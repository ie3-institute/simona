# Changelog
All notable changes to this project will be documented in this file.

The format is based on [Keep a Changelog](https://keepachangelog.com/en/1.0.0/),
and this project adheres to [Semantic Versioning](https://semver.org/spec/v2.0.0.html).

## [Unreleased]

### Added
- Implement SQL source for primary data [#34](https://github.com/ie3-institute/simona/issues/34), [#101](https://github.com/ie3-institute/simona/issues/101)
- Relevant scientific papers have been added to the documentation [#139](https://github.com/ie3-institute/simona/issues/139)
- Add troubleshooting section to Users guide [#160](https://github.com/ie3-institute/simona/issues/160)
- Added Kafka sink for results [#24](https://github.com/ie3-institute/simona/issues/24)

### Changed
- Re-organizing test resources into their respective packages [#105](https://github.com/ie3-institute/simona/issues/105)
- BREAKING: Using snapshot version of PSDM and PSU
- Simplified PrimaryServiceProxy due to changes in PSDM [#120](https://github.com/ie3-institute/simona/issues/120)
- Improved handling of weights and their sum in determination of weather data [#173](https://github.com/ie3-institute/simona/issues/173)
- Improving code readability in EvcsAgent by moving FreeLotsRequest to separate methods [#19](https://github.com/ie3-institute/simona/issues/19)
- Ignore dependabot snapshot dependencies [#27](https://github.com/ie3-institute/simona/issues/27)
- Sending termination message to external simulation on expected and unexpected shutdowns of SIMONA [#35](https://github.com/ie3-institute/simona/issues/35)
- Change transformer calculation since changes in PSDM [#99](https://github.com/ie3-institute/simona/issues/99)
- Adapt to changed PvInputModel of PSDM (elevationAngle) [#100](https://github.com/ie3-institute/simona/issues/100)
- Consolidate csv parameterization in config [#149](https://github.com/ie3-institute/simona/issues/149)
- Change weather scheme to COSMO [PR#154](https://github.com/ie3-institute/simona/pull/154)
- Adapt documentation to changed simonaAPI [#191](https://github.com/ie3-institute/simona/issues/191)
- Implementing a new plugin framework for external simulations [#195](https://github.com/ie3-institute/simona/issues/195)
- Improved implementation of `RefSystemParser` [#212](https://github.com/ie3-institute/simona/issues/212)
- Include missing images into Documentation [#151](https://github.com/ie3-institute/simona/issues/151)
- Changing the export methode for diagrams [#156](https://github.com/ie3-institute/simona/issues/156)
- Change references implementation in Documentation to bibtex [#174](https://github.com/ie3-institute/simona/issues/174) 
- Update Model descriptions (Documentation) [#122](https://github.com/ie3-institute/simona/issues/122)
- Changes of Getting Started Section (Documentation) [#124](https://github.com/ie3-institute/simona/issues/124) 
- Update gradle [#176](https://github.com/ie3-institute/simona/issues/176)
- Setting java version to 17 [#58](https://github.com/ie3-institute/simona/issues/58)
- Made SimonaConfig.BaseRuntimeConfig serializable [#36](https://github.com/ie3-institute/simona/issues/36)
- Adapt to new simonaAPI snapshot [#95](https://github.com/ie3-institute/simona/issues/95)
- Update Sphinx to 4.5.0 as well as extensions [#214](https://github.com/ie3-institute/simona/issues/214)
- Improved code quality in and around DBFS algorithm [#265](https://github.com/ie3-institute/simona/issues/265)
- Adapt test to new PowerSystemUtils snapshot  [#294](https://github.com/ie3-institute/simona/issues/294)
- Simplified ParticipantConfigUtil [#273](https://github.com/ie3-institute/simona/issues/273)
- Consolidated and enhanced SimScheduler tests [#285](https://github.com/ie3-institute/simona/issues/285)

### Fixed
- Location of `vn_simona` test grid (was partially in Berlin and Dortmund) [#72](https://github.com/ie3-institute/simona/issues/72)
- Let `ParticipantAgent` die after failed registration with secondary services (prevents stuck simulation) [#76](https://github.com/ie3-institute/simona/issues/76)
- Fix default resolution of weather source wrapper [#78](https://github.com/ie3-institute/simona/issues/78)
- Fix invalid thread allocation in GridAgent [#111](https://github.com/ie3-institute/simona/issues/111)
- Fixed config auto-generation [#130](https://github.com/ie3-institute/simona/issues/130)
- Fixed genConfigSample gradle task[#148](https://github.com/ie3-institute/simona/issues/148)
- Fixed some unreachable code [#167](https://github.com/ie3-institute/simona/issues/167)
- Fix treatment of non-InitializeTrigger triggers in initialization within SimScheduler [#237](https://github.com/ie3-institute/simona/issues/237)
- Fix breaking SIMONA caused by introducing temperature dependant load profiles in PSDM [#255](https://github.com/ie3-institute/simona/issues/255)
- Respect for voltage angle in DBFS slack voltage exchange protocol [#69](https://github.com/ie3-institute/simona/issues/69)
- Adapted to changed time series interfaces in PSDM [#296](https://github.com/ie3-institute/simona/issues/296)
<<<<<<< HEAD
- Support for three winding transformers  [#63](https://github.com/ie3-institute/simona/issues/63)
    - Handle incoming slack voltage accordingly
    - Allow multiple sub grid gates at one node (also allows multiple two winding transformers at one node)
    - Perform power flow calculation in highest grid, if a three winding transformer is apparent
    - Write out results
=======
- Fix handling of multiple connections between subgrids [#22](https://github.com/ie3-institute/simona/issues/22)
  - Consolidate request replies for different sub grid gates in one message
  - Await and send responses for distinct pairs of sender reference and target node
>>>>>>> 0f08be8b

### Removed
- Remove workaround for tscfg tmp directory [#178](https://github.com/ie3-institute/simona/issues/178)
- Removed Gradle task puml2png (Converting Plantuml to png / svg files) since it is no longer needed  [#228](https://github.com/ie3-institute/simona/issues/228)
- Remove RocketChat notification from Jenkinsfile [#234](https://github.com/ie3-institute/simona/issues/234)

[Unreleased]: https://github.com/ie3-institute/simona/compare/a14a093239f58fca9b2b974712686b33e5e5f939...HEAD<|MERGE_RESOLUTION|>--- conflicted
+++ resolved
@@ -54,17 +54,14 @@
 - Fix breaking SIMONA caused by introducing temperature dependant load profiles in PSDM [#255](https://github.com/ie3-institute/simona/issues/255)
 - Respect for voltage angle in DBFS slack voltage exchange protocol [#69](https://github.com/ie3-institute/simona/issues/69)
 - Adapted to changed time series interfaces in PSDM [#296](https://github.com/ie3-institute/simona/issues/296)
-<<<<<<< HEAD
+- Fix handling of multiple connections between subgrids [#22](https://github.com/ie3-institute/simona/issues/22)
+  - Consolidate request replies for different sub grid gates in one message
+  - Await and send responses for distinct pairs of sender reference and target node
 - Support for three winding transformers  [#63](https://github.com/ie3-institute/simona/issues/63)
     - Handle incoming slack voltage accordingly
     - Allow multiple sub grid gates at one node (also allows multiple two winding transformers at one node)
     - Perform power flow calculation in highest grid, if a three winding transformer is apparent
     - Write out results
-=======
-- Fix handling of multiple connections between subgrids [#22](https://github.com/ie3-institute/simona/issues/22)
-  - Consolidate request replies for different sub grid gates in one message
-  - Await and send responses for distinct pairs of sender reference and target node
->>>>>>> 0f08be8b
 
 ### Removed
 - Remove workaround for tscfg tmp directory [#178](https://github.com/ie3-institute/simona/issues/178)
