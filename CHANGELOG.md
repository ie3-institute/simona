--- conflicted
+++ resolved
@@ -23,12 +23,9 @@
 ### Fixed
 - Location of `vn_simona` test grid (was partially in Berlin and Dortmund)
 - Let `ParticipantAgent` die after failed registration with secondary services (prevents stuck simulation)
-<<<<<<< HEAD
+- Fix default resolution of weather source wrapper [#78](https://github.com/ie3-institute/simona/issues/78)
 - Fix power exchange between grids
   - Consolidate request replies for different sub grid gates in one message
   - Await and send responses for distinct pairs of sender reference and target node
-=======
-- Fix default resolution of weather source wrapper [#78](https://github.com/ie3-institute/simona/issues/78)
->>>>>>> 1c92a704
 
 [Unreleased]: https://github.com/ie3-institute/simona/compare/a14a093239f58fca9b2b974712686b33e5e5f939...HEAD