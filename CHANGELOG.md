# Changelog
All notable changes to this project will be documented in this file.

The format is based on [Keep a Changelog](https://keepachangelog.com/en/1.0.0/),
and this project adheres to [Semantic Versioning](https://semver.org/spec/v2.0.0.html).

## [Unreleased]

### Added
- Implement SQL source for primary data [#34](https://github.com/ie3-institute/simona/issues/34), [#101](https://github.com/ie3-institute/simona/issues/101)

### Changed
- Re-organizing test resources into their respective packages [#105](https://github.com/ie3-institute/simona/issues/105)
- BREAKING: Using snapshot version of PSDM
- Simplified PrimaryServiceProxy due to changes in PSDM [#120](https://github.com/ie3-institute/simona/issues/120)
- Improved handling of weights and their sum in determination of weather data [#173](https://github.com/ie3-institute/simona/issues/173)
- Improving code readability in EvcsAgent by moving FreeLotsRequest to separate methods [#19](https://github.com/ie3-institute/simona/issues/19)
- Sending termination message to external simulation on expected and unexpected shutdowns of SIMONA [#35](https://github.com/ie3-institute/simona/issues/35)
- Improved implementation of `RefSystemParser` [#212](https://github.com/ie3-institute/simona/issues/212)
<<<<<<< HEAD
- Harmonized configuration of csv parameters [#149](https://github.com/ie3-institute/simona/issues/149)
=======
- Removed Gradle task puml2png (Converting Plantuml to png / svg files) since it is no longer needed  [#230](https://github.com/ie3-institute/simona/issues/230)
>>>>>>> 86ad4024

### Fixed
- Location of `vn_simona` test grid (was partially in Berlin and Dortmund)
- Let `ParticipantAgent` die after failed registration with secondary services (prevents stuck simulation)
- Fix default resolution of weather source wrapper [#78](https://github.com/ie3-institute/simona/issues/78)

[Unreleased]: https://github.com/ie3-institute/simona/compare/a14a093239f58fca9b2b974712686b33e5e5f939...HEAD<|MERGE_RESOLUTION|>--- conflicted
+++ resolved
@@ -17,11 +17,8 @@
 - Improving code readability in EvcsAgent by moving FreeLotsRequest to separate methods [#19](https://github.com/ie3-institute/simona/issues/19)
 - Sending termination message to external simulation on expected and unexpected shutdowns of SIMONA [#35](https://github.com/ie3-institute/simona/issues/35)
 - Improved implementation of `RefSystemParser` [#212](https://github.com/ie3-institute/simona/issues/212)
-<<<<<<< HEAD
+- Removed Gradle task puml2png (Converting Plantuml to png / svg files) since it is no longer needed  [#230](https://github.com/ie3-institute/simona/issues/230)
 - Harmonized configuration of csv parameters [#149](https://github.com/ie3-institute/simona/issues/149)
-=======
-- Removed Gradle task puml2png (Converting Plantuml to png / svg files) since it is no longer needed  [#230](https://github.com/ie3-institute/simona/issues/230)
->>>>>>> 86ad4024
 
 ### Fixed
 - Location of `vn_simona` test grid (was partially in Berlin and Dortmund)
