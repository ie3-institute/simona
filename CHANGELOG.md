# Changelog
All notable changes to this project will be documented in this file.

The format is based on [Keep a Changelog](https://keepachangelog.com/en/1.0.0/),
and this project adheres to [Semantic Versioning](https://semver.org/spec/v2.0.0.html).

## [Unreleased]

### Added
- Implement SQL source for primary data [#34](https://github.com/ie3-institute/simona/issues/34), [#101](https://github.com/ie3-institute/simona/issues/101)

### Changed
- Improving code readability in EvcsAgent by moving FreeLotsRequest to separate methods
- Re-organizing test resources into their respective packages [#105](https://github.com/ie3-institute/simona/issues/105)
- BREAKING: Using snapshot version of PSDM
- Simplified PrimaryServiceProxy due to changes in PSDM [#120](https://github.com/ie3-institute/simona/issues/120)
- Improved handling of weights and their sum in determination of weather data [#173](https://github.com/ie3-institute/simona/issues/173)

### Fixed
- Location of `vn_simona` test grid (was partially in Berlin and Dortmund)
- Let `ParticipantAgent` die after failed registration with secondary services (prevents stuck simulation)
<<<<<<< HEAD
- Support for three winding transformers
  - Handle incoming slack voltage accordingly
  - Allow multiple sub grid gates at one node (also allows multiple two winding transformers at one node)
  - Perform power flow calculation in highest grid, if a three winding transformer is apparent
  - Write out results
=======
- Fix default resolution of weather source wrapper [#78](https://github.com/ie3-institute/simona/issues/78)
>>>>>>> 6348f8c2

[Unreleased]: https://github.com/ie3-institute/simona/compare/a14a093239f58fca9b2b974712686b33e5e5f939...HEAD<|MERGE_RESOLUTION|>--- conflicted
+++ resolved
@@ -19,14 +19,11 @@
 ### Fixed
 - Location of `vn_simona` test grid (was partially in Berlin and Dortmund)
 - Let `ParticipantAgent` die after failed registration with secondary services (prevents stuck simulation)
-<<<<<<< HEAD
-- Support for three winding transformers
+- Fix default resolution of weather source wrapper [#78](https://github.com/ie3-institute/simona/issues/78)
+- Support for three winding transformers  [#63](https://github.com/ie3-institute/simona/issues/63)
   - Handle incoming slack voltage accordingly
   - Allow multiple sub grid gates at one node (also allows multiple two winding transformers at one node)
   - Perform power flow calculation in highest grid, if a three winding transformer is apparent
   - Write out results
-=======
-- Fix default resolution of weather source wrapper [#78](https://github.com/ie3-institute/simona/issues/78)
->>>>>>> 6348f8c2
 
 [Unreleased]: https://github.com/ie3-institute/simona/compare/a14a093239f58fca9b2b974712686b33e5e5f939...HEAD