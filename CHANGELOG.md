--- conflicted
+++ resolved
@@ -14,11 +14,8 @@
 - Re-organizing test resources into their respective packages [#105](https://github.com/ie3-institute/simona/issues/105)
 - BREAKING: Using snapshot version of PSDM
 - Simplified PrimaryServiceProxy due to changes in PSDM [#120](https://github.com/ie3-institute/simona/issues/120)
-<<<<<<< HEAD
+- Improved handling of weights and their sum in determination of weather data [#173](https://github.com/ie3-institute/simona/issues/173)
 - Harmonized configuration of csv parameters [#149](https://github.com/ie3-institute/simona/issues/149)
-=======
-- Improved handling of weights and their sum in determination of weather data [#173](https://github.com/ie3-institute/simona/issues/173)
->>>>>>> 6348f8c2
 
 ### Fixed
 - Location of `vn_simona` test grid (was partially in Berlin and Dortmund)
