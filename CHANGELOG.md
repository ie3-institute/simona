--- conflicted
+++ resolved
@@ -13,12 +13,9 @@
 - Re-organizing test resources into their respective packages [#105](https://github.com/ie3-institute/simona/issues/105)
 - BREAKING: Using snapshot version of PSDM
 - Simplified PrimaryServiceProxy due to changes in PSDM [#120](https://github.com/ie3-institute/simona/issues/120)
-<<<<<<< HEAD
+- Improved handling of weights and their sum in determination of weather data [#173](https://github.com/ie3-institute/simona/issues/173)
 - Improving code readability in EvcsAgent by moving FreeLotsRequest to separate methods [#19](https://github.com/ie3-institute/simona/issues/19)
 - Sending termination message to external simulation on expected and unexpected shutdowns of SIMONA [#35](https://github.com/ie3-institute/simona/issues/35)
-=======
-- Improved handling of weights and their sum in determination of weather data [#173](https://github.com/ie3-institute/simona/issues/173)
->>>>>>> ac43abf6
 
 ### Fixed
 - Location of `vn_simona` test grid (was partially in Berlin and Dortmund)
