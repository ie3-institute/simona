--- conflicted
+++ resolved
@@ -39,13 +39,6 @@
 - Update Sphinx to 4.5.0 as well as extensions [#214](https://github.com/ie3-institute/simona/issues/214)
 
 ### Fixed
-<<<<<<< HEAD
-- Location of `vn_simona` test grid (was partially in Berlin and Dortmund)
-- Let `ParticipantAgent` die after failed registration with secondary services (prevents stuck simulation) [#76](https://github.com/ie3-institute/simona/issues/76)
-- Fix power exchange between grids [#22](https://github.com/ie3-institute/simona/issues/22)
-  - Consolidate request replies for different sub grid gates in one message
-  - Await and send responses for distinct pairs of sender reference and target node
-=======
 - Location of `vn_simona` test grid (was partially in Berlin and Dortmund) [#72](https://github.com/ie3-institute/simona/issues/72)
 - Let `ParticipantAgent` die after failed registration with secondary services (prevents stuck simulation) [#76](https://github.com/ie3-institute/simona/issues/76)
 - Fix default resolution of weather source wrapper [#78](https://github.com/ie3-institute/simona/issues/78)
@@ -55,11 +48,13 @@
 - Fixed some unreachable code [#167](https://github.com/ie3-institute/simona/issues/167)
 - Fix treatment of non-InitializeTrigger triggers in initialization within SimScheduler [#237](https://github.com/ie3-institute/simona/issues/237)
 - Fix breaking SIMONA caused by introducing temperature dependant load profiles in PSDM [#255](https://github.com/ie3-institute/simona/issues/255)
+- Fix power exchange between grids [#22](https://github.com/ie3-institute/simona/issues/22)
+    - Consolidate request replies for different sub grid gates in one message
+    - Await and send responses for distinct pairs of sender reference and target node
 
 ### Removed
 - Remove workaround for tscfg tmp directory [#178](https://github.com/ie3-institute/simona/issues/178)
 - Removed Gradle task puml2png (Converting Plantuml to png / svg files) since it is no longer needed  [#228](https://github.com/ie3-institute/simona/issues/228)
 - Remove RocketChat notification from Jenkinsfile [#234](https://github.com/ie3-institute/simona/issues/234)
->>>>>>> 259d2091
 
 [Unreleased]: https://github.com/ie3-institute/simona/compare/a14a093239f58fca9b2b974712686b33e5e5f939...HEAD