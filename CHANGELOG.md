# Changelog
All notable changes to this project will be documented in this file.

The format is based on [Keep a Changelog](https://keepachangelog.com/en/1.0.0/),
and this project adheres to [Semantic Versioning](https://semver.org/spec/v2.0.0.html).

## [Unreleased]
<<<<<<< HEAD
### Added
- Config possibility for transformer control groups
- Models for measurements within the grid structure
=======

### Added
- Implement SQL source for primary data [#34](https://github.com/ie3-institute/simona/issues/34), [#101](https://github.com/ie3-institute/simona/issues/101)
>>>>>>> c3e2c275

### Changed
- Re-organizing test resources into their respective packages [#105](https://github.com/ie3-institute/simona/issues/105)
- BREAKING: Using snapshot version of PSDM
- Simplified PrimaryServiceProxy due to changes in PSDM [#120](https://github.com/ie3-institute/simona/issues/120)
- Improved handling of weights and their sum in determination of weather data [#173](https://github.com/ie3-institute/simona/issues/173)
- Improving code readability in EvcsAgent by moving FreeLotsRequest to separate methods [#19](https://github.com/ie3-institute/simona/issues/19)
- Sending termination message to external simulation on expected and unexpected shutdowns of SIMONA [#35](https://github.com/ie3-institute/simona/issues/35)
- Improved implementation of `RefSystemParser` [#212](https://github.com/ie3-institute/simona/issues/212)
- Removed Gradle task puml2png (Converting Plantuml to png / svg files) since it is no longer needed  [#230](https://github.com/ie3-institute/simona/issues/230)
- Harmonized configuration of csv parameters [#149](https://github.com/ie3-institute/simona/issues/149)

### Fixed
- Location of `vn_simona` test grid (was partially in Berlin and Dortmund)
- Let `ParticipantAgent` die after failed registration with secondary services (prevents stuck simulation)
- Fix default resolution of weather source wrapper [#78](https://github.com/ie3-institute/simona/issues/78)

[Unreleased]: https://github.com/ie3-institute/simona/compare/a14a093239f58fca9b2b974712686b33e5e5f939...HEAD<|MERGE_RESOLUTION|>--- conflicted
+++ resolved
@@ -5,15 +5,11 @@
 and this project adheres to [Semantic Versioning](https://semver.org/spec/v2.0.0.html).
 
 ## [Unreleased]
-<<<<<<< HEAD
-### Added
-- Config possibility for transformer control groups
-- Models for measurements within the grid structure
-=======
 
 ### Added
 - Implement SQL source for primary data [#34](https://github.com/ie3-institute/simona/issues/34), [#101](https://github.com/ie3-institute/simona/issues/101)
->>>>>>> c3e2c275
+- Config possibility for transformer control groups
+- Models for measurements within the grid structure
 
 ### Changed
 - Re-organizing test resources into their respective packages [#105](https://github.com/ie3-institute/simona/issues/105)
