# Changelog
All notable changes to this project will be documented in this file.

The format is based on [Keep a Changelog](https://keepachangelog.com/en/1.0.0/),
and this project adheres to [Semantic Versioning](https://semver.org/spec/v2.0.0.html).

## [Unreleased]

### Added
- Implement SQL source for primary data [#34](https://github.com/ie3-institute/simona/issues/34), [#101](https://github.com/ie3-institute/simona/issues/101)
- Relevant scientific papers have been added to the documentation [#139](https://github.com/ie3-institute/simona/issues/139)
- Add troubleshooting section to Users guide [#160](https://github.com/ie3-institute/simona/issues/160)
- Added Kafka sink for results [#24](https://github.com/ie3-institute/simona/issues/24)

### Changed
- Re-organizing test resources into their respective packages [#105](https://github.com/ie3-institute/simona/issues/105)
- BREAKING: Using snapshot version of PSDM and PSU
- Simplified PrimaryServiceProxy due to changes in PSDM [#120](https://github.com/ie3-institute/simona/issues/120)
- Improved handling of weights and their sum in determination of weather data [#173](https://github.com/ie3-institute/simona/issues/173)
- Improving code readability in EvcsAgent by moving FreeLotsRequest to separate methods [#19](https://github.com/ie3-institute/simona/issues/19)
- Ignore dependabot snapshot dependencies [#27](https://github.com/ie3-institute/simona/issues/27)
- Sending termination message to external simulation on expected and unexpected shutdowns of SIMONA [#35](https://github.com/ie3-institute/simona/issues/35)
- Change transformer calculation since changes in PSDM [#99](https://github.com/ie3-institute/simona/issues/99)
- Adapt to changed PvInputModel of PSDM (elevationAngle) [#100](https://github.com/ie3-institute/simona/issues/100)
- Consolidate csv parameterization in config [#149](https://github.com/ie3-institute/simona/issues/149)
- Change weather scheme to COSMO [PR#154](https://github.com/ie3-institute/simona/pull/154)
- Adapt documentation to changed simonaAPI [#191](https://github.com/ie3-institute/simona/issues/191)
- Implementing a new plugin framework for external simulations [#195](https://github.com/ie3-institute/simona/issues/195)
- Improved implementation of `RefSystemParser` [#212](https://github.com/ie3-institute/simona/issues/212)
- Include missing images into Documentation [#151](https://github.com/ie3-institute/simona/issues/151)
- Changing the export methode for diagrams [#156](https://github.com/ie3-institute/simona/issues/156)
- Change references implementation in Documentation to bibtex [#174](https://github.com/ie3-institute/simona/issues/174) 
- Update Model descriptions (Documentation) [#122](https://github.com/ie3-institute/simona/issues/122)
- Changes of Getting Started Section (Documentation) [#124](https://github.com/ie3-institute/simona/issues/124) 
- Update gradle [#176](https://github.com/ie3-institute/simona/issues/176)
- Setting java version to 17 [#58](https://github.com/ie3-institute/simona/issues/58)
- Made SimonaConfig.BaseRuntimeConfig serializable [#36](https://github.com/ie3-institute/simona/issues/36)
- Adapt to new simonaAPI snapshot [#95](https://github.com/ie3-institute/simona/issues/95)
- Update Sphinx to 4.5.0 as well as extensions [#214](https://github.com/ie3-institute/simona/issues/214)
- Improved code quality in and around DBFS algorithm [#265](https://github.com/ie3-institute/simona/issues/265)
- Adapt test to new PowerSystemUtils snapshot  [#294](https://github.com/ie3-institute/simona/issues/294)

### Fixed
- Location of `vn_simona` test grid (was partially in Berlin and Dortmund) [#72](https://github.com/ie3-institute/simona/issues/72)
- Let `ParticipantAgent` die after failed registration with secondary services (prevents stuck simulation) [#76](https://github.com/ie3-institute/simona/issues/76)
- Fix default resolution of weather source wrapper [#78](https://github.com/ie3-institute/simona/issues/78)
<<<<<<< HEAD
- Support for three winding transformers  [#63](https://github.com/ie3-institute/simona/issues/63)
  - Handle incoming slack voltage accordingly
  - Allow multiple sub grid gates at one node (also allows multiple two winding transformers at one node)
  - Perform power flow calculation in highest grid, if a three winding transformer is apparent
  - Write out results
=======
- Fix invalid thread allocation in GridAgent [#111](https://github.com/ie3-institute/simona/issues/111)
- Fixed config auto-generation [#130](https://github.com/ie3-institute/simona/issues/130)
- Fixed genConfigSample gradle task[#148](https://github.com/ie3-institute/simona/issues/148)
- Fixed some unreachable code [#167](https://github.com/ie3-institute/simona/issues/167)
- Fix treatment of non-InitializeTrigger triggers in initialization within SimScheduler [#237](https://github.com/ie3-institute/simona/issues/237)
- Fix breaking SIMONA caused by introducing temperature dependant load profiles in PSDM [#255](https://github.com/ie3-institute/simona/issues/255)
- Respect for voltage angle in DBFS slack voltage exchange protocol [#69](https://github.com/ie3-institute/simona/issues/69)

### Removed
- Remove workaround for tscfg tmp directory [#178](https://github.com/ie3-institute/simona/issues/178)
- Removed Gradle task puml2png (Converting Plantuml to png / svg files) since it is no longer needed  [#228](https://github.com/ie3-institute/simona/issues/228)
- Remove RocketChat notification from Jenkinsfile [#234](https://github.com/ie3-institute/simona/issues/234)
>>>>>>> a1258301

[Unreleased]: https://github.com/ie3-institute/simona/compare/a14a093239f58fca9b2b974712686b33e5e5f939...HEAD<|MERGE_RESOLUTION|>--- conflicted
+++ resolved
@@ -44,13 +44,6 @@
 - Location of `vn_simona` test grid (was partially in Berlin and Dortmund) [#72](https://github.com/ie3-institute/simona/issues/72)
 - Let `ParticipantAgent` die after failed registration with secondary services (prevents stuck simulation) [#76](https://github.com/ie3-institute/simona/issues/76)
 - Fix default resolution of weather source wrapper [#78](https://github.com/ie3-institute/simona/issues/78)
-<<<<<<< HEAD
-- Support for three winding transformers  [#63](https://github.com/ie3-institute/simona/issues/63)
-  - Handle incoming slack voltage accordingly
-  - Allow multiple sub grid gates at one node (also allows multiple two winding transformers at one node)
-  - Perform power flow calculation in highest grid, if a three winding transformer is apparent
-  - Write out results
-=======
 - Fix invalid thread allocation in GridAgent [#111](https://github.com/ie3-institute/simona/issues/111)
 - Fixed config auto-generation [#130](https://github.com/ie3-institute/simona/issues/130)
 - Fixed genConfigSample gradle task[#148](https://github.com/ie3-institute/simona/issues/148)
@@ -58,11 +51,15 @@
 - Fix treatment of non-InitializeTrigger triggers in initialization within SimScheduler [#237](https://github.com/ie3-institute/simona/issues/237)
 - Fix breaking SIMONA caused by introducing temperature dependant load profiles in PSDM [#255](https://github.com/ie3-institute/simona/issues/255)
 - Respect for voltage angle in DBFS slack voltage exchange protocol [#69](https://github.com/ie3-institute/simona/issues/69)
+- Support for three winding transformers  [#63](https://github.com/ie3-institute/simona/issues/63)
+    - Handle incoming slack voltage accordingly
+    - Allow multiple sub grid gates at one node (also allows multiple two winding transformers at one node)
+    - Perform power flow calculation in highest grid, if a three winding transformer is apparent
+    - Write out results
 
 ### Removed
 - Remove workaround for tscfg tmp directory [#178](https://github.com/ie3-institute/simona/issues/178)
 - Removed Gradle task puml2png (Converting Plantuml to png / svg files) since it is no longer needed  [#228](https://github.com/ie3-institute/simona/issues/228)
 - Remove RocketChat notification from Jenkinsfile [#234](https://github.com/ie3-institute/simona/issues/234)
->>>>>>> a1258301
 
 [Unreleased]: https://github.com/ie3-institute/simona/compare/a14a093239f58fca9b2b974712686b33e5e5f939...HEAD