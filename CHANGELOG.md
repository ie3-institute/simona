--- conflicted
+++ resolved
@@ -13,12 +13,9 @@
 
 ### Fixed
 - Location of `vn_simona` test grid (was partially in Berlin and Dortmund)
-<<<<<<< HEAD
+- Let `ParticipantAgent` die after failed registration with secondary services (prevents stuck simulation)
 - Fix power exchange between grids
   - Consolidate request replies for different sub grid gates in one message
   - Await and send responses for distinct pairs of sender reference and target node
-=======
-- Let `ParticipantAgent` die after failed registration with secondary services (prevents stuck simulation)
->>>>>>> 03d6d106
 
 [Unreleased]: https://github.com/ie3-institute/simona/compare/a14a093239f58fca9b2b974712686b33e5e5f939...HEAD