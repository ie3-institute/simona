# Changelog
All notable changes to this project will be documented in this file.

The format is based on [Keep a Changelog](https://keepachangelog.com/en/1.0.0/),
and this project adheres to [Semantic Versioning](https://semver.org/spec/v2.0.0.html).

## [Unreleased]

### Added
- Add safety factor sRated calculation [#629](https://github.com/ie3-institute/simona/issues/629)
- Re-implemented ResultEventListener in akka typed [#343](https://github.com/ie3-institute/simona/issues/343)
- Add additional test cases from references for PvModelTest [#590](https://github.com/ie3-institute/simona/issues/590)


### Changed
- Adapted to changed data source in PSDM [#435](https://github.com/ie3-institute/simona/issues/435)
- Improved initialization of weather based agents [#145](https://github.com/ie3-institute/simona/issues/145)
- Changed from ComparableQuantity to squants fast and typesafe calculations [#490](https://github.com/ie3-institute/simona/issues/490)
- Changed from ComparableQuantity to squants in power flow [#554](https://github.com/ie3-institute/simona/issues/554)
- Reduce log level on missing diffuse irradiance [#629](https://github.com/ie3-institute/simona/issues/629)
- Updated to gradle 8.4 [#648](https://github.com/ie3-institute/simona/issues/648)
- Introducing new scheduling infrastructure:
  - Two-parted scheduler in akka typed [#378](https://github.com/ie3-institute/simona/issues/378)
  - Adapting to simonaAPI 0.3.0 (adapted message protocol)
<<<<<<< HEAD
- Respect for scaling factor when simulating the system participants [#81](https://github.com/ie3-institute/simona/issues/81)

=======
  - Schedule lock [#651](https://github.com/ie3-institute/simona/issues/651)
>>>>>>> 44a219aa

## [3.0.0] - 2023-08-07

### Added
- Implement SQL source for primary data [#34](https://github.com/ie3-institute/simona/issues/34), [#101](https://github.com/ie3-institute/simona/issues/101)
- Relevant scientific papers have been added to the documentation [#139](https://github.com/ie3-institute/simona/issues/139)
- Add troubleshooting section to Users guide [#160](https://github.com/ie3-institute/simona/issues/160)
- Added Kafka sink for results [#24](https://github.com/ie3-institute/simona/issues/24)
- Added Kafka sink for runtime events, re-implemented RuntimeEventListener in akka typed [#242](https://github.com/ie3-institute/simona/issues/242)
- Added listeners to DBFS tests to check the result output and check the handling of failed power flows [#269](https://github.com/ie3-institute/simona/issues/269)
- Added DBFS test with participant load and added testing for FinishGridSimulationTrigger [#281](https://github.com/ie3-institute/simona/issues/281)
- Added Dependabot updates to sphinx/readthedocs dependencies [#448](https://github.com/ie3-institute/simona/issues/448)
- Check for grid validity with PSDM `ValidationUtils` [#460](https://github.com/ie3-institute/simona/issues/460)
- Enhancing dev's guide [#363](https://github.com/ie3-institute/simona/issues/363)
- Support PF calculation with closed switches [#474](https://github.com/ie3-institute/simona/issues/474)

### Changed
- Re-organizing test resources into their respective packages [#105](https://github.com/ie3-institute/simona/issues/105)
- BREAKING: Using snapshot version of PSDM and PSU
- Simplified PrimaryServiceProxy due to changes in PSDM [#120](https://github.com/ie3-institute/simona/issues/120)
- Improved handling of weights and their sum in determination of weather data [#173](https://github.com/ie3-institute/simona/issues/173)
- Improving code readability in EvcsAgent by moving FreeLotsRequest to separate methods [#19](https://github.com/ie3-institute/simona/issues/19)
- Ignore dependabot snapshot dependencies [#27](https://github.com/ie3-institute/simona/issues/27)
- Sending termination message to external simulation on expected and unexpected shutdowns of SIMONA [#35](https://github.com/ie3-institute/simona/issues/35)
- Change transformer calculation since changes in PSDM [#99](https://github.com/ie3-institute/simona/issues/99)
- Adapt to changed PvInputModel of PSDM (elevationAngle) [#100](https://github.com/ie3-institute/simona/issues/100)
- Consolidate csv parameterization in config [#149](https://github.com/ie3-institute/simona/issues/149)
- Change weather scheme to COSMO [PR#154](https://github.com/ie3-institute/simona/pull/154)
- Adapt documentation to changed simonaAPI [#191](https://github.com/ie3-institute/simona/issues/191)
- Implementing a new plugin framework for external simulations [#195](https://github.com/ie3-institute/simona/issues/195)
- Improved implementation of `RefSystemParser` [#212](https://github.com/ie3-institute/simona/issues/212)
- Include missing images into Documentation [#151](https://github.com/ie3-institute/simona/issues/151)
- Changing the export methode for diagrams [#156](https://github.com/ie3-institute/simona/issues/156)
- Change references implementation in Documentation to bibtex [#174](https://github.com/ie3-institute/simona/issues/174) 
- Update Model descriptions (Documentation) [#122](https://github.com/ie3-institute/simona/issues/122)
- Changes of Getting Started Section (Documentation) [#124](https://github.com/ie3-institute/simona/issues/124) 
- Update gradle [#176](https://github.com/ie3-institute/simona/issues/176)
- Setting java version to 17 [#58](https://github.com/ie3-institute/simona/issues/58)
- Made SimonaConfig.BaseRuntimeConfig serializable [#36](https://github.com/ie3-institute/simona/issues/36)
- Adapt to new simonaAPI snapshot [#95](https://github.com/ie3-institute/simona/issues/95)
- Update Sphinx to 4.5.0 as well as extensions [#214](https://github.com/ie3-institute/simona/issues/214)
- Improved code quality in and around DBFS algorithm [#265](https://github.com/ie3-institute/simona/issues/265)
- Adapt test to new PowerSystemUtils snapshot  [#294](https://github.com/ie3-institute/simona/issues/294)
- Simplified ParticipantConfigUtil [#273](https://github.com/ie3-institute/simona/issues/273)
- Consolidated and enhanced SimScheduler tests [#285](https://github.com/ie3-institute/simona/issues/285)
- Renaming sub-package directories [#141](https://github.com/ie3-institute/simona/issues/141)
- Updated authors in AUTHORS.md [#301](https://github.com/ie3-institute/simona/issues/301)
- Added faster data structures to SimScheduler [#282](https://github.com/ie3-institute/simona/issues/282)
- Adaption of abbreviations in PVModel and adjacent classes to naming convention [#326](https://github.com/ie3-institute/simona/issues/326)
- Fixed Latex equations [#264](https://github.com/ie3-institute/simona/issues/264)
- Documentation of the simulation configuration [#334](https://github.com/ie3-institute/simona/issues/334)
- Adapted to changes of Quantity units in PSU and PSDM [#419](https://github.com/ie3-institute/simona/pull/419)
- Adapted entry in Done message and deleted parallel window [#159](https://github.com/ie3-institute/simona/issues/159)
- Added ConfigFailFast check for invalid dateTime configuration [#344](https://github.com/ie3-institute/simona/issues/344)
- Changed simulation duration format [#429](https://github.com/ie3-institute/simona/issues/429)
- Updated sphinx dependencies and fixed sphinx warnings [#444](https://github.com/ie3-institute/simona/issues/444)
- Updated authors in AUTHORS.md and README.md [#452](https://github.com/ie3-institute/simona/issues/452)
- Updating `CONTRIBUTING.md` [#201](https://github.com/ie3-institute/simona/issues/201)
- Speeding up additionalActivationTicks in participant's BaseStateData [#421](https://github.com/ie3-institute/simona/pull/421)
- Changed format of example grid `vn_simona` [#216](https://github.com/ie3-institute/simona/issues/216)
- Renamed ChpData to ChpRelevantData [#494](https://github.com/ie3-institute/simona/issues/494)
- Updated gradle to 8.2.1, cleaned up `build.gradle` and `Jenkinsfile` [#572](https://github.com/ie3-institute/simona/issues/572)

### Fixed
- Location of `vn_simona` test grid (was partially in Berlin and Dortmund) [#72](https://github.com/ie3-institute/simona/issues/72)
- Let `ParticipantAgent` die after failed registration with secondary services (prevents stuck simulation) [#76](https://github.com/ie3-institute/simona/issues/76)
- Fix default resolution of weather source wrapper [#78](https://github.com/ie3-institute/simona/issues/78)
- Fix invalid thread allocation in GridAgent [#111](https://github.com/ie3-institute/simona/issues/111)
- Fixed config auto-generation [#130](https://github.com/ie3-institute/simona/issues/130)
- Fixed genConfigSample gradle task[#148](https://github.com/ie3-institute/simona/issues/148)
- Fixed some unreachable code [#167](https://github.com/ie3-institute/simona/issues/167)
- Fix treatment of non-InitializeTrigger triggers in initialization within SimScheduler [#237](https://github.com/ie3-institute/simona/issues/237)
- Fix breaking SIMONA caused by introducing temperature dependant load profiles in PSDM [#255](https://github.com/ie3-institute/simona/issues/255)
- Respect for voltage angle in DBFS slack voltage exchange protocol [#69](https://github.com/ie3-institute/simona/issues/69)
- Adapted to changed time series interfaces in PSDM [#296](https://github.com/ie3-institute/simona/issues/296)
- Fix handling of multiple connections between subgrids [#22](https://github.com/ie3-institute/simona/issues/22)
  - Consolidate request replies for different sub grid gates in one message
  - Await and send responses for distinct pairs of sender reference and target node
- Removed deprecations from `CsvGridSource` and added `TestGridFactory` [#304](https://github.com/ie3-institute/simona/issues/304)
- Removed grid config for vn_146_lv_small [#290](https://github.com/ie3-institute/simona/issues/290)
- Adapted to changes of EvcsInput in PSDM [#377](https://github.com/ie3-institute/simona/pull/377)
- Fix breaking SIMONA caused by changes in simonaAPI [#384] (https://github.com/ie3-institute/simona/issues/384)
- Fixed awaiting departed EVs in ExtEvDataService [#392](https://github.com/ie3-institute/simona/issues/392)
- Fixed missing ModelBaseStateData generation for random load profiles [#399](https://github.com/ie3-institute/simona/issues/399)
- Fixed non-random first days of random load profiles [#401](https://github.com/ie3-institute/simona/issues/401)
- Fixed groovy formatting [#110](https://github.com/ie3-institute/simona/issues/110)
- Fixed configuration reference in user's guide [#224](https://github.com/ie3-institute/simona/issues/224)
- Fixed ResultEventListener exiting too early with high volumes of results [#350](https://github.com/ie3-institute/simona/issues/350)
- Fixed tests that unreliably fail [#359](https://github.com/ie3-institute/simona/issues/359)
- Support for three winding transformers  [#63](https://github.com/ie3-institute/simona/issues/63)
  - Handle incoming slack voltage accordingly
  - Allow multiple sub grid gates at one node (also allows multiple two winding transformers at one node)
  - Perform power flow calculation in highest grid, if a three winding transformer is apparent
  - Write out results
- Fixed broken layout in RTD documentation [#500](https://github.com/ie3-institute/simona/issues/500)
- Corrected tests in RefSystemTest [#560](https://github.com/ie3-institute/simona/issues/560)
- Take log file event filters from `logback.xml` when defining the run log appender [#108](https://github.com/ie3-institute/simona/issues/108)

### Removed
- Remove workaround for tscfg tmp directory [#178](https://github.com/ie3-institute/simona/issues/178)
- Removed Gradle task puml2png (Converting Plantuml to png / svg files) since it is no longer needed  [#228](https://github.com/ie3-institute/simona/issues/228)
- Remove RocketChat notification from Jenkinsfile [#234](https://github.com/ie3-institute/simona/issues/234)
- Removed one-jar gradle plugin [#564](https://github.com/ie3-institute/simona/issues/564)

[Unreleased]: https://github.com/ie3-institute/simona/compare/3.0.0...HEAD
[3.0.0]: https://github.com/ie3-institute/simona/compare/a14a093239f58fca9b2b974712686b33e5e5f939...3.0.0<|MERGE_RESOLUTION|>--- conflicted
+++ resolved
@@ -22,12 +22,9 @@
 - Introducing new scheduling infrastructure:
   - Two-parted scheduler in akka typed [#378](https://github.com/ie3-institute/simona/issues/378)
   - Adapting to simonaAPI 0.3.0 (adapted message protocol)
-<<<<<<< HEAD
+  - Schedule lock [#651](https://github.com/ie3-institute/simona/issues/651)
 - Respect for scaling factor when simulating the system participants [#81](https://github.com/ie3-institute/simona/issues/81)
 
-=======
-  - Schedule lock [#651](https://github.com/ie3-institute/simona/issues/651)
->>>>>>> 44a219aa
 
 ## [3.0.0] - 2023-08-07
 
