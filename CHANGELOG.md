--- conflicted
+++ resolved
@@ -14,12 +14,9 @@
 - BREAKING: Using snapshot version of PSDM
 - Simplified PrimaryServiceProxy due to changes in PSDM [#120](https://github.com/ie3-institute/simona/issues/120)
 - Improved handling of weights and their sum in determination of weather data [#173](https://github.com/ie3-institute/simona/issues/173)
-<<<<<<< HEAD
-- Removed Gradle task puml2png (Converting Plantuml to png / svg files) since it is no longer needed  [#230](https://github.com/ie3-institute/simona/issues/230)
-=======
 - Improving code readability in EvcsAgent by moving FreeLotsRequest to separate methods [#19](https://github.com/ie3-institute/simona/issues/19)
 - Sending termination message to external simulation on expected and unexpected shutdowns of SIMONA [#35](https://github.com/ie3-institute/simona/issues/35)
->>>>>>> d78a2af3
+- Removed Gradle task puml2png (Converting Plantuml to png / svg files) since it is no longer needed  [#230](https://github.com/ie3-institute/simona/issues/230)
 
 ### Fixed
 - Location of `vn_simona` test grid (was partially in Berlin and Dortmund)
