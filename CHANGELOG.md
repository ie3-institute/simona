# Changelog
All notable changes to this project will be documented in this file.

The format is based on [Keep a Changelog](https://keepachangelog.com/en/1.0.0/),
and this project adheres to [Semantic Versioning](https://semver.org/spec/v2.0.0.html).

## [Unreleased]

### Added
- Implement SQL source for primary data [#34](https://github.com/ie3-institute/simona/issues/34), [#101](https://github.com/ie3-institute/simona/issues/101)
- Relevant scientific papers have been added to the documentation [#139](https://github.com/ie3-institute/simona/issues/139)
- Add troubleshooting section to Users guide [#160](https://github.com/ie3-institute/simona/issues/160)
- Added Kafka sink for results [#24](https://github.com/ie3-institute/simona/issues/24)
- Added Kafka sink for runtime events, re-implemented RuntimeEventListener in akka typed [#242](https://github.com/ie3-institute/simona/issues/242)
- Added listeners to DBFS tests to check the result output and check the handling of failed power flows [#269](https://github.com/ie3-institute/simona/issues/269)
- Added DBFS test with participant load and added testing for FinishGridSimulationTrigger [#281](https://github.com/ie3-institute/simona/issues/281)
- Added Dependabot updates to sphinx/readthedocs dependencies [#448](https://github.com/ie3-institute/simona/issues/448)
- Check for grid validity with PSDM `ValidationUtils` [#460](https://github.com/ie3-institute/simona/issues/460)
- Enhancing dev's guide [#363](https://github.com/ie3-institute/simona/issues/363)

### Changed
- Re-organizing test resources into their respective packages [#105](https://github.com/ie3-institute/simona/issues/105)
- BREAKING: Using snapshot version of PSDM and PSU
- Simplified PrimaryServiceProxy due to changes in PSDM [#120](https://github.com/ie3-institute/simona/issues/120)
- Improved handling of weights and their sum in determination of weather data [#173](https://github.com/ie3-institute/simona/issues/173)
- Improving code readability in EvcsAgent by moving FreeLotsRequest to separate methods [#19](https://github.com/ie3-institute/simona/issues/19)
- Ignore dependabot snapshot dependencies [#27](https://github.com/ie3-institute/simona/issues/27)
- Sending termination message to external simulation on expected and unexpected shutdowns of SIMONA [#35](https://github.com/ie3-institute/simona/issues/35)
- Change transformer calculation since changes in PSDM [#99](https://github.com/ie3-institute/simona/issues/99)
- Adapt to changed PvInputModel of PSDM (elevationAngle) [#100](https://github.com/ie3-institute/simona/issues/100)
- Consolidate csv parameterization in config [#149](https://github.com/ie3-institute/simona/issues/149)
- Change weather scheme to COSMO [PR#154](https://github.com/ie3-institute/simona/pull/154)
- Adapt documentation to changed simonaAPI [#191](https://github.com/ie3-institute/simona/issues/191)
- Implementing a new plugin framework for external simulations [#195](https://github.com/ie3-institute/simona/issues/195)
- Improved implementation of `RefSystemParser` [#212](https://github.com/ie3-institute/simona/issues/212)
- Include missing images into Documentation [#151](https://github.com/ie3-institute/simona/issues/151)
- Changing the export methode for diagrams [#156](https://github.com/ie3-institute/simona/issues/156)
- Change references implementation in Documentation to bibtex [#174](https://github.com/ie3-institute/simona/issues/174) 
- Update Model descriptions (Documentation) [#122](https://github.com/ie3-institute/simona/issues/122)
- Changes of Getting Started Section (Documentation) [#124](https://github.com/ie3-institute/simona/issues/124) 
- Update gradle [#176](https://github.com/ie3-institute/simona/issues/176)
- Setting java version to 17 [#58](https://github.com/ie3-institute/simona/issues/58)
- Made SimonaConfig.BaseRuntimeConfig serializable [#36](https://github.com/ie3-institute/simona/issues/36)
- Adapt to new simonaAPI snapshot [#95](https://github.com/ie3-institute/simona/issues/95)
- Update Sphinx to 4.5.0 as well as extensions [#214](https://github.com/ie3-institute/simona/issues/214)
- Improved code quality in and around DBFS algorithm [#265](https://github.com/ie3-institute/simona/issues/265)
- Adapt test to new PowerSystemUtils snapshot  [#294](https://github.com/ie3-institute/simona/issues/294)
- Simplified ParticipantConfigUtil [#273](https://github.com/ie3-institute/simona/issues/273)
- Consolidated and enhanced SimScheduler tests [#285](https://github.com/ie3-institute/simona/issues/285)
- Renaming sub-package directories [#141](https://github.com/ie3-institute/simona/issues/141)
- Updated authors in AUTHORS.md [#301](https://github.com/ie3-institute/simona/issues/301)
- Added faster data structures to SimScheduler [#282](https://github.com/ie3-institute/simona/issues/282)
- Adaption of abbreviations in PVModel and adjacent classes to naming convention [#326](https://github.com/ie3-institute/simona/issues/326)
- Fixed Latex equations [#264](https://github.com/ie3-institute/simona/issues/264)
- Documentation of the simulation configuration [#334](https://github.com/ie3-institute/simona/issues/334)
- Adapted to changes of Quantity units in PSU and PSDM [#419](https://github.com/ie3-institute/simona/pull/419)
- Adapted entry in Done message and deleted parallel window [#159](https://github.com/ie3-institute/simona/issues/159)
- Added ConfigFailFast check for invalid dateTime configuration [#344](https://github.com/ie3-institute/simona/issues/344)
- Changed simulation duration format [#429](https://github.com/ie3-institute/simona/issues/429)
- Updated sphinx dependencies and fixed sphinx warnings [#444](https://github.com/ie3-institute/simona/issues/444)
- Updated authors in AUTHORS.md and README.md [#452](https://github.com/ie3-institute/simona/issues/452)
- Updating `CONTRIBUTING.md` [#201](https://github.com/ie3-institute/simona/issues/201)
- Speeding up additionalActivationTicks in participant's BaseStateData [#421](https://github.com/ie3-institute/simona/pull/421)
- Changed format of example grid `vn_simona` [#216](https://github.com/ie3-institute/simona/issues/216)

### Fixed
- Location of `vn_simona` test grid (was partially in Berlin and Dortmund) [#72](https://github.com/ie3-institute/simona/issues/72)
- Let `ParticipantAgent` die after failed registration with secondary services (prevents stuck simulation) [#76](https://github.com/ie3-institute/simona/issues/76)
- Fix default resolution of weather source wrapper [#78](https://github.com/ie3-institute/simona/issues/78)
- Fix invalid thread allocation in GridAgent [#111](https://github.com/ie3-institute/simona/issues/111)
- Fixed config auto-generation [#130](https://github.com/ie3-institute/simona/issues/130)
- Fixed genConfigSample gradle task[#148](https://github.com/ie3-institute/simona/issues/148)
- Fixed some unreachable code [#167](https://github.com/ie3-institute/simona/issues/167)
- Fix treatment of non-InitializeTrigger triggers in initialization within SimScheduler [#237](https://github.com/ie3-institute/simona/issues/237)
- Fix breaking SIMONA caused by introducing temperature dependant load profiles in PSDM [#255](https://github.com/ie3-institute/simona/issues/255)
- Respect for voltage angle in DBFS slack voltage exchange protocol [#69](https://github.com/ie3-institute/simona/issues/69)
- Adapted to changed time series interfaces in PSDM [#296](https://github.com/ie3-institute/simona/issues/296)
- Fix handling of multiple connections between subgrids [#22](https://github.com/ie3-institute/simona/issues/22)
  - Consolidate request replies for different sub grid gates in one message
  - Await and send responses for distinct pairs of sender reference and target node
- Removed deprecations from `CsvGridSource` and added `TestGridFactory` [#304](https://github.com/ie3-institute/simona/issues/304)
- Removed grid config for vn_146_lv_small [#290](https://github.com/ie3-institute/simona/issues/290)
- Adapted to changes of EvcsInput in PSDM [#377](https://github.com/ie3-institute/simona/pull/377)
- Fix breaking SIMONA caused by changes in simonaAPI [#384] (https://github.com/ie3-institute/simona/issues/384)
<<<<<<< HEAD
- Support for three winding transformers  [#63](https://github.com/ie3-institute/simona/issues/63)
    - Handle incoming slack voltage accordingly
    - Allow multiple sub grid gates at one node (also allows multiple two winding transformers at one node)
    - Perform power flow calculation in highest grid, if a three winding transformer is apparent
    - Write out results
=======
- Fixed awaiting departed EVs in ExtEvDataService [#392](https://github.com/ie3-institute/simona/issues/392)
- Fixed missing ModelBaseStateData generation for random load profiles [#399](https://github.com/ie3-institute/simona/issues/399)
- Fixed non-random first days of random load profiles [#401](https://github.com/ie3-institute/simona/issues/401)
- Fixed groovy formatting [#110](https://github.com/ie3-institute/simona/issues/110)
- Fixed configuration reference in user's guide [#224](https://github.com/ie3-institute/simona/issues/224)
- Fixed ResultEventListener exiting too early with high volumes of results [#350](https://github.com/ie3-institute/simona/issues/350)
- Fixed tests that unreliably fail [#359](https://github.com/ie3-institute/simona/issues/359)
>>>>>>> d1c9002e

### Removed
- Remove workaround for tscfg tmp directory [#178](https://github.com/ie3-institute/simona/issues/178)
- Removed Gradle task puml2png (Converting Plantuml to png / svg files) since it is no longer needed  [#228](https://github.com/ie3-institute/simona/issues/228)
- Remove RocketChat notification from Jenkinsfile [#234](https://github.com/ie3-institute/simona/issues/234)

[Unreleased]: https://github.com/ie3-institute/simona/compare/a14a093239f58fca9b2b974712686b33e5e5f939...HEAD<|MERGE_RESOLUTION|>--- conflicted
+++ resolved
@@ -82,13 +82,6 @@
 - Removed grid config for vn_146_lv_small [#290](https://github.com/ie3-institute/simona/issues/290)
 - Adapted to changes of EvcsInput in PSDM [#377](https://github.com/ie3-institute/simona/pull/377)
 - Fix breaking SIMONA caused by changes in simonaAPI [#384] (https://github.com/ie3-institute/simona/issues/384)
-<<<<<<< HEAD
-- Support for three winding transformers  [#63](https://github.com/ie3-institute/simona/issues/63)
-    - Handle incoming slack voltage accordingly
-    - Allow multiple sub grid gates at one node (also allows multiple two winding transformers at one node)
-    - Perform power flow calculation in highest grid, if a three winding transformer is apparent
-    - Write out results
-=======
 - Fixed awaiting departed EVs in ExtEvDataService [#392](https://github.com/ie3-institute/simona/issues/392)
 - Fixed missing ModelBaseStateData generation for random load profiles [#399](https://github.com/ie3-institute/simona/issues/399)
 - Fixed non-random first days of random load profiles [#401](https://github.com/ie3-institute/simona/issues/401)
@@ -96,7 +89,11 @@
 - Fixed configuration reference in user's guide [#224](https://github.com/ie3-institute/simona/issues/224)
 - Fixed ResultEventListener exiting too early with high volumes of results [#350](https://github.com/ie3-institute/simona/issues/350)
 - Fixed tests that unreliably fail [#359](https://github.com/ie3-institute/simona/issues/359)
->>>>>>> d1c9002e
+- Support for three winding transformers  [#63](https://github.com/ie3-institute/simona/issues/63)
+    - Handle incoming slack voltage accordingly
+    - Allow multiple sub grid gates at one node (also allows multiple two winding transformers at one node)
+    - Perform power flow calculation in highest grid, if a three winding transformer is apparent
+    - Write out results
 
 ### Removed
 - Remove workaround for tscfg tmp directory [#178](https://github.com/ie3-institute/simona/issues/178)
