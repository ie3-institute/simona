# Changelog
All notable changes to this project will be documented in this file.

The format is based on [Keep a Changelog](https://keepachangelog.com/en/1.0.0/),
and this project adheres to [Semantic Versioning](https://semver.org/spec/v2.0.0.html).

## [Unreleased]

### Added
- Add safety factor sRated calculation [#629](https://github.com/ie3-institute/simona/issues/629)
- Re-implemented ResultEventListener in akka typed [#343](https://github.com/ie3-institute/simona/issues/343)
- Add additional test cases from references for PvModelTest [#590](https://github.com/ie3-institute/simona/issues/590)
- Instantiation of Heat Pump Agents [#253](https://github.com/ie3-institute/simona/issues/253)
- Output of accompanying thermal result models

### Changed
- Adapted to changed data source in PSDM [#435](https://github.com/ie3-institute/simona/issues/435)
- Improved initialization of weather based agents [#145](https://github.com/ie3-institute/simona/issues/145)
- Changed from ComparableQuantity to squants fast and typesafe calculations [#490](https://github.com/ie3-institute/simona/issues/490)
- Changed from ComparableQuantity to squants in power flow [#554](https://github.com/ie3-institute/simona/issues/554)
- Reduce log level on missing diffuse irradiance [#629](https://github.com/ie3-institute/simona/issues/629)
- Updated to gradle 8.4 [#648](https://github.com/ie3-institute/simona/issues/648)
- Introducing new scheduling infrastructure:
  - Two-parted scheduler in akka typed [#378](https://github.com/ie3-institute/simona/issues/378)
  - Adapting to simonaAPI 0.3.0 (adapted message protocol)
  - Schedule lock [#651](https://github.com/ie3-institute/simona/issues/651)
<<<<<<< HEAD
- Validation of grid will throw exception instead of just logging errors [#463](https://github.com/ie3-institute/simona/issues/463)
=======
  - New scheduling protocol [#650](https://github.com/ie3-institute/simona/issues/650)
- Replaced akka with pekko [#641](https://github.com/ie3-institute/simona/issues/641)
>>>>>>> 84637470

## [3.0.0] - 2023-08-07

### Added
- Implement SQL source for primary data [#34](https://github.com/ie3-institute/simona/issues/34), [#101](https://github.com/ie3-institute/simona/issues/101)
- Relevant scientific papers have been added to the documentation [#139](https://github.com/ie3-institute/simona/issues/139)
- Add troubleshooting section to Users guide [#160](https://github.com/ie3-institute/simona/issues/160)
- Added Kafka sink for results [#24](https://github.com/ie3-institute/simona/issues/24)
- Added Kafka sink for runtime events, re-implemented RuntimeEventListener in akka typed [#242](https://github.com/ie3-institute/simona/issues/242)
- Added listeners to DBFS tests to check the result output and check the handling of failed power flows [#269](https://github.com/ie3-institute/simona/issues/269)
- Added DBFS test with participant load and added testing for FinishGridSimulationTrigger [#281](https://github.com/ie3-institute/simona/issues/281)
- Added Dependabot updates to sphinx/readthedocs dependencies [#448](https://github.com/ie3-institute/simona/issues/448)
- Check for grid validity with PSDM `ValidationUtils` [#460](https://github.com/ie3-institute/simona/issues/460)
- Enhancing dev's guide [#363](https://github.com/ie3-institute/simona/issues/363)
- Support PF calculation with closed switches [#474](https://github.com/ie3-institute/simona/issues/474)

### Changed
- Re-organizing test resources into their respective packages [#105](https://github.com/ie3-institute/simona/issues/105)
- BREAKING: Using snapshot version of PSDM and PSU
- Simplified PrimaryServiceProxy due to changes in PSDM [#120](https://github.com/ie3-institute/simona/issues/120)
- Improved handling of weights and their sum in determination of weather data [#173](https://github.com/ie3-institute/simona/issues/173)
- Improving code readability in EvcsAgent by moving FreeLotsRequest to separate methods [#19](https://github.com/ie3-institute/simona/issues/19)
- Ignore dependabot snapshot dependencies [#27](https://github.com/ie3-institute/simona/issues/27)
- Sending termination message to external simulation on expected and unexpected shutdowns of SIMONA [#35](https://github.com/ie3-institute/simona/issues/35)
- Change transformer calculation since changes in PSDM [#99](https://github.com/ie3-institute/simona/issues/99)
- Adapt to changed PvInputModel of PSDM (elevationAngle) [#100](https://github.com/ie3-institute/simona/issues/100)
- Consolidate csv parameterization in config [#149](https://github.com/ie3-institute/simona/issues/149)
- Change weather scheme to COSMO [PR#154](https://github.com/ie3-institute/simona/pull/154)
- Adapt documentation to changed simonaAPI [#191](https://github.com/ie3-institute/simona/issues/191)
- Implementing a new plugin framework for external simulations [#195](https://github.com/ie3-institute/simona/issues/195)
- Improved implementation of `RefSystemParser` [#212](https://github.com/ie3-institute/simona/issues/212)
- Include missing images into Documentation [#151](https://github.com/ie3-institute/simona/issues/151)
- Changing the export methode for diagrams [#156](https://github.com/ie3-institute/simona/issues/156)
- Change references implementation in Documentation to bibtex [#174](https://github.com/ie3-institute/simona/issues/174) 
- Update Model descriptions (Documentation) [#122](https://github.com/ie3-institute/simona/issues/122)
- Changes of Getting Started Section (Documentation) [#124](https://github.com/ie3-institute/simona/issues/124) 
- Update gradle [#176](https://github.com/ie3-institute/simona/issues/176)
- Setting java version to 17 [#58](https://github.com/ie3-institute/simona/issues/58)
- Made SimonaConfig.BaseRuntimeConfig serializable [#36](https://github.com/ie3-institute/simona/issues/36)
- Adapt to new simonaAPI snapshot [#95](https://github.com/ie3-institute/simona/issues/95)
- Update Sphinx to 4.5.0 as well as extensions [#214](https://github.com/ie3-institute/simona/issues/214)
- Improved code quality in and around DBFS algorithm [#265](https://github.com/ie3-institute/simona/issues/265)
- Adapt test to new PowerSystemUtils snapshot  [#294](https://github.com/ie3-institute/simona/issues/294)
- Simplified ParticipantConfigUtil [#273](https://github.com/ie3-institute/simona/issues/273)
- Consolidated and enhanced SimScheduler tests [#285](https://github.com/ie3-institute/simona/issues/285)
- Renaming sub-package directories [#141](https://github.com/ie3-institute/simona/issues/141)
- Updated authors in AUTHORS.md [#301](https://github.com/ie3-institute/simona/issues/301)
- Added faster data structures to SimScheduler [#282](https://github.com/ie3-institute/simona/issues/282)
- Adaption of abbreviations in PVModel and adjacent classes to naming convention [#326](https://github.com/ie3-institute/simona/issues/326)
- Fixed Latex equations [#264](https://github.com/ie3-institute/simona/issues/264)
- Documentation of the simulation configuration [#334](https://github.com/ie3-institute/simona/issues/334)
- Adapted to changes of Quantity units in PSU and PSDM [#419](https://github.com/ie3-institute/simona/pull/419)
- Adapted entry in Done message and deleted parallel window [#159](https://github.com/ie3-institute/simona/issues/159)
- Added ConfigFailFast check for invalid dateTime configuration [#344](https://github.com/ie3-institute/simona/issues/344)
- Changed simulation duration format [#429](https://github.com/ie3-institute/simona/issues/429)
- Updated sphinx dependencies and fixed sphinx warnings [#444](https://github.com/ie3-institute/simona/issues/444)
- Updated authors in AUTHORS.md and README.md [#452](https://github.com/ie3-institute/simona/issues/452)
- Updating `CONTRIBUTING.md` [#201](https://github.com/ie3-institute/simona/issues/201)
- Speeding up additionalActivationTicks in participant's BaseStateData [#421](https://github.com/ie3-institute/simona/pull/421)
- Changed format of example grid `vn_simona` [#216](https://github.com/ie3-institute/simona/issues/216)
- Renamed ChpData to ChpRelevantData [#494](https://github.com/ie3-institute/simona/issues/494)
- Updated gradle to 8.2.1, cleaned up `build.gradle` and `Jenkinsfile` [#572](https://github.com/ie3-institute/simona/issues/572)

### Fixed
- Location of `vn_simona` test grid (was partially in Berlin and Dortmund) [#72](https://github.com/ie3-institute/simona/issues/72)
- Let `ParticipantAgent` die after failed registration with secondary services (prevents stuck simulation) [#76](https://github.com/ie3-institute/simona/issues/76)
- Fix default resolution of weather source wrapper [#78](https://github.com/ie3-institute/simona/issues/78)
- Fix invalid thread allocation in GridAgent [#111](https://github.com/ie3-institute/simona/issues/111)
- Fixed config auto-generation [#130](https://github.com/ie3-institute/simona/issues/130)
- Fixed genConfigSample gradle task[#148](https://github.com/ie3-institute/simona/issues/148)
- Fixed some unreachable code [#167](https://github.com/ie3-institute/simona/issues/167)
- Fix treatment of non-InitializeTrigger triggers in initialization within SimScheduler [#237](https://github.com/ie3-institute/simona/issues/237)
- Fix breaking SIMONA caused by introducing temperature dependant load profiles in PSDM [#255](https://github.com/ie3-institute/simona/issues/255)
- Respect for voltage angle in DBFS slack voltage exchange protocol [#69](https://github.com/ie3-institute/simona/issues/69)
- Adapted to changed time series interfaces in PSDM [#296](https://github.com/ie3-institute/simona/issues/296)
- Fix handling of multiple connections between subgrids [#22](https://github.com/ie3-institute/simona/issues/22)
  - Consolidate request replies for different sub grid gates in one message
  - Await and send responses for distinct pairs of sender reference and target node
- Removed deprecations from `CsvGridSource` and added `TestGridFactory` [#304](https://github.com/ie3-institute/simona/issues/304)
- Removed grid config for vn_146_lv_small [#290](https://github.com/ie3-institute/simona/issues/290)
- Adapted to changes of EvcsInput in PSDM [#377](https://github.com/ie3-institute/simona/pull/377)
- Fix breaking SIMONA caused by changes in simonaAPI [#384] (https://github.com/ie3-institute/simona/issues/384)
- Fixed awaiting departed EVs in ExtEvDataService [#392](https://github.com/ie3-institute/simona/issues/392)
- Fixed missing ModelBaseStateData generation for random load profiles [#399](https://github.com/ie3-institute/simona/issues/399)
- Fixed non-random first days of random load profiles [#401](https://github.com/ie3-institute/simona/issues/401)
- Fixed groovy formatting [#110](https://github.com/ie3-institute/simona/issues/110)
- Fixed configuration reference in user's guide [#224](https://github.com/ie3-institute/simona/issues/224)
- Fixed ResultEventListener exiting too early with high volumes of results [#350](https://github.com/ie3-institute/simona/issues/350)
- Fixed tests that unreliably fail [#359](https://github.com/ie3-institute/simona/issues/359)
- Support for three winding transformers  [#63](https://github.com/ie3-institute/simona/issues/63)
  - Handle incoming slack voltage accordingly
  - Allow multiple sub grid gates at one node (also allows multiple two winding transformers at one node)
  - Perform power flow calculation in highest grid, if a three winding transformer is apparent
  - Write out results
- Fixed broken layout in RTD documentation [#500](https://github.com/ie3-institute/simona/issues/500)
- Corrected tests in RefSystemTest [#560](https://github.com/ie3-institute/simona/issues/560)
- Take log file event filters from `logback.xml` when defining the run log appender [#108](https://github.com/ie3-institute/simona/issues/108)

### Removed
- Remove workaround for tscfg tmp directory [#178](https://github.com/ie3-institute/simona/issues/178)
- Removed Gradle task puml2png (Converting Plantuml to png / svg files) since it is no longer needed  [#228](https://github.com/ie3-institute/simona/issues/228)
- Remove RocketChat notification from Jenkinsfile [#234](https://github.com/ie3-institute/simona/issues/234)
- Removed one-jar gradle plugin [#564](https://github.com/ie3-institute/simona/issues/564)

[Unreleased]: https://github.com/ie3-institute/simona/compare/3.0.0...HEAD
[3.0.0]: https://github.com/ie3-institute/simona/compare/a14a093239f58fca9b2b974712686b33e5e5f939...3.0.0<|MERGE_RESOLUTION|>--- conflicted
+++ resolved
@@ -24,12 +24,9 @@
   - Two-parted scheduler in akka typed [#378](https://github.com/ie3-institute/simona/issues/378)
   - Adapting to simonaAPI 0.3.0 (adapted message protocol)
   - Schedule lock [#651](https://github.com/ie3-institute/simona/issues/651)
-<<<<<<< HEAD
-- Validation of grid will throw exception instead of just logging errors [#463](https://github.com/ie3-institute/simona/issues/463)
-=======
   - New scheduling protocol [#650](https://github.com/ie3-institute/simona/issues/650)
 - Replaced akka with pekko [#641](https://github.com/ie3-institute/simona/issues/641)
->>>>>>> 84637470
+- Validation of grid will throw exception instead of just logging errors [#463](https://github.com/ie3-institute/simona/issues/463)
 
 ## [3.0.0] - 2023-08-07
 
