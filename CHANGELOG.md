--- conflicted
+++ resolved
@@ -24,11 +24,8 @@
   - Two-parted scheduler in akka typed [#378](https://github.com/ie3-institute/simona/issues/378)
   - Adapting to simonaAPI 0.3.0 (adapted message protocol)
   - Schedule lock [#651](https://github.com/ie3-institute/simona/issues/651)
-<<<<<<< HEAD
   - New scheduling protocol [#650](https://github.com/ie3-institute/simona/issues/650)
-=======
 - Replaced akka with pekko [#641](https://github.com/ie3-institute/simona/issues/641)
->>>>>>> d9d9ffc1
 
 ## [3.0.0] - 2023-08-07
 
