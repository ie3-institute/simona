include "../common/pekko.conf"

#########
# ATTENTION: Do not change this config file directly but use it as a base for your personal delta config for the
# vn_simona scenario! Delta configs can be created by including the config you want to change
# parameters from via include <path-to-config> (e.g. include "input/samples/vn_simona/vn_simona.conf") at the
# beginning of your config file and then just override the parameters you want to change!
#########

##################################################################
# Simulation Parameters
##################################################################
simona.simulationName = "vn_simona"

##################################################################
# Time Parameters
##################################################################
simona.time.startDateTime = "2011-01-01T00:00:00Z"
simona.time.endDateTime = "2011-01-01T02:00:00Z"
simona.time.schedulerReadyCheckWindow = 900

##################################################################
# Input Parameters
##################################################################
simona.input.primary.csvParams = {
  directoryPath: "input/samples/vn_simona/fullGrid"
  csvSep: ","
  isHierarchic: false
}
simona.input.grid.datasource.id = "csv"
simona.input.grid.datasource.csvParams = {
  directoryPath: "input/samples/vn_simona/fullGrid"
  csvSep: ","
  isHierarchic: false
}

simona.input.weather.datasource = {
  scheme = "icon"
  sampleParams.use = true
  coordinateSource.sampleParams.use = true
  maxCoordinateDistance = 50000
}

##################################################################
# Output Parameters
##################################################################
simona.output.base.dir = "output/vn_simona"
simona.output.base.addTimestampToOutputDir = true

simona.output.sink.csv {
  fileFormat = ".csv"
  filePrefix = ""
  fileSuffix = ""
}

simona.output.grid = {
  notifier = "grid"
  nodes = false
  lines = false
  switches = false
  transformers2w = false
  transformers3w = false
}
simona.output.participant.defaultConfig = {
  notifier = "default"
  powerRequestReply = false
  simulationResult = true
}
simona.output.participant.individualConfigs = [
  {
    notifier = "pv"
    powerRequestReply = false
    simulationResult = true
  },
  {
    notifier = "wec"
    powerRequestReply = false
    simulationResult = true
  },
  {
    notifier = "evcs"
    powerRequestReply = false
    simulationResult = true
  }
]
simona.output.thermal = {
  defaultConfig = {
    notifier = "default",
    simulationResult = false
  }
  individualConfigs = [
    {
      notifier = "house",
      simulationResult = true
    }
  ]
}

##################################################################
# Runtime Configuration // todo refactor as this naming is misleading and partly unneeded
##################################################################
simona.runtime.selected_subgrids = []
simona.runtime.selected_volt_lvls = []

simona.runtime.participant.load = {
  defaultConfig = {
    calculateMissingReactivePowerWithModel = false
    uuids = ["default"]
    scaling = 1.0
    modelBehaviour = "fix"
    reference = "power"
  }
  individualConfigs = []
}

simona.runtime.participant.fixedFeedIn = {
  defaultConfig = {
    calculateMissingReactivePowerWithModel = false
    uuids = ["default"]
    scaling = 1.0
  }
  individualConfigs = []
}

simona.runtime.participant.pv = {
  defaultConfig = {
    calculateMissingReactivePowerWithModel = false
    uuids = ["default"]
    scaling = 1.0
  }
  individualConfigs = []
}

simona.runtime.participant.wec = {
  defaultConfig = {
    calculateMissingReactivePowerWithModel = false
    uuids = ["default"]
    scaling = 1.0
  }
  individualConfigs = []
}

simona.runtime.participant.evcs = {
  defaultConfig = {
    calculateMissingReactivePowerWithModel = false
    uuids = ["default"]
    scaling = 1.0
  }
  individualConfigs = []
}

simona.runtime.participant.hp = {
  defaultConfig = {
       calculateMissingReactivePowerWithModel = false
       uuids = ["default"]
       scaling = 1.0
  }
  individualConfigs = []
}

<<<<<<< HEAD
simona.runtime.participant.storage = {
  defaultConfig = {
    calculateMissingReactivePowerWithModel = false
    uuids = ["default"]
    scaling = 1.0
  }
  individualConfigs = []
}

=======
# # # # #
# ATTENTION: calculateMissingReactivePowerWithModel and scaling is ignored here.
# # # # #
>>>>>>> 73c5ce6d
simona.runtime.participant.em = {
  defaultConfig = {
    calculateMissingReactivePowerWithModel = false
    uuids = ["default"]
    scaling = 1.0
  }
  individualConfigs = []
}

##################################################################
# Event Configuration
##################################################################
simona.event.listener = []

##################################################################
# Grid Configuration
##################################################################

simona.gridConfig.refSystems = [
  {sNom = "100 kVA", vNom = "0.4 kV", voltLvls = [{id = "NS", vNom = "0.4 kV"}]},
  {sNom = "60 MVA", vNom = "20 kV", voltLvls = [{id = "MS", vNom = "20 kV"}]},
  {sNom = "600 MVA", vNom = "110 kV", voltLvls = [{id = "HS", vNom = "110 kV"}]},
  {sNom = "1000 MVA", vNom = "380 kV", voltLvls = [{id = "HoeS", vNom = "380 kV"}]}
]

##################################################################
# Power Flow Configuration
##################################################################
simona.powerflow.maxSweepPowerDeviation = 1E-5 // the maximum allowed deviation in power between two sweeps, before overall convergence is assumed
simona.powerflow.newtonraphson.epsilon = [1E-12]
simona.powerflow.newtonraphson.iterations = 50
simona.powerflow.resolution = "3600s"
simona.powerflow.stopOnFailure = true

simona.control.transformer = [
  {
    transformers = ["31a2b9bf-e785-4475-aa44-1c34646e8c79"],
    measurements = ["923f2d69-3093-4198-86e4-13d2d1c220f8"],
    vMin = 0.98,
    vMax = 1.02
  }, {
    transformers = ["1132dbf4-e8a1-44ae-8415-f42d4497aa1d"],
    measurements = ["7686b818-a0ba-465c-8e4e-f7d3c4e171fc"],
    vMin = 0.98,
    vMax = 1.02
  }
]<|MERGE_RESOLUTION|>--- conflicted
+++ resolved
@@ -158,7 +158,6 @@
   individualConfigs = []
 }
 
-<<<<<<< HEAD
 simona.runtime.participant.storage = {
   defaultConfig = {
     calculateMissingReactivePowerWithModel = false
@@ -168,11 +167,9 @@
   individualConfigs = []
 }
 
-=======
 # # # # #
 # ATTENTION: calculateMissingReactivePowerWithModel and scaling is ignored here.
 # # # # #
->>>>>>> 73c5ce6d
 simona.runtime.participant.em = {
   defaultConfig = {
     calculateMissingReactivePowerWithModel = false
