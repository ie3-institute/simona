--- conflicted
+++ resolved
@@ -158,7 +158,6 @@
   individualConfigs = []
 }
 
-<<<<<<< HEAD
 simona.runtime.participant.storage = {
   defaultConfig = {
     calculateMissingReactivePowerWithModel = false
@@ -168,8 +167,6 @@
   individualConfigs = []
 }
 
-=======
->>>>>>> f129a576
 simona.runtime.participant.em = {
   defaultConfig = {
     calculateMissingReactivePowerWithModel = false
