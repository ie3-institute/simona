--- conflicted
+++ resolved
@@ -158,7 +158,6 @@
   individualConfigs = []
 }
 
-<<<<<<< HEAD
 simona.runtime.participant.storage = {
   defaultConfig = {
     calculateMissingReactivePowerWithModel = false
@@ -177,8 +176,6 @@
   individualConfigs = []
 }
 
-=======
->>>>>>> a0252dee
 ##################################################################
 # Event Configuration
 ##################################################################
