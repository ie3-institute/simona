--- conflicted
+++ resolved
@@ -20,11 +20,6 @@
   implicit val energyTolerance: Energy = WattHours(1e-6)
   private val unit = Kilowatts
   private val integrationUnit = Kilojoules
-<<<<<<< HEAD
-  private val integrationClass = classOf[Energy]
-  private val averagingClass = classOf[Power]
-=======
->>>>>>> 492f6de6
   private val values = Map(
     2L -> unit(5d),
     4L -> unit(15d),
@@ -98,13 +93,7 @@
           QuantityUtil.integrate[Power, Energy](
             values,
             windowStart,
-<<<<<<< HEAD
-            windowEnd,
-            integrationClass,
-            integrationUnit
-=======
             windowEnd
->>>>>>> 492f6de6
           ) =~ expectedResult
         }
       }
