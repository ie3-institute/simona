/*
 * © 2021. TU Dortmund University,
 * Institute of Energy Systems, Energy Efficiency and Energy Economics,
 * Research group Distribution grid planning and operation
 */

package edu.ie3.util.quantities

import edu.ie3.simona.exceptions.QuantityException
import edu.ie3.simona.test.common.UnitSpec
<<<<<<< HEAD
import edu.ie3.util.quantities.PowerSystemUnits._
=======
>>>>>>> b450c521
import edu.ie3.util.scala.quantities.QuantityUtil
import edu.ie3.util.scala.quantities.QuantityUtil.RichUnit
import org.scalatest.prop.TableDrivenPropertyChecks
import tech.units.indriya.quantity.Quantities
<<<<<<< HEAD
import tech.units.indriya.unit.Units.WATT
=======
>>>>>>> b450c521
import tech.units.indriya.unit.{ProductUnit, Units}

import javax.measure.Quantity
import javax.measure.quantity.{Energy, Power}
import scala.util.{Failure, Success}

class QuantityUtilSpec extends UnitSpec with TableDrivenPropertyChecks {
  private val unit = PowerSystemUnits.KILOWATT
  private val integrationUnit =
    new ProductUnit[Energy](PowerSystemUnits.KILOWATT.multiply(Units.SECOND))
  private val integrationClass = classOf[Energy]
  private val averagingClass = classOf[Power]
  private val values = Map(
    2L -> Quantities.getQuantity(5d, unit),
    4L -> Quantities.getQuantity(15d, unit),
    6L -> Quantities.getQuantity(-5d, unit),
    8L -> Quantities.getQuantity(-10d, unit)
  )

  "Integrating over quantities" when {
    "determining the start value" should {
      val startingValue =
        PrivateMethod[Quantity[Power]](Symbol("startingValue"))

      "throw an exception, if values are empty and unit of \"empty\" quantity cannot be determined" in {
        intercept[QuantityException] {
          QuantityUtil invokePrivate startingValue(
            Map.empty[Long, Quantity[Power]],
            1L
          )
        }.getMessage shouldBe "Unable to determine unit for dummy starting value."
      }

      "bring default value, if there is nothing before window starts" in {
        QuantityUtil invokePrivate startingValue(
          values,
          1L
        ) should equalWithTolerance(
          Quantities.getQuantity(0d, unit)
        )
      }

      "bring correct value, if there is something before window starts" in {
        QuantityUtil invokePrivate startingValue(
          values,
          2L
        ) should equalWithTolerance(
          Quantities.getQuantity(5d, unit)
        )
      }
    }

    "determining the end value" should {
      val endingValue =
        PrivateMethod[(Long, Quantity[Power])](Symbol("endingValue"))

      "throw and exception, if there is no value before the window ends" in {
        intercept[QuantityException] {
          QuantityUtil invokePrivate endingValue(values, 1L)
        }.getMessage shouldBe "Cannot integrate over an empty set of values."
      }

      "bring correct value, if there is something before window ends" in {
        QuantityUtil invokePrivate endingValue(values, 2L) match {
          case (tick, value) =>
            tick shouldBe 2L
            value should equalWithTolerance(Quantities.getQuantity(5d, unit))
        }
      }
    }

    "actually integrating" should {
      "lead to correct values" in {
        val cases = Table(
          ("windowStart", "windowEnd", "expectedResult"),
          (1L, 3L, Quantities.getQuantity(5d, integrationUnit)),
          (2L, 4L, Quantities.getQuantity(10d, integrationUnit)),
          (2L, 8L, Quantities.getQuantity(30d, integrationUnit)),
          (0L, 12L, Quantities.getQuantity(-10d, integrationUnit))
        )

        forAll(cases) { (windowStart, windowEnd, expectedResult) =>
          QuantityUtil.integrate(
            values,
            windowStart,
            windowEnd,
            integrationClass,
            integrationUnit
          ) should equalWithTolerance(expectedResult, 1e-6)
        }
      }
    }
  }

  "Averaging over quantities" when {
    "putting in wrong information" should {
      "fail, if window start and end are the same" in {
        QuantityUtil.average(
          values,
          0L,
          0L,
          integrationClass,
          integrationUnit,
          averagingClass,
          unit
        ) match {
          case Failure(exception: IllegalArgumentException) =>
            exception.getMessage shouldBe "Cannot average over trivial time window."
          case Failure(exception) =>
            fail(
              "Averaging over values failed with wrong exception.",
              exception
            )
          case Success(_) =>
            fail("Averaging with trivial window length should fail")
        }
      }

      "fail, if window start is after window end" in {
        QuantityUtil.average(
          values,
          3L,
          0L,
          integrationClass,
          integrationUnit,
          averagingClass,
          unit
        ) match {
          case Failure(exception: IllegalArgumentException) =>
            exception.getMessage shouldBe "Window end is before window start."
          case Failure(exception) =>
            fail(
              "Averaging over values failed with wrong exception.",
              exception
            )
          case Success(_) =>
            fail("Averaging with flipped window start / end should fail")
        }
      }
    }

    "putting in correct information" should {
      "lead to correct values" in {
        val cases = Table(
          ("windowStart", "windowEnd", "expectedResult"),
          (1L, 3L, Quantities.getQuantity(2.5d, unit)),
          (2L, 4L, Quantities.getQuantity(5d, unit)),
          (2L, 8L, Quantities.getQuantity(5d, unit)),
          (0L, 12L, Quantities.getQuantity(-0.8333333, unit))
        )

        forAll(cases) { (windowStart, windowEnd, expectedResult) =>
          QuantityUtil.average(
            values,
            windowStart,
            windowEnd,
            integrationClass,
            integrationUnit,
            averagingClass,
            unit
          ) match {
            case Success(result) =>
              result should equalWithTolerance(expectedResult, 1e-6)
            case Failure(exception) =>
              fail(
                "Averaging with fine input should pass, but failed.",
                exception
              )
          }
        }
      }
    }
  }

  "Converting units to alternative units" should {
    "succeed if units are compatible" in {
      val cases = Table(
        ("sourceUnit", "targetUnit", "expectedUnit"),
        (VOLTAMPERE, WATT, WATT),
        (KILOVOLTAMPERE, WATT, KILOWATT),
        (MEGAVOLTAMPERE, WATT, MEGAWATT),
        (VAR, WATT, WATT),
        (KILOVAR, WATT, KILOWATT),
        (MEGAVAR, WATT, MEGAWATT),
        (VOLTAMPERE, VAR, VAR),
        (KILOVOLTAMPERE, VAR, KILOVAR),
        (MEGAVOLTAMPERE, VAR, MEGAVAR),
        (WATT, VAR, VAR),
        (KILOWATT, VAR, KILOVAR),
        (MEGAWATT, VAR, MEGAVAR),
        (VAR, VOLTAMPERE, VOLTAMPERE),
        (KILOVAR, VOLTAMPERE, KILOVOLTAMPERE),
        (MEGAVAR, VOLTAMPERE, MEGAVOLTAMPERE),
        (WATT, VOLTAMPERE, VOLTAMPERE),
        (KILOWATT, VOLTAMPERE, KILOVOLTAMPERE),
        (MEGAWATT, VOLTAMPERE, MEGAVOLTAMPERE)
      )

      forAll(cases) { (sourceUnit, targetUnit, expectedUnit) =>
        sourceUnit.toEquivalentIn(targetUnit) shouldBe expectedUnit
      }
    }
  }
}<|MERGE_RESOLUTION|>--- conflicted
+++ resolved
@@ -8,18 +8,9 @@
 
 import edu.ie3.simona.exceptions.QuantityException
 import edu.ie3.simona.test.common.UnitSpec
-<<<<<<< HEAD
-import edu.ie3.util.quantities.PowerSystemUnits._
-=======
->>>>>>> b450c521
 import edu.ie3.util.scala.quantities.QuantityUtil
-import edu.ie3.util.scala.quantities.QuantityUtil.RichUnit
 import org.scalatest.prop.TableDrivenPropertyChecks
 import tech.units.indriya.quantity.Quantities
-<<<<<<< HEAD
-import tech.units.indriya.unit.Units.WATT
-=======
->>>>>>> b450c521
 import tech.units.indriya.unit.{ProductUnit, Units}
 
 import javax.measure.Quantity
@@ -193,34 +184,4 @@
       }
     }
   }
-
-  "Converting units to alternative units" should {
-    "succeed if units are compatible" in {
-      val cases = Table(
-        ("sourceUnit", "targetUnit", "expectedUnit"),
-        (VOLTAMPERE, WATT, WATT),
-        (KILOVOLTAMPERE, WATT, KILOWATT),
-        (MEGAVOLTAMPERE, WATT, MEGAWATT),
-        (VAR, WATT, WATT),
-        (KILOVAR, WATT, KILOWATT),
-        (MEGAVAR, WATT, MEGAWATT),
-        (VOLTAMPERE, VAR, VAR),
-        (KILOVOLTAMPERE, VAR, KILOVAR),
-        (MEGAVOLTAMPERE, VAR, MEGAVAR),
-        (WATT, VAR, VAR),
-        (KILOWATT, VAR, KILOVAR),
-        (MEGAWATT, VAR, MEGAVAR),
-        (VAR, VOLTAMPERE, VOLTAMPERE),
-        (KILOVAR, VOLTAMPERE, KILOVOLTAMPERE),
-        (MEGAVAR, VOLTAMPERE, MEGAVOLTAMPERE),
-        (WATT, VOLTAMPERE, VOLTAMPERE),
-        (KILOWATT, VOLTAMPERE, KILOVOLTAMPERE),
-        (MEGAWATT, VOLTAMPERE, MEGAVOLTAMPERE)
-      )
-
-      forAll(cases) { (sourceUnit, targetUnit, expectedUnit) =>
-        sourceUnit.toEquivalentIn(targetUnit) shouldBe expectedUnit
-      }
-    }
-  }
 }