/*
 * © 2022. TU Dortmund University,
 * Institute of Energy Systems, Energy Efficiency and Energy Economics,
 * Research group Distribution grid planning and operation
 */

package edu.ie3.simona.agent.em

import edu.ie3.datamodel.models.result.system.EmResult
import edu.ie3.simona.agent.participant.data.Data.PrimaryData.ComplexPower
import edu.ie3.simona.config.SimonaConfig.EmRuntimeConfig
import edu.ie3.simona.event.ResultEvent
import edu.ie3.simona.event.ResultEvent.{
  FlexOptionsResultEvent,
  ParticipantResultEvent,
}
import edu.ie3.simona.event.notifier.NotifierConfig
import edu.ie3.simona.ontology.messages.SchedulerMessage.{
  Completion,
  ScheduleActivation,
}
import edu.ie3.simona.ontology.messages.flex.FlexibilityMessage._
import edu.ie3.simona.ontology.messages.flex.MinMaxFlexibilityMessage.ProvideMinMaxFlexOptions
import edu.ie3.simona.ontology.messages.{Activation, SchedulerMessage}
import edu.ie3.simona.test.common.input.EmInputTestData
import edu.ie3.simona.test.matchers.SquantsMatchers
import edu.ie3.simona.util.SimonaConstants.INIT_SIM_TICK
import edu.ie3.simona.util.TickUtil.TickLong
import edu.ie3.util.TimeUtil
import edu.ie3.util.quantities.QuantityMatchers.equalWithTolerance
import edu.ie3.util.quantities.QuantityUtils.RichQuantityDouble
import edu.ie3.util.scala.quantities.{Kilovars, ReactivePower}
import org.apache.pekko.actor.testkit.typed.scaladsl.{
  ScalaTestWithActorTestKit,
  TestProbe,
}
import org.scalatest.matchers.should
import org.scalatest.wordspec.AnyWordSpecLike
import org.scalatestplus.mockito.MockitoSugar
import squants.Power
import squants.energy.Kilowatts

import java.time.ZonedDateTime

class EmAgentSpec
    extends ScalaTestWithActorTestKit
    with AnyWordSpecLike
    with should.Matchers
    with EmInputTestData
    with MockitoSugar
    with SquantsMatchers {

  protected implicit val simulationStartDate: ZonedDateTime =
    TimeUtil.withDefaults.toZonedDateTime("2020-01-01T00:00:00Z")

  private val outputConfig = NotifierConfig(
    simulationResultInfo = true,
    powerRequestReply = false,
    flexResult = true, // also test FlexOptionsResult if EM-controlled
  )

  override protected val modelConfig: EmRuntimeConfig = EmRuntimeConfig(
    calculateMissingReactivePowerWithModel = false,
    scaling = 1d,
    uuids = List("default"),
    aggregateFlex = "SELF_OPT_EXCL_REG",
    curtailRegenerative = false,
  )

  private implicit val activePowerTolerance: Power = Kilowatts(1e-10)
  private implicit val reactivePowerTolerance: ReactivePower = Kilovars(1e-10)

  "A self-optimizing EM agent" should {
    "be initialized correctly and run through some activations" in {
      val resultListener = TestProbe[ResultEvent]("ResultListener")
      val scheduler = TestProbe[SchedulerMessage]("Scheduler")

      val emAgent = spawn(
        EmAgent(
          emInput,
          modelConfig,
          outputConfig,
          "PRIORITIZED",
          simulationStartDate,
          parent = Left(scheduler.ref),
          listener = Iterable(resultListener.ref),
        )
      )

      val pvAgent = TestProbe[FlexRequest]("PvAgent")
      emAgent ! RegisterParticipant(pvInput.getUuid, pvAgent.ref, pvInput)
      emAgent ! ScheduleFlexRequest(pvInput.getUuid, INIT_SIM_TICK)

      val sa1 = scheduler.expectMessageType[ScheduleActivation]
      sa1.tick shouldBe INIT_SIM_TICK
      sa1.unlockKey shouldBe None
      val emAgentActivation = sa1.actor

      val evcsAgent = TestProbe[FlexRequest]("EvcsAgent")
      emAgent ! RegisterParticipant(evcsInput.getUuid, evcsAgent.ref, evcsInput)
      emAgent ! ScheduleFlexRequest(evcsInput.getUuid, INIT_SIM_TICK)

      // no additional scheduling message, since tick -1 has already been scheduled
      scheduler.expectNoMessage()

      /* TICK -1 */
      emAgentActivation ! Activation(INIT_SIM_TICK)

      // expect flex activations
      pvAgent.expectMessage(FlexActivation(INIT_SIM_TICK))
      evcsAgent.expectMessage(FlexActivation(INIT_SIM_TICK))

      // receive flex completions
      emAgent ! FlexCompletion(
        modelUuid = pvInput.getUuid,
        requestAtTick = Some(0),
      )

      scheduler.expectNoMessage()

      emAgent ! FlexCompletion(
        modelUuid = evcsInput.getUuid,
        requestAtTick = Some(0),
      )

      // expect no results for init
      resultListener.expectNoMessage()
      // expect completion from EmAgent
      scheduler.expectMessage(
        Completion(emAgentActivation, Some(0))
      )

      /* TICK 0 */
      emAgentActivation ! Activation(0)

      // expect flex activations
      pvAgent.expectMessage(FlexActivation(0))
      evcsAgent.expectMessage(FlexActivation(0))

      // send flex options
      emAgent ! ProvideMinMaxFlexOptions(
        pvInput.getUuid,
        Kilowatts(-5d),
        Kilowatts(-5d),
        Kilowatts(0d),
      )

      pvAgent.expectNoMessage()
      evcsAgent.expectNoMessage()

      emAgent ! ProvideMinMaxFlexOptions(
        evcsInput.getUuid,
        Kilowatts(2d),
        Kilowatts(-11d),
        Kilowatts(11d),
      )

      // receive flex control messages
      pvAgent.expectMessage(IssueNoControl(0))
      emAgent ! FlexResult(
        modelUuid = pvInput.getUuid,
<<<<<<< HEAD
        result = ComplexPower(Kilowatts(-5d), Kilovars(-0.5d)),
=======
        result = ApparentPower(Kilowatts(-5d), Kilovars(-0.5d)),
      )
      emAgent ! FlexCompletion(
        modelUuid = pvInput.getUuid,
>>>>>>> f51a7190
        requestAtTick = Some(600),
      )

      scheduler.expectNoMessage()

      evcsAgent.expectMessageType[IssuePowerControl] match {
        case IssuePowerControl(0, setPower) =>
          setPower should approximate(Kilowatts(5.0))
      }
      emAgent ! FlexResult(
        modelUuid = evcsInput.getUuid,
<<<<<<< HEAD
        result = ComplexPower(Kilowatts(5d), Kilovars(0.1d)),
=======
        result = ApparentPower(Kilowatts(5d), Kilovars(0.1d)),
      )
      emAgent ! FlexCompletion(
        modelUuid = evcsInput.getUuid,
>>>>>>> f51a7190
        requestAtTick = Some(300),
      )

      // expect correct results
      resultListener.expectMessageType[ParticipantResultEvent] match {
        case ParticipantResultEvent(emResult: EmResult) =>
          emResult.getInputModel shouldBe emInput.getUuid
          emResult.getTime shouldBe simulationStartDate
          emResult.getP should equalWithTolerance(0d.asMegaWatt)
          emResult.getQ should equalWithTolerance((-.0004d).asMegaVar)
      }

      // expect completion from EmAgent
      scheduler.expectMessage(
        Completion(emAgentActivation, Some(300))
      )

      /* TICK 300 */
      emAgentActivation ! Activation(300)

      // expect activations and flex requests.
      // only participant 2 has been scheduled for this tick,
      // thus 1 does not get activated
      pvAgent.expectNoMessage()

      evcsAgent.expectMessage(FlexActivation(300))

      // send flex options again, ev is fully charged
      emAgent ! ProvideMinMaxFlexOptions(
        evcsInput.getUuid,
        Kilowatts(0d),
        Kilowatts(-11d),
        Kilowatts(0d),
      )

      // receive flex control messages
      evcsAgent.expectMessage(IssueNoControl(300))

      pvAgent.expectNoMessage()

<<<<<<< HEAD
      emAgent !
        FlexCtrlCompletion(
          evcsInput.getUuid,
          ComplexPower(Kilowatts(0d), Kilovars(0d)),
        )
=======
      emAgent ! FlexResult(
        modelUuid = evcsInput.getUuid,
        result = ApparentPower(Kilowatts(0d), Kilovars(0d)),
      )
      emAgent ! FlexCompletion(modelUuid = evcsInput.getUuid)
>>>>>>> f51a7190

      // expect correct results
      resultListener.expectMessageType[ParticipantResultEvent] match {
        case ParticipantResultEvent(emResult: EmResult) =>
          emResult.getInputModel shouldBe emInput.getUuid
          emResult.getTime shouldBe 300.toDateTime(simulationStartDate)
          emResult.getP should equalWithTolerance((-0.005d).asMegaWatt)
          emResult.getQ should equalWithTolerance((-0.0005d).asMegaVar)
      }

      // expect completion from EmAgent
      scheduler.expectMessage(Completion(emAgentActivation, Some(600)))

    }

    "revoke triggers correctly" in {
      val resultListener = TestProbe[ResultEvent]("ResultListener")
      val scheduler = TestProbe[SchedulerMessage]("Scheduler")

      val emAgent = spawn(
        EmAgent(
          emInput,
          modelConfig,
          outputConfig,
          "PRIORITIZED",
          simulationStartDate,
          parent = Left(scheduler.ref),
          listener = Iterable(resultListener.ref),
        )
      )

      val pvAgent = TestProbe[FlexRequest]("PvAgent")
      emAgent ! RegisterParticipant(pvInput.getUuid, pvAgent.ref, pvInput)
      emAgent ! ScheduleFlexRequest(pvInput.getUuid, 0)

      val sa1 = scheduler.expectMessageType[ScheduleActivation]
      sa1.tick shouldBe 0
      sa1.unlockKey shouldBe None
      val emAgentActivation = sa1.actor

      val evcsAgent = TestProbe[FlexRequest]("EvcsAgent")
      emAgent ! RegisterParticipant(evcsInput.getUuid, evcsAgent.ref, evcsInput)
      emAgent ! ScheduleFlexRequest(evcsInput.getUuid, 0)

      // no additional scheduling message, since tick 0 has already been scheduled
      scheduler.expectNoMessage()

      // We skip initialization here for simplicity

      /* TICK 0 */
      emAgentActivation ! Activation(0)

      // expect flex activations
      pvAgent.expectMessage(FlexActivation(0))
      evcsAgent.expectMessage(FlexActivation(0))

      // send flex options
      emAgent ! ProvideMinMaxFlexOptions(
        pvInput.getUuid,
        Kilowatts(-5d),
        Kilowatts(-5d),
        Kilowatts(0d),
      )

      pvAgent.expectNoMessage()
      evcsAgent.expectNoMessage()

      emAgent ! ProvideMinMaxFlexOptions(
        evcsInput.getUuid,
        Kilowatts(2d),
        Kilowatts(-11d),
        Kilowatts(11d),
      )

      // receive flex control messages
      pvAgent.expectMessage(IssueNoControl(0))
      evcsAgent.expectMessageType[IssuePowerControl] match {
        case IssuePowerControl(0, setPower) =>
          setPower should approximate(Kilowatts(5.0))
      }

      // send completions
      emAgent ! FlexResult(
        modelUuid = pvInput.getUuid,
<<<<<<< HEAD
        result = ComplexPower(Kilowatts(-5d), Kilovars(-0.5d)),
=======
        result = ApparentPower(Kilowatts(-5d), Kilovars(-0.5d)),
      )
      emAgent ! FlexCompletion(
        modelUuid = pvInput.getUuid,
>>>>>>> f51a7190
        requestAtTick = Some(300),
      )

      emAgent ! FlexResult(
        modelUuid = evcsInput.getUuid,
        result = ApparentPower(Kilowatts(5d), Kilovars(0.1d)),
      )

      scheduler.expectNoMessage()

      emAgent ! FlexCompletion(
        modelUuid = evcsInput.getUuid,
<<<<<<< HEAD
        result = ComplexPower(Kilowatts(5d), Kilovars(0.1d)),
=======
>>>>>>> f51a7190
        requestAtTick = Some(600),
      )

      // expect correct results
      resultListener.expectMessageType[ParticipantResultEvent] match {
        case ParticipantResultEvent(emResult: EmResult) =>
          emResult.getInputModel shouldBe emInput.getUuid
          emResult.getTime shouldBe simulationStartDate
          emResult.getP should equalWithTolerance(0d.asMegaWatt)
          emResult.getQ should equalWithTolerance((-.0004d).asMegaVar)
      }

      // expect completion from EmAgent
      scheduler.expectMessage(Completion(emAgentActivation, Some(300)))

      /* TICK 300 */
      emAgentActivation ! Activation(300)

      // expect activations and flex activations.
      // only pv agent has been scheduled for this tick,
      // thus evcs does not get activated
      evcsAgent.expectNoMessage()

      pvAgent.expectMessage(FlexActivation(300))

      // send flex options again, now there's a cloud and thus less feed-in
      emAgent ! ProvideMinMaxFlexOptions(
        pvInput.getUuid,
        Kilowatts(-3d),
        Kilowatts(-3d),
        Kilowatts(0d),
      )

      // receive flex control messages
      pvAgent.expectMessage(IssueNoControl(300))

<<<<<<< HEAD
      emAgent ! FlexCtrlCompletion(
        pvInput.getUuid,
        ComplexPower(Kilowatts(-3d), Kilovars(-0.06d)),
=======
      emAgent ! FlexResult(
        modelUuid = pvInput.getUuid,
        result = ApparentPower(Kilowatts(-3d), Kilovars(-0.06d)),
      )

      emAgent ! FlexCompletion(
        modelUuid = pvInput.getUuid
>>>>>>> f51a7190
      )

      // evcs is now sent control too
      evcsAgent.expectMessageType[IssuePowerControl] match {
        case IssuePowerControl(300, setPower) =>
          setPower should approximate(Kilowatts(3.0))
      }

      scheduler.expectNoMessage()

<<<<<<< HEAD
      emAgent ! FlexCtrlCompletion(
        evcsInput.getUuid,
        ComplexPower(Kilowatts(3d), Kilovars(0.06d)),
=======
      emAgent ! FlexResult(
        modelUuid = evcsInput.getUuid,
        result = ApparentPower(Kilowatts(3d), Kilovars(0.06d)),
      )
      emAgent ! FlexCompletion(
        modelUuid = evcsInput.getUuid,
>>>>>>> f51a7190
        requestAtTick = Some(800), // should overwrite tick 600
      )

      // expect correct results
      resultListener.expectMessageType[ParticipantResultEvent] match {
        case ParticipantResultEvent(emResult: EmResult) =>
          emResult.getInputModel shouldBe emInput.getUuid
          emResult.getTime shouldBe 300.toDateTime(simulationStartDate)
          emResult.getP should equalWithTolerance(0d.asMegaWatt)
          emResult.getQ should equalWithTolerance(0d.asMegaVar)
      }

      // expect completion from EmAgent with new tick (800) instead of revoked tick (600)
      scheduler.expectMessage(
        Completion(emAgentActivation, Some(800))
      )
    }

    "handle ChangingFlexOptions indicator correctly" in {
      val resultListener = TestProbe[ResultEvent]("ResultListener")
      val scheduler = TestProbe[SchedulerMessage]("Scheduler")

      val emAgent = spawn(
        EmAgent(
          emInput,
          modelConfig,
          outputConfig,
          "PRIORITIZED",
          simulationStartDate,
          parent = Left(scheduler.ref),
          listener = Iterable(resultListener.ref),
        )
      )

      val pvAgent = TestProbe[FlexRequest]("PvAgent")
      emAgent ! RegisterParticipant(pvInput.getUuid, pvAgent.ref, pvInput)
      emAgent ! ScheduleFlexRequest(pvInput.getUuid, 0)

      val sa1 = scheduler.expectMessageType[ScheduleActivation]
      sa1.tick shouldBe 0
      sa1.unlockKey shouldBe None
      val emAgentActivation = sa1.actor

      val evcsAgent = TestProbe[FlexRequest]("EvcsAgent")
      emAgent ! RegisterParticipant(evcsInput.getUuid, evcsAgent.ref, evcsInput)
      emAgent ! ScheduleFlexRequest(evcsInput.getUuid, 0)

      // no additional scheduling message, since tick 0 has already been scheduled
      scheduler.expectNoMessage()

      // We skip initialization here for simplicity

      /* TICK 0 */
      emAgentActivation ! Activation(0)

      // expect flex activations
      pvAgent.expectMessage(FlexActivation(0))
      evcsAgent.expectMessage(FlexActivation(0))

      // send flex options
      emAgent ! ProvideMinMaxFlexOptions(
        pvInput.getUuid,
        Kilowatts(-5d),
        Kilowatts(-5d),
        Kilowatts(0d),
      )

      pvAgent.expectNoMessage()
      evcsAgent.expectNoMessage()

      emAgent ! ProvideMinMaxFlexOptions(
        evcsInput.getUuid,
        Kilowatts(2d),
        Kilowatts(-11d),
        Kilowatts(11d),
      )

      // receive flex control messages
      pvAgent.expectMessage(IssueNoControl(0))

      evcsAgent.expectMessageType[IssuePowerControl] match {
        case IssuePowerControl(0, setPower) =>
          setPower should approximate(Kilowatts(5.0))
      }

      // send completions
<<<<<<< HEAD
      emAgent ! FlexCtrlCompletion(
        pvInput.getUuid,
        ComplexPower(Kilowatts(-5d), Kilovars(-0.5d)),
=======
      emAgent ! FlexResult(
        modelUuid = pvInput.getUuid,
        result = ApparentPower(Kilowatts(-5d), Kilovars(-0.5d)),
      )
      emAgent ! FlexCompletion(
        modelUuid = pvInput.getUuid,
>>>>>>> f51a7190
        requestAtTick = Some(300),
      )

      emAgent ! FlexResult(
        modelUuid = evcsInput.getUuid,
        result = ApparentPower(Kilowatts(5d), Kilovars(0.1d)),
      )

      scheduler.expectNoMessage()

<<<<<<< HEAD
      emAgent ! FlexCtrlCompletion(
        evcsInput.getUuid,
        ComplexPower(Kilowatts(5d), Kilovars(0.1d)),
=======
      emAgent ! FlexCompletion(
        modelUuid = evcsInput.getUuid,
>>>>>>> f51a7190
        requestAtNextActivation = true, // sending ChangingFlexOptions indicator
        requestAtTick = Some(600),
      )

      resultListener.expectMessageType[ParticipantResultEvent] match {
        case ParticipantResultEvent(emResult: EmResult) =>
          emResult.getInputModel shouldBe emInput.getUuid
          emResult.getTime shouldBe simulationStartDate
          emResult.getP should equalWithTolerance(0d.asMegaWatt)
          emResult.getQ should equalWithTolerance((-.0004d).asMegaVar)
      }

      // expect completion from EmAgent
      scheduler.expectMessage(Completion(emAgentActivation, Some(300)))

      /* TICK 300 */
      emAgentActivation ! Activation(300)

      // FLEX OPTIONS

      // expect activations and flex activations.
      // pv is scheduled regularly and evcs at any next tick
      // thus, we expect activations for both
      pvAgent.expectMessage(FlexActivation(300))

      // send flex options again, now there's a cloud and thus less feed-in
      emAgent ! ProvideMinMaxFlexOptions(
        pvInput.getUuid,
        Kilowatts(-3d),
        Kilowatts(-3d),
        Kilowatts(0d),
      )

      // expecting flex options request, since we asked for it last time
      evcsAgent.expectMessage(FlexActivation(300))

      emAgent ! ProvideMinMaxFlexOptions(
        evcsInput.getUuid,
        Kilowatts(2d),
        Kilowatts(-11d),
        Kilowatts(11d),
      )

      // FLEX CONTROL
      pvAgent.expectMessage(IssueNoControl(300))

<<<<<<< HEAD
      emAgent ! FlexCtrlCompletion(
        pvInput.getUuid,
        ComplexPower(Kilowatts(-3d), Kilovars(-0.06d)),
=======
      emAgent ! FlexResult(
        modelUuid = pvInput.getUuid,
        result = ApparentPower(Kilowatts(-3d), Kilovars(-0.06d)),
      )
      emAgent ! FlexCompletion(
        modelUuid = pvInput.getUuid
>>>>>>> f51a7190
      )

      evcsAgent.expectMessageType[IssuePowerControl] match {
        case IssuePowerControl(300, setPower) =>
          setPower should approximate(Kilowatts(3.0))
      }

      scheduler.expectNoMessage()

<<<<<<< HEAD
      emAgent ! FlexCtrlCompletion(
        evcsInput.getUuid, // revoking tick 600
        ComplexPower(Kilowatts(3d), Kilovars(0.06d)),
=======
      emAgent ! FlexResult(
        modelUuid = evcsInput.getUuid,
        result = ApparentPower(Kilowatts(3d), Kilovars(0.06d)),
      )
      emAgent ! FlexCompletion(
        modelUuid = evcsInput.getUuid // revoking tick 600
>>>>>>> f51a7190
      )

      // expect correct results
      resultListener.expectMessageType[ParticipantResultEvent] match {
        case ParticipantResultEvent(emResult: EmResult) =>
          emResult.getInputModel shouldBe emInput.getUuid
          emResult.getTime shouldBe 300.toDateTime(simulationStartDate)
          emResult.getP should equalWithTolerance(0d.asMegaWatt)
          emResult.getQ should equalWithTolerance(0d.asMegaVar)
      }

      // no more activation, since evcs activation got revoked
      scheduler.expectMessage(Completion(emAgentActivation))
    }

  }

  "An EM-controlled EM agent" should {
    "be initialized correctly and run through some activations" in {
      val resultListener = TestProbe[ResultEvent]("ResultListener")

      val parentEmAgent = TestProbe[FlexResponse]("ParentEmAgent")

      val emAgent = spawn(
        EmAgent(
          emInput,
          modelConfig,
          outputConfig,
          "PRIORITIZED",
          simulationStartDate,
          parent = Right(parentEmAgent.ref),
          listener = Iterable(resultListener.ref),
        )
      )

      val pvAgent = TestProbe[FlexRequest]("PvAgent")
      emAgent ! RegisterParticipant(pvInput.getUuid, pvAgent.ref, pvInput)
      emAgent ! ScheduleFlexRequest(pvInput.getUuid, INIT_SIM_TICK)

      val emAgentFlex =
        parentEmAgent.expectMessageType[RegisterParticipant] match {
          case RegisterParticipant(modelUuid, participant, inputModel) =>
            modelUuid shouldBe emInput.getUuid
            inputModel shouldBe emInput
            participant
        }
      parentEmAgent.expectMessage(
        ScheduleFlexRequest(emInput.getUuid, INIT_SIM_TICK)
      )

      val evcsAgent = TestProbe[FlexRequest]("EvcsAgent")
      emAgent ! RegisterParticipant(evcsInput.getUuid, evcsAgent.ref, evcsInput)
      emAgent ! ScheduleFlexRequest(evcsInput.getUuid, INIT_SIM_TICK)

      // no additional scheduling message, since tick -1 has already been scheduled
      parentEmAgent.expectNoMessage()

      /* TICK -1 */
      emAgentFlex ! FlexActivation(INIT_SIM_TICK)

      // expect flex activations
      pvAgent.expectMessage(FlexActivation(INIT_SIM_TICK))
      evcsAgent.expectMessage(FlexActivation(INIT_SIM_TICK))

      // receive flex completions
      emAgent ! FlexCompletion(
        modelUuid = pvInput.getUuid,
        requestAtTick = Some(0),
      )

      parentEmAgent.expectNoMessage()

      emAgent ! FlexCompletion(
        modelUuid = evcsInput.getUuid,
        requestAtTick = Some(0),
      )

      // expect no results for init
      resultListener.expectNoMessage()
      // expect completion from EmAgent
      parentEmAgent.expectMessage(
        FlexCompletion(
          modelUuid = emInput.getUuid,
          requestAtTick = Some(0),
        )
      )

      /* TICK 0 */
      emAgentFlex ! FlexActivation(0)

      // expect activations and flex requests
      pvAgent.expectMessage(FlexActivation(0))
      evcsAgent.expectMessage(FlexActivation(0))

      // send flex options
      emAgent ! ProvideMinMaxFlexOptions(
        pvInput.getUuid,
        Kilowatts(-5d),
        Kilowatts(-5d),
        Kilowatts(0d),
      )

      pvAgent.expectNoMessage()
      evcsAgent.expectNoMessage()

      emAgent ! ProvideMinMaxFlexOptions(
        evcsInput.getUuid,
        Kilowatts(2d),
        Kilowatts(-11d),
        Kilowatts(11d),
      )

      resultListener.expectMessageType[FlexOptionsResultEvent] match {
        case FlexOptionsResultEvent(flexResult) =>
          flexResult.getInputModel shouldBe emInput.getUuid
          flexResult.getTime shouldBe 0.toDateTime(simulationStartDate)
          flexResult.getpRef() should equalWithTolerance(0d.asMegaWatt)
          flexResult.getpMin() should equalWithTolerance((-0.016d).asMegaWatt)
          flexResult.getpMax() should equalWithTolerance(0.006d.asMegaWatt)
      }

      parentEmAgent.expectMessageType[ProvideFlexOptions] match {
        case ProvideMinMaxFlexOptions(
              modelUuid,
              referencePower,
              minPower,
              maxPower,
            ) =>
          modelUuid shouldBe emInput.getUuid
          referencePower shouldBe Kilowatts(0d)
          minPower shouldBe Kilowatts(-16d)
          maxPower shouldBe Kilowatts(6d) // hint: PV is not flexible
      }

      // issue power control and expect EmAgent to distribute it
      // we want max power = 6 kW
      emAgentFlex ! IssuePowerControl(0, Kilowatts(6d))

      // expect issue power control
      pvAgent.expectMessage(IssueNoControl(0))

<<<<<<< HEAD
      emAgent ! FlexCtrlCompletion(
        pvInput.getUuid,
        ComplexPower(Kilowatts(-5), Kilovars(-0.5)),
=======
      emAgent ! FlexResult(
        modelUuid = pvInput.getUuid,
        result = ApparentPower(Kilowatts(-5), Kilovars(-0.5)),
      )
      emAgent ! FlexCompletion(
        modelUuid = pvInput.getUuid,
>>>>>>> f51a7190
        requestAtTick = Some(600),
      )

      evcsAgent.expectMessageType[IssuePowerControl] match {
        case IssuePowerControl(0, setPower) =>
          setPower should approximate(Kilowatts(11.0))
      }

      parentEmAgent.expectNoMessage()

<<<<<<< HEAD
      emAgent ! FlexCtrlCompletion(
        evcsInput.getUuid,
        ComplexPower(Kilowatts(11), Kilovars(1.1)),
=======
      emAgent ! FlexResult(
        modelUuid = evcsInput.getUuid,
        result = ApparentPower(Kilowatts(11), Kilovars(1.1)),
      )
      emAgent ! FlexCompletion(
        modelUuid = evcsInput.getUuid,
>>>>>>> f51a7190
        requestAtTick = Some(300),
      )

      // expect correct results
      resultListener.expectMessageType[ParticipantResultEvent] match {
        case ParticipantResultEvent(emResult: EmResult) =>
          emResult.getInputModel shouldBe emInput.getUuid
          emResult.getTime shouldBe 0.toDateTime(simulationStartDate)
          emResult.getP should equalWithTolerance(0.006d.asMegaWatt)
          emResult.getQ should equalWithTolerance(0.0006d.asMegaVar)
      }

      parentEmAgent.expectMessageType[FlexResult] match {
        case FlexResult(modelUuid, result) =>
          modelUuid shouldBe emInput.getUuid
          result.p should approximate(Kilowatts(6))
          result.q should approximate(Kilovars(0.6))
      }

      parentEmAgent.expectMessage(
        FlexCompletion(
          modelUuid = emInput.getUuid,
          requestAtTick = Some(300),
        )
      )

      /* TICK 150 */
      // The mock parent EM now acts as if the situation changed before tick 300,
      // so that the flex control changes before new flex option calculations are due

      // no control means reference power of the latest flex options = 0 kW
      emAgentFlex ! IssueNoControl(150)

      // We already sent NoControl at last tick, so we're still at -5 kW
      pvAgent.expectNoMessage()

      // We need 5 kW to compensate PV feed-in
      evcsAgent.expectMessageType[IssuePowerControl] match {
        case IssuePowerControl(150, setPower) =>
          setPower should approximate(Kilowatts(5.0))
      }

      parentEmAgent.expectNoMessage()

<<<<<<< HEAD
      emAgent ! FlexCtrlCompletion(
        evcsInput.getUuid,
        ComplexPower(Kilowatts(5.0), Kilovars(0.5)),
=======
      emAgent ! FlexResult(
        modelUuid = evcsInput.getUuid,
        result = ApparentPower(Kilowatts(5.0), Kilovars(0.5)),
      )
      emAgent ! FlexCompletion(
        modelUuid = evcsInput.getUuid,
>>>>>>> f51a7190
        requestAtTick = Some(700),
      )

      // expect correct results
      resultListener.expectMessageType[ParticipantResultEvent] match {
        case ParticipantResultEvent(emResult: EmResult) =>
          emResult.getInputModel shouldBe emInput.getUuid
          emResult.getTime shouldBe 150.toDateTime(simulationStartDate)
          emResult.getP should equalWithTolerance(0d.asMegaWatt)
          emResult.getQ should equalWithTolerance(0d.asMegaVar)
      }

      parentEmAgent.expectMessageType[FlexResult] match {
        case FlexResult(modelUuid, result) =>
          modelUuid shouldBe emInput.getUuid
          result.p should approximate(Kilowatts(0))
          result.q should approximate(Kilovars(0))
      }
      parentEmAgent.expectMessage(
        FlexCompletion(
          modelUuid = emInput.getUuid,
          requestAtTick = Some(600),
        )
      )

    }
  }

}<|MERGE_RESOLUTION|>--- conflicted
+++ resolved
@@ -159,14 +159,10 @@
       pvAgent.expectMessage(IssueNoControl(0))
       emAgent ! FlexResult(
         modelUuid = pvInput.getUuid,
-<<<<<<< HEAD
         result = ComplexPower(Kilowatts(-5d), Kilovars(-0.5d)),
-=======
-        result = ApparentPower(Kilowatts(-5d), Kilovars(-0.5d)),
-      )
-      emAgent ! FlexCompletion(
-        modelUuid = pvInput.getUuid,
->>>>>>> f51a7190
+      )
+      emAgent ! FlexCompletion(
+        modelUuid = pvInput.getUuid,
         requestAtTick = Some(600),
       )
 
@@ -178,14 +174,10 @@
       }
       emAgent ! FlexResult(
         modelUuid = evcsInput.getUuid,
-<<<<<<< HEAD
         result = ComplexPower(Kilowatts(5d), Kilovars(0.1d)),
-=======
-        result = ApparentPower(Kilowatts(5d), Kilovars(0.1d)),
-      )
-      emAgent ! FlexCompletion(
-        modelUuid = evcsInput.getUuid,
->>>>>>> f51a7190
+      )
+      emAgent ! FlexCompletion(
+        modelUuid = evcsInput.getUuid,
         requestAtTick = Some(300),
       )
 
@@ -226,19 +218,11 @@
 
       pvAgent.expectNoMessage()
 
-<<<<<<< HEAD
-      emAgent !
-        FlexCtrlCompletion(
-          evcsInput.getUuid,
-          ComplexPower(Kilowatts(0d), Kilovars(0d)),
-        )
-=======
-      emAgent ! FlexResult(
-        modelUuid = evcsInput.getUuid,
-        result = ApparentPower(Kilowatts(0d), Kilovars(0d)),
+      emAgent ! FlexResult(
+        modelUuid = evcsInput.getUuid,
+        result = ComplexPower(Kilowatts(0d), Kilovars(0d)),
       )
       emAgent ! FlexCompletion(modelUuid = evcsInput.getUuid)
->>>>>>> f51a7190
 
       // expect correct results
       resultListener.expectMessageType[ParticipantResultEvent] match {
@@ -323,14 +307,10 @@
       // send completions
       emAgent ! FlexResult(
         modelUuid = pvInput.getUuid,
-<<<<<<< HEAD
-        result = ComplexPower(Kilowatts(-5d), Kilovars(-0.5d)),
-=======
         result = ApparentPower(Kilowatts(-5d), Kilovars(-0.5d)),
       )
       emAgent ! FlexCompletion(
         modelUuid = pvInput.getUuid,
->>>>>>> f51a7190
         requestAtTick = Some(300),
       )
 
@@ -343,10 +323,6 @@
 
       emAgent ! FlexCompletion(
         modelUuid = evcsInput.getUuid,
-<<<<<<< HEAD
-        result = ComplexPower(Kilowatts(5d), Kilovars(0.1d)),
-=======
->>>>>>> f51a7190
         requestAtTick = Some(600),
       )
 
@@ -383,11 +359,6 @@
       // receive flex control messages
       pvAgent.expectMessage(IssueNoControl(300))
 
-<<<<<<< HEAD
-      emAgent ! FlexCtrlCompletion(
-        pvInput.getUuid,
-        ComplexPower(Kilowatts(-3d), Kilovars(-0.06d)),
-=======
       emAgent ! FlexResult(
         modelUuid = pvInput.getUuid,
         result = ApparentPower(Kilowatts(-3d), Kilovars(-0.06d)),
@@ -395,7 +366,6 @@
 
       emAgent ! FlexCompletion(
         modelUuid = pvInput.getUuid
->>>>>>> f51a7190
       )
 
       // evcs is now sent control too
@@ -406,18 +376,12 @@
 
       scheduler.expectNoMessage()
 
-<<<<<<< HEAD
-      emAgent ! FlexCtrlCompletion(
-        evcsInput.getUuid,
-        ComplexPower(Kilowatts(3d), Kilovars(0.06d)),
-=======
       emAgent ! FlexResult(
         modelUuid = evcsInput.getUuid,
         result = ApparentPower(Kilowatts(3d), Kilovars(0.06d)),
       )
       emAgent ! FlexCompletion(
         modelUuid = evcsInput.getUuid,
->>>>>>> f51a7190
         requestAtTick = Some(800), // should overwrite tick 600
       )
 
@@ -504,18 +468,12 @@
       }
 
       // send completions
-<<<<<<< HEAD
-      emAgent ! FlexCtrlCompletion(
-        pvInput.getUuid,
-        ComplexPower(Kilowatts(-5d), Kilovars(-0.5d)),
-=======
       emAgent ! FlexResult(
         modelUuid = pvInput.getUuid,
         result = ApparentPower(Kilowatts(-5d), Kilovars(-0.5d)),
       )
       emAgent ! FlexCompletion(
         modelUuid = pvInput.getUuid,
->>>>>>> f51a7190
         requestAtTick = Some(300),
       )
 
@@ -526,14 +484,8 @@
 
       scheduler.expectNoMessage()
 
-<<<<<<< HEAD
-      emAgent ! FlexCtrlCompletion(
-        evcsInput.getUuid,
-        ComplexPower(Kilowatts(5d), Kilovars(0.1d)),
-=======
-      emAgent ! FlexCompletion(
-        modelUuid = evcsInput.getUuid,
->>>>>>> f51a7190
+      emAgent ! FlexCompletion(
+        modelUuid = evcsInput.getUuid,
         requestAtNextActivation = true, // sending ChangingFlexOptions indicator
         requestAtTick = Some(600),
       )
@@ -580,18 +532,12 @@
       // FLEX CONTROL
       pvAgent.expectMessage(IssueNoControl(300))
 
-<<<<<<< HEAD
-      emAgent ! FlexCtrlCompletion(
-        pvInput.getUuid,
-        ComplexPower(Kilowatts(-3d), Kilovars(-0.06d)),
-=======
       emAgent ! FlexResult(
         modelUuid = pvInput.getUuid,
         result = ApparentPower(Kilowatts(-3d), Kilovars(-0.06d)),
       )
       emAgent ! FlexCompletion(
         modelUuid = pvInput.getUuid
->>>>>>> f51a7190
       )
 
       evcsAgent.expectMessageType[IssuePowerControl] match {
@@ -601,18 +547,12 @@
 
       scheduler.expectNoMessage()
 
-<<<<<<< HEAD
-      emAgent ! FlexCtrlCompletion(
-        evcsInput.getUuid, // revoking tick 600
-        ComplexPower(Kilowatts(3d), Kilovars(0.06d)),
-=======
       emAgent ! FlexResult(
         modelUuid = evcsInput.getUuid,
         result = ApparentPower(Kilowatts(3d), Kilovars(0.06d)),
       )
       emAgent ! FlexCompletion(
         modelUuid = evcsInput.getUuid // revoking tick 600
->>>>>>> f51a7190
       )
 
       // expect correct results
@@ -754,18 +694,12 @@
       // expect issue power control
       pvAgent.expectMessage(IssueNoControl(0))
 
-<<<<<<< HEAD
-      emAgent ! FlexCtrlCompletion(
-        pvInput.getUuid,
-        ComplexPower(Kilowatts(-5), Kilovars(-0.5)),
-=======
       emAgent ! FlexResult(
         modelUuid = pvInput.getUuid,
         result = ApparentPower(Kilowatts(-5), Kilovars(-0.5)),
       )
       emAgent ! FlexCompletion(
         modelUuid = pvInput.getUuid,
->>>>>>> f51a7190
         requestAtTick = Some(600),
       )
 
@@ -776,18 +710,12 @@
 
       parentEmAgent.expectNoMessage()
 
-<<<<<<< HEAD
-      emAgent ! FlexCtrlCompletion(
-        evcsInput.getUuid,
-        ComplexPower(Kilowatts(11), Kilovars(1.1)),
-=======
       emAgent ! FlexResult(
         modelUuid = evcsInput.getUuid,
         result = ApparentPower(Kilowatts(11), Kilovars(1.1)),
       )
       emAgent ! FlexCompletion(
         modelUuid = evcsInput.getUuid,
->>>>>>> f51a7190
         requestAtTick = Some(300),
       )
 
@@ -832,18 +760,12 @@
 
       parentEmAgent.expectNoMessage()
 
-<<<<<<< HEAD
-      emAgent ! FlexCtrlCompletion(
-        evcsInput.getUuid,
-        ComplexPower(Kilowatts(5.0), Kilovars(0.5)),
-=======
       emAgent ! FlexResult(
         modelUuid = evcsInput.getUuid,
         result = ApparentPower(Kilowatts(5.0), Kilovars(0.5)),
       )
       emAgent ! FlexCompletion(
         modelUuid = evcsInput.getUuid,
->>>>>>> f51a7190
         requestAtTick = Some(700),
       )
 
