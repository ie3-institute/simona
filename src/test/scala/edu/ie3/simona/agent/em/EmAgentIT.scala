--- conflicted
+++ resolved
@@ -48,10 +48,7 @@
   TestProbe,
 }
 import org.apache.pekko.actor.typed.scaladsl.adapter._
-<<<<<<< HEAD
-=======
 import org.apache.pekko.testkit.TestActorRef
->>>>>>> 58d813b3
 import org.scalatest.OptionValues.convertOptionToValuable
 import org.scalatest.matchers.should
 import org.scalatest.wordspec.AnyWordSpecLike
@@ -381,11 +378,7 @@
         )
 
         val keys = ScheduleLock
-<<<<<<< HEAD
           .multiKey(TSpawner, scheduler.ref, PRE_INIT_TICK, 3)
-=======
-          .multiKey(TSpawner, scheduler.ref, PRE_INIT_TICK, 2)
->>>>>>> 58d813b3
           .iterator
         val lockActivation =
           scheduler.expectMessageType[ScheduleActivation].actor
@@ -446,14 +439,6 @@
         val emAgentActivation = emInitSchedule.actor
 
         scheduler.expectNoMessage()
-<<<<<<< HEAD
-=======
-
-        emInitSchedule.unlockKey.value.unlock()
-        scheduler.expectMessage(Completion(lockActivation))
-
-        /* INIT */
->>>>>>> 58d813b3
 
         emInitSchedule.unlockKey.value.unlock()
         scheduler.expectMessage(Completion(lockActivation))
