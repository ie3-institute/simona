/*
 * © 2022. TU Dortmund University,
 * Institute of Energy Systems, Energy Efficiency and Energy Economics,
 * Research group Distribution grid planning and operation
 */

package edu.ie3.simona.agent.em

import edu.ie3.datamodel.models.result.system.EmResult
import edu.ie3.simona.agent.grid.GridAgent
import edu.ie3.simona.agent.participant.data.secondary.SecondaryDataService.ActorWeatherService
import edu.ie3.simona.agent.participant.hp.HpAgent
import edu.ie3.simona.agent.participant.statedata.ParticipantStateData.ParticipantInitializeStateData
import edu.ie3.simona.agent.participant2.ParticipantAgent.{
  DataProvision,
  RegistrationFailedMessage,
  RegistrationSuccessfulMessage,
}
import edu.ie3.simona.agent.participant2.ParticipantAgentInit
import edu.ie3.simona.agent.participant2.ParticipantAgentInit.{
  ParticipantRefs,
  SimulationParameters,
}
import edu.ie3.simona.config.RuntimeConfig._
import edu.ie3.simona.event.ResultEvent
import edu.ie3.simona.event.ResultEvent.ParticipantResultEvent
import edu.ie3.simona.event.notifier.NotifierConfig
import edu.ie3.simona.ontology.messages.SchedulerMessage.{
  Completion,
  ScheduleActivation,
}
import edu.ie3.simona.ontology.messages.services.ServiceMessage
import edu.ie3.simona.ontology.messages.services.ServiceMessage.PrimaryServiceRegistrationMessage
import edu.ie3.simona.ontology.messages.services.WeatherMessage.{
  RegisterForWeatherMessage,
  WeatherData,
}
import edu.ie3.simona.ontology.messages.{Activation, SchedulerMessage}
import edu.ie3.simona.scheduler.ScheduleLock
import edu.ie3.simona.service.ServiceType
import edu.ie3.simona.test.common.TestSpawnerTyped
import edu.ie3.simona.test.common.input.EmInputTestData
import edu.ie3.simona.util.SimonaConstants.{INIT_SIM_TICK, PRE_INIT_TICK}
import edu.ie3.simona.util.TickUtil.TickLong
import edu.ie3.util.TimeUtil
import edu.ie3.util.quantities.QuantityMatchers.equalWithTolerance
import edu.ie3.util.quantities.QuantityUtils.RichQuantityDouble
import edu.ie3.util.scala.quantities.WattsPerSquareMeter
import org.apache.pekko.actor.ActorSystem
import org.apache.pekko.actor.testkit.typed.scaladsl.{
  ScalaTestWithActorTestKit,
  TestProbe,
}
import org.apache.pekko.actor.typed.scaladsl.adapter._
import org.apache.pekko.testkit.TestActorRef
import org.scalatest.OptionValues.convertOptionToValuable
import org.scalatest.matchers.should
import org.scalatest.wordspec.AnyWordSpecLike
import org.scalatestplus.mockito.MockitoSugar
import squants.Each
import squants.motion.MetersPerSecond
import squants.thermal.Celsius

import java.time.ZonedDateTime

class EmAgentIT
    extends ScalaTestWithActorTestKit
    with AnyWordSpecLike
    with should.Matchers
    with EmInputTestData
    with MockitoSugar
    with TestSpawnerTyped {
  // start a bit later so the sun is up
  protected implicit val simulationStartDate: ZonedDateTime =
    TimeUtil.withDefaults.toZonedDateTime("2020-01-01T10:00:00Z")
  protected val simulationEndDate: ZonedDateTime =
    TimeUtil.withDefaults.toZonedDateTime("2020-01-02T02:00:00Z")

  private val resolution =
    simonaConfig.simona.powerflow.resolution.toSeconds

  private val simulationParams = SimulationParameters(
    expectedPowerRequestTick = Long.MaxValue,
    requestVoltageDeviationTolerance = Each(1e-14d),
    simulationStart = simulationStartDate,
    simulationEnd = simulationEndDate,
  )

  private val outputConfigOn = NotifierConfig(
    simulationResultInfo = true,
    powerRequestReply = false,
    flexResult = false,
  )

  private val outputConfigOff = NotifierConfig(
    simulationResultInfo = false,
    powerRequestReply = false,
    flexResult = false,
  )

  override protected val modelConfig: EmRuntimeConfig = EmRuntimeConfig(
    uuids = List("default"),
    aggregateFlex = "SELF_OPT",
  )

  private implicit val quantityTolerance: Double = 1e-10d

  private implicit val classicSystem: ActorSystem = system.toClassic

  "An em agent" when {
    "having load, pv and storage agents connected" should {
      "be initialized correctly and run through some activations" in {
        val gridAgent = TestProbe[GridAgent.Request]("GridAgent")
        val resultListener = TestProbe[ResultEvent]("ResultListener")
        val primaryServiceProxy =
          TestProbe[ServiceMessage]("PrimaryServiceProxy")
        val weatherService = TestProbe[ServiceMessage]("WeatherService")
        val scheduler = TestProbe[SchedulerMessage]("Scheduler")

        val participantRefs = ParticipantRefs(
          gridAgent = gridAgent.ref,
          primaryServiceProxy = primaryServiceProxy.ref.toClassic,
          services =
            Map(ServiceType.WeatherService -> weatherService.ref.toClassic),
          resultListener = Iterable(resultListener.ref),
        )

        val keys = ScheduleLock
          .multiKey(TSpawner, scheduler.ref, PRE_INIT_TICK, 3)
          .iterator
        val lockActivation =
          scheduler.expectMessageType[ScheduleActivation].actor
        lockActivation ! Activation(PRE_INIT_TICK)

        val emAgent = spawn(
          EmAgent(
            emInput,
            modelConfig,
            outputConfigOn,
            "PRIORITIZED",
            simulationStartDate,
            parent = Left(scheduler.ref),
            listener = Iterable(resultListener.ref),
          ),
          "EmAgent",
        )

        val loadAgent = spawn(
          ParticipantAgentInit(
            loadInputContainer,
            LoadRuntimeConfig(),
            outputConfigOff,
            participantRefs,
            simulationParams,
            Right(emAgent),
            keys.next(),
          ),
          "LoadAgent",
        )
        val pvAgent = spawn(
          ParticipantAgentInit(
            pvInputContainer,
            PvRuntimeConfig(),
            outputConfigOff,
            participantRefs,
            simulationParams,
            Right(emAgent),
            keys.next(),
          ),
          "PvAgent",
        )
        val storageAgent = spawn(
          ParticipantAgentInit(
            storageInputContainer,
            StorageRuntimeConfig(),
            outputConfigOff,
            participantRefs,
            simulationParams,
            Right(emAgent),
            keys.next(),
          ),
          "StorageAgent",
        )

        val emInitSchedule = scheduler.expectMessageType[ScheduleActivation]
        emInitSchedule.tick shouldBe INIT_SIM_TICK
        val emAgentActivation = emInitSchedule.actor

        scheduler.expectNoMessage()

        emInitSchedule.unlockKey.value.unlock()
        scheduler.expectMessage(Completion(lockActivation))

        /* INIT */

        emAgentActivation ! Activation(INIT_SIM_TICK)

        primaryServiceProxy.receiveMessages(3) should contain allOf (
          PrimaryServiceRegistrationMessage(
            loadAgent.toClassic,
            loadInput.getUuid,
          ),
          PrimaryServiceRegistrationMessage(
            pvAgent.toClassic,
            pvInput.getUuid,
          ),
          PrimaryServiceRegistrationMessage(
            storageAgent.toClassic,
            storageInput.getUuid,
          )
        )

        // load
        loadAgent ! RegistrationFailedMessage(primaryServiceProxy.ref.toClassic)

        // pv
        pvAgent ! RegistrationFailedMessage(primaryServiceProxy.ref.toClassic)

        // deal with weather service registration
        weatherService.expectMessage(
          RegisterForWeatherMessage(
            pvAgent,
            pvInput.getNode.getGeoPosition.getY,
            pvInput.getNode.getGeoPosition.getX,
          )
        )

        pvAgent ! RegistrationSuccessfulMessage(
          weatherService.ref.toClassic,
          0L,
        )

        // storage
        storageAgent ! RegistrationFailedMessage(
          primaryServiceProxy.ref.toClassic
        )

        scheduler.expectMessage(Completion(emAgentActivation, Some(0)))

        /* TICK 0
         LOAD: 0.269 kW
         PV:  -5.842 kW
         STORAGE: SOC 0 %
         -> charge with 5 kW
         -> remaining -0.573 kW
         */

        emAgentActivation ! Activation(0)

        pvAgent ! DataProvision(
          0,
          weatherService.ref.toClassic,
          WeatherData(
            WattsPerSquareMeter(200d),
            WattsPerSquareMeter(100d),
            Celsius(0d),
            MetersPerSecond(0d),
          ),
          Some(7200),
        )

        resultListener.expectMessageType[ParticipantResultEvent] match {
          case ParticipantResultEvent(emResult: EmResult) =>
            emResult.getInputModel shouldBe emInput.getUuid
            emResult.getTime shouldBe 0L.toDateTime
            emResult.getP should equalWithTolerance(
              -0.00057340027059.asMegaWatt
            )
            emResult.getQ should equalWithTolerance(
              -0.0018318880807426897.asMegaVar
            )
        }

        scheduler.expectMessage(Completion(emAgentActivation, Some(7200)))

        /* TICK 7200
         LOAD: 0.269 kW (unchanged)
         PV:  -3.715 kW
         STORAGE: SOC 63.3 %
         -> charge with 3.522 kW
         -> remaining 0 kW
         */

        emAgentActivation ! Activation(7200)

        pvAgent ! DataProvision(
          7200,
          weatherService.ref.toClassic,
          WeatherData(
            WattsPerSquareMeter(45d),
            WattsPerSquareMeter(140d),
            Celsius(0d),
            MetersPerSecond(0d),
          ),
          Some(14400),
        )

        resultListener.expectMessageType[ParticipantResultEvent] match {
          case ParticipantResultEvent(emResult: EmResult) =>
            emResult.getInputModel shouldBe emInput.getUuid
            emResult.getTime shouldBe 7200.toDateTime
            emResult.getP should equalWithTolerance(
              0.0.asMegaWatt
            )
            emResult.getQ should equalWithTolerance(
              -0.001132927019679857.asMegaVar
            )
        }

        scheduler.expectMessage(Completion(emAgentActivation, Some(13246)))

        /* TICK 13246
         LOAD: 0.269 kW (unchanged)
         PV:  -3.715 kW (unchanged)
         STORAGE: SOC 100 %
         -> charge with 0 kW
         -> remaining -3.447 kW
         */

        emAgentActivation ! Activation(13246)

        resultListener.expectMessageType[ParticipantResultEvent] match {
          case ParticipantResultEvent(emResult: EmResult) =>
            emResult.getInputModel shouldBe emInput.getUuid
            emResult.getTime shouldBe 13246.toDateTime
            emResult.getP should equalWithTolerance(
              -0.0034468567291.asMegaWatt
            )
            emResult.getQ should equalWithTolerance(-0.001132927.asMegaVar)
        }

        scheduler.expectMessage(Completion(emAgentActivation, Some(14400)))

        /* TICK 14400
         LOAD: 0.269 kW (unchanged)
         PV:  -0.07 kW
         STORAGE: SOC 100 %
         -> discharge with 0.199 kW
         -> remaining 0.0 kW
         */

        // send weather data before activation, which can happen
        // it got cloudy now...
        pvAgent ! DataProvision(
          14400,
          weatherService.ref.toClassic,
          WeatherData(
            WattsPerSquareMeter(0.5d),
            WattsPerSquareMeter(2d),
            Celsius(0d),
            MetersPerSecond(0d),
          ),
          Some(21600),
        )

        emAgentActivation ! Activation(14400)

        resultListener.expectMessageType[ParticipantResultEvent] match {
          case ParticipantResultEvent(emResult: EmResult) =>
            emResult.getInputModel shouldBe emInput.getUuid
            emResult.getTime shouldBe 14400.toDateTime
            emResult.getP should equalWithTolerance(
              0.0.asMegaWatt
            )
            emResult.getQ should equalWithTolerance(0.000065375.asMegaVar)
        }

        scheduler.expectMessage(Completion(emAgentActivation, Some(21600)))

      }
    }

    "having load, pv and heat pump agents connected" should {
      "be initialized correctly and run through some activations" in {
        val gridAgent = TestProbe[GridAgent.Request]("GridAgent")
        val resultListener = TestProbe[ResultEvent]("ResultListener")
        val primaryServiceProxy =
          TestProbe[ServiceMessage]("PrimaryServiceProxy")
        val weatherService = TestProbe[ServiceMessage]("WeatherService")
        val scheduler = TestProbe[SchedulerMessage]("Scheduler")

        val participantRefs = ParticipantRefs(
          gridAgent = gridAgent.ref,
          primaryServiceProxy = primaryServiceProxy.ref.toClassic,
          services =
            Map(ServiceType.WeatherService -> weatherService.ref.toClassic),
          resultListener = Iterable(resultListener.ref),
        )

        val keys = ScheduleLock
          .multiKey(TSpawner, scheduler.ref, PRE_INIT_TICK, 2)
          .iterator
        val lockActivation =
          scheduler.expectMessageType[ScheduleActivation].actor
        lockActivation ! Activation(PRE_INIT_TICK)

        val emAgent = spawn(
          EmAgent(
            emInput,
            modelConfig,
            outputConfigOn,
            "PRIORITIZED",
            simulationStartDate,
            parent = Left(scheduler.ref),
            listener = Iterable(resultListener.ref),
          ),
          "EmAgent1",
        )

        val loadAgent = spawn(
          ParticipantAgentInit(
            loadInputContainer,
            LoadRuntimeConfig(),
            outputConfigOff,
            participantRefs,
            simulationParams,
            Right(emAgent),
            keys.next(),
          ),
          "LoadAgent1",
        )
        val pvAgent = spawn(
          ParticipantAgentInit(
            pvInputContainer,
            PvRuntimeConfig(),
            outputConfigOff,
            participantRefs,
            simulationParams,
            Right(emAgent),
            keys.next(),
          ),
          "PvAgent1",
        )
        val heatPumpAgent = TestActorRef(
          new HpAgent(
            scheduler = scheduler.ref.toClassic,
            initStateData = ParticipantInitializeStateData(
              adaptedHpInputModel,
              adaptedThermalGrid,
              HpRuntimeConfig(
                calculateMissingReactivePowerWithModel = true,
                1.0,
                List.empty[String],
              ),
              primaryServiceProxy.ref.toClassic,
              Iterable(ActorWeatherService(weatherService.ref.toClassic)),
              simulationStartDate,
              simulationEndDate,
              resolution,
              simonaConfig.simona.runtime.participant.requestVoltageDeviationThreshold,
              outputConfigOff,
              Some(emAgent),
            ),
            listener = Iterable(resultListener.ref.toClassic),
          ),
          "HeatPumpAgent1",
        )

        val emInitSchedule = scheduler.expectMessageType[ScheduleActivation]
        emInitSchedule.tick shouldBe INIT_SIM_TICK
        val emAgentActivation = emInitSchedule.actor

        scheduler.expectNoMessage()

        emInitSchedule.unlockKey.value.unlock()
        scheduler.expectMessage(Completion(lockActivation))

        /* INIT */

        emAgentActivation ! Activation(INIT_SIM_TICK)

        primaryServiceProxy.receiveMessages(2) should contain allOf (
          PrimaryServiceRegistrationMessage(
            loadAgent.toClassic,
            loadInput.getUuid,
          ),
          PrimaryServiceRegistrationMessage(
            pvAgent.toClassic,
            pvInput.getUuid,
          )
        )

        // load
        loadAgent ! RegistrationFailedMessage(primaryServiceProxy.ref.toClassic)

        // pv
        pvAgent ! RegistrationFailedMessage(primaryServiceProxy.ref.toClassic)

        // deal with weather service registration
        weatherService.expectMessage(
          RegisterForWeatherMessage(
            pvAgent,
            pvInput.getNode.getGeoPosition.getY,
            pvInput.getNode.getGeoPosition.getX,
          )
        )

        pvAgent ! RegistrationSuccessfulMessage(
          weatherService.ref.toClassic,
          0L,
        )

        scheduler.expectMessage(Completion(emAgentActivation, Some(0)))

        // heat pump
        heatPumpAgent ! Activation(INIT_SIM_TICK)

        primaryServiceProxy.expectMessage(
          PrimaryServiceRegistrationMessage(
            heatPumpAgent.ref,
            adaptedHpInputModel.getUuid,
          )
        )
        heatPumpAgent ! RegistrationFailedMessage(
          primaryServiceProxy.ref.toClassic
        )

        weatherService.expectMessage(
          RegisterForWeatherMessage(
            heatPumpAgent.ref,
            adaptedHpInputModel.getNode.getGeoPosition.getY,
            adaptedHpInputModel.getNode.getGeoPosition.getX,
          )
        )

        heatPumpAgent ! RegistrationSuccessfulMessage(
          weatherService.ref.toClassic,
          0L,
        )

        scheduler.expectMessage(Completion(heatPumpAgent))

        val weatherDependentAgents = Seq(pvAgent.toClassic, heatPumpAgent)

        /* TICK 0
         LOAD: 0.269 kW
         PV:  -5.842 kW
         Heat pump: off, can be turned on or stay off
         -> set point = 0 kW: stays off
         -> remaining -5.573 kW
         */

        emAgentActivation ! Activation(0)

        weatherDependentAgents.foreach {
          _ ! DataProvision(
            0,
            weatherService.ref.toClassic,
            WeatherData(
              WattsPerSquareMeter(200d),
              WattsPerSquareMeter(100d),
              Celsius(0d),
              MetersPerSecond(0d),
            ),
            Some(7200),
          )
        }

        resultListener.expectMessageType[ParticipantResultEvent] match {
          case ParticipantResultEvent(emResult: EmResult) =>
            emResult.getInputModel shouldBe emInput.getUuid
            emResult.getTime shouldBe 0.toDateTime
            emResult.getP should equalWithTolerance(
              -0.0055734002705905523.asMegaWatt
            )
            emResult.getQ should equalWithTolerance(
<<<<<<< HEAD
              -0.0008470535766677697.asMegaVar
=======
              0.000088285536703358.asMegaVar
>>>>>>> 78bc19d1
            )
        }

        scheduler.expectMessage(Completion(emAgentActivation, Some(7200)))

        /* TICK 7200
         LOAD: 0.269 kW (unchanged)
         PV:  -3.715 kW
         Heat pump: off, can be turned on or stay off
         -> set point ~3.5 kW (bigger than 50 % rated apparent power): turned on
         -> remaining 1.403 kW
         */

        emAgentActivation ! Activation(7200)

        weatherDependentAgents.foreach {
          _ ! DataProvision(
            7200,
            weatherService.ref.toClassic,
            WeatherData(
              WattsPerSquareMeter(45d),
              WattsPerSquareMeter(140d),
              Celsius(0d),
              MetersPerSecond(0d),
            ),
            Some(10800),
          )
        }

        resultListener.expectMessageType[ParticipantResultEvent] match {
          case ParticipantResultEvent(emResult: EmResult) =>
            emResult.getInputModel shouldBe emInput.getUuid
            emResult.getTime shouldBe 7200.toDateTime
            emResult.getP should equalWithTolerance(
              0.0014031432709.asMegaWatt
            )
            emResult.getQ should equalWithTolerance(
              -0.0001480925156.asMegaVar
            )
        }

        scheduler.expectMessage(Completion(emAgentActivation, Some(10800)))

        /* TICK 10800
       LOAD: 0.269 kW (unchanged)
       PV:  -4.008 kW
       Heat pump: running (turned on from last request), can also be turned off
       -> set point ~3.7 kW (bigger than 50 % rated apparent power): stays turned on with unchanged state
       -> remaining 1.111 kW
         */

        emAgentActivation ! Activation(10800)

        weatherDependentAgents.foreach {
          _ ! DataProvision(
            10800,
            weatherService.ref.toClassic,
            WeatherData(
              WattsPerSquareMeter(45d),
              WattsPerSquareMeter(140d),
              Celsius(0d),
              MetersPerSecond(0d),
            ),
            Some(11000),
          )
        }

        resultListener.expectMessageType[ParticipantResultEvent] match {
          case ParticipantResultEvent(emResult: EmResult) =>
            emResult.getInputModel shouldBe emInput.getUuid
            emResult.getTime shouldBe 10800.toDateTime
            emResult.getP should equalWithTolerance(
              0.0011098586291537654.asMegaWatt
            )
            emResult.getQ should equalWithTolerance(
              0.0010731200408.asMegaVar
            )
        }

        scheduler.expectMessage(Completion(emAgentActivation, Some(11000)))

        /* TICK 11000
         LOAD: 0.269 kW (unchanged)
         PV:  -0.06 kW
         Heat pump: Is still running, can still be turned off
         -> flex signal is 0 MW: Heat pump is turned off
         -> remaining ~0.21 kW
         */

        emAgentActivation ! Activation(11000)

        // it got cloudy now...
        weatherDependentAgents.foreach {
          _ ! DataProvision(
            11000,
            weatherService.ref.toClassic,
            WeatherData(
              WattsPerSquareMeter(0.5d),
              WattsPerSquareMeter(2d),
              Celsius(0d),
              MetersPerSecond(0d),
            ),
            Some(11500),
          )
        }

        resultListener.expectMessageType[ParticipantResultEvent] match {
          case ParticipantResultEvent(emResult: EmResult) =>
            emResult.getInputModel shouldBe emInput.getUuid
            emResult.getTime shouldBe 11000.toDateTime
            emResult.getP should equalWithTolerance(
              0.00021037894.asMegaWatt
            )
            emResult.getQ should equalWithTolerance(
              0.000065375.asMegaVar
            )
        }

        scheduler.expectMessage(Completion(emAgentActivation, Some(11500)))

        /* TICK 11500
         LOAD: 0.269 kW (unchanged)
         PV:  -0.133 kW
         Heat pump: Is not running, can run or stay off
         -> flex signal is 0 MW: Heat pump stays off
         -> remaining 0.135 kW
         */

        emAgentActivation ! Activation(11500)

        weatherDependentAgents.foreach {
          _ ! DataProvision(
            11500,
            weatherService.ref.toClassic,
            WeatherData(
              // Same irradiation, but different angle of the sun
              WattsPerSquareMeter(2d),
              WattsPerSquareMeter(4d),
              Celsius(0d),
              MetersPerSecond(0d),
            ),
            Some(28800),
          )
        }

        resultListener.expectMessageType[ParticipantResultEvent] match {
          case ParticipantResultEvent(emResult: EmResult) =>
            emResult.getInputModel shouldBe emInput.getUuid
            emResult.getTime shouldBe 11500.toDateTime
            emResult.getP should equalWithTolerance(
              0.000135052481.asMegaWatt
            )
            emResult.getQ should equalWithTolerance(
              0.00008028014.asMegaVar
            )
        }

        scheduler.expectMessage(Completion(emAgentActivation, Some(28800)))
      }
    }

    "having a pv and a load agent connected" should {
      "have correct values also for agents with limited operation time" in {
        val gridAgent = TestProbe[GridAgent.Request]("GridAgent")
        val resultListener = TestProbe[ResultEvent]("ResultListener")
        val primaryServiceProxy =
          TestProbe[ServiceMessage]("PrimaryServiceProxy")
        val weatherService = TestProbe[ServiceMessage]("WeatherService")
        val scheduler = TestProbe[SchedulerMessage]("Scheduler")

        val participantRefs = ParticipantRefs(
          gridAgent = gridAgent.ref,
          primaryServiceProxy = primaryServiceProxy.ref.toClassic,
          services =
            Map(ServiceType.WeatherService -> weatherService.ref.toClassic),
          resultListener = Iterable(resultListener.ref),
        )

        val emAgent = spawn(
          EmAgent(
            emInput,
            modelConfig,
            outputConfigOn,
            "PRIORITIZED",
            simulationStartDate,
            parent = Left(scheduler.ref),
            listener = Iterable(resultListener.ref),
          ),
          "EmAgentReactivePower",
        )
        val pvAgent = spawn(
          ParticipantAgentInit(
            pvInputContainerWithQCharacteristicLimitedOperationTime,
            PvRuntimeConfig(calculateMissingReactivePowerWithModel = true),
            outputConfigOff,
            participantRefs,
            simulationParams,
            Right(emAgent),
          ),
          "PvAgentReactivePower",
        )

        val loadAgent = spawn(
          ParticipantAgentInit(
            loadInputContainerWithLimitedOperationTime,
            LoadRuntimeConfig(calculateMissingReactivePowerWithModel = true),
            outputConfigOff,
            participantRefs,
            simulationParams,
            Right(emAgent),
          ),
          "LoadAgentReactivePower",
        )

        val emInitSchedule = scheduler.expectMessageType[ScheduleActivation]
        emInitSchedule.tick shouldBe INIT_SIM_TICK
        val emAgentActivation = emInitSchedule.actor

        /* INIT */

        emAgentActivation ! Activation(INIT_SIM_TICK)

        // load
        loadAgent ! RegistrationFailedMessage(primaryServiceProxy.ref.toClassic)

        // pv
        pvAgent ! RegistrationFailedMessage(primaryServiceProxy.ref.toClassic)

        primaryServiceProxy.receiveMessages(2) should contain allOf (
          PrimaryServiceRegistrationMessage(
            loadAgent.toClassic,
            loadInputWithLimitedOperationTime.getUuid,
          ),
          PrimaryServiceRegistrationMessage(
            pvAgent.toClassic,
            pvInputWithQCharacteristicLimitedOperationTime.getUuid,
          )
        )

        // load
        loadAgent ! RegistrationFailedMessage(primaryServiceProxy.ref.toClassic)

        // pv
        pvAgent ! RegistrationFailedMessage(primaryServiceProxy.ref.toClassic)

        // deal with weather service registration
        weatherService.expectMessage(
          RegisterForWeatherMessage(
            pvAgent.toClassic,
            pvInputWithQCharacteristicLimitedOperationTime.getNode.getGeoPosition.getY,
            pvInputWithQCharacteristicLimitedOperationTime.getNode.getGeoPosition.getX,
          )
        )

        pvAgent ! RegistrationSuccessfulMessage(
          weatherService.ref.toClassic,
          0L,
        )

        scheduler.expectMessage(Completion(emAgentActivation, Some(0)))

        val weatherDependentAgents = Seq(pvAgent)

        /* TICK 0
         Load: 282.74 VA, cosPhi: 0.95, P: 268.603 W, Q: 88.2855 var
         PV:  0 kW (not yet in operation)
         -> expect load p and q values as em p and q values
         */

        emAgentActivation ! Activation(0)

        weatherDependentAgents.foreach {
          _ ! DataProvision(
            0,
            weatherService.ref.toClassic,
            WeatherData(
              WattsPerSquareMeter(0d),
              WattsPerSquareMeter(0d),
              Celsius(0d),
              MetersPerSecond(0d),
            ),
            Some(3600),
          )
        }

        resultListener.expectMessageType[ParticipantResultEvent] match {
          case ParticipantResultEvent(emResult: EmResult) =>
            emResult.getInputModel shouldBe emInput.getUuid
            emResult.getTime shouldBe 0.toDateTime
            emResult.getP should equalWithTolerance(
              0.000268603.asMegaWatt
            )
            emResult.getQ should equalWithTolerance(0.0000882855367.asMegaVar)
        }

        scheduler.expectMessage(Completion(emAgentActivation, Some(3600)))

        /* TICK 3600
         Load: P: 268.603 W, Q: 88.2855 var (unchanged)
         PV:  P: 0 W  Q: 0 Var (in operation, but no sun)
         -> expect load p and q values as em p and q values
         */

        emAgentActivation ! Activation(3600)

        weatherDependentAgents.foreach {
          _ ! DataProvision(
            3600,
            weatherService.ref.toClassic,
            WeatherData(
              WattsPerSquareMeter(0d),
              WattsPerSquareMeter(0d),
              Celsius(0d),
              MetersPerSecond(0d),
            ),
            Some(7200),
          )
        }

        resultListener.expectMessageType[ParticipantResultEvent] match {
          case ParticipantResultEvent(emResult: EmResult) =>
            emResult.getInputModel shouldBe emInput.getUuid
            emResult.getTime shouldBe 3600.toDateTime
            emResult.getP should equalWithTolerance(0.000268603.asMegaWatt)
            emResult.getQ should equalWithTolerance(0.0000882855367.asMegaVar)
        }

        scheduler.expectMessage(Completion(emAgentActivation, Some(7200)))

        /* TICK 7200
         Load: P: 268.603 W, Q: 88.2855 var (unchanged)
         PV:  P: -8692.167 W  Q: -2856.98 var
         -> expect P:-8423.564 Q: -2768.69 var
         */

        weatherDependentAgents.foreach {
          _ ! DataProvision(
            7200,
            weatherService.ref.toClassic,
            WeatherData(
              WattsPerSquareMeter(300d),
              WattsPerSquareMeter(200d),
              Celsius(0d),
              MetersPerSecond(0d),
            ),
            Some(21800),
          )
        }

        emAgentActivation ! Activation(7200)
        resultListener.expectMessageType[ParticipantResultEvent] match {
          case ParticipantResultEvent(emResult: EmResult) =>
            emResult.getInputModel shouldBe emInput.getUuid
            emResult.getTime shouldBe 7200.toDateTime
            emResult.getP should equalWithTolerance(-0.008423564.asMegaWatt)
            emResult.getQ should equalWithTolerance(
              -0.0027686916118040607.asMegaVar
            )
        }

        scheduler.expectMessage(Completion(emAgentActivation, Some(10800)))

        /* TICK 10800
        LOAD: P: 0 W, Q: 0 var (limited OperationTime)
        PV:  P: -8692.167 W  Q: -2856.98 var
        -> expect P and Q values of PV
         */

        emAgentActivation ! Activation(10800)
        resultListener.expectMessageType[ParticipantResultEvent] match {
          case ParticipantResultEvent(emResult: EmResult) =>
            emResult.getInputModel shouldBe emInput.getUuid
            emResult.getTime shouldBe 10800.toDateTime
            emResult.getP should equalWithTolerance(-0.008692167.asMegaWatt)
            emResult.getQ should equalWithTolerance(
              -0.002856977148.asMegaVar
            )
        }

        scheduler.expectMessage(Completion(emAgentActivation, Some(14400)))

        /* TICK 14400
        LOAD: P: 0 W, Q: 0 var (limited OperationTime)
        PV: P: 0 W, Q: 0 var (limited OperationTime)
        -> expect P: 0 W Q: 0 var
         */

        emAgentActivation ! Activation(14400)
        resultListener.expectMessageType[ParticipantResultEvent] match {
          case ParticipantResultEvent(emResult: EmResult) =>
            emResult.getInputModel shouldBe emInput.getUuid
            emResult.getTime shouldBe 14400.toDateTime
            emResult.getP should equalWithTolerance(0.asMegaWatt)
            emResult.getQ should equalWithTolerance(0.asMegaVar)
        }

        scheduler.expectMessage(Completion(emAgentActivation, None))

      }
    }
  }
}<|MERGE_RESOLUTION|>--- conflicted
+++ resolved
@@ -564,11 +564,7 @@
               -0.0055734002705905523.asMegaWatt
             )
             emResult.getQ should equalWithTolerance(
-<<<<<<< HEAD
-              -0.0008470535766677697.asMegaVar
-=======
               0.000088285536703358.asMegaVar
->>>>>>> 78bc19d1
             )
         }
 
