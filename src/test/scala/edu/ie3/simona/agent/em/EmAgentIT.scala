--- conflicted
+++ resolved
@@ -759,7 +759,6 @@
             emResult.getQ should equalWithTolerance(0.000088285537.asMegaVar)
         }
 
-<<<<<<< HEAD
         scheduler.expectMessage(Completion(emAgentActivation, Some(21707)))
 
         /* TICK 21707
@@ -818,8 +817,6 @@
             emResult.getQ should equalWithTolerance(0.0010731200408.asMegaVar)
         }
 
-=======
->>>>>>> f4e79d5d
         scheduler.expectMessage(Completion(emAgentActivation, Some(28800)))
       }
     }
