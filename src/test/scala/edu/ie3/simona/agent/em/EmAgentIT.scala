--- conflicted
+++ resolved
@@ -504,7 +504,6 @@
             emResult.getQ should equalWithTolerance(-0.0018318880807.asMegaVar)
         }
         resultListener.expectNoMessage()
-<<<<<<< HEAD
         scheduler.expectMessage(Completion(emAgentActivation, Some(75)))
 
         /* TICK 75
@@ -589,8 +588,6 @@
             emResult.getQ should equalWithTolerance(-0.00183188808074.asMegaVar)
         }
         resultListener.expectNoMessage()
-=======
->>>>>>> 2cf8fe61
         scheduler.expectMessage(Completion(emAgentActivation, Some(7200)))
 
         /* TICK 7200
@@ -620,8 +617,7 @@
           case ParticipantResultEvent(emResult: EmResult) =>
             emResult.getInputModel shouldBe emInput.getUuid
             emResult.getTime shouldBe 7200.toDateTime
-<<<<<<< HEAD
-            emResult.getP should equalWithTolerance(0.0014031432709.asMegaWatt)
+            emResult.getP should equalWithTolerance(0.001403143271.asMegaWatt)
             emResult.getQ should equalWithTolerance(-0.0001480925156.asMegaVar)
         }
 
@@ -642,7 +638,7 @@
             emResult.getInputModel shouldBe emInput.getUuid
             emResult.getTime shouldBe 7278.toDateTime
             emResult.getP should equalWithTolerance(0.00140314327091.asMegaWatt)
-            emResult.getQ should equalWithTolerance(-0.0001480925156.asMegaVar)
+            emResult.getQ should equalWithTolerance(-0.00014809252.asMegaVar)
         }
 
         scheduler.expectMessage(Completion(emAgentActivation, Some(7981)))
@@ -663,10 +659,6 @@
             emResult.getTime shouldBe 7981.toDateTime
             emResult.getP should equalWithTolerance(-0.003446856729.asMegaWatt)
             emResult.getQ should equalWithTolerance(-0.00113292702.asMegaVar)
-=======
-            emResult.getP should equalWithTolerance(0.001403143271.asMegaWatt)
-            emResult.getQ should equalWithTolerance(-0.00014809252.asMegaVar)
->>>>>>> 2cf8fe61
         }
         resultListener.expectNoMessage()
         scheduler.expectMessage(Completion(emAgentActivation, Some(10800)))
@@ -702,7 +694,6 @@
             emResult.getQ should equalWithTolerance(-0.000244490516.asMegaVar)
         }
         resultListener.expectNoMessage()
-<<<<<<< HEAD
         scheduler.expectMessage(Completion(emAgentActivation, Some(10879)))
 
         /* TICK 10879
@@ -723,8 +714,6 @@
             emResult.getQ should equalWithTolerance(-0.000244490516.asMegaVar)
         }
         resultListener.expectNoMessage()
-=======
->>>>>>> 2cf8fe61
         scheduler.expectMessage(Completion(emAgentActivation, Some(11000)))
 
         /* TICK 11000
@@ -756,13 +745,8 @@
           case ParticipantResultEvent(emResult: EmResult) =>
             emResult.getInputModel shouldBe emInput.getUuid
             emResult.getTime shouldBe 11000.toDateTime
-<<<<<<< HEAD
             emResult.getP should equalWithTolerance(0.0050603789402.asMegaWatt)
             emResult.getQ should equalWithTolerance(0.0010539827178.asMegaVar)
-=======
-            emResult.getP should equalWithTolerance(0.00021037894.asMegaWatt)
-            emResult.getQ should equalWithTolerance(0.0000691482.asMegaVar)
->>>>>>> 2cf8fe61
         }
         resultListener.expectNoMessage()
         scheduler.expectMessage(Completion(emAgentActivation, Some(11500)))
@@ -796,19 +780,11 @@
           case ParticipantResultEvent(emResult: EmResult) =>
             emResult.getInputModel shouldBe emInput.getUuid
             emResult.getTime shouldBe 11500.toDateTime
-<<<<<<< HEAD
             emResult.getP should equalWithTolerance(0.0049850525.asMegaWatt)
             emResult.getQ should equalWithTolerance(0.0010292241.asMegaVar)
         }
         resultListener.expectNoMessage()
         scheduler.expectMessage(Completion(emAgentActivation, Some(12725)))
-=======
-            emResult.getP should equalWithTolerance(0.00013505248.asMegaWatt)
-            emResult.getQ should equalWithTolerance(0.000044389603878.asMegaVar)
-        }
-        resultListener.expectNoMessage()
-        scheduler.expectMessage(Completion(emAgentActivation, Some(28800)))
->>>>>>> 2cf8fe61
       }
     }
 
