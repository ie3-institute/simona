--- conflicted
+++ resolved
@@ -695,8 +695,6 @@
             emResult.getQ should equalWithTolerance(0.000088285537.asMegaVar)
         }
 
-<<<<<<< HEAD
-=======
         scheduler.expectMessage(Completion(emAgentActivation, Some(28665)))
 
         /* TICK 28666
@@ -717,7 +715,6 @@
             emResult.getQ should equalWithTolerance(0.001073120040.asMegaVar)
         }
 
->>>>>>> c586ab52
         scheduler.expectMessage(Completion(emAgentActivation, Some(28800)))
       }
     }
