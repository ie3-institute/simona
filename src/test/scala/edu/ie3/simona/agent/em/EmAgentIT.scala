/*
 * © 2022. TU Dortmund University,
 * Institute of Energy Systems, Energy Efficiency and Energy Economics,
 * Research group Distribution grid planning and operation
 */

package edu.ie3.simona.agent.em

import edu.ie3.datamodel.models.result.system.EmResult
import edu.ie3.simona.agent.grid.GridAgent
import edu.ie3.simona.agent.participant.data.secondary.SecondaryDataService.ActorWeatherService
import edu.ie3.simona.agent.participant.hp.HpAgent
import edu.ie3.simona.agent.participant.statedata.ParticipantStateData.ParticipantInitializeStateData
import edu.ie3.simona.agent.participant2.ParticipantAgent.{
  DataProvision,
  RegistrationFailedMessage,
  RegistrationSuccessfulMessage,
}
import edu.ie3.simona.agent.participant2.ParticipantAgentInit
import edu.ie3.simona.agent.participant2.ParticipantAgentInit.{
  ParticipantRefs,
  SimulationParameters,
}
import edu.ie3.simona.config.RuntimeConfig._
import edu.ie3.simona.event.ResultEvent
import edu.ie3.simona.event.ResultEvent.ParticipantResultEvent
import edu.ie3.simona.event.notifier.NotifierConfig
import edu.ie3.simona.ontology.messages.SchedulerMessage.{
  Completion,
  ScheduleActivation,
}
import edu.ie3.simona.ontology.messages.services.ServiceMessage
import edu.ie3.simona.ontology.messages.services.ServiceMessage.PrimaryServiceRegistrationMessage
import edu.ie3.simona.ontology.messages.services.WeatherMessage.{
  RegisterForWeatherMessage,
  WeatherData,
}
import edu.ie3.simona.ontology.messages.{Activation, SchedulerMessage}
import edu.ie3.simona.scheduler.ScheduleLock
import edu.ie3.simona.service.ServiceType
import edu.ie3.simona.test.common.TestSpawnerTyped
import edu.ie3.simona.test.common.input.EmInputTestData
import edu.ie3.simona.util.SimonaConstants.{INIT_SIM_TICK, PRE_INIT_TICK}
import edu.ie3.simona.util.TickUtil.TickLong
import edu.ie3.util.TimeUtil
import edu.ie3.util.quantities.QuantityMatchers.equalWithTolerance
import edu.ie3.util.quantities.QuantityUtils.RichQuantityDouble
import edu.ie3.util.scala.quantities.WattsPerSquareMeter
import org.apache.pekko.actor.ActorSystem
import org.apache.pekko.actor.testkit.typed.scaladsl.{
  ScalaTestWithActorTestKit,
  TestProbe,
}
import org.apache.pekko.actor.typed.scaladsl.adapter._
import org.apache.pekko.testkit.TestActorRef
import org.scalatest.OptionValues.convertOptionToValuable
import org.scalatest.matchers.should
import org.scalatest.wordspec.AnyWordSpecLike
import org.scalatestplus.mockito.MockitoSugar
import squants.Each
import squants.motion.MetersPerSecond
import squants.thermal.Celsius

import java.time.ZonedDateTime

class EmAgentIT
    extends ScalaTestWithActorTestKit
    with AnyWordSpecLike
    with should.Matchers
    with EmInputTestData
    with MockitoSugar
    with TestSpawnerTyped {
  // start a bit later so the sun is up
  protected implicit val simulationStartDate: ZonedDateTime =
    TimeUtil.withDefaults.toZonedDateTime("2020-01-01T10:00:00Z")
  protected val simulationEndDate: ZonedDateTime =
    TimeUtil.withDefaults.toZonedDateTime("2020-01-02T02:00:00Z")

  private val resolution =
    simonaConfig.simona.powerflow.resolution.toSeconds

  private val simulationParams = SimulationParameters(
    expectedPowerRequestTick = Long.MaxValue,
    requestVoltageDeviationTolerance = Each(1e-14d),
    simulationStart = simulationStartDate,
    simulationEnd = simulationEndDate,
  )

  private val outputConfigOn = NotifierConfig(
    simulationResultInfo = true,
    powerRequestReply = false,
    flexResult = false,
  )

  private val outputConfigOff = NotifierConfig(
    simulationResultInfo = false,
    powerRequestReply = false,
    flexResult = false,
  )

  override protected val modelConfig: EmRuntimeConfig = EmRuntimeConfig(
    uuids = List("default"),
    aggregateFlex = "SELF_OPT",
  )

  private implicit val quantityTolerance: Double = 1e-10d

  private implicit val classicSystem: ActorSystem = system.toClassic

  "An em agent" when {
    "having load, pv and storage agents connected" should {
      "be initialized correctly and run through some activations" in {
        val gridAgent = TestProbe[GridAgent.Request]("GridAgent")
        val resultListener = TestProbe[ResultEvent]("ResultListener")
        val primaryServiceProxy =
          TestProbe[ServiceMessage]("PrimaryServiceProxy")
        val weatherService = TestProbe[ServiceMessage]("WeatherService")
        val scheduler = TestProbe[SchedulerMessage]("Scheduler")

        val participantRefs = ParticipantRefs(
          gridAgent = gridAgent.ref,
          primaryServiceProxy = primaryServiceProxy.ref.toClassic,
          services =
            Map(ServiceType.WeatherService -> weatherService.ref.toClassic),
          resultListener = Iterable(resultListener.ref),
        )

        val keys = ScheduleLock
          .multiKey(TSpawner, scheduler.ref, PRE_INIT_TICK, 3)
          .iterator
        val lockActivation =
          scheduler.expectMessageType[ScheduleActivation].actor
        lockActivation ! Activation(PRE_INIT_TICK)

        val emAgent = spawn(
          EmAgent(
            emInput,
            modelConfig,
            outputConfigOn,
            "PRIORITIZED",
            simulationStartDate,
            parent = Left(scheduler.ref),
            listener = Iterable(resultListener.ref),
          ),
          "EmAgent",
        )

        val loadAgent = spawn(
          ParticipantAgentInit(
            loadInputContainer,
            LoadRuntimeConfig(),
            outputConfigOff,
            participantRefs,
            simulationParams,
            Right(emAgent),
            keys.next(),
          ),
          "LoadAgent",
        )
        val pvAgent = spawn(
          ParticipantAgentInit(
            pvInputContainer,
            PvRuntimeConfig(),
            outputConfigOff,
            participantRefs,
            simulationParams,
            Right(emAgent),
            keys.next(),
          ),
          "PvAgent",
        )
        val storageAgent = spawn(
          ParticipantAgentInit(
            storageInputContainer,
            StorageRuntimeConfig(),
            outputConfigOff,
            participantRefs,
            simulationParams,
            Right(emAgent),
            keys.next(),
          ),
          "StorageAgent",
        )

        val emInitSchedule = scheduler.expectMessageType[ScheduleActivation]
        emInitSchedule.tick shouldBe INIT_SIM_TICK
        val emAgentActivation = emInitSchedule.actor

        scheduler.expectNoMessage()

        emInitSchedule.unlockKey.value.unlock()
        scheduler.expectMessage(Completion(lockActivation))

        /* INIT */

        emAgentActivation ! Activation(INIT_SIM_TICK)

        primaryServiceProxy.receiveMessages(3) should contain allOf (
          PrimaryServiceRegistrationMessage(
            loadAgent.toClassic,
            loadInput.getUuid,
          ),
          PrimaryServiceRegistrationMessage(
            pvAgent.toClassic,
            pvInput.getUuid,
          ),
          PrimaryServiceRegistrationMessage(
            storageAgent.toClassic,
            storageInput.getUuid,
          )
        )

        // load
        loadAgent ! RegistrationFailedMessage(primaryServiceProxy.ref.toClassic)

        // pv
        pvAgent ! RegistrationFailedMessage(primaryServiceProxy.ref.toClassic)

        // deal with weather service registration
        weatherService.expectMessage(
          RegisterForWeatherMessage(
            pvAgent,
            pvInput.getNode.getGeoPosition.getY,
            pvInput.getNode.getGeoPosition.getX,
          )
        )

        pvAgent ! RegistrationSuccessfulMessage(
          weatherService.ref.toClassic,
          0L,
        )

        // storage
        storageAgent ! RegistrationFailedMessage(
          primaryServiceProxy.ref.toClassic
        )

        scheduler.expectMessage(Completion(emAgentActivation, Some(0)))

        /* TICK 0
         LOAD: 0.269 kW
         PV:  -5.842 kW
         STORAGE: SOC 0 %
         -> charge with 5 kW
         -> remaining -0.573 kW
         */

        emAgentActivation ! Activation(0)

        pvAgent ! DataProvision(
          0,
          weatherService.ref.toClassic,
          WeatherData(
            WattsPerSquareMeter(200d),
            WattsPerSquareMeter(100d),
            Celsius(0d),
            MetersPerSecond(0d),
          ),
          Some(7200),
        )

        resultListener.expectMessageType[ParticipantResultEvent] match {
          case ParticipantResultEvent(emResult: EmResult) =>
            emResult.getInputModel shouldBe emInput.getUuid
            emResult.getTime shouldBe 0L.toDateTime
            emResult.getP should equalWithTolerance(
              -0.00057340027059.asMegaWatt
            )
            emResult.getQ should equalWithTolerance(
              0.0000882855367033.asMegaVar
            )
        }

        scheduler.expectMessage(Completion(emAgentActivation, Some(7200)))

        /* TICK 7200
         LOAD: 0.269 kW (unchanged)
         PV:  -3.715 kW
         STORAGE: SOC 63.3 %
         -> charge with 3.522 kW
         -> remaining 0 kW
         */

        emAgentActivation ! Activation(7200)

        pvAgent ! DataProvision(
          7200,
          weatherService.ref.toClassic,
          WeatherData(
            WattsPerSquareMeter(45d),
            WattsPerSquareMeter(140d),
            Celsius(0d),
            MetersPerSecond(0d),
          ),
          Some(14400),
        )

        resultListener.expectMessageType[ParticipantResultEvent] match {
          case ParticipantResultEvent(emResult: EmResult) =>
            emResult.getInputModel shouldBe emInput.getUuid
            emResult.getTime shouldBe 7200.toDateTime
            emResult.getP should equalWithTolerance(
              0.0.asMegaWatt
            )
            emResult.getQ should equalWithTolerance(0.0000882855367.asMegaVar)
        }

        scheduler.expectMessage(Completion(emAgentActivation, Some(13246)))

        /* TICK 13246
         LOAD: 0.269 kW (unchanged)
         PV:  -3.715 kW (unchanged)
         STORAGE: SOC 100 %
         -> charge with 0 kW
         -> remaining -3.447 kW
         */

        emAgentActivation ! Activation(13246)

        resultListener.expectMessageType[ParticipantResultEvent] match {
          case ParticipantResultEvent(emResult: EmResult) =>
            emResult.getInputModel shouldBe emInput.getUuid
            emResult.getTime shouldBe 13246.toDateTime
            emResult.getP should equalWithTolerance(
              -0.0034468567291.asMegaWatt
            )
            emResult.getQ should equalWithTolerance(0.0000882855367.asMegaVar)
        }

        scheduler.expectMessage(Completion(emAgentActivation, Some(14400)))

        /* TICK 14400
         LOAD: 0.269 kW (unchanged)
         PV:  -0.07 kW
         STORAGE: SOC 100 %
         -> discharge with 0.199 kW
         -> remaining 0.0 kW
         */

        // send weather data before activation, which can happen
        // it got cloudy now...
        pvAgent ! DataProvision(
          14400,
          weatherService.ref.toClassic,
          WeatherData(
            WattsPerSquareMeter(0.5d),
            WattsPerSquareMeter(2d),
            Celsius(0d),
            MetersPerSecond(0d),
          ),
          Some(21600),
        )

        emAgentActivation ! Activation(14400)

        resultListener.expectMessageType[ParticipantResultEvent] match {
          case ParticipantResultEvent(emResult: EmResult) =>
            emResult.getInputModel shouldBe emInput.getUuid
            emResult.getTime shouldBe 14400.toDateTime
            emResult.getP should equalWithTolerance(
              0.0.asMegaWatt
            )
            emResult.getQ should equalWithTolerance(0.000088285536.asMegaVar)
        }

        scheduler.expectMessage(Completion(emAgentActivation, Some(21600)))

      }
    }

    "having load, pv and heat pump agents connected" should {
      "be initialized correctly and run through some activations" in {
        val gridAgent = TestProbe[GridAgent.Request]("GridAgent")
        val resultListener = TestProbe[ResultEvent]("ResultListener")
        val primaryServiceProxy =
          TestProbe[ServiceMessage]("PrimaryServiceProxy")
        val weatherService = TestProbe[ServiceMessage]("WeatherService")
        val scheduler = TestProbe[SchedulerMessage]("Scheduler")

        val participantRefs = ParticipantRefs(
          gridAgent = gridAgent.ref,
          primaryServiceProxy = primaryServiceProxy.ref.toClassic,
          services =
            Map(ServiceType.WeatherService -> weatherService.ref.toClassic),
          resultListener = Iterable(resultListener.ref),
        )

        val keys = ScheduleLock
          .multiKey(TSpawner, scheduler.ref, PRE_INIT_TICK, 2)
          .iterator
        val lockActivation =
          scheduler.expectMessageType[ScheduleActivation].actor
        lockActivation ! Activation(PRE_INIT_TICK)

        val emAgent = spawn(
          EmAgent(
            emInput,
            modelConfig,
            outputConfigOn,
            "PRIORITIZED",
            simulationStartDate,
            parent = Left(scheduler.ref),
            listener = Iterable(resultListener.ref),
          ),
          "EmAgent1",
        )

        val loadAgent = spawn(
          ParticipantAgentInit(
            loadInputContainer,
            LoadRuntimeConfig(),
            outputConfigOff,
            participantRefs,
            simulationParams,
            Right(emAgent),
            keys.next(),
          ),
          "LoadAgent1",
        )
        val pvAgent = spawn(
          ParticipantAgentInit(
            pvInputContainer,
            PvRuntimeConfig(),
            outputConfigOff,
            participantRefs,
            simulationParams,
            Right(emAgent),
            keys.next(),
          ),
          "PvAgent1",
        )
        val heatPumpAgent = TestActorRef(
          new HpAgent(
            scheduler = scheduler.ref.toClassic,
            initStateData = ParticipantInitializeStateData(
              adaptedHpInputModel,
              adaptedThermalGrid,
              HpRuntimeConfig(
                calculateMissingReactivePowerWithModel = true,
                1.0,
                List.empty[String],
              ),
              primaryServiceProxy.ref.toClassic,
              Iterable(ActorWeatherService(weatherService.ref.toClassic)),
              simulationStartDate,
              simulationEndDate,
              resolution,
              simonaConfig.simona.runtime.participant.requestVoltageDeviationThreshold,
              outputConfigOff,
              Some(emAgent),
            ),
            listener = Iterable(resultListener.ref.toClassic),
          ),
          "HeatPumpAgent1",
        )

        val emInitSchedule = scheduler.expectMessageType[ScheduleActivation]
        emInitSchedule.tick shouldBe INIT_SIM_TICK
        val emAgentActivation = emInitSchedule.actor

        scheduler.expectNoMessage()

        emInitSchedule.unlockKey.value.unlock()
        scheduler.expectMessage(Completion(lockActivation))

        /* INIT */

        emAgentActivation ! Activation(INIT_SIM_TICK)

        primaryServiceProxy.receiveMessages(2) should contain allOf (
          PrimaryServiceRegistrationMessage(
            loadAgent.toClassic,
            loadInput.getUuid,
          ),
          PrimaryServiceRegistrationMessage(
            pvAgent.toClassic,
            pvInput.getUuid,
          )
        )

        // load
        loadAgent ! RegistrationFailedMessage(primaryServiceProxy.ref.toClassic)

        // pv
        pvAgent ! RegistrationFailedMessage(primaryServiceProxy.ref.toClassic)

        // deal with weather service registration
        weatherService.expectMessage(
          RegisterForWeatherMessage(
            pvAgent,
            pvInput.getNode.getGeoPosition.getY,
            pvInput.getNode.getGeoPosition.getX,
          )
        )

        pvAgent ! RegistrationSuccessfulMessage(
          weatherService.ref.toClassic,
          0L,
        )

        scheduler.expectMessage(Completion(emAgentActivation, Some(0)))

        // heat pump
        heatPumpAgent ! Activation(INIT_SIM_TICK)

        primaryServiceProxy.expectMessage(
          PrimaryServiceRegistrationMessage(
            heatPumpAgent.ref,
            adaptedHpInputModel.getUuid,
          )
        )
        heatPumpAgent ! RegistrationFailedMessage(
          primaryServiceProxy.ref.toClassic
        )

        weatherService.expectMessage(
          RegisterForWeatherMessage(
            heatPumpAgent.ref,
            adaptedHpInputModel.getNode.getGeoPosition.getY,
            adaptedHpInputModel.getNode.getGeoPosition.getX,
          )
        )

        heatPumpAgent ! RegistrationSuccessfulMessage(
          weatherService.ref.toClassic,
          0L,
        )

        scheduler.expectMessage(Completion(heatPumpAgent))

        val weatherDependentAgents = Seq(pvAgent.toClassic, heatPumpAgent)

        /* TICK 0
         LOAD: 0.269 kW
         PV:  -5.842 kW
         Heat pump: off, can be turned on or stay off
<<<<<<< HEAD
         -> set point = 0 kW: stays of
=======
         -> set point = 0 kW: stays off
>>>>>>> 78bc19d1
         -> remaining -5.573 kW
         */

        emAgentActivation ! Activation(0)

        weatherDependentAgents.foreach {
          _ ! DataProvision(
            0,
            weatherService.ref.toClassic,
            WeatherData(
              WattsPerSquareMeter(200d),
              WattsPerSquareMeter(100d),
              Celsius(0d),
              MetersPerSecond(0d),
            ),
            Some(7200),
          )
        }

        resultListener.expectMessageType[ParticipantResultEvent] match {
          case ParticipantResultEvent(emResult: EmResult) =>
            emResult.getInputModel shouldBe emInput.getUuid
            emResult.getTime shouldBe 0.toDateTime
            emResult.getP should equalWithTolerance(
              -0.0055734002705905523.asMegaWatt
            )
            emResult.getQ should equalWithTolerance(
              0.000088285536703358.asMegaVar
            )
        }

        scheduler.expectMessage(Completion(emAgentActivation, Some(7200)))

        /* TICK 7200
         LOAD: 0.269 kW (unchanged)
         PV:  -3.715 kW
         Heat pump: off, can be turned on or stay off
         -> set point ~3.5 kW (bigger than 50 % rated apparent power): turned on
         -> remaining 1.403 kW
         */

        emAgentActivation ! Activation(7200)

        weatherDependentAgents.foreach {
          _ ! DataProvision(
            7200,
            weatherService.ref.toClassic,
            WeatherData(
              WattsPerSquareMeter(45d),
              WattsPerSquareMeter(140d),
              Celsius(0d),
              MetersPerSecond(0d),
            ),
            Some(10800),
          )
        }

        resultListener.expectMessageType[ParticipantResultEvent] match {
          case ParticipantResultEvent(emResult: EmResult) =>
            emResult.getInputModel shouldBe emInput.getUuid
            emResult.getTime shouldBe 7200.toDateTime
            emResult.getP should equalWithTolerance(
              0.0014031432709.asMegaWatt
            )
            emResult.getQ should equalWithTolerance(
              0.0010731200408.asMegaVar
            )
        }

        scheduler.expectMessage(Completion(emAgentActivation, Some(10800)))

        /* TICK 10800
       LOAD: 0.269 kW (unchanged)
       PV:  -4.008 kW
       Heat pump: running (turned on from last request), can also be turned off
       -> set point ~3.7 kW (bigger than 50 % rated apparent power): stays turned on with unchanged state
       -> remaining 1.111 kW
         */

        emAgentActivation ! Activation(10800)

        weatherDependentAgents.foreach {
          _ ! DataProvision(
            10800,
            weatherService.ref.toClassic,
            WeatherData(
              WattsPerSquareMeter(45d),
              WattsPerSquareMeter(140d),
              Celsius(0d),
              MetersPerSecond(0d),
            ),
            Some(11000),
          )
        }

        resultListener.expectMessageType[ParticipantResultEvent] match {
          case ParticipantResultEvent(emResult: EmResult) =>
            emResult.getInputModel shouldBe emInput.getUuid
            emResult.getTime shouldBe 10800.toDateTime
            emResult.getP should equalWithTolerance(
              0.0011098586291537654.asMegaWatt
            )
            emResult.getQ should equalWithTolerance(
              0.0010731200408.asMegaVar
            )
        }

        scheduler.expectMessage(Completion(emAgentActivation, Some(11000)))

        /* TICK 11000
         LOAD: 0.269 kW (unchanged)
         PV:  -0.06 kW
         Heat pump: Is still running, can still be turned off
         -> flex signal is 0 MW: Heat pump is turned off
         -> remaining ~0.21 kW
         */

        emAgentActivation ! Activation(11000)

        // it got cloudy now...
        weatherDependentAgents.foreach {
          _ ! DataProvision(
            11000,
            weatherService.ref.toClassic,
            WeatherData(
              WattsPerSquareMeter(0.5d),
              WattsPerSquareMeter(2d),
              Celsius(0d),
              MetersPerSecond(0d),
            ),
            Some(11500),
          )
        }

        resultListener.expectMessageType[ParticipantResultEvent] match {
          case ParticipantResultEvent(emResult: EmResult) =>
            emResult.getInputModel shouldBe emInput.getUuid
            emResult.getTime shouldBe 11000.toDateTime
            emResult.getP should equalWithTolerance(
              0.00021037894.asMegaWatt
            )
            emResult.getQ should equalWithTolerance(
              0.0000882855367.asMegaVar
            )
        }

        scheduler.expectMessage(Completion(emAgentActivation, Some(11500)))

        /* TICK 11500
         LOAD: 0.269 kW (unchanged)
         PV:  -0.133 kW
         Heat pump: Is not running, can run or stay off
         -> flex signal is 0 MW: Heat pump stays off
         -> remaining 0.135 kW
         */

        emAgentActivation ! Activation(11500)

        weatherDependentAgents.foreach {
          _ ! DataProvision(
            11500,
            weatherService.ref.toClassic,
            WeatherData(
              // Same irradiation, but different angle of the sun
              WattsPerSquareMeter(2d),
              WattsPerSquareMeter(4d),
              Celsius(0d),
              MetersPerSecond(0d),
            ),
            Some(28800),
          )
        }

        resultListener.expectMessageType[ParticipantResultEvent] match {
          case ParticipantResultEvent(emResult: EmResult) =>
            emResult.getInputModel shouldBe emInput.getUuid
            emResult.getTime shouldBe 11500.toDateTime
            emResult.getP should equalWithTolerance(
              0.000135052481.asMegaWatt
            )
            emResult.getQ should equalWithTolerance(
              0.0000882855367.asMegaVar
            )
        }

        scheduler.expectMessage(Completion(emAgentActivation, Some(28800)))
      }
    }

  }
}<|MERGE_RESOLUTION|>--- conflicted
+++ resolved
@@ -534,11 +534,7 @@
          LOAD: 0.269 kW
          PV:  -5.842 kW
          Heat pump: off, can be turned on or stay off
-<<<<<<< HEAD
-         -> set point = 0 kW: stays of
-=======
          -> set point = 0 kW: stays off
->>>>>>> 78bc19d1
          -> remaining -5.573 kW
          */
 
