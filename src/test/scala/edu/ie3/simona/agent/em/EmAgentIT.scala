--- conflicted
+++ resolved
@@ -62,13 +62,9 @@
     with AnyWordSpecLike
     with should.Matchers
     with EmInputTestData
-<<<<<<< HEAD
     with MockitoSugar
     with QuantityMatchers {
 
-=======
-    with MockitoSugar {
->>>>>>> 76fd935a
   // start a bit later so the sun is up
   protected implicit val simulationStartDate: ZonedDateTime =
     TimeUtil.withDefaults.toZonedDateTime("2020-01-01T10:00:00Z")
