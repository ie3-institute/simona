/*
 * © 2022. TU Dortmund University,
 * Institute of Energy Systems, Energy Efficiency and Energy Economics,
 * Research group Distribution grid planning and operation
 */

package edu.ie3.simona.agent.em

import edu.ie3.datamodel.models.result.system.EmResult
import edu.ie3.simona.agent.grid.GridAgent
import edu.ie3.simona.agent.participant2.ParticipantAgent.{
  DataProvision,
  RegistrationFailedMessage,
  RegistrationSuccessfulMessage,
}
import edu.ie3.simona.agent.participant2.ParticipantAgentInit
import edu.ie3.simona.agent.participant2.ParticipantAgentInit.{
  ParticipantRefs,
  SimulationParameters,
}
import edu.ie3.simona.config.RuntimeConfig._
import edu.ie3.simona.event.ResultEvent
import edu.ie3.simona.event.ResultEvent.ParticipantResultEvent
import edu.ie3.simona.event.notifier.NotifierConfig
import edu.ie3.simona.ontology.messages.SchedulerMessage.{
  Completion,
  ScheduleActivation,
}
import edu.ie3.simona.ontology.messages.services.ServiceMessage
import edu.ie3.simona.ontology.messages.services.ServiceMessage.PrimaryServiceRegistrationMessage
import edu.ie3.simona.ontology.messages.services.WeatherMessage.{
  RegisterForWeatherMessage,
  WeatherData,
}
import edu.ie3.simona.ontology.messages.{Activation, SchedulerMessage}
import edu.ie3.simona.scheduler.ScheduleLock
import edu.ie3.simona.service.ServiceType
import edu.ie3.simona.test.common.TestSpawnerTyped
import edu.ie3.simona.test.common.input.EmInputTestData
import edu.ie3.simona.util.SimonaConstants.{INIT_SIM_TICK, PRE_INIT_TICK}
import edu.ie3.simona.util.TickUtil.TickLong
import edu.ie3.util.TimeUtil
import edu.ie3.util.quantities.QuantityMatchers.equalWithTolerance
import edu.ie3.util.quantities.QuantityUtils.RichQuantityDouble
import edu.ie3.util.scala.quantities.WattsPerSquareMeter
import org.apache.pekko.actor.testkit.typed.scaladsl.{
  ScalaTestWithActorTestKit,
  TestProbe,
}
import org.scalatest.OptionValues.convertOptionToValuable
import org.scalatest.matchers.should
import org.scalatest.wordspec.AnyWordSpecLike
import org.scalatestplus.mockito.MockitoSugar
import squants.Each
import squants.motion.MetersPerSecond
import squants.thermal.Celsius

import java.time.ZonedDateTime
import scala.concurrent.duration.{FiniteDuration, SECONDS}

class EmAgentIT
    extends ScalaTestWithActorTestKit
    with AnyWordSpecLike
    with should.Matchers
    with EmInputTestData
    with MockitoSugar
    with TestSpawnerTyped {
  // start a bit later so the sun is up
  protected implicit val simulationStartDate: ZonedDateTime =
    TimeUtil.withDefaults.toZonedDateTime("2020-01-01T10:00:00Z")
  protected val simulationEndDate: ZonedDateTime =
    TimeUtil.withDefaults.toZonedDateTime("2020-01-02T02:00:00Z")

  private val simulationParams = SimulationParameters(
    expectedPowerRequestTick = Long.MaxValue,
    requestVoltageDeviationTolerance = Each(1e-14d),
    simulationStart = simulationStartDate,
    simulationEnd = simulationEndDate,
  )

  private val outputConfigOn = NotifierConfig(
    simulationResultInfo = true,
    powerRequestReply = false,
    flexResult = false,
  )

  private val outputConfigOff = NotifierConfig(
    simulationResultInfo = false,
    powerRequestReply = false,
    flexResult = false,
  )

  override protected val modelConfig: EmRuntimeConfig = EmRuntimeConfig(
    uuids = List("default"),
    aggregateFlex = "SELF_OPT",
  )

  private implicit val quantityTolerance: Double = 1e-10d

  "An em agent" when {
    "having load, pv and storage agents connected" should {
      "be initialized correctly and run through some activations" in {
        val gridAgent = TestProbe[GridAgent.Request]("GridAgent")
        val resultListener = TestProbe[ResultEvent]("ResultListener")
        val primaryServiceProxy =
          TestProbe[ServiceMessage]("PrimaryServiceProxy")
        val weatherService = TestProbe[ServiceMessage]("WeatherService")
        val scheduler = TestProbe[SchedulerMessage]("Scheduler")

        val participantRefs = ParticipantRefs(
          gridAgent = gridAgent.ref,
          primaryServiceProxy = primaryServiceProxy.ref,
          services = Map(ServiceType.WeatherService -> weatherService.ref),
          resultListener = Iterable(resultListener.ref),
        )

        val keys = ScheduleLock
          .multiKey(TSpawner, scheduler.ref, PRE_INIT_TICK, 3)
          .iterator
        val lockActivation =
          scheduler.expectMessageType[ScheduleActivation].actor
        lockActivation ! Activation(PRE_INIT_TICK)

        val emAgent = spawn(
          EmAgent(
            emInput,
            modelConfig,
            outputConfigOn,
            "PRIORITIZED",
            simulationStartDate,
            parent = Left(scheduler.ref),
            listener = Iterable(resultListener.ref),
          ),
          "EmAgent",
        )

        val loadAgent = spawn(
          ParticipantAgentInit(
            loadInputContainer,
            LoadRuntimeConfig(),
            outputConfigOff,
            participantRefs,
            simulationParams,
            Right(emAgent),
            keys.next(),
          ),
          "LoadAgent",
        )
        val pvAgent = spawn(
          ParticipantAgentInit(
            pvInputContainer,
            PvRuntimeConfig(),
            outputConfigOff,
            participantRefs,
            simulationParams,
            Right(emAgent),
            keys.next(),
          ),
          "PvAgent",
        )
        val storageAgent = spawn(
          ParticipantAgentInit(
            storageInputContainer,
            StorageRuntimeConfig(),
            outputConfigOff,
            participantRefs,
            simulationParams,
            Right(emAgent),
            keys.next(),
          ),
          "StorageAgent",
        )

        val emInitSchedule = scheduler.expectMessageType[ScheduleActivation]
        emInitSchedule.tick shouldBe INIT_SIM_TICK
        val emAgentActivation = emInitSchedule.actor

        scheduler.expectNoMessage()

        emInitSchedule.unlockKey.value.unlock()
        scheduler.expectMessage(Completion(lockActivation))

        /* INIT */

        emAgentActivation ! Activation(INIT_SIM_TICK)

        primaryServiceProxy.receiveMessages(3) should contain allOf (
          PrimaryServiceRegistrationMessage(
            loadAgent,
            loadInput.getUuid,
          ),
          PrimaryServiceRegistrationMessage(
            pvAgent,
            pvInput.getUuid,
          ),
          PrimaryServiceRegistrationMessage(
            storageAgent,
            storageInput.getUuid,
          )
        )

        // load
        loadAgent ! RegistrationFailedMessage(primaryServiceProxy.ref)

        // pv
        pvAgent ! RegistrationFailedMessage(primaryServiceProxy.ref)

        // deal with weather service registration
        weatherService.expectMessage(
          RegisterForWeatherMessage(
            pvAgent,
            pvInput.getNode.getGeoPosition.getY,
            pvInput.getNode.getGeoPosition.getX,
          )
        )

        pvAgent ! RegistrationSuccessfulMessage(weatherService.ref, 0L)

        // storage
        storageAgent ! RegistrationFailedMessage(primaryServiceProxy.ref)

        scheduler.expectMessage(Completion(emAgentActivation, Some(0)))

        /* TICK 0
         LOAD: 0.269 kW
         PV:  -5.842 kW
         STORAGE: SOC 0 %
         -> charge with 5 kW
         -> remaining -0.573 kW
         */

        emAgentActivation ! Activation(0)

        pvAgent ! DataProvision(
          0,
          weatherService.ref,
          WeatherData(
            WattsPerSquareMeter(200d),
            WattsPerSquareMeter(100d),
            Celsius(0d),
            MetersPerSecond(0d),
          ),
          Some(7200),
        )

        resultListener.expectMessageType[ParticipantResultEvent] match {
          case ParticipantResultEvent(emResult: EmResult) =>
            emResult.getInputModel shouldBe emInput.getUuid
            emResult.getTime shouldBe 0L.toDateTime
            emResult.getP should equalWithTolerance(
              -0.00057340027059.asMegaWatt
            )
            emResult.getQ should equalWithTolerance(
              -0.0018318880807426897.asMegaVar
            )
        }

        scheduler.expectMessage(Completion(emAgentActivation, Some(7200)))

        /* TICK 7200
         LOAD: 0.269 kW (unchanged)
         PV:  -3.715 kW
         STORAGE: SOC 63.3 %
         -> charge with 3.522 kW
         -> remaining 0 kW
         */

        emAgentActivation ! Activation(7200)

        pvAgent ! DataProvision(
          7200,
          weatherService.ref,
          WeatherData(
            WattsPerSquareMeter(45d),
            WattsPerSquareMeter(140d),
            Celsius(0d),
            MetersPerSecond(0d),
          ),
          Some(14400),
        )

        resultListener.expectMessageType[ParticipantResultEvent] match {
          case ParticipantResultEvent(emResult: EmResult) =>
            emResult.getInputModel shouldBe emInput.getUuid
            emResult.getTime shouldBe 7200.toDateTime
            emResult.getP should equalWithTolerance(
              0.0.asMegaWatt
            )
            emResult.getQ should equalWithTolerance(
              -0.001132927019679857.asMegaVar
            )
        }

        scheduler.expectMessage(Completion(emAgentActivation, Some(13246)))

        /* TICK 13246
         LOAD: 0.269 kW (unchanged)
         PV:  -3.715 kW (unchanged)
         STORAGE: SOC 100 %
         -> charge with 0 kW
         -> remaining -3.447 kW
         */

        emAgentActivation ! Activation(13246)

        resultListener.expectMessageType[ParticipantResultEvent] match {
          case ParticipantResultEvent(emResult: EmResult) =>
            emResult.getInputModel shouldBe emInput.getUuid
            emResult.getTime shouldBe 13246.toDateTime
            emResult.getP should equalWithTolerance(
              -0.0034468567291.asMegaWatt
            )
            emResult.getQ should equalWithTolerance(-0.001132927.asMegaVar)
        }

        scheduler.expectMessage(Completion(emAgentActivation, Some(14400)))

        /* TICK 14400
         LOAD: 0.269 kW (unchanged)
         PV:  -0.07 kW
         STORAGE: SOC 100 %
         -> discharge with 0.199 kW
         -> remaining 0.0 kW
         */

        // send weather data before activation, which can happen
        // it got cloudy now...
        pvAgent ! DataProvision(
          14400,
          weatherService.ref,
          WeatherData(
            WattsPerSquareMeter(0.5d),
            WattsPerSquareMeter(2d),
            Celsius(0d),
            MetersPerSecond(0d),
          ),
          Some(21600),
        )

        emAgentActivation ! Activation(14400)

        resultListener.expectMessageType[ParticipantResultEvent] match {
          case ParticipantResultEvent(emResult: EmResult) =>
            emResult.getInputModel shouldBe emInput.getUuid
            emResult.getTime shouldBe 14400.toDateTime
            emResult.getP should equalWithTolerance(
              0.0.asMegaWatt
            )
            emResult.getQ should equalWithTolerance(0.000065375.asMegaVar)
        }

        scheduler.expectMessage(Completion(emAgentActivation, Some(21600)))

      }
    }

    "having load, pv and heat pump agents connected" should {
      "be initialized correctly and run through some activations" in {
        val gridAgent = TestProbe[GridAgent.Request]("GridAgent")
        val resultListener = TestProbe[ResultEvent]("ResultListener")
        val primaryServiceProxy =
          TestProbe[ServiceMessage]("PrimaryServiceProxy")
        val weatherService = TestProbe[ServiceMessage]("WeatherService")
        val scheduler = TestProbe[SchedulerMessage]("Scheduler")

        val participantRefs = ParticipantRefs(
          gridAgent = gridAgent.ref,
          primaryServiceProxy = primaryServiceProxy.ref,
          services = Map(ServiceType.WeatherService -> weatherService.ref),
          resultListener = Iterable(resultListener.ref),
        )

        val keys = ScheduleLock
          .multiKey(TSpawner, scheduler.ref, PRE_INIT_TICK, 3)
          .iterator
        val lockActivation =
          scheduler.expectMessageType[ScheduleActivation].actor
        lockActivation ! Activation(PRE_INIT_TICK)

        val emAgent = spawn(
          EmAgent(
            emInput,
            modelConfig,
            outputConfigOn,
            "PRIORITIZED",
            simulationStartDate,
            parent = Left(scheduler.ref),
            listener = Iterable(resultListener.ref),
          ),
          "EmAgent1",
        )

        val loadAgent = spawn(
          ParticipantAgentInit(
            loadInputContainer,
            LoadRuntimeConfig(),
            outputConfigOff,
            participantRefs,
            simulationParams,
            Right(emAgent),
            keys.next(),
          ),
          "LoadAgent1",
        )
        val pvAgent = spawn(
          ParticipantAgentInit(
            pvInputContainer,
            PvRuntimeConfig(),
            outputConfigOff,
            participantRefs,
            simulationParams,
            Right(emAgent),
            keys.next(),
          ),
          "PvAgent1",
        )
        val hpAgent = spawn(
          ParticipantAgentInit(
            adaptedWithHeatContainer,
            HpRuntimeConfig(),
            outputConfigOff,
            participantRefs,
            simulationParams,
            Right(emAgent),
            keys.next(),
          ),
          "HeatPumpAgent1",
        )

        val emInitSchedule = scheduler.expectMessageType[ScheduleActivation]
        emInitSchedule.tick shouldBe INIT_SIM_TICK
        val emAgentActivation = emInitSchedule.actor

        scheduler.expectNoMessage()

        emInitSchedule.unlockKey.value.unlock()
        scheduler.expectMessage(Completion(lockActivation))

        /* INIT */
        emAgentActivation ! Activation(INIT_SIM_TICK)

<<<<<<< HEAD
        primaryServiceProxy.receiveMessages(
          3,
          FiniteDuration(60, SECONDS),
        ) should contain allOf (
=======
        primaryServiceProxy.receiveMessages(3) should contain allOf (
>>>>>>> 0cd7187c
          PrimaryServiceRegistrationMessage(
            hpAgent,
            adaptedHpInputModel.getUuid,
          ),
          PrimaryServiceRegistrationMessage(
            loadAgent,
            loadInput.getUuid,
          ),
          PrimaryServiceRegistrationMessage(
            pvAgent,
            pvInput.getUuid,
          )
        )

        // load
        loadAgent ! RegistrationFailedMessage(primaryServiceProxy.ref)

        // pv
        pvAgent ! RegistrationFailedMessage(primaryServiceProxy.ref)

        // deal with weather service registration
        weatherService.expectMessage(
          RegisterForWeatherMessage(
            pvAgent,
            pvInput.getNode.getGeoPosition.getY,
            pvInput.getNode.getGeoPosition.getX,
          )
        )

        pvAgent ! RegistrationSuccessfulMessage(weatherService.ref, 0L)

        // heat pump
        hpAgent ! RegistrationFailedMessage(primaryServiceProxy.ref)

        // deal with weather service registration
        weatherService.expectMessage(
          RegisterForWeatherMessage(
            hpAgent,
            adaptedHpInputModel.getNode.getGeoPosition.getY,
            adaptedHpInputModel.getNode.getGeoPosition.getX,
          )
        )

        hpAgent ! RegistrationSuccessfulMessage(weatherService.ref, 0L)

        scheduler.expectMessage(Completion(emAgentActivation, Some(0)))

        val weatherDependentAgents = Seq(pvAgent, hpAgent)

        /* TICK 0
         LOAD: 0.269 kW
         PV:  -5.842 kW
         Heat pump: off, can be turned on or stay off
         -> set point = 0 kW: stays off
         -> remaining -5.573 kW
         */

        emAgentActivation ! Activation(0)

        weatherDependentAgents.foreach {
          _ ! DataProvision(
            0,
            weatherService.ref,
            WeatherData(
              WattsPerSquareMeter(200d),
              WattsPerSquareMeter(100d),
              Celsius(0d),
              MetersPerSecond(0d),
            ),
            Some(7200),
          )
        }

        resultListener.expectMessageType[ParticipantResultEvent] match {
          case ParticipantResultEvent(emResult: EmResult) =>
            emResult.getInputModel shouldBe emInput.getUuid
            emResult.getTime shouldBe 0.toDateTime
            emResult.getP should equalWithTolerance(
              -0.0055734002705905523.asMegaWatt
            )
            emResult.getQ should equalWithTolerance(
              -0.0018318880807426897.asMegaVar
            )
        }

        scheduler.expectMessage(Completion(emAgentActivation, Some(7200)))

        /* TICK 7200
         LOAD: 0.269 kW (unchanged)
         PV:  -3.715 kW
         Heat pump: off, can be turned on or stay off
         -> set point ~3.5 kW (bigger than 50 % rated apparent power): turned on
         -> remaining 1.403 kW
         */

        emAgentActivation ! Activation(7200)

        weatherDependentAgents.foreach {
          _ ! DataProvision(
            7200,
            weatherService.ref,
            WeatherData(
              WattsPerSquareMeter(45d),
              WattsPerSquareMeter(140d),
              Celsius(0d),
              MetersPerSecond(0d),
            ),
            Some(10800),
          )
        }

        resultListener.expectMessageType[ParticipantResultEvent] match {
          case ParticipantResultEvent(emResult: EmResult) =>
            emResult.getInputModel shouldBe emInput.getUuid
            emResult.getTime shouldBe 7200.toDateTime
            emResult.getP should equalWithTolerance(
              0.0014031432709.asMegaWatt
            )
            emResult.getQ should equalWithTolerance(
              -0.0001480925156.asMegaVar
            )
        }

        scheduler.expectMessage(Completion(emAgentActivation, Some(10800)))

        /* TICK 10800
       LOAD: 0.269 kW (unchanged)
       PV:  -4.008 kW
       Heat pump: running (turned on from last request), can also be turned off
       -> set point ~3.7 kW (bigger than 50 % rated apparent power): stays turned on with unchanged state
       -> remaining 1.111 kW
         */

        emAgentActivation ! Activation(10800)

        weatherDependentAgents.foreach {
          _ ! DataProvision(
            10800,
            weatherService.ref,
            WeatherData(
              WattsPerSquareMeter(45d),
              WattsPerSquareMeter(140d),
              Celsius(0d),
              MetersPerSecond(0d),
            ),
            Some(11000),
          )
        }

        resultListener.expectMessageType[ParticipantResultEvent] match {
          case ParticipantResultEvent(emResult: EmResult) =>
            emResult.getInputModel shouldBe emInput.getUuid
            emResult.getTime shouldBe 10800.toDateTime
            emResult.getP should equalWithTolerance(
              0.0011098586291537654.asMegaWatt
            )
            emResult.getQ should equalWithTolerance(
              -0.00024449051564412135.asMegaVar
            )
        }

        scheduler.expectMessage(Completion(emAgentActivation, Some(11000)))

        /* TICK 11000
         LOAD: 0.269 kW (unchanged)
         PV:  -0.06 kW
         Heat pump: Is still running, can still be turned off
         -> flex signal is 0 MW: Heat pump is turned off
         -> remaining ~0.21 kW
         */

        emAgentActivation ! Activation(11000)

        // it got cloudy now...
        weatherDependentAgents.foreach {
          _ ! DataProvision(
            11000,
            weatherService.ref,
            WeatherData(
              WattsPerSquareMeter(0.5d),
              WattsPerSquareMeter(2d),
              Celsius(0d),
              MetersPerSecond(0d),
            ),
            Some(11500),
          )
        }

        resultListener.expectMessageType[ParticipantResultEvent] match {
          case ParticipantResultEvent(emResult: EmResult) =>
            emResult.getInputModel shouldBe emInput.getUuid
            emResult.getTime shouldBe 11000.toDateTime
            emResult.getP should equalWithTolerance(
              0.00021037894.asMegaWatt
            )
            emResult.getQ should equalWithTolerance(
              0.0000691482.asMegaVar
            )
        }

        scheduler.expectMessage(Completion(emAgentActivation, Some(11500)))

        /* TICK 11500
         LOAD: 0.269 kW (unchanged)
         PV:  -0.133 kW
         Heat pump: Is not running, can run or stay off
         -> flex signal is 0 MW: Heat pump stays off
         -> remaining 0.135 kW
         */

        emAgentActivation ! Activation(11500)

        weatherDependentAgents.foreach {
          _ ! DataProvision(
            11500,
            weatherService.ref,
            WeatherData(
              // Same irradiation, but different angle of the sun
              WattsPerSquareMeter(2d),
              WattsPerSquareMeter(4d),
              Celsius(0d),
              MetersPerSecond(0d),
            ),
            Some(28800),
          )
        }

        resultListener.expectMessageType[ParticipantResultEvent] match {
          case ParticipantResultEvent(emResult: EmResult) =>
            emResult.getInputModel shouldBe emInput.getUuid
            emResult.getTime shouldBe 11500.toDateTime
            emResult.getP should equalWithTolerance(
              0.000135052481.asMegaWatt
            )
            emResult.getQ should equalWithTolerance(
              0.0000443896038.asMegaVar
            )
        }

        scheduler.expectMessage(Completion(emAgentActivation, Some(28800)))
      }
    }

    "having a pv and a load agent connected" should {
      "have correct values also for agents with limited operation time" in {
        val gridAgent = TestProbe[GridAgent.Request]("GridAgent")
        val resultListener = TestProbe[ResultEvent]("ResultListener")
        val primaryServiceProxy =
          TestProbe[ServiceMessage]("PrimaryServiceProxy")
        val weatherService = TestProbe[ServiceMessage]("WeatherService")
        val scheduler = TestProbe[SchedulerMessage]("Scheduler")

        val participantRefs = ParticipantRefs(
          gridAgent = gridAgent.ref,
          primaryServiceProxy = primaryServiceProxy.ref,
          services = Map(ServiceType.WeatherService -> weatherService.ref),
          resultListener = Iterable(resultListener.ref),
        )

        val keys = ScheduleLock
          .multiKey(TSpawner, scheduler.ref, PRE_INIT_TICK, 2)
          .iterator
        val lockActivation =
          scheduler.expectMessageType[ScheduleActivation].actor
        lockActivation ! Activation(PRE_INIT_TICK)

        val emAgent = spawn(
          EmAgent(
            emInput,
            modelConfig,
            outputConfigOn,
            "PRIORITIZED",
            simulationStartDate,
            parent = Left(scheduler.ref),
            listener = Iterable(resultListener.ref),
          ),
          "EmAgentReactivePower",
        )
        val pvAgent = spawn(
          ParticipantAgentInit(
            pvInputContainerLimitedOperationTime,
            PvRuntimeConfig(calculateMissingReactivePowerWithModel = true),
            outputConfigOff,
            participantRefs,
            simulationParams,
            Right(emAgent),
            keys.next(),
          ),
          "PvAgentReactivePower",
        )

        val loadAgent = spawn(
          ParticipantAgentInit(
            loadInputContainerWithLimitedOperationTime,
            LoadRuntimeConfig(calculateMissingReactivePowerWithModel = true),
            outputConfigOff,
            participantRefs,
            simulationParams,
            Right(emAgent),
            keys.next(),
          ),
          "LoadAgentReactivePower",
        )

        val emInitSchedule = scheduler.expectMessageType[ScheduleActivation]
        emInitSchedule.tick shouldBe INIT_SIM_TICK
        val emAgentActivation = emInitSchedule.actor

        scheduler.expectNoMessage()

        emInitSchedule.unlockKey.value.unlock()
        scheduler.expectMessage(Completion(lockActivation))

        /* INIT */

        emAgentActivation ! Activation(INIT_SIM_TICK)

        // load
        loadAgent ! RegistrationFailedMessage(primaryServiceProxy.ref)

        // pv
        pvAgent ! RegistrationFailedMessage(primaryServiceProxy.ref)

        primaryServiceProxy.receiveMessages(2) should contain allOf (
          PrimaryServiceRegistrationMessage(
            loadAgent,
            loadInputWithLimitedOperationTime.getUuid,
          ),
          PrimaryServiceRegistrationMessage(
            pvAgent,
            pvInputLimitedOperationTime.getUuid,
          )
        )

        // load
        loadAgent ! RegistrationFailedMessage(primaryServiceProxy.ref)

        // pv
        pvAgent ! RegistrationFailedMessage(primaryServiceProxy.ref)

        // deal with weather service registration
        weatherService.expectMessage(
          RegisterForWeatherMessage(
            pvAgent,
            pvInputLimitedOperationTime.getNode.getGeoPosition.getY,
            pvInputLimitedOperationTime.getNode.getGeoPosition.getX,
          )
        )

        pvAgent ! RegistrationSuccessfulMessage(weatherService.ref, 0L)

        scheduler.expectMessage(Completion(emAgentActivation, Some(0)))

        val weatherDependentAgents = Seq(pvAgent)

        /* TICK 0
         Load: 282.74 VA, cosPhi: 0.95, P: 268.603 W, Q: 88.2855 var
         PV:  0 kW (not yet in operation)
         -> expect load p and q values as em p and q values
         */

        emAgentActivation ! Activation(0)

        weatherDependentAgents.foreach {
          _ ! DataProvision(
            0,
            weatherService.ref,
            WeatherData(
              WattsPerSquareMeter(0d),
              WattsPerSquareMeter(0d),
              Celsius(0d),
              MetersPerSecond(0d),
            ),
            Some(3600),
          )
        }

        resultListener.expectMessageType[ParticipantResultEvent] match {
          case ParticipantResultEvent(emResult: EmResult) =>
            emResult.getInputModel shouldBe emInput.getUuid
            emResult.getTime shouldBe 0.toDateTime
            emResult.getP should equalWithTolerance(
              0.000268603.asMegaWatt
            )
            emResult.getQ should equalWithTolerance(0.0000882855367.asMegaVar)
        }

        scheduler.expectMessage(Completion(emAgentActivation, Some(3600)))

        /* TICK 3600
         Load: P: 268.603 W, Q: 88.2855 var (unchanged)
         PV:  P: 0 W  Q: 0 Var (in operation, but no sun)
         -> expect load p and q values as em p and q values
         */

        emAgentActivation ! Activation(3600)

        weatherDependentAgents.foreach {
          _ ! DataProvision(
            3600,
            weatherService.ref,
            WeatherData(
              WattsPerSquareMeter(0d),
              WattsPerSquareMeter(0d),
              Celsius(0d),
              MetersPerSecond(0d),
            ),
            Some(7200),
          )
        }

        resultListener.expectMessageType[ParticipantResultEvent] match {
          case ParticipantResultEvent(emResult: EmResult) =>
            emResult.getInputModel shouldBe emInput.getUuid
            emResult.getTime shouldBe 3600.toDateTime
            emResult.getP should equalWithTolerance(0.000268603.asMegaWatt)
            emResult.getQ should equalWithTolerance(0.0000882855367.asMegaVar)
        }

        scheduler.expectMessage(Completion(emAgentActivation, Some(7200)))

        /* TICK 7200
         Load: P: 268.603 W, Q: 88.2855 var (unchanged)
         PV:  P: -8692.167 W  Q: -2856.98 var
         -> expect P:-8423.564 Q: -2768.69 var
         */

        weatherDependentAgents.foreach {
          _ ! DataProvision(
            7200,
            weatherService.ref,
            WeatherData(
              WattsPerSquareMeter(300d),
              WattsPerSquareMeter(200d),
              Celsius(0d),
              MetersPerSecond(0d),
            ),
            Some(21800),
          )
        }

        emAgentActivation ! Activation(7200)
        resultListener.expectMessageType[ParticipantResultEvent] match {
          case ParticipantResultEvent(emResult: EmResult) =>
            emResult.getInputModel shouldBe emInput.getUuid
            emResult.getTime shouldBe 7200.toDateTime
            emResult.getP should equalWithTolerance(-0.008423564.asMegaWatt)
            emResult.getQ should equalWithTolerance(
              -0.0027686916118040607.asMegaVar
            )
        }

        scheduler.expectMessage(Completion(emAgentActivation, Some(10800)))

        /* TICK 10800
        LOAD: P: 0 W, Q: 0 var (limited OperationTime)
        PV:  P: -8692.167 W  Q: -2856.98 var
        -> expect P and Q values of PV
         */

        emAgentActivation ! Activation(10800)
        resultListener.expectMessageType[ParticipantResultEvent] match {
          case ParticipantResultEvent(emResult: EmResult) =>
            emResult.getInputModel shouldBe emInput.getUuid
            emResult.getTime shouldBe 10800.toDateTime
            emResult.getP should equalWithTolerance(-0.008692167.asMegaWatt)
            emResult.getQ should equalWithTolerance(
              -0.002856977148.asMegaVar
            )
        }

        scheduler.expectMessage(Completion(emAgentActivation, Some(14400)))

        /* TICK 14400
        LOAD: P: 0 W, Q: 0 var (limited OperationTime)
        PV: P: 0 W, Q: 0 var (limited OperationTime)
        -> expect P: 0 W Q: 0 var
         */

        emAgentActivation ! Activation(14400)
        resultListener.expectMessageType[ParticipantResultEvent] match {
          case ParticipantResultEvent(emResult: EmResult) =>
            emResult.getInputModel shouldBe emInput.getUuid
            emResult.getTime shouldBe 14400.toDateTime
            emResult.getP should equalWithTolerance(0.asMegaWatt)
            emResult.getQ should equalWithTolerance(0.asMegaVar)
        }

        scheduler.expectMessage(Completion(emAgentActivation, None))

      }
    }
  }
}<|MERGE_RESOLUTION|>--- conflicted
+++ resolved
@@ -56,7 +56,6 @@
 import squants.thermal.Celsius
 
 import java.time.ZonedDateTime
-import scala.concurrent.duration.{FiniteDuration, SECONDS}
 
 class EmAgentIT
     extends ScalaTestWithActorTestKit
@@ -439,14 +438,7 @@
         /* INIT */
         emAgentActivation ! Activation(INIT_SIM_TICK)
 
-<<<<<<< HEAD
-        primaryServiceProxy.receiveMessages(
-          3,
-          FiniteDuration(60, SECONDS),
-        ) should contain allOf (
-=======
         primaryServiceProxy.receiveMessages(3) should contain allOf (
->>>>>>> 0cd7187c
           PrimaryServiceRegistrationMessage(
             hpAgent,
             adaptedHpInputModel.getUuid,
