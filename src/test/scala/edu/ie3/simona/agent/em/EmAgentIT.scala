--- conflicted
+++ resolved
@@ -209,11 +209,7 @@
         // deal with weather service registration
         weatherService.expectMessage(
           RegisterForWeatherMessage(
-<<<<<<< HEAD
             pvAgent.ref,
-=======
-            pvAgent.toClassic,
->>>>>>> 2cc72d1f
             pvInput.getNode.getGeoPosition.getY,
             pvInput.getNode.getGeoPosition.getX,
           )
@@ -477,11 +473,7 @@
         // deal with weather service registration
         weatherService.expectMessage(
           RegisterForWeatherMessage(
-<<<<<<< HEAD
             pvAgent.ref,
-=======
-            pvAgent.toClassic,
->>>>>>> 2cc72d1f
             pvInput.getNode.getGeoPosition.getY,
             pvInput.getNode.getGeoPosition.getX,
           )
