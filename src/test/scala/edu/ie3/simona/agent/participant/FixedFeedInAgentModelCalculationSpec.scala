/*
 * © 2020. TU Dortmund University,
 * Institute of Energy Systems, Energy Efficiency and Energy Economics,
 * Research group Distribution grid planning and operation
 */

package edu.ie3.simona.agent.participant

import org.apache.pekko.actor.ActorSystem
import org.apache.pekko.actor.typed.scaladsl.adapter.ClassicActorRefOps
import org.apache.pekko.testkit.TestFSMRef
import org.apache.pekko.util.Timeout
import com.typesafe.config.ConfigFactory
import edu.ie3.datamodel.models.input.system.FixedFeedInInput
import edu.ie3.datamodel.models.input.system.characteristic.QV
import edu.ie3.simona.agent.ValueStore
import edu.ie3.simona.agent.participant.data.Data.PrimaryData.ApparentPower
import edu.ie3.simona.agent.participant.fixedfeedin.FixedFeedInAgent
import edu.ie3.simona.agent.participant.statedata.BaseStateData.ParticipantModelBaseStateData
import edu.ie3.simona.agent.participant.statedata.ParticipantStateData.{
  ParticipantInitializeStateData,
  ParticipantInitializingStateData,
  ParticipantUninitializedStateData,
  SimpleInputContainer
}
import edu.ie3.simona.agent.state.AgentState.{Idle, Uninitialized}
import edu.ie3.simona.agent.state.ParticipantAgentState.HandleInformation
import edu.ie3.simona.config.SimonaConfig
import edu.ie3.simona.config.SimonaConfig.FixedFeedInRuntimeConfig
import edu.ie3.simona.event.notifier.NotifierConfig
import edu.ie3.simona.model.participant.load.{LoadModelBehaviour, LoadReference}
import edu.ie3.simona.ontology.messages.Activation
import edu.ie3.simona.ontology.messages.PowerMessage.{
  AssetPowerChangedMessage,
  AssetPowerUnchangedMessage,
  RequestAssetPowerMessage
}
import edu.ie3.simona.ontology.messages.SchedulerMessage.Completion
import edu.ie3.simona.ontology.messages.services.ServiceMessage.PrimaryServiceRegistrationMessage
import edu.ie3.simona.ontology.messages.services.ServiceMessage.RegistrationResponseMessage.RegistrationFailedMessage
import edu.ie3.simona.test.ParticipantAgentSpec
import edu.ie3.simona.test.common.input.FixedFeedInputTestData
import edu.ie3.simona.util.ConfigUtil
import edu.ie3.simona.util.SimonaConstants.INIT_SIM_TICK
import edu.ie3.util.TimeUtil
import edu.ie3.util.scala.quantities.{Megavars, ReactivePower, Vars}
import squants.Each
import squants.energy.{Kilowatts, Megawatts, Watts}

import java.time.ZonedDateTime
import java.util.concurrent.TimeUnit
import scala.collection.SortedMap

class FixedFeedInAgentModelCalculationSpec
    extends ParticipantAgentSpec(
      ActorSystem(
        "FixedFeedInAgentModelCalculationSpec",
        ConfigFactory
          .parseString("""
            |pekko.loggers =["org.apache.pekko.event.slf4j.Slf4jLogger"]
            |pekko.loglevel="DEBUG"
        """.stripMargin)
      )
    )
    with FixedFeedInputTestData {
  implicit val receiveTimeOut: Timeout = Timeout(10, TimeUnit.SECONDS)
  implicit val noReceiveTimeOut: Timeout = Timeout(1, TimeUnit.SECONDS)

  /* Alter the input model to have a voltage sensitive reactive power calculation */
  val voltageSensitiveInput: FixedFeedInInput = fixedFeedInput
    .copy()
    .qCharacteristics(new QV("qV:{(0.95,-0.625),(1.05,0.625)}"))
    .build()

  protected val simulationStartDate: ZonedDateTime =
    TimeUtil.withDefaults.toZonedDateTime("2020-01-01 00:00:00")
  protected val simulationEndDate: ZonedDateTime =
    TimeUtil.withDefaults.toZonedDateTime("2020-01-01 01:00:00")

  private implicit val powerTolerance: squants.Power = Watts(0.1)
  private implicit val reactivePowerTolerance: ReactivePower = Vars(0.1)

  private val simonaConfig: SimonaConfig =
    createSimonaConfig(
      LoadModelBehaviour.FIX,
      LoadReference.ActivePower(Kilowatts(0d))
    )
  private val defaultOutputConfig = NotifierConfig(
    simonaConfig.simona.output.participant.defaultConfig.simulationResult,
    simonaConfig.simona.output.participant.defaultConfig.powerRequestReply,
    simonaConfig.simona.output.participant.defaultConfig.flexResult
  )

  private val fixedFeedConfigUtil = ConfigUtil.ParticipantConfigUtil(
    simonaConfig.simona.runtime.participant
  )
  private val modelConfig =
    fixedFeedConfigUtil.getOrDefault[FixedFeedInRuntimeConfig](
      voltageSensitiveInput.getUuid
    )
  private val services = None
  private val resolution = simonaConfig.simona.powerflow.resolution.getSeconds

  "A fixed feed in agent with model calculation " should {
    val initStateData = ParticipantInitializeStateData[
      FixedFeedInInput,
      FixedFeedInRuntimeConfig,
      ApparentPower
    ](
      inputModel = voltageSensitiveInput,
      modelConfig = modelConfig,
      secondaryDataServices = services,
      simulationStartDate = simulationStartDate,
      simulationEndDate = simulationEndDate,
      resolution = resolution,
      requestVoltageDeviationThreshold =
        simonaConfig.simona.runtime.participant.requestVoltageDeviationThreshold,
      outputConfig = defaultOutputConfig,
      primaryServiceProxy = primaryServiceProxy.ref
    )

    "be instantiated correctly" in {
      val fixedFeedAgent = TestFSMRef(
        new FixedFeedInAgent(
          scheduler = scheduler.ref,
          initStateData = initStateData,
          listener = systemListener
        )
      )

      fixedFeedAgent.stateName shouldBe Uninitialized
      // ParticipantUninitializedStateData is an empty class (due to typing). If it contains content one day
      inside(fixedFeedAgent.stateData) {
        case _: ParticipantUninitializedStateData[_] => succeed
        case _ =>
          fail(
            s"Expected $ParticipantUninitializedStateData, but got ${fixedFeedAgent.stateData}."
          )
      }
    }

    "end in correct state with correct state data after initialisation" in {
      val fixedFeedAgent = TestFSMRef(
        new FixedFeedInAgent(
          scheduler = scheduler.ref,
          initStateData = initStateData,
          listener = systemListener
        )
      )

<<<<<<< HEAD
      val triggerId = 0
      scheduler.send(
        fixedFeedAgent,
        TriggerWithIdMessage(
          InitializeParticipantAgentTrigger[
            ApparentPower,
            ParticipantInitializeStateData[
              FixedFeedInInput,
              FixedFeedInRuntimeConfig,
              ApparentPower
            ]
          ](
            ParticipantInitializeStateData(
              inputModel = voltageSensitiveInput,
              modelConfig = modelConfig,
              secondaryDataServices = services,
              simulationStartDate = simulationStartDate,
              simulationEndDate = simulationEndDate,
              resolution = resolution,
              requestVoltageDeviationThreshold =
                simonaConfig.simona.runtime.participant.requestVoltageDeviationThreshold,
              outputConfig = defaultOutputConfig,
              primaryServiceProxy = primaryServiceProxy.ref,
              scheduleTriggerFunc = scheduleTriggerFunc(fixedFeedAgent)
            )
          ),
          triggerId,
          fixedFeedAgent
        )
      )
=======
      scheduler.send(fixedFeedAgent, Activation(INIT_SIM_TICK))
>>>>>>> a0252dee

      /* Actor should ask for registration with primary service */
      primaryServiceProxy.expectMsg(
        PrimaryServiceRegistrationMessage(voltageSensitiveInput.getUuid)
      )
      /* State should be information handling and having correct state data */
      fixedFeedAgent.stateName shouldBe HandleInformation
      fixedFeedAgent.stateData match {
        case ParticipantInitializingStateData(
              inputModel,
              modelConfig,
              secondaryDataServices,
              simulationStartDate,
              simulationEndDate,
              resolution,
              requestVoltageDeviationThreshold,
              outputConfig,
              maybeEmAgent,
              _
            ) =>
          inputModel shouldBe SimpleInputContainer(voltageSensitiveInput)
          modelConfig shouldBe modelConfig
          secondaryDataServices shouldBe services
          simulationStartDate shouldBe this.simulationStartDate
          simulationEndDate shouldBe this.simulationEndDate
          resolution shouldBe this.resolution
          requestVoltageDeviationThreshold shouldBe simonaConfig.simona.runtime.participant.requestVoltageDeviationThreshold
          outputConfig shouldBe defaultOutputConfig
          maybeEmAgent shouldBe None
        case unsuitableStateData =>
          fail(s"Agent has unsuitable state data '$unsuitableStateData'.")
      }

      /* Refuse registration */
      primaryServiceProxy.send(fixedFeedAgent, RegistrationFailedMessage)

      /* Expect a completion notification */
      scheduler.expectMsg(Completion(fixedFeedAgent.toTyped, Some(0)))

      /* ... as well as corresponding state and state data */
      fixedFeedAgent.stateName shouldBe Idle
      fixedFeedAgent.stateData match {
        case ParticipantModelBaseStateData(
              startDate,
              endDate,
              _,
              services,
              outputConfig,
              additionalActivationTicks,
              foreseenDataTicks,
              _,
              voltageValueStore,
              resultValueStore,
              requestValueStore,
              _,
              _,
              _
            ) =>
          /* Base state data */
          startDate shouldBe simulationStartDate
          endDate shouldBe simulationEndDate
          services shouldBe None
          outputConfig shouldBe defaultOutputConfig
          additionalActivationTicks shouldBe empty
          foreseenDataTicks shouldBe Map.empty
          voltageValueStore shouldBe ValueStore(
            resolution,
            SortedMap(0L -> Each(1.0))
          )
          resultValueStore shouldBe ValueStore(resolution)
          requestValueStore shouldBe ValueStore[ApparentPower](
            resolution
          )
        case _ =>
          fail(
            s"Did not find expected state data $ParticipantModelBaseStateData, but ${fixedFeedAgent.stateData}"
          )
      }
    }

    "answer with zero power, if asked directly after initialisation" in {
      val fixedFeedAgent = TestFSMRef(
        new FixedFeedInAgent(
          scheduler = scheduler.ref,
          initStateData = initStateData,
          listener = systemListener
        )
      )

<<<<<<< HEAD
      val triggerId = 0
      scheduler.send(
        fixedFeedAgent,
        TriggerWithIdMessage(
          InitializeParticipantAgentTrigger[
            ApparentPower,
            ParticipantInitializeStateData[
              FixedFeedInInput,
              FixedFeedInRuntimeConfig,
              ApparentPower
            ]
          ](
            ParticipantInitializeStateData(
              inputModel = voltageSensitiveInput,
              modelConfig = modelConfig,
              secondaryDataServices = services,
              simulationStartDate = simulationStartDate,
              simulationEndDate = simulationEndDate,
              resolution = resolution,
              requestVoltageDeviationThreshold =
                simonaConfig.simona.runtime.participant.requestVoltageDeviationThreshold,
              outputConfig = defaultOutputConfig,
              primaryServiceProxy = primaryServiceProxy.ref,
              scheduleTriggerFunc = scheduleTriggerFunc(fixedFeedAgent)
            )
          ),
          triggerId,
          fixedFeedAgent
        )
      )
=======
      scheduler.send(fixedFeedAgent, Activation(INIT_SIM_TICK))
>>>>>>> a0252dee

      /* Refuse registration with primary service */
      primaryServiceProxy.expectMsgType[PrimaryServiceRegistrationMessage]
      primaryServiceProxy.send(fixedFeedAgent, RegistrationFailedMessage)

      /* I'm not interested in the content of the CompletionMessage */
      scheduler.expectMsgType[Completion]

      fixedFeedAgent.stateName shouldBe Idle
      /* State data has already been tested */

      fixedFeedAgent ! RequestAssetPowerMessage(
        0L,
        Each(1d),
        Each(0d)
      )
      expectMsg(
        AssetPowerChangedMessage(
          Megawatts(0d),
          Megavars(0d)
        )
      )

      inside(fixedFeedAgent.stateData) {
        case baseStateData: ParticipantModelBaseStateData[_, _, _, _] =>
          baseStateData.requestValueStore shouldBe ValueStore[
            ApparentPower
          ](
            resolution,
            SortedMap(
              0L -> ApparentPower(
                Megawatts(0d),
                Megavars(0d)
              )
            )
          )
        case _ =>
          fail(
            s"Did not found the expected state data $ParticipantModelBaseStateData, but ${fixedFeedAgent.stateData}"
          )
      }
    }

    "do correct transitions when triggered in Idle" in {
      val fixedFeedAgent = TestFSMRef(
        new FixedFeedInAgent(
          scheduler = scheduler.ref,
          initStateData = initStateData,
          listener = systemListener
        )
      )

<<<<<<< HEAD
      val initialiseTriggerId = 0
      scheduler.send(
        fixedFeedAgent,
        TriggerWithIdMessage(
          InitializeParticipantAgentTrigger[
            ApparentPower,
            ParticipantInitializeStateData[
              FixedFeedInInput,
              FixedFeedInRuntimeConfig,
              ApparentPower
            ]
          ](
            ParticipantInitializeStateData(
              inputModel = voltageSensitiveInput,
              modelConfig = modelConfig,
              secondaryDataServices = services,
              simulationStartDate = simulationStartDate,
              simulationEndDate = simulationEndDate,
              resolution = resolution,
              requestVoltageDeviationThreshold =
                simonaConfig.simona.runtime.participant.requestVoltageDeviationThreshold,
              outputConfig = defaultOutputConfig,
              primaryServiceProxy = primaryServiceProxy.ref,
              scheduleTriggerFunc = scheduleTriggerFunc(fixedFeedAgent)
            )
          ),
          initialiseTriggerId,
          fixedFeedAgent
        )
      )
=======
      scheduler.send(fixedFeedAgent, Activation(INIT_SIM_TICK))
>>>>>>> a0252dee

      /* Refuse registration with primary service */
      primaryServiceProxy.expectMsgType[PrimaryServiceRegistrationMessage]
      primaryServiceProxy.send(fixedFeedAgent, RegistrationFailedMessage)

      /* I am not interested in the CompletionMessage */
      scheduler.expectMsgType[Completion]
      awaitAssert(fixedFeedAgent.stateName shouldBe Idle)
      /* State data is tested in another test */

      scheduler.send(fixedFeedAgent, Activation(0))

      /* Expect confirmation */
      scheduler.expectMsg(Completion(fixedFeedAgent.toTyped, None))

      /* Intermediate transitions and states cannot be tested, as the agents triggers itself
       * too fast */

      awaitAssert(fixedFeedAgent.stateName shouldBe Idle)
      inside(fixedFeedAgent.stateData) {
        case baseStateData: ParticipantModelBaseStateData[_, _, _, _] =>
          baseStateData.resultValueStore.last(0L) match {
            case Some((tick, entry)) =>
              tick shouldBe 0L
              inside(entry) { case ApparentPower(p, q) =>
                (p ~= Megawatts(-268.603e-6)) shouldBe true
                (q ~= Megavars(0.0)) shouldBe true
              }
            case None =>
              fail("Result value store does not contain entry for tick 900.")
          }
        case _ =>
          fail(
            s"Did not find the expected state data $ParticipantModelBaseStateData, but ${fixedFeedAgent.stateData}"
          )
      }
    }

    "provide the correct average power after one data tick is available" in {
      val fixedFeedAgent = TestFSMRef(
        new FixedFeedInAgent(
          scheduler = scheduler.ref,
          initStateData = initStateData,
          listener = systemListener
        )
      )

      /* Trigger the initialisation */
<<<<<<< HEAD
      scheduler.send(
        fixedFeedAgent,
        TriggerWithIdMessage(
          InitializeParticipantAgentTrigger[
            ApparentPower,
            ParticipantInitializeStateData[
              FixedFeedInInput,
              FixedFeedInRuntimeConfig,
              ApparentPower
            ]
          ](
            ParticipantInitializeStateData(
              inputModel = voltageSensitiveInput,
              modelConfig = modelConfig,
              secondaryDataServices = services,
              simulationStartDate = simulationStartDate,
              simulationEndDate = simulationEndDate,
              resolution = resolution,
              requestVoltageDeviationThreshold =
                simonaConfig.simona.runtime.participant.requestVoltageDeviationThreshold,
              outputConfig = defaultOutputConfig,
              primaryServiceProxy = primaryServiceProxy.ref,
              scheduleTriggerFunc = scheduleTriggerFunc(fixedFeedAgent)
            )
          ),
          0L,
          fixedFeedAgent
        )
      )
=======
      scheduler.send(fixedFeedAgent, Activation(INIT_SIM_TICK))
>>>>>>> a0252dee

      /* Refuse registration with primary service */
      primaryServiceProxy.expectMsgType[PrimaryServiceRegistrationMessage]
      primaryServiceProxy.send(fixedFeedAgent, RegistrationFailedMessage)

      scheduler.expectMsg(Completion(fixedFeedAgent.toTyped, Some(0)))

      /* Trigger the data generation in tick 0 */
      scheduler.send(fixedFeedAgent, Activation(0))

      scheduler.expectMsg(Completion(fixedFeedAgent.toTyped))

      awaitAssert(fixedFeedAgent.stateName shouldBe Idle)

      /* Ask the agent for average power in tick 3000 */
      fixedFeedAgent ! RequestAssetPowerMessage(
        3000L,
        Each(1d),
        Each(0d)
      )

      expectMsgType[AssetPowerChangedMessage] match {
        case AssetPowerChangedMessage(p, q) =>
          (p ~= Megawatts(-268.603e-6)) shouldBe true
          (q ~= Megavars(0.0)) shouldBe true
      }
    }

    val fixedFeedAgent = TestFSMRef(
      new FixedFeedInAgent(
        scheduler = scheduler.ref,
        initStateData = initStateData,
        listener = systemListener
      )
    )

    "does answer unchanged power values after asking a second time with considerably same voltage" in {

      /* Trigger the initialisation */
<<<<<<< HEAD
      scheduler.send(
        fixedFeedAgent,
        TriggerWithIdMessage(
          InitializeParticipantAgentTrigger[
            ApparentPower,
            ParticipantInitializeStateData[
              FixedFeedInInput,
              FixedFeedInRuntimeConfig,
              ApparentPower
            ]
          ](
            ParticipantInitializeStateData(
              simulationStartDate = simulationStartDate,
              simulationEndDate = simulationEndDate,
              inputModel = voltageSensitiveInput,
              modelConfig = modelConfig,
              secondaryDataServices = services,
              resolution = resolution,
              requestVoltageDeviationThreshold =
                simonaConfig.simona.runtime.participant.requestVoltageDeviationThreshold,
              outputConfig = defaultOutputConfig,
              primaryServiceProxy = primaryServiceProxy.ref,
              scheduleTriggerFunc = scheduleTriggerFunc(fixedFeedAgent)
            )
          ),
          0,
          fixedFeedAgent
        )
      )
=======
      scheduler.send(fixedFeedAgent, Activation(INIT_SIM_TICK))
>>>>>>> a0252dee

      /* Refuse registration with primary service */
      primaryServiceProxy.expectMsgType[PrimaryServiceRegistrationMessage]
      primaryServiceProxy.send(fixedFeedAgent, RegistrationFailedMessage)

      scheduler.expectMsg(Completion(fixedFeedAgent.toTyped, Some(0)))

      /* Trigger the data generation in tick 0 */
      scheduler.send(fixedFeedAgent, Activation(0))

      scheduler.expectMsg(Completion(fixedFeedAgent.toTyped))

      /* Ask the agent for average power in tick 3000 */
      fixedFeedAgent ! RequestAssetPowerMessage(
        3000L,
        Each(1d),
        Each(0d)
      )

      expectMsgType[AssetPowerChangedMessage] match {
        case AssetPowerChangedMessage(p, q) =>
          (p ~= Megawatts(-268.603e-6)) shouldBe true
          (q ~= Megavars(0.0)) shouldBe true
        case answer => fail(s"Did not expect to get that answer: $answer")
      }
    }

    "replies unchanged power values after asking a second time" in {
      /* Previous request stems from previous test */
      /* Ask again with unchanged information */
      fixedFeedAgent ! RequestAssetPowerMessage(
        3000L,
        Each(1.000000000000001d),
        Each(0d)
      )

      /* Expect, that nothing has changed */
      expectMsgType[AssetPowerUnchangedMessage] match {
        case AssetPowerUnchangedMessage(p, q) =>
          (p ~= Megawatts(-268.603e-6)) shouldBe true
          (q ~= Megavars(0.0)) shouldBe true
      }
    }

    "does answer changed power values after asking a second time with different voltage" in {
      /* Ask again with changed information */
      fixedFeedAgent ! RequestAssetPowerMessage(
        3000L,
        Each(0.98),
        Each(0d)
      )

      /* Expect, the correct values (this model has fixed power factor) */
      expectMsgClass(classOf[AssetPowerChangedMessage]) match {
        case AssetPowerChangedMessage(p, q) =>
          (p ~= Megawatts(-0.000268603)) shouldBe true
          (q ~= Megavars(-22.07138418e-6)) shouldBe true
      }
    }
  }
}<|MERGE_RESOLUTION|>--- conflicted
+++ resolved
@@ -148,40 +148,7 @@
         )
       )
 
-<<<<<<< HEAD
-      val triggerId = 0
-      scheduler.send(
-        fixedFeedAgent,
-        TriggerWithIdMessage(
-          InitializeParticipantAgentTrigger[
-            ApparentPower,
-            ParticipantInitializeStateData[
-              FixedFeedInInput,
-              FixedFeedInRuntimeConfig,
-              ApparentPower
-            ]
-          ](
-            ParticipantInitializeStateData(
-              inputModel = voltageSensitiveInput,
-              modelConfig = modelConfig,
-              secondaryDataServices = services,
-              simulationStartDate = simulationStartDate,
-              simulationEndDate = simulationEndDate,
-              resolution = resolution,
-              requestVoltageDeviationThreshold =
-                simonaConfig.simona.runtime.participant.requestVoltageDeviationThreshold,
-              outputConfig = defaultOutputConfig,
-              primaryServiceProxy = primaryServiceProxy.ref,
-              scheduleTriggerFunc = scheduleTriggerFunc(fixedFeedAgent)
-            )
-          ),
-          triggerId,
-          fixedFeedAgent
-        )
-      )
-=======
       scheduler.send(fixedFeedAgent, Activation(INIT_SIM_TICK))
->>>>>>> a0252dee
 
       /* Actor should ask for registration with primary service */
       primaryServiceProxy.expectMsg(
@@ -271,40 +238,7 @@
         )
       )
 
-<<<<<<< HEAD
-      val triggerId = 0
-      scheduler.send(
-        fixedFeedAgent,
-        TriggerWithIdMessage(
-          InitializeParticipantAgentTrigger[
-            ApparentPower,
-            ParticipantInitializeStateData[
-              FixedFeedInInput,
-              FixedFeedInRuntimeConfig,
-              ApparentPower
-            ]
-          ](
-            ParticipantInitializeStateData(
-              inputModel = voltageSensitiveInput,
-              modelConfig = modelConfig,
-              secondaryDataServices = services,
-              simulationStartDate = simulationStartDate,
-              simulationEndDate = simulationEndDate,
-              resolution = resolution,
-              requestVoltageDeviationThreshold =
-                simonaConfig.simona.runtime.participant.requestVoltageDeviationThreshold,
-              outputConfig = defaultOutputConfig,
-              primaryServiceProxy = primaryServiceProxy.ref,
-              scheduleTriggerFunc = scheduleTriggerFunc(fixedFeedAgent)
-            )
-          ),
-          triggerId,
-          fixedFeedAgent
-        )
-      )
-=======
       scheduler.send(fixedFeedAgent, Activation(INIT_SIM_TICK))
->>>>>>> a0252dee
 
       /* Refuse registration with primary service */
       primaryServiceProxy.expectMsgType[PrimaryServiceRegistrationMessage]
@@ -357,40 +291,7 @@
         )
       )
 
-<<<<<<< HEAD
-      val initialiseTriggerId = 0
-      scheduler.send(
-        fixedFeedAgent,
-        TriggerWithIdMessage(
-          InitializeParticipantAgentTrigger[
-            ApparentPower,
-            ParticipantInitializeStateData[
-              FixedFeedInInput,
-              FixedFeedInRuntimeConfig,
-              ApparentPower
-            ]
-          ](
-            ParticipantInitializeStateData(
-              inputModel = voltageSensitiveInput,
-              modelConfig = modelConfig,
-              secondaryDataServices = services,
-              simulationStartDate = simulationStartDate,
-              simulationEndDate = simulationEndDate,
-              resolution = resolution,
-              requestVoltageDeviationThreshold =
-                simonaConfig.simona.runtime.participant.requestVoltageDeviationThreshold,
-              outputConfig = defaultOutputConfig,
-              primaryServiceProxy = primaryServiceProxy.ref,
-              scheduleTriggerFunc = scheduleTriggerFunc(fixedFeedAgent)
-            )
-          ),
-          initialiseTriggerId,
-          fixedFeedAgent
-        )
-      )
-=======
       scheduler.send(fixedFeedAgent, Activation(INIT_SIM_TICK))
->>>>>>> a0252dee
 
       /* Refuse registration with primary service */
       primaryServiceProxy.expectMsgType[PrimaryServiceRegistrationMessage]
@@ -439,39 +340,7 @@
       )
 
       /* Trigger the initialisation */
-<<<<<<< HEAD
-      scheduler.send(
-        fixedFeedAgent,
-        TriggerWithIdMessage(
-          InitializeParticipantAgentTrigger[
-            ApparentPower,
-            ParticipantInitializeStateData[
-              FixedFeedInInput,
-              FixedFeedInRuntimeConfig,
-              ApparentPower
-            ]
-          ](
-            ParticipantInitializeStateData(
-              inputModel = voltageSensitiveInput,
-              modelConfig = modelConfig,
-              secondaryDataServices = services,
-              simulationStartDate = simulationStartDate,
-              simulationEndDate = simulationEndDate,
-              resolution = resolution,
-              requestVoltageDeviationThreshold =
-                simonaConfig.simona.runtime.participant.requestVoltageDeviationThreshold,
-              outputConfig = defaultOutputConfig,
-              primaryServiceProxy = primaryServiceProxy.ref,
-              scheduleTriggerFunc = scheduleTriggerFunc(fixedFeedAgent)
-            )
-          ),
-          0L,
-          fixedFeedAgent
-        )
-      )
-=======
       scheduler.send(fixedFeedAgent, Activation(INIT_SIM_TICK))
->>>>>>> a0252dee
 
       /* Refuse registration with primary service */
       primaryServiceProxy.expectMsgType[PrimaryServiceRegistrationMessage]
@@ -511,39 +380,7 @@
     "does answer unchanged power values after asking a second time with considerably same voltage" in {
 
       /* Trigger the initialisation */
-<<<<<<< HEAD
-      scheduler.send(
-        fixedFeedAgent,
-        TriggerWithIdMessage(
-          InitializeParticipantAgentTrigger[
-            ApparentPower,
-            ParticipantInitializeStateData[
-              FixedFeedInInput,
-              FixedFeedInRuntimeConfig,
-              ApparentPower
-            ]
-          ](
-            ParticipantInitializeStateData(
-              simulationStartDate = simulationStartDate,
-              simulationEndDate = simulationEndDate,
-              inputModel = voltageSensitiveInput,
-              modelConfig = modelConfig,
-              secondaryDataServices = services,
-              resolution = resolution,
-              requestVoltageDeviationThreshold =
-                simonaConfig.simona.runtime.participant.requestVoltageDeviationThreshold,
-              outputConfig = defaultOutputConfig,
-              primaryServiceProxy = primaryServiceProxy.ref,
-              scheduleTriggerFunc = scheduleTriggerFunc(fixedFeedAgent)
-            )
-          ),
-          0,
-          fixedFeedAgent
-        )
-      )
-=======
       scheduler.send(fixedFeedAgent, Activation(INIT_SIM_TICK))
->>>>>>> a0252dee
 
       /* Refuse registration with primary service */
       primaryServiceProxy.expectMsgType[PrimaryServiceRegistrationMessage]
