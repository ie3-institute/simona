/*
 * © 2021. TU Dortmund University,
 * Institute of Energy Systems, Energy Efficiency and Energy Economics,
 * Research group Distribution grid planning and operation
 */

package edu.ie3.simona.agent.participant

import org.apache.pekko.actor.typed.scaladsl.adapter.ClassicActorRefOps
import org.apache.pekko.actor.{ActorRef, ActorSystem}
import org.apache.pekko.testkit.TestFSMRef
import org.apache.pekko.util.Timeout
import breeze.numerics.{acos, tan}
import com.typesafe.config.ConfigFactory
import edu.ie3.datamodel.models.input.NodeInput
import edu.ie3.datamodel.models.input.system.SystemParticipantInput
import edu.ie3.simona.agent.ValueStore
import edu.ie3.simona.agent.participant.data.Data.PrimaryData.{
  ActivePower,
  ActivePowerAndHeat,
  ApparentPower,
  ApparentPowerAndHeat
}
import edu.ie3.simona.agent.participant.statedata.BaseStateData.FromOutsideBaseStateData
import edu.ie3.simona.agent.participant.statedata.DataCollectionStateData
import edu.ie3.simona.agent.participant.statedata.ParticipantStateData.{
  ParticipantInitializeStateData,
  ParticipantInitializingStateData,
  ParticipantUninitializedStateData,
  SimpleInputContainer
}
import edu.ie3.simona.agent.state.AgentState.{Idle, Uninitialized}
import edu.ie3.simona.agent.state.ParticipantAgentState.HandleInformation
import edu.ie3.simona.config.SimonaConfig
import edu.ie3.simona.config.SimonaConfig.BaseRuntimeConfig
import edu.ie3.simona.event.notifier.NotifierConfig
import edu.ie3.simona.model.participant.CalcRelevantData.FixedRelevantData
<<<<<<< HEAD
import edu.ie3.simona.model.participant.ModelState.ConstantState
import edu.ie3.simona.model.participant.load.{LoadModelBehaviour, LoadReference}
import edu.ie3.simona.model.participant.{CalcRelevantData, SystemParticipant}
=======
import edu.ie3.simona.model.participant.load.{LoadModelBehaviour, LoadReference}
import edu.ie3.simona.model.participant.{CalcRelevantData, SystemParticipant}
import edu.ie3.simona.ontology.messages.Activation
>>>>>>> a0252dee
import edu.ie3.simona.ontology.messages.PowerMessage.{
  AssetPowerChangedMessage,
  AssetPowerUnchangedMessage,
  RequestAssetPowerMessage
}
import edu.ie3.simona.ontology.messages.SchedulerMessage.Completion
import edu.ie3.simona.ontology.messages.services.ServiceMessage.PrimaryServiceRegistrationMessage
import edu.ie3.simona.ontology.messages.services.ServiceMessage.RegistrationResponseMessage.RegistrationSuccessfulMessage
import edu.ie3.simona.service.primary.PrimaryServiceWorker.ProvidePrimaryDataMessage
import edu.ie3.simona.test.ParticipantAgentSpec
import edu.ie3.simona.test.common.DefaultTestData
import edu.ie3.simona.util.SimonaConstants.INIT_SIM_TICK
import edu.ie3.util.quantities.PowerSystemUnits
import edu.ie3.util.scala.quantities.{Kilovars, Megavars, ReactivePower, Vars}
import org.mockito.ArgumentMatchers.any
import org.mockito.Mockito.when
import org.scalatestplus.mockito.MockitoSugar
import squants.Each
import squants.energy.{Kilowatts, Megawatts, Watts}
import tech.units.indriya.quantity.Quantities

import java.util.UUID
import java.util.concurrent.TimeUnit
<<<<<<< HEAD
import scala.collection.{SortedMap, SortedSet}
=======
import scala.collection.SortedSet
>>>>>>> a0252dee
import scala.util.{Failure, Success}

/** Tests a mock participant agent with external data (primary data). Since
  * primary data is exclusively handled on the level of ParticipantAgent, it
  * only needs to be tested once.
  */
class ParticipantAgentExternalSourceSpec
    extends ParticipantAgentSpec(
      ActorSystem(
        "ParticipantAgentExternalSourceSpec",
        ConfigFactory
          .parseString("""
            |pekko.loggers =["org.apache.pekko.event.slf4j.Slf4jLogger"]
            |pekko.loglevel="DEBUG"
        """.stripMargin)
      )
    )
    with DefaultTestData
    with MockitoSugar {
  implicit val receiveTimeOut: Timeout = Timeout(10, TimeUnit.SECONDS)
  implicit val noReceiveTimeOut: Timeout = Timeout(1, TimeUnit.SECONDS)

  private val testUUID = UUID.randomUUID
  private val testID = "PartAgentExternalMock"
  private val mockNode = mock[NodeInput]
  when(mockNode.getvTarget())
    .thenReturn(Quantities.getQuantity(1d, PowerSystemUnits.PU))
  private val mockInputModel = mock[SystemParticipantInput]
  when(mockInputModel.getUuid).thenReturn(testUUID)
  when(mockInputModel.getId).thenReturn(testID)
  when(mockInputModel.getNode).thenReturn(mockNode)
  private val mockModel =
<<<<<<< HEAD
    mock[SystemParticipant[
      CalcRelevantData.FixedRelevantData.type,
      ApparentPower,
      ConstantState.type
    ]]
=======
    mock[
      SystemParticipant[CalcRelevantData.FixedRelevantData.type, ApparentPower]
    ]
>>>>>>> a0252dee
  when(mockModel.getUuid).thenReturn(testUUID)
  private val activeToReactivePowerFunction: squants.Power => ReactivePower =
    (p: squants.Power) => Kilovars(p.toKilowatts * tan(acos(0.9)))
  when(
    mockModel.activeToReactivePowerFunc(
      any(classOf[squants.Dimensionless])
    )
  ).thenReturn(activeToReactivePowerFunction)

  private val simonaConfig: SimonaConfig = createSimonaConfig(
    LoadModelBehaviour.FIX,
    LoadReference.ActivePower(Kilowatts(0.0))
  )
  private val defaultOutputConfig = NotifierConfig(
    simulationResultInfo = false,
    powerRequestReply = false,
    flexResult = false
  )

  private val resolution = simonaConfig.simona.powerflow.resolution.getSeconds

  private implicit val powerTolerance: squants.Power = Watts(0.1)
  private implicit val reactivePowerTolerance: ReactivePower = Vars(0.1)

  "A participant agent with externally given data provider" should {
    val initStateData = ParticipantInitializeStateData[
      SystemParticipantInput,
      BaseRuntimeConfig,
      ApparentPower
    ](
      inputModel = mockInputModel,
      modelConfig = mock[BaseRuntimeConfig],
      secondaryDataServices = None,
      simulationStartDate = defaultSimulationStart,
      simulationEndDate = defaultSimulationEnd,
      resolution = simonaConfig.simona.powerflow.resolution.getSeconds,
      requestVoltageDeviationThreshold =
        simonaConfig.simona.runtime.participant.requestVoltageDeviationThreshold,
      outputConfig = defaultOutputConfig,
      primaryServiceProxy = primaryServiceProxy.ref
    )

    "be instantiated correctly" in {
      val mockAgent = TestFSMRef(
        new ParticipantAgentMock(
          scheduler = scheduler.ref,
          initStateData = initStateData
        )
      )

      mockAgent.stateName shouldBe Uninitialized
      // ParticipantUninitializedStateData is an empty class (due to typing). If it contains content one day
      inside(mockAgent.stateData) {
        case _: ParticipantUninitializedStateData[_] => succeed
        case _ =>
          fail(
            s"Expected $ParticipantUninitializedStateData, but got ${mockAgent.stateData}."
          )
      }
    }

    "end in correct state with correct state data after initialisation" in {
      val mockAgent = TestFSMRef(
        new ParticipantAgentMock(
          scheduler = scheduler.ref,
          initStateData = initStateData
        )
      )

<<<<<<< HEAD
      val triggerId = 0L
      scheduler.send(
        mockAgent,
        TriggerWithIdMessage(
          InitializeParticipantAgentTrigger[
            ApparentPower,
            ParticipantInitializeStateData[
              SystemParticipantInput,
              BaseRuntimeConfig,
              ApparentPower
            ]
          ](
            ParticipantInitializeStateData(
              inputModel = mockInputModel,
              modelConfig = mock[BaseRuntimeConfig],
              secondaryDataServices = None,
              simulationStartDate = defaultSimulationStart,
              simulationEndDate = defaultSimulationEnd,
              resolution = resolution,
              requestVoltageDeviationThreshold =
                simonaConfig.simona.runtime.participant.requestVoltageDeviationThreshold,
              outputConfig = defaultOutputConfig,
              primaryServiceProxy = primaryServiceProxy.ref,
              scheduleTriggerFunc = scheduleTriggerFunc(mockAgent)
            )
          ),
          triggerId,
          mockAgent
        )
      )
=======
      scheduler.send(mockAgent, Activation(INIT_SIM_TICK))
>>>>>>> a0252dee

      /* Expect a registration message */
      primaryServiceProxy.expectMsg(
        PrimaryServiceRegistrationMessage(testUUID)
      )

      /* ... as well as corresponding state and state data */
      mockAgent.stateName shouldBe HandleInformation
      mockAgent.stateData match {
        case ParticipantInitializingStateData(
              inputModel,
              modelConfig,
              secondaryDataServices,
              simulationStartDate,
              simulationEndDate,
              resolution,
              requestVoltageDeviationThreshold,
              outputConfig,
              maybeEmAgent,
              _
            ) =>
          inputModel shouldBe SimpleInputContainer(mockInputModel)
          modelConfig shouldBe modelConfig
          secondaryDataServices shouldBe None
          simulationStartDate shouldBe defaultSimulationStart
          simulationEndDate shouldBe defaultSimulationEnd
          resolution shouldBe this.resolution
          requestVoltageDeviationThreshold shouldBe simonaConfig.simona.runtime.participant.requestVoltageDeviationThreshold
          outputConfig shouldBe defaultOutputConfig
          maybeEmAgent shouldBe None
        case unsuitableStateData =>
          fail(s"Agent has unsuitable state data '$unsuitableStateData'.")
      }

      /* Reply, that registration was successful */
      primaryServiceProxy.send(
        mockAgent,
        RegistrationSuccessfulMessage(Some(4711L))
      )

<<<<<<< HEAD
      scheduler.expectMsgClass(classOf[CompletionMessage]) match {
        case CompletionMessage(actualTriggerId, newTriggers) =>
          actualTriggerId shouldBe triggerId
          newTriggers match {
            case Some(triggers) =>
              triggers.size shouldBe 1
              triggers.exists {
                case ScheduleTriggerMessage(
                      ActivityStartTrigger(tick),
                      actorToBeScheduled,
                      _,
                      _
                    ) =>
                  tick == 4711L && actorToBeScheduled == mockAgent
                case unexpected =>
                  fail(s"Received unexpected trigger message $unexpected")
              } shouldBe true
            case None => fail("Expected to get a trigger for tick 4711.")
          }
      }
=======
      scheduler.expectMsg(Completion(mockAgent.toTyped, Some(4711L)))
>>>>>>> a0252dee

      /* ... as well as corresponding state and state data */
      mockAgent.stateName shouldBe Idle
      mockAgent.stateData match {
        case baseStateData: FromOutsideBaseStateData[SystemParticipant[
              FixedRelevantData.type,
<<<<<<< HEAD
              ApparentPower,
              ConstantState.type
=======
              ApparentPower
>>>>>>> a0252dee
            ], ApparentPower] =>
          /* Only check the awaited next data ticks, as the rest has yet been checked */
          baseStateData.foreseenDataTicks shouldBe Map(
            primaryServiceProxy.ref -> Some(4711L)
          )
        case _ =>
          fail(
            s"Did not find expected state data $FromOutsideBaseStateData, but ${mockAgent.stateData}"
          )
      }
    }

    "answer with zero power, if asked directly after initialisation" in {
      val mockAgent = TestFSMRef(
        new ParticipantAgentMock(
          scheduler = scheduler.ref,
          initStateData = initStateData
        )
      )

<<<<<<< HEAD
      val triggerId = 0
      scheduler.send(
        mockAgent,
        TriggerWithIdMessage(
          InitializeParticipantAgentTrigger[
            ApparentPower,
            ParticipantInitializeStateData[
              SystemParticipantInput,
              BaseRuntimeConfig,
              ApparentPower
            ]
          ](
            ParticipantInitializeStateData(
              inputModel = mockInputModel,
              modelConfig = mock[BaseRuntimeConfig],
              secondaryDataServices = None,
              simulationStartDate = defaultSimulationStart,
              simulationEndDate = defaultSimulationEnd,
              resolution = resolution,
              requestVoltageDeviationThreshold =
                simonaConfig.simona.runtime.participant.requestVoltageDeviationThreshold,
              outputConfig = defaultOutputConfig,
              primaryServiceProxy = primaryServiceProxy.ref,
              scheduleTriggerFunc = scheduleTriggerFunc(mockAgent)
            )
          ),
          triggerId,
          mockAgent
        )
      )
=======
      scheduler.send(mockAgent, Activation(INIT_SIM_TICK))
>>>>>>> a0252dee

      /* I'm not interested in the content of the RegistrationMessage */
      primaryServiceProxy.expectMsgType[PrimaryServiceRegistrationMessage]
      primaryServiceProxy.send(
        mockAgent,
        RegistrationSuccessfulMessage(Some(900L))
      )

      /* I'm not interested in the content of the CompletionMessage */
      scheduler.expectMsgType[Completion]
      awaitAssert(mockAgent.stateName shouldBe Idle)

      /* State data has already been tested */

      mockAgent ! RequestAssetPowerMessage(
        0L,
        Each(1.0),
        Each(0.0)
      )
      expectMsg(
        AssetPowerChangedMessage(
          Megawatts(0.0),
          Megavars(0.0)
        )
      )

      inside(mockAgent.stateData) {
        case FromOutsideBaseStateData(
              _,
              _,
              _,
              _,
              _,
              _,
              _,
              _,
              _,
              _,
              requestValueStore
            ) =>
          requestValueStore shouldBe ValueStore[ApparentPower](
            resolution,
            SortedMap(
              0L -> ApparentPower(
                Megawatts(0.0),
                Megavars(0.0)
              )
            )
          )
        case _ =>
          fail(
            s"Did not found the expected state data $FromOutsideBaseStateData, but ${mockAgent.stateData}"
          )
      }
    }

    "do correct transitions faced to new data in Idle" in {
      val mockAgent = TestFSMRef(
        new ParticipantAgentMock(
          scheduler = scheduler.ref,
          initStateData = initStateData
        )
      )

<<<<<<< HEAD
      val initialiseTriggerId = 0
      scheduler.send(
        mockAgent,
        TriggerWithIdMessage(
          InitializeParticipantAgentTrigger[
            ApparentPower,
            ParticipantInitializeStateData[
              SystemParticipantInput,
              BaseRuntimeConfig,
              ApparentPower
            ]
          ](
            ParticipantInitializeStateData(
              inputModel = mockInputModel,
              modelConfig = mock[BaseRuntimeConfig],
              secondaryDataServices = None,
              simulationStartDate = defaultSimulationStart,
              simulationEndDate = defaultSimulationEnd,
              resolution = simonaConfig.simona.powerflow.resolution.getSeconds,
              requestVoltageDeviationThreshold =
                simonaConfig.simona.runtime.participant.requestVoltageDeviationThreshold,
              outputConfig = defaultOutputConfig,
              primaryServiceProxy = primaryServiceProxy.ref,
              scheduleTriggerFunc = scheduleTriggerFunc(mockAgent)
            )
          ),
          initialiseTriggerId,
          mockAgent
        )
      )
=======
      scheduler.send(mockAgent, Activation(INIT_SIM_TICK))
>>>>>>> a0252dee

      /* I'm not interested in the content of the RegistrationMessage */
      primaryServiceProxy.expectMsgType[PrimaryServiceRegistrationMessage]
      primaryServiceProxy.send(
        mockAgent,
        RegistrationSuccessfulMessage(Some(900L))
      )

      /* I'm not interested in the content of the CompletionMessage */
      scheduler.expectMsgType[Completion]
      awaitAssert(mockAgent.stateName shouldBe Idle)

      /* Send out new data */
      primaryServiceProxy.send(
        mockAgent,
        ProvidePrimaryDataMessage(
          900L,
          ApparentPower(
            Kilowatts(0.0),
            Kilovars(900.0)
          ),
          Some(1800L)
        )
      )

      /* Find yourself in corresponding state and state data */
      mockAgent.stateName shouldBe HandleInformation
      mockAgent.stateData match {
        case DataCollectionStateData(
              baseStateData: FromOutsideBaseStateData[SystemParticipant[
                CalcRelevantData,
<<<<<<< HEAD
                ApparentPower,
                ConstantState.type
=======
                ApparentPower
>>>>>>> a0252dee
              ], ApparentPower],
              expectedSenders,
              isYetTriggered
            ) =>
          /* The next data tick is already registered */
          baseStateData.foreseenDataTicks shouldBe Map(
            primaryServiceProxy.ref -> Some(1800L)
          )

          /* The yet sent data is also registered */
          expectedSenders shouldBe Map(
            primaryServiceProxy.ref -> Some(
              ApparentPower(
                Kilowatts(0.0),
                Kilovars(900.0)
              )
            )
          )

          /* It is not yet triggered */
          isYetTriggered shouldBe false
        case _ =>
          fail(
            s"Did not find expected state data $DataCollectionStateData, but ${mockAgent.stateData}"
          )
      }

      /* Trigger the agent */
      scheduler.send(mockAgent, Activation(900))

      /* Expect confirmation */
      scheduler.expectMsg(Completion(mockAgent.toTyped, Some(1800)))

      /* Expect the state change to idle with updated base state data */
      mockAgent.stateName shouldBe Idle
      mockAgent.stateData match {
        case baseStateData: FromOutsideBaseStateData[SystemParticipant[
              CalcRelevantData,
<<<<<<< HEAD
              ApparentPower,
              ConstantState.type
=======
              ApparentPower
>>>>>>> a0252dee
            ], ApparentPower] =>
          /* The new data is apparent in the result value store */
          baseStateData.resultValueStore match {
            case ValueStore(_, store) =>
              store shouldBe Map(
                900L -> ApparentPower(
                  Kilowatts(0.0),
                  Kilovars(900.0)
                )
              )
          }
        case _ =>
          fail(
            s"Did not found the expected state data $FromOutsideBaseStateData, but ${mockAgent.stateData}"
          )
      }
    }

    "do correct transitions triggered for activation in idle" in {
      val mockAgent = TestFSMRef(
        new ParticipantAgentMock(
          scheduler = scheduler.ref,
          initStateData = initStateData
        )
      )

<<<<<<< HEAD
      val initialiseTriggerId = 0
      scheduler.send(
        mockAgent,
        TriggerWithIdMessage(
          InitializeParticipantAgentTrigger[
            ApparentPower,
            ParticipantInitializeStateData[
              SystemParticipantInput,
              BaseRuntimeConfig,
              ApparentPower
            ]
          ](
            ParticipantInitializeStateData(
              inputModel = mockInputModel,
              modelConfig = mock[BaseRuntimeConfig],
              secondaryDataServices = None,
              simulationStartDate = defaultSimulationStart,
              simulationEndDate = defaultSimulationEnd,
              resolution = resolution,
              requestVoltageDeviationThreshold =
                simonaConfig.simona.runtime.participant.requestVoltageDeviationThreshold,
              outputConfig = defaultOutputConfig,
              primaryServiceProxy = primaryServiceProxy.ref,
              scheduleTriggerFunc = scheduleTriggerFunc(mockAgent)
            )
          ),
          initialiseTriggerId,
          mockAgent
        )
      )
=======
      scheduler.send(mockAgent, Activation(INIT_SIM_TICK))
>>>>>>> a0252dee

      /* I'm not interested in the content of the RegistrationMessage */
      primaryServiceProxy.expectMsgType[PrimaryServiceRegistrationMessage]
      primaryServiceProxy.send(
        mockAgent,
        RegistrationSuccessfulMessage(Some(900L))
      )

      /* I'm not interested in the content of the CompletionMessage */
      scheduler.expectMsgType[Completion]
      awaitAssert(mockAgent.stateName shouldBe Idle)

      /* Send out an activity start trigger */
      scheduler.send(mockAgent, Activation(900))

      /* Find yourself in appropriate state with state data */
      mockAgent.stateName shouldBe HandleInformation
      mockAgent.stateData match {
        case DataCollectionStateData(
              baseStateData: FromOutsideBaseStateData[SystemParticipant[
                CalcRelevantData,
<<<<<<< HEAD
                ApparentPower,
                ConstantState.type
=======
                ApparentPower
>>>>>>> a0252dee
              ], ApparentPower],
              expectedSenders,
              isYetTriggered
            ) =>
          /* The next data tick is already registered */
          baseStateData.foreseenDataTicks shouldBe Map(
            primaryServiceProxy.ref -> Some(900L)
          )

          /* The yet sent data is also registered */
          expectedSenders shouldBe Map(primaryServiceProxy.ref -> None)

          /* It is yet triggered */
          isYetTriggered shouldBe true
        case _ =>
          fail(
            s"Did not find expected state data $DataCollectionStateData, but ${mockAgent.stateData}"
          )
      }

      /* Providing the awaited data will lead to the foreseen transitions */
      primaryServiceProxy.send(
        mockAgent,
        ProvidePrimaryDataMessage(
          900L,
          ApparentPower(
            Kilowatts(0.0),
            Kilovars(900.0)
          ),
          Some(1800L)
        )
      )

      /* Expect confirmation */
      scheduler.expectMsg(Completion(mockAgent.toTyped, Some(1800)))

      /* Expect the state change to idle with updated base state data */
      mockAgent.stateName shouldBe Idle
      mockAgent.stateData match {
        case baseStateData: FromOutsideBaseStateData[SystemParticipant[
              CalcRelevantData,
<<<<<<< HEAD
              ApparentPower,
              ConstantState.type
=======
              ApparentPower
>>>>>>> a0252dee
            ], ApparentPower] =>
          /* The new data is apparent in the result value store */
          baseStateData.resultValueStore match {
            case ValueStore(_, store) =>
              store shouldBe Map(
                900L -> ApparentPower(
                  Kilowatts(0.0),
                  Kilovars(900.0)
                )
              )
          }
        case _ =>
          fail(
            s"Did not found the expected state data $FromOutsideBaseStateData, but ${mockAgent.stateData}"
          )
      }
    }

    "does not provide power if data is awaited in an earlier tick, but answers it, if all expected data is there" in {
      val mockAgent = TestFSMRef(
        new ParticipantAgentMock(
          scheduler = scheduler.ref,
          initStateData = initStateData
        )
      )

      /* Trigger the initialisation */
<<<<<<< HEAD
      scheduler.send(
        mockAgent,
        TriggerWithIdMessage(
          InitializeParticipantAgentTrigger[
            ApparentPower,
            ParticipantInitializeStateData[
              SystemParticipantInput,
              BaseRuntimeConfig,
              ApparentPower
            ]
          ](
            ParticipantInitializeStateData(
              inputModel = mockInputModel,
              modelConfig = mock[BaseRuntimeConfig],
              secondaryDataServices = None,
              simulationStartDate = defaultSimulationStart,
              simulationEndDate = defaultSimulationEnd,
              resolution = resolution,
              requestVoltageDeviationThreshold =
                simonaConfig.simona.runtime.participant.requestVoltageDeviationThreshold,
              outputConfig = defaultOutputConfig,
              primaryServiceProxy = primaryServiceProxy.ref,
              scheduleTriggerFunc = scheduleTriggerFunc(mockAgent)
            )
          ),
          0L,
          mockAgent
        )
      )
=======
      scheduler.send(mockAgent, Activation(INIT_SIM_TICK))
>>>>>>> a0252dee

      /* I'm not interested in the content of the RegistrationMessage */
      primaryServiceProxy.expectMsgType[PrimaryServiceRegistrationMessage]
      primaryServiceProxy.send(
        mockAgent,
        RegistrationSuccessfulMessage(Some(900L))
      )

      /* I'm not interested in the content of the CompletionMessage */
      scheduler.expectMsgType[Completion]
      awaitAssert(mockAgent.stateName shouldBe Idle)

      /* Ask the agent for average power in tick 1800 */
      mockAgent ! RequestAssetPowerMessage(
        1800L,
        Each(1.0),
        Each(0.0)
      )
      expectNoMessage(noReceiveTimeOut.duration)
      awaitAssert(mockAgent.stateName == Idle)

      /* Send out the expected data and wait for the reply */
      primaryServiceProxy.send(
        mockAgent,
        ProvidePrimaryDataMessage(
          900L,
          ApparentPower(
            Kilowatts(0.0),
            Kilovars(900.0)
          ),
          Some(1800L)
        )
      )

      /* Trigger the agent */
      scheduler.send(mockAgent, Activation(900))

      scheduler.expectMsg(Completion(mockAgent.toTyped, Some(1800)))

      /* Appreciate the answer to my previous request */
      expectMsgType[AssetPowerChangedMessage]
    }

    val mockAgent = TestFSMRef(
      new ParticipantAgentMock(
        scheduler = scheduler.ref,
        initStateData = initStateData
      )
    )

    "correctly determine the reactive power function when trivial reactive power is requested" in {
      val baseStateData: FromOutsideBaseStateData[SystemParticipant[
        CalcRelevantData.FixedRelevantData.type,
<<<<<<< HEAD
        ApparentPower,
        ConstantState.type
      ], ApparentPower] = FromOutsideBaseStateData[SystemParticipant[
        CalcRelevantData.FixedRelevantData.type,
        ApparentPower,
        ConstantState.type
=======
        ApparentPower
      ], ApparentPower] = FromOutsideBaseStateData[SystemParticipant[
        CalcRelevantData.FixedRelevantData.type,
        ApparentPower
>>>>>>> a0252dee
      ], ApparentPower](
        mockModel,
        defaultSimulationStart,
        defaultSimulationEnd,
        defaultOutputConfig,
        SortedSet.empty,
        Map.empty[ActorRef, Option[Long]],
        fillUpReactivePowerWithModelFunc = false,
        1e-4,
        ValueStore.forVoltage(
          900L,
          Each(1.0)
        ),
        ValueStore.forResult(900L, 1L),
        ValueStore(900L)
      )

      val actualFunction =
        mockAgent.underlyingActor.getReactivePowerFunction(0L, baseStateData)
      (actualFunction(Kilowatts(100.0)) ~= Kilovars(0.0)) shouldBe true
    }

    "correctly determine the reactive power function from model when requested" in {
      val baseStateData: FromOutsideBaseStateData[SystemParticipant[
        CalcRelevantData.FixedRelevantData.type,
<<<<<<< HEAD
        ApparentPower,
        ConstantState.type
      ], ApparentPower] = FromOutsideBaseStateData[SystemParticipant[
        CalcRelevantData.FixedRelevantData.type,
        ApparentPower,
        ConstantState.type
=======
        ApparentPower
      ], ApparentPower] = FromOutsideBaseStateData[SystemParticipant[
        CalcRelevantData.FixedRelevantData.type,
        ApparentPower
>>>>>>> a0252dee
      ], ApparentPower](
        mockModel,
        defaultSimulationStart,
        defaultSimulationEnd,
        defaultOutputConfig,
        SortedSet.empty,
        Map.empty[ActorRef, Option[Long]],
        fillUpReactivePowerWithModelFunc = true,
        1e-4,
        ValueStore.forVoltage(
          900L,
          Each(1.0)
        ),
        ValueStore.forResult(900L, 1L),
        ValueStore(900L)
      )

      val actualFunction =
        mockAgent.underlyingActor.getReactivePowerFunction(0L, baseStateData)
      (actualFunction(Kilowatts(100.0)) ~= Kilovars(48.43221)) shouldBe true
    }

    "provide correct average power after three data ticks are available" in {
      /* Trigger the initialisation */
<<<<<<< HEAD
      scheduler.send(
        mockAgent,
        TriggerWithIdMessage(
          InitializeParticipantAgentTrigger[
            ApparentPower,
            ParticipantInitializeStateData[
              SystemParticipantInput,
              BaseRuntimeConfig,
              ApparentPower
            ]
          ](
            ParticipantInitializeStateData(
              inputModel = mockInputModel,
              modelConfig = mock[BaseRuntimeConfig],
              secondaryDataServices = None,
              simulationStartDate = defaultSimulationStart,
              simulationEndDate = defaultSimulationEnd,
              resolution = resolution,
              requestVoltageDeviationThreshold =
                simonaConfig.simona.runtime.participant.requestVoltageDeviationThreshold,
              outputConfig = defaultOutputConfig,
              primaryServiceProxy = primaryServiceProxy.ref,
              scheduleTriggerFunc = scheduleTriggerFunc(mockAgent)
            )
          ),
          0,
          mockAgent
        )
      )
=======
      scheduler.send(mockAgent, Activation(INIT_SIM_TICK))
>>>>>>> a0252dee

      /* I'm not interested in the content of the RegistrationMessage */
      primaryServiceProxy.expectMsgType[PrimaryServiceRegistrationMessage]
      primaryServiceProxy.send(
        mockAgent,
        RegistrationSuccessfulMessage(Some(900L))
      )

      /* I'm not interested in the content of the CompletionMessage */
      scheduler.expectMsgType[Completion]
      awaitAssert(mockAgent.stateName shouldBe Idle)

      /* Send out the three data points */
      /* ... for tick 900 */
      primaryServiceProxy.send(
        mockAgent,
        ProvidePrimaryDataMessage(
          900L,
          ApparentPower(
            Kilowatts(100.0),
            Kilovars(33.0)
          ),
          Some(1800L)
        )
      )
      scheduler.send(mockAgent, Activation(900))
      scheduler.expectMsg(Completion(mockAgent.toTyped, Some(1800)))

      /* ... for tick 1800 */
      primaryServiceProxy.send(
        mockAgent,
        ProvidePrimaryDataMessage(
          1800L,
          ApparentPower(
            Kilowatts(150.0),
            Kilovars(49.0)
          ),
          Some(2700L)
        )
      )
      scheduler.send(mockAgent, Activation(1800))
      scheduler.expectMsg(Completion(mockAgent.toTyped, Some(2700)))

      /* ... for tick 2700 */
      primaryServiceProxy.send(
        mockAgent,
        ProvidePrimaryDataMessage(
          2700L,
          ApparentPower(
            Kilowatts(200.0),
            Kilovars(66.0)
          ),
          None
        )
      )
      scheduler.send(mockAgent, Activation(2700))
      scheduler.expectMsg(Completion(mockAgent.toTyped))

      awaitAssert(mockAgent.stateName == Idle)

      /* Ask the agent for average power in tick 3000 */
      mockAgent ! RequestAssetPowerMessage(
        3000L,
        Each(1.0),
        Each(0.0)
      )

      expectMsgType[AssetPowerChangedMessage] match {
        case AssetPowerChangedMessage(p, q) =>
          (p ~= Megawatts(0.095)) shouldBe true
          (q ~= Megavars(0.0312)) shouldBe true
      }
    }

    "replies unchanged power values after asking a second time" in {
      /* Previous request stems from previous test */
      /* Ask again with unchanged information */
      mockAgent ! RequestAssetPowerMessage(
        3000L,
        Each(1.000000000000001d),
        Each(0.0)
      )

      /* Expect, that nothing has changed */
      expectMsgType[AssetPowerUnchangedMessage] match {
        case AssetPowerUnchangedMessage(p, q) =>
          (p ~= Megawatts(0.095)) shouldBe true
          (q ~= Megavars(0.0312)) shouldBe true
      }
    }

    "replies unchanged power values after asking a second time with altered voltage" in {
      /* Previous request stems from previous test */
      /* Ask again with unchanged information */
      mockAgent ! RequestAssetPowerMessage(
        3000L,
        Each(0.98d),
        Each(0.0)
      )

      /* Expect, that nothing has changed, as this model is meant to forward information from outside */
      expectMsgType[AssetPowerUnchangedMessage] match {
        case AssetPowerUnchangedMessage(p, q) =>
          (p ~= Megawatts(0.095)) shouldBe true
          (q ~= Megavars(0.0312)) shouldBe true
      }
    }

    "preparing incoming primary data" when {
      val participantAgent =
        TestFSMRef(
          new ParticipantAgentMock(scheduler.ref, initStateData = initStateData)
        ).underlyingActor
      val reactivePowerFunction = (_: squants.Power) => Kilovars(0.0)

      "sending unsupported data" should {
        "fail" in {
          val data = Map(
            primaryServiceProxy.ref -> Some(
              ApparentPowerAndHeat(
                Kilowatts(0.0),
                Kilovars(0.0),
                Kilowatts(0.0)
              )
            )
          )

          participantAgent.prepareData(data, reactivePowerFunction) match {
            case Failure(exception: IllegalStateException) =>
              exception.getMessage shouldBe "Got the wrong primary data. Expected: edu.ie3.simona.agent.participant.data.Data$PrimaryData$ApparentPower, got: edu.ie3.simona.agent.participant.data.Data$PrimaryData$ApparentPowerAndHeat"
            case Failure(exception) =>
              fail(s"Failed with wrong exception:\n\t$exception")
            case Success(_) => fail("Was meant to fail, but succeeded")
          }
        }
      }

      "sending enhanceable data" should {
        "fail, if enhanced data are not supported" in {
          val data = Map(
            primaryServiceProxy.ref -> Some(
              ActivePowerAndHeat(
                Kilowatts(0.0),
                Kilowatts(0.0)
              )
            )
          )

          participantAgent.prepareData(data, reactivePowerFunction) match {
            case Failure(exception: IllegalStateException) =>
              exception.getMessage shouldBe "Received primary data cannot be enriched to expected data. Expected: edu.ie3.simona.agent.participant.data.Data$PrimaryData$ApparentPower, got: edu.ie3.simona.agent.participant.data.Data$PrimaryData$ActivePowerAndHeat, enriched to: edu.ie3.simona.agent.participant.data.Data$PrimaryData$ApparentPowerAndHeat"
            case Failure(exception) =>
              fail(s"Failed with wrong exception:\n\t$exception")
            case Success(_) => fail("Was meant to fail, but succeeded")
          }
        }

        "lead to proper enriched data, if supported" in {
          val data = Map(
            primaryServiceProxy.ref -> Some(
              ActivePower(Kilowatts(0.0))
            )
          )

          participantAgent.prepareData(data, reactivePowerFunction) match {
            case Success(ApparentPower(p, q)) =>
              (p ~= Megawatts(0.0)) shouldBe true
              (q ~= Megavars(0.0)) shouldBe true
            case Success(value) =>
              fail(s"Succeeded, but with wrong data: '$value'.")
            case Failure(exception) =>
              fail(
                "Was meant to succeed, but failed with exception.",
                exception
              )
          }
        }

        "lead to proper enriched data, if supported and utilizing a active to reactive power function" in {
          val data = Map(
            primaryServiceProxy.ref -> Some(
              ActivePower(Kilowatts(100.0))
            )
          )

          participantAgent.prepareData(
            data,
            (p: squants.Power) => Kilovars(p.toKilowatts * tan(acos(0.9)))
          ) match {
            case Success(ApparentPower(p, q)) =>
              (p ~= Kilowatts(100.0)) shouldBe true
              (q ~= Kilovars(48.43221)) shouldBe true
            case Success(value) =>
              fail(s"Succeeded, but with wrong data: '$value'.")
            case Failure(exception) =>
              fail(
                "Was meant to succeed, but failed with exception.",
                exception
              )
          }
        }
      }
    }
  }
}<|MERGE_RESOLUTION|>--- conflicted
+++ resolved
@@ -35,15 +35,11 @@
 import edu.ie3.simona.config.SimonaConfig.BaseRuntimeConfig
 import edu.ie3.simona.event.notifier.NotifierConfig
 import edu.ie3.simona.model.participant.CalcRelevantData.FixedRelevantData
-<<<<<<< HEAD
 import edu.ie3.simona.model.participant.ModelState.ConstantState
 import edu.ie3.simona.model.participant.load.{LoadModelBehaviour, LoadReference}
 import edu.ie3.simona.model.participant.{CalcRelevantData, SystemParticipant}
-=======
-import edu.ie3.simona.model.participant.load.{LoadModelBehaviour, LoadReference}
+import edu.ie3.simona.ontology.messages.Activation
 import edu.ie3.simona.model.participant.{CalcRelevantData, SystemParticipant}
-import edu.ie3.simona.ontology.messages.Activation
->>>>>>> a0252dee
 import edu.ie3.simona.ontology.messages.PowerMessage.{
   AssetPowerChangedMessage,
   AssetPowerUnchangedMessage,
@@ -67,11 +63,7 @@
 
 import java.util.UUID
 import java.util.concurrent.TimeUnit
-<<<<<<< HEAD
 import scala.collection.{SortedMap, SortedSet}
-=======
-import scala.collection.SortedSet
->>>>>>> a0252dee
 import scala.util.{Failure, Success}
 
 /** Tests a mock participant agent with external data (primary data). Since
@@ -104,17 +96,11 @@
   when(mockInputModel.getId).thenReturn(testID)
   when(mockInputModel.getNode).thenReturn(mockNode)
   private val mockModel =
-<<<<<<< HEAD
     mock[SystemParticipant[
       CalcRelevantData.FixedRelevantData.type,
       ApparentPower,
       ConstantState.type
     ]]
-=======
-    mock[
-      SystemParticipant[CalcRelevantData.FixedRelevantData.type, ApparentPower]
-    ]
->>>>>>> a0252dee
   when(mockModel.getUuid).thenReturn(testUUID)
   private val activeToReactivePowerFunction: squants.Power => ReactivePower =
     (p: squants.Power) => Kilovars(p.toKilowatts * tan(acos(0.9)))
@@ -184,40 +170,7 @@
         )
       )
 
-<<<<<<< HEAD
-      val triggerId = 0L
-      scheduler.send(
-        mockAgent,
-        TriggerWithIdMessage(
-          InitializeParticipantAgentTrigger[
-            ApparentPower,
-            ParticipantInitializeStateData[
-              SystemParticipantInput,
-              BaseRuntimeConfig,
-              ApparentPower
-            ]
-          ](
-            ParticipantInitializeStateData(
-              inputModel = mockInputModel,
-              modelConfig = mock[BaseRuntimeConfig],
-              secondaryDataServices = None,
-              simulationStartDate = defaultSimulationStart,
-              simulationEndDate = defaultSimulationEnd,
-              resolution = resolution,
-              requestVoltageDeviationThreshold =
-                simonaConfig.simona.runtime.participant.requestVoltageDeviationThreshold,
-              outputConfig = defaultOutputConfig,
-              primaryServiceProxy = primaryServiceProxy.ref,
-              scheduleTriggerFunc = scheduleTriggerFunc(mockAgent)
-            )
-          ),
-          triggerId,
-          mockAgent
-        )
-      )
-=======
       scheduler.send(mockAgent, Activation(INIT_SIM_TICK))
->>>>>>> a0252dee
 
       /* Expect a registration message */
       primaryServiceProxy.expectMsg(
@@ -258,42 +211,15 @@
         RegistrationSuccessfulMessage(Some(4711L))
       )
 
-<<<<<<< HEAD
-      scheduler.expectMsgClass(classOf[CompletionMessage]) match {
-        case CompletionMessage(actualTriggerId, newTriggers) =>
-          actualTriggerId shouldBe triggerId
-          newTriggers match {
-            case Some(triggers) =>
-              triggers.size shouldBe 1
-              triggers.exists {
-                case ScheduleTriggerMessage(
-                      ActivityStartTrigger(tick),
-                      actorToBeScheduled,
-                      _,
-                      _
-                    ) =>
-                  tick == 4711L && actorToBeScheduled == mockAgent
-                case unexpected =>
-                  fail(s"Received unexpected trigger message $unexpected")
-              } shouldBe true
-            case None => fail("Expected to get a trigger for tick 4711.")
-          }
-      }
-=======
       scheduler.expectMsg(Completion(mockAgent.toTyped, Some(4711L)))
->>>>>>> a0252dee
 
       /* ... as well as corresponding state and state data */
       mockAgent.stateName shouldBe Idle
       mockAgent.stateData match {
         case baseStateData: FromOutsideBaseStateData[SystemParticipant[
               FixedRelevantData.type,
-<<<<<<< HEAD
               ApparentPower,
               ConstantState.type
-=======
-              ApparentPower
->>>>>>> a0252dee
             ], ApparentPower] =>
           /* Only check the awaited next data ticks, as the rest has yet been checked */
           baseStateData.foreseenDataTicks shouldBe Map(
@@ -314,40 +240,7 @@
         )
       )
 
-<<<<<<< HEAD
-      val triggerId = 0
-      scheduler.send(
-        mockAgent,
-        TriggerWithIdMessage(
-          InitializeParticipantAgentTrigger[
-            ApparentPower,
-            ParticipantInitializeStateData[
-              SystemParticipantInput,
-              BaseRuntimeConfig,
-              ApparentPower
-            ]
-          ](
-            ParticipantInitializeStateData(
-              inputModel = mockInputModel,
-              modelConfig = mock[BaseRuntimeConfig],
-              secondaryDataServices = None,
-              simulationStartDate = defaultSimulationStart,
-              simulationEndDate = defaultSimulationEnd,
-              resolution = resolution,
-              requestVoltageDeviationThreshold =
-                simonaConfig.simona.runtime.participant.requestVoltageDeviationThreshold,
-              outputConfig = defaultOutputConfig,
-              primaryServiceProxy = primaryServiceProxy.ref,
-              scheduleTriggerFunc = scheduleTriggerFunc(mockAgent)
-            )
-          ),
-          triggerId,
-          mockAgent
-        )
-      )
-=======
       scheduler.send(mockAgent, Activation(INIT_SIM_TICK))
->>>>>>> a0252dee
 
       /* I'm not interested in the content of the RegistrationMessage */
       primaryServiceProxy.expectMsgType[PrimaryServiceRegistrationMessage]
@@ -412,40 +305,7 @@
         )
       )
 
-<<<<<<< HEAD
-      val initialiseTriggerId = 0
-      scheduler.send(
-        mockAgent,
-        TriggerWithIdMessage(
-          InitializeParticipantAgentTrigger[
-            ApparentPower,
-            ParticipantInitializeStateData[
-              SystemParticipantInput,
-              BaseRuntimeConfig,
-              ApparentPower
-            ]
-          ](
-            ParticipantInitializeStateData(
-              inputModel = mockInputModel,
-              modelConfig = mock[BaseRuntimeConfig],
-              secondaryDataServices = None,
-              simulationStartDate = defaultSimulationStart,
-              simulationEndDate = defaultSimulationEnd,
-              resolution = simonaConfig.simona.powerflow.resolution.getSeconds,
-              requestVoltageDeviationThreshold =
-                simonaConfig.simona.runtime.participant.requestVoltageDeviationThreshold,
-              outputConfig = defaultOutputConfig,
-              primaryServiceProxy = primaryServiceProxy.ref,
-              scheduleTriggerFunc = scheduleTriggerFunc(mockAgent)
-            )
-          ),
-          initialiseTriggerId,
-          mockAgent
-        )
-      )
-=======
       scheduler.send(mockAgent, Activation(INIT_SIM_TICK))
->>>>>>> a0252dee
 
       /* I'm not interested in the content of the RegistrationMessage */
       primaryServiceProxy.expectMsgType[PrimaryServiceRegistrationMessage]
@@ -477,12 +337,8 @@
         case DataCollectionStateData(
               baseStateData: FromOutsideBaseStateData[SystemParticipant[
                 CalcRelevantData,
-<<<<<<< HEAD
                 ApparentPower,
                 ConstantState.type
-=======
-                ApparentPower
->>>>>>> a0252dee
               ], ApparentPower],
               expectedSenders,
               isYetTriggered
@@ -521,12 +377,8 @@
       mockAgent.stateData match {
         case baseStateData: FromOutsideBaseStateData[SystemParticipant[
               CalcRelevantData,
-<<<<<<< HEAD
               ApparentPower,
               ConstantState.type
-=======
-              ApparentPower
->>>>>>> a0252dee
             ], ApparentPower] =>
           /* The new data is apparent in the result value store */
           baseStateData.resultValueStore match {
@@ -553,40 +405,7 @@
         )
       )
 
-<<<<<<< HEAD
-      val initialiseTriggerId = 0
-      scheduler.send(
-        mockAgent,
-        TriggerWithIdMessage(
-          InitializeParticipantAgentTrigger[
-            ApparentPower,
-            ParticipantInitializeStateData[
-              SystemParticipantInput,
-              BaseRuntimeConfig,
-              ApparentPower
-            ]
-          ](
-            ParticipantInitializeStateData(
-              inputModel = mockInputModel,
-              modelConfig = mock[BaseRuntimeConfig],
-              secondaryDataServices = None,
-              simulationStartDate = defaultSimulationStart,
-              simulationEndDate = defaultSimulationEnd,
-              resolution = resolution,
-              requestVoltageDeviationThreshold =
-                simonaConfig.simona.runtime.participant.requestVoltageDeviationThreshold,
-              outputConfig = defaultOutputConfig,
-              primaryServiceProxy = primaryServiceProxy.ref,
-              scheduleTriggerFunc = scheduleTriggerFunc(mockAgent)
-            )
-          ),
-          initialiseTriggerId,
-          mockAgent
-        )
-      )
-=======
       scheduler.send(mockAgent, Activation(INIT_SIM_TICK))
->>>>>>> a0252dee
 
       /* I'm not interested in the content of the RegistrationMessage */
       primaryServiceProxy.expectMsgType[PrimaryServiceRegistrationMessage]
@@ -608,12 +427,8 @@
         case DataCollectionStateData(
               baseStateData: FromOutsideBaseStateData[SystemParticipant[
                 CalcRelevantData,
-<<<<<<< HEAD
                 ApparentPower,
                 ConstantState.type
-=======
-                ApparentPower
->>>>>>> a0252dee
               ], ApparentPower],
               expectedSenders,
               isYetTriggered
@@ -655,12 +470,8 @@
       mockAgent.stateData match {
         case baseStateData: FromOutsideBaseStateData[SystemParticipant[
               CalcRelevantData,
-<<<<<<< HEAD
               ApparentPower,
               ConstantState.type
-=======
-              ApparentPower
->>>>>>> a0252dee
             ], ApparentPower] =>
           /* The new data is apparent in the result value store */
           baseStateData.resultValueStore match {
@@ -688,39 +499,7 @@
       )
 
       /* Trigger the initialisation */
-<<<<<<< HEAD
-      scheduler.send(
-        mockAgent,
-        TriggerWithIdMessage(
-          InitializeParticipantAgentTrigger[
-            ApparentPower,
-            ParticipantInitializeStateData[
-              SystemParticipantInput,
-              BaseRuntimeConfig,
-              ApparentPower
-            ]
-          ](
-            ParticipantInitializeStateData(
-              inputModel = mockInputModel,
-              modelConfig = mock[BaseRuntimeConfig],
-              secondaryDataServices = None,
-              simulationStartDate = defaultSimulationStart,
-              simulationEndDate = defaultSimulationEnd,
-              resolution = resolution,
-              requestVoltageDeviationThreshold =
-                simonaConfig.simona.runtime.participant.requestVoltageDeviationThreshold,
-              outputConfig = defaultOutputConfig,
-              primaryServiceProxy = primaryServiceProxy.ref,
-              scheduleTriggerFunc = scheduleTriggerFunc(mockAgent)
-            )
-          ),
-          0L,
-          mockAgent
-        )
-      )
-=======
       scheduler.send(mockAgent, Activation(INIT_SIM_TICK))
->>>>>>> a0252dee
 
       /* I'm not interested in the content of the RegistrationMessage */
       primaryServiceProxy.expectMsgType[PrimaryServiceRegistrationMessage]
@@ -774,19 +553,12 @@
     "correctly determine the reactive power function when trivial reactive power is requested" in {
       val baseStateData: FromOutsideBaseStateData[SystemParticipant[
         CalcRelevantData.FixedRelevantData.type,
-<<<<<<< HEAD
         ApparentPower,
         ConstantState.type
       ], ApparentPower] = FromOutsideBaseStateData[SystemParticipant[
         CalcRelevantData.FixedRelevantData.type,
         ApparentPower,
         ConstantState.type
-=======
-        ApparentPower
-      ], ApparentPower] = FromOutsideBaseStateData[SystemParticipant[
-        CalcRelevantData.FixedRelevantData.type,
-        ApparentPower
->>>>>>> a0252dee
       ], ApparentPower](
         mockModel,
         defaultSimulationStart,
@@ -812,19 +584,12 @@
     "correctly determine the reactive power function from model when requested" in {
       val baseStateData: FromOutsideBaseStateData[SystemParticipant[
         CalcRelevantData.FixedRelevantData.type,
-<<<<<<< HEAD
         ApparentPower,
         ConstantState.type
       ], ApparentPower] = FromOutsideBaseStateData[SystemParticipant[
         CalcRelevantData.FixedRelevantData.type,
         ApparentPower,
         ConstantState.type
-=======
-        ApparentPower
-      ], ApparentPower] = FromOutsideBaseStateData[SystemParticipant[
-        CalcRelevantData.FixedRelevantData.type,
-        ApparentPower
->>>>>>> a0252dee
       ], ApparentPower](
         mockModel,
         defaultSimulationStart,
@@ -849,39 +614,7 @@
 
     "provide correct average power after three data ticks are available" in {
       /* Trigger the initialisation */
-<<<<<<< HEAD
-      scheduler.send(
-        mockAgent,
-        TriggerWithIdMessage(
-          InitializeParticipantAgentTrigger[
-            ApparentPower,
-            ParticipantInitializeStateData[
-              SystemParticipantInput,
-              BaseRuntimeConfig,
-              ApparentPower
-            ]
-          ](
-            ParticipantInitializeStateData(
-              inputModel = mockInputModel,
-              modelConfig = mock[BaseRuntimeConfig],
-              secondaryDataServices = None,
-              simulationStartDate = defaultSimulationStart,
-              simulationEndDate = defaultSimulationEnd,
-              resolution = resolution,
-              requestVoltageDeviationThreshold =
-                simonaConfig.simona.runtime.participant.requestVoltageDeviationThreshold,
-              outputConfig = defaultOutputConfig,
-              primaryServiceProxy = primaryServiceProxy.ref,
-              scheduleTriggerFunc = scheduleTriggerFunc(mockAgent)
-            )
-          ),
-          0,
-          mockAgent
-        )
-      )
-=======
       scheduler.send(mockAgent, Activation(INIT_SIM_TICK))
->>>>>>> a0252dee
 
       /* I'm not interested in the content of the RegistrationMessage */
       primaryServiceProxy.expectMsgType[PrimaryServiceRegistrationMessage]
