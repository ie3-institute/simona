/*
 * © 2022. TU Dortmund University,
 * Institute of Energy Systems, Energy Efficiency and Energy Economics,
 * Research group Distribution grid planning and operation
 */

package edu.ie3.simona.agent.participant

import akka.actor.{ActorRef, ActorSystem}
import akka.testkit.{TestActorRef, TestProbe}
import com.typesafe.config.ConfigFactory
import edu.ie3.datamodel.models.StandardUnits
import edu.ie3.datamodel.models.input.container.ThermalGrid
import edu.ie3.datamodel.models.input.system.{
  HpInput,
  LoadInput,
  PvInput,
  StorageInput,
  SystemParticipantInput
}
import edu.ie3.datamodel.models.input.thermal.{
  ThermalHouseInput,
  ThermalStorageInput
}
import edu.ie3.datamodel.models.result.system.EmResult
import edu.ie3.simona.agent.participant.data.Data.PrimaryData
import edu.ie3.simona.agent.participant.data.Data.PrimaryData.{
  ApparentPower,
  ApparentPowerAndHeat
}
import edu.ie3.simona.agent.participant.data.secondary.SecondaryDataService.ActorWeatherService
import edu.ie3.simona.agent.participant.em.EmAgent
import edu.ie3.simona.agent.participant.em.EmAgent.EmAgentInitializeStateData
import edu.ie3.simona.agent.participant.hp.HpAgent
import edu.ie3.simona.agent.participant.load.LoadAgent.FixedLoadAgent
import edu.ie3.simona.agent.participant.pv.PvAgent
import edu.ie3.simona.agent.participant.statedata.ParticipantStateData
import edu.ie3.simona.agent.participant.statedata.ParticipantStateData.ParticipantInitializeStateData
import edu.ie3.simona.agent.participant.storage.StorageAgent
import edu.ie3.simona.config.SimonaConfig
import edu.ie3.simona.config.SimonaConfig.{
  HpRuntimeConfig,
  LoadRuntimeConfig,
  PvRuntimeConfig,
  StorageRuntimeConfig
}
import edu.ie3.simona.event.ResultEvent.ParticipantResultEvent
<<<<<<< HEAD
import edu.ie3.simona.event.notifier.NotifierConfig
import edu.ie3.simona.model.participant.{HpModel, ModelState, PvModel}
import edu.ie3.simona.model.participant.load.FixedLoadModel
=======
import edu.ie3.simona.event.notifier.ParticipantNotifierConfig
import edu.ie3.simona.model.participant.em.PrioritizedFlexStrat
>>>>>>> 04148c33
import edu.ie3.simona.ontology.messages.SchedulerMessage.{
  CompletionMessage,
  ScheduleTriggerMessage,
  TriggerWithIdMessage
}
import edu.ie3.simona.ontology.messages.services.ServiceMessage.PrimaryServiceRegistrationMessage
import edu.ie3.simona.ontology.messages.services.ServiceMessage.RegistrationResponseMessage.{
  RegistrationFailedMessage,
  RegistrationSuccessfulMessage
}
import edu.ie3.simona.ontology.messages.services.WeatherMessage.{
  ProvideWeatherMessage,
  RegisterForWeatherMessage,
  WeatherData
}
import edu.ie3.simona.ontology.trigger.Trigger.{
  ActivityStartTrigger,
  InitializeParticipantAgentTrigger
}
import edu.ie3.simona.test.ParticipantAgentSpec
import edu.ie3.simona.test.common.input.EmInputTestData
import edu.ie3.simona.util.TickUtil.TickLong
import edu.ie3.util.TimeUtil
import edu.ie3.util.quantities.QuantityUtils.RichQuantityDouble
import org.scalatestplus.mockito.MockitoSugar
import tech.units.indriya.quantity.Quantities
import tech.units.indriya.unit.Units.{CELSIUS, METRE_PER_SECOND}

import java.time.ZonedDateTime

class EmAgentIT
    extends ParticipantAgentSpec(
      ActorSystem(
        "EmAgentIT",
        ConfigFactory
          .parseString("""
          |akka.loggers =["akka.event.slf4j.Slf4jLogger"]
          |akka.loglevel="DEBUG"
          """.stripMargin)
      )
    )
    with EmInputTestData
    with MockitoSugar {

  // start a bit later so the sun is up
  protected implicit val simulationStartDate: ZonedDateTime =
    TimeUtil.withDefaults.toZonedDateTime("2020-01-01 10:00:00")
  protected val simulationEndDate: ZonedDateTime =
    TimeUtil.withDefaults.toZonedDateTime("2020-01-02 02:00:00")

  private val resolution =
    simonaConfig.simona.powerflow.resolution.getSeconds

  private val outputConfigOn = NotifierConfig(
    simulationResultInfo = true,
    powerRequestReply = false
  )

  private val outputConfigOff = NotifierConfig(
    simulationResultInfo = false,
    powerRequestReply = false
  )

  private val tolerance = 1e-10d

  "An em agent" when {
    "having load, pv and storage agents connected" should {
      "be initialized correctly and run through some activations" in {
        val resultsListener = TestProbe("ResultListener")
        val primaryServiceProxy = TestProbe("PrimaryServiceProxy")
        val weatherService = TestProbe("WeatherService")

        val emAgent = TestActorRef(
          new EmAgent(
            scheduler = scheduler.ref,
            listener = Iterable(resultsListener.ref)
          ),
          "EmAgent"
        )

        val initId = 0

<<<<<<< HEAD
        val loadAgent = TestActorRef(
          new FixedLoadAgent(
            scheduler = emAgent,
            listener = Iterable(resultsListener.ref)
          ),
          "LoadAgent"
        )
        val pvAgent = TestActorRef(
          new PvAgent(
            scheduler = emAgent,
            listener = Iterable(resultsListener.ref)
          ),
          "PvAgent"
        )
        val storageAgent = TestActorRef(
          new StorageAgent(
            scheduler = emAgent,
            listener = Iterable(resultsListener.ref)
          ),
          "StorageAgent"
=======
      val loadAgentInit =
        InitializeParticipantAgentTrigger[
          ApparentPower,
          ParticipantInitializeStateData[
            LoadInput,
            LoadRuntimeConfig,
            ApparentPower
          ]
        ](
          ParticipantInitializeStateData(
            loadInput,
            LoadRuntimeConfig(
              calculateMissingReactivePowerWithModel = true,
              scaling = 1d,
              modelBehaviour = "fix",
              reference = "power",
              uuids = List.empty
            ),
            primaryServiceProxy.ref,
            None,
            simulationStartDate,
            simulationEndDate,
            resolution,
            simonaConfig.simona.runtime.participant.requestVoltageDeviationThreshold,
            outputConfigOff,
            Some(emAgent),
            scheduleTriggerEmFunc(loadAgent, emAgent)
          )
        )
      val pvAgentInit =
        InitializeParticipantAgentTrigger[
          ApparentPower,
          ParticipantInitializeStateData[
            PvInput,
            PvRuntimeConfig,
            ApparentPower
          ]
        ](
          ParticipantInitializeStateData(
            pvInput,
            PvRuntimeConfig(
              calculateMissingReactivePowerWithModel = true,
              scaling = 2d,
              uuids = List.empty
            ),
            primaryServiceProxy.ref,
            Some(Vector(ActorWeatherService(weatherService.ref))),
            simulationStartDate,
            simulationEndDate,
            resolution,
            simonaConfig.simona.runtime.participant.requestVoltageDeviationThreshold,
            outputConfigOff,
            Some(emAgent),
            scheduleTriggerEmFunc(pvAgent, emAgent)
          )
        )
      val storageAgentInit =
        InitializeParticipantAgentTrigger[
          ApparentPower,
          ParticipantInitializeStateData[
            StorageInput,
            StorageRuntimeConfig,
            ApparentPower
          ]
        ](
          ParticipantInitializeStateData(
            householdStorageInput,
            StorageRuntimeConfig(
              calculateMissingReactivePowerWithModel = true,
              scaling = 1d,
              uuids = List.empty,
              initialSoc = 0d
            ),
            primaryServiceProxy.ref,
            None,
            simulationStartDate,
            simulationEndDate,
            resolution,
            simonaConfig.simona.runtime.participant.requestVoltageDeviationThreshold,
            outputConfigOff,
            Some(emAgent),
            scheduleTriggerEmFunc(storageAgent, emAgent)
          )
>>>>>>> 04148c33
        )

        val loadAgentInit =
          InitializeParticipantAgentTrigger[
            ApparentPower,
            ParticipantInitializeStateData[
              LoadInput,
              LoadRuntimeConfig,
              ApparentPower
            ]
          ](
<<<<<<< HEAD
            ParticipantInitializeStateData(
              loadInput,
              LoadRuntimeConfig(
                calculateMissingReactivePowerWithModel = true,
                scaling = 1d,
                modelBehaviour = "fix",
                reference = "power",
                uuids = List.empty
              ),
              primaryServiceProxy.ref,
              None,
              simulationStartDate,
              simulationEndDate,
              resolution,
              simonaConfig.simona.runtime.participant.requestVoltageDeviationThreshold,
              outputConfigOff,
              Some(emAgent)
=======
            EmAgentInitializeStateData(
              inputModel = emInput,
              modelConfig = modelConfig,
              secondaryDataServices = None,
              simulationStartDate = simulationStartDate,
              simulationEndDate = simulationEndDate,
              resolution = resolution,
              requestVoltageDeviationThreshold =
                simonaConfig.simona.runtime.participant.requestVoltageDeviationThreshold,
              outputConfig = outputConfigOn,
              primaryServiceProxy = primaryServiceProxy.ref,
              connectedAgents = connectedAgents,
              modelStrategy = PrioritizedFlexStrat
>>>>>>> 04148c33
            )
          )
        val pvAgentInit =
          InitializeParticipantAgentTrigger[
            ApparentPower,
            ParticipantInitializeStateData[
              PvInput,
              PvRuntimeConfig,
              ApparentPower
            ]
          ](
            ParticipantInitializeStateData(
              pvInput,
              PvRuntimeConfig(
                calculateMissingReactivePowerWithModel = true,
                scaling = 2d,
                uuids = List.empty
              ),
              primaryServiceProxy.ref,
              Some(Vector(ActorWeatherService(weatherService.ref))),
              simulationStartDate,
              simulationEndDate,
              resolution,
              simonaConfig.simona.runtime.participant.requestVoltageDeviationThreshold,
              outputConfigOff,
              Some(emAgent)
            )
          )
        val storageAgentInit =
          InitializeParticipantAgentTrigger[
            ApparentPower,
            ParticipantInitializeStateData[
              StorageInput,
              StorageRuntimeConfig,
              ApparentPower
            ]
          ](
            ParticipantInitializeStateData(
              householdStorageInput,
              StorageRuntimeConfig(
                calculateMissingReactivePowerWithModel = true,
                scaling = 1d,
                uuids = List.empty,
                initialSoc = 0d
              ),
              primaryServiceProxy.ref,
              None,
              simulationStartDate,
              simulationEndDate,
              resolution,
              simonaConfig.simona.runtime.participant.requestVoltageDeviationThreshold,
              outputConfigOff,
              Some(emAgent)
            )
          )

        val connectedAgents = Seq(
          (loadAgent, loadAgentInit, loadInput),
          (pvAgent, pvAgentInit, pvInput),
          (storageAgent, storageAgentInit, householdStorageInput)
        )

        scheduler.send(
          emAgent,
          TriggerWithIdMessage(
            InitializeParticipantAgentTrigger[
              ApparentPower,
              EmAgentInitializeStateData
            ](
              EmAgentInitializeStateData(
                inputModel = emInput,
                modelConfig = modelConfig,
                secondaryDataServices = None,
                simulationStartDate = simulationStartDate,
                simulationEndDate = simulationEndDate,
                resolution = resolution,
                requestVoltageDeviationThreshold =
                  simonaConfig.simona.runtime.participant.requestVoltageDeviationThreshold,
                outputConfig = outputConfigOn,
                primaryServiceProxy = primaryServiceProxy.ref,
                connectedAgents = connectedAgents
              )
            ),
            initId,
            emAgent
          )
        )

        // receive and deal with primary registration messages
        Range(0, 3)
          .map(_ =>
            primaryServiceProxy.expectMsgType[PrimaryServiceRegistrationMessage]
          )
          .map(
            _.inputModelUuid
          ) should contain allOf (loadInput.getUuid, pvInput.getUuid, householdStorageInput.getUuid)

        primaryServiceProxy.send(loadAgent, RegistrationFailedMessage)
        primaryServiceProxy.send(pvAgent, RegistrationFailedMessage)
        primaryServiceProxy.send(storageAgent, RegistrationFailedMessage)

        // deal with weather service registration
        weatherService.expectMsg(
          RegisterForWeatherMessage(
            pvInput.getNode.getGeoPosition.getY,
            pvInput.getNode.getGeoPosition.getX
          )
        )

        weatherService.send(pvAgent, RegistrationSuccessfulMessage(Some(0L)))

        scheduler.expectMsg(
          CompletionMessage(
            initId,
            Some(Seq(ScheduleTriggerMessage(ActivityStartTrigger(0L), emAgent)))
          )
        )

        /* TICK 0
         LOAD: 0.000269 MW
         PV:  -0.005685 MW
         STORAGE: SOC 0 %
         -> charge with 5 kW
         -> remaining -0.0004161 MW
         */

        val activationId1 = 1

        scheduler.send(
          emAgent,
          TriggerWithIdMessage(
            ActivityStartTrigger(0L),
            activationId1,
            emAgent
          )
        )

        weatherService.send(
          pvAgent,
          ProvideWeatherMessage(
            0L,
            WeatherData(
              Quantities.getQuantity(400d, StandardUnits.SOLAR_IRRADIANCE),
              Quantities.getQuantity(200d, StandardUnits.SOLAR_IRRADIANCE),
              Quantities.getQuantity(0d, CELSIUS),
              Quantities.getQuantity(0d, METRE_PER_SECOND)
            ),
            Some(7200L)
          )
        )

        resultsListener.expectMsgType[ParticipantResultEvent] match {
          case ParticipantResultEvent(emResult: EmResult) =>
            emResult.getInputModel shouldBe emInput.getUuid
            emResult.getTime shouldBe 0L.toDateTime
            emResult.getP should equalWithTolerance(
              (-0.000416087825).asMegaWatt,
              tolerance
            )
            emResult.getQ should equalWithTolerance(
              0.0000882855367.asMegaVar,
              tolerance
            )
        }

        scheduler.expectMsg(
          CompletionMessage(
            activationId1,
            Some(
              List(ScheduleTriggerMessage(ActivityStartTrigger(7200L), emAgent))
            )
          )
        )

        /* TICK 7200
         LOAD: 0.000269 MW (unchanged)
         PV:  -0.003797 MW
         STORAGE: SOC 63.3 %
         -> charge with 3.5282 kW
         -> remaining 0 MW
         */

        val activationId2 = 2

        scheduler.send(
          emAgent,
          TriggerWithIdMessage(
            ActivityStartTrigger(7200L),
            activationId2,
            emAgent
          )
        )

        weatherService.send(
          pvAgent,
          ProvideWeatherMessage(
            7200L,
            WeatherData(
              Quantities.getQuantity(300d, StandardUnits.SOLAR_IRRADIANCE),
              Quantities.getQuantity(500d, StandardUnits.SOLAR_IRRADIANCE),
              Quantities.getQuantity(0d, CELSIUS),
              Quantities.getQuantity(0d, METRE_PER_SECOND)
            ),
            Some(14400L)
          )
        )

        resultsListener.expectMsgType[ParticipantResultEvent] match {
          case ParticipantResultEvent(emResult: EmResult) =>
            emResult.getInputModel shouldBe emInput.getUuid
            emResult.getTime shouldBe 7200L.toDateTime
            emResult.getP should equalWithTolerance(
              0.asMegaWatt,
              tolerance
            )
            emResult.getQ should equalWithTolerance(
              0.0000882855367.asMegaVar,
              tolerance
            )
        }

        scheduler.expectMsg(
          CompletionMessage(
            activationId2,
            Some(
              List(
                ScheduleTriggerMessage(ActivityStartTrigger(13107L), emAgent)
              )
            )
          )
        )

        /* TICK 13107
         LOAD: 0.000269 MW (unchanged)
         PV:  -0.003797 MW (unchanged)
         STORAGE: SOC 100 %
         -> charge with 0 kW
         -> remaining -0.003528 MW
         */

        val activationId3 = 3

        scheduler.send(
          emAgent,
          TriggerWithIdMessage(
            ActivityStartTrigger(13107L),
            activationId3,
            emAgent
          )
        )

        resultsListener.expectMsgType[ParticipantResultEvent] match {
          case ParticipantResultEvent(emResult: EmResult) =>
            emResult.getInputModel shouldBe emInput.getUuid
            emResult.getTime shouldBe 13107L.toDateTime
            emResult.getP should equalWithTolerance(
              (-0.0035281545552).asMegaWatt,
              tolerance
            )
            emResult.getQ should equalWithTolerance(
              0.0000882855367.asMegaVar,
              tolerance
            )
        }

        scheduler.expectMsg(
          CompletionMessage(
            activationId3,
            Some(
              List(
                ScheduleTriggerMessage(ActivityStartTrigger(14400L), emAgent)
              )
            )
          )
        )

        /* TICK 14400
         LOAD: 0.000269 MW (unchanged)
         PV:  -0.000066 MW
         STORAGE: SOC 100 %
         -> charge with -0.202956 kW
         -> remaining 0 MW
         */

        val activationId4 = 4

        scheduler.send(
          emAgent,
          TriggerWithIdMessage(
            ActivityStartTrigger(14400L),
            activationId4,
            emAgent
          )
        )

        // it got cloudy now...
        weatherService.send(
          pvAgent,
          ProvideWeatherMessage(
            14400L,
            WeatherData(
              Quantities.getQuantity(5d, StandardUnits.SOLAR_IRRADIANCE),
              Quantities.getQuantity(5d, StandardUnits.SOLAR_IRRADIANCE),
              Quantities.getQuantity(0d, CELSIUS),
              Quantities.getQuantity(0d, METRE_PER_SECOND)
            ),
            Some(21600L)
          )
        )

        resultsListener.expectMsgType[ParticipantResultEvent] match {
          case ParticipantResultEvent(emResult: EmResult) =>
            emResult.getInputModel shouldBe emInput.getUuid
            emResult.getTime shouldBe 14400L.toDateTime
            emResult.getP should equalWithTolerance(
              0.asMegaWatt,
              tolerance
            )
            emResult.getQ should equalWithTolerance(
              0.000088285537.asMegaVar,
              tolerance
            )
        }

        scheduler.expectMsg(
          CompletionMessage(
            activationId4,
            Some(
              List(
                ScheduleTriggerMessage(ActivityStartTrigger(21600L), emAgent)
              )
            )
          )
        )
      }
    }

    "having load, pv and heat pump agents connected" should {
      "be initialized correctly and run through some activations" in {
        val resultsListener = TestProbe("ResultListener")
        val primaryServiceProxy = TestProbe("PrimaryServiceProxy")
        val weatherService = TestProbe("WeatherService")

        val emAgent = TestActorRef(
          new EmAgent(
            scheduler = scheduler.ref,
            listener = Iterable(resultsListener.ref)
          ),
          "EmAgent1"
        )

        val initId = 0

        val loadAgent = TestActorRef(
          new FixedLoadAgent(
            scheduler = emAgent,
            listener = Iterable(resultsListener.ref)
          ),
          "LoadAgent1"
        )
        val pvAgent = TestActorRef(
          new PvAgent(
            scheduler = emAgent,
            listener = Iterable(resultsListener.ref)
          ),
          "PvAgent1"
        )
        val heatPumpAgent = TestActorRef(
          new HpAgent(
            scheduler = emAgent,
            listener = Iterable(resultsListener.ref)
          ),
          "HeatPumpAgent1"
        )

        val loadAgentInit =
          InitializeParticipantAgentTrigger[
            ApparentPower,
            ParticipantInitializeStateData[
              LoadInput,
              LoadRuntimeConfig,
              ApparentPower
            ]
          ](
            ParticipantInitializeStateData(
              loadInput,
              LoadRuntimeConfig(
                calculateMissingReactivePowerWithModel = true,
                scaling = 1d,
                modelBehaviour = "fix",
                reference = "power",
                uuids = List.empty
              ),
              primaryServiceProxy.ref,
              None,
              simulationStartDate,
              simulationEndDate,
              resolution,
              simonaConfig.simona.runtime.participant.requestVoltageDeviationThreshold,
              outputConfigOff,
              Some(emAgent)
            )
          )
        val pvAgentInit =
          InitializeParticipantAgentTrigger[
            ApparentPower,
            ParticipantInitializeStateData[
              PvInput,
              PvRuntimeConfig,
              ApparentPower
            ]
          ](
            ParticipantInitializeStateData(
              pvInput,
              PvRuntimeConfig(
                calculateMissingReactivePowerWithModel = true,
                scaling = 2d,
                uuids = List.empty
              ),
              primaryServiceProxy.ref,
              Some(Vector(ActorWeatherService(weatherService.ref))),
              simulationStartDate,
              simulationEndDate,
              resolution,
              simonaConfig.simona.runtime.participant.requestVoltageDeviationThreshold,
              outputConfigOff,
              Some(emAgent)
            )
          )

        val hpInitData = InitializeParticipantAgentTrigger(
          ParticipantInitializeStateData(
            adaptedHpInputModel,
            adaptedThermalGrid,
            HpRuntimeConfig(
              calculateMissingReactivePowerWithModel = true,
              1.0,
              List.empty[String]
            ),
            primaryServiceProxy.ref,
            Some(Vector(ActorWeatherService(weatherService.ref))),
            simulationStartDate,
            simulationEndDate,
            resolution,
            simonaConfig.simona.runtime.participant.requestVoltageDeviationThreshold,
            outputConfigOff,
            Some(emAgent)
          )
        )

        val connectedAgents = Seq[
          (
              ActorRef,
              InitializeParticipantAgentTrigger[_, _],
              SystemParticipantInput
          )
        ](
          (loadAgent, loadAgentInit, loadInput),
          (pvAgent, pvAgentInit, pvInput),
          (heatPumpAgent, hpInitData, hpInputModel)
        )

        val weatherDependentAgents = Seq(pvAgent, heatPumpAgent)

        scheduler.send(
          emAgent,
          TriggerWithIdMessage(
            InitializeParticipantAgentTrigger[
              ApparentPower,
              EmAgentInitializeStateData
            ](
              EmAgentInitializeStateData(
                inputModel = emInput,
                modelConfig = modelConfig,
                secondaryDataServices = None,
                simulationStartDate = simulationStartDate,
                simulationEndDate = simulationEndDate,
                resolution = resolution,
                requestVoltageDeviationThreshold =
                  simonaConfig.simona.runtime.participant.requestVoltageDeviationThreshold,
                outputConfig = outputConfigOn,
                primaryServiceProxy = primaryServiceProxy.ref,
                connectedAgents = connectedAgents
              )
            ),
            initId,
            emAgent
          )
        )

        // receive and deal with primary registration messages
        Range(0, 3)
          .map(_ =>
            primaryServiceProxy.expectMsgType[PrimaryServiceRegistrationMessage]
          )
          .map(
            _.inputModelUuid
          ) should contain allOf (loadInput.getUuid, pvInput.getUuid, hpInputModel.getUuid)

        primaryServiceProxy.send(loadAgent, RegistrationFailedMessage)
        primaryServiceProxy.send(pvAgent, RegistrationFailedMessage)
        primaryServiceProxy.send(heatPumpAgent, RegistrationFailedMessage)

        // deal with weather service registration
        weatherService.expectMsg(
          RegisterForWeatherMessage(
            pvInput.getNode.getGeoPosition.getY,
            pvInput.getNode.getGeoPosition.getX
          )
        )
        weatherService.expectMsg(
          RegisterForWeatherMessage(
            hpInputModel.getNode.getGeoPosition.getY,
            hpInputModel.getNode.getGeoPosition.getX
          )
        )

        weatherDependentAgents.foreach { wda =>
          weatherService.send(wda, RegistrationSuccessfulMessage(Some(0L)))
        }

        scheduler.expectMsg(
          CompletionMessage(
            initId,
            Some(Seq(ScheduleTriggerMessage(ActivityStartTrigger(0L), emAgent)))
          )
        )

        /* TICK 0
         LOAD: 0.000269 MW
         PV:  -0.005685 MW
         Heat pump: off, can be turned on or stay off
         -> set point ~3.5 kW (bigger than 50 % rated apparent power): turned on
         -> remaining -0.000566 MW
         */

        val activationId1 = 1

        scheduler.send(
          emAgent,
          TriggerWithIdMessage(
            ActivityStartTrigger(0L),
            activationId1,
            emAgent
          )
        )

        weatherDependentAgents.foreach { wda =>
          weatherService.send(
            wda,
            ProvideWeatherMessage(
              0L,
              WeatherData(
                Quantities.getQuantity(400d, StandardUnits.SOLAR_IRRADIANCE),
                Quantities.getQuantity(200d, StandardUnits.SOLAR_IRRADIANCE),
                Quantities.getQuantity(0d, CELSIUS),
                Quantities.getQuantity(0d, METRE_PER_SECOND)
              ),
              Some(7200L)
            )
          )
        }

        resultsListener.expectMsgType[ParticipantResultEvent] match {
          case ParticipantResultEvent(emResult: EmResult) =>
            emResult.getInputModel shouldBe emInput.getUuid
            emResult.getTime shouldBe 0L.toDateTime
            emResult.getP should equalWithTolerance(
              (-0.000566087824).asMegaWatt,
              tolerance
            )
            emResult.getQ should equalWithTolerance(
              0.001073120041.asMegaVar,
              tolerance
            )
        }

        scheduler.expectMsg(
          CompletionMessage(
            activationId1,
            Some(
              List(ScheduleTriggerMessage(ActivityStartTrigger(7200L), emAgent))
            )
          )
        )

        /* TICK 7200
         LOAD: 0.000269 MW (unchanged)
         PV:  -0.003797 MW
         Heat pump: running (turned on from last request), can be turned on and stay off
         -> set point ~3.5 kW (bigger than 50 % rated apparent power): stays turned on with unchanged state
         -> remaining 0 MW
         */

        val activationId2 = 2

        scheduler.send(
          emAgent,
          TriggerWithIdMessage(
            ActivityStartTrigger(7200L),
            activationId2,
            emAgent
          )
        )

        weatherDependentAgents.foreach { wda =>
          weatherService.send(
            wda,
            ProvideWeatherMessage(
              7200L,
              WeatherData(
                Quantities.getQuantity(300d, StandardUnits.SOLAR_IRRADIANCE),
                Quantities.getQuantity(500d, StandardUnits.SOLAR_IRRADIANCE),
                Quantities.getQuantity(0d, CELSIUS),
                Quantities.getQuantity(0d, METRE_PER_SECOND)
              ),
              Some(14400L)
            )
          )
        }

        resultsListener.expectMsgType[ParticipantResultEvent] match {
          case ParticipantResultEvent(emResult: EmResult) =>
            emResult.getInputModel shouldBe emInput.getUuid
            emResult.getTime shouldBe 7200L.toDateTime
            emResult.getP should equalWithTolerance(
              0.00132184544484.asMegaWatt,
              tolerance
            )
            emResult.getQ should equalWithTolerance(
              0.001073120041.asMegaVar,
              tolerance
            )
        }

        scheduler.expectMsg(
          CompletionMessage(
            activationId2,
            Some(
              List(
                ScheduleTriggerMessage(ActivityStartTrigger(14400L), emAgent)
              )
            )
          )
        )

        /* TICK 14400
         LOAD: 0.000269 MW (unchanged)
         PV:  -0.000066 MW
         Heat pump: Is running, can still run or be turned off
         -> flex signal is 0 MW: Heat pump is turned off
         -> remaining 0 MW
         */

        val activationId3 = 3

        scheduler.send(
          emAgent,
          TriggerWithIdMessage(
            ActivityStartTrigger(14400L),
            activationId3,
            emAgent
          )
        )

        // it got cloudy now...
        weatherDependentAgents.foreach { wda =>
          weatherService.send(
            wda,
            ProvideWeatherMessage(
              14400L,
              WeatherData(
                Quantities.getQuantity(5d, StandardUnits.SOLAR_IRRADIANCE),
                Quantities.getQuantity(5d, StandardUnits.SOLAR_IRRADIANCE),
                Quantities.getQuantity(0d, CELSIUS),
                Quantities.getQuantity(0d, METRE_PER_SECOND)
              ),
              Some(21600L)
            )
          )
        }

        resultsListener.expectMsgType[ParticipantResultEvent] match {
          case ParticipantResultEvent(emResult: EmResult) =>
            emResult.getInputModel shouldBe emInput.getUuid
            emResult.getTime shouldBe 14400L.toDateTime
            emResult.getP should equalWithTolerance(
              0.000202956264.asMegaWatt,
              tolerance
            )
            emResult.getQ should equalWithTolerance(
              0.000088285537.asMegaVar,
              tolerance
            )
        }

        scheduler.expectMsg(
          CompletionMessage(
            activationId3,
            Some(
              List(
                ScheduleTriggerMessage(ActivityStartTrigger(21600L), emAgent)
              )
            )
          )
        )

        /* Just spool forward */

        val activationId4 = 4

        scheduler.send(
          emAgent,
          TriggerWithIdMessage(
            ActivityStartTrigger(21600L),
            activationId4,
            emAgent
          )
        )

        // it got cloudy now...
        weatherDependentAgents.foreach { wda =>
          weatherService.send(
            wda,
            ProvideWeatherMessage(
              21600L,
              WeatherData(
                Quantities.getQuantity(5d, StandardUnits.SOLAR_IRRADIANCE),
                Quantities.getQuantity(5d, StandardUnits.SOLAR_IRRADIANCE),
                Quantities.getQuantity(0d, CELSIUS),
                Quantities.getQuantity(0d, METRE_PER_SECOND)
              ),
              Some(28800L)
            )
          )
        }

        resultsListener.expectMsgType[ParticipantResultEvent]

        scheduler.expectMsg(
          CompletionMessage(
            activationId4,
            Some(
              List(
                ScheduleTriggerMessage(ActivityStartTrigger(28666L), emAgent)
              )
            )
          )
        )

        /* TICK 28612
         LOAD: 0.000269 MW (unchanged)
         PV:  -0.000066 MW (unchanged)
         Heat pump: Is turned off and has to be turned on
         -> flex signal is no control
         */

        val activationId5 = 5

        scheduler.send(
          emAgent,
          TriggerWithIdMessage(
            ActivityStartTrigger(28612L),
            activationId5,
            emAgent
          )
        )

        resultsListener.expectMsgType[ParticipantResultEvent] match {
          case ParticipantResultEvent(emResult: EmResult) =>
            emResult.getInputModel shouldBe emInput.getUuid
            emResult.getTime shouldBe 28612L.toDateTime
            emResult.getP should equalWithTolerance(
              0.0050867679996.asMegaWatt,
              tolerance
            )
            emResult.getQ should equalWithTolerance(
              0.001073120040.asMegaVar,
              tolerance
            )
        }

        scheduler.expectMsg(
          CompletionMessage(
            activationId5,
            Some(
              List(
                ScheduleTriggerMessage(ActivityStartTrigger(28800L), emAgent)
              )
            )
          )
        )
      }
    }
  }
}<|MERGE_RESOLUTION|>--- conflicted
+++ resolved
@@ -10,34 +10,22 @@
 import akka.testkit.{TestActorRef, TestProbe}
 import com.typesafe.config.ConfigFactory
 import edu.ie3.datamodel.models.StandardUnits
-import edu.ie3.datamodel.models.input.container.ThermalGrid
 import edu.ie3.datamodel.models.input.system.{
-  HpInput,
   LoadInput,
   PvInput,
   StorageInput,
   SystemParticipantInput
 }
-import edu.ie3.datamodel.models.input.thermal.{
-  ThermalHouseInput,
-  ThermalStorageInput
-}
 import edu.ie3.datamodel.models.result.system.EmResult
-import edu.ie3.simona.agent.participant.data.Data.PrimaryData
-import edu.ie3.simona.agent.participant.data.Data.PrimaryData.{
-  ApparentPower,
-  ApparentPowerAndHeat
-}
+import edu.ie3.simona.agent.participant.data.Data.PrimaryData.ApparentPower
 import edu.ie3.simona.agent.participant.data.secondary.SecondaryDataService.ActorWeatherService
 import edu.ie3.simona.agent.participant.em.EmAgent
 import edu.ie3.simona.agent.participant.em.EmAgent.EmAgentInitializeStateData
 import edu.ie3.simona.agent.participant.hp.HpAgent
 import edu.ie3.simona.agent.participant.load.LoadAgent.FixedLoadAgent
 import edu.ie3.simona.agent.participant.pv.PvAgent
-import edu.ie3.simona.agent.participant.statedata.ParticipantStateData
 import edu.ie3.simona.agent.participant.statedata.ParticipantStateData.ParticipantInitializeStateData
 import edu.ie3.simona.agent.participant.storage.StorageAgent
-import edu.ie3.simona.config.SimonaConfig
 import edu.ie3.simona.config.SimonaConfig.{
   HpRuntimeConfig,
   LoadRuntimeConfig,
@@ -45,14 +33,8 @@
   StorageRuntimeConfig
 }
 import edu.ie3.simona.event.ResultEvent.ParticipantResultEvent
-<<<<<<< HEAD
 import edu.ie3.simona.event.notifier.NotifierConfig
-import edu.ie3.simona.model.participant.{HpModel, ModelState, PvModel}
-import edu.ie3.simona.model.participant.load.FixedLoadModel
-=======
-import edu.ie3.simona.event.notifier.ParticipantNotifierConfig
 import edu.ie3.simona.model.participant.em.PrioritizedFlexStrat
->>>>>>> 04148c33
 import edu.ie3.simona.ontology.messages.SchedulerMessage.{
   CompletionMessage,
   ScheduleTriggerMessage,
@@ -135,7 +117,6 @@
 
         val initId = 0
 
-<<<<<<< HEAD
         val loadAgent = TestActorRef(
           new FixedLoadAgent(
             scheduler = emAgent,
@@ -156,508 +137,6 @@
             listener = Iterable(resultsListener.ref)
           ),
           "StorageAgent"
-=======
-      val loadAgentInit =
-        InitializeParticipantAgentTrigger[
-          ApparentPower,
-          ParticipantInitializeStateData[
-            LoadInput,
-            LoadRuntimeConfig,
-            ApparentPower
-          ]
-        ](
-          ParticipantInitializeStateData(
-            loadInput,
-            LoadRuntimeConfig(
-              calculateMissingReactivePowerWithModel = true,
-              scaling = 1d,
-              modelBehaviour = "fix",
-              reference = "power",
-              uuids = List.empty
-            ),
-            primaryServiceProxy.ref,
-            None,
-            simulationStartDate,
-            simulationEndDate,
-            resolution,
-            simonaConfig.simona.runtime.participant.requestVoltageDeviationThreshold,
-            outputConfigOff,
-            Some(emAgent),
-            scheduleTriggerEmFunc(loadAgent, emAgent)
-          )
-        )
-      val pvAgentInit =
-        InitializeParticipantAgentTrigger[
-          ApparentPower,
-          ParticipantInitializeStateData[
-            PvInput,
-            PvRuntimeConfig,
-            ApparentPower
-          ]
-        ](
-          ParticipantInitializeStateData(
-            pvInput,
-            PvRuntimeConfig(
-              calculateMissingReactivePowerWithModel = true,
-              scaling = 2d,
-              uuids = List.empty
-            ),
-            primaryServiceProxy.ref,
-            Some(Vector(ActorWeatherService(weatherService.ref))),
-            simulationStartDate,
-            simulationEndDate,
-            resolution,
-            simonaConfig.simona.runtime.participant.requestVoltageDeviationThreshold,
-            outputConfigOff,
-            Some(emAgent),
-            scheduleTriggerEmFunc(pvAgent, emAgent)
-          )
-        )
-      val storageAgentInit =
-        InitializeParticipantAgentTrigger[
-          ApparentPower,
-          ParticipantInitializeStateData[
-            StorageInput,
-            StorageRuntimeConfig,
-            ApparentPower
-          ]
-        ](
-          ParticipantInitializeStateData(
-            householdStorageInput,
-            StorageRuntimeConfig(
-              calculateMissingReactivePowerWithModel = true,
-              scaling = 1d,
-              uuids = List.empty,
-              initialSoc = 0d
-            ),
-            primaryServiceProxy.ref,
-            None,
-            simulationStartDate,
-            simulationEndDate,
-            resolution,
-            simonaConfig.simona.runtime.participant.requestVoltageDeviationThreshold,
-            outputConfigOff,
-            Some(emAgent),
-            scheduleTriggerEmFunc(storageAgent, emAgent)
-          )
->>>>>>> 04148c33
-        )
-
-        val loadAgentInit =
-          InitializeParticipantAgentTrigger[
-            ApparentPower,
-            ParticipantInitializeStateData[
-              LoadInput,
-              LoadRuntimeConfig,
-              ApparentPower
-            ]
-          ](
-<<<<<<< HEAD
-            ParticipantInitializeStateData(
-              loadInput,
-              LoadRuntimeConfig(
-                calculateMissingReactivePowerWithModel = true,
-                scaling = 1d,
-                modelBehaviour = "fix",
-                reference = "power",
-                uuids = List.empty
-              ),
-              primaryServiceProxy.ref,
-              None,
-              simulationStartDate,
-              simulationEndDate,
-              resolution,
-              simonaConfig.simona.runtime.participant.requestVoltageDeviationThreshold,
-              outputConfigOff,
-              Some(emAgent)
-=======
-            EmAgentInitializeStateData(
-              inputModel = emInput,
-              modelConfig = modelConfig,
-              secondaryDataServices = None,
-              simulationStartDate = simulationStartDate,
-              simulationEndDate = simulationEndDate,
-              resolution = resolution,
-              requestVoltageDeviationThreshold =
-                simonaConfig.simona.runtime.participant.requestVoltageDeviationThreshold,
-              outputConfig = outputConfigOn,
-              primaryServiceProxy = primaryServiceProxy.ref,
-              connectedAgents = connectedAgents,
-              modelStrategy = PrioritizedFlexStrat
->>>>>>> 04148c33
-            )
-          )
-        val pvAgentInit =
-          InitializeParticipantAgentTrigger[
-            ApparentPower,
-            ParticipantInitializeStateData[
-              PvInput,
-              PvRuntimeConfig,
-              ApparentPower
-            ]
-          ](
-            ParticipantInitializeStateData(
-              pvInput,
-              PvRuntimeConfig(
-                calculateMissingReactivePowerWithModel = true,
-                scaling = 2d,
-                uuids = List.empty
-              ),
-              primaryServiceProxy.ref,
-              Some(Vector(ActorWeatherService(weatherService.ref))),
-              simulationStartDate,
-              simulationEndDate,
-              resolution,
-              simonaConfig.simona.runtime.participant.requestVoltageDeviationThreshold,
-              outputConfigOff,
-              Some(emAgent)
-            )
-          )
-        val storageAgentInit =
-          InitializeParticipantAgentTrigger[
-            ApparentPower,
-            ParticipantInitializeStateData[
-              StorageInput,
-              StorageRuntimeConfig,
-              ApparentPower
-            ]
-          ](
-            ParticipantInitializeStateData(
-              householdStorageInput,
-              StorageRuntimeConfig(
-                calculateMissingReactivePowerWithModel = true,
-                scaling = 1d,
-                uuids = List.empty,
-                initialSoc = 0d
-              ),
-              primaryServiceProxy.ref,
-              None,
-              simulationStartDate,
-              simulationEndDate,
-              resolution,
-              simonaConfig.simona.runtime.participant.requestVoltageDeviationThreshold,
-              outputConfigOff,
-              Some(emAgent)
-            )
-          )
-
-        val connectedAgents = Seq(
-          (loadAgent, loadAgentInit, loadInput),
-          (pvAgent, pvAgentInit, pvInput),
-          (storageAgent, storageAgentInit, householdStorageInput)
-        )
-
-        scheduler.send(
-          emAgent,
-          TriggerWithIdMessage(
-            InitializeParticipantAgentTrigger[
-              ApparentPower,
-              EmAgentInitializeStateData
-            ](
-              EmAgentInitializeStateData(
-                inputModel = emInput,
-                modelConfig = modelConfig,
-                secondaryDataServices = None,
-                simulationStartDate = simulationStartDate,
-                simulationEndDate = simulationEndDate,
-                resolution = resolution,
-                requestVoltageDeviationThreshold =
-                  simonaConfig.simona.runtime.participant.requestVoltageDeviationThreshold,
-                outputConfig = outputConfigOn,
-                primaryServiceProxy = primaryServiceProxy.ref,
-                connectedAgents = connectedAgents
-              )
-            ),
-            initId,
-            emAgent
-          )
-        )
-
-        // receive and deal with primary registration messages
-        Range(0, 3)
-          .map(_ =>
-            primaryServiceProxy.expectMsgType[PrimaryServiceRegistrationMessage]
-          )
-          .map(
-            _.inputModelUuid
-          ) should contain allOf (loadInput.getUuid, pvInput.getUuid, householdStorageInput.getUuid)
-
-        primaryServiceProxy.send(loadAgent, RegistrationFailedMessage)
-        primaryServiceProxy.send(pvAgent, RegistrationFailedMessage)
-        primaryServiceProxy.send(storageAgent, RegistrationFailedMessage)
-
-        // deal with weather service registration
-        weatherService.expectMsg(
-          RegisterForWeatherMessage(
-            pvInput.getNode.getGeoPosition.getY,
-            pvInput.getNode.getGeoPosition.getX
-          )
-        )
-
-        weatherService.send(pvAgent, RegistrationSuccessfulMessage(Some(0L)))
-
-        scheduler.expectMsg(
-          CompletionMessage(
-            initId,
-            Some(Seq(ScheduleTriggerMessage(ActivityStartTrigger(0L), emAgent)))
-          )
-        )
-
-        /* TICK 0
-         LOAD: 0.000269 MW
-         PV:  -0.005685 MW
-         STORAGE: SOC 0 %
-         -> charge with 5 kW
-         -> remaining -0.0004161 MW
-         */
-
-        val activationId1 = 1
-
-        scheduler.send(
-          emAgent,
-          TriggerWithIdMessage(
-            ActivityStartTrigger(0L),
-            activationId1,
-            emAgent
-          )
-        )
-
-        weatherService.send(
-          pvAgent,
-          ProvideWeatherMessage(
-            0L,
-            WeatherData(
-              Quantities.getQuantity(400d, StandardUnits.SOLAR_IRRADIANCE),
-              Quantities.getQuantity(200d, StandardUnits.SOLAR_IRRADIANCE),
-              Quantities.getQuantity(0d, CELSIUS),
-              Quantities.getQuantity(0d, METRE_PER_SECOND)
-            ),
-            Some(7200L)
-          )
-        )
-
-        resultsListener.expectMsgType[ParticipantResultEvent] match {
-          case ParticipantResultEvent(emResult: EmResult) =>
-            emResult.getInputModel shouldBe emInput.getUuid
-            emResult.getTime shouldBe 0L.toDateTime
-            emResult.getP should equalWithTolerance(
-              (-0.000416087825).asMegaWatt,
-              tolerance
-            )
-            emResult.getQ should equalWithTolerance(
-              0.0000882855367.asMegaVar,
-              tolerance
-            )
-        }
-
-        scheduler.expectMsg(
-          CompletionMessage(
-            activationId1,
-            Some(
-              List(ScheduleTriggerMessage(ActivityStartTrigger(7200L), emAgent))
-            )
-          )
-        )
-
-        /* TICK 7200
-         LOAD: 0.000269 MW (unchanged)
-         PV:  -0.003797 MW
-         STORAGE: SOC 63.3 %
-         -> charge with 3.5282 kW
-         -> remaining 0 MW
-         */
-
-        val activationId2 = 2
-
-        scheduler.send(
-          emAgent,
-          TriggerWithIdMessage(
-            ActivityStartTrigger(7200L),
-            activationId2,
-            emAgent
-          )
-        )
-
-        weatherService.send(
-          pvAgent,
-          ProvideWeatherMessage(
-            7200L,
-            WeatherData(
-              Quantities.getQuantity(300d, StandardUnits.SOLAR_IRRADIANCE),
-              Quantities.getQuantity(500d, StandardUnits.SOLAR_IRRADIANCE),
-              Quantities.getQuantity(0d, CELSIUS),
-              Quantities.getQuantity(0d, METRE_PER_SECOND)
-            ),
-            Some(14400L)
-          )
-        )
-
-        resultsListener.expectMsgType[ParticipantResultEvent] match {
-          case ParticipantResultEvent(emResult: EmResult) =>
-            emResult.getInputModel shouldBe emInput.getUuid
-            emResult.getTime shouldBe 7200L.toDateTime
-            emResult.getP should equalWithTolerance(
-              0.asMegaWatt,
-              tolerance
-            )
-            emResult.getQ should equalWithTolerance(
-              0.0000882855367.asMegaVar,
-              tolerance
-            )
-        }
-
-        scheduler.expectMsg(
-          CompletionMessage(
-            activationId2,
-            Some(
-              List(
-                ScheduleTriggerMessage(ActivityStartTrigger(13107L), emAgent)
-              )
-            )
-          )
-        )
-
-        /* TICK 13107
-         LOAD: 0.000269 MW (unchanged)
-         PV:  -0.003797 MW (unchanged)
-         STORAGE: SOC 100 %
-         -> charge with 0 kW
-         -> remaining -0.003528 MW
-         */
-
-        val activationId3 = 3
-
-        scheduler.send(
-          emAgent,
-          TriggerWithIdMessage(
-            ActivityStartTrigger(13107L),
-            activationId3,
-            emAgent
-          )
-        )
-
-        resultsListener.expectMsgType[ParticipantResultEvent] match {
-          case ParticipantResultEvent(emResult: EmResult) =>
-            emResult.getInputModel shouldBe emInput.getUuid
-            emResult.getTime shouldBe 13107L.toDateTime
-            emResult.getP should equalWithTolerance(
-              (-0.0035281545552).asMegaWatt,
-              tolerance
-            )
-            emResult.getQ should equalWithTolerance(
-              0.0000882855367.asMegaVar,
-              tolerance
-            )
-        }
-
-        scheduler.expectMsg(
-          CompletionMessage(
-            activationId3,
-            Some(
-              List(
-                ScheduleTriggerMessage(ActivityStartTrigger(14400L), emAgent)
-              )
-            )
-          )
-        )
-
-        /* TICK 14400
-         LOAD: 0.000269 MW (unchanged)
-         PV:  -0.000066 MW
-         STORAGE: SOC 100 %
-         -> charge with -0.202956 kW
-         -> remaining 0 MW
-         */
-
-        val activationId4 = 4
-
-        scheduler.send(
-          emAgent,
-          TriggerWithIdMessage(
-            ActivityStartTrigger(14400L),
-            activationId4,
-            emAgent
-          )
-        )
-
-        // it got cloudy now...
-        weatherService.send(
-          pvAgent,
-          ProvideWeatherMessage(
-            14400L,
-            WeatherData(
-              Quantities.getQuantity(5d, StandardUnits.SOLAR_IRRADIANCE),
-              Quantities.getQuantity(5d, StandardUnits.SOLAR_IRRADIANCE),
-              Quantities.getQuantity(0d, CELSIUS),
-              Quantities.getQuantity(0d, METRE_PER_SECOND)
-            ),
-            Some(21600L)
-          )
-        )
-
-        resultsListener.expectMsgType[ParticipantResultEvent] match {
-          case ParticipantResultEvent(emResult: EmResult) =>
-            emResult.getInputModel shouldBe emInput.getUuid
-            emResult.getTime shouldBe 14400L.toDateTime
-            emResult.getP should equalWithTolerance(
-              0.asMegaWatt,
-              tolerance
-            )
-            emResult.getQ should equalWithTolerance(
-              0.000088285537.asMegaVar,
-              tolerance
-            )
-        }
-
-        scheduler.expectMsg(
-          CompletionMessage(
-            activationId4,
-            Some(
-              List(
-                ScheduleTriggerMessage(ActivityStartTrigger(21600L), emAgent)
-              )
-            )
-          )
-        )
-      }
-    }
-
-    "having load, pv and heat pump agents connected" should {
-      "be initialized correctly and run through some activations" in {
-        val resultsListener = TestProbe("ResultListener")
-        val primaryServiceProxy = TestProbe("PrimaryServiceProxy")
-        val weatherService = TestProbe("WeatherService")
-
-        val emAgent = TestActorRef(
-          new EmAgent(
-            scheduler = scheduler.ref,
-            listener = Iterable(resultsListener.ref)
-          ),
-          "EmAgent1"
-        )
-
-        val initId = 0
-
-        val loadAgent = TestActorRef(
-          new FixedLoadAgent(
-            scheduler = emAgent,
-            listener = Iterable(resultsListener.ref)
-          ),
-          "LoadAgent1"
-        )
-        val pvAgent = TestActorRef(
-          new PvAgent(
-            scheduler = emAgent,
-            listener = Iterable(resultsListener.ref)
-          ),
-          "PvAgent1"
-        )
-        val heatPumpAgent = TestActorRef(
-          new HpAgent(
-            scheduler = emAgent,
-            listener = Iterable(resultsListener.ref)
-          ),
-          "HeatPumpAgent1"
         )
 
         val loadAgentInit =
@@ -685,7 +164,8 @@
               resolution,
               simonaConfig.simona.runtime.participant.requestVoltageDeviationThreshold,
               outputConfigOff,
-              Some(emAgent)
+              Some(emAgent),
+              scheduleTriggerEmFunc(loadAgent, emAgent)
             )
           )
         val pvAgentInit =
@@ -711,7 +191,413 @@
               resolution,
               simonaConfig.simona.runtime.participant.requestVoltageDeviationThreshold,
               outputConfigOff,
-              Some(emAgent)
+              Some(emAgent),
+              scheduleTriggerEmFunc(pvAgent, emAgent)
+            )
+          )
+        val storageAgentInit =
+          InitializeParticipantAgentTrigger[
+            ApparentPower,
+            ParticipantInitializeStateData[
+              StorageInput,
+              StorageRuntimeConfig,
+              ApparentPower
+            ]
+          ](
+            ParticipantInitializeStateData(
+              householdStorageInput,
+              StorageRuntimeConfig(
+                calculateMissingReactivePowerWithModel = true,
+                scaling = 1d,
+                uuids = List.empty,
+                initialSoc = 0d
+              ),
+              primaryServiceProxy.ref,
+              None,
+              simulationStartDate,
+              simulationEndDate,
+              resolution,
+              simonaConfig.simona.runtime.participant.requestVoltageDeviationThreshold,
+              outputConfigOff,
+              Some(emAgent),
+              scheduleTriggerEmFunc(storageAgent, emAgent)
+            )
+          )
+
+        val connectedAgents = Seq(
+          (loadAgent, loadAgentInit, loadInput),
+          (pvAgent, pvAgentInit, pvInput),
+          (storageAgent, storageAgentInit, householdStorageInput)
+        )
+
+        scheduler.send(
+          emAgent,
+          TriggerWithIdMessage(
+            InitializeParticipantAgentTrigger[
+              ApparentPower,
+              EmAgentInitializeStateData
+            ](
+              EmAgentInitializeStateData(
+                inputModel = emInput,
+                modelConfig = modelConfig,
+                secondaryDataServices = None,
+                simulationStartDate = simulationStartDate,
+                simulationEndDate = simulationEndDate,
+                resolution = resolution,
+                requestVoltageDeviationThreshold =
+                  simonaConfig.simona.runtime.participant.requestVoltageDeviationThreshold,
+                outputConfig = outputConfigOn,
+                primaryServiceProxy = primaryServiceProxy.ref,
+                connectedAgents = connectedAgents,
+                modelStrategy = PrioritizedFlexStrat
+              )
+            ),
+            initId,
+            emAgent
+          )
+        )
+
+        // receive and deal with primary registration messages
+        Range(0, 3)
+          .map(_ =>
+            primaryServiceProxy.expectMsgType[PrimaryServiceRegistrationMessage]
+          )
+          .map(
+            _.inputModelUuid
+          ) should contain allOf (loadInput.getUuid, pvInput.getUuid, householdStorageInput.getUuid)
+
+        primaryServiceProxy.send(loadAgent, RegistrationFailedMessage)
+        primaryServiceProxy.send(pvAgent, RegistrationFailedMessage)
+        primaryServiceProxy.send(storageAgent, RegistrationFailedMessage)
+
+        // deal with weather service registration
+        weatherService.expectMsg(
+          RegisterForWeatherMessage(
+            pvInput.getNode.getGeoPosition.getY,
+            pvInput.getNode.getGeoPosition.getX
+          )
+        )
+
+        weatherService.send(pvAgent, RegistrationSuccessfulMessage(Some(0L)))
+
+        scheduler.expectMsg(
+          CompletionMessage(
+            initId,
+            Some(Seq(ScheduleTriggerMessage(ActivityStartTrigger(0L), emAgent)))
+          )
+        )
+
+        /* TICK 0
+         LOAD: 0.000269 MW
+         PV:  -0.005685 MW
+         STORAGE: SOC 0 %
+         -> charge with 5 kW
+         -> remaining -0.0004161 MW
+         */
+
+        val activationId1 = 1
+
+        scheduler.send(
+          emAgent,
+          TriggerWithIdMessage(
+            ActivityStartTrigger(0L),
+            activationId1,
+            emAgent
+          )
+        )
+
+        weatherService.send(
+          pvAgent,
+          ProvideWeatherMessage(
+            0L,
+            WeatherData(
+              Quantities.getQuantity(400d, StandardUnits.SOLAR_IRRADIANCE),
+              Quantities.getQuantity(200d, StandardUnits.SOLAR_IRRADIANCE),
+              Quantities.getQuantity(0d, CELSIUS),
+              Quantities.getQuantity(0d, METRE_PER_SECOND)
+            ),
+            Some(7200L)
+          )
+        )
+
+        resultsListener.expectMsgType[ParticipantResultEvent] match {
+          case ParticipantResultEvent(emResult: EmResult) =>
+            emResult.getInputModel shouldBe emInput.getUuid
+            emResult.getTime shouldBe 0L.toDateTime
+            emResult.getP should equalWithTolerance(
+              (-0.000416087825).asMegaWatt,
+              tolerance
+            )
+            emResult.getQ should equalWithTolerance(
+              0.0000882855367.asMegaVar,
+              tolerance
+            )
+        }
+
+        scheduler.expectMsg(
+          CompletionMessage(
+            activationId1,
+            Some(
+              List(ScheduleTriggerMessage(ActivityStartTrigger(7200L), emAgent))
+            )
+          )
+        )
+
+        /* TICK 7200
+         LOAD: 0.000269 MW (unchanged)
+         PV:  -0.003797 MW
+         STORAGE: SOC 63.3 %
+         -> charge with 3.5282 kW
+         -> remaining 0 MW
+         */
+
+        val activationId2 = 2
+
+        scheduler.send(
+          emAgent,
+          TriggerWithIdMessage(
+            ActivityStartTrigger(7200L),
+            activationId2,
+            emAgent
+          )
+        )
+
+        weatherService.send(
+          pvAgent,
+          ProvideWeatherMessage(
+            7200L,
+            WeatherData(
+              Quantities.getQuantity(300d, StandardUnits.SOLAR_IRRADIANCE),
+              Quantities.getQuantity(500d, StandardUnits.SOLAR_IRRADIANCE),
+              Quantities.getQuantity(0d, CELSIUS),
+              Quantities.getQuantity(0d, METRE_PER_SECOND)
+            ),
+            Some(14400L)
+          )
+        )
+
+        resultsListener.expectMsgType[ParticipantResultEvent] match {
+          case ParticipantResultEvent(emResult: EmResult) =>
+            emResult.getInputModel shouldBe emInput.getUuid
+            emResult.getTime shouldBe 7200L.toDateTime
+            emResult.getP should equalWithTolerance(
+              0.asMegaWatt,
+              tolerance
+            )
+            emResult.getQ should equalWithTolerance(
+              0.0000882855367.asMegaVar,
+              tolerance
+            )
+        }
+
+        scheduler.expectMsg(
+          CompletionMessage(
+            activationId2,
+            Some(
+              List(
+                ScheduleTriggerMessage(ActivityStartTrigger(13107L), emAgent)
+              )
+            )
+          )
+        )
+
+        /* TICK 13107
+         LOAD: 0.000269 MW (unchanged)
+         PV:  -0.003797 MW (unchanged)
+         STORAGE: SOC 100 %
+         -> charge with 0 kW
+         -> remaining -0.003528 MW
+         */
+
+        val activationId3 = 3
+
+        scheduler.send(
+          emAgent,
+          TriggerWithIdMessage(
+            ActivityStartTrigger(13107L),
+            activationId3,
+            emAgent
+          )
+        )
+
+        resultsListener.expectMsgType[ParticipantResultEvent] match {
+          case ParticipantResultEvent(emResult: EmResult) =>
+            emResult.getInputModel shouldBe emInput.getUuid
+            emResult.getTime shouldBe 13107L.toDateTime
+            emResult.getP should equalWithTolerance(
+              (-0.0035281545552).asMegaWatt,
+              tolerance
+            )
+            emResult.getQ should equalWithTolerance(
+              0.0000882855367.asMegaVar,
+              tolerance
+            )
+        }
+
+        scheduler.expectMsg(
+          CompletionMessage(
+            activationId3,
+            Some(
+              List(
+                ScheduleTriggerMessage(ActivityStartTrigger(14400L), emAgent)
+              )
+            )
+          )
+        )
+
+        /* TICK 14400
+         LOAD: 0.000269 MW (unchanged)
+         PV:  -0.000066 MW
+         STORAGE: SOC 100 %
+         -> charge with -0.202956 kW
+         -> remaining 0 MW
+         */
+
+        val activationId4 = 4
+
+        scheduler.send(
+          emAgent,
+          TriggerWithIdMessage(
+            ActivityStartTrigger(14400L),
+            activationId4,
+            emAgent
+          )
+        )
+
+        // it got cloudy now...
+        weatherService.send(
+          pvAgent,
+          ProvideWeatherMessage(
+            14400L,
+            WeatherData(
+              Quantities.getQuantity(5d, StandardUnits.SOLAR_IRRADIANCE),
+              Quantities.getQuantity(5d, StandardUnits.SOLAR_IRRADIANCE),
+              Quantities.getQuantity(0d, CELSIUS),
+              Quantities.getQuantity(0d, METRE_PER_SECOND)
+            ),
+            Some(21600L)
+          )
+        )
+
+        resultsListener.expectMsgType[ParticipantResultEvent] match {
+          case ParticipantResultEvent(emResult: EmResult) =>
+            emResult.getInputModel shouldBe emInput.getUuid
+            emResult.getTime shouldBe 14400L.toDateTime
+            emResult.getP should equalWithTolerance(
+              0.asMegaWatt,
+              tolerance
+            )
+            emResult.getQ should equalWithTolerance(
+              0.000088285537.asMegaVar,
+              tolerance
+            )
+        }
+
+        scheduler.expectMsg(
+          CompletionMessage(
+            activationId4,
+            Some(
+              List(
+                ScheduleTriggerMessage(ActivityStartTrigger(21600L), emAgent)
+              )
+            )
+          )
+        )
+      }
+    }
+
+    "having load, pv and heat pump agents connected" should {
+      "be initialized correctly and run through some activations" in {
+        val resultsListener = TestProbe("ResultListener")
+        val primaryServiceProxy = TestProbe("PrimaryServiceProxy")
+        val weatherService = TestProbe("WeatherService")
+
+        val emAgent = TestActorRef(
+          new EmAgent(
+            scheduler = scheduler.ref,
+            listener = Iterable(resultsListener.ref)
+          ),
+          "EmAgent1"
+        )
+
+        val initId = 0
+
+        val loadAgent = TestActorRef(
+          new FixedLoadAgent(
+            scheduler = emAgent,
+            listener = Iterable(resultsListener.ref)
+          ),
+          "LoadAgent1"
+        )
+        val pvAgent = TestActorRef(
+          new PvAgent(
+            scheduler = emAgent,
+            listener = Iterable(resultsListener.ref)
+          ),
+          "PvAgent1"
+        )
+        val heatPumpAgent = TestActorRef(
+          new HpAgent(
+            scheduler = emAgent,
+            listener = Iterable(resultsListener.ref)
+          ),
+          "HeatPumpAgent1"
+        )
+
+        val loadAgentInit =
+          InitializeParticipantAgentTrigger[
+            ApparentPower,
+            ParticipantInitializeStateData[
+              LoadInput,
+              LoadRuntimeConfig,
+              ApparentPower
+            ]
+          ](
+            ParticipantInitializeStateData(
+              loadInput,
+              LoadRuntimeConfig(
+                calculateMissingReactivePowerWithModel = true,
+                scaling = 1d,
+                modelBehaviour = "fix",
+                reference = "power",
+                uuids = List.empty
+              ),
+              primaryServiceProxy.ref,
+              None,
+              simulationStartDate,
+              simulationEndDate,
+              resolution,
+              simonaConfig.simona.runtime.participant.requestVoltageDeviationThreshold,
+              outputConfigOff,
+              Some(emAgent),
+              scheduleTriggerEmFunc(loadAgent, emAgent)
+            )
+          )
+        val pvAgentInit =
+          InitializeParticipantAgentTrigger[
+            ApparentPower,
+            ParticipantInitializeStateData[
+              PvInput,
+              PvRuntimeConfig,
+              ApparentPower
+            ]
+          ](
+            ParticipantInitializeStateData(
+              pvInput,
+              PvRuntimeConfig(
+                calculateMissingReactivePowerWithModel = true,
+                scaling = 2d,
+                uuids = List.empty
+              ),
+              primaryServiceProxy.ref,
+              Some(Vector(ActorWeatherService(weatherService.ref))),
+              simulationStartDate,
+              simulationEndDate,
+              resolution,
+              simonaConfig.simona.runtime.participant.requestVoltageDeviationThreshold,
+              outputConfigOff,
+              Some(emAgent),
+              scheduleTriggerEmFunc(loadAgent, emAgent)
             )
           )
 
@@ -731,7 +617,8 @@
             resolution,
             simonaConfig.simona.runtime.participant.requestVoltageDeviationThreshold,
             outputConfigOff,
-            Some(emAgent)
+            Some(emAgent),
+            scheduleTriggerEmFunc(loadAgent, emAgent)
           )
         )
 
@@ -767,7 +654,8 @@
                   simonaConfig.simona.runtime.participant.requestVoltageDeviationThreshold,
                 outputConfig = outputConfigOn,
                 primaryServiceProxy = primaryServiceProxy.ref,
-                connectedAgents = connectedAgents
+                connectedAgents = connectedAgents,
+                modelStrategy = PrioritizedFlexStrat
               )
             ),
             initId,
