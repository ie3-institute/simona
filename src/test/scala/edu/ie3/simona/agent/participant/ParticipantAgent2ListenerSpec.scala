--- conflicted
+++ resolved
@@ -112,42 +112,11 @@
         flexResult = false
       )
 
-<<<<<<< HEAD
-      /* Trigger the initialisation */
-      scheduler.send(
-        mockAgent,
-        TriggerWithIdMessage(
-          InitializeParticipantAgentTrigger[
-            ApparentPower,
-            ParticipantInitializeStateData[
-              SystemParticipantInput,
-              BaseRuntimeConfig,
-              ApparentPower
-            ]
-          ](
-            ParticipantInitializeStateData(
-              inputModel = mockInputModel,
-              modelConfig = mock[BaseRuntimeConfig],
-              secondaryDataServices = sources,
-              simulationStartDate = defaultSimulationStart,
-              simulationEndDate = defaultSimulationEnd,
-              resolution = simonaConfig.simona.powerflow.resolution.getSeconds,
-              requestVoltageDeviationThreshold =
-                simonaConfig.simona.runtime.participant.requestVoltageDeviationThreshold,
-              outputConfig = outputConfig,
-              primaryServiceProxy = primaryServiceProxy.ref,
-              scheduleTriggerFunc = scheduleTriggerFunc(mockAgent)
-            )
-          ),
-          0,
-          mockAgent
-=======
-      val mockAgent = TestFSMRef(
-        new ParticipantAgentMock(
-          scheduler = scheduler.ref,
-          initStateData = initStateData(outputConfig),
-          listener = systemListener
->>>>>>> a0252dee
+      val mockAgent = TestFSMRef(
+        new ParticipantAgentMock(
+          scheduler = scheduler.ref,
+          initStateData = initStateData(outputConfig),
+          listener = systemListener
         )
       )
 
@@ -199,48 +168,8 @@
         )
       )
 
-<<<<<<< HEAD
-      /* Let the agent send announcements, when there is anew request reply */
-      val outputConfig = NotifierConfig(
-        simulationResultInfo = false,
-        powerRequestReply = false,
-        flexResult = false
-      )
-
-      /* Trigger the initialisation */
-      scheduler.send(
-        mockAgent,
-        TriggerWithIdMessage(
-          InitializeParticipantAgentTrigger[
-            ApparentPower,
-            ParticipantInitializeStateData[
-              SystemParticipantInput,
-              BaseRuntimeConfig,
-              ApparentPower
-            ]
-          ](
-            ParticipantInitializeStateData(
-              inputModel = mockInputModel,
-              modelConfig = mock[BaseRuntimeConfig],
-              secondaryDataServices = sources,
-              simulationStartDate = defaultSimulationStart,
-              simulationEndDate = defaultSimulationEnd,
-              resolution = simonaConfig.simona.powerflow.resolution.getSeconds,
-              requestVoltageDeviationThreshold =
-                simonaConfig.simona.runtime.participant.requestVoltageDeviationThreshold,
-              outputConfig = outputConfig,
-              primaryServiceProxy = primaryServiceProxy.ref,
-              scheduleTriggerFunc = scheduleTriggerFunc(mockAgent)
-            )
-          ),
-          0,
-          mockAgent
-        )
-      )
-=======
-      /* Trigger the initialisation */
-      scheduler.send(mockAgent, Activation(INIT_SIM_TICK))
->>>>>>> a0252dee
+      /* Trigger the initialisation */
+      scheduler.send(mockAgent, Activation(INIT_SIM_TICK))
 
       /* Refuse registration with primary service */
       primaryServiceProxy.expectMsgType[PrimaryServiceRegistrationMessage]
@@ -260,59 +189,20 @@
       /* Let the agent send announcements, when there is anew request reply */
       val outputConfig = NotifierConfig(
         simulationResultInfo = false,
-        powerRequestReply = true
-      )
-
-      val mockAgent = TestFSMRef(
-        new ParticipantAgentMock(
-          scheduler = scheduler.ref,
-          initStateData = initStateData(outputConfig),
-          listener = systemListener
-        )
-      )
-
-<<<<<<< HEAD
-      /* Let the agent send announcements, when there is anew request reply */
-      val outputConfig = NotifierConfig(
-        simulationResultInfo = false,
         powerRequestReply = true,
         flexResult = false
       )
 
-      /* Trigger the initialisation */
-      scheduler.send(
-        mockAgent,
-        TriggerWithIdMessage(
-          InitializeParticipantAgentTrigger[
-            ApparentPower,
-            ParticipantInitializeStateData[
-              SystemParticipantInput,
-              BaseRuntimeConfig,
-              ApparentPower
-            ]
-          ](
-            ParticipantInitializeStateData(
-              inputModel = mockInputModel,
-              modelConfig = mock[BaseRuntimeConfig],
-              secondaryDataServices = sources,
-              simulationStartDate = defaultSimulationStart,
-              simulationEndDate = defaultSimulationEnd,
-              resolution = simonaConfig.simona.powerflow.resolution.getSeconds,
-              requestVoltageDeviationThreshold =
-                simonaConfig.simona.runtime.participant.requestVoltageDeviationThreshold,
-              outputConfig = outputConfig,
-              primaryServiceProxy = primaryServiceProxy.ref,
-              scheduleTriggerFunc = scheduleTriggerFunc(mockAgent)
-            )
-          ),
-          0,
-          mockAgent
-        )
-      )
-=======
-      /* Trigger the initialisation */
-      scheduler.send(mockAgent, Activation(INIT_SIM_TICK))
->>>>>>> a0252dee
+      val mockAgent = TestFSMRef(
+        new ParticipantAgentMock(
+          scheduler = scheduler.ref,
+          initStateData = initStateData(outputConfig),
+          listener = systemListener
+        )
+      )
+
+      /* Trigger the initialisation */
+      scheduler.send(mockAgent, Activation(INIT_SIM_TICK))
 
       /* Refuse registration with primary service */
       primaryServiceProxy.expectMsgType[PrimaryServiceRegistrationMessage]
@@ -368,48 +258,8 @@
         )
       )
 
-<<<<<<< HEAD
-      /* Let the agent send announcements, when there is anew request reply */
-      val outputConfig = NotifierConfig(
-        simulationResultInfo = false,
-        powerRequestReply = false,
-        flexResult = false
-      )
-
-      /* Trigger the initialisation */
-      scheduler.send(
-        mockAgent,
-        TriggerWithIdMessage(
-          InitializeParticipantAgentTrigger[
-            ApparentPower,
-            ParticipantInitializeStateData[
-              SystemParticipantInput,
-              BaseRuntimeConfig,
-              ApparentPower
-            ]
-          ](
-            ParticipantInitializeStateData(
-              inputModel = mockInputModel,
-              modelConfig = mock[BaseRuntimeConfig],
-              secondaryDataServices = sources,
-              simulationStartDate = defaultSimulationStart,
-              simulationEndDate = defaultSimulationEnd,
-              resolution = simonaConfig.simona.powerflow.resolution.getSeconds,
-              requestVoltageDeviationThreshold =
-                simonaConfig.simona.runtime.participant.requestVoltageDeviationThreshold,
-              outputConfig = outputConfig,
-              primaryServiceProxy = primaryServiceProxy.ref,
-              scheduleTriggerFunc = scheduleTriggerFunc(mockAgent)
-            )
-          ),
-          0,
-          mockAgent
-        )
-      )
-=======
-      /* Trigger the initialisation */
-      scheduler.send(mockAgent, Activation(INIT_SIM_TICK))
->>>>>>> a0252dee
+      /* Trigger the initialisation */
+      scheduler.send(mockAgent, Activation(INIT_SIM_TICK))
 
       /* Refuse registration with primary service */
       primaryServiceProxy.expectMsgType[PrimaryServiceRegistrationMessage]
