/*
 * © 2020. TU Dortmund University,
 * Institute of Energy Systems, Energy Efficiency and Energy Economics,
 * Research group Distribution grid planning and operation
 */

package edu.ie3.simona.agent.participant

import com.typesafe.config.ConfigFactory
import edu.ie3.datamodel.models.input.system.SystemParticipantInput
import edu.ie3.datamodel.models.result.system.SystemParticipantResult
import edu.ie3.simona.agent.grid.GridAgentMessages.{
  AssetPowerChangedMessage,
  AssetPowerUnchangedMessage,
}
import edu.ie3.simona.agent.participant.ParticipantAgent.{
  FinishParticipantSimulation,
  RequestAssetPowerMessage,
}
import edu.ie3.simona.agent.participant.data.Data.PrimaryData.ApparentPower
import edu.ie3.simona.agent.participant.statedata.ParticipantStateData.ParticipantInitializeStateData
import edu.ie3.simona.config.RuntimeConfig.BaseRuntimeConfig
import edu.ie3.simona.config.SimonaConfig
import edu.ie3.simona.event.ResultEvent.ParticipantResultEvent
import edu.ie3.simona.event.notifier.NotifierConfig
import edu.ie3.simona.model.participant.load.{LoadModelBehaviour, LoadReference}
<<<<<<< HEAD
import edu.ie3.simona.ontology.messages.PowerMessage.{AssetPowerChangedMessage, AssetPowerUnchangedMessage, RequestAssetPowerMessage}
import edu.ie3.simona.ontology.messages.SchedulerMessage.{CompletionMessage, TriggerWithIdMessage}
import edu.ie3.simona.ontology.messages.services.ServiceMessage.PrimaryServiceRegistrationMessage
import edu.ie3.simona.ontology.messages.services.ServiceMessage.RegistrationResponseMessage.RegistrationFailedMessage
import edu.ie3.simona.ontology.trigger.Trigger.{ActivityStartTrigger, FinishGridSimulationTrigger, InitializeParticipantAgentTrigger}
=======
import edu.ie3.simona.ontology.messages.Activation
import edu.ie3.simona.ontology.messages.SchedulerMessage.Completion
import edu.ie3.simona.ontology.messages.services.ServiceMessage.PrimaryServiceRegistrationMessage
import edu.ie3.simona.ontology.messages.services.ServiceMessage.RegistrationResponseMessage.RegistrationFailedMessage
>>>>>>> 12f4e119
import edu.ie3.simona.test.ParticipantAgentSpec
import edu.ie3.simona.test.common.DefaultTestData
import edu.ie3.simona.util.SimonaConstants.INIT_SIM_TICK
import edu.ie3.util.quantities.PowerSystemUnits.{MEGAVAR, MEGAWATT}
import org.apache.pekko.actor.typed.scaladsl.adapter.ClassicActorRefOps
import org.apache.pekko.actor.{ActorRef, ActorSystem}
import org.apache.pekko.testkit.TestFSMRef
import org.apache.pekko.util.Timeout
import org.mockito.Mockito.when
import org.scalatest.PrivateMethodTester
import org.scalatestplus.mockito.MockitoSugar
import squants.Each
import squants.energy.Kilowatts
import tech.units.indriya.quantity.Quantities

import java.util.UUID
import java.util.concurrent.TimeUnit

class ParticipantAgent2ListenerSpec
    extends ParticipantAgentSpec(
      ActorSystem(
        "ParticipantAgent2ListenerSpec",
        ConfigFactory
          .parseString("""
            |pekko.loggers =["org.apache.pekko.event.slf4j.Slf4jLogger"]
            |pekko.loglevel="OFF"
        """.stripMargin),
      )
    )
    with DefaultTestData
    with PrivateMethodTester
    with MockitoSugar {

  implicit val receiveTimeOut: Timeout = Timeout(10, TimeUnit.SECONDS)
  implicit val noReceiveTimeOut: Timeout = Timeout(1, TimeUnit.SECONDS)

  /* Assign this test to receive the result events from agent */
  override val systemListener: Iterable[ActorRef] = Iterable(self)

  private val testUUID = UUID.randomUUID
  private val testID = "PartAgentExternalMock"

  private implicit val quantityTolerance: Double = 1e-6 // Equals to 1 W power
  private val simonaConfig: SimonaConfig =
    createSimonaConfig(
      LoadModelBehaviour.FIX,
      LoadReference.ActivePower(Kilowatts(0d)),
    )

  private val mockInputModel = mock[SystemParticipantInput]
  when(mockInputModel.getUuid).thenReturn(testUUID)
  when(mockInputModel.getId).thenReturn(testID)

  private val services = Iterable.empty

  "A participant agent" should {
    val initStateData: NotifierConfig => ParticipantInitializeStateData[
      SystemParticipantInput,
      BaseRuntimeConfig,
      ApparentPower,
    ] = outputConfig =>
      ParticipantInitializeStateData[
        SystemParticipantInput,
        BaseRuntimeConfig,
        ApparentPower,
      ](
        inputModel = mockInputModel,
        modelConfig = mock[BaseRuntimeConfig],
        secondaryDataServices = services,
        simulationStartDate = defaultSimulationStart,
        simulationEndDate = defaultSimulationEnd,
        resolution = simonaConfig.simona.powerflow.resolution.getSeconds,
        requestVoltageDeviationThreshold =
          simonaConfig.simona.runtime.participant.requestVoltageDeviationThreshold,
        outputConfig = outputConfig,
        primaryServiceProxy = primaryServiceProxy.ref,
      )

    "inform listeners about new simulation results, when asked to do" in {
      /* Let the agent send announcements, when there is anew request reply */
      val outputConfig = NotifierConfig(
        simulationResultInfo = true,
        powerRequestReply = false,
        flexResult = false,
      )

<<<<<<< HEAD
      /* Trigger the initialisation */
      scheduler.send(
        mockAgent,
        TriggerWithIdMessage(
          InitializeParticipantAgentTrigger[
            ApparentPower,
            ParticipantInitializeStateData[
              SystemParticipantInput,
              BaseRuntimeConfig,
              ApparentPower
            ]
          ](
            ParticipantInitializeStateData(
              inputModel = mockInputModel,
              modelConfig = mock[BaseRuntimeConfig],
              secondaryDataServices = sources,
              simulationStartDate = defaultSimulationStart,
              simulationEndDate = defaultSimulationEnd,
              resolution = simonaConfig.powerflow.resolution.toSeconds,
              requestVoltageDeviationThreshold =
                simonaConfig.runtime.participant.requestVoltageDeviationThreshold,
              outputConfig = outputConfig,
              primaryServiceProxy = primaryServiceProxy.ref
            )
          ),
          0,
          mockAgent
=======
      val mockAgent = TestFSMRef(
        new ParticipantAgentMock(
          scheduler = scheduler.ref,
          initStateData = initStateData(outputConfig),
          listener = systemListener,
>>>>>>> 12f4e119
        )
      )

      /* Trigger the initialisation */
      scheduler.send(mockAgent, Activation(INIT_SIM_TICK))

      /* Refuse registration with primary service */
      primaryServiceProxy.expectMsgType[PrimaryServiceRegistrationMessage]
      primaryServiceProxy.send(
        mockAgent,
        RegistrationFailedMessage(primaryServiceProxy.ref),
      )

      scheduler.expectMsg(Completion(mockAgent.toTyped))

      /* Trigger the data generation in tick 0 */
      scheduler.send(mockAgent, Activation(0))

      /* Receive the completion message for the calculation */
      scheduler.expectMsgType[Completion]
      logger.debug("Agent completed model calculation.")

      /* Receive the listener announcement */
      expectMsgType[ParticipantResultEvent] match {
        case ParticipantResultEvent(
              systemParticipantResult: SystemParticipantResult
            ) =>
          systemParticipantResult.getP should equalWithTolerance(
            Quantities.getQuantity(2, MEGAWATT),
            quantityTolerance,
          )
          systemParticipantResult.getQ should equalWithTolerance(
            Quantities.getQuantity(1, MEGAVAR),
            quantityTolerance,
          )
        case _ => fail("Expected a SystemParticipantResult")
      }
    }

    "not inform listeners about new simulation results, when not asked to do" in {
      /* Let the agent send announcements, when there is anew request reply */
      val outputConfig = NotifierConfig(
        simulationResultInfo = false,
        powerRequestReply = false,
        flexResult = false,
      )

      val mockAgent = TestFSMRef(
        new ParticipantAgentMock(
          scheduler = scheduler.ref,
          initStateData = initStateData(outputConfig),
          listener = systemListener,
        )
      )

      /* Trigger the initialisation */
<<<<<<< HEAD
      scheduler.send(
        mockAgent,
        TriggerWithIdMessage(
          InitializeParticipantAgentTrigger[
            ApparentPower,
            ParticipantInitializeStateData[
              SystemParticipantInput,
              BaseRuntimeConfig,
              ApparentPower
            ]
          ](
            ParticipantInitializeStateData(
              inputModel = mockInputModel,
              modelConfig = mock[BaseRuntimeConfig],
              secondaryDataServices = sources,
              simulationStartDate = defaultSimulationStart,
              simulationEndDate = defaultSimulationEnd,
              resolution = simonaConfig.powerflow.resolution.toSeconds,
              requestVoltageDeviationThreshold =
                simonaConfig.runtime.participant.requestVoltageDeviationThreshold,
              outputConfig = outputConfig,
              primaryServiceProxy = primaryServiceProxy.ref
            )
          ),
          0,
          mockAgent
        )
      )
=======
      scheduler.send(mockAgent, Activation(INIT_SIM_TICK))
>>>>>>> 12f4e119

      /* Refuse registration with primary service */
      primaryServiceProxy.expectMsgType[PrimaryServiceRegistrationMessage]
      primaryServiceProxy.send(
        mockAgent,
        RegistrationFailedMessage(primaryServiceProxy.ref),
      )

      scheduler.expectMsg(Completion(mockAgent.toTyped))

      /* Trigger the data generation in tick 0 */
      scheduler.send(mockAgent, Activation(0))

      /* Receive the completion message for the calculation and no listener announcement */
      scheduler.expectMsgType[Completion]
      expectNoMessage(noReceiveTimeOut.duration)
    }

    "not inform listeners about request reply, when asked to do (currently not implemented)" in {
      /* Let the agent send announcements, when there is anew request reply */
      val outputConfig = NotifierConfig(
        simulationResultInfo = false,
        powerRequestReply = true,
        flexResult = false,
      )

      val mockAgent = TestFSMRef(
        new ParticipantAgentMock(
          scheduler = scheduler.ref,
          initStateData = initStateData(outputConfig),
          listener = systemListener,
        )
      )

      /* Trigger the initialisation */
<<<<<<< HEAD
      scheduler.send(
        mockAgent,
        TriggerWithIdMessage(
          InitializeParticipantAgentTrigger[
            ApparentPower,
            ParticipantInitializeStateData[
              SystemParticipantInput,
              BaseRuntimeConfig,
              ApparentPower
            ]
          ](
            ParticipantInitializeStateData(
              inputModel = mockInputModel,
              modelConfig = mock[BaseRuntimeConfig],
              secondaryDataServices = sources,
              simulationStartDate = defaultSimulationStart,
              simulationEndDate = defaultSimulationEnd,
              resolution = simonaConfig.powerflow.resolution.toSeconds,
              requestVoltageDeviationThreshold =
                simonaConfig.runtime.participant.requestVoltageDeviationThreshold,
              outputConfig = outputConfig,
              primaryServiceProxy = primaryServiceProxy.ref
            )
          ),
          0,
          mockAgent
        )
      )
=======
      scheduler.send(mockAgent, Activation(INIT_SIM_TICK))
>>>>>>> 12f4e119

      /* Refuse registration with primary service */
      primaryServiceProxy.expectMsgType[PrimaryServiceRegistrationMessage]
      primaryServiceProxy.send(
        mockAgent,
        RegistrationFailedMessage(primaryServiceProxy.ref),
      )

      scheduler.expectMsg(Completion(mockAgent.toTyped))

      /* Trigger the data generation in tick 0 */
      scheduler.send(mockAgent, Activation(0))

      scheduler.expectMsg(Completion(mockAgent.toTyped))

      /* Ask the agent for average power in tick 3000 */
      mockAgent ! RequestAssetPowerMessage(
        3000L,
        Each(1d),
        Each(0d),
      )

      /* Wait for original reply (this is the querying agent) */
      receiveOne(receiveTimeOut.duration) match {
        case AssetPowerChangedMessage(p, q) =>
          logger.debug(s"Agent answered with changed power ($p, $q)")
        case AssetPowerUnchangedMessage(p, q) =>
          logger.debug(s"Agent answered with unchanged power ($p, $q)")
        case unknownMsg => fail(s"Received unexpected message: $unknownMsg")
      }

      scheduler.send(mockAgent, FinishParticipantSimulation(3000L))

      /* Wait for the result event (this is the event listener) */
      logger.warn(
        "Writing out power request replies is currently not implemented. Reimplement this test, as soon as" +
          "the function is available!"
      )
      expectNoMessage(noReceiveTimeOut.duration)

      scheduler.expectNoMessage()
    }

    "not inform listeners about request reply, when not asked to do" in {
      /* Let the agent send announcements, when there is anew request reply */
      val outputConfig = NotifierConfig(
        simulationResultInfo = false,
        powerRequestReply = false,
        flexResult = false,
      )

      val mockAgent = TestFSMRef(
        new ParticipantAgentMock(
          scheduler = scheduler.ref,
          initStateData = initStateData(outputConfig),
          listener = systemListener,
        )
      )

      /* Trigger the initialisation */
<<<<<<< HEAD
      scheduler.send(
        mockAgent,
        TriggerWithIdMessage(
          InitializeParticipantAgentTrigger[
            ApparentPower,
            ParticipantInitializeStateData[
              SystemParticipantInput,
              BaseRuntimeConfig,
              ApparentPower
            ]
          ](
            ParticipantInitializeStateData(
              inputModel = mockInputModel,
              modelConfig = mock[BaseRuntimeConfig],
              secondaryDataServices = sources,
              simulationStartDate = defaultSimulationStart,
              simulationEndDate = defaultSimulationEnd,
              resolution = simonaConfig.powerflow.resolution.toSeconds,
              requestVoltageDeviationThreshold =
                simonaConfig.runtime.participant.requestVoltageDeviationThreshold,
              outputConfig = outputConfig,
              primaryServiceProxy = primaryServiceProxy.ref
            )
          ),
          0,
          mockAgent
        )
      )
=======
      scheduler.send(mockAgent, Activation(INIT_SIM_TICK))
>>>>>>> 12f4e119

      /* Refuse registration with primary service */
      primaryServiceProxy.expectMsgType[PrimaryServiceRegistrationMessage]
      primaryServiceProxy.send(
        mockAgent,
        RegistrationFailedMessage(primaryServiceProxy.ref),
      )

      scheduler.expectMsg(Completion(mockAgent.toTyped))

      /* Trigger the data generation in tick 0 */
      scheduler.send(mockAgent, Activation(0))

      /* Appreciate the existence of two Completion */
      scheduler.expectMsg(Completion(mockAgent.toTyped))

      /* Ask the agent for average power in tick 3000 */
      mockAgent ! RequestAssetPowerMessage(
        3000L,
        Each(1d),
        Each(0d),
      )

      /* Wait for original reply (this is the querying agent) */
      receiveOne(receiveTimeOut.duration) match {
        case AssetPowerChangedMessage(p, q) =>
          logger.debug(s"Agent answered with changed power ($p, $q)")
        case AssetPowerUnchangedMessage(p, q) =>
          logger.debug(s"Agent answered with unchanged power ($p, $q)")
        case unknownMsg => fail(s"Received unexpected message: $unknownMsg")
      }

      scheduler.send(mockAgent, FinishParticipantSimulation(3000L))

      /* Make sure nothing else is sent */
      expectNoMessage(noReceiveTimeOut.duration)
    }
  }
}<|MERGE_RESOLUTION|>--- conflicted
+++ resolved
@@ -24,18 +24,11 @@
 import edu.ie3.simona.event.ResultEvent.ParticipantResultEvent
 import edu.ie3.simona.event.notifier.NotifierConfig
 import edu.ie3.simona.model.participant.load.{LoadModelBehaviour, LoadReference}
-<<<<<<< HEAD
-import edu.ie3.simona.ontology.messages.PowerMessage.{AssetPowerChangedMessage, AssetPowerUnchangedMessage, RequestAssetPowerMessage}
-import edu.ie3.simona.ontology.messages.SchedulerMessage.{CompletionMessage, TriggerWithIdMessage}
-import edu.ie3.simona.ontology.messages.services.ServiceMessage.PrimaryServiceRegistrationMessage
-import edu.ie3.simona.ontology.messages.services.ServiceMessage.RegistrationResponseMessage.RegistrationFailedMessage
-import edu.ie3.simona.ontology.trigger.Trigger.{ActivityStartTrigger, FinishGridSimulationTrigger, InitializeParticipantAgentTrigger}
-=======
 import edu.ie3.simona.ontology.messages.Activation
 import edu.ie3.simona.ontology.messages.SchedulerMessage.Completion
 import edu.ie3.simona.ontology.messages.services.ServiceMessage.PrimaryServiceRegistrationMessage
 import edu.ie3.simona.ontology.messages.services.ServiceMessage.RegistrationResponseMessage.RegistrationFailedMessage
->>>>>>> 12f4e119
+import edu.ie3.simona.ontology.trigger.Trigger.{ActivityStartTrigger, FinishGridSimulationTrigger, InitializeParticipantAgentTrigger}
 import edu.ie3.simona.test.ParticipantAgentSpec
 import edu.ie3.simona.test.common.DefaultTestData
 import edu.ie3.simona.util.SimonaConstants.INIT_SIM_TICK
@@ -107,9 +100,9 @@
         secondaryDataServices = services,
         simulationStartDate = defaultSimulationStart,
         simulationEndDate = defaultSimulationEnd,
-        resolution = simonaConfig.simona.powerflow.resolution.getSeconds,
+        resolution = simonaConfig.powerflow.resolution.toSeconds,
         requestVoltageDeviationThreshold =
-          simonaConfig.simona.runtime.participant.requestVoltageDeviationThreshold,
+          simonaConfig.runtime.participant.requestVoltageDeviationThreshold,
         outputConfig = outputConfig,
         primaryServiceProxy = primaryServiceProxy.ref,
       )
@@ -122,41 +115,11 @@
         flexResult = false,
       )
 
-<<<<<<< HEAD
-      /* Trigger the initialisation */
-      scheduler.send(
-        mockAgent,
-        TriggerWithIdMessage(
-          InitializeParticipantAgentTrigger[
-            ApparentPower,
-            ParticipantInitializeStateData[
-              SystemParticipantInput,
-              BaseRuntimeConfig,
-              ApparentPower
-            ]
-          ](
-            ParticipantInitializeStateData(
-              inputModel = mockInputModel,
-              modelConfig = mock[BaseRuntimeConfig],
-              secondaryDataServices = sources,
-              simulationStartDate = defaultSimulationStart,
-              simulationEndDate = defaultSimulationEnd,
-              resolution = simonaConfig.powerflow.resolution.toSeconds,
-              requestVoltageDeviationThreshold =
-                simonaConfig.runtime.participant.requestVoltageDeviationThreshold,
-              outputConfig = outputConfig,
-              primaryServiceProxy = primaryServiceProxy.ref
-            )
-          ),
-          0,
-          mockAgent
-=======
       val mockAgent = TestFSMRef(
         new ParticipantAgentMock(
           scheduler = scheduler.ref,
           initStateData = initStateData(outputConfig),
           listener = systemListener,
->>>>>>> 12f4e119
         )
       )
 
@@ -213,38 +176,7 @@
       )
 
       /* Trigger the initialisation */
-<<<<<<< HEAD
-      scheduler.send(
-        mockAgent,
-        TriggerWithIdMessage(
-          InitializeParticipantAgentTrigger[
-            ApparentPower,
-            ParticipantInitializeStateData[
-              SystemParticipantInput,
-              BaseRuntimeConfig,
-              ApparentPower
-            ]
-          ](
-            ParticipantInitializeStateData(
-              inputModel = mockInputModel,
-              modelConfig = mock[BaseRuntimeConfig],
-              secondaryDataServices = sources,
-              simulationStartDate = defaultSimulationStart,
-              simulationEndDate = defaultSimulationEnd,
-              resolution = simonaConfig.powerflow.resolution.toSeconds,
-              requestVoltageDeviationThreshold =
-                simonaConfig.runtime.participant.requestVoltageDeviationThreshold,
-              outputConfig = outputConfig,
-              primaryServiceProxy = primaryServiceProxy.ref
-            )
-          ),
-          0,
-          mockAgent
-        )
-      )
-=======
       scheduler.send(mockAgent, Activation(INIT_SIM_TICK))
->>>>>>> 12f4e119
 
       /* Refuse registration with primary service */
       primaryServiceProxy.expectMsgType[PrimaryServiceRegistrationMessage]
@@ -280,38 +212,7 @@
       )
 
       /* Trigger the initialisation */
-<<<<<<< HEAD
-      scheduler.send(
-        mockAgent,
-        TriggerWithIdMessage(
-          InitializeParticipantAgentTrigger[
-            ApparentPower,
-            ParticipantInitializeStateData[
-              SystemParticipantInput,
-              BaseRuntimeConfig,
-              ApparentPower
-            ]
-          ](
-            ParticipantInitializeStateData(
-              inputModel = mockInputModel,
-              modelConfig = mock[BaseRuntimeConfig],
-              secondaryDataServices = sources,
-              simulationStartDate = defaultSimulationStart,
-              simulationEndDate = defaultSimulationEnd,
-              resolution = simonaConfig.powerflow.resolution.toSeconds,
-              requestVoltageDeviationThreshold =
-                simonaConfig.runtime.participant.requestVoltageDeviationThreshold,
-              outputConfig = outputConfig,
-              primaryServiceProxy = primaryServiceProxy.ref
-            )
-          ),
-          0,
-          mockAgent
-        )
-      )
-=======
       scheduler.send(mockAgent, Activation(INIT_SIM_TICK))
->>>>>>> 12f4e119
 
       /* Refuse registration with primary service */
       primaryServiceProxy.expectMsgType[PrimaryServiceRegistrationMessage]
@@ -372,38 +273,7 @@
       )
 
       /* Trigger the initialisation */
-<<<<<<< HEAD
-      scheduler.send(
-        mockAgent,
-        TriggerWithIdMessage(
-          InitializeParticipantAgentTrigger[
-            ApparentPower,
-            ParticipantInitializeStateData[
-              SystemParticipantInput,
-              BaseRuntimeConfig,
-              ApparentPower
-            ]
-          ](
-            ParticipantInitializeStateData(
-              inputModel = mockInputModel,
-              modelConfig = mock[BaseRuntimeConfig],
-              secondaryDataServices = sources,
-              simulationStartDate = defaultSimulationStart,
-              simulationEndDate = defaultSimulationEnd,
-              resolution = simonaConfig.powerflow.resolution.toSeconds,
-              requestVoltageDeviationThreshold =
-                simonaConfig.runtime.participant.requestVoltageDeviationThreshold,
-              outputConfig = outputConfig,
-              primaryServiceProxy = primaryServiceProxy.ref
-            )
-          ),
-          0,
-          mockAgent
-        )
-      )
-=======
       scheduler.send(mockAgent, Activation(INIT_SIM_TICK))
->>>>>>> 12f4e119
 
       /* Refuse registration with primary service */
       primaryServiceProxy.expectMsgType[PrimaryServiceRegistrationMessage]
