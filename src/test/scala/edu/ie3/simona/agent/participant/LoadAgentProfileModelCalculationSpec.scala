--- conflicted
+++ resolved
@@ -18,37 +18,20 @@
 import edu.ie3.simona.agent.participant.data.Data.PrimaryData.ApparentPower
 import edu.ie3.simona.agent.participant.load.LoadAgent.ProfileLoadAgent
 import edu.ie3.simona.agent.participant.statedata.BaseStateData.ParticipantModelBaseStateData
-<<<<<<< HEAD
-import edu.ie3.simona.agent.participant.statedata.ParticipantStateData.{ParticipantInitializeStateData, ParticipantInitializingStateData, ParticipantUninitializedStateData}
-=======
-import edu.ie3.simona.agent.participant.statedata.ParticipantStateData.{
-  ParticipantInitializeStateData,
-  ParticipantInitializingStateData,
-  ParticipantUninitializedStateData,
+import edu.ie3.simona.agent.participant.statedata.ParticipantStateData.{ParticipantInitializeStateData, ParticipantInitializingStateData, ParticipantUninitializedStateData,
   SimpleInputContainer,
 }
->>>>>>> 12f4e119
 import edu.ie3.simona.agent.state.AgentState.{Idle, Uninitialized}
 import edu.ie3.simona.agent.state.ParticipantAgentState.HandleInformation
 import edu.ie3.simona.config.RuntimeConfig.LoadRuntimeConfig
 import edu.ie3.simona.config.SimonaConfig
-<<<<<<< HEAD
-import edu.ie3.simona.event.notifier.ParticipantNotifierConfig
-import edu.ie3.simona.model.participant.load.{LoadModelBehaviour, LoadReference}
-import edu.ie3.simona.ontology.messages.PowerMessage.{AssetPowerChangedMessage, AssetPowerUnchangedMessage, RequestAssetPowerMessage}
-import edu.ie3.simona.ontology.messages.SchedulerMessage.{CompletionMessage, ScheduleTriggerMessage, TriggerWithIdMessage}
-import edu.ie3.simona.ontology.messages.services.ServiceMessage.PrimaryServiceRegistrationMessage
-import edu.ie3.simona.ontology.messages.services.ServiceMessage.RegistrationResponseMessage.RegistrationFailedMessage
-import edu.ie3.simona.ontology.trigger.Trigger.{ActivityStartTrigger, InitializeParticipantAgentTrigger}
-=======
-import edu.ie3.simona.config.SimonaConfig.LoadRuntimeConfig
 import edu.ie3.simona.event.notifier.NotifierConfig
 import edu.ie3.simona.model.participant.load.{LoadModelBehaviour, LoadReference}
 import edu.ie3.simona.ontology.messages.Activation
 import edu.ie3.simona.ontology.messages.SchedulerMessage.Completion
 import edu.ie3.simona.ontology.messages.services.ServiceMessage.PrimaryServiceRegistrationMessage
 import edu.ie3.simona.ontology.messages.services.ServiceMessage.RegistrationResponseMessage.RegistrationFailedMessage
->>>>>>> 12f4e119
+import edu.ie3.simona.ontology.trigger.Trigger.{ActivityStartTrigger, InitializeParticipantAgentTrigger}
 import edu.ie3.simona.test.ParticipantAgentSpec
 import edu.ie3.simona.test.common.model.participant.LoadTestData
 import edu.ie3.simona.util.ConfigUtil
@@ -92,16 +75,10 @@
       LoadModelBehaviour.PROFILE,
       LoadReference.ActivePower(Kilowatts(0d)),
     )
-<<<<<<< HEAD
-  private val defaultOutputConfig = ParticipantNotifierConfig(
+  private val defaultOutputConfig = NotifierConfig(
     simonaConfig.output.participant.defaultConfig.simulationResult,
-    simonaConfig.output.participant.defaultConfig.powerRequestReply
-=======
-  private val defaultOutputConfig = NotifierConfig(
-    simonaConfig.simona.output.participant.defaultConfig.simulationResult,
-    simonaConfig.simona.output.participant.defaultConfig.powerRequestReply,
+    simonaConfig.output.participant.defaultConfig.powerRequestReply,
     simonaConfig.simona.output.participant.defaultConfig.flexResult,
->>>>>>> 12f4e119
   )
   private val loadConfigUtil = ConfigUtil.ParticipantConfigUtil(
     simonaConfig.runtime.participant
@@ -110,13 +87,8 @@
     loadConfigUtil.getOrDefault[LoadRuntimeConfig](
       voltageSensitiveInput.getUuid
     )
-<<<<<<< HEAD
-  private val services = None
+  private val services = Iterable.empty
   private val resolution = simonaConfig.powerflow.resolution.toSeconds
-=======
-  private val services = Iterable.empty
-  private val resolution = simonaConfig.simona.powerflow.resolution.getSeconds
->>>>>>> 12f4e119
 
   private implicit val powerTolerance: squants.Power = Watts(0.1)
   private implicit val reactivePowerTolerance: ReactivePower = Vars(0.1)
@@ -168,39 +140,7 @@
         )
       )
 
-<<<<<<< HEAD
-      val triggerId = 0
-      scheduler.send(
-        loadAgent,
-        TriggerWithIdMessage(
-          InitializeParticipantAgentTrigger[
-            ApparentPower,
-            ParticipantInitializeStateData[
-              LoadInput,
-              LoadRuntimeConfig,
-              ApparentPower
-            ]
-          ](
-            ParticipantInitializeStateData(
-              inputModel = voltageSensitiveInput,
-              modelConfig = modelConfig,
-              secondaryDataServices = services,
-              simulationStartDate = simulationStartDate,
-              simulationEndDate = simulationEndDate,
-              resolution = resolution,
-              requestVoltageDeviationThreshold =
-                simonaConfig.runtime.participant.requestVoltageDeviationThreshold,
-              outputConfig = defaultOutputConfig,
-              primaryServiceProxy = primaryServiceProxy.ref
-            )
-          ),
-          triggerId,
-          loadAgent
-        )
-      )
-=======
       scheduler.send(loadAgent, Activation(INIT_SIM_TICK))
->>>>>>> 12f4e119
 
       /* Actor should ask for registration with primary service */
       primaryServiceProxy.expectMsgType[PrimaryServiceRegistrationMessage]
@@ -292,39 +232,7 @@
         )
       )
 
-<<<<<<< HEAD
-      val triggerId = 0
-      scheduler.send(
-        loadAgent,
-        TriggerWithIdMessage(
-          InitializeParticipantAgentTrigger[
-            ApparentPower,
-            ParticipantInitializeStateData[
-              LoadInput,
-              LoadRuntimeConfig,
-              ApparentPower
-            ]
-          ](
-            ParticipantInitializeStateData(
-              inputModel = voltageSensitiveInput,
-              modelConfig = modelConfig,
-              secondaryDataServices = services,
-              simulationStartDate = simulationStartDate,
-              simulationEndDate = simulationEndDate,
-              resolution = resolution,
-              requestVoltageDeviationThreshold =
-                simonaConfig.runtime.participant.requestVoltageDeviationThreshold,
-              outputConfig = defaultOutputConfig,
-              primaryServiceProxy = primaryServiceProxy.ref
-            )
-          ),
-          triggerId,
-          loadAgent
-        )
-      )
-=======
       scheduler.send(loadAgent, Activation(INIT_SIM_TICK))
->>>>>>> 12f4e119
 
       /* Refuse registration with primary service */
       primaryServiceProxy.expectMsgType[PrimaryServiceRegistrationMessage]
@@ -380,39 +288,7 @@
         )
       )
 
-<<<<<<< HEAD
-      val initialiseTriggerId = 0
-      scheduler.send(
-        loadAgent,
-        TriggerWithIdMessage(
-          InitializeParticipantAgentTrigger[
-            ApparentPower,
-            ParticipantInitializeStateData[
-              LoadInput,
-              LoadRuntimeConfig,
-              ApparentPower
-            ]
-          ](
-            ParticipantInitializeStateData(
-              inputModel = voltageSensitiveInput,
-              modelConfig = modelConfig,
-              secondaryDataServices = services,
-              simulationStartDate = simulationStartDate,
-              simulationEndDate = simulationEndDate,
-              resolution = resolution,
-              requestVoltageDeviationThreshold =
-                simonaConfig.runtime.participant.requestVoltageDeviationThreshold,
-              outputConfig = defaultOutputConfig,
-              primaryServiceProxy = primaryServiceProxy.ref
-            )
-          ),
-          initialiseTriggerId,
-          loadAgent
-        )
-      )
-=======
       scheduler.send(loadAgent, Activation(INIT_SIM_TICK))
->>>>>>> 12f4e119
 
       /* Refuse registration with primary service */
       primaryServiceProxy.expectMsgType[PrimaryServiceRegistrationMessage]
@@ -464,38 +340,7 @@
 
     "provide the correct average power after three data ticks are available" in {
       /* Trigger the initialisation */
-<<<<<<< HEAD
-      scheduler.send(
-        loadAgent,
-        TriggerWithIdMessage(
-          InitializeParticipantAgentTrigger[
-            ApparentPower,
-            ParticipantInitializeStateData[
-              LoadInput,
-              LoadRuntimeConfig,
-              ApparentPower
-            ]
-          ](
-            ParticipantInitializeStateData(
-              inputModel = voltageSensitiveInput,
-              modelConfig = modelConfig,
-              secondaryDataServices = services,
-              simulationStartDate = simulationStartDate,
-              simulationEndDate = simulationEndDate,
-              resolution = resolution,
-              requestVoltageDeviationThreshold =
-                simonaConfig.runtime.participant.requestVoltageDeviationThreshold,
-              outputConfig = defaultOutputConfig,
-              primaryServiceProxy = primaryServiceProxy.ref
-            )
-          ),
-          0L,
-          loadAgent
-        )
-      )
-=======
       scheduler.send(loadAgent, Activation(INIT_SIM_TICK))
->>>>>>> 12f4e119
 
       /* Refuse registration with primary service */
       primaryServiceProxy.expectMsgType[PrimaryServiceRegistrationMessage]
