--- conflicted
+++ resolved
@@ -16,12 +16,9 @@
   AssetPowerUnchangedMessage,
 }
 import edu.ie3.simona.agent.participant.ParticipantAgent.RequestAssetPowerMessage
-<<<<<<< HEAD
+import edu.ie3.simona.agent.participant.data.Data.PrimaryData.ComplexPower
 import edu.ie3.simona.agent.participant.data.Data.PrimaryData.ApparentPower
 import edu.ie3.simona.agent.participant.data.secondary.SecondaryDataService.ActorLoadProfileService
-=======
-import edu.ie3.simona.agent.participant.data.Data.PrimaryData.ComplexPower
->>>>>>> e420a547
 import edu.ie3.simona.agent.participant.load.LoadAgent.ProfileLoadAgent
 import edu.ie3.simona.agent.participant.statedata.BaseStateData.ParticipantModelBaseStateData
 import edu.ie3.simona.agent.participant.statedata.DataCollectionStateData
@@ -308,7 +305,6 @@
             SortedMap(0L -> Each(1.0)),
           )
           resultValueStore shouldBe ValueStore(resolution)
-<<<<<<< HEAD
           requestValueStore shouldBe ValueStore[ApparentPower](resolution)
 
           /* Additional information */
@@ -338,10 +334,6 @@
           /* Only check the awaited next data ticks, as the rest has yet been checked */
           baseStateData.foreseenDataTicks shouldBe Map(
             loadProfileService.ref -> Some(0L)
-=======
-          requestValueStore shouldBe ValueStore[ComplexPower](
-            resolution
->>>>>>> e420a547
           )
         case _ =>
           fail(
