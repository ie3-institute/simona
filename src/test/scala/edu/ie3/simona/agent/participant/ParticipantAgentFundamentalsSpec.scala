--- conflicted
+++ resolved
@@ -23,17 +23,9 @@
   AgentInitializationException,
   InconsistentStateException
 }
-<<<<<<< HEAD
-import edu.ie3.simona.model.participant.CalcRelevantData.{
-  FixedRelevantData,
-  LoadRelevantData
-}
-import edu.ie3.simona.model.participant.{FixedFeedInModel, SystemParticipant}
-=======
 import edu.ie3.simona.model.participant.CalcRelevantData.FixedRelevantData
 import edu.ie3.simona.model.participant.ModelState.ConstantState
 import edu.ie3.simona.model.participant.SystemParticipant
->>>>>>> efbd1d27
 import edu.ie3.simona.model.participant.control.QControl.CosPhiFixed
 import edu.ie3.simona.model.participant.load.FixedLoadModel.FixedLoadRelevantData
 import edu.ie3.simona.model.participant.load.{FixedLoadModel, LoadReference}
@@ -600,10 +592,7 @@
       val baseStateData = ParticipantModelBaseStateData[
         ApparentPower,
         FixedLoadRelevantData.type,
-<<<<<<< HEAD
-=======
         ConstantState.type,
->>>>>>> efbd1d27
         FixedLoadModel
       ](
         simulationStartDate,
@@ -629,6 +618,7 @@
         ValueStore(901L),
         ValueStore(901L),
         ValueStore(901L),
+        ValueStore(901L),
         None
       )
 
@@ -643,10 +633,7 @@
       val baseStateData = ParticipantModelBaseStateData[
         ApparentPower,
         FixedLoadRelevantData.type,
-<<<<<<< HEAD
-=======
         ConstantState.type,
->>>>>>> efbd1d27
         FixedLoadModel
       ](
         simulationStartDate,
@@ -671,6 +658,7 @@
         ValueStore(901L),
         ValueStore(901L),
         ValueStore(901L),
+        ValueStore(901L),
         None
       )
 
@@ -699,24 +687,25 @@
   ): ParticipantModelBaseStateData[
     ApparentPower,
     FixedRelevantData.type,
-<<<<<<< HEAD
-    SystemParticipant[FixedRelevantData.type, ApparentPower]
+    ConstantState.type,
+    SystemParticipant[FixedRelevantData.type, ApparentPower, ConstantState.type]
   ] = {
-    val modelMock =
-      mock[SystemParticipant[FixedRelevantData.type, ApparentPower]]
-=======
-    ConstantState.type,
-    SystemParticipant[FixedRelevantData.type, ConstantState.type]
-  ] = {
-    val modelMock =
-      mock[SystemParticipant[FixedRelevantData.type, ConstantState.type]]
->>>>>>> efbd1d27
+    val modelMock = mock[SystemParticipant[
+      FixedRelevantData.type,
+      ApparentPower,
+      ConstantState.type
+    ]]
     when(modelMock.getUuid).thenReturn(UUID.randomUUID())
 
     ParticipantModelBaseStateData[
       ApparentPower,
       FixedRelevantData.type,
-      SystemParticipant[FixedRelevantData.type, ApparentPower]
+      ConstantState.type,
+      SystemParticipant[
+        FixedRelevantData.type,
+        ApparentPower,
+        ConstantState.type
+      ]
     ](
       TimeUtil.withDefaults.toZonedDateTime("2020-01-01 00:00:00"),
       TimeUtil.withDefaults.toZonedDateTime("2020-01-01 23:59:00"),
@@ -734,6 +723,7 @@
       ValueStore(0L),
       ValueStore(0L),
       ValueStore(0L),
+      ValueStore(0L),
       None
     )
   }
