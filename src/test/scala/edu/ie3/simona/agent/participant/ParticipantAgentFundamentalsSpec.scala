/*
 * © 2020. TU Dortmund University,
 * Institute of Energy Systems, Energy Efficiency and Energy Economics,
 * Research group Distribution grid planning and operation
 */

package edu.ie3.simona.agent.participant

import org.apache.pekko.actor.ActorRef.noSender
import org.apache.pekko.actor.{ActorRef, ActorSystem}
import org.apache.pekko.testkit.TestFSMRef
import org.apache.pekko.util.Timeout
import breeze.numerics.pow
import com.typesafe.config.ConfigFactory
import edu.ie3.datamodel.models.input.system.SystemParticipantInput
import edu.ie3.simona.agent.ValueStore
import edu.ie3.simona.agent.participant.ParticipantAgentFundamentals.RelevantResultValues
import edu.ie3.simona.agent.participant.data.Data.PrimaryData.ApparentPower
import edu.ie3.simona.agent.participant.statedata.BaseStateData.ParticipantModelBaseStateData
import edu.ie3.simona.agent.participant.statedata.ParticipantStateData
import edu.ie3.simona.agent.participant.statedata.ParticipantStateData.ParticipantInitializeStateData
import edu.ie3.simona.agent.state.AgentState
<<<<<<< HEAD
=======
import edu.ie3.simona.config.SimonaConfig.BaseRuntimeConfig
>>>>>>> a0252dee
import edu.ie3.simona.event.notifier.NotifierConfig
import edu.ie3.simona.exceptions.agent.{
  AgentInitializationException,
  InconsistentStateException
}
import edu.ie3.simona.model.participant.CalcRelevantData.FixedRelevantData
import edu.ie3.simona.model.participant.ModelState.ConstantState
import edu.ie3.simona.model.participant.SystemParticipant
import edu.ie3.simona.model.participant.control.QControl.CosPhiFixed
import edu.ie3.simona.model.participant.load.FixedLoadModel.FixedLoadRelevantData
import edu.ie3.simona.model.participant.load.{FixedLoadModel, LoadReference}
import edu.ie3.simona.test.common.AgentSpec
import edu.ie3.simona.test.common.model.participant.LoadTestData
import edu.ie3.util.TimeUtil
import edu.ie3.util.scala.OperationInterval
import edu.ie3.util.scala.quantities.{Megavars, ReactivePower, Vars}
import org.mockito.Mockito.when
import org.scalatest.PrivateMethodTester
import org.scalatest.prop.{TableDrivenPropertyChecks, TableFor3, TableFor5}
import org.scalatestplus.mockito.MockitoSugar
import squants.{Each, Power}
import squants.energy.{Kilowatts, Megawatts, Watts}

import java.util.UUID
import java.util.concurrent.TimeUnit
import scala.collection.{SortedMap, SortedSet}

class ParticipantAgentFundamentalsSpec
    extends AgentSpec(
      ActorSystem(
        "ParticipantAgentSpec",
        ConfigFactory
          .parseString("""
            |pekko.loggers =["org.apache.pekko.event.slf4j.Slf4jLogger"]
            |pekko.loglevel="DEBUG"
        """.stripMargin)
      )
    )
    with LoadTestData
    with PrivateMethodTester
    with TableDrivenPropertyChecks
    with MockitoSugar {
  implicit val receiveTimeOut: Timeout = Timeout(10, TimeUnit.SECONDS)
  implicit val noReceiveTimeOut: Timeout = Timeout(1, TimeUnit.SECONDS)
  private implicit val pTolerance: Power = Watts(0.1)
  private implicit val qTolerance: ReactivePower = Vars(0.1)

  private val outputConfig: NotifierConfig =
    NotifierConfig(
      simulationResultInfo = false,
      powerRequestReply = false,
      flexResult = false
    )

  /* Get one instance of the mock for participant agent */
  private val mockAgentTestRef: TestFSMRef[AgentState, ParticipantStateData[
    ApparentPower
  ], ParticipantAgentMock] =
    TestFSMRef(
      new ParticipantAgentMock(
        scheduler = self,
        initStateData = mock[ParticipantInitializeStateData[
          SystemParticipantInput,
          BaseRuntimeConfig,
          ApparentPower
        ]]
      )
    )
  val mockAgent: ParticipantAgentMock = mockAgentTestRef.underlyingActor

<<<<<<< HEAD
  private val powerValues =
=======
  private val powerValues: Map[Long, ApparentPower] =
>>>>>>> a0252dee
    Map(
      0L -> ApparentPower(
        Megawatts(1.0),
        Megavars(0.0)
      ),
      1L -> ApparentPower(
        Megawatts(2.0),
        Megavars(1.0)
      ),
      3L -> ApparentPower(
        Megawatts(3.0),
        Megavars(2.0)
      ),
      4L -> ApparentPower(
        Megawatts(5.0),
        Megavars(4.0)
      ),
      7L -> ApparentPower(
        Megawatts(3.0),
        Megavars(2.0)
      ),
      8L -> ApparentPower(
        Megawatts(6.0),
        Megavars(5.0)
      ),
      9L -> ApparentPower(
        Megawatts(6.0),
        Megavars(5.0)
      ),
      10L -> ApparentPower(
        Megawatts(4.0),
        Megavars(3.0)
      )
    )

  /* Calculates the reactive power as the square of the active power */
  private val activeToReactivePowerFuncOpt: Option[
    PartialFunction[squants.Power, ReactivePower]
  ] =
    Some(
      new PartialFunction[squants.Power, ReactivePower] {
        override def isDefinedAt(
            activePower: squants.Power
        ): Boolean = true

        override def apply(
            activePower: squants.Power
        ): ReactivePower =
          Megavars(pow(activePower.toMegawatts, 2))
      }
    )

  "Determining the activation ticks within operation time" should {
    "throw an exception, if an integer multiple of the resolution does not meet an hour" in {
      val simulationStart =
        TimeUtil.withDefaults.toZonedDateTime("2020-01-01 00:00:00")
      val exception = intercept[AgentInitializationException] {
        mockAgent.firstFullResolutionInSimulation(simulationStart, 47L)
      }
      exception.getMessage shouldBe "The data resolution has to be adjusted, so that an integer multiple of it fits a full hour."
    }

    "base on correct first information tick in simulation" in {
      val testData: TableFor3[String, Long, Long] = Table(
        ("simulationStartString", "resolution", "expectedFirstTick"),
        ("2020-01-01 00:00:00", 900L, 0L),
        ("2020-01-01 00:15:00", 900L, 0L),
        ("2020-01-01 00:15:10", 900L, 890L),
        ("2020-01-01 00:15:00", 1800L, 900L),
        ("2020-01-01 00:14:10", 1800L, 950L)
      )

      forAll(testData) {
        (
            simulationStartString: String,
            resolution: Long,
            expectedFirstTick: Long
        ) =>
          {
            val simulationStart =
              TimeUtil.withDefaults.toZonedDateTime(simulationStartString)
            val firstTick = mockAgent.firstFullResolutionInSimulation(
              simulationStart,
              resolution
            )

            firstTick shouldBe expectedFirstTick
          }
      }
    }

    "bring up correct activation ticks" in {
      val testData: TableFor5[String, Long, Long, Long, List[Long]] = Table(
        (
          "simulationStartString",
          "resolution",
          "operationStart",
          "operationEnd",
          "expectedTicks"
        ),
        ("2020-01-01 00:00:00", 900L, 0L, 2700L, List(0L, 900L, 1800L, 2700L)),
        ("2020-01-01 00:15:00", 900L, 0L, 2700L, List(0L, 900L, 1800L, 2700L)),
        ("2020-01-01 00:15:00", 900L, 0L, 2699L, List(0L, 900L, 1800L)),
        ("2020-01-01 00:12:00", 900L, 0L, 2700L, List(180L, 1080L, 1980L)),
        (
          "2020-01-01 00:12:00",
          900L,
          0L,
          2880L,
          List(180L, 1080L, 1980L, 2880L)
        )
      )

      forAll(testData) {
        (
            simulationStartString: String,
            resolution: Long,
            operationStart: Long,
            operationEnd: Long,
            expectedTicks: List[Long]
        ) =>
          {
            val simulationStart =
              TimeUtil.withDefaults.toZonedDateTime(simulationStartString)
            val additionalActivationTicks =
              mockAgent.activationTicksInOperationTime(
                simulationStart,
                resolution,
                operationStart,
                operationEnd
              )

            additionalActivationTicks.corresponds(expectedTicks)(
              _ == _
            ) shouldBe true
          }
      }
    }
  }

  "Determining the next activation tick" should {
    "bring up no activation trigger" in {
      val baseStateData = ParticipantAgentFundamentalsSpec.mockBaseStateData(
        SortedSet.empty,
        Map.empty
      )

      mockAgent.popNextActivationTrigger(baseStateData) match {
        case (None, actualBaseStateData) =>
          /* There is no activation trigger and base state data haven't changed */
          actualBaseStateData shouldBe baseStateData
        case (Some(_), _) =>
          fail("Did not get the right activation triggers and state data")
      }
    }

    "bring up the next foreseen data tick, if this is the closest one" in {
      val baseStateData = ParticipantAgentFundamentalsSpec.mockBaseStateData(
        SortedSet(100L, 200L, 300L),
        Map(
          self -> Some(10L),
          noSender -> Some(0L)
        )
      )

      mockAgent.popNextActivationTrigger(baseStateData) match {
<<<<<<< HEAD
        case (Some(activationSeq), actualBaseStateData) =>
          /* There is exactly one activation trigger for tick 0 */
          activationSeq.size shouldBe 1
          activationSeq.headOption match {
            case Some(
                  ScheduleTriggerMessage(
                    ActivityStartTrigger(tick),
                    actorToBeScheduled,
                    _,
                    _
                  )
                ) =>
              tick shouldBe 0L
              actorToBeScheduled shouldBe mockAgentTestRef
            case _ => fail("Sequence of activation triggers has wrong content.")
          }
=======
        case (Some(activation), actualBaseStateData) =>
          activation shouldBe 0L
>>>>>>> a0252dee
          /* Base state data haven't changed */
          actualBaseStateData shouldBe baseStateData
        case _ =>
          fail("Did not get the right activation triggers and state data")
      }
    }

    "bring up the next additional activation tick, if this is the closest one and pop it from base state data" in {
      val baseStateData = ParticipantAgentFundamentalsSpec.mockBaseStateData(
        SortedSet(0L, 10L, 20L),
        Map(
          self -> Some(200L),
          noSender -> Some(100L)
        )
      )

      mockAgent.popNextActivationTrigger(baseStateData) match {
<<<<<<< HEAD
        case (Some(activationSeq), actualBaseStateData) =>
          /* There is exactly one activation trigger for tick 1 */
          activationSeq.size shouldBe 1
          activationSeq.headOption match {
            case Some(
                  ScheduleTriggerMessage(
                    ActivityStartTrigger(tick),
                    actorToBeScheduled,
                    _,
                    _
                  )
                ) =>
              tick shouldBe 0L
              actorToBeScheduled shouldBe mockAgentTestRef
            case _ => fail("Sequence of activation triggers has wrong content.")
          }
=======
        case (Some(activation), actualBaseStateData) =>
          activation shouldBe 0L
>>>>>>> a0252dee
          /* Additional activation tick has been popped from base state data */
          actualBaseStateData.additionalActivationTicks.corresponds(
            Array(10L, 20L)
          )(_ == _) shouldBe true
          actualBaseStateData.foreseenDataTicks shouldBe baseStateData.foreseenDataTicks
        case _ =>
          fail("Did not get the right activation triggers and state data")
      }
    }

    "bring up the next additional activation tick, if it and a data tick at the same time are the closest ones and pop it from base state data" in {
      val baseStateData = ParticipantAgentFundamentalsSpec.mockBaseStateData(
        SortedSet(0L, 10L, 20L),
        Map(
          self -> Some(20L),
          noSender -> Some(0L)
        )
      )

      mockAgent.popNextActivationTrigger(baseStateData) match {
<<<<<<< HEAD
        case (Some(activationSeq), actualBaseStateData) =>
          /* There is exactly one activation trigger for tick 1 */
          activationSeq.size shouldBe 1
          activationSeq.headOption match {
            case Some(
                  ScheduleTriggerMessage(
                    ActivityStartTrigger(tick),
                    actorToBeScheduled,
                    _,
                    _
                  )
                ) =>
              tick shouldBe 0L
              actorToBeScheduled shouldBe mockAgentTestRef
            case _ => fail("Sequence of activation triggers has wrong content.")
          }
=======
        case (Some(activation), actualBaseStateData) =>
          activation shouldBe 0L
>>>>>>> a0252dee
          /* Additional activation tick has been popped from base state data */
          actualBaseStateData.additionalActivationTicks.corresponds(
            Array(10L, 20L)
          )(_ == _) shouldBe true
          actualBaseStateData.foreseenDataTicks shouldBe baseStateData.foreseenDataTicks
        case _ =>
          fail("Did not get the right activation triggers and state data")
      }
    }
  }

  "Calculating the average power from simulation results" should {
    "lead to correct average power, if the window start is before the first data" in {
      val apparentPower = mockAgent.averageResults(
        powerValues,
        -10L,
        5L,
        None
      )
      apparentPower match {
        case ApparentPower(p, q) =>
          (p ~= Megawatts(0.8666666666666667)) shouldBe true
          (q ~= Megavars(0.5333333333333334)) shouldBe true
      }
    }

    "lead to correct average power, if the window end is after the most recent data" in {
      val apparentPower =
        mockAgent.averageResults(
          powerValues,
          8L,
          15L,
          None
        )
      apparentPower match {
        case ApparentPower(p, q) =>
          (p ~= Megawatts(4.571428571428573)) shouldBe true
          (q ~= Megavars(3.571428571428571)) shouldBe true
      }
    }

    "lead to correct average power in between" in {
      val apparentPower =
        mockAgent.averageResults(
          powerValues,
          8L,
          15L,
          None
        )
      apparentPower match {
        case ApparentPower(p, q) =>
          (p ~= Megawatts(4.571428571428573)) shouldBe true
          (q ~= Megavars(3.571428571428571)) shouldBe true
      }
    }

    "lead to correct average power, if the window start is before the first data - with active to reactive power function" in {
      val apparentPower =
        mockAgent.averageResults(
          powerValues,
          -10L,
          5L,
          activeToReactivePowerFuncOpt
        )
      apparentPower match {
        case ApparentPower(p, q) =>
          (p ~= Megawatts(0.8666666666666667)) shouldBe true
          (q ~= Megavars(2.8666666666666667)) shouldBe true
      }
    }

    "lead to correct average power, if the window end is after the most recent data - with active to reactive power function" in {
      val apparentPower =
        mockAgent.averageResults(
          powerValues,
          8L,
          15L,
          activeToReactivePowerFuncOpt
        )
      apparentPower match {
        case ApparentPower(p, q) =>
          (p ~= Megawatts(4.571428571428573)) shouldBe true
          (q ~= Megavars(21.71428571428571)) shouldBe true
      }
    }

    "lead to correct average power in between - with active to reactive power function" in {
      val apparentPower =
        mockAgent.averageResults(
          powerValues,
          8L,
          15L,
          activeToReactivePowerFuncOpt
        )
      apparentPower match {
        case ApparentPower(p, q) =>
          (p ~= Megawatts(4.571428571428573)) shouldBe true
          (q ~= Megavars(21.71428571428571)) shouldBe true
      }
    }
  }

  "Determining the relevant result data" should {
    "returns the correct data, if already something has been answered and new data is awaited" in {
      val requestTick = 1800L
      val resultValueStore = ValueStore(
        900,
        SortedMap(
          800L -> ApparentPower(
            Megawatts(0.0),
            Megavars(0.0)
          ),
          1000L -> ApparentPower(
            Megawatts(0.0),
            Megavars(0.0)
          ),
          1200L -> ApparentPower(
            Megawatts(0.0),
            Megavars(0.0)
          ),
          1400L -> ApparentPower(
            Megawatts(0.0),
            Megavars(0.0)
          ),
          1600L -> ApparentPower(
            Megawatts(0.0),
            Megavars(0.0)
          ),
          1800L -> ApparentPower(
            Megawatts(0.0),
            Megavars(0.0)
          )
        )
      )
      val requestValueStore = ValueStore(
        900,
        SortedMap(
          900L -> ApparentPower(
            Megawatts(0.0),
            Megavars(0.0)
          )
        )
      )

      mockAgent.getRelevantResultData(
        requestTick,
        resultValueStore,
        requestValueStore
      ) shouldBe Some(
        RelevantResultValues(
          900L,
          1800L,
          Map(
            800L -> ApparentPower(
              Megawatts(0.0),
              Megavars(0.0)
            ),
            1000L -> ApparentPower(
              Megawatts(0.0),
              Megavars(0.0)
            ),
            1200L -> ApparentPower(
              Megawatts(0.0),
              Megavars(0.0)
            ),
            1400L -> ApparentPower(
              Megawatts(0.0),
              Megavars(0.0)
            ),
            1600L -> ApparentPower(
              Megawatts(0.0),
              Megavars(0.0)
            ),
            1800L -> ApparentPower(
              Megawatts(0.0),
              Megavars(0.0)
            )
          )
        )
      )
    }

    "returns the correct data, if already something has been answered and NO new data is awaited" in {
      val requestTick = 1800L
      val resultValueStore = ValueStore(
        900,
        SortedMap(
          800L -> ApparentPower(
            Megawatts(0.0),
            Megavars(0.0)
          )
        )
      )
      val requestValueStore = ValueStore(
        900,
        SortedMap(
          900L -> ApparentPower(
            Megawatts(0.0),
            Megavars(0.0)
          )
        )
      )

      mockAgent.getRelevantResultData(
        requestTick,
        resultValueStore,
        requestValueStore
      ) shouldBe Some(
        RelevantResultValues(
          900L,
          1800L,
          Map(
            800L -> ApparentPower(
              Megawatts(0.0),
              Megavars(0.0)
            )
          )
        )
      )
    }
  }

  "Determining the applicable nodal voltage" should {
    "deliver the correct voltage" in {
      val baseStateData = ParticipantModelBaseStateData[
        ApparentPower,
        FixedLoadRelevantData.type,
<<<<<<< HEAD
        ConstantState.type,
=======
>>>>>>> a0252dee
        FixedLoadModel
      ](
        simulationStartDate,
        simulationEndDate,
        FixedLoadModel(
          UUID.randomUUID(),
          "test_load",
          OperationInterval(0L, 1800L),
          1.0,
          CosPhiFixed(0.95),
          Kilowatts(100.0),
          0.95,
          LoadReference.ActivePower(Kilowatts(95.0))
        ),
        None,
        outputConfig,
        SortedSet(0L, 900L, 1800L),
        Map.empty,
        1e-12,
        ValueStore.forVoltage(901L, Each(1.0)),
        ValueStore(901L),
        ValueStore(901L),
        ValueStore(901L),
        ValueStore(901L),
        None
      )

      ParticipantAgent.getAndCheckNodalVoltage(
        baseStateData,
        1000L
      ) shouldBe Each(1.0)
    }

    "throw an error, if no nodal voltage is available" in {
      val baseStateData = ParticipantModelBaseStateData[
        ApparentPower,
        FixedLoadRelevantData.type,
<<<<<<< HEAD
        ConstantState.type,
=======
>>>>>>> a0252dee
        FixedLoadModel
      ](
        simulationStartDate,
        simulationEndDate,
        FixedLoadModel(
          UUID.randomUUID(),
          "test_load",
          OperationInterval(0L, 1800L),
          1.0,
          CosPhiFixed(0.95),
          Kilowatts(100.0),
          0.95,
          LoadReference.ActivePower(Kilowatts(95.0))
        ),
        None,
        outputConfig,
        SortedSet(0L, 900L, 1800L),
        Map.empty,
        1e-12,
        ValueStore(901L),
        ValueStore(901L),
        ValueStore(901L),
        ValueStore(901L),
        ValueStore(901L),
        None
      )

      intercept[InconsistentStateException] {
        ParticipantAgent.getAndCheckNodalVoltage(baseStateData, 1000L)
      }.getMessage shouldBe "Not knowing any nodal voltage is not supposed to happen."
    }
  }
}

case object ParticipantAgentFundamentalsSpec extends MockitoSugar {

  /** Mock [[ParticipantModelBaseStateData]] in order to only test the handling
    * of additional activation ticks as well as foreseen data ticks
    *
    * @param additionalActivationTicks
    *   Array of additional activation ticks
    * @param foreseenDataTicks
    *   Mapping of data providers to foreseen activation ticks
    * @return
    *   mocked base state data
    */
  def mockBaseStateData(
      additionalActivationTicks: SortedSet[Long],
      foreseenDataTicks: Map[ActorRef, Option[Long]]
  ): ParticipantModelBaseStateData[
    ApparentPower,
    FixedRelevantData.type,
<<<<<<< HEAD
    ConstantState.type,
    SystemParticipant[FixedRelevantData.type, ApparentPower, ConstantState.type]
  ] = {
    val modelMock = mock[SystemParticipant[
      FixedRelevantData.type,
      ApparentPower,
      ConstantState.type
    ]]
=======
    SystemParticipant[FixedRelevantData.type, ApparentPower]
  ] = {
    val modelMock =
      mock[SystemParticipant[FixedRelevantData.type, ApparentPower]]
>>>>>>> a0252dee
    when(modelMock.getUuid).thenReturn(UUID.randomUUID())

    ParticipantModelBaseStateData[
      ApparentPower,
      FixedRelevantData.type,
<<<<<<< HEAD
      ConstantState.type,
      SystemParticipant[
        FixedRelevantData.type,
        ApparentPower,
        ConstantState.type
      ]
=======
      SystemParticipant[FixedRelevantData.type, ApparentPower]
>>>>>>> a0252dee
    ](
      TimeUtil.withDefaults.toZonedDateTime("2020-01-01 00:00:00"),
      TimeUtil.withDefaults.toZonedDateTime("2020-01-01 23:59:00"),
      modelMock,
      None,
      NotifierConfig(
        simulationResultInfo = false,
        powerRequestReply = false,
        flexResult = false
      ),
      additionalActivationTicks,
      foreseenDataTicks,
      0d,
      ValueStore(0L),
      ValueStore(0L),
      ValueStore(0L),
      ValueStore(0L),
      ValueStore(0L),
      None
    )
  }
}<|MERGE_RESOLUTION|>--- conflicted
+++ resolved
@@ -20,18 +20,15 @@
 import edu.ie3.simona.agent.participant.statedata.ParticipantStateData
 import edu.ie3.simona.agent.participant.statedata.ParticipantStateData.ParticipantInitializeStateData
 import edu.ie3.simona.agent.state.AgentState
-<<<<<<< HEAD
-=======
 import edu.ie3.simona.config.SimonaConfig.BaseRuntimeConfig
->>>>>>> a0252dee
 import edu.ie3.simona.event.notifier.NotifierConfig
 import edu.ie3.simona.exceptions.agent.{
   AgentInitializationException,
   InconsistentStateException
 }
 import edu.ie3.simona.model.participant.CalcRelevantData.FixedRelevantData
+import edu.ie3.simona.model.participant.SystemParticipant
 import edu.ie3.simona.model.participant.ModelState.ConstantState
-import edu.ie3.simona.model.participant.SystemParticipant
 import edu.ie3.simona.model.participant.control.QControl.CosPhiFixed
 import edu.ie3.simona.model.participant.load.FixedLoadModel.FixedLoadRelevantData
 import edu.ie3.simona.model.participant.load.{FixedLoadModel, LoadReference}
@@ -94,11 +91,7 @@
     )
   val mockAgent: ParticipantAgentMock = mockAgentTestRef.underlyingActor
 
-<<<<<<< HEAD
   private val powerValues =
-=======
-  private val powerValues: Map[Long, ApparentPower] =
->>>>>>> a0252dee
     Map(
       0L -> ApparentPower(
         Megawatts(1.0),
@@ -265,27 +258,8 @@
       )
 
       mockAgent.popNextActivationTrigger(baseStateData) match {
-<<<<<<< HEAD
-        case (Some(activationSeq), actualBaseStateData) =>
-          /* There is exactly one activation trigger for tick 0 */
-          activationSeq.size shouldBe 1
-          activationSeq.headOption match {
-            case Some(
-                  ScheduleTriggerMessage(
-                    ActivityStartTrigger(tick),
-                    actorToBeScheduled,
-                    _,
-                    _
-                  )
-                ) =>
-              tick shouldBe 0L
-              actorToBeScheduled shouldBe mockAgentTestRef
-            case _ => fail("Sequence of activation triggers has wrong content.")
-          }
-=======
         case (Some(activation), actualBaseStateData) =>
           activation shouldBe 0L
->>>>>>> a0252dee
           /* Base state data haven't changed */
           actualBaseStateData shouldBe baseStateData
         case _ =>
@@ -303,27 +277,8 @@
       )
 
       mockAgent.popNextActivationTrigger(baseStateData) match {
-<<<<<<< HEAD
-        case (Some(activationSeq), actualBaseStateData) =>
-          /* There is exactly one activation trigger for tick 1 */
-          activationSeq.size shouldBe 1
-          activationSeq.headOption match {
-            case Some(
-                  ScheduleTriggerMessage(
-                    ActivityStartTrigger(tick),
-                    actorToBeScheduled,
-                    _,
-                    _
-                  )
-                ) =>
-              tick shouldBe 0L
-              actorToBeScheduled shouldBe mockAgentTestRef
-            case _ => fail("Sequence of activation triggers has wrong content.")
-          }
-=======
         case (Some(activation), actualBaseStateData) =>
           activation shouldBe 0L
->>>>>>> a0252dee
           /* Additional activation tick has been popped from base state data */
           actualBaseStateData.additionalActivationTicks.corresponds(
             Array(10L, 20L)
@@ -344,27 +299,8 @@
       )
 
       mockAgent.popNextActivationTrigger(baseStateData) match {
-<<<<<<< HEAD
-        case (Some(activationSeq), actualBaseStateData) =>
-          /* There is exactly one activation trigger for tick 1 */
-          activationSeq.size shouldBe 1
-          activationSeq.headOption match {
-            case Some(
-                  ScheduleTriggerMessage(
-                    ActivityStartTrigger(tick),
-                    actorToBeScheduled,
-                    _,
-                    _
-                  )
-                ) =>
-              tick shouldBe 0L
-              actorToBeScheduled shouldBe mockAgentTestRef
-            case _ => fail("Sequence of activation triggers has wrong content.")
-          }
-=======
         case (Some(activation), actualBaseStateData) =>
           activation shouldBe 0L
->>>>>>> a0252dee
           /* Additional activation tick has been popped from base state data */
           actualBaseStateData.additionalActivationTicks.corresponds(
             Array(10L, 20L)
@@ -592,10 +528,7 @@
       val baseStateData = ParticipantModelBaseStateData[
         ApparentPower,
         FixedLoadRelevantData.type,
-<<<<<<< HEAD
         ConstantState.type,
-=======
->>>>>>> a0252dee
         FixedLoadModel
       ](
         simulationStartDate,
@@ -633,10 +566,7 @@
       val baseStateData = ParticipantModelBaseStateData[
         ApparentPower,
         FixedLoadRelevantData.type,
-<<<<<<< HEAD
         ConstantState.type,
-=======
->>>>>>> a0252dee
         FixedLoadModel
       ](
         simulationStartDate,
@@ -689,7 +619,6 @@
   ): ParticipantModelBaseStateData[
     ApparentPower,
     FixedRelevantData.type,
-<<<<<<< HEAD
     ConstantState.type,
     SystemParticipant[FixedRelevantData.type, ApparentPower, ConstantState.type]
   ] = {
@@ -698,27 +627,17 @@
       ApparentPower,
       ConstantState.type
     ]]
-=======
-    SystemParticipant[FixedRelevantData.type, ApparentPower]
-  ] = {
-    val modelMock =
-      mock[SystemParticipant[FixedRelevantData.type, ApparentPower]]
->>>>>>> a0252dee
     when(modelMock.getUuid).thenReturn(UUID.randomUUID())
 
     ParticipantModelBaseStateData[
       ApparentPower,
       FixedRelevantData.type,
-<<<<<<< HEAD
       ConstantState.type,
       SystemParticipant[
         FixedRelevantData.type,
         ApparentPower,
         ConstantState.type
       ]
-=======
-      SystemParticipant[FixedRelevantData.type, ApparentPower]
->>>>>>> a0252dee
     ](
       TimeUtil.withDefaults.toZonedDateTime("2020-01-01 00:00:00"),
       TimeUtil.withDefaults.toZonedDateTime("2020-01-01 23:59:00"),
