/*
 * © 2020. TU Dortmund University,
 * Institute of Energy Systems, Energy Efficiency and Energy Economics,
 * Research group Distribution grid planning and operation
 */

package edu.ie3.simona.agent.participant

import akka.actor.ActorRef.noSender
import akka.actor.{ActorRef, ActorSystem}
import akka.testkit.TestFSMRef
import akka.util.Timeout
import breeze.numerics.pow
import com.typesafe.config.ConfigFactory
import edu.ie3.simona.agent.ValueStore
import edu.ie3.simona.agent.participant.ParticipantAgentFundamentals.RelevantResultValues
import edu.ie3.simona.agent.participant.data.Data.PrimaryData.ApparentPower
import edu.ie3.simona.agent.participant.statedata.BaseStateData.ParticipantModelBaseStateData
import edu.ie3.simona.agent.participant.statedata.ParticipantStateData
import edu.ie3.simona.agent.state.AgentState
import edu.ie3.simona.event.notifier.NotifierConfig
import edu.ie3.simona.exceptions.agent.{
  AgentInitializationException,
  InconsistentStateException
}
import edu.ie3.simona.model.participant.CalcRelevantData.FixedRelevantData
import edu.ie3.simona.model.participant.ModelState.ConstantState
import edu.ie3.simona.model.participant.SystemParticipant
import edu.ie3.simona.model.participant.control.QControl.CosPhiFixed
import edu.ie3.simona.model.participant.load.FixedLoadModel.FixedLoadRelevantData
import edu.ie3.simona.model.participant.load.{FixedLoadModel, LoadReference}
import edu.ie3.simona.ontology.messages.SchedulerMessage.ScheduleTriggerMessage
import edu.ie3.simona.ontology.trigger.Trigger.ActivityStartTrigger
import edu.ie3.simona.test.common.AgentSpec
import edu.ie3.simona.test.common.model.participant.LoadTestData
import edu.ie3.util.TimeUtil
<<<<<<< HEAD
import edu.ie3.util.quantities.PowerSystemUnits._
import edu.ie3.util.scala.OperationInterval
import edu.ie3.util.scala.quantities.{Megavars, ReactivePower, Vars}
=======
import edu.ie3.util.scala.OperationInterval
import edu.ie3.util.scala.quantities.{Megavars, ReactivePower}
>>>>>>> 492f6de6
import org.mockito.Mockito.when
import org.scalatest.PrivateMethodTester
import org.scalatest.prop.{TableDrivenPropertyChecks, TableFor3, TableFor5}
import org.scalatestplus.mockito.MockitoSugar
import squants.Each
<<<<<<< HEAD
import squants.energy.{Kilowatts, Megawatts, Watts}
import tech.units.indriya.quantity.Quantities

import java.util.UUID
import java.util.concurrent.TimeUnit
import scala.collection.{SortedMap, SortedSet}
=======
import squants.energy.{Kilowatts, Megawatts}

import java.util.UUID
import java.util.concurrent.TimeUnit
import scala.collection.SortedSet
>>>>>>> 492f6de6

class ParticipantAgentFundamentalsSpec
    extends AgentSpec(
      ActorSystem(
        "ParticipantAgentSpec",
        ConfigFactory
          .parseString("""
            |akka.loggers =["akka.event.slf4j.Slf4jLogger"]
            |akka.loglevel="DEBUG"
        """.stripMargin)
      )
    )
    with LoadTestData
    with PrivateMethodTester
    with TableDrivenPropertyChecks {
  implicit val receiveTimeOut: Timeout = Timeout(10, TimeUnit.SECONDS)
  implicit val noReceiveTimeOut: Timeout = Timeout(1, TimeUnit.SECONDS)
  implicit val pTolerance: squants.Power = Megawatts(0.001)
  implicit val qTolerance: ReactivePower = Megavars(0.001)

  private val outputConfig: NotifierConfig =
    NotifierConfig(
      simulationResultInfo = false,
      powerRequestReply = false,
      flexResult = false
    )

  /* Get one instance of the mock for participant agent */
  val mockAgentTestRef: TestFSMRef[AgentState, ParticipantStateData[
    ApparentPower
  ], ParticipantAgentMock] =
    TestFSMRef(
      new ParticipantAgentMock(
        scheduler = self
      )
    )
  val mockAgent: ParticipantAgentMock = mockAgentTestRef.underlyingActor

<<<<<<< HEAD
  private implicit val powerTolerance: squants.Power = Watts(0.1)
  private implicit val reactivePowerTolerance: ReactivePower = Vars(0.1)

  private val powerValues =
=======
  val powerValues: Map[Long, ApparentPower] =
>>>>>>> 492f6de6
    Map(
      0L -> ApparentPower(
        Megawatts(1.0),
        Megavars(0.0)
      ),
      1L -> ApparentPower(
        Megawatts(2.0),
        Megavars(1.0)
      ),
      3L -> ApparentPower(
        Megawatts(3.0),
        Megavars(2.0)
      ),
      4L -> ApparentPower(
        Megawatts(5.0),
        Megavars(4.0)
      ),
      7L -> ApparentPower(
        Megawatts(3.0),
        Megavars(2.0)
      ),
      8L -> ApparentPower(
        Megawatts(6.0),
        Megavars(5.0)
      ),
      9L -> ApparentPower(
        Megawatts(6.0),
        Megavars(5.0)
      ),
      10L -> ApparentPower(
        Megawatts(4.0),
        Megavars(3.0)
      )
    )

  /* Calculates the reactive power as the square of the active power */
  val activeToReactivePowerFuncOpt: Option[
    PartialFunction[squants.Power, ReactivePower]
  ] =
    Some(
      new PartialFunction[squants.Power, ReactivePower] {
        override def isDefinedAt(
            activePower: squants.Power
        ): Boolean = true

        override def apply(
            activePower: squants.Power
        ): ReactivePower =
          Megavars(pow(activePower.toMegawatts, 2))
      }
    )

  "Determining the activation ticks within operation time" should {
    "throw an exception, if an integer multiple of the resolution does not meet an hour" in {
      val simulationStart =
        TimeUtil.withDefaults.toZonedDateTime("2020-01-01 00:00:00")
      val exception = intercept[AgentInitializationException] {
        mockAgent.firstFullResolutionInSimulation(simulationStart, 47L)
      }
      exception.getMessage shouldBe "The data resolution has to be adjusted, so that an integer multiple of it fits a full hour."
    }

    "base on correct first information tick in simulation" in {
      val testData: TableFor3[String, Long, Long] = Table(
        ("simulationStartString", "resolution", "expectedFirstTick"),
        ("2020-01-01 00:00:00", 900L, 0L),
        ("2020-01-01 00:15:00", 900L, 0L),
        ("2020-01-01 00:15:10", 900L, 890L),
        ("2020-01-01 00:15:00", 1800L, 900L),
        ("2020-01-01 00:14:10", 1800L, 950L)
      )

      forAll(testData) {
        (
            simulationStartString: String,
            resolution: Long,
            expectedFirstTick: Long
        ) =>
          {
            val simulationStart =
              TimeUtil.withDefaults.toZonedDateTime(simulationStartString)
            val firstTick = mockAgent.firstFullResolutionInSimulation(
              simulationStart,
              resolution
            )

            firstTick shouldBe expectedFirstTick
          }
      }
    }

    "bring up correct activation ticks" in {
      val testData: TableFor5[String, Long, Long, Long, List[Long]] = Table(
        (
          "simulationStartString",
          "resolution",
          "operationStart",
          "operationEnd",
          "expectedTicks"
        ),
        ("2020-01-01 00:00:00", 900L, 0L, 2700L, List(0L, 900L, 1800L, 2700L)),
        ("2020-01-01 00:15:00", 900L, 0L, 2700L, List(0L, 900L, 1800L, 2700L)),
        ("2020-01-01 00:15:00", 900L, 0L, 2699L, List(0L, 900L, 1800L)),
        ("2020-01-01 00:12:00", 900L, 0L, 2700L, List(180L, 1080L, 1980L)),
        (
          "2020-01-01 00:12:00",
          900L,
          0L,
          2880L,
          List(180L, 1080L, 1980L, 2880L)
        )
      )

      forAll(testData) {
        (
            simulationStartString: String,
            resolution: Long,
            operationStart: Long,
            operationEnd: Long,
            expectedTicks: List[Long]
        ) =>
          {
            val simulationStart =
              TimeUtil.withDefaults.toZonedDateTime(simulationStartString)
            val additionalActivationTicks =
              mockAgent.activationTicksInOperationTime(
                simulationStart,
                resolution,
                operationStart,
                operationEnd
              )

            additionalActivationTicks.corresponds(expectedTicks)(
              _ == _
            ) shouldBe true
          }
      }
    }
  }

  "Determining the next activation tick" should {
    "bring up no activation trigger" in {
      val baseStateData = ParticipantAgentFundamentalsSpec.mockBaseStateData(
        SortedSet.empty,
        Map.empty
      )

      mockAgent.popNextActivationTrigger(baseStateData) match {
        case (None, actualBaseStateData) =>
          /* There is no activation trigger and base state data haven't changed */
          actualBaseStateData shouldBe baseStateData
        case (Some(_), _) =>
          fail("Did not get the right activation triggers and state data")
      }
    }

    "bring up the next foreseen data tick, if this is the closest one" in {
      val baseStateData = ParticipantAgentFundamentalsSpec.mockBaseStateData(
        SortedSet(100L, 200L, 300L),
        Map(
          self -> Some(10L),
          noSender -> Some(0L)
        )
      )

      mockAgent.popNextActivationTrigger(baseStateData) match {
        case (Some(activationSeq), actualBaseStateData) =>
          /* There is exactly one activation trigger for tick 0 */
          activationSeq.size shouldBe 1
          activationSeq.headOption match {
            case Some(
                  ScheduleTriggerMessage(
                    ActivityStartTrigger(tick),
                    actorToBeScheduled,
                    _,
                    _
                  )
                ) =>
              tick shouldBe 0L
              actorToBeScheduled shouldBe mockAgentTestRef
            case _ => fail("Sequence of activation triggers has wrong content.")
          }
          /* Base state data haven't changed */
          actualBaseStateData shouldBe baseStateData
        case _ =>
          fail("Did not get the right activation triggers and state data")
      }
    }

    "bring up the next additional activation tick, if this is the closest one and pop it from base state data" in {
      val baseStateData = ParticipantAgentFundamentalsSpec.mockBaseStateData(
        SortedSet(0L, 10L, 20L),
        Map(
          self -> Some(200L),
          noSender -> Some(100L)
        )
      )

      mockAgent.popNextActivationTrigger(baseStateData) match {
        case (Some(activationSeq), actualBaseStateData) =>
          /* There is exactly one activation trigger for tick 1 */
          activationSeq.size shouldBe 1
          activationSeq.headOption match {
            case Some(
                  ScheduleTriggerMessage(
                    ActivityStartTrigger(tick),
                    actorToBeScheduled,
                    _,
                    _
                  )
                ) =>
              tick shouldBe 0L
              actorToBeScheduled shouldBe mockAgentTestRef
            case _ => fail("Sequence of activation triggers has wrong content.")
          }
          /* Additional activation tick has been popped from base state data */
          actualBaseStateData.additionalActivationTicks.corresponds(
            Array(10L, 20L)
          )(_ == _) shouldBe true
          actualBaseStateData.foreseenDataTicks shouldBe baseStateData.foreseenDataTicks
        case _ =>
          fail("Did not get the right activation triggers and state data")
      }
    }

    "bring up the next additional activation tick, if it and a data tick at the same time are the closest ones and pop it from base state data" in {
      val baseStateData = ParticipantAgentFundamentalsSpec.mockBaseStateData(
        SortedSet(0L, 10L, 20L),
        Map(
          self -> Some(20L),
          noSender -> Some(0L)
        )
      )

      mockAgent.popNextActivationTrigger(baseStateData) match {
        case (Some(activationSeq), actualBaseStateData) =>
          /* There is exactly one activation trigger for tick 1 */
          activationSeq.size shouldBe 1
          activationSeq.headOption match {
            case Some(
                  ScheduleTriggerMessage(
                    ActivityStartTrigger(tick),
                    actorToBeScheduled,
                    _,
                    _
                  )
                ) =>
              tick shouldBe 0L
              actorToBeScheduled shouldBe mockAgentTestRef
            case _ => fail("Sequence of activation triggers has wrong content.")
          }
          /* Additional activation tick has been popped from base state data */
          actualBaseStateData.additionalActivationTicks.corresponds(
            Array(10L, 20L)
          )(_ == _) shouldBe true
          actualBaseStateData.foreseenDataTicks shouldBe baseStateData.foreseenDataTicks
        case _ =>
          fail("Did not get the right activation triggers and state data")
      }
    }
  }

  "Calculating the average power from simulation results" should {
    "lead to correct average power, if the window start is before the first data" in {
      val apparentPower = mockAgent.averageResults(
        powerValues,
        -10L,
        5L,
        None
      )
      apparentPower match {
        case ApparentPower(p, q) =>
          (p ~= Megawatts(0.8666666666666667)) shouldBe true
          (q ~= Megavars(0.5333333333333334)) shouldBe true
      }
    }

    "lead to correct average power, if the window end is after the most recent data" in {
      val apparentPower =
        mockAgent.averageResults(
          powerValues,
          8L,
          15L,
          None
        )
      apparentPower match {
        case ApparentPower(p, q) =>
          (p ~= Megawatts(4.571428571428573)) shouldBe true
          (q ~= Megavars(3.571428571428571)) shouldBe true
      }
    }

    "lead to correct average power in between" in {
      val apparentPower =
        mockAgent.averageResults(
          powerValues,
          8L,
          15L,
          None
        )
      apparentPower match {
        case ApparentPower(p, q) =>
          (p ~= Megawatts(4.571428571428573)) shouldBe true
          (q ~= Megavars(3.571428571428571)) shouldBe true
      }
    }

    "lead to correct average power, if the window start is before the first data - with active to reactive power function" in {
      val apparentPower =
        mockAgent.averageResults(
          powerValues,
          -10L,
          5L,
          activeToReactivePowerFuncOpt
        )
      apparentPower match {
        case ApparentPower(p, q) =>
          (p ~= Megawatts(0.8666666666666667)) shouldBe true
          (q ~= Megavars(2.8666666666666667)) shouldBe true
      }
    }

    "lead to correct average power, if the window end is after the most recent data - with active to reactive power function" in {
      val apparentPower =
        mockAgent.averageResults(
          powerValues,
          8L,
          15L,
          activeToReactivePowerFuncOpt
        )
      apparentPower match {
        case ApparentPower(p, q) =>
          (p ~= Megawatts(4.571428571428573)) shouldBe true
          (q ~= Megavars(21.71428571428571)) shouldBe true
      }
    }

    "lead to correct average power in between - with active to reactive power function" in {
      val apparentPower =
        mockAgent.averageResults(
          powerValues,
          8L,
          15L,
          activeToReactivePowerFuncOpt
        )
      apparentPower match {
        case ApparentPower(p, q) =>
          (p ~= Megawatts(4.571428571428573)) shouldBe true
          (q ~= Megavars(21.71428571428571)) shouldBe true
      }
    }
  }

  "Determining the relevant result data" should {
    "returns the correct data, if already something has been answered and new data is awaited" in {
      val requestTick = 1800L
      val resultValueStore = ValueStore(
        900,
        SortedMap(
          800L -> ApparentPower(
            Megawatts(0.0),
            Megavars(0.0)
          ),
          1000L -> ApparentPower(
            Megawatts(0.0),
            Megavars(0.0)
          ),
          1200L -> ApparentPower(
            Megawatts(0.0),
            Megavars(0.0)
          ),
          1400L -> ApparentPower(
            Megawatts(0.0),
            Megavars(0.0)
          ),
          1600L -> ApparentPower(
            Megawatts(0.0),
            Megavars(0.0)
          ),
          1800L -> ApparentPower(
            Megawatts(0.0),
            Megavars(0.0)
          )
        )
      )
      val requestValueStore = ValueStore(
        900,
        SortedMap(
          900L -> ApparentPower(
            Megawatts(0.0),
            Megavars(0.0)
          )
        )
      )

      mockAgent.getRelevantResultData(
        requestTick,
        resultValueStore,
        requestValueStore
      ) shouldBe Some(
        RelevantResultValues(
          900L,
          1800L,
          Map(
            800L -> ApparentPower(
              Megawatts(0.0),
              Megavars(0.0)
            ),
            1000L -> ApparentPower(
              Megawatts(0.0),
              Megavars(0.0)
            ),
            1200L -> ApparentPower(
              Megawatts(0.0),
              Megavars(0.0)
            ),
            1400L -> ApparentPower(
              Megawatts(0.0),
              Megavars(0.0)
            ),
            1600L -> ApparentPower(
              Megawatts(0.0),
              Megavars(0.0)
            ),
            1800L -> ApparentPower(
              Megawatts(0.0),
              Megavars(0.0)
            )
          )
        )
      )
    }

    "returns the correct data, if already something has been answered and NO new data is awaited" in {
      val requestTick = 1800L
      val resultValueStore = ValueStore(
        900,
        SortedMap(
          800L -> ApparentPower(
            Megawatts(0.0),
            Megavars(0.0)
          )
        )
      )
      val requestValueStore = ValueStore(
        900,
        SortedMap(
          900L -> ApparentPower(
            Megawatts(0.0),
            Megavars(0.0)
          )
        )
      )

      mockAgent.getRelevantResultData(
        requestTick,
        resultValueStore,
        requestValueStore
      ) shouldBe Some(
        RelevantResultValues(
          900L,
          1800L,
          Map(
            800L -> ApparentPower(
              Megawatts(0.0),
              Megavars(0.0)
            )
          )
        )
      )
    }
  }

  "Determining the applicable nodal voltage" should {
    "deliver the correct voltage" in {
      val baseStateData = ParticipantModelBaseStateData[
        ApparentPower,
        FixedLoadRelevantData.type,
        ConstantState.type,
        FixedLoadModel
      ](
        simulationStartDate,
        simulationEndDate,
        FixedLoadModel(
          UUID.randomUUID(),
          "test_load",
          OperationInterval(0L, 1800L),
          1.0,
          CosPhiFixed(0.95),
          Kilowatts(100.0),
          0.95,
          LoadReference.ActivePower(Kilowatts(95.0))
        ),
        None,
        outputConfig,
        SortedSet(0L, 900L, 1800L),
        Map.empty,
        1e-12,
        ValueStore.forVoltage(901L, Each(1.0)),
<<<<<<< HEAD
        ValueStore(901L),
        ValueStore(901L),
=======
>>>>>>> 492f6de6
        ValueStore(901L),
        ValueStore(901L),
        None
      )

      ParticipantAgent.getAndCheckNodalVoltage(
        baseStateData,
        1000L
      ) shouldBe Each(1.0)
    }

    "throw an error, if no nodal voltage is available" in {
      val baseStateData = ParticipantModelBaseStateData[
        ApparentPower,
        FixedLoadRelevantData.type,
        ConstantState.type,
        FixedLoadModel
      ](
        simulationStartDate,
        simulationEndDate,
        FixedLoadModel(
          UUID.randomUUID(),
          "test_load",
          OperationInterval(0L, 1800L),
          1.0,
          CosPhiFixed(0.95),
          Kilowatts(100.0),
          0.95,
          LoadReference.ActivePower(Kilowatts(95.0))
        ),
        None,
        outputConfig,
        SortedSet(0L, 900L, 1800L),
        Map.empty,
        1e-12,
        ValueStore(901L),
        ValueStore(901L),
        ValueStore(901L),
        ValueStore(901L),
        ValueStore(901L),
        None
      )

      intercept[InconsistentStateException] {
        ParticipantAgent.getAndCheckNodalVoltage(baseStateData, 1000L)
      }.getMessage shouldBe "Not knowing any nodal voltage is not supposed to happen."
    }
  }
}

case object ParticipantAgentFundamentalsSpec extends MockitoSugar {

  /** Mock [[ParticipantModelBaseStateData]] in order to only test the handling
    * of additional activation ticks as well as foreseen data ticks
    *
    * @param additionalActivationTicks
    *   Array of additional activation ticks
    * @param foreseenDataTicks
    *   Mapping of data providers to foreseen activation ticks
    * @return
    *   mocked base state data
    */
  def mockBaseStateData(
      additionalActivationTicks: SortedSet[Long],
      foreseenDataTicks: Map[ActorRef, Option[Long]]
  ): ParticipantModelBaseStateData[
    ApparentPower,
    FixedRelevantData.type,
    ConstantState.type,
    SystemParticipant[FixedRelevantData.type, ApparentPower, ConstantState.type]
  ] = {
    val modelMock = mock[SystemParticipant[
      FixedRelevantData.type,
      ApparentPower,
      ConstantState.type
    ]]
    when(modelMock.getUuid).thenReturn(UUID.randomUUID())

    ParticipantModelBaseStateData[
      ApparentPower,
      FixedRelevantData.type,
      ConstantState.type,
      SystemParticipant[
        FixedRelevantData.type,
        ApparentPower,
        ConstantState.type
      ]
    ](
      TimeUtil.withDefaults.toZonedDateTime("2020-01-01 00:00:00"),
      TimeUtil.withDefaults.toZonedDateTime("2020-01-01 23:59:00"),
      modelMock,
      None,
      NotifierConfig(
        simulationResultInfo = false,
        powerRequestReply = false,
        flexResult = false
      ),
      additionalActivationTicks,
      foreseenDataTicks,
      0d,
      ValueStore(0L),
      ValueStore(0L),
      ValueStore(0L),
      ValueStore(0L),
      ValueStore(0L),
      None
    )
  }
}<|MERGE_RESOLUTION|>--- conflicted
+++ resolved
@@ -34,33 +34,19 @@
 import edu.ie3.simona.test.common.AgentSpec
 import edu.ie3.simona.test.common.model.participant.LoadTestData
 import edu.ie3.util.TimeUtil
-<<<<<<< HEAD
 import edu.ie3.util.quantities.PowerSystemUnits._
 import edu.ie3.util.scala.OperationInterval
 import edu.ie3.util.scala.quantities.{Megavars, ReactivePower, Vars}
-=======
-import edu.ie3.util.scala.OperationInterval
-import edu.ie3.util.scala.quantities.{Megavars, ReactivePower}
->>>>>>> 492f6de6
 import org.mockito.Mockito.when
 import org.scalatest.PrivateMethodTester
 import org.scalatest.prop.{TableDrivenPropertyChecks, TableFor3, TableFor5}
 import org.scalatestplus.mockito.MockitoSugar
 import squants.Each
-<<<<<<< HEAD
 import squants.energy.{Kilowatts, Megawatts, Watts}
-import tech.units.indriya.quantity.Quantities
 
 import java.util.UUID
 import java.util.concurrent.TimeUnit
 import scala.collection.{SortedMap, SortedSet}
-=======
-import squants.energy.{Kilowatts, Megawatts}
-
-import java.util.UUID
-import java.util.concurrent.TimeUnit
-import scala.collection.SortedSet
->>>>>>> 492f6de6
 
 class ParticipantAgentFundamentalsSpec
     extends AgentSpec(
@@ -99,14 +85,10 @@
     )
   val mockAgent: ParticipantAgentMock = mockAgentTestRef.underlyingActor
 
-<<<<<<< HEAD
   private implicit val powerTolerance: squants.Power = Watts(0.1)
   private implicit val reactivePowerTolerance: ReactivePower = Vars(0.1)
 
   private val powerValues =
-=======
-  val powerValues: Map[Long, ApparentPower] =
->>>>>>> 492f6de6
     Map(
       0L -> ApparentPower(
         Megawatts(1.0),
@@ -606,11 +588,8 @@
         Map.empty,
         1e-12,
         ValueStore.forVoltage(901L, Each(1.0)),
-<<<<<<< HEAD
-        ValueStore(901L),
-        ValueStore(901L),
-=======
->>>>>>> 492f6de6
+        ValueStore(901L),
+        ValueStore(901L),
         ValueStore(901L),
         ValueStore(901L),
         None
