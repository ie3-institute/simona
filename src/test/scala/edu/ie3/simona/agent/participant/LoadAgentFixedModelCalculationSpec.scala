--- conflicted
+++ resolved
@@ -146,11 +146,7 @@
                 simonaConfig.simona.runtime.participant.requestVoltageDeviationThreshold,
               outputConfig = defaultOutputConfig,
               primaryServiceProxy = primaryServiceProxy.ref,
-<<<<<<< HEAD
-              maybeEmAgent = None
-=======
               scheduleTriggerFunc = scheduleTriggerFunc(loadAgent)
->>>>>>> 04148c33
             )
           ),
           triggerId,
@@ -277,11 +273,7 @@
                 simonaConfig.simona.runtime.participant.requestVoltageDeviationThreshold,
               outputConfig = defaultOutputConfig,
               primaryServiceProxy = primaryServiceProxy.ref,
-<<<<<<< HEAD
-              maybeEmAgent = None
-=======
               scheduleTriggerFunc = scheduleTriggerFunc(loadAgent)
->>>>>>> 04148c33
             )
           ),
           triggerId,
@@ -362,11 +354,7 @@
                 simonaConfig.simona.runtime.participant.requestVoltageDeviationThreshold,
               outputConfig = defaultOutputConfig,
               primaryServiceProxy = primaryServiceProxy.ref,
-<<<<<<< HEAD
-              maybeEmAgent = None
-=======
               scheduleTriggerFunc = scheduleTriggerFunc(loadAgent)
->>>>>>> 04148c33
             )
           ),
           initialiseTriggerId,
@@ -456,11 +444,7 @@
                 simonaConfig.simona.runtime.participant.requestVoltageDeviationThreshold,
               outputConfig = defaultOutputConfig,
               primaryServiceProxy = primaryServiceProxy.ref,
-<<<<<<< HEAD
-              maybeEmAgent = None
-=======
               scheduleTriggerFunc = scheduleTriggerFunc(loadAgent)
->>>>>>> 04148c33
             )
           ),
           0L,
@@ -539,11 +523,7 @@
                 simonaConfig.simona.runtime.participant.requestVoltageDeviationThreshold,
               outputConfig = defaultOutputConfig,
               primaryServiceProxy = primaryServiceProxy.ref,
-<<<<<<< HEAD
-              maybeEmAgent = None
-=======
               scheduleTriggerFunc = scheduleTriggerFunc(loadAgent)
->>>>>>> 04148c33
             )
           ),
           0L,
