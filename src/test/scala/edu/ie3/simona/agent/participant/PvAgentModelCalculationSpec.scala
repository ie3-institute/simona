/*
 * © 2020. TU Dortmund University,
 * Institute of Energy Systems, Energy Efficiency and Energy Economics,
 * Research group Distribution grid planning and operation
 */

package edu.ie3.simona.agent.participant

import akka.actor.{ActorRef, ActorSystem}
import akka.testkit.TestFSMRef
import akka.util.Timeout
import com.typesafe.config.ConfigFactory
import edu.ie3.datamodel.models.input.system.PvInput
import edu.ie3.datamodel.models.input.system.characteristic.QV
import edu.ie3.simona.agent.ValueStore
import edu.ie3.simona.agent.participant.data.Data.PrimaryData.ApparentPower
import edu.ie3.simona.agent.participant.data.secondary.SecondaryDataService.ActorWeatherService
import edu.ie3.simona.agent.participant.pv.PvAgent
import edu.ie3.simona.agent.participant.statedata.BaseStateData.ParticipantModelBaseStateData
import edu.ie3.simona.agent.participant.statedata.DataCollectionStateData
import edu.ie3.simona.agent.participant.statedata.ParticipantStateData._
import edu.ie3.simona.agent.state.AgentState.{Idle, Uninitialized}
import edu.ie3.simona.agent.state.ParticipantAgentState.HandleInformation
import edu.ie3.simona.config.SimonaConfig
import edu.ie3.simona.config.SimonaConfig.PvRuntimeConfig
import edu.ie3.simona.event.notifier.NotifierConfig
import edu.ie3.simona.model.participant.load.{LoadModelBehaviour, LoadReference}
import edu.ie3.simona.ontology.messages.PowerMessage.{
  AssetPowerChangedMessage,
  AssetPowerUnchangedMessage,
  RequestAssetPowerMessage
}
import edu.ie3.simona.ontology.messages.SchedulerMessage.{
  CompletionMessage,
  IllegalTriggerMessage,
  ScheduleTriggerMessage,
  TriggerWithIdMessage
}
import edu.ie3.simona.ontology.messages.services.ServiceMessage.PrimaryServiceRegistrationMessage
import edu.ie3.simona.ontology.messages.services.ServiceMessage.RegistrationResponseMessage.{
  RegistrationFailedMessage,
  RegistrationSuccessfulMessage
}
import edu.ie3.simona.ontology.messages.services.WeatherMessage.{
  ProvideWeatherMessage,
  RegisterForWeatherMessage,
  WeatherData
}
import edu.ie3.simona.ontology.trigger.Trigger.{
  ActivityStartTrigger,
  InitializeParticipantAgentTrigger
}
import edu.ie3.simona.test.ParticipantAgentSpec
import edu.ie3.simona.test.common.input.PvInputTestData
import edu.ie3.simona.util.ConfigUtil
<<<<<<< HEAD
import edu.ie3.util.TimeUtil
import edu.ie3.util.scala.quantities.{Megavars, ReactivePower, Vars}
import squants.Each
import squants.energy.{Kilowatts, Megawatts, Watts}
=======
import edu.ie3.simona.util.TickUtil.TickLong
import edu.ie3.util.scala.quantities.{
  Megavars,
  ReactivePower,
  Vars,
  WattsPerSquareMeter
}
import org.scalatest.PrivateMethodTester
import squants.{Each, Power}
import squants.energy.{Kilowatts, Megawatts, Watts}
import squants.motion.MetersPerSecond
import squants.thermal.Celsius
>>>>>>> 492f6de6
import tech.units.indriya.quantity.Quantities
import tech.units.indriya.unit.Units.{CELSIUS, METRE_PER_SECOND}

import java.time.ZonedDateTime
import java.util.concurrent.TimeUnit
import scala.collection.SortedMap

class PvAgentModelCalculationSpec
    extends ParticipantAgentSpec(
      ActorSystem(
        "PvAgentSpec",
        ConfigFactory
          .parseString("""
            |akka.loggers =["akka.event.slf4j.Slf4jLogger"]
            |akka.loglevel="DEBUG"
        """.stripMargin)
      )
    )
    with PvInputTestData {

  private implicit val simulationStartDate: ZonedDateTime =
    TimeUtil.withDefaults.toZonedDateTime("2020-01-01 00:00:00")
  private val simulationEndDate: ZonedDateTime =
    TimeUtil.withDefaults.toZonedDateTime("2020-01-01 01:00:00")

  implicit val receiveTimeOut: Timeout = Timeout(10, TimeUnit.SECONDS)
  implicit val noReceiveTimeOut: Timeout = Timeout(1, TimeUnit.SECONDS)

  /* Alter the input model to have a voltage sensitive reactive power calculation */
  val voltageSensitiveInput: PvInput = pvInput
    .copy()
    .qCharacteristics(new QV("qV:{(0.95,-0.625),(1.05,0.625)}"))
    .build()

  /* Assign this test to receive the result events from agent */
  override val systemListener: Iterable[ActorRef] = Vector(self)

  private val simonaConfig: SimonaConfig =
    createSimonaConfig(
      LoadModelBehaviour.FIX,
      LoadReference.ActivePower(Kilowatts(0d))
    )
  private val defaultOutputConfig = NotifierConfig(
    simonaConfig.simona.output.participant.defaultConfig.simulationResult,
    simonaConfig.simona.output.participant.defaultConfig.powerRequestReply,
    simonaConfig.simona.output.participant.defaultConfig.flexResult
  )
  private val configUtil = ConfigUtil.ParticipantConfigUtil(
    simonaConfig.simona.runtime.participant
  )
  private val modelConfig = configUtil.getOrDefault[PvRuntimeConfig](
    voltageSensitiveInput.getUuid
  )
  private val noServices = None
  private val withServices = Some(
    Vector(
      ActorWeatherService(weatherService.ref)
    )
  )
  private val resolution = simonaConfig.simona.powerflow.resolution.getSeconds

<<<<<<< HEAD
  private implicit val powerTolerance: squants.Power = Watts(0.1)
=======
  private implicit val powerTolerance: Power = Watts(0.1)
>>>>>>> 492f6de6
  private implicit val reactivePowerTolerance: ReactivePower = Vars(0.1)

  "A pv agent with model calculation depending on no secondary data service" should {
    "be instantiated correctly" in {
      val pvAgent = TestFSMRef(
        new PvAgent(
          scheduler = scheduler.ref,
          listener = systemListener
        )
      )

      pvAgent.stateName shouldBe Uninitialized
      // ParticipantUninitializedStateData is an empty class (due to typing). If it contains content one day
      inside(pvAgent.stateData) {
        case _: ParticipantUninitializedStateData[_] => succeed
        case _ =>
          fail(
            s"Expected $ParticipantUninitializedStateData, but got ${pvAgent.stateData}."
          )
      }
    }

    "fail initialisation and stay in uninitialized state" in {
      val pvAgent = TestFSMRef(
        new PvAgent(
          scheduler = scheduler.ref,
          listener = systemListener
        )
      )

      val triggerId = 0
      scheduler.send(
        pvAgent,
        TriggerWithIdMessage(
          InitializeParticipantAgentTrigger[
            ApparentPower,
            ParticipantInitializeStateData[
              PvInput,
              PvRuntimeConfig,
              ApparentPower
            ]
          ](
            ParticipantInitializeStateData(
              inputModel = voltageSensitiveInput,
              modelConfig = modelConfig,
              secondaryDataServices = noServices,
              simulationStartDate = simulationStartDate,
              simulationEndDate = simulationEndDate,
              resolution = resolution,
              requestVoltageDeviationThreshold =
                simonaConfig.simona.runtime.participant.requestVoltageDeviationThreshold,
              outputConfig = defaultOutputConfig,
              primaryServiceProxy = primaryServiceProxy.ref,
              scheduleTriggerFunc = scheduleTriggerFunc(pvAgent)
            )
          ),
          triggerId,
          pvAgent
        )
      )

      /* Refuse registration with primary service */
      primaryServiceProxy.expectMsgType[PrimaryServiceRegistrationMessage]
      primaryServiceProxy.send(pvAgent, RegistrationFailedMessage)

      scheduler.receiveOne(receiveTimeOut.duration) match {
        case IllegalTriggerMessage(_, _) => logger.debug("Got correct message")
        case m =>
          fail(
            s"Did not fail initialization because of missing weather service. Received: $m"
          )
      }

      /* agent should stay uninitialized */
      pvAgent.stateName shouldBe Uninitialized
      pvAgent.stateData match {
        case _: ParticipantInitializingStateData[_, _, _] => succeed
        case _ => fail("Expected to get initializing state data")
      }
    }
  }

  "A pv agent with model calculation depending on one secondary data service" should {
    "be instantiated correctly" in {
      val pvAgent = TestFSMRef(
        new PvAgent(
          scheduler = scheduler.ref,
          listener = systemListener
        )
      )

      pvAgent.stateName shouldBe Uninitialized
      // ParticipantUninitializedStateData is an empty class (due to typing). If it contains content one day
      inside(pvAgent.stateData) {
        case _: ParticipantUninitializedStateData[_] => succeed
        case _ =>
          fail(
            s"Expected $ParticipantUninitializedStateData, but got ${pvAgent.stateData}."
          )
      }
    }

    "end in correct state with correct state data after initialisation" in {
      val pvAgent = TestFSMRef(
        new PvAgent(
          scheduler = scheduler.ref,
          listener = systemListener
        )
      )

      val triggerId = 0
      scheduler.send(
        pvAgent,
        TriggerWithIdMessage(
          InitializeParticipantAgentTrigger[
            ApparentPower,
            ParticipantInitializeStateData[
              PvInput,
              PvRuntimeConfig,
              ApparentPower
            ]
          ](
            ParticipantInitializeStateData(
              inputModel = voltageSensitiveInput,
              modelConfig = modelConfig,
              secondaryDataServices = withServices,
              simulationStartDate = simulationStartDate,
              simulationEndDate = simulationEndDate,
              resolution = resolution,
              requestVoltageDeviationThreshold =
                simonaConfig.simona.runtime.participant.requestVoltageDeviationThreshold,
              outputConfig = defaultOutputConfig,
              primaryServiceProxy = primaryServiceProxy.ref,
              scheduleTriggerFunc = scheduleTriggerFunc(pvAgent)
            )
          ),
          triggerId,
          pvAgent
        )
      )

      /* Actor should ask for registration with primary service */
      primaryServiceProxy.expectMsg(
        PrimaryServiceRegistrationMessage(voltageSensitiveInput.getUuid)
      )
      /* State should be information handling and having correct state data */
      pvAgent.stateName shouldBe HandleInformation
      pvAgent.stateData match {
        case ParticipantInitializingStateData(
              inputModel,
              modelConfig,
              secondaryDataServices,
              simulationStartDate,
              simulationEndDate,
              resolution,
              requestVoltageDeviationThreshold,
              outputConfig,
              maybeEmAgent,
              _
            ) =>
          inputModel shouldBe SimpleInputContainer(voltageSensitiveInput)
          modelConfig shouldBe modelConfig
          secondaryDataServices shouldBe withServices
          simulationStartDate shouldBe this.simulationStartDate
          simulationEndDate shouldBe this.simulationEndDate
          resolution shouldBe this.resolution
          requestVoltageDeviationThreshold shouldBe simonaConfig.simona.runtime.participant.requestVoltageDeviationThreshold
          outputConfig shouldBe defaultOutputConfig
          maybeEmAgent shouldBe None
        case unsuitableStateData =>
          fail(s"Agent has unsuitable state data '$unsuitableStateData'.")
      }

      /* Refuse registration */
      primaryServiceProxy.send(pvAgent, RegistrationFailedMessage)

      /* Expect a registration message */
      weatherService.expectMsg(
        RegisterForWeatherMessage(52.02083574, 7.40110716)
      )

      /* ... as well as corresponding state and state data */
      pvAgent.stateName shouldBe HandleInformation
      pvAgent.stateData match {
        case CollectRegistrationConfirmMessages(
              ParticipantModelBaseStateData(
                startDate,
                endDate,
                _,
                services,
                outputConfig,
                additionalActivationTicks,
                foreseenDataTicks,
                _,
                voltageValueStore,
                resultValueStore,
                requestValueStore,
                _,
                _,
                _
              ),
              awaitRegistrationResponsesFrom,
              foreseenNextDataTicks
            ) =>
          /* Base state data */
          startDate shouldBe simulationStartDate
          endDate shouldBe simulationEndDate
          services shouldBe Some(
            Vector(
              ActorWeatherService(weatherService.ref)
            )
          )
          outputConfig shouldBe NotifierConfig(
            simulationResultInfo = false,
            powerRequestReply = false,
            flexResult = false
          )
          additionalActivationTicks shouldBe empty
          foreseenDataTicks shouldBe Map.empty
          voltageValueStore shouldBe ValueStore(
<<<<<<< HEAD
            resolution,
            SortedMap(0L -> Each(1.0))
=======
            resolution * 10,
            Map(0L -> Each(1.0))
>>>>>>> 492f6de6
          )
          resultValueStore shouldBe ValueStore(resolution)
          requestValueStore shouldBe ValueStore[ApparentPower](resolution)

          /* Additional information */
          awaitRegistrationResponsesFrom shouldBe Vector(weatherService.ref)
          foreseenNextDataTicks shouldBe Map.empty
        case _ =>
          fail(
            s"Did not find expected state data $CollectRegistrationConfirmMessages, but ${pvAgent.stateData}"
          )
      }

      /* Reply, that registration was successful */
      weatherService.send(pvAgent, RegistrationSuccessfulMessage(Some(4711L)))

      /* Expect a completion message */
      scheduler.expectMsg(
        CompletionMessage(
          triggerId,
          Some(
            scala.collection.immutable.Seq(
              ScheduleTriggerMessage(ActivityStartTrigger(4711), pvAgent)
            )
          )
        )
      )

      /* ... as well as corresponding state and state data */
      pvAgent.stateName shouldBe Idle
      pvAgent.stateData match {
        case baseStateData: ParticipantModelBaseStateData[_, _, _, _] =>
          /* Only check the awaited next data ticks, as the rest has yet been checked */
          baseStateData.foreseenDataTicks shouldBe Map(
            weatherService.ref -> Some(4711L)
          )
        case _ =>
          fail(
            s"Did not find expected state data $ParticipantModelBaseStateData, but ${pvAgent.stateData}"
          )
      }
    }

    "answer with zero power, if asked directly after initialisation" in {
      val pvAgent = TestFSMRef(
        new PvAgent(
          scheduler = scheduler.ref,
          listener = systemListener
        )
      )

      val triggerId = 0
      scheduler.send(
        pvAgent,
        TriggerWithIdMessage(
          InitializeParticipantAgentTrigger[
            ApparentPower,
            ParticipantInitializeStateData[
              PvInput,
              PvRuntimeConfig,
              ApparentPower
            ]
          ](
            ParticipantInitializeStateData(
              inputModel = voltageSensitiveInput,
              modelConfig = modelConfig,
              secondaryDataServices = withServices,
              simulationStartDate = simulationStartDate,
              simulationEndDate = simulationEndDate,
              resolution = resolution,
              requestVoltageDeviationThreshold =
                simonaConfig.simona.runtime.participant.requestVoltageDeviationThreshold,
              outputConfig = defaultOutputConfig,
              primaryServiceProxy = primaryServiceProxy.ref,
              scheduleTriggerFunc = scheduleTriggerFunc(pvAgent)
            )
          ),
          triggerId,
          pvAgent
        )
      )

      /* Refuse registration with primary service */
      primaryServiceProxy.expectMsgType[PrimaryServiceRegistrationMessage]
      primaryServiceProxy.send(pvAgent, RegistrationFailedMessage)

      /* Expect a registration message */
      weatherService.expectMsg(
        RegisterForWeatherMessage(52.02083574, 7.40110716)
      )
      weatherService.send(pvAgent, RegistrationSuccessfulMessage(Some(900L)))

      /* I'm not interested in the content of the CompletionMessage */
      scheduler.expectMsgType[CompletionMessage]

      pvAgent.stateName shouldBe Idle
      /* State data has already been tested */

      pvAgent ! RequestAssetPowerMessage(
        0L,
        Each(1d),
        Each(0d)
      )
      expectMsg(
        AssetPowerChangedMessage(
          Megawatts(0d),
          Megavars(0d)
        )
      )

      inside(pvAgent.stateData) {
        case baseStateData: ParticipantModelBaseStateData[_, _, _, _] =>
          baseStateData.requestValueStore shouldBe ValueStore[
            ApparentPower
          ](
            resolution,
            SortedMap(
              0L -> ApparentPower(
                Megawatts(0d),
                Megavars(0d)
              )
            )
          )
        case _ =>
          fail(
            s"Did not find expected state data $ParticipantModelBaseStateData, but ${pvAgent.stateData}"
          )
      }
    }

    "do correct transitions faced to new data in Idle" in {
      val pvAgent = TestFSMRef(
        new PvAgent(
          scheduler = scheduler.ref,
          listener = systemListener
        )
      )

      val initialiseTriggerId = 0
      scheduler.send(
        pvAgent,
        TriggerWithIdMessage(
          InitializeParticipantAgentTrigger[
            ApparentPower,
            ParticipantInitializeStateData[
              PvInput,
              PvRuntimeConfig,
              ApparentPower
            ]
          ](
            ParticipantInitializeStateData(
              inputModel = voltageSensitiveInput,
              modelConfig = modelConfig,
              secondaryDataServices = withServices,
              simulationStartDate = simulationStartDate,
              simulationEndDate = simulationEndDate,
              resolution = simonaConfig.simona.powerflow.resolution.getSeconds,
              requestVoltageDeviationThreshold =
                simonaConfig.simona.runtime.participant.requestVoltageDeviationThreshold,
              outputConfig = defaultOutputConfig,
              primaryServiceProxy = primaryServiceProxy.ref,
              scheduleTriggerFunc = scheduleTriggerFunc(pvAgent)
            )
          ),
          initialiseTriggerId,
          pvAgent
        )
      )

      /* Refuse registration with primary service */
      primaryServiceProxy.expectMsgType[PrimaryServiceRegistrationMessage]
      primaryServiceProxy.send(pvAgent, RegistrationFailedMessage)

      /* I'm not interested in the content of the RegistrationMessage */
      weatherService.expectMsgType[RegisterForWeatherMessage]
      weatherService.send(pvAgent, RegistrationSuccessfulMessage(Some(0L)))

      /* I'm not interested in the content of the CompletionMessage */
      scheduler.expectMsgType[CompletionMessage]
      awaitAssert(pvAgent.stateName shouldBe Idle)
      /* State data is tested in another test */

      /* Send out new data */
      val weatherData = WeatherData(
        WattsPerSquareMeter(0d),
        WattsPerSquareMeter(0d),
        Celsius(1.815d),
        MetersPerSecond(7.726576d)
      )

      weatherService.send(
        pvAgent,
        ProvideWeatherMessage(0L, weatherData, Some(3600L))
      )

      /* Find yourself in corresponding state and state data */
      pvAgent.stateName shouldBe HandleInformation
      pvAgent.stateData match {
        case DataCollectionStateData(
              baseStateData: ParticipantModelBaseStateData[_, _, _, _],
              expectedSenders,
              isYetTriggered
            ) =>
          /* The next data tick is already registered */
          baseStateData.foreseenDataTicks shouldBe Map(
            weatherService.ref -> Some(3600L)
          )

          /* The yet sent data is also registered */
          expectedSenders shouldBe Map(
            weatherService.ref -> Some(weatherData)
          )

          /* It is not yet triggered */
          isYetTriggered shouldBe false
        case _ =>
          fail(
            s"Did not find expected state data $DataCollectionStateData, but ${pvAgent.stateData}"
          )
      }

      /* Trigger the agent */
      scheduler.send(
        pvAgent,
        TriggerWithIdMessage(
          ActivityStartTrigger(0L),
          1L,
          scheduler.ref
        )
      )

      /* The agent will notice, that all expected information are apparent, switch to Calculate and trigger itself
       * for starting the calculation */
      scheduler.expectMsg(
        CompletionMessage(
          1L,
          Some(
            scala.collection.immutable.Seq(
              ScheduleTriggerMessage(ActivityStartTrigger(3600L), pvAgent)
            )
          )
        )
      )
      pvAgent.stateName shouldBe Idle
      pvAgent.stateData match {
        case baseStateData: ParticipantModelBaseStateData[_, _, _, _] =>
          /* The store for calculation relevant data has been extended */
          baseStateData.receivedSecondaryDataStore match {
            case ValueStore(_, store) =>
              store shouldBe Map(
                0L -> Map(weatherService.ref -> weatherData)
              )
          }

          /* The store for simulation results has been extended */
          baseStateData.resultValueStore match {
            case ValueStore(_, store) =>
              store.size shouldBe 1
              store.getOrElse(
                0L,
                fail("Expected a simulation result for tick 900.")
              ) match {
                case ApparentPower(p, q) =>
                  (p ~= Megawatts(0.0)) shouldBe true
                  (q ~= Megavars(0.0)) shouldBe true
              }
          }
        case _ =>
          fail(
            s"Did not found the expected state data $ParticipantModelBaseStateData, but ${pvAgent.stateData}"
          )
      }
    }

    "do correct transitions triggered for activation in idle" in {
      val pvAgent = TestFSMRef(
        new PvAgent(
          scheduler = scheduler.ref,
          listener = systemListener
        )
      )

      val initialiseTriggerId = 0
      scheduler.send(
        pvAgent,
        TriggerWithIdMessage(
          InitializeParticipantAgentTrigger[
            ApparentPower,
            ParticipantInitializeStateData[
              PvInput,
              PvRuntimeConfig,
              ApparentPower
            ]
          ](
            ParticipantInitializeStateData(
              inputModel = voltageSensitiveInput,
              modelConfig = modelConfig,
              secondaryDataServices = withServices,
              simulationStartDate = simulationStartDate,
              simulationEndDate = simulationEndDate,
              resolution = simonaConfig.simona.powerflow.resolution.getSeconds,
              requestVoltageDeviationThreshold =
                simonaConfig.simona.runtime.participant.requestVoltageDeviationThreshold,
              outputConfig = defaultOutputConfig,
              primaryServiceProxy = primaryServiceProxy.ref,
              scheduleTriggerFunc = scheduleTriggerFunc(pvAgent)
            )
          ),
          initialiseTriggerId,
          pvAgent
        )
      )

      /* Refuse registration with primary service */
      primaryServiceProxy.expectMsgType[PrimaryServiceRegistrationMessage]
      primaryServiceProxy.send(pvAgent, RegistrationFailedMessage)

      /* I'm not interested in the content of the RegistrationMessage */
      weatherService.expectMsgType[RegisterForWeatherMessage]
      weatherService.send(pvAgent, RegistrationSuccessfulMessage(Some(0L)))

      /* I'm not interested in the content of the CompletionMessage */
      scheduler.expectMsgType[CompletionMessage]
      awaitAssert(pvAgent.stateName shouldBe Idle)

      /* Send out an activity start trigger */
      scheduler.send(
        pvAgent,
        TriggerWithIdMessage(
          ActivityStartTrigger(0L),
          1L,
          scheduler.ref
        )
      )

      /* Find yourself in appropriate state with state data */
      pvAgent.stateName shouldBe HandleInformation
      pvAgent.stateData match {
        case DataCollectionStateData(
              baseStateData: ParticipantModelBaseStateData[_, _, _, _],
              expectedSenders,
              isYetTriggered
            ) =>
          /* The next data tick is already registered */
          baseStateData.foreseenDataTicks shouldBe Map(
            weatherService.ref -> Some(0L)
          )

          /* The yet sent data is also registered */
          expectedSenders shouldBe Map(weatherService.ref -> None)

          /* It is yet triggered */
          isYetTriggered shouldBe true
        case _ =>
          fail(
            s"Did not find expected state data $DataCollectionStateData, but ${pvAgent.stateData}"
          )
      }

      /* Providing the awaited data will lead to the foreseen transitions */
      val weatherData = WeatherData(
        WattsPerSquareMeter(0d),
        WattsPerSquareMeter(0d),
        Celsius(1.815d),
        MetersPerSecond(7.726576d)
      )

      weatherService.send(
        pvAgent,
        ProvideWeatherMessage(0L, weatherData, Some(3600L))
      )

      /* Expect confirmation */
      scheduler.expectMsg(
        CompletionMessage(
          1L,
          Some(
            scala.collection.immutable.Seq(
              ScheduleTriggerMessage(ActivityStartTrigger(3600L), pvAgent)
            )
          )
        )
      )

      /* Expect the state change to idle with updated base state data */
      pvAgent.stateName shouldBe Idle
      pvAgent.stateData match {
        case baseStateData: ParticipantModelBaseStateData[_, _, _, _] =>
          /* The store for calculation relevant data has been extended */
          baseStateData.receivedSecondaryDataStore match {
            case ValueStore(_, store) =>
              store shouldBe Map(
                0L -> Map(weatherService.ref -> weatherData)
              )
          }

          /* The store for simulation results has been extended */
          baseStateData.resultValueStore match {
            case ValueStore(_, store) =>
              store.size shouldBe 1
              store.getOrElse(
                0L,
                fail("Expected a simulation result for tick 0.")
              ) match {
                case ApparentPower(p, q) =>
                  (p ~= Megawatts(0.0)) shouldBe true
                  (q ~= Megavars(0.0)) shouldBe true
              }
          }
        case _ =>
          fail(
            s"Did not found the expected state data $ParticipantModelBaseStateData, but ${pvAgent.stateData}"
          )
      }
    }

    "does not provide power if data is awaited in an earlier tick, but answers it, if all expected data is there" in {
      val pvAgent = TestFSMRef(
        new PvAgent(
          scheduler = scheduler.ref,
          listener = systemListener
        )
      )

      /* Trigger the initialisation */
      scheduler.send(
        pvAgent,
        TriggerWithIdMessage(
          InitializeParticipantAgentTrigger[
            ApparentPower,
            ParticipantInitializeStateData[
              PvInput,
              PvRuntimeConfig,
              ApparentPower
            ]
          ](
            ParticipantInitializeStateData(
              inputModel = voltageSensitiveInput,
              modelConfig = modelConfig,
              secondaryDataServices = withServices,
              simulationStartDate = simulationStartDate,
              simulationEndDate = simulationEndDate,
              resolution = resolution,
              requestVoltageDeviationThreshold =
                simonaConfig.simona.runtime.participant.requestVoltageDeviationThreshold,
              outputConfig = defaultOutputConfig,
              primaryServiceProxy = primaryServiceProxy.ref,
              scheduleTriggerFunc = scheduleTriggerFunc(pvAgent)
            )
          ),
          0L,
          pvAgent
        )
      )

      /* Refuse registration with primary service */
      primaryServiceProxy.expectMsgType[PrimaryServiceRegistrationMessage]
      primaryServiceProxy.send(pvAgent, RegistrationFailedMessage)

      /* I'm not interested in the content of the RegistrationMessage */
      weatherService.expectMsgType[RegisterForWeatherMessage]
      weatherService.send(pvAgent, RegistrationSuccessfulMessage(Some(3600L)))

      /* I'm not interested in the content of the CompletionMessage */
      scheduler.expectMsgType[CompletionMessage]
      awaitAssert(pvAgent.stateName shouldBe Idle)

      /* Ask the agent for average power in tick 7200 */
      pvAgent ! RequestAssetPowerMessage(
        7200L,
        Each(1d),
        Each(0d)
      )
      expectNoMessage(noReceiveTimeOut.duration)
      awaitAssert(pvAgent.stateName == Idle)

      /* Send out the expected data and wait for the reply */
      val weatherData = WeatherData(
        WattsPerSquareMeter(0d),
        WattsPerSquareMeter(0d),
        Celsius(1.815d),
        MetersPerSecond(7.726576d)
      )
      weatherService.send(
        pvAgent,
        ProvideWeatherMessage(3600L, weatherData, Some(7200L))
      )

      /* Trigger the agent */
      scheduler.send(
        pvAgent,
        TriggerWithIdMessage(
          ActivityStartTrigger(3600L),
          1L,
          scheduler.ref
        )
      )

      /* The agent will notice, that all expected information are apparent, switch to Calculate and trigger itself
       * for starting the calculation */
      scheduler.expectMsg(
        CompletionMessage(
          1L,
          Some(
            scala.collection.immutable.Seq(
              ScheduleTriggerMessage(ActivityStartTrigger(7200L), pvAgent)
            )
          )
        )
      )

      /* Appreciate the answer to my previous request */
      expectMsgType[AssetPowerChangedMessage] match {
        case AssetPowerChangedMessage(p, q) =>
          (p ~= Megawatts(0.0)) shouldBe true
          (q ~= Megavars(0.0)) shouldBe true
      }
    }

    val pvAgent = TestFSMRef(
      new PvAgent(
        scheduler = scheduler.ref,
        listener = systemListener
      )
    )

    "provide correct average power after three data ticks are available" in {
      /* Trigger the initialisation */
      scheduler.send(
        pvAgent,
        TriggerWithIdMessage(
          InitializeParticipantAgentTrigger[
            ApparentPower,
            ParticipantInitializeStateData[
              PvInput,
              PvRuntimeConfig,
              ApparentPower
            ]
          ](
            ParticipantInitializeStateData(
              inputModel = voltageSensitiveInput,
              modelConfig = modelConfig,
              secondaryDataServices = withServices,
              simulationStartDate = simulationStartDate,
              simulationEndDate = simulationEndDate,
              resolution = resolution,
              requestVoltageDeviationThreshold =
                simonaConfig.simona.runtime.participant.requestVoltageDeviationThreshold,
              outputConfig = defaultOutputConfig,
              primaryServiceProxy = primaryServiceProxy.ref,
              scheduleTriggerFunc = scheduleTriggerFunc(pvAgent)
            )
          ),
          0L,
          pvAgent
        )
      )

      /* Refuse registration with primary service */
      primaryServiceProxy.expectMsgType[PrimaryServiceRegistrationMessage]
      primaryServiceProxy.send(pvAgent, RegistrationFailedMessage)

      /* I'm not interested in the content of the RegistrationMessage */
      weatherService.expectMsgType[RegisterForWeatherMessage]
      weatherService.send(pvAgent, RegistrationSuccessfulMessage(Some(0L)))

      /* I'm not interested in the content of the CompletionMessage */
      scheduler.expectMsgType[CompletionMessage]
      awaitAssert(pvAgent.stateName shouldBe Idle)

      /* Send out the three data points */
      /* ... for tick 0 */
      weatherService.send(
        pvAgent,
        ProvideWeatherMessage(
          0L,
          WeatherData(
            WattsPerSquareMeter(0d),
            WattsPerSquareMeter(0d),
            Celsius(1.815d),
            MetersPerSecond(7.726576d)
          ),
          Some(3600L)
        )
      )
      scheduler.send(
        pvAgent,
        TriggerWithIdMessage(
          ActivityStartTrigger(0L),
          1L,
          scheduler.ref
        )
      )
      scheduler.expectMsg(
        CompletionMessage(
          1L,
          Some(
            scala.collection.immutable.Seq(
              ScheduleTriggerMessage(ActivityStartTrigger(3600L), pvAgent)
            )
          )
        )
      )

      /* ... for tick 3600 */
      weatherService.send(
        pvAgent,
        ProvideWeatherMessage(
          3600L,
          WeatherData(
            WattsPerSquareMeter(0d),
            WattsPerSquareMeter(0d),
            Celsius(1.815d),
            MetersPerSecond(7.726576d)
          ),
          Some(7200L)
        )
      )
      scheduler.send(
        pvAgent,
        TriggerWithIdMessage(
          ActivityStartTrigger(3600L),
          3L,
          scheduler.ref
        )
      )
      scheduler.expectMsg(
        CompletionMessage(
          3L,
          Some(
            scala.collection.immutable.Seq(
              ScheduleTriggerMessage(ActivityStartTrigger(7200L), pvAgent)
            )
          )
        )
      )

      /* ... for tick 7200 */
      weatherService.send(
        pvAgent,
        ProvideWeatherMessage(
          7200L,
          WeatherData(
            WattsPerSquareMeter(0d),
            WattsPerSquareMeter(0d),
            Celsius(1.815d),
            MetersPerSecond(7.726576d)
          ),
          None
        )
      )
      scheduler.send(
        pvAgent,
        TriggerWithIdMessage(
          ActivityStartTrigger(7200L),
          5L,
          scheduler.ref
        )
      )
      scheduler.expectMsg(CompletionMessage(5L))

      /* Ask the agent for average power in tick 7500 */
      pvAgent ! RequestAssetPowerMessage(
        7500L,
        Each(1d),
        Each(0d)
      )

      expectMsgType[AssetPowerChangedMessage] match {
        case AssetPowerChangedMessage(p, q) =>
          (p ~= Megawatts(0.0)) shouldBe true
          (q ~= Megavars(0.0)) shouldBe true
        case answer => fail(s"Did not expect to get that answer: $answer")
      }
    }

    "answer unchanged power values after asking a second time with considerably same voltage" in {
      /* Previous request stems from previous test */
      /* Ask again with (nearly) unchanged information */
      pvAgent ! RequestAssetPowerMessage(
        7500L,
        Each(1.000000000000001d),
        Each(0d)
      )

      /* Expect, that nothing has changed */
      expectMsgType[AssetPowerUnchangedMessage] match {
        case AssetPowerUnchangedMessage(p, q) =>
          (p ~= Megawatts(0.0)) shouldBe true
          (q ~= Megavars(0.0)) shouldBe true
      }
    }

    "answer changed power values after asking a second time with different voltage" in {
      /* Ask again with changed information */
      pvAgent ! RequestAssetPowerMessage(
        7500L,
        Each(0.98),
        Each(0d)
      )

      /* Expect, the correct values (this model has fixed power factor) */
      expectMsgClass(classOf[AssetPowerChangedMessage]) match {
        case AssetPowerChangedMessage(p, q) =>
          (p ~= Megawatts(0.0)) shouldBe true
          (q ~= Megavars(-780.6e-6)) shouldBe true
      }
    }
  }
}<|MERGE_RESOLUTION|>--- conflicted
+++ resolved
@@ -53,27 +53,17 @@
 import edu.ie3.simona.test.ParticipantAgentSpec
 import edu.ie3.simona.test.common.input.PvInputTestData
 import edu.ie3.simona.util.ConfigUtil
-<<<<<<< HEAD
 import edu.ie3.util.TimeUtil
-import edu.ie3.util.scala.quantities.{Megavars, ReactivePower, Vars}
-import squants.Each
-import squants.energy.{Kilowatts, Megawatts, Watts}
-=======
-import edu.ie3.simona.util.TickUtil.TickLong
 import edu.ie3.util.scala.quantities.{
   Megavars,
   ReactivePower,
   Vars,
   WattsPerSquareMeter
 }
-import org.scalatest.PrivateMethodTester
-import squants.{Each, Power}
 import squants.energy.{Kilowatts, Megawatts, Watts}
 import squants.motion.MetersPerSecond
 import squants.thermal.Celsius
->>>>>>> 492f6de6
-import tech.units.indriya.quantity.Quantities
-import tech.units.indriya.unit.Units.{CELSIUS, METRE_PER_SECOND}
+import squants.{Each, Power}
 
 import java.time.ZonedDateTime
 import java.util.concurrent.TimeUnit
@@ -133,11 +123,7 @@
   )
   private val resolution = simonaConfig.simona.powerflow.resolution.getSeconds
 
-<<<<<<< HEAD
-  private implicit val powerTolerance: squants.Power = Watts(0.1)
-=======
   private implicit val powerTolerance: Power = Watts(0.1)
->>>>>>> 492f6de6
   private implicit val reactivePowerTolerance: ReactivePower = Vars(0.1)
 
   "A pv agent with model calculation depending on no secondary data service" should {
@@ -358,13 +344,8 @@
           additionalActivationTicks shouldBe empty
           foreseenDataTicks shouldBe Map.empty
           voltageValueStore shouldBe ValueStore(
-<<<<<<< HEAD
             resolution,
             SortedMap(0L -> Each(1.0))
-=======
-            resolution * 10,
-            Map(0L -> Each(1.0))
->>>>>>> 492f6de6
           )
           resultValueStore shouldBe ValueStore(resolution)
           requestValueStore shouldBe ValueStore[ApparentPower](resolution)
