/*
 * © 2020. TU Dortmund University,
 * Institute of Energy Systems, Energy Efficiency and Energy Economics,
 * Research group Distribution grid planning and operation
 */

package edu.ie3.simona.agent.participant

import com.typesafe.config.ConfigFactory
import edu.ie3.datamodel.models.input.system.PvInput
import edu.ie3.datamodel.models.input.system.characteristic.QV
import edu.ie3.simona.agent.ValueStore
import edu.ie3.simona.agent.grid.GridAgentMessages.{
  AssetPowerChangedMessage,
  AssetPowerUnchangedMessage,
}
import edu.ie3.simona.agent.participant.ParticipantAgent.RequestAssetPowerMessage
import edu.ie3.simona.agent.participant.data.Data.PrimaryData.ApparentPower
import edu.ie3.simona.agent.participant.data.secondary.SecondaryDataService.ActorWeatherService
import edu.ie3.simona.agent.participant.pv.PvAgent
import edu.ie3.simona.agent.participant.statedata.BaseStateData.ParticipantModelBaseStateData
import edu.ie3.simona.agent.participant.statedata.DataCollectionStateData
<<<<<<< HEAD
import edu.ie3.simona.agent.participant.statedata.ParticipantStateData.{CollectRegistrationConfirmMessages, ParticipantInitializeStateData, ParticipantInitializingStateData, ParticipantUninitializedStateData}
=======
import edu.ie3.simona.agent.participant.statedata.ParticipantStateData._
>>>>>>> 12f4e119
import edu.ie3.simona.agent.state.AgentState.{Idle, Uninitialized}
import edu.ie3.simona.agent.state.ParticipantAgentState.HandleInformation
import edu.ie3.simona.config.RuntimeConfig.SimpleRuntimeConfig
import edu.ie3.simona.config.SimonaConfig
<<<<<<< HEAD
import edu.ie3.simona.event.notifier.ParticipantNotifierConfig
import edu.ie3.simona.model.participant.PvModel.PvRelevantData
import edu.ie3.simona.model.participant.load.{LoadModelBehaviour, LoadReference}
import edu.ie3.simona.ontology.messages.PowerMessage.{AssetPowerChangedMessage, AssetPowerUnchangedMessage, RequestAssetPowerMessage}
import edu.ie3.simona.ontology.messages.SchedulerMessage.{CompletionMessage, IllegalTriggerMessage, ScheduleTriggerMessage, TriggerWithIdMessage}
import edu.ie3.simona.ontology.messages.services.ServiceMessage.PrimaryServiceRegistrationMessage
import edu.ie3.simona.ontology.messages.services.ServiceMessage.RegistrationResponseMessage.{RegistrationFailedMessage, RegistrationSuccessfulMessage}
import edu.ie3.simona.ontology.messages.services.WeatherMessage.{ProvideWeatherMessage, RegisterForWeatherMessage, WeatherData}
import edu.ie3.simona.ontology.trigger.Trigger.{ActivityStartTrigger, InitializeParticipantAgentTrigger}
import edu.ie3.simona.test.ParticipantAgentSpec
import edu.ie3.simona.test.common.input.PvInputTestData
import edu.ie3.simona.util.ConfigUtil
import edu.ie3.simona.util.TickUtil.TickLong
import edu.ie3.util.scala.quantities.{Megavars, ReactivePower, Vars, WattsPerSquareMeter}
import org.scalatest.PrivateMethodTester
import squants.{Each, Power}
import squants.energy.{Kilowatts, Megawatts, Watts}
import squants.motion.MetersPerSecond
import squants.thermal.Celsius
=======
import edu.ie3.simona.config.SimonaConfig.PvRuntimeConfig
import edu.ie3.simona.event.notifier.NotifierConfig
import edu.ie3.simona.model.participant.load.{LoadModelBehaviour, LoadReference}
import edu.ie3.simona.ontology.messages.Activation
import edu.ie3.simona.ontology.messages.SchedulerMessage.Completion
import edu.ie3.simona.ontology.messages.services.ServiceMessage.PrimaryServiceRegistrationMessage
import edu.ie3.simona.ontology.messages.services.ServiceMessage.RegistrationResponseMessage.{
  RegistrationFailedMessage,
  RegistrationSuccessfulMessage,
}
import edu.ie3.simona.ontology.messages.services.WeatherMessage.{
  ProvideWeatherMessage,
  RegisterForWeatherMessage,
  WeatherData,
}
import edu.ie3.simona.test.ParticipantAgentSpec
import edu.ie3.simona.test.common.input.PvInputTestData
import edu.ie3.simona.util.ConfigUtil
import edu.ie3.simona.util.SimonaConstants.INIT_SIM_TICK
import edu.ie3.util.TimeUtil
import edu.ie3.util.scala.quantities.{
  Megavars,
  ReactivePower,
  Vars,
  WattsPerSquareMeter,
}
import org.apache.pekko.actor.typed.scaladsl.adapter.ClassicActorRefOps
import org.apache.pekko.actor.{ActorRef, ActorSystem}
import org.apache.pekko.testkit.{TestFSMRef, TestProbe}
import org.apache.pekko.util.Timeout
import squants.energy.{Kilowatts, Megawatts, Watts}
import squants.motion.MetersPerSecond
import squants.thermal.Celsius
import squants.{Each, Power}
>>>>>>> 12f4e119

import java.time.ZonedDateTime
import java.util.concurrent.TimeUnit
import scala.collection.SortedMap

class PvAgentModelCalculationSpec
    extends ParticipantAgentSpec(
      ActorSystem(
        "PvAgentSpec",
        ConfigFactory
          .parseString("""
            |pekko.loggers =["org.apache.pekko.event.slf4j.Slf4jLogger"]
            |pekko.loglevel="DEBUG"
        """.stripMargin),
      )
    )
    with PvInputTestData {

  private implicit val simulationStartDate: ZonedDateTime =
    TimeUtil.withDefaults.toZonedDateTime("2020-01-01T00:00:00Z")
  private val simulationEndDate: ZonedDateTime =
    TimeUtil.withDefaults.toZonedDateTime("2020-01-01T01:00:00Z")

  implicit val receiveTimeOut: Timeout = Timeout(10, TimeUnit.SECONDS)
  implicit val noReceiveTimeOut: Timeout = Timeout(1, TimeUnit.SECONDS)

  /* Alter the input model to have a voltage sensitive reactive power calculation */
  val voltageSensitiveInput: PvInput = pvInput
    .copy()
    .qCharacteristics(new QV("qV:{(0.95,-0.625),(1.05,0.625)}"))
    .build()

  /* Assign this test to receive the result events from agent */
  override val systemListener: Iterable[ActorRef] = Iterable(self)

  private val simonaConfig: SimonaConfig =
    createSimonaConfig(
      LoadModelBehaviour.FIX,
      LoadReference.ActivePower(Kilowatts(0d)),
    )
<<<<<<< HEAD
  private val defaultOutputConfig = ParticipantNotifierConfig(
    simonaConfig.output.participant.defaultConfig.simulationResult,
    simonaConfig.output.participant.defaultConfig.powerRequestReply
=======
  private val defaultOutputConfig = NotifierConfig(
    simonaConfig.simona.output.participant.defaultConfig.simulationResult,
    simonaConfig.simona.output.participant.defaultConfig.powerRequestReply,
    simonaConfig.simona.output.participant.defaultConfig.flexResult,
>>>>>>> 12f4e119
  )
  private val configUtil = ConfigUtil.ParticipantConfigUtil(
    simonaConfig.runtime.participant
  )
  private val modelConfig = configUtil.getOrDefault[SimpleRuntimeConfig](
    voltageSensitiveInput.getUuid
  )
  private val noServices = Iterable.empty
  private val withServices = Iterable(
    ActorWeatherService(weatherService.ref)
  )
  private val resolution = simonaConfig.powerflow.resolution.toSeconds

  private implicit val powerTolerance: Power = Watts(0.1)
  private implicit val reactivePowerTolerance: ReactivePower = Vars(0.1)

  "A pv agent with model calculation depending on no secondary data service" should {
    val initStateData = ParticipantInitializeStateData[
      PvInput,
      PvRuntimeConfig,
      ApparentPower,
    ](
      inputModel = voltageSensitiveInput,
      modelConfig = modelConfig,
      secondaryDataServices = noServices,
      simulationStartDate = simulationStartDate,
      simulationEndDate = simulationEndDate,
      resolution = resolution,
      requestVoltageDeviationThreshold =
        simonaConfig.simona.runtime.participant.requestVoltageDeviationThreshold,
      outputConfig = defaultOutputConfig,
      primaryServiceProxy = primaryServiceProxy.ref,
    )

    "be instantiated correctly" in {
      val pvAgent = TestFSMRef(
        new PvAgent(
          scheduler = scheduler.ref,
          initStateData = initStateData,
          listener = systemListener,
        )
      )

      pvAgent.stateName shouldBe Uninitialized
      // ParticipantUninitializedStateData is an empty class (due to typing). If it contains content one day
      inside(pvAgent.stateData) {
        case _: ParticipantUninitializedStateData[_] => succeed
        case _ =>
          fail(
            s"Expected $ParticipantUninitializedStateData, but got ${pvAgent.stateData}."
          )
      }
    }

    "fail initialisation and stop agent" in {
      val deathProbe = TestProbe("deathProbe")

      val pvAgent = TestFSMRef(
        new PvAgent(
          scheduler = scheduler.ref,
          initStateData = initStateData,
          listener = systemListener,
        )
      )

<<<<<<< HEAD
      val triggerId = 0
      scheduler.send(
        pvAgent,
        TriggerWithIdMessage(
          InitializeParticipantAgentTrigger[
            ApparentPower,
            ParticipantInitializeStateData[
              PvInput,
              SimpleRuntimeConfig,
              ApparentPower
            ]
          ](
            ParticipantInitializeStateData(
              inputModel = voltageSensitiveInput,
              modelConfig = modelConfig,
              secondaryDataServices = noServices,
              simulationStartDate = simulationStartDate,
              simulationEndDate = simulationEndDate,
              resolution = resolution,
              requestVoltageDeviationThreshold =
                simonaConfig.runtime.participant.requestVoltageDeviationThreshold,
              outputConfig = defaultOutputConfig,
              primaryServiceProxy = primaryServiceProxy.ref
            )
          ),
          triggerId,
          pvAgent
        )
      )
=======
      scheduler.send(pvAgent, Activation(INIT_SIM_TICK))

      deathProbe.watch(pvAgent.ref)
>>>>>>> 12f4e119

      /* Refuse registration with primary service */
      primaryServiceProxy.expectMsgType[PrimaryServiceRegistrationMessage]
      primaryServiceProxy.send(
        pvAgent,
        RegistrationFailedMessage(primaryServiceProxy.ref),
      )

      deathProbe.expectTerminated(pvAgent.ref)
    }
  }

  "A pv agent with model calculation depending on one secondary data service" should {
    val initStateData = ParticipantInitializeStateData[
      PvInput,
      PvRuntimeConfig,
      ApparentPower,
    ](
      inputModel = voltageSensitiveInput,
      modelConfig = modelConfig,
      secondaryDataServices = withServices,
      simulationStartDate = simulationStartDate,
      simulationEndDate = simulationEndDate,
      resolution = resolution,
      requestVoltageDeviationThreshold =
        simonaConfig.simona.runtime.participant.requestVoltageDeviationThreshold,
      outputConfig = defaultOutputConfig,
      primaryServiceProxy = primaryServiceProxy.ref,
    )

    "be instantiated correctly" in {
      val pvAgent = TestFSMRef(
        new PvAgent(
          scheduler = scheduler.ref,
          initStateData = initStateData,
          listener = systemListener,
        )
      )

      pvAgent.stateName shouldBe Uninitialized
      // ParticipantUninitializedStateData is an empty class (due to typing). If it contains content one day
      inside(pvAgent.stateData) {
        case _: ParticipantUninitializedStateData[_] => succeed
        case _ =>
          fail(
            s"Expected $ParticipantUninitializedStateData, but got ${pvAgent.stateData}."
          )
      }
    }

    "end in correct state with correct state data after initialisation" in {
      val pvAgent = TestFSMRef(
        new PvAgent(
          scheduler = scheduler.ref,
          initStateData = initStateData,
          listener = systemListener,
        )
      )

<<<<<<< HEAD
      val triggerId = 0
      scheduler.send(
        pvAgent,
        TriggerWithIdMessage(
          InitializeParticipantAgentTrigger[
            ApparentPower,
            ParticipantInitializeStateData[
              PvInput,
              SimpleRuntimeConfig,
              ApparentPower
            ]
          ](
            ParticipantInitializeStateData(
              inputModel = voltageSensitiveInput,
              modelConfig = modelConfig,
              secondaryDataServices = withServices,
              simulationStartDate = simulationStartDate,
              simulationEndDate = simulationEndDate,
              resolution = resolution,
              requestVoltageDeviationThreshold =
                simonaConfig.runtime.participant.requestVoltageDeviationThreshold,
              outputConfig = defaultOutputConfig,
              primaryServiceProxy = primaryServiceProxy.ref
            )
          ),
          triggerId,
          pvAgent
        )
      )
=======
      scheduler.send(pvAgent, Activation(INIT_SIM_TICK))
>>>>>>> 12f4e119

      /* Actor should ask for registration with primary service */
      primaryServiceProxy.expectMsg(
        PrimaryServiceRegistrationMessage(voltageSensitiveInput.getUuid)
      )
      /* State should be information handling and having correct state data */
      pvAgent.stateName shouldBe HandleInformation
      pvAgent.stateData match {
        case ParticipantInitializingStateData(
              inputModel,
              modelConfig,
              secondaryDataServices,
              simulationStartDate,
              simulationEndDate,
              resolution,
              requestVoltageDeviationThreshold,
              outputConfig,
              maybeEmAgent,
            ) =>
          inputModel shouldBe SimpleInputContainer(voltageSensitiveInput)
          modelConfig shouldBe modelConfig
          secondaryDataServices shouldBe withServices
          simulationStartDate shouldBe this.simulationStartDate
          simulationEndDate shouldBe this.simulationEndDate
          resolution shouldBe this.resolution
          requestVoltageDeviationThreshold shouldBe simonaConfig.runtime.participant.requestVoltageDeviationThreshold
          outputConfig shouldBe defaultOutputConfig
          maybeEmAgent shouldBe None
        case unsuitableStateData =>
          fail(s"Agent has unsuitable state data '$unsuitableStateData'.")
      }

      /* Refuse registration */
      primaryServiceProxy.send(
        pvAgent,
        RegistrationFailedMessage(primaryServiceProxy.ref),
      )

      /* Expect a registration message */
      weatherService.expectMsg(
        RegisterForWeatherMessage(52.02083574, 7.40110716)
      )

      /* ... as well as corresponding state and state data */
      pvAgent.stateName shouldBe HandleInformation
      pvAgent.stateData match {
        case CollectRegistrationConfirmMessages(
              ParticipantModelBaseStateData(
                startDate,
                endDate,
                _,
                services,
                outputConfig,
                additionalActivationTicks,
                foreseenDataTicks,
                _,
                voltageValueStore,
                resultValueStore,
                requestValueStore,
                _,
                _,
                _,
              ),
              awaitRegistrationResponsesFrom,
              foreseenNextDataTicks,
            ) =>
          /* Base state data */
          startDate shouldBe simulationStartDate
          endDate shouldBe simulationEndDate
          services shouldBe Iterable(
            ActorWeatherService(weatherService.ref)
          )
          outputConfig shouldBe NotifierConfig(
            simulationResultInfo = false,
            powerRequestReply = false,
            flexResult = false,
          )
          additionalActivationTicks shouldBe empty
          foreseenDataTicks shouldBe Map.empty
          voltageValueStore shouldBe ValueStore(
            resolution,
            SortedMap(0L -> Each(1.0)),
          )
          resultValueStore shouldBe ValueStore(resolution)
          requestValueStore shouldBe ValueStore[ApparentPower](resolution)

          /* Additional information */
          awaitRegistrationResponsesFrom shouldBe Iterable(weatherService.ref)
          foreseenNextDataTicks shouldBe Map.empty
        case _ =>
          fail(
            s"Did not find expected state data $CollectRegistrationConfirmMessages, but ${pvAgent.stateData}"
          )
      }

      /* Reply, that registration was successful */
      weatherService.send(
        pvAgent,
        RegistrationSuccessfulMessage(weatherService.ref, Some(4711L)),
      )

      /* Expect a completion message */
      scheduler.expectMsg(Completion(pvAgent.toTyped, Some(4711L)))

      /* ... as well as corresponding state and state data */
      pvAgent.stateName shouldBe Idle
      pvAgent.stateData match {
        case baseStateData: ParticipantModelBaseStateData[_, _, _, _] =>
          /* Only check the awaited next data ticks, as the rest has yet been checked */
          baseStateData.foreseenDataTicks shouldBe Map(
            weatherService.ref -> Some(4711L)
          )
        case _ =>
          fail(
            s"Did not find expected state data $ParticipantModelBaseStateData, but ${pvAgent.stateData}"
          )
      }
    }

    "answer with zero power, if asked directly after initialisation" in {
      val pvAgent = TestFSMRef(
        new PvAgent(
          scheduler = scheduler.ref,
          initStateData = initStateData,
          listener = systemListener,
        )
      )

<<<<<<< HEAD
      val triggerId = 0
      scheduler.send(
        pvAgent,
        TriggerWithIdMessage(
          InitializeParticipantAgentTrigger[
            ApparentPower,
            ParticipantInitializeStateData[
              PvInput,
              SimpleRuntimeConfig,
              ApparentPower
            ]
          ](
            ParticipantInitializeStateData(
              inputModel = voltageSensitiveInput,
              modelConfig = modelConfig,
              secondaryDataServices = withServices,
              simulationStartDate = simulationStartDate,
              simulationEndDate = simulationEndDate,
              resolution = resolution,
              requestVoltageDeviationThreshold =
                simonaConfig.runtime.participant.requestVoltageDeviationThreshold,
              outputConfig = defaultOutputConfig,
              primaryServiceProxy = primaryServiceProxy.ref
            )
          ),
          triggerId,
          pvAgent
        )
      )
=======
      scheduler.send(pvAgent, Activation(INIT_SIM_TICK))
>>>>>>> 12f4e119

      /* Refuse registration with primary service */
      primaryServiceProxy.expectMsgType[PrimaryServiceRegistrationMessage]
      primaryServiceProxy.send(
        pvAgent,
        RegistrationFailedMessage(primaryServiceProxy.ref),
      )

      /* Expect a registration message */
      weatherService.expectMsg(
        RegisterForWeatherMessage(52.02083574, 7.40110716)
      )
      weatherService.send(
        pvAgent,
        RegistrationSuccessfulMessage(weatherService.ref, Some(900L)),
      )

      /* I'm not interested in the content of the Completion */
      scheduler.expectMsgType[Completion]

      pvAgent.stateName shouldBe Idle
      /* State data has already been tested */

      pvAgent ! RequestAssetPowerMessage(
        0L,
        Each(1d),
        Each(0d),
      )
      expectMsg(
        AssetPowerChangedMessage(
          Megawatts(0d),
          Megavars(0d),
        )
      )

      inside(pvAgent.stateData) {
        case baseStateData: ParticipantModelBaseStateData[_, _, _, _] =>
          baseStateData.requestValueStore shouldBe ValueStore[
            ApparentPower
          ](
            resolution,
            SortedMap(
              0L -> ApparentPower(
                Megawatts(0d),
                Megavars(0d),
              )
            ),
          )
        case _ =>
          fail(
            s"Did not find expected state data $ParticipantModelBaseStateData, but ${pvAgent.stateData}"
          )
      }
    }

    "do correct transitions faced to new data in Idle" in {
      val pvAgent = TestFSMRef(
        new PvAgent(
          scheduler = scheduler.ref,
          initStateData = initStateData,
          listener = systemListener,
        )
      )

<<<<<<< HEAD
      val initialiseTriggerId = 0
      scheduler.send(
        pvAgent,
        TriggerWithIdMessage(
          InitializeParticipantAgentTrigger[
            ApparentPower,
            ParticipantInitializeStateData[
              PvInput,
              SimpleRuntimeConfig,
              ApparentPower
            ]
          ](
            ParticipantInitializeStateData(
              inputModel = voltageSensitiveInput,
              modelConfig = modelConfig,
              secondaryDataServices = withServices,
              simulationStartDate = simulationStartDate,
              simulationEndDate = simulationEndDate,
              resolution = simonaConfig.powerflow.resolution.toSeconds,
              requestVoltageDeviationThreshold =
                simonaConfig.runtime.participant.requestVoltageDeviationThreshold,
              outputConfig = defaultOutputConfig,
              primaryServiceProxy = primaryServiceProxy.ref
            )
          ),
          initialiseTriggerId,
          pvAgent
        )
      )
=======
      scheduler.send(pvAgent, Activation(INIT_SIM_TICK))
>>>>>>> 12f4e119

      /* Refuse registration with primary service */
      primaryServiceProxy.expectMsgType[PrimaryServiceRegistrationMessage]
      primaryServiceProxy.send(
        pvAgent,
        RegistrationFailedMessage(primaryServiceProxy.ref),
      )

      /* I'm not interested in the content of the RegistrationMessage */
      weatherService.expectMsgType[RegisterForWeatherMessage]
      weatherService.send(
        pvAgent,
        RegistrationSuccessfulMessage(weatherService.ref, Some(0L)),
      )

      /* I'm not interested in the content of the Completion */
      scheduler.expectMsgType[Completion]
      awaitAssert(pvAgent.stateName shouldBe Idle)
      /* State data is tested in another test */

      /* Send out new data */
      val weatherData = WeatherData(
        WattsPerSquareMeter(0d),
        WattsPerSquareMeter(0d),
        Celsius(1.815d),
        MetersPerSecond(7.726576d),
      )

      weatherService.send(
        pvAgent,
        ProvideWeatherMessage(0L, weatherService.ref, weatherData, Some(3600L)),
      )

      /* Find yourself in corresponding state and state data */
      pvAgent.stateName shouldBe HandleInformation
      pvAgent.stateData match {
        case DataCollectionStateData(
              baseStateData: ParticipantModelBaseStateData[_, _, _, _],
              expectedSenders,
              isYetTriggered,
            ) =>
          /* The next data tick is already registered */
          baseStateData.foreseenDataTicks shouldBe Map(
            weatherService.ref -> Some(3600L)
          )

          /* The yet sent data is also registered */
          expectedSenders shouldBe Map(
            weatherService.ref -> Some(weatherData)
          )

          /* It is not yet triggered */
          isYetTriggered shouldBe false
        case _ =>
          fail(
            s"Did not find expected state data $DataCollectionStateData, but ${pvAgent.stateData}"
          )
      }

      /* Trigger the agent */
      scheduler.send(pvAgent, Activation(0))

      /* The agent will notice, that all expected information are apparent, switch to Calculate and trigger itself
       * for starting the calculation */
      scheduler.expectMsg(Completion(pvAgent.toTyped, Some(3600)))

      pvAgent.stateName shouldBe Idle
      pvAgent.stateData match {
        case baseStateData: ParticipantModelBaseStateData[_, _, _, _] =>
          /* The store for calculation relevant data has been extended */
          baseStateData.receivedSecondaryDataStore match {
            case ValueStore(_, store) =>
              store shouldBe Map(
                0L -> Map(weatherService.ref -> weatherData)
              )
          }

          /* The store for simulation results has been extended */
          baseStateData.resultValueStore match {
            case ValueStore(_, store) =>
              store.size shouldBe 1
              store.getOrElse(
                0L,
                fail("Expected a simulation result for tick 900."),
              ) match {
                case ApparentPower(p, q) =>
                  p should approximate(Megawatts(0.0))
                  q should approximate(Megavars(0.0))
              }
          }
        case _ =>
          fail(
            s"Did not found the expected state data $ParticipantModelBaseStateData, but ${pvAgent.stateData}"
          )
      }
    }

    "do correct transitions triggered for activation in idle" in {
      val pvAgent = TestFSMRef(
        new PvAgent(
          scheduler = scheduler.ref,
          initStateData = initStateData,
          listener = systemListener,
        )
      )

<<<<<<< HEAD
      val initialiseTriggerId = 0
      scheduler.send(
        pvAgent,
        TriggerWithIdMessage(
          InitializeParticipantAgentTrigger[
            ApparentPower,
            ParticipantInitializeStateData[
              PvInput,
              SimpleRuntimeConfig,
              ApparentPower
            ]
          ](
            ParticipantInitializeStateData(
              inputModel = voltageSensitiveInput,
              modelConfig = modelConfig,
              secondaryDataServices = withServices,
              simulationStartDate = simulationStartDate,
              simulationEndDate = simulationEndDate,
              resolution = simonaConfig.powerflow.resolution.toSeconds,
              requestVoltageDeviationThreshold =
                simonaConfig.runtime.participant.requestVoltageDeviationThreshold,
              outputConfig = defaultOutputConfig,
              primaryServiceProxy = primaryServiceProxy.ref
            )
          ),
          initialiseTriggerId,
          pvAgent
        )
      )
=======
      scheduler.send(pvAgent, Activation(INIT_SIM_TICK))
>>>>>>> 12f4e119

      /* Refuse registration with primary service */
      primaryServiceProxy.expectMsgType[PrimaryServiceRegistrationMessage]
      primaryServiceProxy.send(
        pvAgent,
        RegistrationFailedMessage(primaryServiceProxy.ref),
      )

      /* I'm not interested in the content of the RegistrationMessage */
      weatherService.expectMsgType[RegisterForWeatherMessage]
      weatherService.send(
        pvAgent,
        RegistrationSuccessfulMessage(weatherService.ref, Some(0L)),
      )

      /* I'm not interested in the content of the Completion */
      scheduler.expectMsgType[Completion]
      awaitAssert(pvAgent.stateName shouldBe Idle)

      /* Send out an activity start trigger */
      scheduler.send(pvAgent, Activation(0))

      /* Find yourself in appropriate state with state data */
      pvAgent.stateName shouldBe HandleInformation
      pvAgent.stateData match {
        case DataCollectionStateData(
              baseStateData: ParticipantModelBaseStateData[_, _, _, _],
              expectedSenders,
              isYetTriggered,
            ) =>
          /* The next data tick is already registered */
          baseStateData.foreseenDataTicks shouldBe Map(
            weatherService.ref -> Some(0L)
          )

          /* The yet sent data is also registered */
          expectedSenders shouldBe Map(weatherService.ref -> None)

          /* It is yet triggered */
          isYetTriggered shouldBe true
        case _ =>
          fail(
            s"Did not find expected state data $DataCollectionStateData, but ${pvAgent.stateData}"
          )
      }

      /* Providing the awaited data will lead to the foreseen transitions */
      val weatherData = WeatherData(
        WattsPerSquareMeter(0d),
        WattsPerSquareMeter(0d),
        Celsius(1.815d),
        MetersPerSecond(7.726576d),
      )

      weatherService.send(
        pvAgent,
        ProvideWeatherMessage(0L, weatherService.ref, weatherData, Some(3600L)),
      )

      /* Expect confirmation */
      scheduler.expectMsg(Completion(pvAgent.toTyped, Some(3600)))

      /* Expect the state change to idle with updated base state data */
      pvAgent.stateName shouldBe Idle
      pvAgent.stateData match {
        case baseStateData: ParticipantModelBaseStateData[_, _, _, _] =>
          /* The store for calculation relevant data has been extended */
          baseStateData.receivedSecondaryDataStore match {
            case ValueStore(_, store) =>
              store shouldBe Map(
                0L -> Map(weatherService.ref -> weatherData)
              )
          }

          /* The store for simulation results has been extended */
          baseStateData.resultValueStore match {
            case ValueStore(_, store) =>
              store.size shouldBe 1
              store.getOrElse(
                0L,
                fail("Expected a simulation result for tick 0."),
              ) match {
                case ApparentPower(p, q) =>
                  p should approximate(Megawatts(0.0))
                  q should approximate(Megavars(0.0))
              }
          }
        case _ =>
          fail(
            s"Did not found the expected state data $ParticipantModelBaseStateData, but ${pvAgent.stateData}"
          )
      }
    }

    "does not provide power if data is awaited in an earlier tick, but answers it, if all expected data is there" in {
      val pvAgent = TestFSMRef(
        new PvAgent(
          scheduler = scheduler.ref,
          initStateData = initStateData,
          listener = systemListener,
        )
      )

      /* Trigger the initialisation */
<<<<<<< HEAD
      scheduler.send(
        pvAgent,
        TriggerWithIdMessage(
          InitializeParticipantAgentTrigger[
            ApparentPower,
            ParticipantInitializeStateData[
              PvInput,
              SimpleRuntimeConfig,
              ApparentPower
            ]
          ](
            ParticipantInitializeStateData(
              inputModel = voltageSensitiveInput,
              modelConfig = modelConfig,
              secondaryDataServices = withServices,
              simulationStartDate = simulationStartDate,
              simulationEndDate = simulationEndDate,
              resolution = resolution,
              requestVoltageDeviationThreshold =
                simonaConfig.runtime.participant.requestVoltageDeviationThreshold,
              outputConfig = defaultOutputConfig,
              primaryServiceProxy = primaryServiceProxy.ref
            )
          ),
          0L,
          pvAgent
        )
      )
=======
      scheduler.send(pvAgent, Activation(INIT_SIM_TICK))
>>>>>>> 12f4e119

      /* Refuse registration with primary service */
      primaryServiceProxy.expectMsgType[PrimaryServiceRegistrationMessage]
      primaryServiceProxy.send(
        pvAgent,
        RegistrationFailedMessage(primaryServiceProxy.ref),
      )

      /* I'm not interested in the content of the RegistrationMessage */
      weatherService.expectMsgType[RegisterForWeatherMessage]
      weatherService.send(
        pvAgent,
        RegistrationSuccessfulMessage(weatherService.ref, Some(3600L)),
      )

      /* I'm not interested in the content of the Completion */
      scheduler.expectMsgType[Completion]
      awaitAssert(pvAgent.stateName shouldBe Idle)

      /* Ask the agent for average power in tick 7200 */
      pvAgent ! RequestAssetPowerMessage(
        7200L,
        Each(1d),
        Each(0d),
      )
      expectNoMessage(noReceiveTimeOut.duration)
      awaitAssert(pvAgent.stateName == Idle)

      /* Send out the expected data and wait for the reply */
      val weatherData = WeatherData(
        WattsPerSquareMeter(0d),
        WattsPerSquareMeter(0d),
        Celsius(1.815d),
        MetersPerSecond(7.726576d),
      )
      weatherService.send(
        pvAgent,
        ProvideWeatherMessage(
          3600L,
          weatherService.ref,
          weatherData,
          Some(7200L),
        ),
      )

      /* Trigger the agent */
      scheduler.send(pvAgent, Activation(3600))

      /* The agent will notice, that all expected information are apparent, switch to Calculate and trigger itself
       * for starting the calculation */
      scheduler.expectMsg(Completion(pvAgent.toTyped, Some(7200)))

      /* Appreciate the answer to my previous request */
      expectMsgType[AssetPowerChangedMessage] match {
        case AssetPowerChangedMessage(p, q) =>
          p should approximate(Megawatts(0.0))
          q should approximate(Megavars(0.0))
      }
    }

    val pvAgent = TestFSMRef(
      new PvAgent(
        scheduler = scheduler.ref,
        initStateData = initStateData,
        listener = systemListener,
      )
    )

    "provide correct average power after three data ticks are available" in {
      /* Trigger the initialisation */
<<<<<<< HEAD
      scheduler.send(
        pvAgent,
        TriggerWithIdMessage(
          InitializeParticipantAgentTrigger[
            ApparentPower,
            ParticipantInitializeStateData[
              PvInput,
              SimpleRuntimeConfig,
              ApparentPower
            ]
          ](
            ParticipantInitializeStateData(
              inputModel = voltageSensitiveInput,
              modelConfig = modelConfig,
              secondaryDataServices = withServices,
              simulationStartDate = simulationStartDate,
              simulationEndDate = simulationEndDate,
              resolution = resolution,
              requestVoltageDeviationThreshold =
                simonaConfig.runtime.participant.requestVoltageDeviationThreshold,
              outputConfig = defaultOutputConfig,
              primaryServiceProxy = primaryServiceProxy.ref
            )
          ),
          0L,
          pvAgent
        )
      )
=======
      scheduler.send(pvAgent, Activation(INIT_SIM_TICK))
>>>>>>> 12f4e119

      /* Refuse registration with primary service */
      primaryServiceProxy.expectMsgType[PrimaryServiceRegistrationMessage]
      primaryServiceProxy.send(
        pvAgent,
        RegistrationFailedMessage(primaryServiceProxy.ref),
      )

      /* I'm not interested in the content of the RegistrationMessage */
      weatherService.expectMsgType[RegisterForWeatherMessage]
      weatherService.send(
        pvAgent,
        RegistrationSuccessfulMessage(weatherService.ref, Some(0L)),
      )

      /* I'm not interested in the content of the Completion */
      scheduler.expectMsgType[Completion]
      awaitAssert(pvAgent.stateName shouldBe Idle)

      /* Send out the three data points */
      /* ... for tick 0 */
      weatherService.send(
        pvAgent,
        ProvideWeatherMessage(
          0L,
          weatherService.ref,
          WeatherData(
            WattsPerSquareMeter(0d),
            WattsPerSquareMeter(0d),
            Celsius(1.815d),
            MetersPerSecond(7.726576d),
          ),
          Some(3600L),
        ),
      )
      scheduler.send(pvAgent, Activation(0))
      scheduler.expectMsg(Completion(pvAgent.toTyped, Some(3600)))

      /* ... for tick 3600 */
      weatherService.send(
        pvAgent,
        ProvideWeatherMessage(
          3600L,
          weatherService.ref,
          WeatherData(
            WattsPerSquareMeter(0d),
            WattsPerSquareMeter(0d),
            Celsius(1.815d),
            MetersPerSecond(7.726576d),
          ),
          Some(7200L),
        ),
      )
      scheduler.send(pvAgent, Activation(3600))
      scheduler.expectMsg(Completion(pvAgent.toTyped, Some(7200)))

      /* ... for tick 7200 */
      weatherService.send(
        pvAgent,
        ProvideWeatherMessage(
          7200L,
          weatherService.ref,
          WeatherData(
            WattsPerSquareMeter(0d),
            WattsPerSquareMeter(0d),
            Celsius(1.815d),
            MetersPerSecond(7.726576d),
          ),
          None,
        ),
      )
      scheduler.send(pvAgent, Activation(7200))
      scheduler.expectMsg(Completion(pvAgent.toTyped))

      /* Ask the agent for average power in tick 7500 */
      pvAgent ! RequestAssetPowerMessage(
        7500L,
        Each(1d),
        Each(0d),
      )

      expectMsgType[AssetPowerChangedMessage] match {
        case AssetPowerChangedMessage(p, q) =>
          p should approximate(Megawatts(0.0))
          q should approximate(Megavars(0.0))
        case answer => fail(s"Did not expect to get that answer: $answer")
      }
    }

    "answer unchanged power values after asking a second time with considerably same voltage" in {
      /* Previous request stems from previous test */
      /* Ask again with (nearly) unchanged information */
      pvAgent ! RequestAssetPowerMessage(
        7500L,
        Each(1.000000000000001d),
        Each(0d),
      )

      /* Expect, that nothing has changed */
      expectMsgType[AssetPowerUnchangedMessage] match {
        case AssetPowerUnchangedMessage(p, q) =>
          p should approximate(Megawatts(0.0))
          q should approximate(Megavars(0.0))
      }
    }

    "answer changed power values after asking a second time with different voltage" in {
      /* Ask again with changed information */
      pvAgent ! RequestAssetPowerMessage(
        7500L,
        Each(0.98),
        Each(0d),
      )

      /* Expect, the correct values (this model has fixed power factor) */
      expectMsgClass(classOf[AssetPowerChangedMessage]) match {
        case AssetPowerChangedMessage(p, q) =>
          p should approximate(Megawatts(0.0))
          q should approximate(Megavars(-780.6e-6))
      }
    }
  }
}<|MERGE_RESOLUTION|>--- conflicted
+++ resolved
@@ -10,72 +10,31 @@
 import edu.ie3.datamodel.models.input.system.PvInput
 import edu.ie3.datamodel.models.input.system.characteristic.QV
 import edu.ie3.simona.agent.ValueStore
-import edu.ie3.simona.agent.grid.GridAgentMessages.{
-  AssetPowerChangedMessage,
-  AssetPowerUnchangedMessage,
-}
+import edu.ie3.simona.agent.grid.GridAgentMessages.{AssetPowerChangedMessage, AssetPowerUnchangedMessage}
 import edu.ie3.simona.agent.participant.ParticipantAgent.RequestAssetPowerMessage
 import edu.ie3.simona.agent.participant.data.Data.PrimaryData.ApparentPower
 import edu.ie3.simona.agent.participant.data.secondary.SecondaryDataService.ActorWeatherService
 import edu.ie3.simona.agent.participant.pv.PvAgent
 import edu.ie3.simona.agent.participant.statedata.BaseStateData.ParticipantModelBaseStateData
 import edu.ie3.simona.agent.participant.statedata.DataCollectionStateData
-<<<<<<< HEAD
-import edu.ie3.simona.agent.participant.statedata.ParticipantStateData.{CollectRegistrationConfirmMessages, ParticipantInitializeStateData, ParticipantInitializingStateData, ParticipantUninitializedStateData}
-=======
 import edu.ie3.simona.agent.participant.statedata.ParticipantStateData._
->>>>>>> 12f4e119
 import edu.ie3.simona.agent.state.AgentState.{Idle, Uninitialized}
 import edu.ie3.simona.agent.state.ParticipantAgentState.HandleInformation
 import edu.ie3.simona.config.RuntimeConfig.SimpleRuntimeConfig
 import edu.ie3.simona.config.SimonaConfig
-<<<<<<< HEAD
-import edu.ie3.simona.event.notifier.ParticipantNotifierConfig
-import edu.ie3.simona.model.participant.PvModel.PvRelevantData
-import edu.ie3.simona.model.participant.load.{LoadModelBehaviour, LoadReference}
-import edu.ie3.simona.ontology.messages.PowerMessage.{AssetPowerChangedMessage, AssetPowerUnchangedMessage, RequestAssetPowerMessage}
-import edu.ie3.simona.ontology.messages.SchedulerMessage.{CompletionMessage, IllegalTriggerMessage, ScheduleTriggerMessage, TriggerWithIdMessage}
-import edu.ie3.simona.ontology.messages.services.ServiceMessage.PrimaryServiceRegistrationMessage
-import edu.ie3.simona.ontology.messages.services.ServiceMessage.RegistrationResponseMessage.{RegistrationFailedMessage, RegistrationSuccessfulMessage}
-import edu.ie3.simona.ontology.messages.services.WeatherMessage.{ProvideWeatherMessage, RegisterForWeatherMessage, WeatherData}
-import edu.ie3.simona.ontology.trigger.Trigger.{ActivityStartTrigger, InitializeParticipantAgentTrigger}
-import edu.ie3.simona.test.ParticipantAgentSpec
-import edu.ie3.simona.test.common.input.PvInputTestData
-import edu.ie3.simona.util.ConfigUtil
-import edu.ie3.simona.util.TickUtil.TickLong
-import edu.ie3.util.scala.quantities.{Megavars, ReactivePower, Vars, WattsPerSquareMeter}
-import org.scalatest.PrivateMethodTester
-import squants.{Each, Power}
-import squants.energy.{Kilowatts, Megawatts, Watts}
-import squants.motion.MetersPerSecond
-import squants.thermal.Celsius
-=======
-import edu.ie3.simona.config.SimonaConfig.PvRuntimeConfig
 import edu.ie3.simona.event.notifier.NotifierConfig
 import edu.ie3.simona.model.participant.load.{LoadModelBehaviour, LoadReference}
 import edu.ie3.simona.ontology.messages.Activation
 import edu.ie3.simona.ontology.messages.SchedulerMessage.Completion
 import edu.ie3.simona.ontology.messages.services.ServiceMessage.PrimaryServiceRegistrationMessage
-import edu.ie3.simona.ontology.messages.services.ServiceMessage.RegistrationResponseMessage.{
-  RegistrationFailedMessage,
-  RegistrationSuccessfulMessage,
-}
-import edu.ie3.simona.ontology.messages.services.WeatherMessage.{
-  ProvideWeatherMessage,
-  RegisterForWeatherMessage,
-  WeatherData,
-}
+import edu.ie3.simona.ontology.messages.services.ServiceMessage.RegistrationResponseMessage.{RegistrationFailedMessage, RegistrationSuccessfulMessage}
+import edu.ie3.simona.ontology.messages.services.WeatherMessage.{ProvideWeatherMessage, RegisterForWeatherMessage, WeatherData}
 import edu.ie3.simona.test.ParticipantAgentSpec
 import edu.ie3.simona.test.common.input.PvInputTestData
 import edu.ie3.simona.util.ConfigUtil
 import edu.ie3.simona.util.SimonaConstants.INIT_SIM_TICK
 import edu.ie3.util.TimeUtil
-import edu.ie3.util.scala.quantities.{
-  Megavars,
-  ReactivePower,
-  Vars,
-  WattsPerSquareMeter,
-}
+import edu.ie3.util.scala.quantities.{Megavars, ReactivePower, Vars, WattsPerSquareMeter}
 import org.apache.pekko.actor.typed.scaladsl.adapter.ClassicActorRefOps
 import org.apache.pekko.actor.{ActorRef, ActorSystem}
 import org.apache.pekko.testkit.{TestFSMRef, TestProbe}
@@ -84,7 +43,6 @@
 import squants.motion.MetersPerSecond
 import squants.thermal.Celsius
 import squants.{Each, Power}
->>>>>>> 12f4e119
 
 import java.time.ZonedDateTime
 import java.util.concurrent.TimeUnit
@@ -125,16 +83,10 @@
       LoadModelBehaviour.FIX,
       LoadReference.ActivePower(Kilowatts(0d)),
     )
-<<<<<<< HEAD
-  private val defaultOutputConfig = ParticipantNotifierConfig(
+  private val defaultOutputConfig = NotifierConfig(
     simonaConfig.output.participant.defaultConfig.simulationResult,
-    simonaConfig.output.participant.defaultConfig.powerRequestReply
-=======
-  private val defaultOutputConfig = NotifierConfig(
-    simonaConfig.simona.output.participant.defaultConfig.simulationResult,
-    simonaConfig.simona.output.participant.defaultConfig.powerRequestReply,
+    simonaConfig.output.participant.defaultConfig.powerRequestReply,
     simonaConfig.simona.output.participant.defaultConfig.flexResult,
->>>>>>> 12f4e119
   )
   private val configUtil = ConfigUtil.ParticipantConfigUtil(
     simonaConfig.runtime.participant
@@ -200,41 +152,9 @@
         )
       )
 
-<<<<<<< HEAD
-      val triggerId = 0
-      scheduler.send(
-        pvAgent,
-        TriggerWithIdMessage(
-          InitializeParticipantAgentTrigger[
-            ApparentPower,
-            ParticipantInitializeStateData[
-              PvInput,
-              SimpleRuntimeConfig,
-              ApparentPower
-            ]
-          ](
-            ParticipantInitializeStateData(
-              inputModel = voltageSensitiveInput,
-              modelConfig = modelConfig,
-              secondaryDataServices = noServices,
-              simulationStartDate = simulationStartDate,
-              simulationEndDate = simulationEndDate,
-              resolution = resolution,
-              requestVoltageDeviationThreshold =
-                simonaConfig.runtime.participant.requestVoltageDeviationThreshold,
-              outputConfig = defaultOutputConfig,
-              primaryServiceProxy = primaryServiceProxy.ref
-            )
-          ),
-          triggerId,
-          pvAgent
-        )
-      )
-=======
       scheduler.send(pvAgent, Activation(INIT_SIM_TICK))
 
       deathProbe.watch(pvAgent.ref)
->>>>>>> 12f4e119
 
       /* Refuse registration with primary service */
       primaryServiceProxy.expectMsgType[PrimaryServiceRegistrationMessage]
@@ -250,7 +170,7 @@
   "A pv agent with model calculation depending on one secondary data service" should {
     val initStateData = ParticipantInitializeStateData[
       PvInput,
-      PvRuntimeConfig,
+      SimpleRuntimeConfig,
       ApparentPower,
     ](
       inputModel = voltageSensitiveInput,
@@ -260,7 +180,7 @@
       simulationEndDate = simulationEndDate,
       resolution = resolution,
       requestVoltageDeviationThreshold =
-        simonaConfig.simona.runtime.participant.requestVoltageDeviationThreshold,
+        simonaConfig.runtime.participant.requestVoltageDeviationThreshold,
       outputConfig = defaultOutputConfig,
       primaryServiceProxy = primaryServiceProxy.ref,
     )
@@ -294,39 +214,7 @@
         )
       )
 
-<<<<<<< HEAD
-      val triggerId = 0
-      scheduler.send(
-        pvAgent,
-        TriggerWithIdMessage(
-          InitializeParticipantAgentTrigger[
-            ApparentPower,
-            ParticipantInitializeStateData[
-              PvInput,
-              SimpleRuntimeConfig,
-              ApparentPower
-            ]
-          ](
-            ParticipantInitializeStateData(
-              inputModel = voltageSensitiveInput,
-              modelConfig = modelConfig,
-              secondaryDataServices = withServices,
-              simulationStartDate = simulationStartDate,
-              simulationEndDate = simulationEndDate,
-              resolution = resolution,
-              requestVoltageDeviationThreshold =
-                simonaConfig.runtime.participant.requestVoltageDeviationThreshold,
-              outputConfig = defaultOutputConfig,
-              primaryServiceProxy = primaryServiceProxy.ref
-            )
-          ),
-          triggerId,
-          pvAgent
-        )
-      )
-=======
       scheduler.send(pvAgent, Activation(INIT_SIM_TICK))
->>>>>>> 12f4e119
 
       /* Actor should ask for registration with primary service */
       primaryServiceProxy.expectMsg(
@@ -455,39 +343,7 @@
         )
       )
 
-<<<<<<< HEAD
-      val triggerId = 0
-      scheduler.send(
-        pvAgent,
-        TriggerWithIdMessage(
-          InitializeParticipantAgentTrigger[
-            ApparentPower,
-            ParticipantInitializeStateData[
-              PvInput,
-              SimpleRuntimeConfig,
-              ApparentPower
-            ]
-          ](
-            ParticipantInitializeStateData(
-              inputModel = voltageSensitiveInput,
-              modelConfig = modelConfig,
-              secondaryDataServices = withServices,
-              simulationStartDate = simulationStartDate,
-              simulationEndDate = simulationEndDate,
-              resolution = resolution,
-              requestVoltageDeviationThreshold =
-                simonaConfig.runtime.participant.requestVoltageDeviationThreshold,
-              outputConfig = defaultOutputConfig,
-              primaryServiceProxy = primaryServiceProxy.ref
-            )
-          ),
-          triggerId,
-          pvAgent
-        )
-      )
-=======
       scheduler.send(pvAgent, Activation(INIT_SIM_TICK))
->>>>>>> 12f4e119
 
       /* Refuse registration with primary service */
       primaryServiceProxy.expectMsgType[PrimaryServiceRegistrationMessage]
@@ -552,39 +408,7 @@
         )
       )
 
-<<<<<<< HEAD
-      val initialiseTriggerId = 0
-      scheduler.send(
-        pvAgent,
-        TriggerWithIdMessage(
-          InitializeParticipantAgentTrigger[
-            ApparentPower,
-            ParticipantInitializeStateData[
-              PvInput,
-              SimpleRuntimeConfig,
-              ApparentPower
-            ]
-          ](
-            ParticipantInitializeStateData(
-              inputModel = voltageSensitiveInput,
-              modelConfig = modelConfig,
-              secondaryDataServices = withServices,
-              simulationStartDate = simulationStartDate,
-              simulationEndDate = simulationEndDate,
-              resolution = simonaConfig.powerflow.resolution.toSeconds,
-              requestVoltageDeviationThreshold =
-                simonaConfig.runtime.participant.requestVoltageDeviationThreshold,
-              outputConfig = defaultOutputConfig,
-              primaryServiceProxy = primaryServiceProxy.ref
-            )
-          ),
-          initialiseTriggerId,
-          pvAgent
-        )
-      )
-=======
       scheduler.send(pvAgent, Activation(INIT_SIM_TICK))
->>>>>>> 12f4e119
 
       /* Refuse registration with primary service */
       primaryServiceProxy.expectMsgType[PrimaryServiceRegistrationMessage]
@@ -691,39 +515,7 @@
         )
       )
 
-<<<<<<< HEAD
-      val initialiseTriggerId = 0
-      scheduler.send(
-        pvAgent,
-        TriggerWithIdMessage(
-          InitializeParticipantAgentTrigger[
-            ApparentPower,
-            ParticipantInitializeStateData[
-              PvInput,
-              SimpleRuntimeConfig,
-              ApparentPower
-            ]
-          ](
-            ParticipantInitializeStateData(
-              inputModel = voltageSensitiveInput,
-              modelConfig = modelConfig,
-              secondaryDataServices = withServices,
-              simulationStartDate = simulationStartDate,
-              simulationEndDate = simulationEndDate,
-              resolution = simonaConfig.powerflow.resolution.toSeconds,
-              requestVoltageDeviationThreshold =
-                simonaConfig.runtime.participant.requestVoltageDeviationThreshold,
-              outputConfig = defaultOutputConfig,
-              primaryServiceProxy = primaryServiceProxy.ref
-            )
-          ),
-          initialiseTriggerId,
-          pvAgent
-        )
-      )
-=======
       scheduler.send(pvAgent, Activation(INIT_SIM_TICK))
->>>>>>> 12f4e119
 
       /* Refuse registration with primary service */
       primaryServiceProxy.expectMsgType[PrimaryServiceRegistrationMessage]
@@ -828,38 +620,7 @@
       )
 
       /* Trigger the initialisation */
-<<<<<<< HEAD
-      scheduler.send(
-        pvAgent,
-        TriggerWithIdMessage(
-          InitializeParticipantAgentTrigger[
-            ApparentPower,
-            ParticipantInitializeStateData[
-              PvInput,
-              SimpleRuntimeConfig,
-              ApparentPower
-            ]
-          ](
-            ParticipantInitializeStateData(
-              inputModel = voltageSensitiveInput,
-              modelConfig = modelConfig,
-              secondaryDataServices = withServices,
-              simulationStartDate = simulationStartDate,
-              simulationEndDate = simulationEndDate,
-              resolution = resolution,
-              requestVoltageDeviationThreshold =
-                simonaConfig.runtime.participant.requestVoltageDeviationThreshold,
-              outputConfig = defaultOutputConfig,
-              primaryServiceProxy = primaryServiceProxy.ref
-            )
-          ),
-          0L,
-          pvAgent
-        )
-      )
-=======
       scheduler.send(pvAgent, Activation(INIT_SIM_TICK))
->>>>>>> 12f4e119
 
       /* Refuse registration with primary service */
       primaryServiceProxy.expectMsgType[PrimaryServiceRegistrationMessage]
@@ -930,38 +691,7 @@
 
     "provide correct average power after three data ticks are available" in {
       /* Trigger the initialisation */
-<<<<<<< HEAD
-      scheduler.send(
-        pvAgent,
-        TriggerWithIdMessage(
-          InitializeParticipantAgentTrigger[
-            ApparentPower,
-            ParticipantInitializeStateData[
-              PvInput,
-              SimpleRuntimeConfig,
-              ApparentPower
-            ]
-          ](
-            ParticipantInitializeStateData(
-              inputModel = voltageSensitiveInput,
-              modelConfig = modelConfig,
-              secondaryDataServices = withServices,
-              simulationStartDate = simulationStartDate,
-              simulationEndDate = simulationEndDate,
-              resolution = resolution,
-              requestVoltageDeviationThreshold =
-                simonaConfig.runtime.participant.requestVoltageDeviationThreshold,
-              outputConfig = defaultOutputConfig,
-              primaryServiceProxy = primaryServiceProxy.ref
-            )
-          ),
-          0L,
-          pvAgent
-        )
-      )
-=======
       scheduler.send(pvAgent, Activation(INIT_SIM_TICK))
->>>>>>> 12f4e119
 
       /* Refuse registration with primary service */
       primaryServiceProxy.expectMsgType[PrimaryServiceRegistrationMessage]
