/*
 * © 2020. TU Dortmund University,
 * Institute of Energy Systems, Energy Efficiency and Energy Economics,
 * Research group Distribution grid planning and operation
 */

package edu.ie3.simona.agent.participant

import akka.actor.{ActorRef, ActorSystem}
import akka.testkit.TestFSMRef
import akka.util.Timeout
import com.typesafe.config.ConfigFactory
import edu.ie3.datamodel.models.input.system.PvInput
import edu.ie3.datamodel.models.input.system.characteristic.QV
import edu.ie3.simona.agent.ValueStore
import edu.ie3.simona.agent.participant.data.Data.PrimaryData.ApparentPower
import edu.ie3.simona.agent.participant.data.secondary.SecondaryDataService.ActorWeatherService
import edu.ie3.simona.agent.participant.pv.PvAgent
import edu.ie3.simona.agent.participant.statedata.BaseStateData.ParticipantModelBaseStateData
import edu.ie3.simona.agent.participant.statedata.DataCollectionStateData
import edu.ie3.simona.agent.participant.statedata.ParticipantStateData.{
  CollectRegistrationConfirmMessages,
  ParticipantInitializeStateData,
  ParticipantInitializingStateData,
  ParticipantUninitializedStateData
}
import edu.ie3.simona.agent.state.AgentState.{Idle, Uninitialized}
import edu.ie3.simona.agent.state.ParticipantAgentState.HandleInformation
import edu.ie3.simona.config.SimonaConfig
import edu.ie3.simona.config.SimonaConfig.PvRuntimeConfig
import edu.ie3.simona.event.notifier.ParticipantNotifierConfig
import edu.ie3.simona.model.participant.PvModel.PvRelevantData
import edu.ie3.simona.model.participant.load.{LoadModelBehaviour, LoadReference}
import edu.ie3.simona.ontology.messages.PowerMessage.{
  AssetPowerChangedMessage,
  AssetPowerUnchangedMessage,
  RequestAssetPowerMessage
}
import edu.ie3.simona.ontology.messages.SchedulerMessage.{
  CompletionMessage,
  IllegalTriggerMessage,
  ScheduleTriggerMessage,
  TriggerWithIdMessage
}
import edu.ie3.simona.ontology.messages.services.ServiceMessage.PrimaryServiceRegistrationMessage
import edu.ie3.simona.ontology.messages.services.ServiceMessage.RegistrationResponseMessage.{
  RegistrationFailedMessage,
  RegistrationSuccessfulMessage
}
import edu.ie3.simona.ontology.messages.services.WeatherMessage.{
  ProvideWeatherMessage,
  RegisterForWeatherMessage,
  WeatherData
}
import edu.ie3.simona.ontology.trigger.Trigger.{
  ActivityStartTrigger,
  InitializeParticipantAgentTrigger
}
import edu.ie3.simona.test.ParticipantAgentSpec
import edu.ie3.simona.test.common.input.PvInputTestData
import edu.ie3.simona.util.ConfigUtil
import edu.ie3.simona.util.TickUtil.TickLong
import edu.ie3.util.scala.quantities.{
  Megavars,
  ReactivePower,
  Vars,
  WattsPerSquareMeter
}
import org.scalatest.PrivateMethodTester
<<<<<<< HEAD
import squants.Each
=======
import squants.{Each, Power}
>>>>>>> 83d0fb03
import squants.energy.{Kilowatts, Megawatts, Watts}
import squants.motion.MetersPerSecond
import squants.thermal.Celsius
import tech.units.indriya.quantity.Quantities
import tech.units.indriya.unit.Units.{CELSIUS, METRE_PER_SECOND}

import java.util.concurrent.TimeUnit

class PvAgentModelCalculationSpec
    extends ParticipantAgentSpec(
      ActorSystem(
        "PvAgentSpec",
        ConfigFactory
          .parseString("""
            |akka.loggers =["akka.event.slf4j.Slf4jLogger"]
            |akka.loglevel="DEBUG"
        """.stripMargin)
      )
    )
    with PrivateMethodTester
    with PvInputTestData {
  implicit val receiveTimeOut: Timeout = Timeout(10, TimeUnit.SECONDS)
  implicit val noReceiveTimeOut: Timeout = Timeout(1, TimeUnit.SECONDS)

  /* Alter the input model to have a voltage sensitive reactive power calculation */
  val voltageSensitiveInput: PvInput = pvInputModel
    .copy()
    .qCharacteristics(new QV("qV:{(0.95,-0.625),(1.05,0.625)}"))
    .build()

  private val testingTolerance = 1e-6 // Equality on the basis of 1 W

  /* Assign this test to receive the result events from agent */
  override val systemListener: Iterable[ActorRef] = Vector(self)

  private val simonaConfig: SimonaConfig =
    createSimonaConfig(
      LoadModelBehaviour.FIX,
      LoadReference.ActivePower(Kilowatts(0d))
    )
  private val defaultOutputConfig = ParticipantNotifierConfig(
    simonaConfig.simona.output.participant.defaultConfig.simulationResult,
    simonaConfig.simona.output.participant.defaultConfig.powerRequestReply
  )
  private val configUtil = ConfigUtil.ParticipantConfigUtil(
    simonaConfig.simona.runtime.participant
  )
  private val modelConfig = configUtil.getOrDefault[PvRuntimeConfig](
    voltageSensitiveInput.getUuid
  )
  private val noServices = None
  private val withServices = Some(
    Vector(
      ActorWeatherService(weatherService.ref)
    )
  )
  private val resolution = simonaConfig.simona.powerflow.resolution.getSeconds

<<<<<<< HEAD
  private implicit val powerTolerance: squants.Power = Watts(0.1)
=======
  private implicit val powerTolerance: Power = Watts(0.1)
>>>>>>> 83d0fb03
  private implicit val reactivePowerTolerance: ReactivePower = Vars(0.1)

  "A pv agent with model calculation depending on no secondary data service" should {
    "be instantiated correctly" in {
      val pvAgent = TestFSMRef(
        new PvAgent(
          scheduler = scheduler.ref,
          listener = systemListener
        )
      )

      pvAgent.stateName shouldBe Uninitialized
      // ParticipantUninitializedStateData is an empty class (due to typing). If it contains content one day
      inside(pvAgent.stateData) {
        case _: ParticipantUninitializedStateData[_] => succeed
        case _ =>
          fail(
            s"Expected $ParticipantUninitializedStateData, but got ${pvAgent.stateData}."
          )
      }
    }

    "fail initialisation and stay in uninitialized state" in {
      val pvAgent = TestFSMRef(
        new PvAgent(
          scheduler = scheduler.ref,
          listener = systemListener
        )
      )

      val triggerId = 0
      scheduler.send(
        pvAgent,
        TriggerWithIdMessage(
          InitializeParticipantAgentTrigger[
            ApparentPower,
            ParticipantInitializeStateData[
              PvInput,
              PvRuntimeConfig,
              ApparentPower
            ]
          ](
            ParticipantInitializeStateData(
              inputModel = voltageSensitiveInput,
              modelConfig = modelConfig,
              secondaryDataServices = noServices,
              simulationStartDate = simulationStartDate,
              simulationEndDate = simulationEndDate,
              resolution = resolution,
              requestVoltageDeviationThreshold =
                simonaConfig.simona.runtime.participant.requestVoltageDeviationThreshold,
              outputConfig = defaultOutputConfig,
              primaryServiceProxy = primaryServiceProxy.ref
            )
          ),
          triggerId,
          pvAgent
        )
      )

      /* Refuse registration with primary service */
      primaryServiceProxy.expectMsgType[PrimaryServiceRegistrationMessage]
      primaryServiceProxy.send(pvAgent, RegistrationFailedMessage)

      scheduler.receiveOne(receiveTimeOut.duration) match {
        case IllegalTriggerMessage(_, _) => logger.debug("Got correct message")
        case m =>
          fail(
            s"Did not fail initialization because of missing weather service. Received: $m"
          )
      }

      /* agent should stay uninitialized */
      pvAgent.stateName shouldBe Uninitialized
      pvAgent.stateData match {
        case _: ParticipantInitializingStateData[_, _, _] => succeed
        case _ => fail("Expected to get initializing state data")
      }
    }
  }

  "A pv agent with model calculation depending on one secondary data service" should {
    "be instantiated correctly" in {
      val pvAgent = TestFSMRef(
        new PvAgent(
          scheduler = scheduler.ref,
          listener = systemListener
        )
      )

      pvAgent.stateName shouldBe Uninitialized
      // ParticipantUninitializedStateData is an empty class (due to typing). If it contains content one day
      inside(pvAgent.stateData) {
        case _: ParticipantUninitializedStateData[_] => succeed
        case _ =>
          fail(
            s"Expected $ParticipantUninitializedStateData, but got ${pvAgent.stateData}."
          )
      }
    }

    "end in correct state with correct state data after initialisation" in {
      val pvAgent = TestFSMRef(
        new PvAgent(
          scheduler = scheduler.ref,
          listener = systemListener
        )
      )

      val triggerId = 0
      scheduler.send(
        pvAgent,
        TriggerWithIdMessage(
          InitializeParticipantAgentTrigger[
            ApparentPower,
            ParticipantInitializeStateData[
              PvInput,
              PvRuntimeConfig,
              ApparentPower
            ]
          ](
            ParticipantInitializeStateData(
              inputModel = voltageSensitiveInput,
              modelConfig = modelConfig,
              secondaryDataServices = withServices,
              simulationStartDate = simulationStartDate,
              simulationEndDate = simulationEndDate,
              resolution = resolution,
              requestVoltageDeviationThreshold =
                simonaConfig.simona.runtime.participant.requestVoltageDeviationThreshold,
              outputConfig = defaultOutputConfig,
              primaryServiceProxy = primaryServiceProxy.ref
            )
          ),
          triggerId,
          pvAgent
        )
      )

      /* Actor should ask for registration with primary service */
      primaryServiceProxy.expectMsg(
        PrimaryServiceRegistrationMessage(voltageSensitiveInput.getUuid)
      )
      /* State should be information handling and having correct state data */
      pvAgent.stateName shouldBe HandleInformation
      pvAgent.stateData match {
        case ParticipantInitializingStateData(
              inputModel,
              modelConfig,
              secondaryDataServices,
              simulationStartDate,
              simulationEndDate,
              resolution,
              requestVoltageDeviationThreshold,
              outputConfig
            ) =>
          inputModel shouldBe voltageSensitiveInput
          modelConfig shouldBe modelConfig
          secondaryDataServices shouldBe withServices
          simulationStartDate shouldBe this.simulationStartDate
          simulationEndDate shouldBe this.simulationEndDate
          resolution shouldBe this.resolution
          requestVoltageDeviationThreshold shouldBe simonaConfig.simona.runtime.participant.requestVoltageDeviationThreshold
          outputConfig shouldBe defaultOutputConfig
        case unsuitableStateData =>
          fail(s"Agent has unsuitable state data '$unsuitableStateData'.")
      }

      /* Refuse registration */
      primaryServiceProxy.send(pvAgent, RegistrationFailedMessage)

      /* Expect a registration message */
      weatherService.expectMsg(
        RegisterForWeatherMessage(52.02083574, 7.40110716)
      )

      /* ... as well as corresponding state and state data */
      pvAgent.stateName shouldBe HandleInformation
      pvAgent.stateData match {
        case CollectRegistrationConfirmMessages(
              ParticipantModelBaseStateData(
                startDate,
                endDate,
                _,
                services,
                outputConfig,
                additionalActivationTicks,
                foreseenDataTicks,
                _,
                voltageValueStore,
                resultValueStore,
                requestValueStore,
                _
              ),
              awaitRegistrationResponsesFrom,
              foreseenNextDataTicks
            ) =>
          /* Base state data */
          startDate shouldBe simulationStartDate
          endDate shouldBe simulationEndDate
          services shouldBe Some(
            Vector(
              ActorWeatherService(weatherService.ref)
            )
          )
          outputConfig shouldBe ParticipantNotifierConfig(
            simulationResultInfo = false,
            powerRequestReply = false
          )
          additionalActivationTicks shouldBe empty
          foreseenDataTicks shouldBe Map.empty
          voltageValueStore shouldBe ValueStore(
            resolution * 10,
            Map(0L -> Each(1.0))
          )
          resultValueStore shouldBe ValueStore.forResult(resolution, 10)
          requestValueStore shouldBe ValueStore[ApparentPower](resolution * 10)

          /* Additional information */
          awaitRegistrationResponsesFrom shouldBe Vector(weatherService.ref)
          foreseenNextDataTicks shouldBe Map.empty
        case _ =>
          fail(
            s"Did not find expected state data $CollectRegistrationConfirmMessages, but ${pvAgent.stateData}"
          )
      }

      /* Reply, that registration was successful */
      weatherService.send(pvAgent, RegistrationSuccessfulMessage(Some(4711L)))

      /* Expect a completion message */
      scheduler.expectMsg(
        CompletionMessage(
          triggerId,
          Some(
            scala.collection.immutable.Seq(
              ScheduleTriggerMessage(ActivityStartTrigger(4711), pvAgent)
            )
          )
        )
      )

      /* ... as well as corresponding state and state data */
      pvAgent.stateName shouldBe Idle
      pvAgent.stateData match {
        case baseStateData: ParticipantModelBaseStateData[_, _, _] =>
          /* Only check the awaited next data ticks, as the rest has yet been checked */
          baseStateData.foreseenDataTicks shouldBe Map(
            weatherService.ref -> Some(4711L)
          )
        case _ =>
          fail(
            s"Did not find expected state data $ParticipantModelBaseStateData, but ${pvAgent.stateData}"
          )
      }
    }

    "answer with zero power, if asked directly after initialisation" in {
      val pvAgent = TestFSMRef(
        new PvAgent(
          scheduler = scheduler.ref,
          listener = systemListener
        )
      )

      val triggerId = 0
      scheduler.send(
        pvAgent,
        TriggerWithIdMessage(
          InitializeParticipantAgentTrigger[
            ApparentPower,
            ParticipantInitializeStateData[
              PvInput,
              PvRuntimeConfig,
              ApparentPower
            ]
          ](
            ParticipantInitializeStateData(
              inputModel = voltageSensitiveInput,
              modelConfig = modelConfig,
              secondaryDataServices = withServices,
              simulationStartDate = simulationStartDate,
              simulationEndDate = simulationEndDate,
              resolution = resolution,
              requestVoltageDeviationThreshold =
                simonaConfig.simona.runtime.participant.requestVoltageDeviationThreshold,
              outputConfig = defaultOutputConfig,
              primaryServiceProxy = primaryServiceProxy.ref
            )
          ),
          triggerId,
          pvAgent
        )
      )

      /* Refuse registration with primary service */
      primaryServiceProxy.expectMsgType[PrimaryServiceRegistrationMessage]
      primaryServiceProxy.send(pvAgent, RegistrationFailedMessage)

      /* Expect a registration message */
      weatherService.expectMsg(
        RegisterForWeatherMessage(52.02083574, 7.40110716)
      )
      weatherService.send(pvAgent, RegistrationSuccessfulMessage(Some(900L)))

      /* I'm not interested in the content of the CompletionMessage */
      scheduler.expectMsgType[CompletionMessage]

      pvAgent.stateName shouldBe Idle
      /* State data has already been tested */

      pvAgent ! RequestAssetPowerMessage(
        0L,
        Each(1d),
        Each(0d)
      )
      expectMsg(
        AssetPowerChangedMessage(
          Megawatts(0d),
          Megavars(0d)
        )
      )

      inside(pvAgent.stateData) {
        case modelBaseStateData: ParticipantModelBaseStateData[_, _, _] =>
          modelBaseStateData.requestValueStore shouldBe ValueStore[
            ApparentPower
          ](
            resolution * 10,
            Map(
              0L -> ApparentPower(
                Megawatts(0d),
                Megavars(0d)
              )
            )
          )
        case _ =>
          fail(
            s"Did not find expected state data $ParticipantModelBaseStateData, but ${pvAgent.stateData}"
          )
      }
    }

    "do correct transitions faced to new data in Idle" in {
      val pvAgent = TestFSMRef(
        new PvAgent(
          scheduler = scheduler.ref,
          listener = systemListener
        )
      )

      val initialiseTriggerId = 0
      scheduler.send(
        pvAgent,
        TriggerWithIdMessage(
          InitializeParticipantAgentTrigger[
            ApparentPower,
            ParticipantInitializeStateData[
              PvInput,
              PvRuntimeConfig,
              ApparentPower
            ]
          ](
            ParticipantInitializeStateData(
              inputModel = voltageSensitiveInput,
              modelConfig = modelConfig,
              secondaryDataServices = withServices,
              simulationStartDate = simulationStartDate,
              simulationEndDate = simulationEndDate,
              resolution = simonaConfig.simona.powerflow.resolution.getSeconds,
              requestVoltageDeviationThreshold =
                simonaConfig.simona.runtime.participant.requestVoltageDeviationThreshold,
              outputConfig = defaultOutputConfig,
              primaryServiceProxy = primaryServiceProxy.ref
            )
          ),
          initialiseTriggerId,
          pvAgent
        )
      )

      /* Refuse registration with primary service */
      primaryServiceProxy.expectMsgType[PrimaryServiceRegistrationMessage]
      primaryServiceProxy.send(pvAgent, RegistrationFailedMessage)

      /* I'm not interested in the content of the RegistrationMessage */
      weatherService.expectMsgType[RegisterForWeatherMessage]
      weatherService.send(pvAgent, RegistrationSuccessfulMessage(Some(0L)))

      /* I'm not interested in the content of the CompletionMessage */
      scheduler.expectMsgType[CompletionMessage]
      awaitAssert(pvAgent.stateName shouldBe Idle)
      /* State data is tested in another test */

      /* Send out new data */
      val weatherData = WeatherData(
        WattsPerSquareMeter(0d),
        WattsPerSquareMeter(0d),
        Celsius(1.815d),
        MetersPerSecond(7.726576d)
      )

      weatherService.send(
        pvAgent,
        ProvideWeatherMessage(0L, weatherData, Some(3600L))
      )

      /* Find yourself in corresponding state and state data */
      pvAgent.stateName shouldBe HandleInformation
      pvAgent.stateData match {
        case DataCollectionStateData(
              baseStateData: ParticipantModelBaseStateData[_, _, _],
              expectedSenders,
              isYetTriggered
            ) =>
          /* The next data tick is already registered */
          baseStateData.foreseenDataTicks shouldBe Map(
            weatherService.ref -> Some(3600L)
          )

          /* The yet sent data is also registered */
          expectedSenders shouldBe Map(
            weatherService.ref -> Some(weatherData)
          )

          /* It is not yet triggered */
          isYetTriggered shouldBe false
        case _ =>
          fail(
            s"Did not find expected state data $DataCollectionStateData, but ${pvAgent.stateData}"
          )
      }

      /* Trigger the agent */
      scheduler.send(
        pvAgent,
        TriggerWithIdMessage(
          ActivityStartTrigger(0L),
          1L,
          scheduler.ref
        )
      )

      /* The agent will notice, that all expected information are apparent, switch to Calculate and trigger itself
       * for starting the calculation */
      scheduler.expectMsg(
        CompletionMessage(
          1L,
          Some(
            scala.collection.immutable.Seq(
              ScheduleTriggerMessage(ActivityStartTrigger(3600L), pvAgent)
            )
          )
        )
      )
      pvAgent.stateName shouldBe Idle
      pvAgent.stateData match {
        case baseStateData: ParticipantModelBaseStateData[_, _, _] =>
          /* The store for calculation relevant data has been extended */
          baseStateData.calcRelevantDateStore match {
            case ValueStore(_, store) =>
              store shouldBe Map(
                0L -> PvRelevantData(
                  0L.toDateTime,
                  3600L,
                  weatherData.diffIrr,
                  weatherData.dirIrr
                )
              )
          }

          /* The store for simulation results has been extended */
          baseStateData.resultValueStore match {
            case ValueStore(_, store) =>
              store.size shouldBe 1
              store.getOrElse(
                0L,
                fail("Expected a simulation result for tick 900.")
              ) match {
                case ApparentPower(p, q) =>
                  (p ~= Megawatts(0.0)) shouldBe true
                  (q ~= Megavars(0.0)) shouldBe true
              }
          }
        case _ =>
          fail(
            s"Did not found the expected state data $ParticipantModelBaseStateData, but ${pvAgent.stateData}"
          )
      }
    }

    "do correct transitions triggered for activation in idle" in {
      val pvAgent = TestFSMRef(
        new PvAgent(
          scheduler = scheduler.ref,
          listener = systemListener
        )
      )

      val initialiseTriggerId = 0
      scheduler.send(
        pvAgent,
        TriggerWithIdMessage(
          InitializeParticipantAgentTrigger[
            ApparentPower,
            ParticipantInitializeStateData[
              PvInput,
              PvRuntimeConfig,
              ApparentPower
            ]
          ](
            ParticipantInitializeStateData(
              inputModel = voltageSensitiveInput,
              modelConfig = modelConfig,
              secondaryDataServices = withServices,
              simulationStartDate = simulationStartDate,
              simulationEndDate = simulationEndDate,
              resolution = simonaConfig.simona.powerflow.resolution.getSeconds,
              requestVoltageDeviationThreshold =
                simonaConfig.simona.runtime.participant.requestVoltageDeviationThreshold,
              outputConfig = defaultOutputConfig,
              primaryServiceProxy = primaryServiceProxy.ref
            )
          ),
          initialiseTriggerId,
          pvAgent
        )
      )

      /* Refuse registration with primary service */
      primaryServiceProxy.expectMsgType[PrimaryServiceRegistrationMessage]
      primaryServiceProxy.send(pvAgent, RegistrationFailedMessage)

      /* I'm not interested in the content of the RegistrationMessage */
      weatherService.expectMsgType[RegisterForWeatherMessage]
      weatherService.send(pvAgent, RegistrationSuccessfulMessage(Some(0L)))

      /* I'm not interested in the content of the CompletionMessage */
      scheduler.expectMsgType[CompletionMessage]
      awaitAssert(pvAgent.stateName shouldBe Idle)

      /* Send out an activity start trigger */
      scheduler.send(
        pvAgent,
        TriggerWithIdMessage(
          ActivityStartTrigger(0L),
          1L,
          scheduler.ref
        )
      )

      /* Find yourself in appropriate state with state data */
      pvAgent.stateName shouldBe HandleInformation
      pvAgent.stateData match {
        case DataCollectionStateData(
              baseStateData: ParticipantModelBaseStateData[_, _, _],
              expectedSenders,
              isYetTriggered
            ) =>
          /* The next data tick is already registered */
          baseStateData.foreseenDataTicks shouldBe Map(
            weatherService.ref -> Some(0L)
          )

          /* The yet sent data is also registered */
          expectedSenders shouldBe Map(weatherService.ref -> None)

          /* It is yet triggered */
          isYetTriggered shouldBe true
        case _ =>
          fail(
            s"Did not find expected state data $DataCollectionStateData, but ${pvAgent.stateData}"
          )
      }

      /* Providing the awaited data will lead to the foreseen transitions */
      val weatherData = WeatherData(
        WattsPerSquareMeter(0d),
        WattsPerSquareMeter(0d),
        Celsius(1.815d),
        MetersPerSecond(7.726576d)
      )

      weatherService.send(
        pvAgent,
        ProvideWeatherMessage(0L, weatherData, Some(3600L))
      )

      /* Expect confirmation */
      scheduler.expectMsg(
        CompletionMessage(
          1L,
          Some(
            scala.collection.immutable.Seq(
              ScheduleTriggerMessage(ActivityStartTrigger(3600L), pvAgent)
            )
          )
        )
      )

      /* Expect the state change to idle with updated base state data */
      pvAgent.stateName shouldBe Idle
      pvAgent.stateData match {
        case baseStateData: ParticipantModelBaseStateData[_, _, _] =>
          /* The store for calculation relevant data has been extended */
          baseStateData.calcRelevantDateStore match {
            case ValueStore(_, store) =>
              store shouldBe Map(
                0L -> PvRelevantData(
                  0L.toDateTime,
                  3600L,
                  weatherData.diffIrr,
                  weatherData.dirIrr
                )
              )
          }

          /* The store for simulation results has been extended */
          baseStateData.resultValueStore match {
            case ValueStore(_, store) =>
              store.size shouldBe 1
              store.getOrElse(
                0L,
                fail("Expected a simulation result for tick 0.")
              ) match {
                case ApparentPower(p, q) =>
                  (p ~= Megawatts(0.0)) shouldBe true
                  (q ~= Megavars(0.0)) shouldBe true
              }
          }
        case _ =>
          fail(
            s"Did not found the expected state data $ParticipantModelBaseStateData, but ${pvAgent.stateData}"
          )
      }
    }

    "does not provide power if data is awaited in an earlier tick, but answers it, if all expected data is there" in {
      val pvAgent = TestFSMRef(
        new PvAgent(
          scheduler = scheduler.ref,
          listener = systemListener
        )
      )

      /* Trigger the initialisation */
      scheduler.send(
        pvAgent,
        TriggerWithIdMessage(
          InitializeParticipantAgentTrigger[
            ApparentPower,
            ParticipantInitializeStateData[
              PvInput,
              PvRuntimeConfig,
              ApparentPower
            ]
          ](
            ParticipantInitializeStateData(
              inputModel = voltageSensitiveInput,
              modelConfig = modelConfig,
              secondaryDataServices = withServices,
              simulationStartDate = simulationStartDate,
              simulationEndDate = simulationEndDate,
              resolution = resolution,
              requestVoltageDeviationThreshold =
                simonaConfig.simona.runtime.participant.requestVoltageDeviationThreshold,
              outputConfig = defaultOutputConfig,
              primaryServiceProxy = primaryServiceProxy.ref
            )
          ),
          0L,
          pvAgent
        )
      )

      /* Refuse registration with primary service */
      primaryServiceProxy.expectMsgType[PrimaryServiceRegistrationMessage]
      primaryServiceProxy.send(pvAgent, RegistrationFailedMessage)

      /* I'm not interested in the content of the RegistrationMessage */
      weatherService.expectMsgType[RegisterForWeatherMessage]
      weatherService.send(pvAgent, RegistrationSuccessfulMessage(Some(3600L)))

      /* I'm not interested in the content of the CompletionMessage */
      scheduler.expectMsgType[CompletionMessage]
      awaitAssert(pvAgent.stateName shouldBe Idle)

      /* Ask the agent for average power in tick 7200 */
      pvAgent ! RequestAssetPowerMessage(
        7200L,
        Each(1d),
        Each(0d)
      )
      expectNoMessage(noReceiveTimeOut.duration)
      awaitAssert(pvAgent.stateName == Idle)

      /* Send out the expected data and wait for the reply */
      val weatherData = WeatherData(
        WattsPerSquareMeter(0d),
        WattsPerSquareMeter(0d),
        Celsius(1.815d),
        MetersPerSecond(7.726576d)
      )
      weatherService.send(
        pvAgent,
        ProvideWeatherMessage(3600L, weatherData, Some(7200L))
      )

      /* Trigger the agent */
      scheduler.send(
        pvAgent,
        TriggerWithIdMessage(
          ActivityStartTrigger(3600L),
          1L,
          scheduler.ref
        )
      )

      /* The agent will notice, that all expected information are apparent, switch to Calculate and trigger itself
       * for starting the calculation */
      scheduler.expectMsg(
        CompletionMessage(
          1L,
          Some(
            scala.collection.immutable.Seq(
              ScheduleTriggerMessage(ActivityStartTrigger(7200L), pvAgent)
            )
          )
        )
      )

      /* Appreciate the answer to my previous request */
      expectMsgType[AssetPowerChangedMessage] match {
        case AssetPowerChangedMessage(p, q) =>
          (p ~= Megawatts(0.0)) shouldBe true
          (q ~= Megavars(0.0)) shouldBe true
      }
    }

    val pvAgent = TestFSMRef(
      new PvAgent(
        scheduler = scheduler.ref,
        listener = systemListener
      )
    )

    "provide correct average power after three data ticks are available" in {
      /* Trigger the initialisation */
      scheduler.send(
        pvAgent,
        TriggerWithIdMessage(
          InitializeParticipantAgentTrigger[
            ApparentPower,
            ParticipantInitializeStateData[
              PvInput,
              PvRuntimeConfig,
              ApparentPower
            ]
          ](
            ParticipantInitializeStateData(
              inputModel = voltageSensitiveInput,
              modelConfig = modelConfig,
              secondaryDataServices = withServices,
              simulationStartDate = simulationStartDate,
              simulationEndDate = simulationEndDate,
              resolution = resolution,
              requestVoltageDeviationThreshold =
                simonaConfig.simona.runtime.participant.requestVoltageDeviationThreshold,
              outputConfig = defaultOutputConfig,
              primaryServiceProxy = primaryServiceProxy.ref
            )
          ),
          0L,
          pvAgent
        )
      )

      /* Refuse registration with primary service */
      primaryServiceProxy.expectMsgType[PrimaryServiceRegistrationMessage]
      primaryServiceProxy.send(pvAgent, RegistrationFailedMessage)

      /* I'm not interested in the content of the RegistrationMessage */
      weatherService.expectMsgType[RegisterForWeatherMessage]
      weatherService.send(pvAgent, RegistrationSuccessfulMessage(Some(0L)))

      /* I'm not interested in the content of the CompletionMessage */
      scheduler.expectMsgType[CompletionMessage]
      awaitAssert(pvAgent.stateName shouldBe Idle)

      /* Send out the three data points */
      /* ... for tick 0 */
      weatherService.send(
        pvAgent,
        ProvideWeatherMessage(
          0L,
          WeatherData(
            WattsPerSquareMeter(0d),
            WattsPerSquareMeter(0d),
            Celsius(1.815d),
            MetersPerSecond(7.726576d)
          ),
          Some(3600L)
        )
      )
      scheduler.send(
        pvAgent,
        TriggerWithIdMessage(
          ActivityStartTrigger(0L),
          1L,
          scheduler.ref
        )
      )
      scheduler.expectMsg(
        CompletionMessage(
          1L,
          Some(
            scala.collection.immutable.Seq(
              ScheduleTriggerMessage(ActivityStartTrigger(3600L), pvAgent)
            )
          )
        )
      )

      /* ... for tick 3600 */
      weatherService.send(
        pvAgent,
        ProvideWeatherMessage(
          3600L,
          WeatherData(
            WattsPerSquareMeter(0d),
            WattsPerSquareMeter(0d),
            Celsius(1.815d),
            MetersPerSecond(7.726576d)
          ),
          Some(7200L)
        )
      )
      scheduler.send(
        pvAgent,
        TriggerWithIdMessage(
          ActivityStartTrigger(3600L),
          3L,
          scheduler.ref
        )
      )
      scheduler.expectMsg(
        CompletionMessage(
          3L,
          Some(
            scala.collection.immutable.Seq(
              ScheduleTriggerMessage(ActivityStartTrigger(7200L), pvAgent)
            )
          )
        )
      )

      /* ... for tick 7200 */
      weatherService.send(
        pvAgent,
        ProvideWeatherMessage(
          7200L,
          WeatherData(
            WattsPerSquareMeter(0d),
            WattsPerSquareMeter(0d),
            Celsius(1.815d),
            MetersPerSecond(7.726576d)
          ),
          None
        )
      )
      scheduler.send(
        pvAgent,
        TriggerWithIdMessage(
          ActivityStartTrigger(7200L),
          5L,
          scheduler.ref
        )
      )
      scheduler.expectMsg(CompletionMessage(5L))

      /* Ask the agent for average power in tick 7500 */
      pvAgent ! RequestAssetPowerMessage(
        7500L,
        Each(1d),
        Each(0d)
      )

      expectMsgType[AssetPowerChangedMessage] match {
        case AssetPowerChangedMessage(p, q) =>
          (p ~= Megawatts(0.0)) shouldBe true
          (q ~= Megavars(0.0)) shouldBe true
        case answer => fail(s"Did not expect to get that answer: $answer")
      }
    }

    "answer unchanged power values after asking a second time with considerably same voltage" in {
      /* Previous request stems from previous test */
      /* Ask again with (nearly) unchanged information */
      pvAgent ! RequestAssetPowerMessage(
        7500L,
        Each(1.000000000000001d),
        Each(0d)
      )

      /* Expect, that nothing has changed */
      expectMsgType[AssetPowerUnchangedMessage] match {
        case AssetPowerUnchangedMessage(p, q) =>
          (p ~= Megawatts(0.0)) shouldBe true
          (q ~= Megavars(0.0)) shouldBe true
      }
    }

    "answer changed power values after asking a second time with different voltage" in {
      /* Ask again with changed information */
      pvAgent ! RequestAssetPowerMessage(
        7500L,
        Each(0.98),
        Each(0d)
      )

      /* Expect, the correct values (this model has fixed power factor) */
      expectMsgClass(classOf[AssetPowerChangedMessage]) match {
        case AssetPowerChangedMessage(p, q) =>
          (p ~= Megawatts(0.0)) shouldBe true
          (q ~= Megavars(-780.6e-6)) shouldBe true
      }
    }
  }
}<|MERGE_RESOLUTION|>--- conflicted
+++ resolved
@@ -67,11 +67,7 @@
   WattsPerSquareMeter
 }
 import org.scalatest.PrivateMethodTester
-<<<<<<< HEAD
-import squants.Each
-=======
 import squants.{Each, Power}
->>>>>>> 83d0fb03
 import squants.energy.{Kilowatts, Megawatts, Watts}
 import squants.motion.MetersPerSecond
 import squants.thermal.Celsius
@@ -130,11 +126,7 @@
   )
   private val resolution = simonaConfig.simona.powerflow.resolution.getSeconds
 
-<<<<<<< HEAD
-  private implicit val powerTolerance: squants.Power = Watts(0.1)
-=======
   private implicit val powerTolerance: Power = Watts(0.1)
->>>>>>> 83d0fb03
   private implicit val reactivePowerTolerance: ReactivePower = Vars(0.1)
 
   "A pv agent with model calculation depending on no secondary data service" should {
