/*
 * © 2021. TU Dortmund University,
 * Institute of Energy Systems, Energy Efficiency and Energy Economics,
 * Research group Distribution grid planning and operation
 */

package edu.ie3.simona.agent.participant

import akka.actor.{ActorRef, ActorSystem}
import akka.testkit.TestFSMRef
import akka.util.Timeout
import com.typesafe.config.ConfigFactory
import edu.ie3.datamodel.models.input.system.WecInput
import edu.ie3.datamodel.models.input.system.characteristic.QV
import edu.ie3.simona.agent.ValueStore
import edu.ie3.simona.agent.participant.data.Data.PrimaryData.ApparentPower
import edu.ie3.simona.agent.participant.data.secondary.SecondaryDataService.ActorWeatherService
import edu.ie3.simona.agent.participant.statedata.BaseStateData.ParticipantModelBaseStateData
import edu.ie3.simona.agent.participant.statedata.DataCollectionStateData
import edu.ie3.simona.agent.participant.statedata.ParticipantStateData.{
  CollectRegistrationConfirmMessages,
  ParticipantInitializeStateData,
  ParticipantInitializingStateData,
  ParticipantUninitializedStateData
}
import edu.ie3.simona.agent.participant.wec.WecAgent
import edu.ie3.simona.agent.state.AgentState.{Idle, Uninitialized}
import edu.ie3.simona.agent.state.ParticipantAgentState.HandleInformation
import edu.ie3.simona.config.SimonaConfig
import edu.ie3.simona.config.SimonaConfig.WecRuntimeConfig
import edu.ie3.simona.event.notifier.ParticipantNotifierConfig
import edu.ie3.simona.model.participant.ModelState.ConstantState
import edu.ie3.simona.model.participant.WecModel
import edu.ie3.simona.model.participant.WecModel.WecRelevantData
import edu.ie3.simona.model.participant.load.{LoadModelBehaviour, LoadReference}
import edu.ie3.simona.ontology.messages.PowerMessage.{
  AssetPowerChangedMessage,
  AssetPowerUnchangedMessage,
  RequestAssetPowerMessage
}
import edu.ie3.simona.ontology.messages.SchedulerMessage.{
  CompletionMessage,
  IllegalTriggerMessage,
  ScheduleTriggerMessage,
  TriggerWithIdMessage
}
import edu.ie3.simona.ontology.messages.services.ServiceMessage.PrimaryServiceRegistrationMessage
import edu.ie3.simona.ontology.messages.services.ServiceMessage.RegistrationResponseMessage.{
  RegistrationFailedMessage,
  RegistrationSuccessfulMessage
}
import edu.ie3.simona.ontology.messages.services.WeatherMessage.{
  ProvideWeatherMessage,
  RegisterForWeatherMessage,
  WeatherData
}
import edu.ie3.simona.ontology.trigger.Trigger.{
  ActivityStartTrigger,
  InitializeParticipantAgentTrigger
}
import edu.ie3.simona.test.ParticipantAgentSpec
import edu.ie3.simona.test.common.input.WecInputTestData
import edu.ie3.simona.util.ConfigUtil
import edu.ie3.util.TimeUtil
import edu.ie3.util.scala.quantities.{
  Megavars,
  ReactivePower,
  Vars,
  WattsPerSquareMeter
}
<<<<<<< HEAD
import edu.ie3.util.quantities.QuantityUtil
import org.scalatest.PrivateMethodTester
import tech.units.indriya.quantity.Quantities
import tech.units.indriya.unit.Units.{CELSIUS, METRE_PER_SECOND}
=======
import org.scalatest.PrivateMethodTester
import squants.Each
import squants.energy.{Kilowatts, Megawatts, Watts}
import squants.motion.MetersPerSecond
import squants.thermal.Celsius
>>>>>>> 44f7957e

import java.time.ZonedDateTime
import java.util.concurrent.TimeUnit
import scala.collection._

class WecAgentModelCalculationSpec
    extends ParticipantAgentSpec(
      ActorSystem(
        "WecAgentSpec",
        ConfigFactory
          .parseString("""
            |akka.loggers =["akka.event.slf4j.Slf4jLogger"]
            |akka.loglevel="DEBUG"
        """.stripMargin)
      )
    )
    with PrivateMethodTester
    with WecInputTestData {

  protected implicit val simulationStartDate: ZonedDateTime =
    TimeUtil.withDefaults.toZonedDateTime("2020-01-01 00:00:00")
  protected val simulationEndDate: ZonedDateTime =
    TimeUtil.withDefaults.toZonedDateTime("2020-01-01 01:00:00")
  implicit val receiveTimeOut: Timeout = Timeout(10, TimeUnit.SECONDS)
  implicit val noReceiveTimeOut: Timeout = Timeout(1, TimeUnit.SECONDS)

  /* Alter the input model to have a voltage sensitive reactive power calculation */
  val voltageSensitiveInput: WecInput = wecInputModel
    .copy()
    .qCharacteristics(new QV("qV:{(0.95,-0.625),(1.05,0.625)}"))
    .build()

  /* Assign this test to receive the result events from agent */
  override val systemListener: Iterable[ActorRef] = Vector(self)

  private val simonaConfig: SimonaConfig =
    createSimonaConfig(
      LoadModelBehaviour.FIX,
      LoadReference.ActivePower(Kilowatts(0d))
    )
  private val configUtil = ConfigUtil.ParticipantConfigUtil(
    simonaConfig.simona.runtime.participant
  )
  private val modelConfig =
    configUtil.getOrDefault[WecRuntimeConfig](
      voltageSensitiveInput.getUuid
    )

  private val withServices = Some(
    Vector(ActorWeatherService(weatherService.ref))
  )

  private val resolution = simonaConfig.simona.powerflow.resolution.getSeconds

  private implicit val powerTolerance: squants.Power = Watts(0.1)
  private implicit val reactivePowerTolerance: ReactivePower = Vars(0.1)

  "A wec agent with model calculation depending on no second data service" should {
    "be instantiated correctly" in {
      val wecAgent = TestFSMRef(
        new WecAgent(
          scheduler = scheduler.ref,
          listener = systemListener
        )
      )

      wecAgent.stateName shouldBe Uninitialized
      // ParticipantUninitializedStateData is an empty class (due to typing). If it contains content one day
      inside(wecAgent.stateData) {
        case _: ParticipantUninitializedStateData[_] => succeed
        case _ =>
          fail(
            s"Expected $ParticipantUninitializedStateData, but got ${wecAgent.stateData}."
          )
      }
    }

    "fail initialisation and stay in uninitialized state" in {
      val wecAgent = TestFSMRef(
        new WecAgent(
          scheduler = scheduler.ref,
          listener = systemListener
        )
      )

      val triggerId = 0
      scheduler.send(
        wecAgent,
        TriggerWithIdMessage(
          InitializeParticipantAgentTrigger[
            ApparentPower,
            ParticipantInitializeStateData[
              WecInput,
              WecRuntimeConfig,
              ApparentPower
            ]
          ](
            ParticipantInitializeStateData(
              inputModel = voltageSensitiveInput,
              simulationStartDate = simulationStartDate,
              simulationEndDate = simulationEndDate,
              resolution = simonaConfig.simona.powerflow.resolution.getSeconds,
              requestVoltageDeviationThreshold =
                simonaConfig.simona.runtime.participant.requestVoltageDeviationThreshold,
              modelConfig = modelConfig,
              primaryServiceProxy = primaryServiceProxy.ref,
              secondaryDataServices = None,
              outputConfig = ParticipantNotifierConfig(
                simulationResultInfo = false,
                powerRequestReply = false
              )
            )
          ),
          triggerId,
          wecAgent
        )
      )

      /* Agent attempts to register with primary data service -- refuse this */
      primaryServiceProxy.expectMsgType[PrimaryServiceRegistrationMessage]
      primaryServiceProxy.send(wecAgent, RegistrationFailedMessage)

      /* Agent announces, that it has received an illegal trigger */
      scheduler.receiveOne(receiveTimeOut.duration) match {
        case IllegalTriggerMessage(_, _) => logger.debug("Got correct message")
        case null => fail("Did not receive an IllegalTriggerMessage.")
        case m =>
          fail(
            s"Did not fail initialization because of missing weather service. Received: '$m'"
          )
      }

      /* agent should stay uninitialized */
      wecAgent.stateName shouldBe Uninitialized
      // ParticipantUninitializedStateData is an empty class (due to typing). If it contains content one day
      inside(wecAgent.stateData) {
        case _: ParticipantInitializingStateData[_, _, _] => succeed
        case _ =>
          fail(
            s"Expected $ParticipantUninitializedStateData, but got ${wecAgent.stateData}."
          )
      }
    }
  }

  "A wec agent with model calculation depending on one secondary data service" should {
    "be instantiated correctly" in {
      val wecAgent = TestFSMRef(
        new WecAgent(
          scheduler = scheduler.ref,
          listener = systemListener
        )
      )

      wecAgent.stateName shouldBe Uninitialized
      // ParticipantUninitializedStateData is an empty class (due to typing). If it contains content one day
      inside(wecAgent.stateData) {
        case _: ParticipantUninitializedStateData[_] => succeed
        case _ =>
          fail(
            s"Expected $ParticipantUninitializedStateData, but got ${wecAgent.stateData}."
          )
      }
    }

    "end in correct state with correct state data after initialisation" in {
      val wecAgent = TestFSMRef(
        new WecAgent(
          scheduler = scheduler.ref,
          listener = systemListener
        )
      )

      val triggerId = 0
      scheduler.send(
        wecAgent,
        TriggerWithIdMessage(
          InitializeParticipantAgentTrigger[
            ApparentPower,
            ParticipantInitializeStateData[
              WecInput,
              WecRuntimeConfig,
              ApparentPower
            ]
          ](
            ParticipantInitializeStateData(
              inputModel = voltageSensitiveInput,
              modelConfig = modelConfig,
              simulationStartDate = simulationStartDate,
              simulationEndDate = simulationEndDate,
              resolution = resolution,
              requestVoltageDeviationThreshold =
                simonaConfig.simona.runtime.participant.requestVoltageDeviationThreshold,
              primaryServiceProxy = primaryServiceProxy.ref,
              secondaryDataServices = withServices,
              outputConfig = ParticipantNotifierConfig(
                simulationResultInfo = false,
                powerRequestReply = false
              )
            )
          ),
          triggerId,
          wecAgent
        )
      )

      /* Agent attempts to register with primary data service -- refuse this */
      primaryServiceProxy.expectMsgType[PrimaryServiceRegistrationMessage]
      primaryServiceProxy.send(wecAgent, RegistrationFailedMessage)

      /* Expect a registration message */
      weatherService.expectMsg(RegisterForWeatherMessage(51.4843281, 7.4116482))

      /* ... as well as corresponding state and state data */
      wecAgent.stateName shouldBe HandleInformation
      wecAgent.stateData match {
        case CollectRegistrationConfirmMessages(
              ParticipantModelBaseStateData(
                startDate,
                endDate,
                _,
                services,
                outputConfig,
                additionalActivationTicks,
                foreseenDataTicks,
                _,
                voltageValueStore,
                resultValueStore,
                requestValueStore,
                _,
                _,
                _
              ),
              awaitRegistrationResponsesFrom,
              foreseenNextDataTicks
            ) =>
          /* Base state data */
          startDate shouldBe simulationStartDate
          endDate shouldBe simulationEndDate
          services shouldBe withServices
          outputConfig shouldBe ParticipantNotifierConfig(
            simulationResultInfo = false,
            powerRequestReply = false
          )
          additionalActivationTicks shouldBe empty
          foreseenDataTicks shouldBe Map.empty
          voltageValueStore shouldBe ValueStore(
<<<<<<< HEAD
            resolution,
            Map(0L -> Quantities.getQuantity(1d, PU))
=======
            resolution * 10,
            immutable.Map(0L -> Each(1.0))
>>>>>>> 44f7957e
          )
          resultValueStore shouldBe ValueStore(resolution)
          requestValueStore shouldBe ValueStore[ApparentPower](resolution)

          /* Additional information */
          awaitRegistrationResponsesFrom shouldBe Vector(weatherService.ref)
          foreseenNextDataTicks shouldBe Map.empty
        case _ =>
          fail(
            s"Did not find expected state data $CollectRegistrationConfirmMessages, but ${wecAgent.stateData}"
          )
      }

      /* Reply, that registration was successful */
      weatherService.send(wecAgent, RegistrationSuccessfulMessage(Some(4711L)))

      /* Expect a completion message */
      scheduler.expectMsg(
        CompletionMessage(
          triggerId,
          Some(
            immutable.Seq(
              ScheduleTriggerMessage(ActivityStartTrigger(4711), wecAgent)
            )
          )
        )
      )

      /* ... as well as corresponding state and state data */
      wecAgent.stateName shouldBe Idle
      wecAgent.stateData match {
        case baseStateData: ParticipantModelBaseStateData[
              ApparentPower,
              WecRelevantData,
              ConstantState.type,
              WecModel
            ] =>
          /* Only check the awaited next data ticks, as the rest has yet been checked */
          baseStateData.foreseenDataTicks shouldBe Map(
            weatherService.ref -> Some(4711L)
          )
        case _ =>
          fail(
            s"Did not find expected state data $ParticipantModelBaseStateData, but ${wecAgent.stateData}"
          )
      }
    }

    "answer with zero power, if asked directly after initialisation" in {
      val wecAgent = TestFSMRef(
        new WecAgent(
          scheduler = scheduler.ref,
          listener = systemListener
        )
      )

      val triggerId = 0
      scheduler.send(
        wecAgent,
        TriggerWithIdMessage(
          InitializeParticipantAgentTrigger[
            ApparentPower,
            ParticipantInitializeStateData[
              WecInput,
              WecRuntimeConfig,
              ApparentPower
            ]
          ](
            ParticipantInitializeStateData(
              inputModel = voltageSensitiveInput,
              modelConfig = modelConfig,
              simulationStartDate = simulationStartDate,
              simulationEndDate = simulationEndDate,
              resolution = resolution,
              requestVoltageDeviationThreshold =
                simonaConfig.simona.runtime.participant.requestVoltageDeviationThreshold,
              primaryServiceProxy = primaryServiceProxy.ref,
              secondaryDataServices = withServices,
              outputConfig = ParticipantNotifierConfig(
                simulationResultInfo = false,
                powerRequestReply = false
              )
            )
          ),
          triggerId,
          wecAgent
        )
      )

      /* Agent attempts to register with primary data service -- refuse this */
      primaryServiceProxy.expectMsgType[PrimaryServiceRegistrationMessage]
      primaryServiceProxy.send(wecAgent, RegistrationFailedMessage)

      /* Expect a registration message */
      weatherService.expectMsg(RegisterForWeatherMessage(51.4843281, 7.4116482))
      weatherService.send(wecAgent, RegistrationSuccessfulMessage(Some(900L)))

      /* I'm not interested in the content of the CompletionMessage */
      scheduler.expectMsgType[CompletionMessage]

      wecAgent.stateName shouldBe Idle
      /* State data has already been tested */

      wecAgent ! RequestAssetPowerMessage(
        0L,
        Each(1.0),
        Each(0.0)
      )
      expectMsg(
        AssetPowerChangedMessage(
          Megawatts(0.0),
          Megavars(0.0)
        )
      )

      inside(wecAgent.stateData) {
        case modelBaseStateData: ParticipantModelBaseStateData[
              ApparentPower,
              WecRelevantData,
              ConstantState.type,
              WecModel
            ] =>
          modelBaseStateData.requestValueStore shouldBe ValueStore[
            ApparentPower
          ](
<<<<<<< HEAD
            resolution,
            Map(
=======
            resolution * 10,
            immutable.Map(
>>>>>>> 44f7957e
              0L -> ApparentPower(
                Megawatts(0d),
                Megavars(0d)
              )
            )
          )
        case _ =>
          fail(
            s"Did not find expected state data $ParticipantModelBaseStateData, but ${wecAgent.stateData}"
          )
      }
    }

    "do correct transitions faced to new data in Idle" in {
      val wecAgent = TestFSMRef(
        new WecAgent(
          scheduler = scheduler.ref,
          listener = systemListener
        )
      )

      val initialiseTriggerId = 0
      scheduler.send(
        wecAgent,
        TriggerWithIdMessage(
          InitializeParticipantAgentTrigger[
            ApparentPower,
            ParticipantInitializeStateData[
              WecInput,
              WecRuntimeConfig,
              ApparentPower
            ]
          ](
            ParticipantInitializeStateData(
              inputModel = voltageSensitiveInput,
              modelConfig = modelConfig,
              simulationStartDate = simulationStartDate,
              simulationEndDate = simulationEndDate,
              resolution = simonaConfig.simona.powerflow.resolution.getSeconds,
              requestVoltageDeviationThreshold =
                simonaConfig.simona.runtime.participant.requestVoltageDeviationThreshold,
              primaryServiceProxy = primaryServiceProxy.ref,
              secondaryDataServices = withServices,
              outputConfig = ParticipantNotifierConfig(
                simulationResultInfo = false,
                powerRequestReply = false
              )
            )
          ),
          initialiseTriggerId,
          wecAgent
        )
      )

      /* Agent attempts to register with primary data service -- refuse this */
      primaryServiceProxy.expectMsgType[PrimaryServiceRegistrationMessage]
      primaryServiceProxy.send(wecAgent, RegistrationFailedMessage)

      /* I'm not interested in the content of the RegistrationMessage */
      weatherService.expectMsgType[RegisterForWeatherMessage]
      weatherService.send(wecAgent, RegistrationSuccessfulMessage(Some(900L)))

      /* I'm not interested in the content of the CompletionMessage */
      scheduler.expectMsgType[CompletionMessage]
      awaitAssert(wecAgent.stateName shouldBe Idle)
      /* State data is tested in another test */

      /* Send out new data */
      val weatherData = WeatherData(
        WattsPerSquareMeter(50d),
        WattsPerSquareMeter(100d),
        Celsius(0d),
        MetersPerSecond(0d)
      )

      weatherService.send(
        wecAgent,
        ProvideWeatherMessage(900L, weatherData, Some(1800L))
      )

      /* Find yourself in corresponding state and state data */
      wecAgent.stateName shouldBe HandleInformation
      wecAgent.stateData match {
        case DataCollectionStateData(
              baseStateData: ParticipantModelBaseStateData[
                ApparentPower,
                WecRelevantData,
                ConstantState.type,
                WecModel
              ],
              expectedSenders,
              isYetTriggered
            ) =>
          /* The next data tick is already registered */
          baseStateData.foreseenDataTicks shouldBe Map(
            weatherService.ref -> Some(1800L)
          )

          /* The yet sent data is also registered */
          expectedSenders shouldBe Map(
            weatherService.ref -> Some(weatherData)
          )

          /* It is not yet triggered */
          isYetTriggered shouldBe false
        case _ =>
          fail(
            s"Did not find expected state data $DataCollectionStateData, but ${wecAgent.stateData}"
          )
      }

      /* Trigger the agent */
      scheduler.send(
        wecAgent,
        TriggerWithIdMessage(
          ActivityStartTrigger(900L),
          1L,
          scheduler.ref
        )
      )

      /* The agent will notice, that all expected information are apparent, switch to Calculate and trigger itself
       * for starting the calculation */
      scheduler.expectMsg(
        CompletionMessage(
          1L,
          Some(
            immutable.Seq(
              ScheduleTriggerMessage(ActivityStartTrigger(1800L), wecAgent)
            )
          )
        )
      )
      wecAgent.stateName shouldBe Idle
      wecAgent.stateData match {
        case baseStateData: ParticipantModelBaseStateData[
              ApparentPower,
              WecRelevantData,
              ConstantState.type,
              WecModel
            ] =>
          /* The store for calculation relevant data has been extended */
          baseStateData.receivedSecondaryDataStore match {
            case ValueStore(_, store) =>
              store shouldBe Map(
<<<<<<< HEAD
                900L -> Map(weatherService.ref -> weatherData)
=======
                900L -> WecRelevantData(
                  weatherData.windVel,
                  weatherData.temp,
                  None
                )
>>>>>>> 44f7957e
              )
          }

          /* The store for simulation results has been extended */
          baseStateData.resultValueStore match {
            case ValueStore(_, store) =>
              store.size shouldBe 1
              store.getOrElse(
                900L,
                fail("Expected a simulation result for tick 900.")
              ) match {
                case ApparentPower(p, q) =>
                  (p ~= Megawatts(0.0)) shouldBe true
                  (q ~= Megavars(0.0)) shouldBe true
              }
          }
        case _ =>
          fail(
            s"Did not found the expected state data $ParticipantModelBaseStateData, but ${wecAgent.stateData}"
          )
      }
    }

    "do correct transitions triggered for activation in idle" in {
      val wecAgent = TestFSMRef(
        new WecAgent(
          scheduler = scheduler.ref,
          listener = systemListener
        )
      )

      val initialiseTriggerId = 0
      scheduler.send(
        wecAgent,
        TriggerWithIdMessage(
          InitializeParticipantAgentTrigger[
            ApparentPower,
            ParticipantInitializeStateData[
              WecInput,
              WecRuntimeConfig,
              ApparentPower
            ]
          ](
            ParticipantInitializeStateData(
              inputModel = voltageSensitiveInput,
              modelConfig = modelConfig,
              simulationStartDate = simulationStartDate,
              simulationEndDate = simulationEndDate,
              resolution = simonaConfig.simona.powerflow.resolution.getSeconds,
              requestVoltageDeviationThreshold =
                simonaConfig.simona.runtime.participant.requestVoltageDeviationThreshold,
              primaryServiceProxy = primaryServiceProxy.ref,
              secondaryDataServices = withServices,
              outputConfig = ParticipantNotifierConfig(
                simulationResultInfo = false,
                powerRequestReply = false
              )
            )
          ),
          initialiseTriggerId,
          wecAgent
        )
      )

      /* Agent attempts to register with primary data service -- refuse this */
      primaryServiceProxy.expectMsgType[PrimaryServiceRegistrationMessage]
      primaryServiceProxy.send(wecAgent, RegistrationFailedMessage)

      /* I'm not interested in the content of the RegistrationMessage */
      weatherService.expectMsgType[RegisterForWeatherMessage]
      weatherService.send(wecAgent, RegistrationSuccessfulMessage(Some(900L)))

      /* I'm not interested in the content of the CompletionMessage */
      scheduler.expectMsgType[CompletionMessage]
      awaitAssert(wecAgent.stateName shouldBe Idle)

      /* Send out an activity start trigger */
      scheduler.send(
        wecAgent,
        TriggerWithIdMessage(
          ActivityStartTrigger(900L),
          1L,
          scheduler.ref
        )
      )

      /* Find yourself in appropriate state with state data */
      wecAgent.stateName shouldBe HandleInformation
      wecAgent.stateData match {
        case DataCollectionStateData(
              baseStateData: ParticipantModelBaseStateData[
                ApparentPower,
                WecRelevantData,
                ConstantState.type,
                WecModel
              ],
              expectedSenders,
              isYetTriggered
            ) =>
          /* The next data tick is already registered */
          baseStateData.foreseenDataTicks shouldBe Map(
            weatherService.ref -> Some(900L)
          )

          /* The yet sent data is also registered */
          expectedSenders shouldBe Map(weatherService.ref -> None)

          /* It is yet triggered */
          isYetTriggered shouldBe true
        case _ =>
          fail(
            s"Did not find expected state data $DataCollectionStateData, but ${wecAgent.stateData}"
          )
      }

      /* Providing the awaited data will lead to the foreseen transitions */
      val weatherData = WeatherData(
        WattsPerSquareMeter(50d),
        WattsPerSquareMeter(100d),
        Celsius(0d),
        MetersPerSecond(0d)
      )

      weatherService.send(
        wecAgent,
        ProvideWeatherMessage(900L, weatherData, Some(1800L))
      )

      /* Expect confirmation */
      scheduler.expectMsg(
        CompletionMessage(
          1L,
          Some(
            immutable.Seq(
              ScheduleTriggerMessage(ActivityStartTrigger(1800L), wecAgent)
            )
          )
        )
      )

      /* Expect the state change to idle with updated base state data */
      wecAgent.stateName shouldBe Idle
      wecAgent.stateData match {
        case baseStateData: ParticipantModelBaseStateData[
              ApparentPower,
              WecRelevantData,
              ConstantState.type,
              WecModel
            ] =>
          /* The store for calculation relevant data has been extended */
          baseStateData.receivedSecondaryDataStore match {
            case ValueStore(_, store) =>
              store shouldBe Map(
<<<<<<< HEAD
                900L -> Map(weatherService.ref -> weatherData)
=======
                900L -> WecRelevantData(
                  weatherData.windVel,
                  weatherData.temp,
                  None
                )
>>>>>>> 44f7957e
              )
          }

          /* The store for simulation results has been extended */
          baseStateData.resultValueStore match {
            case ValueStore(_, store) =>
              store.size shouldBe 1
              store.getOrElse(
                900L,
                fail("Expected a simulation result for tick 900.")
              ) match {
                case ApparentPower(p, q) =>
                  (p ~= Megawatts(0.0)) shouldBe true
                  (q ~= Megavars(0.0)) shouldBe true
              }
          }
        case _ =>
          fail(
            s"Did not found the expected state data $ParticipantModelBaseStateData, but ${wecAgent.stateData}"
          )
      }
    }

    "does not provide power if data is awaited in an earlier tick, but answers it, if all expected data is there" in {
      val wecAgent = TestFSMRef(
        new WecAgent(
          scheduler = scheduler.ref,
          listener = systemListener
        )
      )

      /* Trigger the initialisation */
      scheduler.send(
        wecAgent,
        TriggerWithIdMessage(
          InitializeParticipantAgentTrigger[
            ApparentPower,
            ParticipantInitializeStateData[
              WecInput,
              WecRuntimeConfig,
              ApparentPower
            ]
          ](
            ParticipantInitializeStateData(
              inputModel = voltageSensitiveInput,
              modelConfig = modelConfig,
              simulationStartDate = simulationStartDate,
              simulationEndDate = simulationEndDate,
              resolution = resolution,
              requestVoltageDeviationThreshold =
                simonaConfig.simona.runtime.participant.requestVoltageDeviationThreshold,
              primaryServiceProxy = primaryServiceProxy.ref,
              secondaryDataServices = withServices,
              outputConfig = ParticipantNotifierConfig(
                simulationResultInfo = false,
                powerRequestReply = false
              )
            )
          ),
          0L,
          wecAgent
        )
      )

      /* Agent attempts to register with primary data service -- refuse this */
      primaryServiceProxy.expectMsgType[PrimaryServiceRegistrationMessage]
      primaryServiceProxy.send(wecAgent, RegistrationFailedMessage)

      /* I'm not interested in the content of the RegistrationMessage */
      weatherService.expectMsgType[RegisterForWeatherMessage]
      weatherService.send(wecAgent, RegistrationSuccessfulMessage(Some(900L)))

      /* I'm not interested in the content of the CompletionMessage */
      scheduler.expectMsgType[CompletionMessage]
      awaitAssert(wecAgent.stateName shouldBe Idle)

      /* Ask the agent for average power in tick 1800 */
      wecAgent ! RequestAssetPowerMessage(
        1800L,
        Each(1.0),
        Each(0.0)
      )
      expectNoMessage(noReceiveTimeOut.duration)
      awaitAssert(wecAgent.stateName == Idle)

      /* Send out the expected data and wait for the reply */
      val weatherData = WeatherData(
        WattsPerSquareMeter(50d),
        WattsPerSquareMeter(100d),
        Celsius(0d),
        MetersPerSecond(0d)
      )
      weatherService.send(
        wecAgent,
        ProvideWeatherMessage(900L, weatherData, Some(1800L))
      )

      /* Trigger the agent */
      scheduler.send(
        wecAgent,
        TriggerWithIdMessage(
          ActivityStartTrigger(900L),
          1L,
          scheduler.ref
        )
      )

      /* The agent will notice, that all expected information are apparent, switch to Calculate and trigger itself
       * for starting the calculation */
      scheduler.expectMsg(
        CompletionMessage(
          1L,
          Some(
            immutable.Seq(
              ScheduleTriggerMessage(ActivityStartTrigger(1800L), wecAgent)
            )
          )
        )
      )

      /* Appreciate the answer to my previous request */
      expectMsgType[AssetPowerChangedMessage] match {
        case AssetPowerChangedMessage(p, q) =>
          (p ~= Megawatts(0.0)) shouldBe true
          (q ~= Megavars(0.0)) shouldBe true
      }
    }

    val wecAgent = TestFSMRef(
      new WecAgent(
        scheduler = scheduler.ref,
        listener = systemListener
      )
    )

    "provide correct average power after three data ticks are available" in {
      /* Trigger the initialisation */
      scheduler.send(
        wecAgent,
        TriggerWithIdMessage(
          InitializeParticipantAgentTrigger[
            ApparentPower,
            ParticipantInitializeStateData[
              WecInput,
              WecRuntimeConfig,
              ApparentPower
            ]
          ](
            ParticipantInitializeStateData(
              inputModel = voltageSensitiveInput,
              modelConfig = modelConfig,
              simulationStartDate = simulationStartDate,
              simulationEndDate = simulationEndDate,
              resolution = resolution,
              requestVoltageDeviationThreshold =
                simonaConfig.simona.runtime.participant.requestVoltageDeviationThreshold,
              primaryServiceProxy = primaryServiceProxy.ref,
              secondaryDataServices = withServices,
              outputConfig = ParticipantNotifierConfig(
                simulationResultInfo = false,
                powerRequestReply = false
              )
            )
          ),
          0L,
          wecAgent
        )
      )

      /* Agent attempts to register with primary data service -- refuse this */
      primaryServiceProxy.expectMsgType[PrimaryServiceRegistrationMessage]
      primaryServiceProxy.send(wecAgent, RegistrationFailedMessage)

      /* I'm not interested in the content of the RegistrationMessage */
      weatherService.expectMsgType[RegisterForWeatherMessage]
      weatherService.send(wecAgent, RegistrationSuccessfulMessage(Some(900L)))

      /* I'm not interested in the content of the CompletionMessage */
      scheduler.expectMsgType[CompletionMessage]
      awaitAssert(wecAgent.stateName shouldBe Idle)

      /* Send out the three data points */
      /* ... for tick 900 */
      weatherService.send(
        wecAgent,
        ProvideWeatherMessage(
          900L,
          WeatherData(
            WattsPerSquareMeter(50d),
            WattsPerSquareMeter(100d),
            Celsius(0d),
            MetersPerSecond(0d)
          ),
          Some(1800L)
        )
      )
      scheduler.send(
        wecAgent,
        TriggerWithIdMessage(
          ActivityStartTrigger(900L),
          1L,
          scheduler.ref
        )
      )
      scheduler.expectMsg(
        CompletionMessage(
          1L,
          Some(
            immutable.Seq(
              ScheduleTriggerMessage(ActivityStartTrigger(1800L), wecAgent)
            )
          )
        )
      )

      /* ... for tick 1800 */
      weatherService.send(
        wecAgent,
        ProvideWeatherMessage(
          1800L,
          WeatherData(
            WattsPerSquareMeter(50d),
            WattsPerSquareMeter(100d),
            Celsius(0d),
            MetersPerSecond(0d)
          ),
          Some(2700L)
        )
      )
      scheduler.send(
        wecAgent,
        TriggerWithIdMessage(
          ActivityStartTrigger(1800L),
          3L,
          scheduler.ref
        )
      )
      scheduler.expectMsg(
        CompletionMessage(
          3L,
          Some(
            immutable.Seq(
              ScheduleTriggerMessage(ActivityStartTrigger(2700L), wecAgent)
            )
          )
        )
      )

      /* ... for tick 2700 */
      weatherService.send(
        wecAgent,
        ProvideWeatherMessage(
          2700L,
          WeatherData(
            WattsPerSquareMeter(50d),
            WattsPerSquareMeter(100d),
            Celsius(0d),
            MetersPerSecond(0d)
          ),
          None
        )
      )
      scheduler.send(
        wecAgent,
        TriggerWithIdMessage(
          ActivityStartTrigger(2700L),
          5L,
          scheduler.ref
        )
      )
      scheduler.expectMsg(CompletionMessage(5L))

      /* Ask the agent for average power in tick 3000 */
      wecAgent ! RequestAssetPowerMessage(
        3000L,
        Each(1.0),
        Each(0.0)
      )

      expectMsgType[AssetPowerChangedMessage] match {
        case AssetPowerChangedMessage(p, q) =>
          (p ~= Megawatts(0.0)) shouldBe true
          (q ~= Megavars(0.0)) shouldBe true
        case answer => fail(s"Did not expect to get that answer: $answer")
      }
    }

    "answer unchanged power values after asking a second time with considerably same voltage" in {
      /* Previous request stems from previous test */
      /* Ask again with (nearly) unchanged information */
      wecAgent ! RequestAssetPowerMessage(
        3000L,
        Each(1.000000000000001d),
        Each(0.0)
      )

      /* Expect, that nothing has changed */
      expectMsgType[AssetPowerUnchangedMessage] match {
        case AssetPowerUnchangedMessage(p, q) =>
          (p ~= Megawatts(0.0)) shouldBe true
          (q ~= Megavars(0.0)) shouldBe true
      }
    }

    "answer changed power values after asking a second time with different voltage" in {
      /* Ask again with changed information */
      wecAgent ! RequestAssetPowerMessage(
        3000L,
        Each(0.98d),
        Each(0.0)
      )

      /* Expect, the correct values (this model has fixed power factor) */
      expectMsgClass(classOf[AssetPowerChangedMessage]) match {
        case AssetPowerChangedMessage(p, q) =>
          (p ~= Megawatts(0.0)) shouldBe true
          (q ~= Megavars(-156.1249e-3)) shouldBe true
      }
    }
  }
}<|MERGE_RESOLUTION|>--- conflicted
+++ resolved
@@ -68,18 +68,14 @@
   Vars,
   WattsPerSquareMeter
 }
-<<<<<<< HEAD
 import edu.ie3.util.quantities.QuantityUtil
-import org.scalatest.PrivateMethodTester
-import tech.units.indriya.quantity.Quantities
-import tech.units.indriya.unit.Units.{CELSIUS, METRE_PER_SECOND}
-=======
 import org.scalatest.PrivateMethodTester
 import squants.Each
 import squants.energy.{Kilowatts, Megawatts, Watts}
 import squants.motion.MetersPerSecond
 import squants.thermal.Celsius
->>>>>>> 44f7957e
+import tech.units.indriya.quantity.Quantities
+import tech.units.indriya.unit.Units.{CELSIUS, METRE_PER_SECOND}
 
 import java.time.ZonedDateTime
 import java.util.concurrent.TimeUnit
@@ -327,13 +323,8 @@
           additionalActivationTicks shouldBe empty
           foreseenDataTicks shouldBe Map.empty
           voltageValueStore shouldBe ValueStore(
-<<<<<<< HEAD
             resolution,
-            Map(0L -> Quantities.getQuantity(1d, PU))
-=======
-            resolution * 10,
             immutable.Map(0L -> Each(1.0))
->>>>>>> 44f7957e
           )
           resultValueStore shouldBe ValueStore(resolution)
           requestValueStore shouldBe ValueStore[ApparentPower](resolution)
@@ -459,13 +450,8 @@
           modelBaseStateData.requestValueStore shouldBe ValueStore[
             ApparentPower
           ](
-<<<<<<< HEAD
             resolution,
-            Map(
-=======
-            resolution * 10,
             immutable.Map(
->>>>>>> 44f7957e
               0L -> ApparentPower(
                 Megawatts(0d),
                 Megavars(0d)
@@ -611,15 +597,7 @@
           baseStateData.receivedSecondaryDataStore match {
             case ValueStore(_, store) =>
               store shouldBe Map(
-<<<<<<< HEAD
                 900L -> Map(weatherService.ref -> weatherData)
-=======
-                900L -> WecRelevantData(
-                  weatherData.windVel,
-                  weatherData.temp,
-                  None
-                )
->>>>>>> 44f7957e
               )
           }
 
@@ -773,15 +751,7 @@
           baseStateData.receivedSecondaryDataStore match {
             case ValueStore(_, store) =>
               store shouldBe Map(
-<<<<<<< HEAD
                 900L -> Map(weatherService.ref -> weatherData)
-=======
-                900L -> WecRelevantData(
-                  weatherData.windVel,
-                  weatherData.temp,
-                  None
-                )
->>>>>>> 44f7957e
               )
           }
 
