/*
 * © 2021. TU Dortmund University,
 * Institute of Energy Systems, Energy Efficiency and Energy Economics,
 * Research group Distribution grid planning and operation
 */

package edu.ie3.simona.agent.participant

import akka.actor.{ActorRef, ActorSystem}
import akka.testkit.TestFSMRef
import akka.util.Timeout
import com.typesafe.config.ConfigFactory
import edu.ie3.datamodel.models.input.system.WecInput
import edu.ie3.datamodel.models.input.system.characteristic.QV
import edu.ie3.simona.agent.ValueStore
import edu.ie3.simona.agent.participant.data.Data.PrimaryData.ApparentPower
import edu.ie3.simona.agent.participant.data.secondary.SecondaryDataService.ActorWeatherService
import edu.ie3.simona.agent.participant.statedata.BaseStateData.ParticipantModelBaseStateData
import edu.ie3.simona.agent.participant.statedata.DataCollectionStateData
import edu.ie3.simona.agent.participant.statedata.ParticipantStateData.{
  CollectRegistrationConfirmMessages,
  ParticipantInitializeStateData,
  ParticipantInitializingStateData,
  ParticipantUninitializedStateData
}
import edu.ie3.simona.agent.participant.wec.WecAgent
import edu.ie3.simona.agent.state.AgentState.{Idle, Uninitialized}
import edu.ie3.simona.agent.state.ParticipantAgentState.HandleInformation
import edu.ie3.simona.config.SimonaConfig
import edu.ie3.simona.config.SimonaConfig.WecRuntimeConfig
import edu.ie3.simona.event.notifier.ParticipantNotifierConfig
import edu.ie3.simona.model.participant.WecModel
import edu.ie3.simona.model.participant.WecModel.WecRelevantData
import edu.ie3.simona.model.participant.load.{LoadModelBehaviour, LoadReference}
import edu.ie3.simona.ontology.messages.PowerMessage.{
  AssetPowerChangedMessage,
  AssetPowerUnchangedMessage,
  RequestAssetPowerMessage
}
import edu.ie3.simona.ontology.messages.SchedulerMessage.{
  CompletionMessage,
  IllegalTriggerMessage,
  ScheduleTriggerMessage,
  TriggerWithIdMessage
}
import edu.ie3.simona.ontology.messages.services.ServiceMessage.PrimaryServiceRegistrationMessage
import edu.ie3.simona.ontology.messages.services.ServiceMessage.RegistrationResponseMessage.{
  RegistrationFailedMessage,
  RegistrationSuccessfulMessage
}
import edu.ie3.simona.ontology.messages.services.WeatherMessage.{
  ProvideWeatherMessage,
  RegisterForWeatherMessage,
  WeatherData
}
import edu.ie3.simona.ontology.trigger.Trigger.{
  ActivityStartTrigger,
  InitializeParticipantAgentTrigger
}
import edu.ie3.simona.test.ParticipantAgentSpec
import edu.ie3.simona.test.common.input.WecInputTestData
import edu.ie3.simona.util.ConfigUtil
import edu.ie3.util.TimeUtil
import edu.ie3.util.scala.quantities.{
  Megavars,
  ReactivePower,
  Vars,
  WattsPerSquareMeter
}
import org.scalatest.PrivateMethodTester
import squants.Each
import squants.energy.{Kilowatts, Megawatts, Watts}
import squants.motion.MetersPerSecond
import squants.thermal.Celsius

import java.time.ZonedDateTime
import java.util.concurrent.TimeUnit
import scala.collection._

class WecAgentModelCalculationSpec
    extends ParticipantAgentSpec(
      ActorSystem(
        "WecAgentSpec",
        ConfigFactory
          .parseString("""
            |akka.loggers =["akka.event.slf4j.Slf4jLogger"]
            |akka.loglevel="DEBUG"
        """.stripMargin)
      )
    )
    with PrivateMethodTester
    with WecInputTestData {

  protected implicit val simulationStartDate: ZonedDateTime =
    TimeUtil.withDefaults.toZonedDateTime("2020-01-01 00:00:00")
  protected val simulationEndDate: ZonedDateTime =
    TimeUtil.withDefaults.toZonedDateTime("2020-01-01 01:00:00")
  implicit val receiveTimeOut: Timeout = Timeout(10, TimeUnit.SECONDS)
  implicit val noReceiveTimeOut: Timeout = Timeout(1, TimeUnit.SECONDS)

  /* Alter the input model to have a voltage sensitive reactive power calculation */
  val voltageSensitiveInput: WecInput = wecInputModel
    .copy()
    .qCharacteristics(new QV("qV:{(0.95,-0.625),(1.05,0.625)}"))
    .build()

  /* Assign this test to receive the result events from agent */
  override val systemListener: Iterable[ActorRef] = Vector(self)

  private val simonaConfig: SimonaConfig =
    createSimonaConfig(
      LoadModelBehaviour.FIX,
      LoadReference.ActivePower(Kilowatts(0d))
    )
  private val configUtil = ConfigUtil.ParticipantConfigUtil(
    simonaConfig.simona.runtime.participant
  )
  private val modelConfig =
    configUtil.getOrDefault[WecRuntimeConfig](
      voltageSensitiveInput.getUuid
    )

  private val withServices = Some(
    Vector(ActorWeatherService(weatherService.ref))
  )

  private val resolution = simonaConfig.simona.powerflow.resolution.getSeconds

  private implicit val powerTolerance: squants.Power = Watts(0.1)
  private implicit val reactivePowerTolerance: ReactivePower = Vars(0.1)

  "A wec agent with model calculation depending on no second data service" should {
    "be instantiated correctly" in {
      val wecAgent = TestFSMRef(
        new WecAgent(
          scheduler = scheduler.ref,
          listener = systemListener
        )
      )

      wecAgent.stateName shouldBe Uninitialized
      // ParticipantUninitializedStateData is an empty class (due to typing). If it contains content one day
      inside(wecAgent.stateData) {
        case _: ParticipantUninitializedStateData[_] => succeed
        case _ =>
          fail(
            s"Expected $ParticipantUninitializedStateData, but got ${wecAgent.stateData}."
          )
      }
    }

    "fail initialisation and stay in uninitialized state" in {
      val wecAgent = TestFSMRef(
        new WecAgent(
          scheduler = scheduler.ref,
          listener = systemListener
        )
      )

      val triggerId = 0
      scheduler.send(
        wecAgent,
        TriggerWithIdMessage(
          InitializeParticipantAgentTrigger[
            ApparentPower,
            ParticipantInitializeStateData[
              WecInput,
              WecRuntimeConfig,
              ApparentPower
            ]
          ](
            ParticipantInitializeStateData(
              inputModel = voltageSensitiveInput,
              simulationStartDate = simulationStartDate,
              simulationEndDate = simulationEndDate,
              resolution = simonaConfig.simona.powerflow.resolution.getSeconds,
              requestVoltageDeviationThreshold =
                simonaConfig.simona.runtime.participant.requestVoltageDeviationThreshold,
              modelConfig = modelConfig,
              primaryServiceProxy = primaryServiceProxy.ref,
              secondaryDataServices = None,
              outputConfig = ParticipantNotifierConfig(
                simulationResultInfo = false,
                powerRequestReply = false
              )
            )
          ),
          triggerId
        )
      )

      /* Agent attempts to register with primary data service -- refuse this */
      primaryServiceProxy.expectMsgType[PrimaryServiceRegistrationMessage]
      primaryServiceProxy.send(wecAgent, RegistrationFailedMessage)

      /* Agent announces, that it has received an illegal trigger */
      scheduler.receiveOne(receiveTimeOut.duration) match {
        case IllegalTriggerMessage(_, _) => logger.debug("Got correct message")
        case null => fail("Did not receive an IllegalTriggerMessage.")
        case m =>
          fail(
            s"Did not fail initialization because of missing weather service. Received: '$m'"
          )
      }

      /* agent should stay uninitialized */
      wecAgent.stateName shouldBe Uninitialized
      // ParticipantUninitializedStateData is an empty class (due to typing). If it contains content one day
      inside(wecAgent.stateData) {
        case _: ParticipantInitializingStateData[_, _, _] => succeed
        case _ =>
          fail(
            s"Expected $ParticipantUninitializedStateData, but got ${wecAgent.stateData}."
          )
      }
    }
  }

  "A wec agent with model calculation depending on one secondary data service" should {
    "be instantiated correctly" in {
      val wecAgent = TestFSMRef(
        new WecAgent(
          scheduler = scheduler.ref,
          listener = systemListener
        )
      )

      wecAgent.stateName shouldBe Uninitialized
      // ParticipantUninitializedStateData is an empty class (due to typing). If it contains content one day
      inside(wecAgent.stateData) {
        case _: ParticipantUninitializedStateData[_] => succeed
        case _ =>
          fail(
            s"Expected $ParticipantUninitializedStateData, but got ${wecAgent.stateData}."
          )
      }
    }

    "end in correct state with correct state data after initialisation" in {
      val wecAgent = TestFSMRef(
        new WecAgent(
          scheduler = scheduler.ref,
          listener = systemListener
        )
      )

      val triggerId = 0
      scheduler.send(
        wecAgent,
        TriggerWithIdMessage(
          InitializeParticipantAgentTrigger[
            ApparentPower,
            ParticipantInitializeStateData[
              WecInput,
              WecRuntimeConfig,
              ApparentPower
            ]
          ](
            ParticipantInitializeStateData(
              inputModel = voltageSensitiveInput,
              modelConfig = modelConfig,
              simulationStartDate = simulationStartDate,
              simulationEndDate = simulationEndDate,
              resolution = resolution,
              requestVoltageDeviationThreshold =
                simonaConfig.simona.runtime.participant.requestVoltageDeviationThreshold,
              primaryServiceProxy = primaryServiceProxy.ref,
              secondaryDataServices = withServices,
              outputConfig = ParticipantNotifierConfig(
                simulationResultInfo = false,
                powerRequestReply = false
              )
            )
          ),
          triggerId
        )
      )

      /* Agent attempts to register with primary data service -- refuse this */
      primaryServiceProxy.expectMsgType[PrimaryServiceRegistrationMessage]
      primaryServiceProxy.send(wecAgent, RegistrationFailedMessage)

      /* Expect a registration message */
      weatherService.expectMsg(RegisterForWeatherMessage(51.4843281, 7.4116482))

      /* ... as well as corresponding state and state data */
      wecAgent.stateName shouldBe HandleInformation
      wecAgent.stateData match {
        case CollectRegistrationConfirmMessages(
              ParticipantModelBaseStateData(
                startDate,
                endDate,
                _,
                services,
                outputConfig,
                additionalActivationTicks,
                foreseenDataTicks,
                _,
                voltageValueStore,
                resultValueStore,
                requestValueStore,
                _
              ),
              awaitRegistrationResponsesFrom,
              foreseenNextDataTicks
            ) =>
          /* Base state data */
          startDate shouldBe simulationStartDate
          endDate shouldBe simulationEndDate
          services shouldBe withServices
          outputConfig shouldBe ParticipantNotifierConfig(
            simulationResultInfo = false,
            powerRequestReply = false
          )
          additionalActivationTicks shouldBe empty
          foreseenDataTicks shouldBe Map.empty
          voltageValueStore shouldBe ValueStore(
            resolution * 10,
            immutable.Map(0L -> Each(1.0))
          )
          resultValueStore shouldBe ValueStore.forResult(resolution, 10)
          requestValueStore shouldBe ValueStore[ApparentPower](resolution * 10)

          /* Additional information */
          awaitRegistrationResponsesFrom shouldBe Vector(weatherService.ref)
          foreseenNextDataTicks shouldBe Map.empty
        case _ =>
          fail(
            s"Did not find expected state data $CollectRegistrationConfirmMessages, but ${wecAgent.stateData}"
          )
      }

      /* Reply, that registration was successful */
      weatherService.send(wecAgent, RegistrationSuccessfulMessage(Some(4711L)))

      /* Expect a completion message */
      scheduler.expectMsg(
        CompletionMessage(
          triggerId,
          Some(
<<<<<<< HEAD
            ScheduleTriggerMessage(ActivityStartTrigger(4711), wecAgent)
=======
            immutable.Seq(
              ScheduleTriggerMessage(ActivityStartTrigger(4711), wecAgent)
            )
>>>>>>> 6eee239b
          )
        )
      )

      /* ... as well as corresponding state and state data */
      wecAgent.stateName shouldBe Idle
      wecAgent.stateData match {
        case baseStateData: ParticipantModelBaseStateData[
              ApparentPower,
              WecRelevantData,
              WecModel
            ] =>
          /* Only check the awaited next data ticks, as the rest has yet been checked */
          baseStateData.foreseenDataTicks shouldBe Map(
            weatherService.ref -> Some(4711L)
          )
        case _ =>
          fail(
            s"Did not find expected state data $ParticipantModelBaseStateData, but ${wecAgent.stateData}"
          )
      }
    }

    "answer with zero power, if asked directly after initialisation" in {
      val wecAgent = TestFSMRef(
        new WecAgent(
          scheduler = scheduler.ref,
          listener = systemListener
        )
      )

      val triggerId = 0
      scheduler.send(
        wecAgent,
        TriggerWithIdMessage(
          InitializeParticipantAgentTrigger[
            ApparentPower,
            ParticipantInitializeStateData[
              WecInput,
              WecRuntimeConfig,
              ApparentPower
            ]
          ](
            ParticipantInitializeStateData(
              inputModel = voltageSensitiveInput,
              modelConfig = modelConfig,
              simulationStartDate = simulationStartDate,
              simulationEndDate = simulationEndDate,
              resolution = resolution,
              requestVoltageDeviationThreshold =
                simonaConfig.simona.runtime.participant.requestVoltageDeviationThreshold,
              primaryServiceProxy = primaryServiceProxy.ref,
              secondaryDataServices = withServices,
              outputConfig = ParticipantNotifierConfig(
                simulationResultInfo = false,
                powerRequestReply = false
              )
            )
          ),
          triggerId
        )
      )

      /* Agent attempts to register with primary data service -- refuse this */
      primaryServiceProxy.expectMsgType[PrimaryServiceRegistrationMessage]
      primaryServiceProxy.send(wecAgent, RegistrationFailedMessage)

      /* Expect a registration message */
      weatherService.expectMsg(RegisterForWeatherMessage(51.4843281, 7.4116482))
      weatherService.send(wecAgent, RegistrationSuccessfulMessage(Some(900L)))

      /* I'm not interested in the content of the CompletionMessage */
      scheduler.expectMsgType[CompletionMessage]

      wecAgent.stateName shouldBe Idle
      /* State data has already been tested */

      wecAgent ! RequestAssetPowerMessage(
        0L,
        Each(1.0),
        Each(0.0)
      )
      expectMsg(
        AssetPowerChangedMessage(
          Megawatts(0.0),
          Megavars(0.0)
        )
      )

      inside(wecAgent.stateData) {
        case modelBaseStateData: ParticipantModelBaseStateData[
              ApparentPower,
              WecRelevantData,
              WecModel
            ] =>
          modelBaseStateData.requestValueStore shouldBe ValueStore[
            ApparentPower
          ](
            resolution * 10,
            immutable.Map(
              0L -> ApparentPower(
                Megawatts(0d),
                Megavars(0d)
              )
            )
          )
        case _ =>
          fail(
            s"Did not find expected state data $ParticipantModelBaseStateData, but ${wecAgent.stateData}"
          )
      }
    }

    "do correct transitions faced to new data in Idle" in {
      val wecAgent = TestFSMRef(
        new WecAgent(
          scheduler = scheduler.ref,
          listener = systemListener
        )
      )

      val initialiseTriggerId = 0
      scheduler.send(
        wecAgent,
        TriggerWithIdMessage(
          InitializeParticipantAgentTrigger[
            ApparentPower,
            ParticipantInitializeStateData[
              WecInput,
              WecRuntimeConfig,
              ApparentPower
            ]
          ](
            ParticipantInitializeStateData(
              inputModel = voltageSensitiveInput,
              modelConfig = modelConfig,
              simulationStartDate = simulationStartDate,
              simulationEndDate = simulationEndDate,
              resolution = simonaConfig.simona.powerflow.resolution.getSeconds,
              requestVoltageDeviationThreshold =
                simonaConfig.simona.runtime.participant.requestVoltageDeviationThreshold,
              primaryServiceProxy = primaryServiceProxy.ref,
              secondaryDataServices = withServices,
              outputConfig = ParticipantNotifierConfig(
                simulationResultInfo = false,
                powerRequestReply = false
              )
            )
          ),
          initialiseTriggerId
        )
      )

      /* Agent attempts to register with primary data service -- refuse this */
      primaryServiceProxy.expectMsgType[PrimaryServiceRegistrationMessage]
      primaryServiceProxy.send(wecAgent, RegistrationFailedMessage)

      /* I'm not interested in the content of the RegistrationMessage */
      weatherService.expectMsgType[RegisterForWeatherMessage]
      weatherService.send(wecAgent, RegistrationSuccessfulMessage(Some(900L)))

      /* I'm not interested in the content of the CompletionMessage */
      scheduler.expectMsgType[CompletionMessage]
      awaitAssert(wecAgent.stateName shouldBe Idle)
      /* State data is tested in another test */

      /* Send out new data */
      val weatherData = WeatherData(
        WattsPerSquareMeter(50d),
        WattsPerSquareMeter(100d),
        Celsius(0d),
        MetersPerSecond(0d)
      )

      weatherService.send(
        wecAgent,
        ProvideWeatherMessage(900L, weatherData, Some(1800L))
      )

      /* Find yourself in corresponding state and state data */
      wecAgent.stateName shouldBe HandleInformation
      wecAgent.stateData match {
        case DataCollectionStateData(
              baseStateData: ParticipantModelBaseStateData[
                ApparentPower,
                WecRelevantData,
                WecModel
              ],
              expectedSenders,
              isYetTriggered
            ) =>
          /* The next data tick is already registered */
          baseStateData.foreseenDataTicks shouldBe Map(
            weatherService.ref -> Some(1800L)
          )

          /* The yet sent data is also registered */
          expectedSenders shouldBe Map(
            weatherService.ref -> Some(weatherData)
          )

          /* It is not yet triggered */
          isYetTriggered shouldBe false
        case _ =>
          fail(
            s"Did not find expected state data $DataCollectionStateData, but ${wecAgent.stateData}"
          )
      }

      /* Trigger the agent */
      scheduler.send(
        wecAgent,
        TriggerWithIdMessage(
          ActivityStartTrigger(900L),
          1L
        )
      )

      /* The agent will notice, that all expected information are apparent, switch to Calculate and trigger itself
       * for starting the calculation */
      scheduler.expectMsg(
        CompletionMessage(
          1L,
          Some(
<<<<<<< HEAD
            ScheduleTriggerMessage(ActivityStartTrigger(1800L), wecAgent)
=======
            immutable.Seq(
              ScheduleTriggerMessage(ActivityStartTrigger(1800L), wecAgent)
            )
>>>>>>> 6eee239b
          )
        )
      )
      wecAgent.stateName shouldBe Idle
      wecAgent.stateData match {
        case baseStateData: ParticipantModelBaseStateData[
              ApparentPower,
              WecRelevantData,
              WecModel
            ] =>
          /* The store for calculation relevant data has been extended */
          baseStateData.calcRelevantDateStore match {
            case ValueStore(_, store) =>
              store shouldBe Map(
                900L -> WecRelevantData(
                  weatherData.windVel,
                  weatherData.temp,
                  None
                )
              )
          }

          /* The store for simulation results has been extended */
          baseStateData.resultValueStore match {
            case ValueStore(_, store) =>
              store.size shouldBe 1
              store.getOrElse(
                900L,
                fail("Expected a simulation result for tick 900.")
              ) match {
                case ApparentPower(p, q) =>
                  (p ~= Megawatts(0.0)) shouldBe true
                  (q ~= Megavars(0.0)) shouldBe true
              }
          }
        case _ =>
          fail(
            s"Did not found the expected state data $ParticipantModelBaseStateData, but ${wecAgent.stateData}"
          )
      }
    }

    "do correct transitions triggered for activation in idle" in {
      val wecAgent = TestFSMRef(
        new WecAgent(
          scheduler = scheduler.ref,
          listener = systemListener
        )
      )

      val initialiseTriggerId = 0
      scheduler.send(
        wecAgent,
        TriggerWithIdMessage(
          InitializeParticipantAgentTrigger[
            ApparentPower,
            ParticipantInitializeStateData[
              WecInput,
              WecRuntimeConfig,
              ApparentPower
            ]
          ](
            ParticipantInitializeStateData(
              inputModel = voltageSensitiveInput,
              modelConfig = modelConfig,
              simulationStartDate = simulationStartDate,
              simulationEndDate = simulationEndDate,
              resolution = simonaConfig.simona.powerflow.resolution.getSeconds,
              requestVoltageDeviationThreshold =
                simonaConfig.simona.runtime.participant.requestVoltageDeviationThreshold,
              primaryServiceProxy = primaryServiceProxy.ref,
              secondaryDataServices = withServices,
              outputConfig = ParticipantNotifierConfig(
                simulationResultInfo = false,
                powerRequestReply = false
              )
            )
          ),
          initialiseTriggerId
        )
      )

      /* Agent attempts to register with primary data service -- refuse this */
      primaryServiceProxy.expectMsgType[PrimaryServiceRegistrationMessage]
      primaryServiceProxy.send(wecAgent, RegistrationFailedMessage)

      /* I'm not interested in the content of the RegistrationMessage */
      weatherService.expectMsgType[RegisterForWeatherMessage]
      weatherService.send(wecAgent, RegistrationSuccessfulMessage(Some(900L)))

      /* I'm not interested in the content of the CompletionMessage */
      scheduler.expectMsgType[CompletionMessage]
      awaitAssert(wecAgent.stateName shouldBe Idle)

      /* Send out an activity start trigger */
      scheduler.send(
        wecAgent,
        TriggerWithIdMessage(
          ActivityStartTrigger(900L),
          1L
        )
      )

      /* Find yourself in appropriate state with state data */
      wecAgent.stateName shouldBe HandleInformation
      wecAgent.stateData match {
        case DataCollectionStateData(
              baseStateData: ParticipantModelBaseStateData[
                ApparentPower,
                WecRelevantData,
                WecModel
              ],
              expectedSenders,
              isYetTriggered
            ) =>
          /* The next data tick is already registered */
          baseStateData.foreseenDataTicks shouldBe Map(
            weatherService.ref -> Some(900L)
          )

          /* The yet sent data is also registered */
          expectedSenders shouldBe Map(weatherService.ref -> None)

          /* It is yet triggered */
          isYetTriggered shouldBe true
        case _ =>
          fail(
            s"Did not find expected state data $DataCollectionStateData, but ${wecAgent.stateData}"
          )
      }

      /* Providing the awaited data will lead to the foreseen transitions */
      val weatherData = WeatherData(
        WattsPerSquareMeter(50d),
        WattsPerSquareMeter(100d),
        Celsius(0d),
        MetersPerSecond(0d)
      )

      weatherService.send(
        wecAgent,
        ProvideWeatherMessage(900L, weatherData, Some(1800L))
      )

      /* Expect confirmation */
      scheduler.expectMsg(
        CompletionMessage(
          1L,
          Some(
<<<<<<< HEAD
            ScheduleTriggerMessage(ActivityStartTrigger(1800L), wecAgent)
=======
            immutable.Seq(
              ScheduleTriggerMessage(ActivityStartTrigger(1800L), wecAgent)
            )
>>>>>>> 6eee239b
          )
        )
      )

      /* Expect the state change to idle with updated base state data */
      wecAgent.stateName shouldBe Idle
      wecAgent.stateData match {
        case baseStateData: ParticipantModelBaseStateData[
              ApparentPower,
              WecRelevantData,
              WecModel
            ] =>
          /* The store for calculation relevant data has been extended */
          baseStateData.calcRelevantDateStore match {
            case ValueStore(_, store) =>
              store shouldBe Map(
                900L -> WecRelevantData(
                  weatherData.windVel,
                  weatherData.temp,
                  None
                )
              )
          }

          /* The store for simulation results has been extended */
          baseStateData.resultValueStore match {
            case ValueStore(_, store) =>
              store.size shouldBe 1
              store.getOrElse(
                900L,
                fail("Expected a simulation result for tick 900.")
              ) match {
                case ApparentPower(p, q) =>
                  (p ~= Megawatts(0.0)) shouldBe true
                  (q ~= Megavars(0.0)) shouldBe true
              }
          }
        case _ =>
          fail(
            s"Did not found the expected state data $ParticipantModelBaseStateData, but ${wecAgent.stateData}"
          )
      }
    }

    "does not provide power if data is awaited in an earlier tick, but answers it, if all expected data is there" in {
      val wecAgent = TestFSMRef(
        new WecAgent(
          scheduler = scheduler.ref,
          listener = systemListener
        )
      )

      /* Trigger the initialisation */
      scheduler.send(
        wecAgent,
        TriggerWithIdMessage(
          InitializeParticipantAgentTrigger[
            ApparentPower,
            ParticipantInitializeStateData[
              WecInput,
              WecRuntimeConfig,
              ApparentPower
            ]
          ](
            ParticipantInitializeStateData(
              inputModel = voltageSensitiveInput,
              modelConfig = modelConfig,
              simulationStartDate = simulationStartDate,
              simulationEndDate = simulationEndDate,
              resolution = resolution,
              requestVoltageDeviationThreshold =
                simonaConfig.simona.runtime.participant.requestVoltageDeviationThreshold,
              primaryServiceProxy = primaryServiceProxy.ref,
              secondaryDataServices = withServices,
              outputConfig = ParticipantNotifierConfig(
                simulationResultInfo = false,
                powerRequestReply = false
              )
            )
          ),
          0L
        )
      )

      /* Agent attempts to register with primary data service -- refuse this */
      primaryServiceProxy.expectMsgType[PrimaryServiceRegistrationMessage]
      primaryServiceProxy.send(wecAgent, RegistrationFailedMessage)

      /* I'm not interested in the content of the RegistrationMessage */
      weatherService.expectMsgType[RegisterForWeatherMessage]
      weatherService.send(wecAgent, RegistrationSuccessfulMessage(Some(900L)))

      /* I'm not interested in the content of the CompletionMessage */
      scheduler.expectMsgType[CompletionMessage]
      awaitAssert(wecAgent.stateName shouldBe Idle)

      /* Ask the agent for average power in tick 1800 */
      wecAgent ! RequestAssetPowerMessage(
        1800L,
        Each(1.0),
        Each(0.0)
      )
      expectNoMessage(noReceiveTimeOut.duration)
      awaitAssert(wecAgent.stateName == Idle)

      /* Send out the expected data and wait for the reply */
      val weatherData = WeatherData(
        WattsPerSquareMeter(50d),
        WattsPerSquareMeter(100d),
        Celsius(0d),
        MetersPerSecond(0d)
      )
      weatherService.send(
        wecAgent,
        ProvideWeatherMessage(900L, weatherData, Some(1800L))
      )

      /* Trigger the agent */
      scheduler.send(
        wecAgent,
        TriggerWithIdMessage(
          ActivityStartTrigger(900L),
          1L
        )
      )

      /* The agent will notice, that all expected information are apparent, switch to Calculate and trigger itself
       * for starting the calculation */
      scheduler.expectMsg(
        CompletionMessage(
          1L,
          Some(
<<<<<<< HEAD
            ScheduleTriggerMessage(ActivityStartTrigger(1800L), wecAgent)
=======
            immutable.Seq(
              ScheduleTriggerMessage(ActivityStartTrigger(1800L), wecAgent)
            )
>>>>>>> 6eee239b
          )
        )
      )

      /* Appreciate the answer to my previous request */
      expectMsgType[AssetPowerChangedMessage] match {
        case AssetPowerChangedMessage(p, q) =>
          (p ~= Megawatts(0.0)) shouldBe true
          (q ~= Megavars(0.0)) shouldBe true
      }
    }

    val wecAgent = TestFSMRef(
      new WecAgent(
        scheduler = scheduler.ref,
        listener = systemListener
      )
    )

    "provide correct average power after three data ticks are available" in {
      /* Trigger the initialisation */
      scheduler.send(
        wecAgent,
        TriggerWithIdMessage(
          InitializeParticipantAgentTrigger[
            ApparentPower,
            ParticipantInitializeStateData[
              WecInput,
              WecRuntimeConfig,
              ApparentPower
            ]
          ](
            ParticipantInitializeStateData(
              inputModel = voltageSensitiveInput,
              modelConfig = modelConfig,
              simulationStartDate = simulationStartDate,
              simulationEndDate = simulationEndDate,
              resolution = resolution,
              requestVoltageDeviationThreshold =
                simonaConfig.simona.runtime.participant.requestVoltageDeviationThreshold,
              primaryServiceProxy = primaryServiceProxy.ref,
              secondaryDataServices = withServices,
              outputConfig = ParticipantNotifierConfig(
                simulationResultInfo = false,
                powerRequestReply = false
              )
            )
          ),
          0L
        )
      )

      /* Agent attempts to register with primary data service -- refuse this */
      primaryServiceProxy.expectMsgType[PrimaryServiceRegistrationMessage]
      primaryServiceProxy.send(wecAgent, RegistrationFailedMessage)

      /* I'm not interested in the content of the RegistrationMessage */
      weatherService.expectMsgType[RegisterForWeatherMessage]
      weatherService.send(wecAgent, RegistrationSuccessfulMessage(Some(900L)))

      /* I'm not interested in the content of the CompletionMessage */
      scheduler.expectMsgType[CompletionMessage]
      awaitAssert(wecAgent.stateName shouldBe Idle)

      /* Send out the three data points */
      /* ... for tick 900 */
      weatherService.send(
        wecAgent,
        ProvideWeatherMessage(
          900L,
          WeatherData(
            WattsPerSquareMeter(50d),
            WattsPerSquareMeter(100d),
            Celsius(0d),
            MetersPerSecond(0d)
          ),
          Some(1800L)
        )
      )
      scheduler.send(
        wecAgent,
        TriggerWithIdMessage(
          ActivityStartTrigger(900L),
          1L
        )
      )
      scheduler.expectMsg(
        CompletionMessage(
          1L,
          Some(
<<<<<<< HEAD
            ScheduleTriggerMessage(ActivityStartTrigger(1800L), wecAgent)
=======
            immutable.Seq(
              ScheduleTriggerMessage(ActivityStartTrigger(1800L), wecAgent)
            )
>>>>>>> 6eee239b
          )
        )
      )

      /* ... for tick 1800 */
      weatherService.send(
        wecAgent,
        ProvideWeatherMessage(
          1800L,
          WeatherData(
            WattsPerSquareMeter(50d),
            WattsPerSquareMeter(100d),
            Celsius(0d),
            MetersPerSecond(0d)
          ),
          Some(2700L)
        )
      )
      scheduler.send(
        wecAgent,
        TriggerWithIdMessage(
          ActivityStartTrigger(1800L),
          3L
        )
      )
      scheduler.expectMsg(
        CompletionMessage(
          3L,
          Some(
<<<<<<< HEAD
            ScheduleTriggerMessage(ActivityStartTrigger(2700L), wecAgent)
=======
            immutable.Seq(
              ScheduleTriggerMessage(ActivityStartTrigger(2700L), wecAgent)
            )
>>>>>>> 6eee239b
          )
        )
      )

      /* ... for tick 2700 */
      weatherService.send(
        wecAgent,
        ProvideWeatherMessage(
          2700L,
          WeatherData(
            WattsPerSquareMeter(50d),
            WattsPerSquareMeter(100d),
            Celsius(0d),
            MetersPerSecond(0d)
          ),
          None
        )
      )
      scheduler.send(
        wecAgent,
        TriggerWithIdMessage(
          ActivityStartTrigger(2700L),
          5L
        )
      )
      scheduler.expectMsg(CompletionMessage(5L))

      /* Ask the agent for average power in tick 3000 */
      wecAgent ! RequestAssetPowerMessage(
        3000L,
        Each(1.0),
        Each(0.0)
      )

      expectMsgType[AssetPowerChangedMessage] match {
        case AssetPowerChangedMessage(p, q) =>
          (p ~= Megawatts(0.0)) shouldBe true
          (q ~= Megavars(0.0)) shouldBe true
        case answer => fail(s"Did not expect to get that answer: $answer")
      }
    }

    "answer unchanged power values after asking a second time with considerably same voltage" in {
      /* Previous request stems from previous test */
      /* Ask again with (nearly) unchanged information */
      wecAgent ! RequestAssetPowerMessage(
        3000L,
        Each(1.000000000000001d),
        Each(0.0)
      )

      /* Expect, that nothing has changed */
      expectMsgType[AssetPowerUnchangedMessage] match {
        case AssetPowerUnchangedMessage(p, q) =>
          (p ~= Megawatts(0.0)) shouldBe true
          (q ~= Megavars(0.0)) shouldBe true
      }
    }

    "answer changed power values after asking a second time with different voltage" in {
      /* Ask again with changed information */
      wecAgent ! RequestAssetPowerMessage(
        3000L,
        Each(0.98d),
        Each(0.0)
      )

      /* Expect, the correct values (this model has fixed power factor) */
      expectMsgClass(classOf[AssetPowerChangedMessage]) match {
        case AssetPowerChangedMessage(p, q) =>
          (p ~= Megawatts(0.0)) shouldBe true
          (q ~= Megavars(-156.1249e-3)) shouldBe true
      }
    }
  }
}<|MERGE_RESOLUTION|>--- conflicted
+++ resolved
@@ -75,7 +75,6 @@
 
 import java.time.ZonedDateTime
 import java.util.concurrent.TimeUnit
-import scala.collection._
 
 class WecAgentModelCalculationSpec
     extends ParticipantAgentSpec(
@@ -316,7 +315,7 @@
           foreseenDataTicks shouldBe Map.empty
           voltageValueStore shouldBe ValueStore(
             resolution * 10,
-            immutable.Map(0L -> Each(1.0))
+            Map(0L -> Each(1.0))
           )
           resultValueStore shouldBe ValueStore.forResult(resolution, 10)
           requestValueStore shouldBe ValueStore[ApparentPower](resolution * 10)
@@ -338,13 +337,7 @@
         CompletionMessage(
           triggerId,
           Some(
-<<<<<<< HEAD
             ScheduleTriggerMessage(ActivityStartTrigger(4711), wecAgent)
-=======
-            immutable.Seq(
-              ScheduleTriggerMessage(ActivityStartTrigger(4711), wecAgent)
-            )
->>>>>>> 6eee239b
           )
         )
       )
@@ -444,7 +437,7 @@
             ApparentPower
           ](
             resolution * 10,
-            immutable.Map(
+            Map(
               0L -> ApparentPower(
                 Megawatts(0d),
                 Megavars(0d)
@@ -569,13 +562,7 @@
         CompletionMessage(
           1L,
           Some(
-<<<<<<< HEAD
             ScheduleTriggerMessage(ActivityStartTrigger(1800L), wecAgent)
-=======
-            immutable.Seq(
-              ScheduleTriggerMessage(ActivityStartTrigger(1800L), wecAgent)
-            )
->>>>>>> 6eee239b
           )
         )
       )
@@ -725,13 +712,7 @@
         CompletionMessage(
           1L,
           Some(
-<<<<<<< HEAD
             ScheduleTriggerMessage(ActivityStartTrigger(1800L), wecAgent)
-=======
-            immutable.Seq(
-              ScheduleTriggerMessage(ActivityStartTrigger(1800L), wecAgent)
-            )
->>>>>>> 6eee239b
           )
         )
       )
@@ -864,13 +845,7 @@
         CompletionMessage(
           1L,
           Some(
-<<<<<<< HEAD
             ScheduleTriggerMessage(ActivityStartTrigger(1800L), wecAgent)
-=======
-            immutable.Seq(
-              ScheduleTriggerMessage(ActivityStartTrigger(1800L), wecAgent)
-            )
->>>>>>> 6eee239b
           )
         )
       )
@@ -961,13 +936,7 @@
         CompletionMessage(
           1L,
           Some(
-<<<<<<< HEAD
             ScheduleTriggerMessage(ActivityStartTrigger(1800L), wecAgent)
-=======
-            immutable.Seq(
-              ScheduleTriggerMessage(ActivityStartTrigger(1800L), wecAgent)
-            )
->>>>>>> 6eee239b
           )
         )
       )
@@ -997,13 +966,7 @@
         CompletionMessage(
           3L,
           Some(
-<<<<<<< HEAD
             ScheduleTriggerMessage(ActivityStartTrigger(2700L), wecAgent)
-=======
-            immutable.Seq(
-              ScheduleTriggerMessage(ActivityStartTrigger(2700L), wecAgent)
-            )
->>>>>>> 6eee239b
           )
         )
       )
