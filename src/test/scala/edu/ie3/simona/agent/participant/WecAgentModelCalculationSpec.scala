--- conflicted
+++ resolved
@@ -62,18 +62,6 @@
 import edu.ie3.simona.test.common.input.WecInputTestData
 import edu.ie3.simona.util.ConfigUtil
 import edu.ie3.util.TimeUtil
-<<<<<<< HEAD
-import edu.ie3.util.scala.quantities.{Megavars, ReactivePower, Vars}
-import org.scalatest.PrivateMethodTester
-import squants.Each
-import squants.energy.{Kilowatts, Megawatts, Watts}
-import tech.units.indriya.quantity.Quantities
-import tech.units.indriya.unit.Units.{CELSIUS, METRE_PER_SECOND}
-
-import java.time.ZonedDateTime
-import java.util.concurrent.TimeUnit
-import scala.collection.SortedMap
-=======
 import edu.ie3.util.scala.quantities.{
   Megavars,
   ReactivePower,
@@ -88,8 +76,7 @@
 
 import java.time.ZonedDateTime
 import java.util.concurrent.TimeUnit
-import scala.collection._
->>>>>>> 492f6de6
+import scala.collection.SortedMap
 
 class WecAgentModelCalculationSpec
     extends ParticipantAgentSpec(
@@ -338,13 +325,8 @@
           additionalActivationTicks shouldBe empty
           foreseenDataTicks shouldBe Map.empty
           voltageValueStore shouldBe ValueStore(
-<<<<<<< HEAD
             resolution,
             SortedMap(0L -> Each(1.0))
-=======
-            resolution * 10,
-            immutable.Map(0L -> Each(1.0))
->>>>>>> 492f6de6
           )
           resultValueStore shouldBe ValueStore(resolution)
           requestValueStore shouldBe ValueStore[ApparentPower](resolution)
@@ -472,13 +454,8 @@
           modelBaseStateData.requestValueStore shouldBe ValueStore[
             ApparentPower
           ](
-<<<<<<< HEAD
             resolution,
             SortedMap(
-=======
-            resolution * 10,
-            immutable.Map(
->>>>>>> 492f6de6
               0L -> ApparentPower(
                 Megawatts(0d),
                 Megavars(0d)
@@ -626,15 +603,7 @@
           baseStateData.receivedSecondaryDataStore match {
             case ValueStore(_, store) =>
               store shouldBe Map(
-<<<<<<< HEAD
                 900L -> Map(weatherService.ref -> weatherData)
-=======
-                900L -> WecRelevantData(
-                  weatherData.windVel,
-                  weatherData.temp,
-                  None
-                )
->>>>>>> 492f6de6
               )
           }
 
@@ -790,15 +759,7 @@
           baseStateData.receivedSecondaryDataStore match {
             case ValueStore(_, store) =>
               store shouldBe Map(
-<<<<<<< HEAD
                 900L -> Map(weatherService.ref -> weatherData)
-=======
-                900L -> WecRelevantData(
-                  weatherData.windVel,
-                  weatherData.temp,
-                  None
-                )
->>>>>>> 492f6de6
               )
           }
 
