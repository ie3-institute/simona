/*
 * © 2020. TU Dortmund University,
 * Institute of Energy Systems, Energy Efficiency and Energy Economics,
 * Research group Distribution grid planning and operation
 */

package edu.ie3.simona.agent.participant

<<<<<<< HEAD
import akka.actor.{ActorRef, FSM, Props}
=======
import org.apache.pekko.actor.{ActorRef, FSM, Props}
import org.apache.pekko.actor.typed.{ActorRef => TypedActorRef}
>>>>>>> 12f4e119
import edu.ie3.datamodel.models.input.system.SystemParticipantInput
import edu.ie3.datamodel.models.result.ResultEntity
import edu.ie3.datamodel.models.result.system.SystemParticipantResult
import edu.ie3.simona.agent.ValueStore
<<<<<<< HEAD
import edu.ie3.simona.agent.participant.data.Data.PrimaryData.{ApparentPower, ZERO_POWER}
import edu.ie3.simona.agent.participant.data.Data.SecondaryData
import edu.ie3.simona.agent.participant.data.secondary.SecondaryDataService
import edu.ie3.simona.agent.participant.statedata.BaseStateData.ParticipantModelBaseStateData
import edu.ie3.simona.agent.participant.statedata.{BaseStateData, DataCollectionStateData, ParticipantStateData}
import edu.ie3.simona.agent.state.AgentState
import edu.ie3.simona.agent.state.AgentState.Idle
import edu.ie3.simona.config.RuntimeConfig.BaseRuntimeConfig
import edu.ie3.simona.event.notifier.ParticipantNotifierConfig
=======
import edu.ie3.simona.agent.participant.data.Data.PrimaryData.{
  ApparentPower,
  ZERO_POWER,
}
import edu.ie3.simona.agent.participant.data.Data.SecondaryData
import edu.ie3.simona.agent.participant.data.secondary.SecondaryDataService
import edu.ie3.simona.agent.participant.statedata.BaseStateData.ParticipantModelBaseStateData
import edu.ie3.simona.agent.participant.statedata.ParticipantStateData.{
  InputModelContainer,
  ParticipantInitializeStateData,
}
import edu.ie3.simona.agent.participant.statedata.{
  BaseStateData,
  ParticipantStateData,
}
import edu.ie3.simona.agent.state.AgentState
import edu.ie3.simona.agent.state.AgentState.Idle
import edu.ie3.simona.config.SimonaConfig
import edu.ie3.simona.config.SimonaConfig.BaseRuntimeConfig
import edu.ie3.simona.event.notifier.NotifierConfig
>>>>>>> 12f4e119
import edu.ie3.simona.exceptions.agent.InvalidRequestException
import edu.ie3.simona.io.result.AccompaniedSimulationResult
import edu.ie3.simona.model.participant.CalcRelevantData.FixedRelevantData
import edu.ie3.simona.model.participant.ModelState.ConstantState
import edu.ie3.simona.model.participant.control.QControl.CosPhiFixed
<<<<<<< HEAD
=======
import edu.ie3.simona.model.participant.{
  CalcRelevantData,
  FlexChangeIndicator,
  ModelState,
  SystemParticipant,
}
import edu.ie3.simona.ontology.messages.flex.FlexibilityMessage.FlexResponse
>>>>>>> 12f4e119
import edu.ie3.util.quantities.QuantityUtils.RichQuantityDouble
import edu.ie3.util.scala.quantities.{Megavars, ReactivePower}
import org.mockito.ArgumentMatchers.any
import org.mockito.Mockito
import org.mockito.Mockito.doReturn
import org.scalatestplus.mockito.MockitoSugar.mock
import squants.Each
import squants.energy.{Kilowatts, Megawatts}

import java.time.ZonedDateTime
import java.util.UUID
import scala.collection.SortedSet
import scala.reflect.{ClassTag, classTag}

/** Creating a mocking participant agent
  *
  * @param scheduler
  *   Actor reference of the scheduler
  */
class ParticipantAgentMock(
    scheduler: ActorRef,
    initStateData: ParticipantInitializeStateData[
      SystemParticipantInput,
      SimonaConfig.BaseRuntimeConfig,
      ApparentPower,
    ],
    override val listener: Iterable[ActorRef] = Iterable.empty[ActorRef],
) extends ParticipantAgent[
      ApparentPower,
      FixedRelevantData.type,
      ConstantState.type,
      ParticipantStateData[ApparentPower],
      SystemParticipantInput,
<<<<<<< HEAD
      BaseRuntimeConfig,
      SystemParticipant[FixedRelevantData.type]
    ](scheduler)
=======
      SimonaConfig.BaseRuntimeConfig,
      SystemParticipant[
        FixedRelevantData.type,
        ApparentPower,
        ConstantState.type,
      ],
    ](scheduler, initStateData)
>>>>>>> 12f4e119
    with ParticipantAgentFundamentals[
      ApparentPower,
      FixedRelevantData.type,
      ConstantState.type,
      ParticipantStateData[ApparentPower],
      SystemParticipantInput,
<<<<<<< HEAD
      BaseRuntimeConfig,
      SystemParticipant[FixedRelevantData.type]
=======
      SimonaConfig.BaseRuntimeConfig,
      SystemParticipant[
        FixedRelevantData.type,
        ApparentPower,
        ConstantState.type,
      ],
>>>>>>> 12f4e119
    ] {
  override protected val pdClassTag: ClassTag[ApparentPower] =
    classTag[ApparentPower]
  override val alternativeResult: ApparentPower = ZERO_POWER

  /** Partial function, that is able to transfer
    * [[ParticipantModelBaseStateData]] (holding the actual calculation model)
    * into a pair of active and reactive power
    */
  override val calculateModelPowerFunc: (
      Long,
      ParticipantModelBaseStateData[
        ApparentPower,
        FixedRelevantData.type,
        ConstantState.type,
        SystemParticipant[
          FixedRelevantData.type,
          ApparentPower,
          ConstantState.type,
        ],
      ],
      ConstantState.type,
      squants.Dimensionless,
  ) => ApparentPower = (_, _, _, _) =>
    // output different from default (0, 0)
    ApparentPower(
      Megawatts(2.0),
      Megavars(1.0),
    )

  /** Abstractly calculate the power output of the participant with all needed
    * secondary data apparent. The next state is [[Idle]], sending a
    * [[edu.ie3.simona.ontology.messages.SchedulerMessage.Completion]] to
    * scheduler and using update result values. Additionally, the collected
    * secondary data is also put to storage. Actual implementation can be found
    * in each participant's fundamentals.
    *
    * @param baseStateData
    *   The base state data with collected secondary data
    * @param currentTick
    *   Tick, the trigger belongs to
    * @param scheduler
    *   [[ActorRef]] to the scheduler in the simulation
    * @return
    *   [[Idle]] with updated result values
    */
  override def calculatePowerWithSecondaryDataAndGoToIdle(
      baseStateData: ParticipantModelBaseStateData[
        ApparentPower,
        FixedRelevantData.type,
        ConstantState.type,
        SystemParticipant[
          FixedRelevantData.type,
          ApparentPower,
          ConstantState.type,
        ],
      ],
      modelState: ConstantState.type,
      currentTick: Long,
      scheduler: ActorRef,
  ): FSM.State[AgentState, ParticipantStateData[ApparentPower]] =
    throw new InvalidRequestException(
      "Request to calculate power with secondary data cannot be processed for this mock agent."
    )

  /** Determines the needed base state data in dependence of the foreseen
    * simulation mode of the agent.
    *
    * @param inputModel
    *   Input model definition
    * @param modelConfig
    *   Configuration of the model
    * @param services
    *   Optional collection of services to register with
    * @param simulationStartDate
    *   Real world time date time, when the simulation starts
    * @param simulationEndDate
    *   Real world time date time, when the simulation ends
    * @param resolution
    *   Agents regular time bin it wants to be triggered e.g one hour
    * @param requestVoltageDeviationThreshold
    *   Threshold, after which two nodal voltage magnitudes from participant
    *   power requests for the same tick are considered to be different
    * @param outputConfig
    *   Config of the output behaviour for simulation results
    * @return
    *   A child of [[ParticipantModelBaseStateData]] that reflects the behaviour
    *   based on the data source definition
    */
  override def determineModelBaseStateData(
<<<<<<< HEAD
      inputModel: SystemParticipantInput,
      modelConfig: BaseRuntimeConfig,
      services: Option[Vector[SecondaryDataService[_ <: SecondaryData]]],
=======
      inputModel: InputModelContainer[SystemParticipantInput],
      modelConfig: SimonaConfig.BaseRuntimeConfig,
      services: Iterable[SecondaryDataService[_ <: SecondaryData]],
>>>>>>> 12f4e119
      simulationStartDate: ZonedDateTime,
      simulationEndDate: ZonedDateTime,
      resolution: Long,
      requestVoltageDeviationThreshold: Double,
      outputConfig: NotifierConfig,
      maybeEmAgent: Option[TypedActorRef[FlexResponse]],
  ): ParticipantModelBaseStateData[
    ApparentPower,
    FixedRelevantData.type,
    ConstantState.type,
    SystemParticipant[FixedRelevantData.type, ApparentPower, ConstantState.type],
  ] = {
    val func = CosPhiFixed(0.95).activeToReactivePowerFunc(
      Kilowatts(0.0),
      0.95d,
      Each(1.0),
    )
    val participant: SystemParticipant[
      FixedRelevantData.type,
      ApparentPower,
      ConstantState.type,
    ] =
      mock[SystemParticipant[
        FixedRelevantData.type,
        ApparentPower,
        ConstantState.type,
      ]]
    doReturn(func).when(participant).activeToReactivePowerFunc(any())

    ParticipantModelBaseStateData[
      ApparentPower,
      FixedRelevantData.type,
      ConstantState.type,
      SystemParticipant[
        FixedRelevantData.type,
        ApparentPower,
        ConstantState.type,
      ],
    ](
      simulationStartDate,
      simulationEndDate,
      participant,
      None,
      outputConfig,
      SortedSet.empty,
      Map.empty,
      requestVoltageDeviationThreshold,
      ValueStore.forVoltage(
        resolution,
        Each(1.0),
      ),
      ValueStore.forResult(resolution, 2),
      ValueStore(resolution),
      ValueStore(resolution),
      ValueStore(resolution),
      None,
    )
  }

  /** Abstract method to build the calculation model from input
    *
    * @param inputModel
    *   Input model description
    * @param modelConfig
    *   Configuration for the model
    * @param simulationStartDate
    *   Wall clock time of first instant in simulation
    * @param simulationEndDate
    *   Wall clock time of last instant in simulation
    * @return
    */
  override def buildModel(
      inputModel: InputModelContainer[SystemParticipantInput],
      modelConfig: BaseRuntimeConfig,
      simulationStartDate: ZonedDateTime,
      simulationEndDate: ZonedDateTime,
  ): SystemParticipant[
    FixedRelevantData.type,
    ApparentPower,
    ConstantState.type,
  ] = {
    val mockModel =
      mock[SystemParticipant[
        FixedRelevantData.type,
        ApparentPower,
        ConstantState.type,
      ]]
    val uuid = inputModel.electricalInputModel.getUuid
    Mockito.when(mockModel.getUuid).thenReturn(uuid)
    mockModel
  }

  override protected def createInitialState(
      baseStateData: ParticipantModelBaseStateData[
        ApparentPower,
        FixedRelevantData.type,
        ConstantState.type,
        SystemParticipant[
          FixedRelevantData.type,
          ApparentPower,
          ConstantState.type,
        ],
      ]
  ): ModelState.ConstantState.type =
    ConstantState

  override protected def createCalcRelevantData(
      baseStateData: ParticipantModelBaseStateData[
        ApparentPower,
        FixedRelevantData.type,
        ConstantState.type,
        SystemParticipant[
          FixedRelevantData.type,
          ApparentPower,
          ConstantState.type,
        ],
      ],
      tick: Long,
  ): FixedRelevantData.type =
    FixedRelevantData

  /** To clean up agent value stores after power flow convergence. This is
    * necessary for agents whose results are time dependent e.g. storage agents
    * @param baseStateData
    *   Basic state data
    * @param currentTick
    *   Tick, the trigger belongs to
    * @return
    *   [[Idle]] with updated result values
    */
  override def finalizeTickAfterPF(
      baseStateData: BaseStateData[ApparentPower],
      currentTick: Long,
  ): FSM.State[AgentState, ParticipantStateData[ApparentPower]] =
    goto(Idle) using baseStateData

  /** Determine the average result within the given tick window
    *
    * @param tickToResults
    *   Mapping from data tick to actual data
    * @param windowStart
    *   First, included tick of the time window
    * @param windowEnd
    *   Last, included tick of the time window
    * @param activeToReactivePowerFuncOpt
    *   An Option on a function, that transfers the active into reactive power
    * @return
    *   The averaged result
    */
  override def averageResults(
      tickToResults: Map[Long, ApparentPower],
      windowStart: Long,
      windowEnd: Long,
      activeToReactivePowerFuncOpt: Option[
        squants.Power => ReactivePower
      ] = None,
  ): ApparentPower =
    ParticipantAgentFundamentals.averageApparentPower(
      tickToResults,
      windowStart,
      windowEnd,
      activeToReactivePowerFuncOpt,
      log,
    )

  /** Determines the correct result.
    *
    * @param uuid
    *   Unique identifier of the physical model
    * @param dateTime
    *   Real world date of the result
    * @param result
    *   The primary data to build a result model for
    * @return
    *   The equivalent event
    */
  override protected def buildResult(
      uuid: UUID,
      dateTime: ZonedDateTime,
      result: ApparentPower,
  ): SystemParticipantResult =
    new SystemParticipantResult(
      dateTime,
      uuid,
      result.p.toMegawatts.asMegaWatt,
      result.q.toMegavars.asMegaVar,
    ) {}

  /** Handle an active power change by flex control.
    *
    * @param tick
    *   Tick, in which control is issued
    * @param baseStateData
    *   Base state data of the agent
    * @param data
    *   Calculation relevant data
    * @param lastState
    *   Last known model state
    * @param setPower
    *   Setpoint active power
    * @return
    *   Updated model state, a result model and a [[FlexChangeIndicator]]
    */
  override def handleControlledPowerChange(
      tick: Long,
      baseStateData: ParticipantModelBaseStateData[
        ApparentPower,
        CalcRelevantData.FixedRelevantData.type,
        ModelState.ConstantState.type,
        SystemParticipant[
          CalcRelevantData.FixedRelevantData.type,
          ApparentPower,
          ModelState.ConstantState.type,
        ],
      ],
      data: CalcRelevantData.FixedRelevantData.type,
      lastState: ModelState.ConstantState.type,
      setPower: squants.Power,
  ): (
      ModelState.ConstantState.type,
      AccompaniedSimulationResult[ApparentPower],
      FlexChangeIndicator,
  ) = (
    ConstantState,
    AccompaniedSimulationResult(
      ApparentPower(
        Kilowatts(0.0),
        Kilovars(0.0),
      ),
      Seq.empty[ResultEntity],
    ),
    FlexChangeIndicator(),
  )

  /** Update the last known model state with the given external, relevant data
    *
    * @param tick
    *   Tick to update state for
    * @param modelState
    *   Last known model state
    * @param calcRelevantData
    *   Data, relevant for calculation
    * @param nodalVoltage
    *   Current nodal voltage of the agent
    * @param model
    *   Model for calculation
    * @return
    *   The updated state at given tick under consideration of calculation
    *   relevant data
    */
  override protected def updateState(
      tick: Long,
      modelState: ModelState.ConstantState.type,
      calcRelevantData: CalcRelevantData.FixedRelevantData.type,
      nodalVoltage: squants.Dimensionless,
      model: SystemParticipant[
        CalcRelevantData.FixedRelevantData.type,
        ApparentPower,
        ModelState.ConstantState.type,
      ],
  ): ModelState.ConstantState.type = modelState
}

object ParticipantAgentMock {
  def props(
      scheduler: ActorRef,
      initStateData: ParticipantInitializeStateData[
        SystemParticipantInput,
        SimonaConfig.BaseRuntimeConfig,
        ApparentPower,
      ],
  ): Props =
    Props(
      new ParticipantAgentMock(
        scheduler,
        initStateData,
      )
    )
}<|MERGE_RESOLUTION|>--- conflicted
+++ resolved
@@ -6,30 +6,13 @@
 
 package edu.ie3.simona.agent.participant
 
-<<<<<<< HEAD
-import akka.actor.{ActorRef, FSM, Props}
-=======
 import org.apache.pekko.actor.{ActorRef, FSM, Props}
 import org.apache.pekko.actor.typed.{ActorRef => TypedActorRef}
->>>>>>> 12f4e119
 import edu.ie3.datamodel.models.input.system.SystemParticipantInput
 import edu.ie3.datamodel.models.result.ResultEntity
 import edu.ie3.datamodel.models.result.system.SystemParticipantResult
 import edu.ie3.simona.agent.ValueStore
-<<<<<<< HEAD
-import edu.ie3.simona.agent.participant.data.Data.PrimaryData.{ApparentPower, ZERO_POWER}
-import edu.ie3.simona.agent.participant.data.Data.SecondaryData
-import edu.ie3.simona.agent.participant.data.secondary.SecondaryDataService
-import edu.ie3.simona.agent.participant.statedata.BaseStateData.ParticipantModelBaseStateData
-import edu.ie3.simona.agent.participant.statedata.{BaseStateData, DataCollectionStateData, ParticipantStateData}
-import edu.ie3.simona.agent.state.AgentState
-import edu.ie3.simona.agent.state.AgentState.Idle
-import edu.ie3.simona.config.RuntimeConfig.BaseRuntimeConfig
-import edu.ie3.simona.event.notifier.ParticipantNotifierConfig
-=======
-import edu.ie3.simona.agent.participant.data.Data.PrimaryData.{
-  ApparentPower,
-  ZERO_POWER,
+import edu.ie3.simona.agent.participant.data.Data.PrimaryData.{ApparentPower, ZERO_POWER,
 }
 import edu.ie3.simona.agent.participant.data.Data.SecondaryData
 import edu.ie3.simona.agent.participant.data.secondary.SecondaryDataService
@@ -39,22 +22,17 @@
   ParticipantInitializeStateData,
 }
 import edu.ie3.simona.agent.participant.statedata.{
-  BaseStateData,
-  ParticipantStateData,
+  BaseStateData, ParticipantStateData,
 }
 import edu.ie3.simona.agent.state.AgentState
 import edu.ie3.simona.agent.state.AgentState.Idle
-import edu.ie3.simona.config.SimonaConfig
-import edu.ie3.simona.config.SimonaConfig.BaseRuntimeConfig
+import edu.ie3.simona.config.RuntimeConfig.BaseRuntimeConfig
 import edu.ie3.simona.event.notifier.NotifierConfig
->>>>>>> 12f4e119
 import edu.ie3.simona.exceptions.agent.InvalidRequestException
 import edu.ie3.simona.io.result.AccompaniedSimulationResult
 import edu.ie3.simona.model.participant.CalcRelevantData.FixedRelevantData
 import edu.ie3.simona.model.participant.ModelState.ConstantState
 import edu.ie3.simona.model.participant.control.QControl.CosPhiFixed
-<<<<<<< HEAD
-=======
 import edu.ie3.simona.model.participant.{
   CalcRelevantData,
   FlexChangeIndicator,
@@ -62,7 +40,6 @@
   SystemParticipant,
 }
 import edu.ie3.simona.ontology.messages.flex.FlexibilityMessage.FlexResponse
->>>>>>> 12f4e119
 import edu.ie3.util.quantities.QuantityUtils.RichQuantityDouble
 import edu.ie3.util.scala.quantities.{Megavars, ReactivePower}
 import org.mockito.ArgumentMatchers.any
@@ -96,36 +73,25 @@
       ConstantState.type,
       ParticipantStateData[ApparentPower],
       SystemParticipantInput,
-<<<<<<< HEAD
       BaseRuntimeConfig,
-      SystemParticipant[FixedRelevantData.type]
-    ](scheduler)
-=======
-      SimonaConfig.BaseRuntimeConfig,
       SystemParticipant[
         FixedRelevantData.type,
         ApparentPower,
         ConstantState.type,
       ],
     ](scheduler, initStateData)
->>>>>>> 12f4e119
     with ParticipantAgentFundamentals[
       ApparentPower,
       FixedRelevantData.type,
       ConstantState.type,
       ParticipantStateData[ApparentPower],
       SystemParticipantInput,
-<<<<<<< HEAD
       BaseRuntimeConfig,
-      SystemParticipant[FixedRelevantData.type]
-=======
-      SimonaConfig.BaseRuntimeConfig,
       SystemParticipant[
         FixedRelevantData.type,
         ApparentPower,
         ConstantState.type,
       ],
->>>>>>> 12f4e119
     ] {
   override protected val pdClassTag: ClassTag[ApparentPower] =
     classTag[ApparentPower]
@@ -216,15 +182,9 @@
     *   based on the data source definition
     */
   override def determineModelBaseStateData(
-<<<<<<< HEAD
-      inputModel: SystemParticipantInput,
+      inputModel: InputModelContainer[SystemParticipantInput],
       modelConfig: BaseRuntimeConfig,
-      services: Option[Vector[SecondaryDataService[_ <: SecondaryData]]],
-=======
-      inputModel: InputModelContainer[SystemParticipantInput],
-      modelConfig: SimonaConfig.BaseRuntimeConfig,
       services: Iterable[SecondaryDataService[_ <: SecondaryData]],
->>>>>>> 12f4e119
       simulationStartDate: ZonedDateTime,
       simulationEndDate: ZonedDateTime,
       resolution: Long,
