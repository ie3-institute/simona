/*
 * © 2020. TU Dortmund University,
 * Institute of Energy Systems, Energy Efficiency and Energy Economics,
 * Research group Distribution grid planning and operation
 */

package edu.ie3.simona.agent.participant

import akka.actor.{ActorRef, FSM, Props}
import edu.ie3.datamodel.models.StandardUnits
import edu.ie3.datamodel.models.input.system.SystemParticipantInput
import edu.ie3.datamodel.models.result.system.SystemParticipantResult
import edu.ie3.simona.agent.ValueStore
import edu.ie3.simona.agent.participant.data.Data.PrimaryData.{
  ApparentPower,
  ZERO_POWER
}
import edu.ie3.simona.agent.participant.data.Data.SecondaryData
import edu.ie3.simona.agent.participant.data.secondary.SecondaryDataService
import edu.ie3.simona.agent.participant.statedata.BaseStateData.ParticipantModelBaseStateData
import edu.ie3.simona.agent.participant.statedata.{
  BaseStateData,
  ParticipantStateData
}
import edu.ie3.simona.agent.state.AgentState
import edu.ie3.simona.agent.state.AgentState.Idle
import edu.ie3.simona.config.SimonaConfig
import edu.ie3.simona.config.SimonaConfig.BaseRuntimeConfig
import edu.ie3.simona.event.notifier.ParticipantNotifierConfig
import edu.ie3.simona.exceptions.agent.InvalidRequestException
import edu.ie3.simona.model.participant.CalcRelevantData.FixedRelevantData
import edu.ie3.simona.model.participant.ModelState.ConstantState
import edu.ie3.simona.model.participant.control.QControl.CosPhiFixed
import edu.ie3.simona.model.participant.{ModelState, SystemParticipant}
import edu.ie3.util.quantities.PowerSystemUnits.{MEGAVAR, MEGAWATT, PU}
import edu.ie3.util.quantities.QuantityUtils.RichQuantityDouble
import org.mockito.ArgumentMatchers.any
import org.mockito.Mockito
import org.mockito.Mockito.doReturn
import org.scalatestplus.mockito.MockitoSugar.mock
import tech.units.indriya.ComparableQuantity
import tech.units.indriya.quantity.Quantities

import java.time.ZonedDateTime
import java.util.UUID
import javax.measure.quantity.{Dimensionless, Power}
import scala.reflect.{ClassTag, classTag}

/** Creating a mocking participant agent
  *
  * @param scheduler
  *   Actor reference of the scheduler
  */
class ParticipantAgentMock(
    scheduler: ActorRef,
    override val listener: Iterable[ActorRef] = Vector.empty[ActorRef]
) extends ParticipantAgent[
      ApparentPower,
      FixedRelevantData.type,
      ConstantState.type,
      ParticipantStateData[ApparentPower],
      SystemParticipantInput,
      SimonaConfig.BaseRuntimeConfig,
      SystemParticipant[FixedRelevantData.type, ConstantState.type]
    ](scheduler)
    with ParticipantAgentFundamentals[
      ApparentPower,
      FixedRelevantData.type,
      ConstantState.type,
      ParticipantStateData[ApparentPower],
      SystemParticipantInput,
      SimonaConfig.BaseRuntimeConfig,
      SystemParticipant[FixedRelevantData.type, ConstantState.type]
    ] {
  override protected val pdClassTag: ClassTag[ApparentPower] =
    classTag[ApparentPower]
  override val alternativeResult: ApparentPower = ZERO_POWER

  /** Partial function, that is able to transfer
    * [[ParticipantModelBaseStateData]] (holding the actual calculation model)
    * into a pair of active and reactive power
    */
  override val calculateModelPowerFunc: (
      Long,
      ParticipantModelBaseStateData[
        ApparentPower,
        FixedRelevantData.type,
        ConstantState.type,
        SystemParticipant[FixedRelevantData.type, ConstantState.type]
      ],
      ComparableQuantity[Dimensionless]
  ) => ApparentPower = (_, _, _) =>
    // output different from default (0, 0)
    ApparentPower(
      Quantities.getQuantity(2, MEGAWATT),
      Quantities.getQuantity(1, MEGAVAR)
    )

  /** Abstractly calculate the power output of the participant with all needed
    * secondary data apparent. The next state is [[Idle]], sending a
    * [[edu.ie3.simona.ontology.messages.SchedulerMessage.CompletionMessage]] to
    * scheduler and using update result values. Additionally, the collected
    * secondary data is also put to storage. Actual implementation can be found
    * in each participant's fundamentals.
    *
    * @param baseStateData
    *   The base state data with collected secondary data
    * @param currentTick
    *   Tick, the trigger belongs to
    * @param scheduler
    *   [[ActorRef]] to the scheduler in the simulation
    * @return
    *   [[Idle]] with updated result values
    */
  override def calculatePowerWithSecondaryDataAndGoToIdle(
      baseStateData: ParticipantModelBaseStateData[
        ApparentPower,
        FixedRelevantData.type,
        ConstantState.type,
        SystemParticipant[FixedRelevantData.type, ConstantState.type]
      ],
      currentTick: Long,
      scheduler: ActorRef
  ): FSM.State[AgentState, ParticipantStateData[ApparentPower]] =
    throw new InvalidRequestException(
      "Request to calculate power with secondary data cannot be processed for this mock agent."
    )

  /** Determines the needed base state data in dependence of the foreseen
    * simulation mode of the agent.
    *
    * @param inputModel
    *   Input model definition
    * @param modelConfig
    *   Configuration of the model
    * @param services
    *   Optional collection of services to register with
    * @param simulationStartDate
    *   Real world time date time, when the simulation starts
    * @param simulationEndDate
    *   Real world time date time, when the simulation ends
    * @param resolution
    *   Agents regular time bin it wants to be triggered e.g one hour
    * @param requestVoltageDeviationThreshold
    *   Threshold, after which two nodal voltage magnitudes from participant
    *   power requests for the same tick are considered to be different
    * @param outputConfig
    *   Config of the output behaviour for simulation results
    * @return
    *   A child of [[ParticipantModelBaseStateData]] that reflects the behaviour
    *   based on the data source definition
    */
  override def determineModelBaseStateData(
      inputModel: SystemParticipantInput,
      modelConfig: SimonaConfig.BaseRuntimeConfig,
      services: Option[Vector[SecondaryDataService[_ <: SecondaryData]]],
      simulationStartDate: ZonedDateTime,
      simulationEndDate: ZonedDateTime,
      resolution: Long,
      requestVoltageDeviationThreshold: Double,
      outputConfig: ParticipantNotifierConfig,
      maybeEmAgent: Option[ActorRef]
  ): ParticipantModelBaseStateData[
    ApparentPower,
    FixedRelevantData.type,
    ConstantState.type,
    SystemParticipant[FixedRelevantData.type, ConstantState.type]
  ] = {
    val func = CosPhiFixed(0.95).activeToReactivePowerFunc(
      Quantities.getQuantity(0, StandardUnits.S_RATED),
      0.95d,
      Quantities.getQuantity(1, PU)
    )
    val participant
        : SystemParticipant[FixedRelevantData.type, ConstantState.type] =
      mock[SystemParticipant[FixedRelevantData.type, ConstantState.type]]
    doReturn(func).when(participant).activeToReactivePowerFunc(any())

    ParticipantModelBaseStateData(
      simulationStartDate,
      simulationEndDate,
      participant,
      None,
      outputConfig,
      Array.emptyLongArray,
      Map.empty,
      requestVoltageDeviationThreshold,
      ValueStore.forVoltage(
        resolution,
        Quantities.getQuantity(1d, PU)
      ),
      ValueStore.forResult(resolution, 2),
      ValueStore(resolution),
      ValueStore(resolution),
      ValueStore(resolution),
      None
    )
  }

  /** Abstract method to build the calculation model from input
    *
    * @param inputModel
    *   Input model description
    * @param modelConfig
    *   Configuration for the model
    * @param simulationStartDate
    *   Wall clock time of first instant in simulation
    * @param simulationEndDate
    *   Wall clock time of last instant in simulation
    * @return
    */
  override def buildModel(
      inputModel: SystemParticipantInput,
      modelConfig: BaseRuntimeConfig,
      simulationStartDate: ZonedDateTime,
      simulationEndDate: ZonedDateTime
  ): SystemParticipant[FixedRelevantData.type, ConstantState.type] = {
    val mockModel =
      mock[SystemParticipant[FixedRelevantData.type, ConstantState.type]]
    val uuid = inputModel.getUuid
    Mockito.when(mockModel.getUuid).thenReturn(uuid)
    mockModel
  }

  override protected def createInitialState(): ModelState.ConstantState.type =
    ConstantState

  override protected def createCalcRelevantData(
      baseStateData: ParticipantModelBaseStateData[
        ApparentPower,
        FixedRelevantData.type,
        ConstantState.type,
        SystemParticipant[FixedRelevantData.type, ConstantState.type]
      ],
      tick: Long
  ): FixedRelevantData.type =
    FixedRelevantData

  override protected def calculateResult(
      baseStateData: ParticipantModelBaseStateData[
        ApparentPower,
        FixedRelevantData.type,
        ConstantState.type,
        SystemParticipant[FixedRelevantData.type, ConstantState.type]
      ],
<<<<<<< HEAD
      currentTick: Long,
=======
      tick: Long,
>>>>>>> 90bf19f1
      activePower: ComparableQuantity[Power]
  ): ApparentPower =
    ApparentPower(0d.asMegaWatt, 0d.asMegaWatt)

  /** To clean up agent value stores after power flow convergence. This is
    * necessary for agents whose results are time dependent e.g. storage agents
    * @param baseStateData
    *   Basic state data
    * @param currentTick
    *   Tick, the trigger belongs to
    * @return
    *   [[Idle]] with updated result values
    */
  override def finalizeTickAfterPF(
      baseStateData: BaseStateData[ApparentPower],
      currentTick: Long
  ): FSM.State[AgentState, ParticipantStateData[ApparentPower]] =
    goto(Idle) using baseStateData

  /** Determine the average result within the given tick window
    *
    * @param tickToResults
    *   Mapping from data tick to actual data
    * @param windowStart
    *   First, included tick of the time window
    * @param windowEnd
    *   Last, included tick of the time window
    * @param activeToReactivePowerFuncOpt
    *   An Option on a function, that transfers the active into reactive power
    * @return
    *   The averaged result
    */
  override def averageResults(
      tickToResults: Map[Long, ApparentPower],
      windowStart: Long,
      windowEnd: Long,
      activeToReactivePowerFuncOpt: Option[
        ComparableQuantity[Power] => ComparableQuantity[Power]
      ] = None
  ): ApparentPower =
    ParticipantAgentFundamentals.averageApparentPower(
      tickToResults,
      windowStart,
      windowEnd,
      activeToReactivePowerFuncOpt,
      log
    )

  /** Determines the correct result.
    *
    * @param uuid
    *   Unique identifier of the physical model
    * @param dateTime
    *   Real world date of the result
    * @param result
    *   The primary data to build a result model for
    * @return
    *   The equivalent event
    */
  override protected def buildResult(
      uuid: UUID,
      dateTime: ZonedDateTime,
      result: ApparentPower
  ): SystemParticipantResult =
    new SystemParticipantResult(
      dateTime,
      uuid,
      result.p,
      result.q
    ) {}
}

case object ParticipantAgentMock {
  def props(
      scheduler: ActorRef
  ): Props =
    Props(
      new ParticipantAgentMock(
        scheduler
      )
    )
}<|MERGE_RESOLUTION|>--- conflicted
+++ resolved
@@ -243,11 +243,7 @@
         ConstantState.type,
         SystemParticipant[FixedRelevantData.type, ConstantState.type]
       ],
-<<<<<<< HEAD
-      currentTick: Long,
-=======
       tick: Long,
->>>>>>> 90bf19f1
       activePower: ComparableQuantity[Power]
   ): ApparentPower =
     ApparentPower(0d.asMegaWatt, 0d.asMegaWatt)
