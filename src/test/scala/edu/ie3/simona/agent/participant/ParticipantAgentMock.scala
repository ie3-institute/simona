/*
 * © 2020. TU Dortmund University,
 * Institute of Energy Systems, Energy Efficiency and Energy Economics,
 * Research group Distribution grid planning and operation
 */

package edu.ie3.simona.agent.participant

import edu.ie3.datamodel.models.input.system.SystemParticipantInput
import edu.ie3.datamodel.models.result.ResultEntity
import edu.ie3.datamodel.models.result.system.SystemParticipantResult
import edu.ie3.simona.agent.ValueStore
import edu.ie3.simona.agent.participant.data.Data.PrimaryData.{
  ComplexPower,
  ZERO_POWER,
}
import edu.ie3.simona.agent.participant.data.Data.SecondaryData
import edu.ie3.simona.agent.participant.data.secondary.SecondaryDataService
import edu.ie3.simona.agent.participant.statedata.BaseStateData.ParticipantModelBaseStateData
import edu.ie3.simona.agent.participant.statedata.ParticipantStateData.{
  InputModelContainer,
  ParticipantInitializeStateData,
}
import edu.ie3.simona.agent.participant.statedata.{
  BaseStateData,
  ParticipantStateData,
}
import edu.ie3.simona.agent.state.AgentState
import edu.ie3.simona.agent.state.AgentState.Idle
import edu.ie3.simona.config.RuntimeConfig.BaseRuntimeConfig
import edu.ie3.simona.event.notifier.NotifierConfig
import edu.ie3.simona.exceptions.agent.InvalidRequestException
import edu.ie3.simona.io.result.AccompaniedSimulationResult
import edu.ie3.simona.model.participant.CalcRelevantData.FixedRelevantData
import edu.ie3.simona.model.participant.ModelState.ConstantState
import edu.ie3.simona.model.participant.control.QControl.CosPhiFixed
import edu.ie3.simona.model.participant.{
  CalcRelevantData,
  FlexChangeIndicator,
  ModelState,
  SystemParticipant,
}
import edu.ie3.simona.ontology.messages.flex.FlexibilityMessage.FlexResponse
import edu.ie3.util.quantities.QuantityUtils.RichQuantityDouble
import edu.ie3.util.scala.quantities.{
  Kilovars,
  Kilovoltamperes,
  Megavars,
  ReactivePower,
}
import org.apache.pekko.actor.typed.{ActorRef => TypedActorRef}
import org.apache.pekko.actor.{ActorRef, FSM, Props}
import org.mockito.ArgumentMatchers.any
import org.mockito.Mockito
import org.mockito.Mockito.doReturn
import org.scalatestplus.mockito.MockitoSugar.mock
import squants.Each
import squants.energy.{Kilowatts, Megawatts}

import java.time.ZonedDateTime
import java.util.UUID
import scala.collection.SortedSet
import scala.reflect.{ClassTag, classTag}

/** Creating a mocking participant agent
  *
  * @param scheduler
  *   Actor reference of the scheduler
  */
class ParticipantAgentMock(
    scheduler: ActorRef,
    initStateData: ParticipantInitializeStateData[
      SystemParticipantInput,
<<<<<<< HEAD
      BaseRuntimeConfig,
      ApparentPower,
=======
      SimonaConfig.BaseRuntimeConfig,
      ComplexPower,
>>>>>>> 2035782b
    ],
    override val listener: Iterable[ActorRef] = Iterable.empty[ActorRef],
) extends ParticipantAgent[
      ComplexPower,
      FixedRelevantData.type,
      ConstantState.type,
      ParticipantStateData[ComplexPower],
      SystemParticipantInput,
      BaseRuntimeConfig,
      SystemParticipant[
        FixedRelevantData.type,
        ComplexPower,
        ConstantState.type,
      ],
    ](scheduler, initStateData)
    with ParticipantAgentFundamentals[
      ComplexPower,
      FixedRelevantData.type,
      ConstantState.type,
      ParticipantStateData[ComplexPower],
      SystemParticipantInput,
      BaseRuntimeConfig,
      SystemParticipant[
        FixedRelevantData.type,
        ComplexPower,
        ConstantState.type,
      ],
    ] {
  override protected val pdClassTag: ClassTag[ComplexPower] =
    classTag[ComplexPower]
  override val alternativeResult: ComplexPower = ZERO_POWER

  /** Partial function, that is able to transfer
    * [[ParticipantModelBaseStateData]] (holding the actual calculation model)
    * into a pair of active and reactive power
    */
  override val calculateModelPowerFunc: (
      Long,
      ParticipantModelBaseStateData[
        ComplexPower,
        FixedRelevantData.type,
        ConstantState.type,
        SystemParticipant[
          FixedRelevantData.type,
          ComplexPower,
          ConstantState.type,
        ],
      ],
      ConstantState.type,
      squants.Dimensionless,
  ) => ComplexPower = (_, _, _, _) =>
    // output different from default (0, 0)
    ComplexPower(
      Megawatts(2.0),
      Megavars(1.0),
    )

  /** Abstractly calculate the power output of the participant with all needed
    * secondary data apparent. The next state is [[Idle]], sending a
    * [[edu.ie3.simona.ontology.messages.SchedulerMessage.Completion]] to
    * scheduler and using update result values. Additionally, the collected
    * secondary data is also put to storage. Actual implementation can be found
    * in each participant's fundamentals.
    *
    * @param baseStateData
    *   The base state data with collected secondary data
    * @param currentTick
    *   Tick, the trigger belongs to
    * @param scheduler
    *   [[ActorRef]] to the scheduler in the simulation
    * @return
    *   [[Idle]] with updated result values
    */
  override def calculatePowerWithSecondaryDataAndGoToIdle(
      baseStateData: ParticipantModelBaseStateData[
        ComplexPower,
        FixedRelevantData.type,
        ConstantState.type,
        SystemParticipant[
          FixedRelevantData.type,
          ComplexPower,
          ConstantState.type,
        ],
      ],
      modelState: ConstantState.type,
      currentTick: Long,
      scheduler: ActorRef,
  ): FSM.State[AgentState, ParticipantStateData[ComplexPower]] =
    throw new InvalidRequestException(
      "Request to calculate power with secondary data cannot be processed for this mock agent."
    )

  /** Determines the needed base state data in dependence of the foreseen
    * simulation mode of the agent.
    *
    * @param inputModel
    *   Input model definition
    * @param modelConfig
    *   Configuration of the model
    * @param services
    *   Optional collection of services to register with
    * @param simulationStartDate
    *   Real world time date time, when the simulation starts
    * @param simulationEndDate
    *   Real world time date time, when the simulation ends
    * @param resolution
    *   Agents regular time bin it wants to be triggered e.g. one hour
    * @param requestVoltageDeviationThreshold
    *   Threshold, after which two nodal voltage magnitudes from participant
    *   power requests for the same tick are considered to be different
    * @param outputConfig
    *   Config of the output behaviour for simulation results
    * @return
    *   A child of [[ParticipantModelBaseStateData]] that reflects the behaviour
    *   based on the data source definition
    */
  override def determineModelBaseStateData(
      inputModel: InputModelContainer[SystemParticipantInput],
      modelConfig: BaseRuntimeConfig,
      services: Iterable[SecondaryDataService[_ <: SecondaryData]],
      simulationStartDate: ZonedDateTime,
      simulationEndDate: ZonedDateTime,
      resolution: Long,
      requestVoltageDeviationThreshold: Double,
      outputConfig: NotifierConfig,
      maybeEmAgent: Option[TypedActorRef[FlexResponse]],
  ): ParticipantModelBaseStateData[
    ComplexPower,
    FixedRelevantData.type,
    ConstantState.type,
    SystemParticipant[FixedRelevantData.type, ComplexPower, ConstantState.type],
  ] = {
    val func = CosPhiFixed(0.95).activeToReactivePowerFunc(
      Kilovoltamperes(0.0),
      0.95d,
      Each(1.0),
    )
    val participant: SystemParticipant[
      FixedRelevantData.type,
      ComplexPower,
      ConstantState.type,
    ] =
      mock[SystemParticipant[
        FixedRelevantData.type,
        ComplexPower,
        ConstantState.type,
      ]]
    doReturn(func).when(participant).activeToReactivePowerFunc(any())

    ParticipantModelBaseStateData[
      ComplexPower,
      FixedRelevantData.type,
      ConstantState.type,
      SystemParticipant[
        FixedRelevantData.type,
        ComplexPower,
        ConstantState.type,
      ],
    ](
      simulationStartDate,
      simulationEndDate,
      participant,
      None,
      outputConfig,
      SortedSet.empty,
      Map.empty,
      requestVoltageDeviationThreshold,
      ValueStore.forVoltage(
        resolution,
        Each(1.0),
      ),
      ValueStore.forResult(resolution, 2),
      ValueStore(resolution),
      ValueStore(resolution),
      ValueStore(resolution),
      None,
    )
  }

  /** Abstract method to build the calculation model from input
    *
    * @param inputModel
    *   Input model description
    * @param modelConfig
    *   Configuration for the model
    * @param simulationStartDate
    *   The simulation time at which the simulation starts
    * @param simulationEndDate
    *   The simulation time at which the simulation ends
    * @return
    */
  override def buildModel(
      inputModel: InputModelContainer[SystemParticipantInput],
      modelConfig: BaseRuntimeConfig,
      simulationStartDate: ZonedDateTime,
      simulationEndDate: ZonedDateTime,
  ): SystemParticipant[
    FixedRelevantData.type,
    ComplexPower,
    ConstantState.type,
  ] = {
    val mockModel =
      mock[SystemParticipant[
        FixedRelevantData.type,
        ComplexPower,
        ConstantState.type,
      ]]
    val uuid = inputModel.electricalInputModel.getUuid
    Mockito.when(mockModel.getUuid).thenReturn(uuid)
    mockModel
  }

  override protected def createInitialState(
      baseStateData: ParticipantModelBaseStateData[
        ComplexPower,
        FixedRelevantData.type,
        ConstantState.type,
        SystemParticipant[
          FixedRelevantData.type,
          ComplexPower,
          ConstantState.type,
        ],
      ]
  ): ModelState.ConstantState.type =
    ConstantState

  override protected def createCalcRelevantData(
      baseStateData: ParticipantModelBaseStateData[
        ComplexPower,
        FixedRelevantData.type,
        ConstantState.type,
        SystemParticipant[
          FixedRelevantData.type,
          ComplexPower,
          ConstantState.type,
        ],
      ],
      tick: Long,
  ): FixedRelevantData.type =
    FixedRelevantData

  /** To clean up agent value stores after power flow convergence. This is
    * necessary for agents whose results are time-dependent e.g. storage agents
    * @param baseStateData
    *   Basic state data
    * @param currentTick
    *   Tick, the trigger belongs to
    * @return
    *   [[Idle]] with updated result values
    */
  override def finalizeTickAfterPF(
      baseStateData: BaseStateData[ComplexPower],
      currentTick: Long,
  ): FSM.State[AgentState, ParticipantStateData[ComplexPower]] =
    goto(Idle) using baseStateData

  /** Determine the average result within the given tick window
    *
    * @param tickToResults
    *   Mapping from data tick to actual data
    * @param windowStart
    *   First, included tick of the time window
    * @param windowEnd
    *   Last, included tick of the time window
    * @param activeToReactivePowerFuncOpt
    *   An Option on a function, that transfers the active into reactive power
    * @return
    *   The averaged result
    */
  override def averageResults(
      tickToResults: Map[Long, ComplexPower],
      windowStart: Long,
      windowEnd: Long,
      activeToReactivePowerFuncOpt: Option[
        squants.Power => ReactivePower
      ] = None,
  ): ComplexPower =
    ParticipantAgentFundamentals.averageApparentPower(
      tickToResults,
      windowStart,
      windowEnd,
      activeToReactivePowerFuncOpt,
      log,
    )

  /** Determines the correct result.
    *
    * @param uuid
    *   Unique identifier of the physical model
    * @param dateTime
    *   Real world date of the result
    * @param result
    *   The primary data to build a result model for
    * @return
    *   The equivalent event
    */
  override protected def buildResult(
      uuid: UUID,
      dateTime: ZonedDateTime,
      result: ComplexPower,
  ): SystemParticipantResult =
    new SystemParticipantResult(
      dateTime,
      uuid,
      result.p.toMegawatts.asMegaWatt,
      result.q.toMegavars.asMegaVar,
    ) {}

  /** Handle an active power change by flex control.
    *
    * @param tick
    *   Tick, in which control is issued
    * @param baseStateData
    *   Base state data of the agent
    * @param data
    *   Calculation relevant data
    * @param lastState
    *   Last known model state
    * @param setPower
    *   Setpoint active power
    * @return
    *   Updated model state, a result model and a [[FlexChangeIndicator]]
    */
  override def handleControlledPowerChange(
      tick: Long,
      baseStateData: ParticipantModelBaseStateData[
        ComplexPower,
        CalcRelevantData.FixedRelevantData.type,
        ModelState.ConstantState.type,
        SystemParticipant[
          CalcRelevantData.FixedRelevantData.type,
          ComplexPower,
          ModelState.ConstantState.type,
        ],
      ],
      data: CalcRelevantData.FixedRelevantData.type,
      lastState: ModelState.ConstantState.type,
      setPower: squants.Power,
  ): (
      ModelState.ConstantState.type,
      AccompaniedSimulationResult[ComplexPower],
      FlexChangeIndicator,
  ) = (
    ConstantState,
    AccompaniedSimulationResult(
      ComplexPower(
        Kilowatts(0.0),
        Kilovars(0.0),
      ),
      Seq.empty[ResultEntity],
    ),
    FlexChangeIndicator(),
  )

  /** Update the last known model state with the given external, relevant data
    *
    * @param tick
    *   Tick to update state for
    * @param modelState
    *   Last known model state
    * @param calcRelevantData
    *   Data, relevant for calculation
    * @param nodalVoltage
    *   Current nodal voltage of the agent
    * @param model
    *   Model for calculation
    * @return
    *   The updated state at given tick under consideration of calculation
    *   relevant data
    */
  override protected def updateState(
      tick: Long,
      modelState: ModelState.ConstantState.type,
      calcRelevantData: CalcRelevantData.FixedRelevantData.type,
      nodalVoltage: squants.Dimensionless,
      model: SystemParticipant[
        CalcRelevantData.FixedRelevantData.type,
        ComplexPower,
        ModelState.ConstantState.type,
      ],
  ): ModelState.ConstantState.type = modelState
}

object ParticipantAgentMock {
  def props(
      scheduler: ActorRef,
      initStateData: ParticipantInitializeStateData[
        SystemParticipantInput,
<<<<<<< HEAD
        BaseRuntimeConfig,
        ApparentPower,
=======
        SimonaConfig.BaseRuntimeConfig,
        ComplexPower,
>>>>>>> 2035782b
      ],
  ): Props =
    Props(
      new ParticipantAgentMock(
        scheduler,
        initStateData,
      )
    )
}<|MERGE_RESOLUTION|>--- conflicted
+++ resolved
@@ -71,13 +71,8 @@
     scheduler: ActorRef,
     initStateData: ParticipantInitializeStateData[
       SystemParticipantInput,
-<<<<<<< HEAD
       BaseRuntimeConfig,
-      ApparentPower,
-=======
-      SimonaConfig.BaseRuntimeConfig,
       ComplexPower,
->>>>>>> 2035782b
     ],
     override val listener: Iterable[ActorRef] = Iterable.empty[ActorRef],
 ) extends ParticipantAgent[
@@ -459,6 +454,7 @@
         ModelState.ConstantState.type,
       ],
   ): ModelState.ConstantState.type = modelState
+
 }
 
 object ParticipantAgentMock {
@@ -466,13 +462,8 @@
       scheduler: ActorRef,
       initStateData: ParticipantInitializeStateData[
         SystemParticipantInput,
-<<<<<<< HEAD
         BaseRuntimeConfig,
-        ApparentPower,
-=======
-        SimonaConfig.BaseRuntimeConfig,
-        ComplexPower,
->>>>>>> 2035782b
+        ComplexPower,
       ],
   ): Props =
     Props(
