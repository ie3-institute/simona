/*
 * © 2020. TU Dortmund University,
 * Institute of Energy Systems, Energy Efficiency and Energy Economics,
 * Research group Distribution grid planning and operation
 */

package edu.ie3.simona.agent.participant

import akka.actor.{ActorRef, FSM, Props}
import edu.ie3.datamodel.models.input.system.SystemParticipantInput
import edu.ie3.datamodel.models.result.system.SystemParticipantResult
import edu.ie3.simona.agent.ValueStore
import edu.ie3.simona.agent.participant.data.Data.PrimaryData.{
  ApparentPower,
  ZERO_POWER
}
import edu.ie3.simona.agent.participant.data.Data.SecondaryData
import edu.ie3.simona.agent.participant.data.secondary.SecondaryDataService
import edu.ie3.simona.agent.participant.statedata.BaseStateData.ParticipantModelBaseStateData
import edu.ie3.simona.agent.participant.statedata.ParticipantStateData.InputModelContainer
import edu.ie3.simona.agent.participant.statedata.{
  BaseStateData,
  DataCollectionStateData,
  ParticipantStateData
}
import edu.ie3.simona.agent.state.AgentState
import edu.ie3.simona.agent.state.AgentState.Idle
import edu.ie3.simona.config.SimonaConfig
import edu.ie3.simona.config.SimonaConfig.BaseRuntimeConfig
import edu.ie3.simona.event.notifier.NotifierConfig
import edu.ie3.simona.exceptions.agent.InvalidRequestException
import edu.ie3.simona.model.participant.CalcRelevantData.FixedRelevantData
import edu.ie3.simona.model.participant.SystemParticipant
import edu.ie3.simona.model.participant.control.QControl.CosPhiFixed
import edu.ie3.util.quantities.PowerSystemUnits.{
  KILOVARHOUR,
  KILOWATTHOUR,
  MEGAVAR,
  MEGAWATT,
  PU
}
import edu.ie3.util.scala.quantities.{Megavars, QuantityUtil}
import org.mockito.ArgumentMatchers.any
import org.mockito.Mockito
import org.mockito.Mockito.doReturn
import org.scalatestplus.mockito.MockitoSugar.mock
import squants.Each
import squants.energy.{Kilowatts, Megawatts}

import java.time.ZonedDateTime
import java.util.UUID
import javax.measure.quantity.{Dimensionless, Power}
import scala.collection.SortedSet
import scala.reflect.{ClassTag, classTag}

/** Creating a mocking participant agent
  *
  * @param scheduler
  *   Actor reference of the scheduler
  */
class ParticipantAgentMock(
    scheduler: ActorRef,
    override val listener: Iterable[ActorRef] = Vector.empty[ActorRef]
) extends ParticipantAgent[
      ApparentPower,
      FixedRelevantData.type,
      ParticipantStateData[ApparentPower],
      SystemParticipantInput,
      SimonaConfig.BaseRuntimeConfig,
      SystemParticipant[FixedRelevantData.type, ApparentPower]
    ](scheduler)
    with ParticipantAgentFundamentals[
      ApparentPower,
      FixedRelevantData.type,
      ParticipantStateData[ApparentPower],
      SystemParticipantInput,
      SimonaConfig.BaseRuntimeConfig,
      SystemParticipant[FixedRelevantData.type, ApparentPower]
    ] {
  override protected val pdClassTag: ClassTag[ApparentPower] =
    classTag[ApparentPower]
  override val alternativeResult: ApparentPower = ZERO_POWER

  /** Partial function, that is able to transfer
    * [[ParticipantModelBaseStateData]] (holding the actual calculation model)
    * into a pair of active and reactive power
    */
  override val calculateModelPowerFunc: (
      Long,
      ParticipantModelBaseStateData[
        ApparentPower,
        FixedRelevantData.type,
        SystemParticipant[FixedRelevantData.type, ApparentPower]
      ],
      squants.Dimensionless
  ) => ApparentPower = (_, _, _) =>
    // output different from default (0, 0)
    ApparentPower(
      Megawatts(2.0),
      Megavars(1.0)
    )

  /** Abstractly calculate the power output of the participant with all needed
    * secondary data apparent. The next state is [[Idle]], sending a
    * [[edu.ie3.simona.ontology.messages.SchedulerMessage.CompletionMessage]] to
    * scheduler and using update result values. Additionally, the collected
    * secondary data is also put to storage. Actual implementation can be found
    * in each participant's fundamentals.
    *
    * @param collectionStateData
    *   State data with collected, comprehensive secondary data.
    * @param currentTick
    *   Tick, the trigger belongs to
    * @param scheduler
    *   [[ActorRef]] to the scheduler in the simulation
    * @return
    *   [[Idle]] with updated result values
    */
  override def calculatePowerWithSecondaryDataAndGoToIdle(
      collectionStateData: DataCollectionStateData[ApparentPower],
      currentTick: Long,
      scheduler: ActorRef
  ): FSM.State[AgentState, ParticipantStateData[ApparentPower]] =
    throw new InvalidRequestException(
      "Request to calculate power with secondary data cannot be processed for this mock agent."
    )

  /** Determines the needed base state data in dependence of the foreseen
    * simulation mode of the agent.
    *
    * @param inputModel
    *   Input model definition
    * @param modelConfig
    *   Configuration of the model
    * @param services
    *   Optional collection of services to register with
    * @param simulationStartDate
    *   Real world time date time, when the simulation starts
    * @param simulationEndDate
    *   Real world time date time, when the simulation ends
    * @param resolution
    *   Agents regular time bin it wants to be triggered e.g one hour
    * @param requestVoltageDeviationThreshold
    *   Threshold, after which two nodal voltage magnitudes from participant
    *   power requests for the same tick are considered to be different
    * @param outputConfig
    *   Config of the output behaviour for simulation results
    * @return
    *   A child of [[ParticipantModelBaseStateData]] that reflects the behaviour
    *   based on the data source definition
    */
  override def determineModelBaseStateData(
      inputModel: InputModelContainer[SystemParticipantInput],
      modelConfig: SimonaConfig.BaseRuntimeConfig,
      services: Option[Vector[SecondaryDataService[_ <: SecondaryData]]],
      simulationStartDate: ZonedDateTime,
      simulationEndDate: ZonedDateTime,
      resolution: Long,
      requestVoltageDeviationThreshold: Double,
      outputConfig: NotifierConfig
  ): ParticipantModelBaseStateData[
    ApparentPower,
    FixedRelevantData.type,
    SystemParticipant[FixedRelevantData.type, ApparentPower]
  ] = {
    val func = CosPhiFixed(0.95).activeToReactivePowerFunc(
      Kilowatts(0.0),
      0.95d,
      Each(1.0)
    )
    val participant: SystemParticipant[FixedRelevantData.type, ApparentPower] =
      mock[SystemParticipant[FixedRelevantData.type, ApparentPower]]
    doReturn(func).when(participant).activeToReactivePowerFunc(any())

    ParticipantModelBaseStateData[
      ApparentPower,
      FixedRelevantData.type,
      SystemParticipant[FixedRelevantData.type, ApparentPower]
    ](
      simulationStartDate,
      simulationEndDate,
      participant,
      None,
      outputConfig,
      SortedSet.empty,
      Map.empty,
      requestVoltageDeviationThreshold,
      ValueStore.forVoltage(
        resolution,
        Each(1.0)
      ),
      ValueStore.forResult(resolution, 2),
      ValueStore(resolution),
      ValueStore(resolution)
    )
  }

  /** Abstract method to build the calculation model from input
    *
    * @param inputModel
    *   Input model description
    * @param modelConfig
    *   Configuration for the model
    * @param simulationStartDate
    *   Wall clock time of first instant in simulation
    * @param simulationEndDate
    *   Wall clock time of last instant in simulation
    * @return
    */
  override def buildModel(
      inputModel: InputModelContainer[SystemParticipantInput],
      modelConfig: BaseRuntimeConfig,
      simulationStartDate: ZonedDateTime,
      simulationEndDate: ZonedDateTime
<<<<<<< HEAD
  ): SystemParticipant[FixedRelevantData.type, ApparentPower] = {
    val mockModel =
      mock[SystemParticipant[FixedRelevantData.type, ApparentPower]]
=======
  ): SystemParticipant[
    FixedRelevantData.type,
    ApparentPower
  ] = {
    val mockModel =
      mock[SystemParticipant[
        FixedRelevantData.type,
        ApparentPower
      ]]
>>>>>>> db25d318
    val uuid = inputModel.electricalInputModel.getUuid
    Mockito.when(mockModel.getUuid).thenReturn(uuid)
    mockModel
  }

  /** To clean up agent value stores after power flow convergence. This is
    * necessary for agents whose results are time dependent e.g. storage agents
    * @param baseStateData
    *   Basic state data
    * @param currentTick
    *   Tick, the trigger belongs to
    * @return
    *   [[Idle]] with updated result values
    */
  override def finalizeTickAfterPF(
      baseStateData: BaseStateData[ApparentPower],
      currentTick: Long
  ): FSM.State[AgentState, ParticipantStateData[ApparentPower]] =
    goto(Idle) using baseStateData

  /** Determine the average result within the given tick window
    *
    * @param tickToResults
    *   Mapping from data tick to actual data
    * @param windowStart
    *   First, included tick of the time window
    * @param windowEnd
    *   Last, included tick of the time window
    * @param activeToReactivePowerFuncOpt
    *   An Option on a function, that transfers the active into reactive power
    * @return
    *   The averaged result
    */
  override def averageResults(
      tickToResults: Map[Long, ApparentPower],
      windowStart: Long,
      windowEnd: Long,
      activeToReactivePowerFuncOpt: Option[
        squants.Power => ReactivePower
      ] = None
  ): ApparentPower =
    ParticipantAgentFundamentals.averageApparentPower(
      tickToResults,
      windowStart,
      windowEnd,
      activeToReactivePowerFuncOpt,
      log
    )

  /** Determines the correct result.
    *
    * @param uuid
    *   Unique identifier of the physical model
    * @param dateTime
    *   Real world date of the result
    * @param result
    *   The primary data to build a result model for
    * @return
    *   The equivalent event
    */
  override protected def buildResult(
      uuid: UUID,
      dateTime: ZonedDateTime,
      result: ApparentPower
  ): SystemParticipantResult =
    new SystemParticipantResult(
      dateTime,
      uuid,
      result.p.toMegawatts.asMegaWatt,
      result.q.toMegavars.asMegaVar
    ) {}
}

case object ParticipantAgentMock {
  def props(
      scheduler: ActorRef
  ): Props =
    Props(
      new ParticipantAgentMock(
        scheduler
      )
    )
}<|MERGE_RESOLUTION|>--- conflicted
+++ resolved
@@ -212,11 +212,6 @@
       modelConfig: BaseRuntimeConfig,
       simulationStartDate: ZonedDateTime,
       simulationEndDate: ZonedDateTime
-<<<<<<< HEAD
-  ): SystemParticipant[FixedRelevantData.type, ApparentPower] = {
-    val mockModel =
-      mock[SystemParticipant[FixedRelevantData.type, ApparentPower]]
-=======
   ): SystemParticipant[
     FixedRelevantData.type,
     ApparentPower
@@ -226,7 +221,6 @@
         FixedRelevantData.type,
         ApparentPower
       ]]
->>>>>>> db25d318
     val uuid = inputModel.electricalInputModel.getUuid
     Mockito.when(mockModel.getUuid).thenReturn(uuid)
     mockModel
