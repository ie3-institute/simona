--- conflicted
+++ resolved
@@ -43,12 +43,8 @@
 
 import java.time.ZonedDateTime
 import java.util.UUID
-<<<<<<< HEAD
 import javax.measure.quantity.{Dimensionless, Power}
-=======
-import javax.measure.quantity.{Dimensionless, Energy, Power}
 import scala.collection.SortedSet
->>>>>>> 64406fe2
 import scala.reflect.{ClassTag, classTag}
 
 /** Creating a mocking participant agent
@@ -73,7 +69,7 @@
       ParticipantStateData[ApparentPower],
       SystemParticipantInput,
       SimonaConfig.BaseRuntimeConfig,
-      SystemParticipant[FixedRelevantData.type, ApparentPower]
+      SystemParticipant[FixedRelevantData.type]
     ] {
   override protected val pdClassTag: ClassTag[ApparentPower] =
     classTag[ApparentPower]
@@ -88,7 +84,7 @@
       ParticipantModelBaseStateData[
         ApparentPower,
         FixedRelevantData.type,
-        SystemParticipant[FixedRelevantData.type, ApparentPower]
+        SystemParticipant[FixedRelevantData.type]
       ],
       ComparableQuantity[Dimensionless]
   ) => ApparentPower = (_, _, _) =>
@@ -148,33 +144,29 @@
     *   based on the data source definition
     */
   override def determineModelBaseStateData(
-      inputModel: InputModelContainer[SystemParticipantInput],
+      inputModel: SystemParticipantInput,
       modelConfig: SimonaConfig.BaseRuntimeConfig,
       services: Option[Vector[SecondaryDataService[_ <: SecondaryData]]],
       simulationStartDate: ZonedDateTime,
       simulationEndDate: ZonedDateTime,
       resolution: Long,
       requestVoltageDeviationThreshold: Double,
-      outputConfig: NotifierConfig
+      outputConfig: ParticipantNotifierConfig
   ): ParticipantModelBaseStateData[
     ApparentPower,
     FixedRelevantData.type,
-    SystemParticipant[FixedRelevantData.type, ApparentPower]
+    SystemParticipant[FixedRelevantData.type]
   ] = {
     val func = CosPhiFixed(0.95).activeToReactivePowerFunc(
       Quantities.getQuantity(0, StandardUnits.S_RATED),
       0.95d,
       Quantities.getQuantity(1, PU)
     )
-    val participant: SystemParticipant[FixedRelevantData.type, ApparentPower] =
-      mock[SystemParticipant[FixedRelevantData.type, ApparentPower]]
+    val participant: SystemParticipant[FixedRelevantData.type] =
+      mock[SystemParticipant[FixedRelevantData.type]]
     doReturn(func).when(participant).activeToReactivePowerFunc(any())
 
-    ParticipantModelBaseStateData[
-      ApparentPower,
-      FixedRelevantData.type,
-      SystemParticipant[FixedRelevantData.type, ApparentPower]
-    ](
+    ParticipantModelBaseStateData(
       simulationStartDate,
       simulationEndDate,
       participant,
@@ -206,14 +198,13 @@
     * @return
     */
   override def buildModel(
-      inputModel: InputModelContainer[SystemParticipantInput],
+      inputModel: SystemParticipantInput,
       modelConfig: BaseRuntimeConfig,
       simulationStartDate: ZonedDateTime,
       simulationEndDate: ZonedDateTime
-  ): SystemParticipant[FixedRelevantData.type, ApparentPower] = {
-    val mockModel =
-      mock[SystemParticipant[FixedRelevantData.type, ApparentPower]]
-    val uuid = inputModel.electricalInputModel.getUuid
+  ): SystemParticipant[FixedRelevantData.type] = {
+    val mockModel = mock[SystemParticipant[FixedRelevantData.type]]
+    val uuid = inputModel.getUuid
     Mockito.when(mockModel.getUuid).thenReturn(uuid)
     mockModel
   }
