/*
 * © 2020. TU Dortmund University,
 * Institute of Energy Systems, Energy Efficiency and Energy Economics,
 * Research group Distribution grid planning and operation
 */

package edu.ie3.simona.agent.participant

<<<<<<< HEAD
import akka.actor.{ActorRef, FSM, Props}
=======
import org.apache.pekko.actor.{ActorRef, FSM, Props}
>>>>>>> a0252dee
import edu.ie3.datamodel.models.input.system.SystemParticipantInput
import edu.ie3.datamodel.models.result.system.SystemParticipantResult
import edu.ie3.simona.agent.ValueStore
import edu.ie3.simona.agent.participant.data.Data.PrimaryData.{
  ApparentPower,
  ZERO_POWER
}
import edu.ie3.simona.agent.participant.data.Data.SecondaryData
import edu.ie3.simona.agent.participant.data.secondary.SecondaryDataService
import edu.ie3.simona.agent.participant.statedata.BaseStateData.ParticipantModelBaseStateData
<<<<<<< HEAD
import edu.ie3.simona.agent.participant.statedata.ParticipantStateData.InputModelContainer
=======
import edu.ie3.simona.agent.participant.statedata.ParticipantStateData.{
  InputModelContainer,
  ParticipantInitializeStateData
}
>>>>>>> a0252dee
import edu.ie3.simona.agent.participant.statedata.{
  BaseStateData,
  ParticipantStateData
}
import edu.ie3.simona.agent.state.AgentState
import edu.ie3.simona.agent.state.AgentState.Idle
import edu.ie3.simona.config.SimonaConfig
import edu.ie3.simona.config.SimonaConfig.BaseRuntimeConfig
import edu.ie3.simona.event.notifier.NotifierConfig
import edu.ie3.simona.exceptions.agent.InvalidRequestException
import edu.ie3.simona.model.participant.CalcRelevantData.FixedRelevantData
import edu.ie3.simona.model.participant.ModelState.ConstantState
import edu.ie3.simona.model.participant.control.QControl.CosPhiFixed
<<<<<<< HEAD
import edu.ie3.simona.model.participant.{
  CalcRelevantData,
  FlexChangeIndicator,
  ModelState,
  SystemParticipant
}
=======
>>>>>>> a0252dee
import edu.ie3.util.quantities.QuantityUtils.RichQuantityDouble
import edu.ie3.util.scala.quantities.{Megavars, ReactivePower}
import org.mockito.ArgumentMatchers.any
import org.mockito.Mockito
import org.mockito.Mockito.doReturn
import org.scalatestplus.mockito.MockitoSugar.mock
import squants.Each
import squants.energy.{Kilowatts, Megawatts}

import java.time.ZonedDateTime
import java.util.UUID
import scala.collection.SortedSet
import scala.reflect.{ClassTag, classTag}

/** Creating a mocking participant agent
  *
  * @param scheduler
  *   Actor reference of the scheduler
  */
class ParticipantAgentMock(
    scheduler: ActorRef,
    initStateData: ParticipantInitializeStateData[
      SystemParticipantInput,
      SimonaConfig.BaseRuntimeConfig,
      ApparentPower
    ],
    override val listener: Iterable[ActorRef] = Vector.empty[ActorRef]
) extends ParticipantAgent[
      ApparentPower,
      FixedRelevantData.type,
      ConstantState.type,
      ParticipantStateData[ApparentPower],
      SystemParticipantInput,
      SimonaConfig.BaseRuntimeConfig,
<<<<<<< HEAD
      SystemParticipant[
        FixedRelevantData.type,
        ApparentPower,
        ConstantState.type
      ]
    ](scheduler)
=======
      SystemParticipant[FixedRelevantData.type, ApparentPower]
    ](scheduler, initStateData)
>>>>>>> a0252dee
    with ParticipantAgentFundamentals[
      ApparentPower,
      FixedRelevantData.type,
      ConstantState.type,
      ParticipantStateData[ApparentPower],
      SystemParticipantInput,
      SimonaConfig.BaseRuntimeConfig,
<<<<<<< HEAD
      SystemParticipant[
        FixedRelevantData.type,
        ApparentPower,
        ConstantState.type
      ]
=======
      SystemParticipant[FixedRelevantData.type, ApparentPower]
>>>>>>> a0252dee
    ] {
  override protected val pdClassTag: ClassTag[ApparentPower] =
    classTag[ApparentPower]
  override val alternativeResult: ApparentPower = ZERO_POWER

  /** Partial function, that is able to transfer
    * [[ParticipantModelBaseStateData]] (holding the actual calculation model)
    * into a pair of active and reactive power
    */
  override val calculateModelPowerFunc: (
      Long,
      ParticipantModelBaseStateData[
        ApparentPower,
        FixedRelevantData.type,
<<<<<<< HEAD
        ConstantState.type,
        SystemParticipant[
          FixedRelevantData.type,
          ApparentPower,
          ConstantState.type
        ]
=======
        SystemParticipant[FixedRelevantData.type, ApparentPower]
>>>>>>> a0252dee
      ],
      ConstantState.type,
      squants.Dimensionless
  ) => ApparentPower = (_, _, _, _) =>
    // output different from default (0, 0)
    ApparentPower(
      Megawatts(2.0),
      Megavars(1.0)
    )

  /** Abstractly calculate the power output of the participant with all needed
    * secondary data apparent. The next state is [[Idle]], sending a
    * [[edu.ie3.simona.ontology.messages.SchedulerMessage.Completion]] to
    * scheduler and using update result values. Additionally, the collected
    * secondary data is also put to storage. Actual implementation can be found
    * in each participant's fundamentals.
    *
    * @param baseStateData
    *   The base state data with collected secondary data
    * @param currentTick
    *   Tick, the trigger belongs to
    * @param scheduler
    *   [[ActorRef]] to the scheduler in the simulation
    * @return
    *   [[Idle]] with updated result values
    */
  override def calculatePowerWithSecondaryDataAndGoToIdle(
      baseStateData: ParticipantModelBaseStateData[
        ApparentPower,
        FixedRelevantData.type,
        ConstantState.type,
        SystemParticipant[
          FixedRelevantData.type,
          ApparentPower,
          ConstantState.type
        ]
      ],
      modelState: ConstantState.type,
      currentTick: Long,
      scheduler: ActorRef
  ): FSM.State[AgentState, ParticipantStateData[ApparentPower]] =
    throw new InvalidRequestException(
      "Request to calculate power with secondary data cannot be processed for this mock agent."
    )

  /** Determines the needed base state data in dependence of the foreseen
    * simulation mode of the agent.
    *
    * @param inputModel
    *   Input model definition
    * @param modelConfig
    *   Configuration of the model
    * @param services
    *   Optional collection of services to register with
    * @param simulationStartDate
    *   Real world time date time, when the simulation starts
    * @param simulationEndDate
    *   Real world time date time, when the simulation ends
    * @param resolution
    *   Agents regular time bin it wants to be triggered e.g one hour
    * @param requestVoltageDeviationThreshold
    *   Threshold, after which two nodal voltage magnitudes from participant
    *   power requests for the same tick are considered to be different
    * @param outputConfig
    *   Config of the output behaviour for simulation results
    * @return
    *   A child of [[ParticipantModelBaseStateData]] that reflects the behaviour
    *   based on the data source definition
    */
  override def determineModelBaseStateData(
      inputModel: InputModelContainer[SystemParticipantInput],
      modelConfig: SimonaConfig.BaseRuntimeConfig,
      services: Option[Vector[SecondaryDataService[_ <: SecondaryData]]],
      simulationStartDate: ZonedDateTime,
      simulationEndDate: ZonedDateTime,
      resolution: Long,
      requestVoltageDeviationThreshold: Double,
<<<<<<< HEAD
      outputConfig: NotifierConfig,
      maybeEmAgent: Option[ActorRef]
  ): ParticipantModelBaseStateData[
    ApparentPower,
    FixedRelevantData.type,
    ConstantState.type,
    SystemParticipant[FixedRelevantData.type, ApparentPower, ConstantState.type]
=======
      outputConfig: NotifierConfig
  ): ParticipantModelBaseStateData[
    ApparentPower,
    FixedRelevantData.type,
    SystemParticipant[FixedRelevantData.type, ApparentPower]
>>>>>>> a0252dee
  ] = {
    val func = CosPhiFixed(0.95).activeToReactivePowerFunc(
      Kilowatts(0.0),
      0.95d,
      Each(1.0)
    )
<<<<<<< HEAD
    val participant: SystemParticipant[
      FixedRelevantData.type,
      ApparentPower,
      ConstantState.type
    ] =
      mock[SystemParticipant[
        FixedRelevantData.type,
        ApparentPower,
        ConstantState.type
      ]]
=======
    val participant: SystemParticipant[FixedRelevantData.type, ApparentPower] =
      mock[SystemParticipant[FixedRelevantData.type, ApparentPower]]
>>>>>>> a0252dee
    doReturn(func).when(participant).activeToReactivePowerFunc(any())

    ParticipantModelBaseStateData[
      ApparentPower,
      FixedRelevantData.type,
<<<<<<< HEAD
      ConstantState.type,
      SystemParticipant[
        FixedRelevantData.type,
        ApparentPower,
        ConstantState.type
      ]
=======
      SystemParticipant[FixedRelevantData.type, ApparentPower]
>>>>>>> a0252dee
    ](
      simulationStartDate,
      simulationEndDate,
      participant,
      None,
      outputConfig,
      SortedSet.empty,
      Map.empty,
      requestVoltageDeviationThreshold,
      ValueStore.forVoltage(
        resolution,
        Each(1.0)
      ),
      ValueStore.forResult(resolution, 2),
      ValueStore(resolution),
      ValueStore(resolution),
      ValueStore(resolution),
      None
    )
  }

  /** Abstract method to build the calculation model from input
    *
    * @param inputModel
    *   Input model description
    * @param modelConfig
    *   Configuration for the model
    * @param simulationStartDate
    *   Wall clock time of first instant in simulation
    * @param simulationEndDate
    *   Wall clock time of last instant in simulation
    * @return
    */
  override def buildModel(
      inputModel: InputModelContainer[SystemParticipantInput],
      modelConfig: BaseRuntimeConfig,
      simulationStartDate: ZonedDateTime,
      simulationEndDate: ZonedDateTime
  ): SystemParticipant[
    FixedRelevantData.type,
<<<<<<< HEAD
    ApparentPower,
    ConstantState.type
=======
    ApparentPower
>>>>>>> a0252dee
  ] = {
    val mockModel =
      mock[SystemParticipant[
        FixedRelevantData.type,
<<<<<<< HEAD
        ApparentPower,
        ConstantState.type
=======
        ApparentPower
>>>>>>> a0252dee
      ]]
    val uuid = inputModel.electricalInputModel.getUuid
    Mockito.when(mockModel.getUuid).thenReturn(uuid)
    mockModel
  }

  override protected def createInitialState(
      baseStateData: ParticipantModelBaseStateData[
        ApparentPower,
        FixedRelevantData.type,
        ConstantState.type,
        SystemParticipant[
          FixedRelevantData.type,
          ApparentPower,
          ConstantState.type
        ]
      ]
  ): ModelState.ConstantState.type =
    ConstantState

  override protected def createCalcRelevantData(
      baseStateData: ParticipantModelBaseStateData[
        ApparentPower,
        FixedRelevantData.type,
        ConstantState.type,
        SystemParticipant[
          FixedRelevantData.type,
          ApparentPower,
          ConstantState.type
        ]
      ],
      tick: Long
  ): FixedRelevantData.type =
    FixedRelevantData

  /** To clean up agent value stores after power flow convergence. This is
    * necessary for agents whose results are time dependent e.g. storage agents
    * @param baseStateData
    *   Basic state data
    * @param currentTick
    *   Tick, the trigger belongs to
    * @return
    *   [[Idle]] with updated result values
    */
  override def finalizeTickAfterPF(
      baseStateData: BaseStateData[ApparentPower],
      currentTick: Long
  ): FSM.State[AgentState, ParticipantStateData[ApparentPower]] =
    goto(Idle) using baseStateData

  /** Determine the average result within the given tick window
    *
    * @param tickToResults
    *   Mapping from data tick to actual data
    * @param windowStart
    *   First, included tick of the time window
    * @param windowEnd
    *   Last, included tick of the time window
    * @param activeToReactivePowerFuncOpt
    *   An Option on a function, that transfers the active into reactive power
    * @return
    *   The averaged result
    */
  override def averageResults(
      tickToResults: Map[Long, ApparentPower],
      windowStart: Long,
      windowEnd: Long,
      activeToReactivePowerFuncOpt: Option[
        squants.Power => ReactivePower
      ] = None
  ): ApparentPower =
    ParticipantAgentFundamentals.averageApparentPower(
      tickToResults,
      windowStart,
      windowEnd,
      activeToReactivePowerFuncOpt,
      log
    )

  /** Determines the correct result.
    *
    * @param uuid
    *   Unique identifier of the physical model
    * @param dateTime
    *   Real world date of the result
    * @param result
    *   The primary data to build a result model for
    * @return
    *   The equivalent event
    */
  override protected def buildResult(
      uuid: UUID,
      dateTime: ZonedDateTime,
      result: ApparentPower
  ): SystemParticipantResult =
    new SystemParticipantResult(
      dateTime,
      uuid,
      result.p.toMegawatts.asMegaWatt,
      result.q.toMegavars.asMegaVar
    ) {}

  /** Handle an active power change by flex control.
    *
    * @param tick
    *   Tick, in which control is issued
    * @param baseStateData
    *   Base state data of the agent
    * @param data
    *   Calculation relevant data
    * @param lastState
    *   Last known model state
    * @param setPower
    *   Setpoint active power
    * @return
    *   Updated model state, a result model and a [[FlexChangeIndicator]]
    */
  override def handleControlledPowerChange(
      tick: Long,
      baseStateData: ParticipantModelBaseStateData[
        ApparentPower,
        CalcRelevantData.FixedRelevantData.type,
        ModelState.ConstantState.type,
        SystemParticipant[
          CalcRelevantData.FixedRelevantData.type,
          ApparentPower,
          ModelState.ConstantState.type
        ]
      ],
      data: CalcRelevantData.FixedRelevantData.type,
      lastState: ModelState.ConstantState.type,
      setPower: squants.Power
  ): (ModelState.ConstantState.type, ApparentPower, FlexChangeIndicator) = (
    ConstantState,
    ApparentPower(
      Kilowatts(0.0),
      Kilovars(0.0)
    ),
    FlexChangeIndicator()
  )

  /** Update the last known model state with the given external, relevant data
    *
    * @param tick
    *   Tick to update state for
    * @param modelState
    *   Last known model state
    * @param calcRelevantData
    *   Data, relevant for calculation
    * @param nodalVoltage
    *   Current nodal voltage of the agent
    * @param model
    *   Model for calculation
    * @return
    *   The updated state at given tick under consideration of calculation
    *   relevant data
    */
  override protected def updateState(
      tick: Long,
      modelState: ModelState.ConstantState.type,
      calcRelevantData: CalcRelevantData.FixedRelevantData.type,
      nodalVoltage: squants.Dimensionless,
      model: SystemParticipant[
        CalcRelevantData.FixedRelevantData.type,
        ApparentPower,
        ModelState.ConstantState.type
      ]
  ): ModelState.ConstantState.type = modelState
}

object ParticipantAgentMock {
  def props(
      scheduler: ActorRef,
      initStateData: ParticipantInitializeStateData[
        SystemParticipantInput,
        SimonaConfig.BaseRuntimeConfig,
        ApparentPower
      ]
  ): Props =
    Props(
      new ParticipantAgentMock(
        scheduler,
        initStateData
      )
    )
}<|MERGE_RESOLUTION|>--- conflicted
+++ resolved
@@ -6,11 +6,7 @@
 
 package edu.ie3.simona.agent.participant
 
-<<<<<<< HEAD
-import akka.actor.{ActorRef, FSM, Props}
-=======
 import org.apache.pekko.actor.{ActorRef, FSM, Props}
->>>>>>> a0252dee
 import edu.ie3.datamodel.models.input.system.SystemParticipantInput
 import edu.ie3.datamodel.models.result.system.SystemParticipantResult
 import edu.ie3.simona.agent.ValueStore
@@ -21,14 +17,10 @@
 import edu.ie3.simona.agent.participant.data.Data.SecondaryData
 import edu.ie3.simona.agent.participant.data.secondary.SecondaryDataService
 import edu.ie3.simona.agent.participant.statedata.BaseStateData.ParticipantModelBaseStateData
-<<<<<<< HEAD
-import edu.ie3.simona.agent.participant.statedata.ParticipantStateData.InputModelContainer
-=======
 import edu.ie3.simona.agent.participant.statedata.ParticipantStateData.{
   InputModelContainer,
   ParticipantInitializeStateData
 }
->>>>>>> a0252dee
 import edu.ie3.simona.agent.participant.statedata.{
   BaseStateData,
   ParticipantStateData
@@ -42,17 +34,14 @@
 import edu.ie3.simona.model.participant.CalcRelevantData.FixedRelevantData
 import edu.ie3.simona.model.participant.ModelState.ConstantState
 import edu.ie3.simona.model.participant.control.QControl.CosPhiFixed
-<<<<<<< HEAD
 import edu.ie3.simona.model.participant.{
   CalcRelevantData,
   FlexChangeIndicator,
   ModelState,
   SystemParticipant
 }
-=======
->>>>>>> a0252dee
 import edu.ie3.util.quantities.QuantityUtils.RichQuantityDouble
-import edu.ie3.util.scala.quantities.{Megavars, ReactivePower}
+import edu.ie3.util.scala.quantities.{Kilovars, Megavars, ReactivePower}
 import org.mockito.ArgumentMatchers.any
 import org.mockito.Mockito
 import org.mockito.Mockito.doReturn
@@ -85,17 +74,12 @@
       ParticipantStateData[ApparentPower],
       SystemParticipantInput,
       SimonaConfig.BaseRuntimeConfig,
-<<<<<<< HEAD
       SystemParticipant[
         FixedRelevantData.type,
         ApparentPower,
         ConstantState.type
       ]
-    ](scheduler)
-=======
-      SystemParticipant[FixedRelevantData.type, ApparentPower]
     ](scheduler, initStateData)
->>>>>>> a0252dee
     with ParticipantAgentFundamentals[
       ApparentPower,
       FixedRelevantData.type,
@@ -103,15 +87,11 @@
       ParticipantStateData[ApparentPower],
       SystemParticipantInput,
       SimonaConfig.BaseRuntimeConfig,
-<<<<<<< HEAD
       SystemParticipant[
         FixedRelevantData.type,
         ApparentPower,
         ConstantState.type
       ]
-=======
-      SystemParticipant[FixedRelevantData.type, ApparentPower]
->>>>>>> a0252dee
     ] {
   override protected val pdClassTag: ClassTag[ApparentPower] =
     classTag[ApparentPower]
@@ -126,16 +106,12 @@
       ParticipantModelBaseStateData[
         ApparentPower,
         FixedRelevantData.type,
-<<<<<<< HEAD
         ConstantState.type,
         SystemParticipant[
           FixedRelevantData.type,
           ApparentPower,
           ConstantState.type
         ]
-=======
-        SystemParticipant[FixedRelevantData.type, ApparentPower]
->>>>>>> a0252dee
       ],
       ConstantState.type,
       squants.Dimensionless
@@ -213,7 +189,6 @@
       simulationEndDate: ZonedDateTime,
       resolution: Long,
       requestVoltageDeviationThreshold: Double,
-<<<<<<< HEAD
       outputConfig: NotifierConfig,
       maybeEmAgent: Option[ActorRef]
   ): ParticipantModelBaseStateData[
@@ -221,20 +196,12 @@
     FixedRelevantData.type,
     ConstantState.type,
     SystemParticipant[FixedRelevantData.type, ApparentPower, ConstantState.type]
-=======
-      outputConfig: NotifierConfig
-  ): ParticipantModelBaseStateData[
-    ApparentPower,
-    FixedRelevantData.type,
-    SystemParticipant[FixedRelevantData.type, ApparentPower]
->>>>>>> a0252dee
   ] = {
     val func = CosPhiFixed(0.95).activeToReactivePowerFunc(
       Kilowatts(0.0),
       0.95d,
       Each(1.0)
     )
-<<<<<<< HEAD
     val participant: SystemParticipant[
       FixedRelevantData.type,
       ApparentPower,
@@ -245,25 +212,17 @@
         ApparentPower,
         ConstantState.type
       ]]
-=======
-    val participant: SystemParticipant[FixedRelevantData.type, ApparentPower] =
-      mock[SystemParticipant[FixedRelevantData.type, ApparentPower]]
->>>>>>> a0252dee
     doReturn(func).when(participant).activeToReactivePowerFunc(any())
 
     ParticipantModelBaseStateData[
       ApparentPower,
       FixedRelevantData.type,
-<<<<<<< HEAD
       ConstantState.type,
       SystemParticipant[
         FixedRelevantData.type,
         ApparentPower,
         ConstantState.type
       ]
-=======
-      SystemParticipant[FixedRelevantData.type, ApparentPower]
->>>>>>> a0252dee
     ](
       simulationStartDate,
       simulationEndDate,
@@ -304,22 +263,14 @@
       simulationEndDate: ZonedDateTime
   ): SystemParticipant[
     FixedRelevantData.type,
-<<<<<<< HEAD
     ApparentPower,
     ConstantState.type
-=======
-    ApparentPower
->>>>>>> a0252dee
   ] = {
     val mockModel =
       mock[SystemParticipant[
         FixedRelevantData.type,
-<<<<<<< HEAD
         ApparentPower,
         ConstantState.type
-=======
-        ApparentPower
->>>>>>> a0252dee
       ]]
     val uuid = inputModel.electricalInputModel.getUuid
     Mockito.when(mockModel.getUuid).thenReturn(uuid)
