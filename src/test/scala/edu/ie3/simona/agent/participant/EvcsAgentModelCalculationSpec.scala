--- conflicted
+++ resolved
@@ -15,56 +15,27 @@
 import edu.ie3.datamodel.models.input.system.characteristic.{CosPhiFixed, QV}
 import edu.ie3.datamodel.models.result.system.{EvResult, EvcsResult}
 import edu.ie3.simona.agent.ValueStore
-import edu.ie3.simona.agent.grid.GridAgentMessages.{
-  AssetPowerChangedMessage,
-  AssetPowerUnchangedMessage,
-}
+import edu.ie3.simona.agent.grid.GridAgentMessages.{AssetPowerChangedMessage, AssetPowerUnchangedMessage}
 import edu.ie3.simona.agent.participant.ParticipantAgent.RequestAssetPowerMessage
 import edu.ie3.simona.agent.participant.data.Data.PrimaryData.ApparentPower
 import edu.ie3.simona.agent.participant.data.secondary.SecondaryDataService.ActorExtEvDataService
 import edu.ie3.simona.agent.participant.evcs.EvcsAgent
 import edu.ie3.simona.agent.participant.statedata.BaseStateData.ParticipantModelBaseStateData
 import edu.ie3.simona.agent.participant.statedata.DataCollectionStateData
-<<<<<<< HEAD
-import edu.ie3.simona.agent.participant.statedata.ParticipantStateData.{CollectRegistrationConfirmMessages, ParticipantInitializeStateData, ParticipantInitializingStateData, ParticipantUninitializedStateData}
-import edu.ie3.simona.agent.state.AgentState.{Idle, Uninitialized}
-import edu.ie3.simona.agent.state.ParticipantAgentState.HandleInformation
-import edu.ie3.simona.config.RuntimeConfig.SimpleRuntimeConfig
-import edu.ie3.simona.event.notifier.ParticipantNotifierConfig
-import edu.ie3.simona.model.participant.EvcsModel.EvcsRelevantData
-import edu.ie3.simona.ontology.messages.PowerMessage.{AssetPowerChangedMessage, AssetPowerUnchangedMessage, RequestAssetPowerMessage}
-import edu.ie3.simona.ontology.messages.SchedulerMessage.{CompletionMessage, IllegalTriggerMessage, TriggerWithIdMessage}
-import edu.ie3.simona.ontology.messages.services.EvMessage._
-import edu.ie3.simona.ontology.messages.services.ServiceMessage.PrimaryServiceRegistrationMessage
-import edu.ie3.simona.ontology.messages.services.ServiceMessage.RegistrationResponseMessage.{RegistrationFailedMessage, RegistrationSuccessfulMessage}
-import edu.ie3.simona.ontology.trigger.Trigger.{ActivityStartTrigger, InitializeParticipantAgentTrigger}
-import edu.ie3.simona.service.ev.ExtEvDataService.FALLBACK_EV_MOVEMENTS_STEM_DISTANCE
-=======
 import edu.ie3.simona.agent.participant.statedata.ParticipantStateData._
 import edu.ie3.simona.agent.state.AgentState.{Idle, Uninitialized}
 import edu.ie3.simona.agent.state.ParticipantAgentState.HandleInformation
-import edu.ie3.simona.config.SimonaConfig.EvcsRuntimeConfig
-import edu.ie3.simona.event.ResultEvent.{
-  FlexOptionsResultEvent,
-  ParticipantResultEvent,
-}
+import edu.ie3.simona.event.ResultEvent.{FlexOptionsResultEvent, ParticipantResultEvent}
 import edu.ie3.simona.event.notifier.NotifierConfig
 import edu.ie3.simona.model.participant.evcs.EvModelWrapper
-import edu.ie3.simona.model.participant.evcs.EvcsModel.{
-  EvcsState,
-  ScheduleEntry,
-}
+import edu.ie3.simona.model.participant.evcs.EvcsModel.{EvcsState, ScheduleEntry}
 import edu.ie3.simona.ontology.messages.Activation
 import edu.ie3.simona.ontology.messages.SchedulerMessage.Completion
 import edu.ie3.simona.ontology.messages.flex.FlexibilityMessage._
 import edu.ie3.simona.ontology.messages.flex.MinMaxFlexibilityMessage.ProvideMinMaxFlexOptions
 import edu.ie3.simona.ontology.messages.services.EvMessage._
 import edu.ie3.simona.ontology.messages.services.ServiceMessage.PrimaryServiceRegistrationMessage
-import edu.ie3.simona.ontology.messages.services.ServiceMessage.RegistrationResponseMessage.{
-  RegistrationFailedMessage,
-  RegistrationSuccessfulMessage,
-}
->>>>>>> 12f4e119
+import edu.ie3.simona.ontology.messages.services.ServiceMessage.RegistrationResponseMessage.{RegistrationFailedMessage, RegistrationSuccessfulMessage}
 import edu.ie3.simona.test.ParticipantAgentSpec
 import edu.ie3.simona.test.common.input.EvcsInputTestData
 import edu.ie3.simona.test.common.{EvTestData, TestSpawnerClassic}
@@ -76,7 +47,7 @@
 import edu.ie3.util.scala.quantities.{Megavars, ReactivePower, Vars}
 import org.apache.pekko.actor.ActorSystem
 import org.apache.pekko.actor.typed.scaladsl.adapter.ClassicActorRefOps
-import org.apache.pekko.testkit.{TestFSMRef, TestProbe}
+import org.apache.pekko.testkit.TestProbe
 import squants.energy._
 import squants.{Each, Energy, Power}
 
@@ -130,13 +101,20 @@
 
   private val resolution = 3600L
 
-<<<<<<< HEAD
-  private val resolution = simonaConfig.powerflow.resolution.toSeconds
-=======
   private implicit val powerTolerance: Power = Watts(0.1)
   private implicit val energyTolerance: Energy = WattHours(0.1)
   private implicit val reactivePowerTolerance: ReactivePower = Vars(0.1)
->>>>>>> 12f4e119
+  /*fixme mh removed:
+  private val noServices = None
+  private val withServices = Some(
+    Vector(
+      ActorEvMovementsService(evService.ref)
+    )
+  )
+
+  private val resolution = simonaConfig.powerflow.resolution.toSeconds
+
+   */
 
   "An evcs agent with model calculation depending on no secondary data service" should {
     val initStateData = ParticipantInitializeStateData[
@@ -185,41 +163,9 @@
         )
       )
 
-<<<<<<< HEAD
-      val triggerId = 0
-      scheduler.send(
-        evcsAgent,
-        TriggerWithIdMessage(
-          InitializeParticipantAgentTrigger[
-            ApparentPower,
-            ParticipantInitializeStateData[
-              EvcsInput,
-              SimpleRuntimeConfig,
-              ApparentPower
-            ]
-          ](
-            ParticipantInitializeStateData(
-              inputModel = evcsInputModel,
-              modelConfig = modelConfig,
-              secondaryDataServices = noServices,
-              simulationStartDate = simulationStartDate,
-              simulationEndDate = simulationEndDate,
-              resolution = resolution,
-              requestVoltageDeviationThreshold =
-                simonaConfig.runtime.participant.requestVoltageDeviationThreshold,
-              outputConfig = defaultOutputConfig,
-              primaryServiceProxy = primaryServiceProxy.ref
-            )
-          ),
-          triggerId,
-          evcsAgent
-        )
-      )
-=======
       scheduler.send(evcsAgent, Activation(INIT_SIM_TICK))
 
       deathProbe.watch(evcsAgent.ref)
->>>>>>> 12f4e119
 
       /* Refuse registration with primary service */
       primaryServiceProxy.expectMsgType[PrimaryServiceRegistrationMessage]
@@ -282,39 +228,7 @@
         )
       )
 
-<<<<<<< HEAD
-      val triggerId = 0
-      scheduler.send(
-        evcsAgent,
-        TriggerWithIdMessage(
-          InitializeParticipantAgentTrigger[
-            ApparentPower,
-            ParticipantInitializeStateData[
-              EvcsInput,
-              SimpleRuntimeConfig,
-              ApparentPower
-            ]
-          ](
-            ParticipantInitializeStateData(
-              inputModel = evcsInputModel,
-              modelConfig = modelConfig,
-              secondaryDataServices = withServices,
-              simulationStartDate = simulationStartDate,
-              simulationEndDate = simulationEndDate,
-              resolution = resolution,
-              requestVoltageDeviationThreshold =
-                simonaConfig.runtime.participant.requestVoltageDeviationThreshold,
-              outputConfig = defaultOutputConfig,
-              primaryServiceProxy = primaryServiceProxy.ref
-            )
-          ),
-          triggerId,
-          evcsAgent
-        )
-      )
-=======
       scheduler.send(evcsAgent, Activation(INIT_SIM_TICK))
->>>>>>> 12f4e119
 
       /* Actor should ask for registration with primary service */
       primaryServiceProxy.expectMsg(
@@ -336,13 +250,6 @@
             ) =>
           inputModel shouldBe SimpleInputContainer(evcsInputModel)
           modelConfig shouldBe modelConfig
-<<<<<<< HEAD
-          secondaryDataServices shouldBe withServices
-          simulationStartDate shouldBe this.simulationStartDate
-          simulationEndDate shouldBe this.simulationEndDate
-          timeBin shouldBe this.resolution
-          requestVoltageDeviationThreshold shouldBe simonaConfig.runtime.participant.requestVoltageDeviationThreshold
-=======
           secondaryDataServices shouldBe Iterable(
             ActorExtEvDataService(evService.ref)
           )
@@ -350,7 +257,6 @@
           simulationEndDate shouldBe simulationEndDate
           timeBin shouldBe resolution
           requestVoltageDeviationThreshold shouldBe requestVoltageDeviationThreshold
->>>>>>> 12f4e119
           outputConfig shouldBe defaultOutputConfig
           maybeEmAgent shouldBe None
         case unsuitableStateData =>
@@ -449,39 +355,7 @@
         )
       )
 
-<<<<<<< HEAD
-      val triggerId = 0
-      scheduler.send(
-        evcsAgent,
-        TriggerWithIdMessage(
-          InitializeParticipantAgentTrigger[
-            ApparentPower,
-            ParticipantInitializeStateData[
-              EvcsInput,
-              SimpleRuntimeConfig,
-              ApparentPower
-            ]
-          ](
-            ParticipantInitializeStateData(
-              inputModel = evcsInputModel,
-              modelConfig = modelConfig,
-              secondaryDataServices = withServices,
-              simulationStartDate = simulationStartDate,
-              simulationEndDate = simulationEndDate,
-              resolution = resolution,
-              requestVoltageDeviationThreshold =
-                simonaConfig.runtime.participant.requestVoltageDeviationThreshold,
-              outputConfig = defaultOutputConfig,
-              primaryServiceProxy = primaryServiceProxy.ref
-            )
-          ),
-          triggerId,
-          evcsAgent
-        )
-      )
-=======
       scheduler.send(evcsAgent, Activation(INIT_SIM_TICK))
->>>>>>> 12f4e119
 
       /* Refuse registration with primary service */
       primaryServiceProxy.expectMsgType[PrimaryServiceRegistrationMessage]
@@ -546,35 +420,7 @@
 
       scheduler.send(
         evcsAgent,
-<<<<<<< HEAD
-        TriggerWithIdMessage(
-          InitializeParticipantAgentTrigger[
-            ApparentPower,
-            ParticipantInitializeStateData[
-              EvcsInput,
-              SimpleRuntimeConfig,
-              ApparentPower
-            ]
-          ](
-            ParticipantInitializeStateData(
-              inputModel = evcsInputModel,
-              modelConfig = modelConfig,
-              secondaryDataServices = withServices,
-              simulationStartDate = simulationStartDate,
-              simulationEndDate = simulationEndDate,
-              resolution = simonaConfig.powerflow.resolution.toSeconds,
-              requestVoltageDeviationThreshold =
-                simonaConfig.runtime.participant.requestVoltageDeviationThreshold,
-              outputConfig = defaultOutputConfig,
-              primaryServiceProxy = primaryServiceProxy.ref
-            )
-          ),
-          initialiseTriggerId,
-          evcsAgent
-        )
-=======
         Activation(INIT_SIM_TICK),
->>>>>>> 12f4e119
       )
 
       /* Refuse registration with primary service */
@@ -708,35 +554,7 @@
 
       scheduler.send(
         evcsAgent,
-<<<<<<< HEAD
-        TriggerWithIdMessage(
-          InitializeParticipantAgentTrigger[
-            ApparentPower,
-            ParticipantInitializeStateData[
-              EvcsInput,
-              SimpleRuntimeConfig,
-              ApparentPower
-            ]
-          ](
-            ParticipantInitializeStateData(
-              inputModel = evcsInputModel,
-              modelConfig = modelConfig,
-              secondaryDataServices = withServices,
-              simulationStartDate = simulationStartDate,
-              simulationEndDate = simulationEndDate,
-              resolution = simonaConfig.powerflow.resolution.toSeconds,
-              requestVoltageDeviationThreshold =
-                simonaConfig.runtime.participant.requestVoltageDeviationThreshold,
-              outputConfig = defaultOutputConfig,
-              primaryServiceProxy = primaryServiceProxy.ref
-            )
-          ),
-          initialiseTriggerId,
-          evcsAgent
-        )
-=======
         Activation(INIT_SIM_TICK),
->>>>>>> 12f4e119
       )
 
       /* Refuse registration with primary service */
@@ -867,35 +685,7 @@
 
       scheduler.send(
         evcsAgent,
-<<<<<<< HEAD
-        TriggerWithIdMessage(
-          InitializeParticipantAgentTrigger[
-            ApparentPower,
-            ParticipantInitializeStateData[
-              EvcsInput,
-              SimpleRuntimeConfig,
-              ApparentPower
-            ]
-          ](
-            ParticipantInitializeStateData(
-              inputModel = evcsInputModel,
-              modelConfig = modelConfig,
-              secondaryDataServices = withServices,
-              simulationStartDate = simulationStartDate,
-              simulationEndDate = simulationEndDate,
-              resolution = simonaConfig.powerflow.resolution.toSeconds,
-              requestVoltageDeviationThreshold =
-                simonaConfig.runtime.participant.requestVoltageDeviationThreshold,
-              outputConfig = defaultOutputConfig,
-              primaryServiceProxy = primaryServiceProxy.ref
-            )
-          ),
-          initialiseTriggerId,
-          evcsAgent
-        )
-=======
         Activation(INIT_SIM_TICK),
->>>>>>> 12f4e119
       )
 
       /* Refuse registration with primary service */
@@ -940,35 +730,7 @@
 
       scheduler.send(
         evcsAgent,
-<<<<<<< HEAD
-        TriggerWithIdMessage(
-          InitializeParticipantAgentTrigger[
-            ApparentPower,
-            ParticipantInitializeStateData[
-              EvcsInput,
-              SimpleRuntimeConfig,
-              ApparentPower
-            ]
-          ](
-            ParticipantInitializeStateData(
-              inputModel = evcsInputModel,
-              modelConfig = modelConfig,
-              secondaryDataServices = withServices,
-              simulationStartDate = simulationStartDate,
-              simulationEndDate = simulationEndDate,
-              resolution = simonaConfig.powerflow.resolution.toSeconds,
-              requestVoltageDeviationThreshold =
-                simonaConfig.runtime.participant.requestVoltageDeviationThreshold,
-              outputConfig = defaultOutputConfig,
-              primaryServiceProxy = primaryServiceProxy.ref
-            )
-          ),
-          initialiseTriggerId,
-          evcsAgent
-        )
-=======
         Activation(INIT_SIM_TICK),
->>>>>>> 12f4e119
       )
 
       /* Refuse registration with primary service */
@@ -1128,39 +890,7 @@
     )
 
     "provide correct average power after three data ticks are available" in {
-<<<<<<< HEAD
-      val initialiseTriggerId = 0
-      scheduler.send(
-        evcsAgent,
-        TriggerWithIdMessage(
-          InitializeParticipantAgentTrigger[
-            ApparentPower,
-            ParticipantInitializeStateData[
-              EvcsInput,
-              SimpleRuntimeConfig,
-              ApparentPower
-            ]
-          ](
-            ParticipantInitializeStateData(
-              inputModel = voltageSensitiveInput,
-              modelConfig = modelConfig,
-              secondaryDataServices = withServices,
-              simulationStartDate = simulationStartDate,
-              simulationEndDate = simulationEndDate,
-              resolution = simonaConfig.powerflow.resolution.toSeconds,
-              requestVoltageDeviationThreshold =
-                simonaConfig.runtime.participant.requestVoltageDeviationThreshold,
-              outputConfig = defaultOutputConfig,
-              primaryServiceProxy = primaryServiceProxy.ref
-            )
-          ),
-          initialiseTriggerId,
-          evcsAgent
-        )
-      )
-=======
       scheduler.send(evcsAgent, Activation(INIT_SIM_TICK))
->>>>>>> 12f4e119
 
       /* Refuse registration with primary service */
       primaryServiceProxy.expectMsgType[PrimaryServiceRegistrationMessage]
