--- conflicted
+++ resolved
@@ -1094,11 +1094,7 @@
       expectMsgType[AssetPowerChangedMessage] match {
         case AssetPowerChangedMessage(p, q) =>
           p should equalWithTolerance(
-<<<<<<< HEAD
-            Quantities.getQuantity(0.011d, MEGAWATT),
-=======
             Quantities.getQuantity(0.00044d, MEGAWATT),
->>>>>>> 78c9c3cd
             testingTolerance
           )
           q should equalWithTolerance(
@@ -1122,11 +1118,7 @@
       expectMsgType[AssetPowerUnchangedMessage] match {
         case AssetPowerUnchangedMessage(p, q) =>
           p should equalWithTolerance(
-<<<<<<< HEAD
-            Quantities.getQuantity(0.011d, MEGAWATT),
-=======
             Quantities.getQuantity(0.00044d, MEGAWATT),
->>>>>>> 78c9c3cd
             testingTolerance
           )
           q should equalWithTolerance(
@@ -1148,11 +1140,7 @@
       expectMsgClass(classOf[AssetPowerChangedMessage]) match {
         case AssetPowerChangedMessage(p, q) =>
           p should equalWithTolerance(
-<<<<<<< HEAD
-            Quantities.getQuantity(0.011d, MEGAWATT),
-=======
             Quantities.getQuantity(0.00044d, MEGAWATT),
->>>>>>> 78c9c3cd
             testingTolerance
           )
           q should equalWithTolerance(
