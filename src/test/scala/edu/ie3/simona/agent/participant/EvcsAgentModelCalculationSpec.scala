--- conflicted
+++ resolved
@@ -310,13 +310,8 @@
           additionalActivationTicks shouldBe empty
           foreseenDataTicks shouldBe Map.empty
           voltageValueStore shouldBe ValueStore(
-<<<<<<< HEAD
             resolution,
-            Map(0L -> Quantities.getQuantity(1d, PU))
-=======
-            resolution * 10,
             Map(0L -> Each(1.0))
->>>>>>> 44f7957e
           )
           resultValueStore shouldBe ValueStore(resolution)
           requestValueStore shouldBe ValueStore[ApparentPower](resolution)
@@ -1013,19 +1008,8 @@
 
       expectMsgType[AssetPowerChangedMessage] match {
         case AssetPowerChangedMessage(p, q) =>
-<<<<<<< HEAD
-          p should equalWithTolerance(
-            Quantities.getQuantity(0.00044d, MEGAWATT),
-            testingTolerance
-          )
-          q should equalWithTolerance(
-            Quantities.getQuantity(0d, MEGAVAR),
-            testingTolerance
-          )
-=======
           (p ~= Megawatts(0.00572)) shouldBe true
           (q ~= Megavars(0.0)) shouldBe true
->>>>>>> 44f7957e
         case answer => fail(s"Did not expect to get that answer: $answer")
       }
     }
@@ -1042,19 +1026,8 @@
       /* Expect, that nothing has changed */
       expectMsgType[AssetPowerUnchangedMessage] match {
         case AssetPowerUnchangedMessage(p, q) =>
-<<<<<<< HEAD
-          p should equalWithTolerance(
-            Quantities.getQuantity(0.00044d, MEGAWATT),
-            testingTolerance
-          )
-          q should equalWithTolerance(
-            Quantities.getQuantity(0d, MEGAVAR),
-            testingTolerance
-          )
-=======
           (p ~= Megawatts(0.00572)) shouldBe true
           (q ~= Megavars(0.0)) shouldBe true
->>>>>>> 44f7957e
       }
     }
 
@@ -1069,19 +1042,8 @@
       /* Expect, the correct values (this model has fixed power factor) */
       expectMsgClass(classOf[AssetPowerChangedMessage]) match {
         case AssetPowerChangedMessage(p, q) =>
-<<<<<<< HEAD
-          p should equalWithTolerance(
-            Quantities.getQuantity(0.00044d, MEGAWATT),
-            testingTolerance
-          )
-          q should equalWithTolerance(
-            Quantities.getQuantity(-3.35669e-3, MEGAVAR),
-            testingTolerance
-          )
-=======
           (p ~= Megawatts(0.00572)) shouldBe true
           (q ~= Megavars(-0.00335669)) shouldBe true
->>>>>>> 44f7957e
       }
     }
   }
