/*
 * © 2021. TU Dortmund University,
 * Institute of Energy Systems, Energy Efficiency and Energy Economics,
 * Research group Distribution grid planning and operation
 */

package edu.ie3.simona.agent.participant

import akka.actor.ActorSystem
import akka.testkit.{TestFSMRef, TestProbe}
import akka.util.Timeout
import com.typesafe.config.ConfigFactory
import edu.ie3.datamodel.models.input.system.EvcsInput
import edu.ie3.datamodel.models.input.system.characteristic.QV
import edu.ie3.simona.agent.ValueStore
import edu.ie3.simona.agent.participant.data.Data.PrimaryData.ApparentPower
import edu.ie3.simona.agent.participant.data.secondary.SecondaryDataService.ActorEvMovementsService
import edu.ie3.simona.agent.participant.evcs.EvcsAgent
import edu.ie3.simona.agent.participant.statedata.BaseStateData.ParticipantModelBaseStateData
import edu.ie3.simona.agent.participant.statedata.DataCollectionStateData
import edu.ie3.simona.agent.participant.statedata.ParticipantStateData.{
  CollectRegistrationConfirmMessages,
  ParticipantInitializeStateData,
  ParticipantInitializingStateData,
  ParticipantUninitializedStateData
}
import edu.ie3.simona.agent.state.AgentState.{Idle, Uninitialized}
import edu.ie3.simona.agent.state.ParticipantAgentState.HandleInformation
import edu.ie3.simona.config.SimonaConfig.EvcsRuntimeConfig
import edu.ie3.simona.event.notifier.ParticipantNotifierConfig
import edu.ie3.simona.model.participant.EvcsModel.EvcsRelevantData
import edu.ie3.simona.ontology.messages.PowerMessage.{
  AssetPowerChangedMessage,
  AssetPowerUnchangedMessage,
  RequestAssetPowerMessage
}
import edu.ie3.simona.ontology.messages.SchedulerMessage.{
  CompletionMessage,
  IllegalTriggerMessage,
  TriggerWithIdMessage
}
import edu.ie3.simona.ontology.messages.services.EvMessage._
import edu.ie3.simona.ontology.messages.services.ServiceMessage.PrimaryServiceRegistrationMessage
import edu.ie3.simona.ontology.messages.services.ServiceMessage.RegistrationResponseMessage.{
  RegistrationFailedMessage,
  RegistrationSuccessfulMessage
}
import edu.ie3.simona.ontology.trigger.Trigger.{
  ActivityStartTrigger,
  InitializeParticipantAgentTrigger
}
import edu.ie3.simona.service.ev.ExtEvDataService.FALLBACK_EV_MOVEMENTS_STEM_DISTANCE
import edu.ie3.simona.test.ParticipantAgentSpec
import edu.ie3.simona.test.common.EvTestData
import edu.ie3.simona.test.common.input.EvcsInputTestData
import edu.ie3.util.quantities.QuantityUtils.RichQuantityDouble
import edu.ie3.util.scala.quantities.{Megavars, ReactivePower, Vars}
<<<<<<< HEAD
import squants.Each
=======
import squants.{Each, Energy, Power}
>>>>>>> 83d0fb03
import squants.energy.{Megawatts, WattHours, Watts}

import scala.concurrent.duration.{DurationInt, FiniteDuration}

class EvcsAgentModelCalculationSpec
    extends ParticipantAgentSpec(
      ActorSystem(
        "EvcsAgentModelCalculationSpec",
        ConfigFactory
          .parseString("""
                     |akka.loggers =["akka.event.slf4j.Slf4jLogger"]
                     |akka.loglevel="DEBUG"
        """.stripMargin)
      )
    )
    with EvcsInputTestData
    with EvTestData {
  private implicit val receiveTimeout: FiniteDuration = 10.seconds
  private implicit val noReceiveTimeOut: Timeout = 1.second

  private val testingTolerance = 1e-6
<<<<<<< HEAD
  private implicit val energyTolerance: squants.Energy = WattHours(0.1)
  private implicit val powerTolerance: squants.Power = Watts(0.1)
=======
  private implicit val energyTolerance: Energy = WattHours(0.1)
  private implicit val powerTolerance: Power = Watts(0.1)
>>>>>>> 83d0fb03
  private implicit val reactivePowerTolerance: ReactivePower = Vars(0.1)

  /* Alter the input model to have a voltage sensitive reactive power calculation */
  private val voltageSensitiveInput = evcsInputModel
    .copy()
    .qCharacteristics(new QV("qV:{(0.95,-0.625),(1.05,0.625)}"))
    .build()

  private val evService = TestProbe("evService")

  private val noServices = None
  private val withServices = Some(
    Vector(
      ActorEvMovementsService(evService.ref)
    )
  )

  private val resolution = simonaConfig.simona.powerflow.resolution.getSeconds

  "An evcs agent with model calculation depending on no secondary data service" should {
    "be instantiated correctly" in {
      val evcsAgent = TestFSMRef(
        new EvcsAgent(
          scheduler = scheduler.ref,
          listener = systemListener
        )
      )
      evcsAgent.stateName shouldBe Uninitialized
      // ParticipantUninitializedStateData is an empty class (due to typing). If it contains content one day
      inside(evcsAgent.stateData) {
        case _: ParticipantUninitializedStateData[_] => succeed
        case _ =>
          fail(
            s"Expected $ParticipantUninitializedStateData, but got ${evcsAgent.stateData}."
          )
      }
    }

    "fail initialisation and stay in uninitialized state" in {
      val evcsAgent = TestFSMRef(
        new EvcsAgent(
          scheduler = scheduler.ref,
          listener = systemListener
        )
      )

      val triggerId = 0
      scheduler.send(
        evcsAgent,
        TriggerWithIdMessage(
          InitializeParticipantAgentTrigger[
            ApparentPower,
            ParticipantInitializeStateData[
              EvcsInput,
              EvcsRuntimeConfig,
              ApparentPower
            ]
          ](
            ParticipantInitializeStateData(
              inputModel = evcsInputModel,
              modelConfig = modelConfig,
              secondaryDataServices = noServices,
              simulationStartDate = simulationStartDate,
              simulationEndDate = simulationEndDate,
              resolution = resolution,
              requestVoltageDeviationThreshold =
                simonaConfig.simona.runtime.participant.requestVoltageDeviationThreshold,
              outputConfig = defaultOutputConfig,
              primaryServiceProxy = primaryServiceProxy.ref
            )
          ),
          triggerId,
          evcsAgent
        )
      )

      /* Refuse registration with primary service */
      primaryServiceProxy.expectMsgType[PrimaryServiceRegistrationMessage]
      primaryServiceProxy.send(evcsAgent, RegistrationFailedMessage)

      scheduler.receiveOne(receiveTimeout) match {
        case IllegalTriggerMessage(_, _) => logger.debug("Got correct message")
        case m =>
          fail(
            s"Did not fail initialization because of missing weather service. Received: $m"
          )
      }

      /* agent should stay uninitialized */
      evcsAgent.stateName shouldBe Uninitialized
      evcsAgent.stateData match {
        case _: ParticipantInitializingStateData[_, _, _] => succeed
        case _ => fail("Expected to get initializing state data")
      }
    }
  }

  "An evcs agent with model calculation depending on one secondary data service" should {
    "be instantiated correctly" in {
      val evcsAgent = TestFSMRef(
        new EvcsAgent(
          scheduler = scheduler.ref,
          listener = systemListener
        )
      )

      evcsAgent.stateName shouldBe Uninitialized
      // ParticipantUninitializedStateData is an empty class (due to typing). If it contains content one day
      inside(evcsAgent.stateData) {
        case _: ParticipantUninitializedStateData[_] => succeed
        case _ =>
          fail(
            s"Expected $ParticipantUninitializedStateData, but got ${evcsAgent.stateData}."
          )
      }
    }

    "end in correct state with correct state data after initialisation" in {
      val evcsAgent = TestFSMRef(
        new EvcsAgent(
          scheduler = scheduler.ref,
          listener = systemListener
        )
      )

      val triggerId = 0
      scheduler.send(
        evcsAgent,
        TriggerWithIdMessage(
          InitializeParticipantAgentTrigger[
            ApparentPower,
            ParticipantInitializeStateData[
              EvcsInput,
              EvcsRuntimeConfig,
              ApparentPower
            ]
          ](
            ParticipantInitializeStateData(
              inputModel = evcsInputModel,
              modelConfig = modelConfig,
              secondaryDataServices = withServices,
              simulationStartDate = simulationStartDate,
              simulationEndDate = simulationEndDate,
              resolution = resolution,
              requestVoltageDeviationThreshold =
                simonaConfig.simona.runtime.participant.requestVoltageDeviationThreshold,
              outputConfig = defaultOutputConfig,
              primaryServiceProxy = primaryServiceProxy.ref
            )
          ),
          triggerId,
          evcsAgent
        )
      )

      /* Actor should ask for registration with primary service */
      primaryServiceProxy.expectMsg(
        PrimaryServiceRegistrationMessage(evcsInputModel.getUuid)
      )
      /* State should be information handling and having correct state data */
      evcsAgent.stateName shouldBe HandleInformation
      evcsAgent.stateData match {
        case ParticipantInitializingStateData(
              inputModel,
              modelConfig,
              secondaryDataServices,
              simulationStartDate,
              simulationEndDate,
              timeBin,
              requestVoltageDeviationThreshold,
              outputConfig
            ) =>
          inputModel shouldBe evcsInputModel
          modelConfig shouldBe modelConfig
          secondaryDataServices shouldBe withServices
          simulationStartDate shouldBe this.simulationStartDate
          simulationEndDate shouldBe this.simulationEndDate
          timeBin shouldBe this.resolution
          requestVoltageDeviationThreshold shouldBe simonaConfig.simona.runtime.participant.requestVoltageDeviationThreshold
          outputConfig shouldBe defaultOutputConfig
        case unsuitableStateData =>
          fail(s"Agent has unsuitable state data '$unsuitableStateData'.")
      }

      /* Refuse registration */
      primaryServiceProxy.send(evcsAgent, RegistrationFailedMessage)

      /* Expect a registration message */
      evService.expectMsg(
        RegisterForEvDataMessage(evcsInputModel.getUuid)
      )

      /* ... as well as corresponding state and state data */
      evcsAgent.stateName shouldBe HandleInformation
      evcsAgent.stateData match {
        case CollectRegistrationConfirmMessages(
              ParticipantModelBaseStateData(
                startDate,
                endDate,
                _,
                services,
                outputConfig,
                additionalActivationTicks,
                foreseenDataTicks,
                _,
                voltageValueStore,
                resultValueStore,
                requestValueStore,
                _
              ),
              awaitRegistrationResponsesFrom,
              foreseenNextDataTicks
            ) =>
          /* Base state data */
          startDate shouldBe simulationStartDate
          endDate shouldBe simulationEndDate
          services shouldBe Some(
            Vector(
              ActorEvMovementsService(evService.ref)
            )
          )
          outputConfig shouldBe ParticipantNotifierConfig(
            simulationResultInfo = false,
            powerRequestReply = false
          )
          additionalActivationTicks shouldBe empty
          foreseenDataTicks shouldBe Map.empty
          voltageValueStore shouldBe ValueStore(
            resolution * 10,
            Map(0L -> Each(1.0))
          )
          resultValueStore shouldBe ValueStore.forResult(resolution, 10)
          requestValueStore shouldBe ValueStore[ApparentPower](resolution * 10)

          /* Additional information */
          awaitRegistrationResponsesFrom shouldBe Vector(evService.ref)
          foreseenNextDataTicks shouldBe Map.empty
        case _ =>
          fail(
            s"Did not find expected state data $CollectRegistrationConfirmMessages, but ${evcsAgent.stateData}"
          )
      }

      /* Reply, that registration was successful */
      evService.send(evcsAgent, RegistrationSuccessfulMessage(None))

      /* Expect a completion message */
      scheduler.expectMsg(
        CompletionMessage(triggerId, None)
      )

      /* ... as well as corresponding state and state data */
      evcsAgent.stateName shouldBe Idle
      evcsAgent.stateData match {
        case baseStateData: ParticipantModelBaseStateData[_, _, _] =>
          /* Only check the awaited next data ticks, as the rest has yet been checked */
          baseStateData.foreseenDataTicks shouldBe Map(evService.ref -> None)
        case _ =>
          fail(
            s"Did not find expected state data $ParticipantModelBaseStateData, but ${evcsAgent.stateData}"
          )
      }
    }

    "answer with zero power, if asked directly after initialisation" in {
      val evcsAgent = TestFSMRef(
        new EvcsAgent(
          scheduler = scheduler.ref,
          listener = systemListener
        )
      )

      val triggerId = 0
      scheduler.send(
        evcsAgent,
        TriggerWithIdMessage(
          InitializeParticipantAgentTrigger[
            ApparentPower,
            ParticipantInitializeStateData[
              EvcsInput,
              EvcsRuntimeConfig,
              ApparentPower
            ]
          ](
            ParticipantInitializeStateData(
              inputModel = evcsInputModel,
              modelConfig = modelConfig,
              secondaryDataServices = withServices,
              simulationStartDate = simulationStartDate,
              simulationEndDate = simulationEndDate,
              resolution = resolution,
              requestVoltageDeviationThreshold =
                simonaConfig.simona.runtime.participant.requestVoltageDeviationThreshold,
              outputConfig = defaultOutputConfig,
              primaryServiceProxy = primaryServiceProxy.ref
            )
          ),
          triggerId,
          evcsAgent
        )
      )

      /* Refuse registration with primary service */
      primaryServiceProxy.expectMsgType[PrimaryServiceRegistrationMessage]
      primaryServiceProxy.send(evcsAgent, RegistrationFailedMessage)

      /* Expect a registration message */
      evService.expectMsg(
        RegisterForEvDataMessage(evcsInputModel.getUuid)
      )
      evService.send(evcsAgent, RegistrationSuccessfulMessage(Some(900L)))

      /* I'm not interested in the content of the CompletionMessage */
      scheduler.expectMsgType[CompletionMessage]

      evcsAgent.stateName shouldBe Idle
      /* State data has already been tested */

      evcsAgent ! RequestAssetPowerMessage(
        0L,
        Each(1.0),
        Each(0.0)
      )
      expectMsg(
        AssetPowerChangedMessage(
          Megawatts(0.0),
          Megavars(0.0)
        )
      )

      inside(evcsAgent.stateData) {
        case modelBaseStateData: ParticipantModelBaseStateData[_, _, _] =>
          modelBaseStateData.requestValueStore shouldBe ValueStore[
            ApparentPower
          ](
            resolution * 10,
            Map(
              0L -> ApparentPower(
                Megawatts(0.0),
                Megavars(0.0)
              )
            )
          )
        case _ =>
          fail(
            s"Did not find expected state data $ParticipantModelBaseStateData, but ${evcsAgent.stateData}"
          )
      }
    }

    "do correct transitions faced with new data in Idle" in {
      val evcsAgent = TestFSMRef(
        new EvcsAgent(
          scheduler = scheduler.ref,
          listener = systemListener
        )
      )

      val initialiseTriggerId = 0
      scheduler.send(
        evcsAgent,
        TriggerWithIdMessage(
          InitializeParticipantAgentTrigger[
            ApparentPower,
            ParticipantInitializeStateData[
              EvcsInput,
              EvcsRuntimeConfig,
              ApparentPower
            ]
          ](
            ParticipantInitializeStateData(
              inputModel = evcsInputModel,
              modelConfig = modelConfig,
              secondaryDataServices = withServices,
              simulationStartDate = simulationStartDate,
              simulationEndDate = simulationEndDate,
              resolution = simonaConfig.simona.powerflow.resolution.getSeconds,
              requestVoltageDeviationThreshold =
                simonaConfig.simona.runtime.participant.requestVoltageDeviationThreshold,
              outputConfig = defaultOutputConfig,
              primaryServiceProxy = primaryServiceProxy.ref
            )
          ),
          initialiseTriggerId,
          evcsAgent
        )
      )

      /* Refuse registration with primary service */
      primaryServiceProxy.expectMsgType[PrimaryServiceRegistrationMessage]
      primaryServiceProxy.send(evcsAgent, RegistrationFailedMessage)

      /* I'm not interested in the content of the RegistrationMessage */
      evService.expectMsgType[RegisterForEvDataMessage]
      evService.send(evcsAgent, RegistrationSuccessfulMessage(Some(0L)))

      /* I'm not interested in the content of the CompletionMessage */
      scheduler.expectMsgType[CompletionMessage]
      awaitAssert(evcsAgent.stateName shouldBe Idle)
      /* State data is tested in another test */

      /* Send out new data */
      val arrivingEvsData =
        ArrivingEvsData(scala.collection.immutable.Seq(evA, evB))

      evService.send(
        evcsAgent,
        ProvideEvDataMessage(0L, arrivingEvsData)
      )

      /* Find yourself in corresponding state and state data */
      evcsAgent.stateName shouldBe HandleInformation
      evcsAgent.stateData match {
        case DataCollectionStateData(
              baseStateData: ParticipantModelBaseStateData[_, _, _],
              expectedSenders,
              isYetTriggered
            ) =>
          /* The next data tick is already registered */
          baseStateData.foreseenDataTicks shouldBe Map(evService.ref -> None)

          /* The yet sent data is also registered */
          expectedSenders shouldBe Map(
            evService.ref -> Some(arrivingEvsData)
          )

          /* It is not yet triggered */
          isYetTriggered shouldBe false
        case _ =>
          fail(
            s"Did not find expected state data $DataCollectionStateData, but ${evcsAgent.stateData}"
          )
      }

      /* Trigger the agent */
      scheduler.send(
        evcsAgent,
        TriggerWithIdMessage(
          ActivityStartTrigger(0L),
          1L,
          evcsAgent
        )
      )

      /* The agent will notice, that all expected information are apparent, switch to Calculate and trigger itself
       * for starting the calculation */
      scheduler.expectMsg(
        CompletionMessage(1L, None)
      )
      evcsAgent.stateName shouldBe Idle
      evcsAgent.stateData match {
        case baseStateData: ParticipantModelBaseStateData[_, _, _] =>
          /* The store for calculation relevant data has been extended */
          baseStateData.calcRelevantDateStore match {
            case ValueStore(_, store) =>
              store shouldBe Map(
                0L -> EvcsRelevantData(
                  FALLBACK_EV_MOVEMENTS_STEM_DISTANCE,
                  Set(evA, evB)
                )
              )
          }

          /* The store for simulation results has been extended */
          baseStateData.resultValueStore match {
            case ValueStore(_, store) =>
              store.size shouldBe 1
              store.getOrElse(
                0L,
                fail("Expected a simulation result for tick 900.")
              ) match {
                case ApparentPower(p, q) =>
<<<<<<< HEAD
                  (p ~= Megawatts(0d)) shouldBe true
                  (q ~= Megavars(0d)) shouldBe true
=======
                  p =~ Megawatts(0d) shouldBe true
                  q =~ Megavars(0d) shouldBe true
>>>>>>> 83d0fb03
              }
          }
        case _ =>
          fail(
            s"Did not found the expected state data $ParticipantModelBaseStateData, but ${evcsAgent.stateData}"
          )
      }
    }

    "do correct transitions triggered for activation in idle" in {
      val evcsAgent = TestFSMRef(
        new EvcsAgent(
          scheduler = scheduler.ref,
          listener = systemListener
        )
      )

      val initialiseTriggerId = 0
      scheduler.send(
        evcsAgent,
        TriggerWithIdMessage(
          InitializeParticipantAgentTrigger[
            ApparentPower,
            ParticipantInitializeStateData[
              EvcsInput,
              EvcsRuntimeConfig,
              ApparentPower
            ]
          ](
            ParticipantInitializeStateData(
              inputModel = evcsInputModel,
              modelConfig = modelConfig,
              secondaryDataServices = withServices,
              simulationStartDate = simulationStartDate,
              simulationEndDate = simulationEndDate,
              resolution = simonaConfig.simona.powerflow.resolution.getSeconds,
              requestVoltageDeviationThreshold =
                simonaConfig.simona.runtime.participant.requestVoltageDeviationThreshold,
              outputConfig = defaultOutputConfig,
              primaryServiceProxy = primaryServiceProxy.ref
            )
          ),
          initialiseTriggerId,
          evcsAgent
        )
      )

      /* Refuse registration with primary service */
      primaryServiceProxy.expectMsgType[PrimaryServiceRegistrationMessage]
      primaryServiceProxy.send(evcsAgent, RegistrationFailedMessage)

      /* I'm not interested in the content of the RegistrationMessage */
      evService.expectMsgType[RegisterForEvDataMessage]
      evService.send(evcsAgent, RegistrationSuccessfulMessage(None))

      /* I'm not interested in the content of the CompletionMessage */
      scheduler.expectMsgType[CompletionMessage]
      awaitAssert(evcsAgent.stateName shouldBe Idle)
      /* State data is tested in another test */

      /* Send out an activity start trigger */
      scheduler.send(
        evcsAgent,
        TriggerWithIdMessage(
          ActivityStartTrigger(0L),
          1L,
          evcsAgent
        )
      )

      /* Find yourself in corresponding state and state data */
      evcsAgent.stateName shouldBe HandleInformation
      evcsAgent.stateData match {
        case DataCollectionStateData(
              baseStateData: ParticipantModelBaseStateData[_, _, _],
              expectedSenders,
              isYetTriggered
            ) =>
          /* The next data tick is already registered */
          baseStateData.foreseenDataTicks shouldBe Map(evService.ref -> None)

          /* The yet sent data is also registered */
          expectedSenders shouldBe Map.empty

          /* It is not yet triggered */
          isYetTriggered shouldBe true
        case _ =>
          fail(
            s"Did not find expected state data $DataCollectionStateData, but ${evcsAgent.stateData}"
          )
      }

      /* Send out new data */
      val arrivingEvsData =
        ArrivingEvsData(Seq(evA, evB))

      evService.send(
        evcsAgent,
        ProvideEvDataMessage(0L, arrivingEvsData)
      )

      /* The agent will notice, that all expected information are apparent, switch to Calculate and trigger itself
       * for starting the calculation */
      scheduler.expectMsg(
        CompletionMessage(1L, None)
      )
      evcsAgent.stateName shouldBe Idle
      evcsAgent.stateData match {
        case baseStateData: ParticipantModelBaseStateData[_, _, _] =>
          /* The store for calculation relevant data has been extended */
          baseStateData.calcRelevantDateStore match {
            case ValueStore(_, store) =>
              store shouldBe Map(
                0L -> EvcsRelevantData(
                  FALLBACK_EV_MOVEMENTS_STEM_DISTANCE,
                  Set(evA, evB)
                )
              )
          }

          /* The store for simulation results has been extended */
          baseStateData.resultValueStore match {
            case ValueStore(_, store) =>
              store.size shouldBe 1
              store.getOrElse(
                0L,
                fail("Expected a simulation result for tick 900.")
              ) match {
                case ApparentPower(p, q) =>
<<<<<<< HEAD
                  (p ~= Megawatts(0d)) shouldBe true
                  (q ~= Megavars(0d)) shouldBe true
=======
                  p =~ Megawatts(0d) shouldBe true
                  q =~ Megavars(0d) shouldBe true
>>>>>>> 83d0fb03
              }
          }
        case _ =>
          fail(
            s"Did not found the expected state data $ParticipantModelBaseStateData, but ${evcsAgent.stateData}"
          )
      }
    }

    "provide power right away because no data is awaited" in {
      val evcsAgent = TestFSMRef(
        new EvcsAgent(
          scheduler = scheduler.ref,
          listener = systemListener
        )
      )

      val initialiseTriggerId = 0
      scheduler.send(
        evcsAgent,
        TriggerWithIdMessage(
          InitializeParticipantAgentTrigger[
            ApparentPower,
            ParticipantInitializeStateData[
              EvcsInput,
              EvcsRuntimeConfig,
              ApparentPower
            ]
          ](
            ParticipantInitializeStateData(
              inputModel = evcsInputModel,
              modelConfig = modelConfig,
              secondaryDataServices = withServices,
              simulationStartDate = simulationStartDate,
              simulationEndDate = simulationEndDate,
              resolution = simonaConfig.simona.powerflow.resolution.getSeconds,
              requestVoltageDeviationThreshold =
                simonaConfig.simona.runtime.participant.requestVoltageDeviationThreshold,
              outputConfig = defaultOutputConfig,
              primaryServiceProxy = primaryServiceProxy.ref
            )
          ),
          initialiseTriggerId,
          evcsAgent
        )
      )

      /* Refuse registration with primary service */
      primaryServiceProxy.expectMsgType[PrimaryServiceRegistrationMessage]
      primaryServiceProxy.send(evcsAgent, RegistrationFailedMessage)

      /* I'm not interested in the content of the RegistrationMessage */
      evService.expectMsgType[RegisterForEvDataMessage]
      evService.send(evcsAgent, RegistrationSuccessfulMessage(None))

      /* I'm not interested in the content of the CompletionMessage */
      scheduler.expectMsgType[CompletionMessage]
      awaitAssert(evcsAgent.stateName shouldBe Idle)

      evcsAgent ! RequestAssetPowerMessage(
        7200L,
        Each(1.0),
        Each(0.0)
      )

      expectMsgType[AssetPowerChangedMessage] match {
        case AssetPowerChangedMessage(p, q) =>
          (p ~= Megawatts(0.0)) shouldBe true
          (q ~= Megavars(0.0)) shouldBe true
      }
    }

    "provide number of free lots when asked to" in {
      val evcsAgent = TestFSMRef(
        new EvcsAgent(
          scheduler = scheduler.ref,
          listener = systemListener
        )
      )

      val initialiseTriggerId = 0
      scheduler.send(
        evcsAgent,
        TriggerWithIdMessage(
          InitializeParticipantAgentTrigger[
            ApparentPower,
            ParticipantInitializeStateData[
              EvcsInput,
              EvcsRuntimeConfig,
              ApparentPower
            ]
          ](
            ParticipantInitializeStateData(
              inputModel = evcsInputModel,
              modelConfig = modelConfig,
              secondaryDataServices = withServices,
              simulationStartDate = simulationStartDate,
              simulationEndDate = simulationEndDate,
              resolution = simonaConfig.simona.powerflow.resolution.getSeconds,
              requestVoltageDeviationThreshold =
                simonaConfig.simona.runtime.participant.requestVoltageDeviationThreshold,
              outputConfig = defaultOutputConfig,
              primaryServiceProxy = primaryServiceProxy.ref
            )
          ),
          initialiseTriggerId,
          evcsAgent
        )
      )

      /* Refuse registration with primary service */
      primaryServiceProxy.expectMsgType[PrimaryServiceRegistrationMessage]
      primaryServiceProxy.send(evcsAgent, RegistrationFailedMessage)

      /* I'm not interested in the content of the RegistrationMessage */
      evService.expectMsgType[RegisterForEvDataMessage]
      evService.send(evcsAgent, RegistrationSuccessfulMessage(None))

      /* I'm not interested in the content of the CompletionMessage */
      scheduler.expectMsgType[CompletionMessage]
      awaitAssert(evcsAgent.stateName shouldBe Idle)

      /* Send out public evcs request */
      evService.send(
        evcsAgent,
        EvFreeLotsRequest(0L)
      )

      evService.expectMsg(
        FreeLotsResponse(
          evcsInputModel.getUuid,
          2
        )
      )

      scheduler.expectNoMessage()

      /* Send ev for this tick */
      evService.send(
        evcsAgent,
        ProvideEvDataMessage(
          0L,
          ArrivingEvsData(Seq(evA))
        )
      )

      scheduler.send(
        evcsAgent,
        TriggerWithIdMessage(
          ActivityStartTrigger(0L),
          4L,
          evcsAgent
        )
      )
      scheduler.expectMsg(CompletionMessage(4L))

      /* Ask for public evcs lot count again with a later tick */
      evService.send(
        evcsAgent,
        EvFreeLotsRequest(3600L)
      )

      // this time, only one is still free
      evService.expectMsg(
        FreeLotsResponse(
          evcsInputModel.getUuid,
          1
        )
      )

      scheduler.expectNoMessage()
    }

    val evcsAgent = TestFSMRef(
      new EvcsAgent(
        scheduler = scheduler.ref,
        listener = systemListener
      )
    )

    "provide correct average power after three data ticks are available" in {
      val initialiseTriggerId = 0
      scheduler.send(
        evcsAgent,
        TriggerWithIdMessage(
          InitializeParticipantAgentTrigger[
            ApparentPower,
            ParticipantInitializeStateData[
              EvcsInput,
              EvcsRuntimeConfig,
              ApparentPower
            ]
          ](
            ParticipantInitializeStateData(
              inputModel = voltageSensitiveInput,
              modelConfig = modelConfig,
              secondaryDataServices = withServices,
              simulationStartDate = simulationStartDate,
              simulationEndDate = simulationEndDate,
              resolution = simonaConfig.simona.powerflow.resolution.getSeconds,
              requestVoltageDeviationThreshold =
                simonaConfig.simona.runtime.participant.requestVoltageDeviationThreshold,
              outputConfig = defaultOutputConfig,
              primaryServiceProxy = primaryServiceProxy.ref
            )
          ),
          initialiseTriggerId,
          evcsAgent
        )
      )

      /* Refuse registration with primary service */
      primaryServiceProxy.expectMsgType[PrimaryServiceRegistrationMessage]
      primaryServiceProxy.send(evcsAgent, RegistrationFailedMessage)

      /* I'm not interested in the content of the RegistrationMessage */
      evService.expectMsgType[RegisterForEvDataMessage]
      evService.send(evcsAgent, RegistrationSuccessfulMessage(None))

      /* I'm not interested in the content of the CompletionMessage */
      scheduler.expectMsgType[CompletionMessage]
      awaitAssert(evcsAgent.stateName shouldBe Idle)

      /* Send out the three data points */
      /* ... for tick 0 */
      evService.send(
        evcsAgent,
        ProvideEvDataMessage(
          0L,
          ArrivingEvsData(Seq(evA))
        )
      )
      scheduler.send(
        evcsAgent,
        TriggerWithIdMessage(
          ActivityStartTrigger(0L),
          3L,
          evcsAgent
        )
      )
      scheduler.expectMsg(CompletionMessage(3L))

      /* ... for tick 3600 */

      // departures first
      evService.send(
        evcsAgent,
        DepartingEvsRequest(3600L, Seq(evA.getUuid))
      )
      evService.expectMsgType[DepartingEvsResponse] match {
        case DepartingEvsResponse(evcs, evs) =>
          evcs shouldBe evcsInputModel.getUuid

          evs should have size 1

          val ev = evs.headOption.getOrElse(fail("No EV departed"))
          ev.getUuid shouldBe evA.getUuid
          ev.getStoredEnergy should equalWithTolerance(11d.asKiloWattHour)
      }

      // arrivals second
      evService.send(
        evcsAgent,
        ProvideEvDataMessage(
          3600L,
          ArrivingEvsData(Seq(evB))
        )
      )

      scheduler.send(
        evcsAgent,
        TriggerWithIdMessage(
          ActivityStartTrigger(3600L),
          4L,
          evcsAgent
        )
      )
      scheduler.expectMsg(CompletionMessage(4L))

      /* ... for tick 7200 */

      // departures first
      evService.send(
        evcsAgent,
        DepartingEvsRequest(7200L, Seq(evB.getUuid))
      )
      evService.expectMsgType[DepartingEvsResponse] match {
        case DepartingEvsResponse(evcs, evModels) =>
          evcs shouldBe evcsInputModel.getUuid
          evModels should have size 1
          evModels.headOption match {
            case Some(evModel) =>
              evModel.getUuid shouldBe evB.getUuid
              evModel.getStoredEnergy should equalWithTolerance(
                11d.asKiloWattHour
              )
            case None => fail("Expected to get at least one ev.")
          }
      }

      evService.send(
        evcsAgent,
        ProvideEvDataMessage(
          7200L,
          ArrivingEvsData(Seq(evA))
        )
      )
      scheduler.send(
        evcsAgent,
        TriggerWithIdMessage(
          ActivityStartTrigger(7200L),
          5L,
          evcsAgent
        )
      )

      scheduler.expectMsg(CompletionMessage(5L))

      /* Ask the agent for average power in tick 7500 */
      evcsAgent ! RequestAssetPowerMessage(
        7500L,
        Each(1.0),
        Each(0.0)
      )

      expectMsgType[AssetPowerChangedMessage] match {
        case AssetPowerChangedMessage(p, q) =>
          (p ~= Megawatts(0.00572)) shouldBe true
          (q ~= Megavars(0.0)) shouldBe true
        case answer => fail(s"Did not expect to get that answer: $answer")
      }
    }

    "answer unchanged power values after asking a second time with considerably same voltage" in {
      /* Previous request stems from previous test */
      /* Ask again with (nearly) unchanged information */
      evcsAgent ! RequestAssetPowerMessage(
        7500L,
        Each(1.000000000000001d),
        Each(0.0)
      )

      /* Expect, that nothing has changed */
      expectMsgType[AssetPowerUnchangedMessage] match {
        case AssetPowerUnchangedMessage(p, q) =>
          (p ~= Megawatts(0.00572)) shouldBe true
          (q ~= Megavars(0.0)) shouldBe true
      }
    }

    "answer changed power values after asking a second time with different voltage" in {
      /* Ask again with changed information */
      evcsAgent ! RequestAssetPowerMessage(
        7500L,
        Each(0.98),
        Each(0.0)
      )

      /* Expect, the correct values (this model has fixed power factor) */
      expectMsgClass(classOf[AssetPowerChangedMessage]) match {
        case AssetPowerChangedMessage(p, q) =>
          (p ~= Megawatts(0.00572)) shouldBe true
          (q ~= Megavars(-0.00335669)) shouldBe true
      }
    }
  }
}<|MERGE_RESOLUTION|>--- conflicted
+++ resolved
@@ -55,11 +55,7 @@
 import edu.ie3.simona.test.common.input.EvcsInputTestData
 import edu.ie3.util.quantities.QuantityUtils.RichQuantityDouble
 import edu.ie3.util.scala.quantities.{Megavars, ReactivePower, Vars}
-<<<<<<< HEAD
-import squants.Each
-=======
 import squants.{Each, Energy, Power}
->>>>>>> 83d0fb03
 import squants.energy.{Megawatts, WattHours, Watts}
 
 import scala.concurrent.duration.{DurationInt, FiniteDuration}
@@ -81,13 +77,8 @@
   private implicit val noReceiveTimeOut: Timeout = 1.second
 
   private val testingTolerance = 1e-6
-<<<<<<< HEAD
-  private implicit val energyTolerance: squants.Energy = WattHours(0.1)
-  private implicit val powerTolerance: squants.Power = Watts(0.1)
-=======
   private implicit val energyTolerance: Energy = WattHours(0.1)
   private implicit val powerTolerance: Power = Watts(0.1)
->>>>>>> 83d0fb03
   private implicit val reactivePowerTolerance: ReactivePower = Vars(0.1)
 
   /* Alter the input model to have a voltage sensitive reactive power calculation */
@@ -482,7 +473,7 @@
 
       /* I'm not interested in the content of the RegistrationMessage */
       evService.expectMsgType[RegisterForEvDataMessage]
-      evService.send(evcsAgent, RegistrationSuccessfulMessage(Some(0L)))
+      evService.send(evcsAgent, RegistrationSuccessfulMessage(None))
 
       /* I'm not interested in the content of the CompletionMessage */
       scheduler.expectMsgType[CompletionMessage]
@@ -560,13 +551,8 @@
                 fail("Expected a simulation result for tick 900.")
               ) match {
                 case ApparentPower(p, q) =>
-<<<<<<< HEAD
                   (p ~= Megawatts(0d)) shouldBe true
                   (q ~= Megavars(0d)) shouldBe true
-=======
-                  p =~ Megawatts(0d) shouldBe true
-                  q =~ Megavars(0d) shouldBe true
->>>>>>> 83d0fb03
               }
           }
         case _ =>
@@ -696,13 +682,8 @@
                 fail("Expected a simulation result for tick 900.")
               ) match {
                 case ApparentPower(p, q) =>
-<<<<<<< HEAD
                   (p ~= Megawatts(0d)) shouldBe true
                   (q ~= Megavars(0d)) shouldBe true
-=======
-                  p =~ Megawatts(0d) shouldBe true
-                  q =~ Megavars(0d) shouldBe true
->>>>>>> 83d0fb03
               }
           }
         case _ =>
