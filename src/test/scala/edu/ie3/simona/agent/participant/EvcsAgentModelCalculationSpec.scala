/*
 * © 2021. TU Dortmund University,
 * Institute of Energy Systems, Energy Efficiency and Energy Economics,
 * Research group Distribution grid planning and operation
 */

package edu.ie3.simona.agent.participant

import akka.actor.ActorSystem
import akka.testkit.{TestFSMRef, TestProbe}
import akka.util.Timeout
import com.typesafe.config.ConfigFactory
import edu.ie3.datamodel.models.input.system.EvcsInput
import edu.ie3.datamodel.models.input.system.characteristic.QV
import edu.ie3.simona.agent.ValueStore
import edu.ie3.simona.agent.participant.data.Data.PrimaryData.ApparentPower
import edu.ie3.simona.agent.participant.data.secondary.SecondaryDataService.ActorEvMovementsService
import edu.ie3.simona.agent.participant.evcs.EvcsAgent
import edu.ie3.simona.agent.participant.statedata.BaseStateData.ParticipantModelBaseStateData
import edu.ie3.simona.agent.participant.statedata.DataCollectionStateData
import edu.ie3.simona.agent.participant.statedata.ParticipantStateData.{
  CollectRegistrationConfirmMessages,
  ParticipantInitializeStateData,
  ParticipantInitializingStateData,
  ParticipantUninitializedStateData,
  SimpleInputContainer
}
import edu.ie3.simona.agent.state.AgentState.{Idle, Uninitialized}
import edu.ie3.simona.agent.state.ParticipantAgentState.HandleInformation
import edu.ie3.simona.api.data.ev.ontology.builder.EvcsMovementsBuilder
import edu.ie3.simona.config.SimonaConfig.EvcsRuntimeConfig
<<<<<<< HEAD
import edu.ie3.simona.event.notifier.NotifierConfig
import edu.ie3.simona.model.participant.EvcsModel.EvcsRelevantData
=======
import edu.ie3.simona.event.notifier.ParticipantNotifierConfig
import edu.ie3.simona.model.participant.EvcsModel.EvcsState
>>>>>>> efbd1d27
import edu.ie3.simona.ontology.messages.PowerMessage.{
  AssetPowerChangedMessage,
  AssetPowerUnchangedMessage,
  RequestAssetPowerMessage
}
import edu.ie3.simona.ontology.messages.SchedulerMessage.{
  CompletionMessage,
  IllegalTriggerMessage,
  TriggerWithIdMessage
}
import edu.ie3.simona.ontology.messages.services.EvMessage._
import edu.ie3.simona.ontology.messages.services.ServiceMessage.PrimaryServiceRegistrationMessage
import edu.ie3.simona.ontology.messages.services.ServiceMessage.RegistrationResponseMessage.{
  RegistrationFailedMessage,
  RegistrationSuccessfulMessage
}
import edu.ie3.simona.ontology.trigger.Trigger.{
  ActivityStartTrigger,
  InitializeParticipantAgentTrigger
}
import edu.ie3.simona.test.ParticipantAgentSpec
import edu.ie3.simona.test.common.EvTestData
import edu.ie3.simona.test.common.input.EvcsInputTestData
import edu.ie3.util.quantities.PowerSystemUnits._
import edu.ie3.util.quantities.{PowerSystemUnits, QuantityUtil}
import tech.units.indriya.quantity.Quantities

import scala.concurrent.duration.{DurationInt, FiniteDuration}

class EvcsAgentModelCalculationSpec
    extends ParticipantAgentSpec(
      ActorSystem(
        "EvcsAgentModelCalculationSpec",
        ConfigFactory
          .parseString("""
                     |akka.loggers =["akka.event.slf4j.Slf4jLogger"]
                     |akka.loglevel="DEBUG"
        """.stripMargin)
      )
    )
    with EvcsInputTestData
    with EvTestData {
  private implicit val receiveTimeout: FiniteDuration = 10.seconds
  private implicit val noReceiveTimeOut: Timeout = 1.second

  private val testingTolerance = 1e-6 // Equality on the basis of 1 W

  /* Alter the input model to have a voltage sensitive reactive power calculation */
  private val voltageSensitiveInput = evcsInputModel
    .copy()
    .qCharacteristics(new QV("qV:{(0.95,-0.625),(1.05,0.625)}"))
    .build()

  private val evService = TestProbe("evService")

  private val noServices = None
  private val withServices = Some(
    Vector(
      ActorEvMovementsService(evService.ref)
    )
  )

  private val resolution = simonaConfig.simona.powerflow.resolution.getSeconds

  "An evcs agent with model calculation depending on no secondary data service" should {
    "be instantiated correctly" in {
      val evcsAgent = TestFSMRef(
        new EvcsAgent(
          scheduler = scheduler.ref,
          listener = systemListener
        )
      )
      evcsAgent.stateName shouldBe Uninitialized
      // ParticipantUninitializedStateData is an empty class (due to typing). If it contains content one day
      inside(evcsAgent.stateData) {
        case _: ParticipantUninitializedStateData[_] => succeed
        case _ =>
          fail(
            s"Expected $ParticipantUninitializedStateData, but got ${evcsAgent.stateData}."
          )
      }
    }

    "fail initialisation and stay in uninitialized state" in {
      val evcsAgent = TestFSMRef(
        new EvcsAgent(
          scheduler = scheduler.ref,
          listener = systemListener
        )
      )

      val triggerId = 0
      scheduler.send(
        evcsAgent,
        TriggerWithIdMessage(
          InitializeParticipantAgentTrigger[
            ApparentPower,
            ParticipantInitializeStateData[
              EvcsInput,
              EvcsRuntimeConfig,
              ApparentPower
            ]
          ](
            ParticipantInitializeStateData(
              inputModel = evcsInputModel,
              modelConfig = modelConfig,
              secondaryDataServices = noServices,
              simulationStartDate = simulationStartDate,
              simulationEndDate = simulationEndDate,
              resolution = resolution,
              requestVoltageDeviationThreshold =
                simonaConfig.simona.runtime.participant.requestVoltageDeviationThreshold,
              outputConfig = defaultOutputConfig,
              primaryServiceProxy = primaryServiceProxy.ref
            )
          ),
          triggerId,
          evcsAgent
        )
      )

      /* Refuse registration with primary service */
      primaryServiceProxy.expectMsgType[PrimaryServiceRegistrationMessage]
      primaryServiceProxy.send(evcsAgent, RegistrationFailedMessage)

      scheduler.receiveOne(receiveTimeout) match {
        case IllegalTriggerMessage(_, _) => logger.debug("Got correct message")
        case m =>
          fail(
            s"Did not fail initialization because of missing weather service. Received: $m"
          )
      }

      /* agent should stay uninitialized */
      evcsAgent.stateName shouldBe Uninitialized
      evcsAgent.stateData match {
        case _: ParticipantInitializingStateData[_, _, _] => succeed
        case _ => fail("Expected to get initializing state data")
      }
    }
  }

  "An evcs agent with model calculation depending on one secondary data service" should {
    "be instantiated correctly" in {
      val evcsAgent = TestFSMRef(
        new EvcsAgent(
          scheduler = scheduler.ref,
          listener = systemListener
        )
      )

      evcsAgent.stateName shouldBe Uninitialized
      // ParticipantUninitializedStateData is an empty class (due to typing). If it contains content one day
      inside(evcsAgent.stateData) {
        case _: ParticipantUninitializedStateData[_] => succeed
        case _ =>
          fail(
            s"Expected $ParticipantUninitializedStateData, but got ${evcsAgent.stateData}."
          )
      }
    }

    "end in correct state with correct state data after initialisation" in {
      val evcsAgent = TestFSMRef(
        new EvcsAgent(
          scheduler = scheduler.ref,
          listener = systemListener
        )
      )

      val triggerId = 0
      scheduler.send(
        evcsAgent,
        TriggerWithIdMessage(
          InitializeParticipantAgentTrigger[
            ApparentPower,
            ParticipantInitializeStateData[
              EvcsInput,
              EvcsRuntimeConfig,
              ApparentPower
            ]
          ](
            ParticipantInitializeStateData(
              inputModel = evcsInputModel,
              modelConfig = modelConfig,
              secondaryDataServices = withServices,
              simulationStartDate = simulationStartDate,
              simulationEndDate = simulationEndDate,
              resolution = resolution,
              requestVoltageDeviationThreshold =
                simonaConfig.simona.runtime.participant.requestVoltageDeviationThreshold,
              outputConfig = defaultOutputConfig,
              primaryServiceProxy = primaryServiceProxy.ref
            )
          ),
          triggerId,
          evcsAgent
        )
      )

      /* Actor should ask for registration with primary service */
      primaryServiceProxy.expectMsg(
        PrimaryServiceRegistrationMessage(evcsInputModel.getUuid)
      )
      /* State should be information handling and having correct state data */
      evcsAgent.stateName shouldBe HandleInformation
      evcsAgent.stateData match {
        case ParticipantInitializingStateData(
              inputModel,
              modelConfig,
              secondaryDataServices,
              simulationStartDate,
              simulationEndDate,
              timeBin,
              requestVoltageDeviationThreshold,
              outputConfig,
              maybeEmAgent
            ) =>
          inputModel shouldBe SimpleInputContainer(evcsInputModel)
          modelConfig shouldBe modelConfig
          secondaryDataServices shouldBe withServices
          simulationStartDate shouldBe this.simulationStartDate
          simulationEndDate shouldBe this.simulationEndDate
          timeBin shouldBe this.resolution
          requestVoltageDeviationThreshold shouldBe simonaConfig.simona.runtime.participant.requestVoltageDeviationThreshold
          outputConfig shouldBe defaultOutputConfig
          maybeEmAgent shouldBe None
        case unsuitableStateData =>
          fail(s"Agent has unsuitable state data '$unsuitableStateData'.")
      }

      /* Refuse registration */
      primaryServiceProxy.send(evcsAgent, RegistrationFailedMessage)

      /* Expect a registration message */
      evService.expectMsg(
        RegisterForEvDataMessage(evcsInputModel.getUuid)
      )

      /* ... as well as corresponding state and state data */
      evcsAgent.stateName shouldBe HandleInformation
      evcsAgent.stateData match {
        case CollectRegistrationConfirmMessages(
              ParticipantModelBaseStateData(
                startDate,
                endDate,
                _,
                services,
                outputConfig,
                additionalActivationTicks,
                foreseenDataTicks,
                _,
                voltageValueStore,
                resultValueStore,
                requestValueStore,
                _,
                _,
                _
              ),
              awaitRegistrationResponsesFrom,
              foreseenNextDataTicks
            ) =>
          /* Base state data */
          startDate shouldBe simulationStartDate
          endDate shouldBe simulationEndDate
          services shouldBe Some(
            Vector(
              ActorEvMovementsService(evService.ref)
            )
          )
          outputConfig shouldBe NotifierConfig(
            simulationResultInfo = false,
            powerRequestReply = false
          )
          additionalActivationTicks shouldBe Array.emptyLongArray
          foreseenDataTicks shouldBe Map.empty
          voltageValueStore shouldBe ValueStore(
            resolution * 10,
            Map(0L -> Quantities.getQuantity(1d, PU))
          )
          resultValueStore shouldBe ValueStore.forResult(resolution, 10)
          requestValueStore shouldBe ValueStore[ApparentPower](resolution * 10)

          /* Additional information */
          awaitRegistrationResponsesFrom shouldBe Vector(evService.ref)
          foreseenNextDataTicks shouldBe Map.empty
        case _ =>
          fail(
            s"Did not find expected state data $CollectRegistrationConfirmMessages, but ${evcsAgent.stateData}"
          )
      }

      /* Reply, that registration was successful */
      evService.send(evcsAgent, RegistrationSuccessfulMessage(None))

      /* Expect a completion message */
      scheduler.expectMsg(
        CompletionMessage(triggerId, None)
      )

      /* ... as well as corresponding state and state data */
      evcsAgent.stateName shouldBe Idle
      evcsAgent.stateData match {
        case baseStateData: ParticipantModelBaseStateData[_, _, _, _] =>
          /* Only check the awaited next data ticks, as the rest has yet been checked */
          baseStateData.foreseenDataTicks shouldBe Map(evService.ref -> None)
        case _ =>
          fail(
            s"Did not find expected state data $ParticipantModelBaseStateData, but ${evcsAgent.stateData}"
          )
      }
    }

    "answer with zero power, if asked directly after initialisation" in {
      val evcsAgent = TestFSMRef(
        new EvcsAgent(
          scheduler = scheduler.ref,
          listener = systemListener
        )
      )

      val triggerId = 0
      scheduler.send(
        evcsAgent,
        TriggerWithIdMessage(
          InitializeParticipantAgentTrigger[
            ApparentPower,
            ParticipantInitializeStateData[
              EvcsInput,
              EvcsRuntimeConfig,
              ApparentPower
            ]
          ](
            ParticipantInitializeStateData(
              inputModel = evcsInputModel,
              modelConfig = modelConfig,
              secondaryDataServices = withServices,
              simulationStartDate = simulationStartDate,
              simulationEndDate = simulationEndDate,
              resolution = resolution,
              requestVoltageDeviationThreshold =
                simonaConfig.simona.runtime.participant.requestVoltageDeviationThreshold,
              outputConfig = defaultOutputConfig,
              primaryServiceProxy = primaryServiceProxy.ref
            )
          ),
          triggerId,
          evcsAgent
        )
      )

      /* Refuse registration with primary service */
      primaryServiceProxy.expectMsgType[PrimaryServiceRegistrationMessage]
      primaryServiceProxy.send(evcsAgent, RegistrationFailedMessage)

      /* Expect a registration message */
      evService.expectMsg(
        RegisterForEvDataMessage(evcsInputModel.getUuid)
      )
      evService.send(evcsAgent, RegistrationSuccessfulMessage(Some(900L)))

      /* I'm not interested in the content of the CompletionMessage */
      scheduler.expectMsgType[CompletionMessage]

      evcsAgent.stateName shouldBe Idle
      /* State data has already been tested */

      evcsAgent ! RequestAssetPowerMessage(
        0L,
        Quantities.getQuantity(1d, PU),
        Quantities.getQuantity(0d, PU)
      )
      expectMsg(
        AssetPowerChangedMessage(
          Quantities.getQuantity(0d, MEGAWATT),
          Quantities.getQuantity(0d, MEGAVAR)
        )
      )

      inside(evcsAgent.stateData) {
        case baseStateData: ParticipantModelBaseStateData[_, _, _, _] =>
          baseStateData.requestValueStore shouldBe ValueStore[
            ApparentPower
          ](
            resolution * 10,
            Map(
              0L -> ApparentPower(
                Quantities.getQuantity(0d, MEGAWATT),
                Quantities.getQuantity(0d, MEGAVAR)
              )
            )
          )
        case _ =>
          fail(
            s"Did not find expected state data $ParticipantModelBaseStateData, but ${evcsAgent.stateData}"
          )
      }
    }

    "do correct transitions faced with new data in Idle" in {
      val evcsAgent = TestFSMRef(
        new EvcsAgent(
          scheduler = scheduler.ref,
          listener = systemListener
        )
      )

      val initialiseTriggerId = 0
      scheduler.send(
        evcsAgent,
        TriggerWithIdMessage(
          InitializeParticipantAgentTrigger[
            ApparentPower,
            ParticipantInitializeStateData[
              EvcsInput,
              EvcsRuntimeConfig,
              ApparentPower
            ]
          ](
            ParticipantInitializeStateData(
              inputModel = evcsInputModel,
              modelConfig = modelConfig,
              secondaryDataServices = withServices,
              simulationStartDate = simulationStartDate,
              simulationEndDate = simulationEndDate,
              resolution = simonaConfig.simona.powerflow.resolution.getSeconds,
              requestVoltageDeviationThreshold =
                simonaConfig.simona.runtime.participant.requestVoltageDeviationThreshold,
              outputConfig = defaultOutputConfig,
              primaryServiceProxy = primaryServiceProxy.ref
            )
          ),
          initialiseTriggerId,
          evcsAgent
        )
      )

      /* Refuse registration with primary service */
      primaryServiceProxy.expectMsgType[PrimaryServiceRegistrationMessage]
      primaryServiceProxy.send(evcsAgent, RegistrationFailedMessage)

      /* I'm not interested in the content of the RegistrationMessage */
      evService.expectMsgType[RegisterForEvDataMessage]
      evService.send(evcsAgent, RegistrationSuccessfulMessage(None))

      /* I'm not interested in the content of the CompletionMessage */
      scheduler.expectMsgType[CompletionMessage]
      awaitAssert(evcsAgent.stateName shouldBe Idle)
      /* State data is tested in another test */

      /* Send out new data */
      val evMovementData = EvMovementData(
        new EvcsMovementsBuilder().addArrival(evA).addArrival(evB).build()
      )

      evService.send(
        evcsAgent,
        ProvideEvDataMessage(0L, evMovementData)
      )

      /* Find yourself in corresponding state and state data */
      evcsAgent.stateName shouldBe HandleInformation
      evcsAgent.stateData match {
        case DataCollectionStateData(
              baseStateData: ParticipantModelBaseStateData[_, _, _, _],
              expectedSenders,
              isYetTriggered
            ) =>
          /* The next data tick is already registered */
          baseStateData.foreseenDataTicks shouldBe Map(evService.ref -> None)

          /* The yet sent data is also registered */
          expectedSenders shouldBe Map(
            evService.ref -> Some(evMovementData)
          )

          /* It is not yet triggered */
          isYetTriggered shouldBe false
        case _ =>
          fail(
            s"Did not find expected state data $DataCollectionStateData, but ${evcsAgent.stateData}"
          )
      }

      /* Trigger the agent */
      scheduler.send(
        evcsAgent,
        TriggerWithIdMessage(
          ActivityStartTrigger(0L),
          1L,
          evcsAgent
        )
      )

      /* The agent will notice, that all expected information are apparent, switch to Calculate and trigger itself
       * for starting the calculation */
      scheduler.expectMsg(
        CompletionMessage(1L, None)
      )
      evcsAgent.stateName shouldBe Idle
      evcsAgent.stateData match {
        case baseStateData: ParticipantModelBaseStateData[_, _, _, _] =>
          /* The store for calculation relevant data has been extended */
          baseStateData.stateDataStore match {
            case ValueStore(_, store) =>
              store shouldBe Map(
                0L -> EvcsState(Set(evA, evB))
              )
          }

          /* The store for simulation results has been extended */
          baseStateData.resultValueStore match {
            case ValueStore(_, store) =>
              store.size shouldBe 1
              store.getOrElse(
                0L,
                fail("Expected a simulation result for tick 900.")
              ) match {
                case ApparentPower(p, q) =>
                  QuantityUtil.isEquivalentAbs(
                    p,
                    Quantities.getQuantity(0, MEGAWATT),
                    1e-16
                  ) shouldBe true
                  QuantityUtil.isEquivalentAbs(
                    q,
                    Quantities.getQuantity(0, MEGAVAR),
                    1e-16
                  ) shouldBe true
              }
          }
        case _ =>
          fail(
            s"Did not found the expected state data $ParticipantModelBaseStateData, but ${evcsAgent.stateData}"
          )
      }
    }

    "do correct transitions triggered for activation in idle" in {
      val evcsAgent = TestFSMRef(
        new EvcsAgent(
          scheduler = scheduler.ref,
          listener = systemListener
        )
      )

      val initialiseTriggerId = 0
      scheduler.send(
        evcsAgent,
        TriggerWithIdMessage(
          InitializeParticipantAgentTrigger[
            ApparentPower,
            ParticipantInitializeStateData[
              EvcsInput,
              EvcsRuntimeConfig,
              ApparentPower
            ]
          ](
            ParticipantInitializeStateData(
              inputModel = evcsInputModel,
              modelConfig = modelConfig,
              secondaryDataServices = withServices,
              simulationStartDate = simulationStartDate,
              simulationEndDate = simulationEndDate,
              resolution = simonaConfig.simona.powerflow.resolution.getSeconds,
              requestVoltageDeviationThreshold =
                simonaConfig.simona.runtime.participant.requestVoltageDeviationThreshold,
              outputConfig = defaultOutputConfig,
              primaryServiceProxy = primaryServiceProxy.ref
            )
          ),
          initialiseTriggerId,
          evcsAgent
        )
      )

      /* Refuse registration with primary service */
      primaryServiceProxy.expectMsgType[PrimaryServiceRegistrationMessage]
      primaryServiceProxy.send(evcsAgent, RegistrationFailedMessage)

      /* I'm not interested in the content of the RegistrationMessage */
      evService.expectMsgType[RegisterForEvDataMessage]
      evService.send(evcsAgent, RegistrationSuccessfulMessage(None))

      /* I'm not interested in the content of the CompletionMessage */
      scheduler.expectMsgType[CompletionMessage]
      awaitAssert(evcsAgent.stateName shouldBe Idle)
      /* State data is tested in another test */

      /* Send out an activity start trigger */
      scheduler.send(
        evcsAgent,
        TriggerWithIdMessage(
          ActivityStartTrigger(0L),
          1L,
          evcsAgent
        )
      )

      /* Find yourself in corresponding state and state data */
      evcsAgent.stateName shouldBe HandleInformation
      evcsAgent.stateData match {
        case DataCollectionStateData(
              baseStateData: ParticipantModelBaseStateData[_, _, _, _],
              expectedSenders,
              isYetTriggered
            ) =>
          /* The next data tick is already registered */
          baseStateData.foreseenDataTicks shouldBe Map(evService.ref -> None)

          /* The yet sent data is also registered */
          expectedSenders shouldBe Map.empty

          /* It is not yet triggered */
          isYetTriggered shouldBe true
        case _ =>
          fail(
            s"Did not find expected state data $DataCollectionStateData, but ${evcsAgent.stateData}"
          )
      }

      /* Send out new data */
      val evMovementData = EvMovementData(
        new EvcsMovementsBuilder().addArrival(evA).addArrival(evB).build()
      )

      evService.send(
        evcsAgent,
        ProvideEvDataMessage(0L, evMovementData)
      )

      /* The agent will notice, that all expected information are apparent, switch to Calculate and trigger itself
       * for starting the calculation */
      scheduler.expectMsg(
        CompletionMessage(1L, None)
      )
      evcsAgent.stateName shouldBe Idle
      evcsAgent.stateData match {
        case baseStateData: ParticipantModelBaseStateData[_, _, _, _] =>
          /* The store for calculation relevant data has been extended */
          baseStateData.stateDataStore match {
            case ValueStore(_, store) =>
              store shouldBe Map(
                0L -> EvcsState(Set(evA, evB))
              )
          }

          /* The store for simulation results has been extended */
          baseStateData.resultValueStore match {
            case ValueStore(_, store) =>
              store.size shouldBe 1
              store.getOrElse(
                0L,
                fail("Expected a simulation result for tick 900.")
              ) match {
                case ApparentPower(p, q) =>
                  QuantityUtil.isEquivalentAbs(
                    p,
                    Quantities.getQuantity(0, MEGAWATT),
                    1e-16
                  ) shouldBe true
                  QuantityUtil.isEquivalentAbs(
                    q,
                    Quantities.getQuantity(0, MEGAVAR),
                    1e-16
                  ) shouldBe true
              }
          }
        case _ =>
          fail(
            s"Did not found the expected state data $ParticipantModelBaseStateData, but ${evcsAgent.stateData}"
          )
      }
    }

    "provide power right away because no data is awaited" in {
      val evcsAgent = TestFSMRef(
        new EvcsAgent(
          scheduler = scheduler.ref,
          listener = systemListener
        )
      )

      val initialiseTriggerId = 0
      scheduler.send(
        evcsAgent,
        TriggerWithIdMessage(
          InitializeParticipantAgentTrigger[
            ApparentPower,
            ParticipantInitializeStateData[
              EvcsInput,
              EvcsRuntimeConfig,
              ApparentPower
            ]
          ](
            ParticipantInitializeStateData(
              inputModel = evcsInputModel,
              modelConfig = modelConfig,
              secondaryDataServices = withServices,
              simulationStartDate = simulationStartDate,
              simulationEndDate = simulationEndDate,
              resolution = simonaConfig.simona.powerflow.resolution.getSeconds,
              requestVoltageDeviationThreshold =
                simonaConfig.simona.runtime.participant.requestVoltageDeviationThreshold,
              outputConfig = defaultOutputConfig,
              primaryServiceProxy = primaryServiceProxy.ref
            )
          ),
          initialiseTriggerId,
          evcsAgent
        )
      )

      /* Refuse registration with primary service */
      primaryServiceProxy.expectMsgType[PrimaryServiceRegistrationMessage]
      primaryServiceProxy.send(evcsAgent, RegistrationFailedMessage)

      /* I'm not interested in the content of the RegistrationMessage */
      evService.expectMsgType[RegisterForEvDataMessage]
      evService.send(evcsAgent, RegistrationSuccessfulMessage(None))

      /* I'm not interested in the content of the CompletionMessage */
      scheduler.expectMsgType[CompletionMessage]
      awaitAssert(evcsAgent.stateName shouldBe Idle)

      evcsAgent ! RequestAssetPowerMessage(
        7200L,
        Quantities.getQuantity(1d, PU),
        Quantities.getQuantity(0d, PU)
      )

      expectMsgType[AssetPowerChangedMessage] match {
        case AssetPowerChangedMessage(p, q) =>
          p should equalWithTolerance(
            Quantities.getQuantity(0d, MEGAWATT),
            testingTolerance
          )
          q should equalWithTolerance(
            Quantities.getQuantity(0d, MEGAVAR),
            testingTolerance
          )
      }
    }

    "provide number of free lots when asked to" in {
      val evcsAgent = TestFSMRef(
        new EvcsAgent(
          scheduler = scheduler.ref,
          listener = systemListener
        )
      )

      val initialiseTriggerId = 0
      scheduler.send(
        evcsAgent,
        TriggerWithIdMessage(
          InitializeParticipantAgentTrigger[
            ApparentPower,
            ParticipantInitializeStateData[
              EvcsInput,
              EvcsRuntimeConfig,
              ApparentPower
            ]
          ](
            ParticipantInitializeStateData(
              inputModel = evcsInputModel,
              modelConfig = modelConfig,
              secondaryDataServices = withServices,
              simulationStartDate = simulationStartDate,
              simulationEndDate = simulationEndDate,
              resolution = simonaConfig.simona.powerflow.resolution.getSeconds,
              requestVoltageDeviationThreshold =
                simonaConfig.simona.runtime.participant.requestVoltageDeviationThreshold,
              outputConfig = defaultOutputConfig,
              primaryServiceProxy = primaryServiceProxy.ref
            )
          ),
          initialiseTriggerId,
          evcsAgent
        )
      )

      /* Refuse registration with primary service */
      primaryServiceProxy.expectMsgType[PrimaryServiceRegistrationMessage]
      primaryServiceProxy.send(evcsAgent, RegistrationFailedMessage)

      /* I'm not interested in the content of the RegistrationMessage */
      evService.expectMsgType[RegisterForEvDataMessage]
      evService.send(evcsAgent, RegistrationSuccessfulMessage(None))

      /* I'm not interested in the content of the CompletionMessage */
      scheduler.expectMsgType[CompletionMessage]
      awaitAssert(evcsAgent.stateName shouldBe Idle)

      /* Send out public evcs request */
      evService.send(
        evcsAgent,
        EvFreeLotsRequest(0L)
      )

      evService.expectMsg(
        FreeLotsResponse(
          evcsInputModel.getUuid,
          2
        )
      )

      scheduler.expectNoMessage()

      /* Send ev for this tick */
      evService.send(
        evcsAgent,
        ProvideEvDataMessage(
          0L,
          EvMovementData(
            new EvcsMovementsBuilder().addArrival(evA).build()
          )
        )
      )

      scheduler.send(
        evcsAgent,
        TriggerWithIdMessage(
          ActivityStartTrigger(0L),
          4L,
          evcsAgent
        )
      )
      scheduler.expectMsg(CompletionMessage(4L))

      /* Ask for public evcs lot count again with a later tick */
      evService.send(
        evcsAgent,
        EvFreeLotsRequest(3600L)
      )

      // this time, only one is still free
      evService.expectMsg(
        FreeLotsResponse(
          evcsInputModel.getUuid,
          1
        )
      )

      scheduler.expectNoMessage()
    }

    val evcsAgent = TestFSMRef(
      new EvcsAgent(
        scheduler = scheduler.ref,
        listener = systemListener
      )
    )

    "provide correct average power after three data ticks are available" in {
      val initialiseTriggerId = 0
      scheduler.send(
        evcsAgent,
        TriggerWithIdMessage(
          InitializeParticipantAgentTrigger[
            ApparentPower,
            ParticipantInitializeStateData[
              EvcsInput,
              EvcsRuntimeConfig,
              ApparentPower
            ]
          ](
            ParticipantInitializeStateData(
              inputModel = voltageSensitiveInput,
              modelConfig = modelConfig,
              secondaryDataServices = withServices,
              simulationStartDate = simulationStartDate,
              simulationEndDate = simulationEndDate,
              resolution = simonaConfig.simona.powerflow.resolution.getSeconds,
              requestVoltageDeviationThreshold =
                simonaConfig.simona.runtime.participant.requestVoltageDeviationThreshold,
              outputConfig = defaultOutputConfig,
              primaryServiceProxy = primaryServiceProxy.ref
            )
          ),
          initialiseTriggerId,
          evcsAgent
        )
      )

      /* Refuse registration with primary service */
      primaryServiceProxy.expectMsgType[PrimaryServiceRegistrationMessage]
      primaryServiceProxy.send(evcsAgent, RegistrationFailedMessage)

      /* I'm not interested in the content of the RegistrationMessage */
      evService.expectMsgType[RegisterForEvDataMessage]
      evService.send(evcsAgent, RegistrationSuccessfulMessage(None))

      /* I'm not interested in the content of the CompletionMessage */
      scheduler.expectMsgType[CompletionMessage]
      awaitAssert(evcsAgent.stateName shouldBe Idle)

      /* Send out the three data points */
      /* ... for tick 0 */
      evService.send(
        evcsAgent,
        ProvideEvDataMessage(
          0L,
          EvMovementData(
            new EvcsMovementsBuilder().addArrival(evA).build()
          )
        )
      )
      scheduler.send(
        evcsAgent,
        TriggerWithIdMessage(
          ActivityStartTrigger(0L),
          3L,
          evcsAgent
        )
      )
      scheduler.expectMsg(CompletionMessage(3L))

      /* ... for tick 3600 */
      evService.send(
        evcsAgent,
        ProvideEvDataMessage(
          3600L,
          EvMovementData(
            new EvcsMovementsBuilder()
              .addDeparture(evA.getUuid)
              .addArrival(evB)
              .build()
          )
        )
      )
      scheduler.send(
        evcsAgent,
        TriggerWithIdMessage(
          ActivityStartTrigger(3600L),
          4L,
          evcsAgent
        )
      )
      evService.expectMsg(
        DepartedEvsResponse(
          evcsInputModel.getUuid,
          Set(
            evA.copyWith(
              Quantities.getQuantity(11d, PowerSystemUnits.KILOWATTHOUR)
            )
          )
        )
      )
      scheduler.expectMsg(CompletionMessage(4L))

      /* ... for tick 7200 */
      evService.send(
        evcsAgent,
        ProvideEvDataMessage(
          7200L,
          EvMovementData(
            new EvcsMovementsBuilder()
              .addDeparture(evB.getUuid)
              .addArrival(evA)
              .build()
          )
        )
      )
      scheduler.send(
        evcsAgent,
        TriggerWithIdMessage(
          ActivityStartTrigger(7200L),
          5L,
          evcsAgent
        )
      )
      evService.expectMsg(
        DepartedEvsResponse(
          evcsInputModel.getUuid,
          Set(
            evB.copyWith(
              Quantities.getQuantity(11d, PowerSystemUnits.KILOWATTHOUR)
            )
          )
        )
      )
      scheduler.expectMsg(CompletionMessage(5L))

      /* Ask the agent for average power in tick 7500 */
      evcsAgent ! RequestAssetPowerMessage(
        7500L,
        Quantities.getQuantity(1d, PU),
        Quantities.getQuantity(0d, PU)
      )

      expectMsgType[AssetPowerChangedMessage] match {
        case AssetPowerChangedMessage(p, q) =>
          p should equalWithTolerance(
            Quantities.getQuantity(0.00572d, MEGAWATT),
            testingTolerance
          )
          q should equalWithTolerance(
            Quantities.getQuantity(0d, MEGAVAR),
            testingTolerance
          )
        case answer => fail(s"Did not expect to get that answer: $answer")
      }
    }

    "answer unchanged power values after asking a second time with considerably same voltage" in {
      /* Previous request stems from previous test */
      /* Ask again with (nearly) unchanged information */
      evcsAgent ! RequestAssetPowerMessage(
        7500L,
        Quantities.getQuantity(1.000000000000001d, PU),
        Quantities.getQuantity(0d, PU)
      )

      /* Expect, that nothing has changed */
      expectMsgType[AssetPowerUnchangedMessage] match {
        case AssetPowerUnchangedMessage(p, q) =>
          p should equalWithTolerance(
            Quantities.getQuantity(0.00572d, MEGAWATT),
            testingTolerance
          )
          q should equalWithTolerance(
            Quantities.getQuantity(0d, MEGAVAR),
            testingTolerance
          )
      }
    }

    "answer changed power values after asking a second time with different voltage" in {
      /* Ask again with changed information */
      evcsAgent ! RequestAssetPowerMessage(
        7500L,
        Quantities.getQuantity(0.98, PU),
        Quantities.getQuantity(0d, PU)
      )

      /* Expect, the correct values (this model has fixed power factor) */
      expectMsgClass(classOf[AssetPowerChangedMessage]) match {
        case AssetPowerChangedMessage(p, q) =>
          p should equalWithTolerance(
            Quantities.getQuantity(0.00572d, MEGAWATT),
            testingTolerance
          )
          q should equalWithTolerance(
            Quantities.getQuantity(-3.35669e-3, MEGAVAR),
            testingTolerance
          )
      }
    }
  }
}<|MERGE_RESOLUTION|>--- conflicted
+++ resolved
@@ -18,24 +18,13 @@
 import edu.ie3.simona.agent.participant.evcs.EvcsAgent
 import edu.ie3.simona.agent.participant.statedata.BaseStateData.ParticipantModelBaseStateData
 import edu.ie3.simona.agent.participant.statedata.DataCollectionStateData
-import edu.ie3.simona.agent.participant.statedata.ParticipantStateData.{
-  CollectRegistrationConfirmMessages,
-  ParticipantInitializeStateData,
-  ParticipantInitializingStateData,
-  ParticipantUninitializedStateData,
-  SimpleInputContainer
-}
+import edu.ie3.simona.agent.participant.statedata.ParticipantStateData._
 import edu.ie3.simona.agent.state.AgentState.{Idle, Uninitialized}
 import edu.ie3.simona.agent.state.ParticipantAgentState.HandleInformation
 import edu.ie3.simona.api.data.ev.ontology.builder.EvcsMovementsBuilder
 import edu.ie3.simona.config.SimonaConfig.EvcsRuntimeConfig
-<<<<<<< HEAD
 import edu.ie3.simona.event.notifier.NotifierConfig
-import edu.ie3.simona.model.participant.EvcsModel.EvcsRelevantData
-=======
-import edu.ie3.simona.event.notifier.ParticipantNotifierConfig
 import edu.ie3.simona.model.participant.EvcsModel.EvcsState
->>>>>>> efbd1d27
 import edu.ie3.simona.ontology.messages.PowerMessage.{
   AssetPowerChangedMessage,
   AssetPowerUnchangedMessage,
@@ -149,7 +138,8 @@
               requestVoltageDeviationThreshold =
                 simonaConfig.simona.runtime.participant.requestVoltageDeviationThreshold,
               outputConfig = defaultOutputConfig,
-              primaryServiceProxy = primaryServiceProxy.ref
+              primaryServiceProxy = primaryServiceProxy.ref,
+              maybeEmAgent = None
             )
           ),
           triggerId,
@@ -228,7 +218,8 @@
               requestVoltageDeviationThreshold =
                 simonaConfig.simona.runtime.participant.requestVoltageDeviationThreshold,
               outputConfig = defaultOutputConfig,
-              primaryServiceProxy = primaryServiceProxy.ref
+              primaryServiceProxy = primaryServiceProxy.ref,
+              maybeEmAgent = None
             )
           ),
           triggerId,
@@ -293,6 +284,7 @@
                 requestValueStore,
                 _,
                 _,
+                _,
                 _
               ),
               awaitRegistrationResponsesFrom,
@@ -379,7 +371,8 @@
               requestVoltageDeviationThreshold =
                 simonaConfig.simona.runtime.participant.requestVoltageDeviationThreshold,
               outputConfig = defaultOutputConfig,
-              primaryServiceProxy = primaryServiceProxy.ref
+              primaryServiceProxy = primaryServiceProxy.ref,
+              maybeEmAgent = None
             )
           ),
           triggerId,
@@ -465,7 +458,8 @@
               requestVoltageDeviationThreshold =
                 simonaConfig.simona.runtime.participant.requestVoltageDeviationThreshold,
               outputConfig = defaultOutputConfig,
-              primaryServiceProxy = primaryServiceProxy.ref
+              primaryServiceProxy = primaryServiceProxy.ref,
+              maybeEmAgent = None
             )
           ),
           initialiseTriggerId,
@@ -604,7 +598,8 @@
               requestVoltageDeviationThreshold =
                 simonaConfig.simona.runtime.participant.requestVoltageDeviationThreshold,
               outputConfig = defaultOutputConfig,
-              primaryServiceProxy = primaryServiceProxy.ref
+              primaryServiceProxy = primaryServiceProxy.ref,
+              maybeEmAgent = None
             )
           ),
           initialiseTriggerId,
@@ -741,7 +736,8 @@
               requestVoltageDeviationThreshold =
                 simonaConfig.simona.runtime.participant.requestVoltageDeviationThreshold,
               outputConfig = defaultOutputConfig,
-              primaryServiceProxy = primaryServiceProxy.ref
+              primaryServiceProxy = primaryServiceProxy.ref,
+              maybeEmAgent = None
             )
           ),
           initialiseTriggerId,
@@ -810,7 +806,8 @@
               requestVoltageDeviationThreshold =
                 simonaConfig.simona.runtime.participant.requestVoltageDeviationThreshold,
               outputConfig = defaultOutputConfig,
-              primaryServiceProxy = primaryServiceProxy.ref
+              primaryServiceProxy = primaryServiceProxy.ref,
+              maybeEmAgent = None
             )
           ),
           initialiseTriggerId,
@@ -913,7 +910,8 @@
               requestVoltageDeviationThreshold =
                 simonaConfig.simona.runtime.participant.requestVoltageDeviationThreshold,
               outputConfig = defaultOutputConfig,
-              primaryServiceProxy = primaryServiceProxy.ref
+              primaryServiceProxy = primaryServiceProxy.ref,
+              maybeEmAgent = None
             )
           ),
           initialiseTriggerId,
