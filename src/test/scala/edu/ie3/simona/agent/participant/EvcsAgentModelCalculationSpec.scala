--- conflicted
+++ resolved
@@ -30,13 +30,9 @@
 import edu.ie3.simona.config.SimonaConfig.EvcsRuntimeConfig
 import edu.ie3.simona.event.ResultEvent.ParticipantResultEvent
 import edu.ie3.simona.event.notifier.ParticipantNotifierConfig
-<<<<<<< HEAD
-import edu.ie3.simona.model.participant.EvcsModel.EvcsState
-=======
 import edu.ie3.simona.model.participant.evcs.ChargingSchedule
 import edu.ie3.simona.model.participant.evcs.EvcsModel.EvcsState
 import edu.ie3.simona.ontology.messages.FlexibilityMessage._
->>>>>>> 97f290cd
 import edu.ie3.simona.ontology.messages.PowerMessage.{
   AssetPowerChangedMessage,
   AssetPowerUnchangedMessage,
@@ -551,11 +547,6 @@
           /* The store for calculation relevant data has been extended */
           baseStateData.stateDataStore match {
             case ValueStore(_, store) =>
-<<<<<<< HEAD
-              store shouldBe Map(
-                0L -> EvcsState(Set(evA, evB))
-              )
-=======
               store.keys should contain only 0L
               store.get(0L) match {
                 case Some(EvcsState(currentEvs, schedule, _, tick)) =>
@@ -591,7 +582,6 @@
                   tick shouldBe 0L
                 case None => fail("Entry for tick 0 expected.")
               }
->>>>>>> 97f290cd
           }
 
           /* The store for simulation results has been extended */
@@ -711,11 +701,6 @@
           /* The store for calculation relevant data has been extended */
           baseStateData.stateDataStore match {
             case ValueStore(_, store) =>
-<<<<<<< HEAD
-              store shouldBe Map(
-                0L -> EvcsState(Set(evA, evB))
-              )
-=======
               store.keys should contain only 0L
               store.get(0L) match {
                 case Some(EvcsState(currentEvs, schedule, _, tick)) =>
@@ -748,7 +733,6 @@
                   tick shouldBe 0L
                 case None => fail("Entry for tick 0 expected.")
               }
->>>>>>> 97f290cd
           }
 
           /* The store for simulation results has been extended */
