--- conflicted
+++ resolved
@@ -6,11 +6,6 @@
 
 package edu.ie3.simona.agent.participant
 
-<<<<<<< HEAD
-import akka.actor.ActorSystem
-import akka.testkit.{TestFSMRef, TestProbe}
-=======
->>>>>>> a0252dee
 import com.typesafe.config.ConfigFactory
 import edu.ie3.datamodel.models.input.system.EvcsInput
 import edu.ie3.datamodel.models.input.system.characteristic.QV
@@ -25,7 +20,6 @@
 import edu.ie3.simona.agent.state.AgentState.{Idle, Uninitialized}
 import edu.ie3.simona.agent.state.ParticipantAgentState.HandleInformation
 import edu.ie3.simona.config.SimonaConfig.EvcsRuntimeConfig
-<<<<<<< HEAD
 import edu.ie3.simona.event.ResultEvent.{
   FlexOptionsResultEvent,
   ParticipantResultEvent
@@ -34,26 +28,16 @@
 import edu.ie3.simona.model.participant.evcs.EvcsModel.EvcsState
 import edu.ie3.simona.model.participant.evcs.{ChargingSchedule, EvModelWrapper}
 import edu.ie3.simona.ontology.messages.FlexibilityMessage._
-=======
-import edu.ie3.simona.event.notifier.NotifierConfig
 import edu.ie3.simona.model.participant.EvcsModel.EvcsRelevantData
 import edu.ie3.simona.ontology.messages.Activation
->>>>>>> a0252dee
 import edu.ie3.simona.ontology.messages.PowerMessage.{
   AssetPowerChangedMessage,
   AssetPowerUnchangedMessage,
   RequestAssetPowerMessage
 }
 import edu.ie3.simona.ontology.messages.SchedulerMessage.{
-<<<<<<< HEAD
-  CompletionMessage,
-  IllegalTriggerMessage,
-  ScheduleTriggerMessage,
-  TriggerWithIdMessage
-=======
   Completion,
   ScheduleActivation
->>>>>>> a0252dee
 }
 import edu.ie3.simona.ontology.messages.services.EvMessage._
 import edu.ie3.simona.ontology.messages.services.ServiceMessage.PrimaryServiceRegistrationMessage
@@ -61,41 +45,27 @@
   RegistrationFailedMessage,
   RegistrationSuccessfulMessage
 }
-<<<<<<< HEAD
-import edu.ie3.simona.ontology.trigger.Trigger.{
-  ActivityStartTrigger,
-  InitializeParticipantAgentTrigger
-}
-=======
 import edu.ie3.simona.scheduler.ScheduleLock.ScheduleKey
 import edu.ie3.simona.service.ev.ExtEvDataService.FALLBACK_EV_MOVEMENTS_STEM_DISTANCE
->>>>>>> a0252dee
 import edu.ie3.simona.test.ParticipantAgentSpec
 import edu.ie3.simona.test.common.input.EvcsInputTestData
-<<<<<<< HEAD
 import edu.ie3.simona.util.TickUtil.TickLong
 import edu.ie3.util.quantities.PowerSystemUnits
+import edu.ie3.simona.test.common.{EvTestData, TestSpawnerClassic}
+import edu.ie3.simona.util.SimonaConstants.INIT_SIM_TICK
 import edu.ie3.util.quantities.QuantityUtils.RichQuantityDouble
 import edu.ie3.util.scala.quantities.{Megavars, ReactivePower, Vars}
 import squants.energy._
 import squants.{Each, Energy, Power}
-
-import java.time.temporal.ChronoUnit
-import scala.collection.SortedMap
-import scala.concurrent.duration.{DurationInt, FiniteDuration}
-=======
-import edu.ie3.simona.test.common.{EvTestData, TestSpawnerClassic}
-import edu.ie3.simona.util.SimonaConstants.INIT_SIM_TICK
-import edu.ie3.util.quantities.QuantityUtils.RichQuantityDouble
-import edu.ie3.util.scala.quantities.{Megavars, ReactivePower, Vars}
 import org.apache.pekko.actor.ActorSystem
 import org.apache.pekko.actor.typed.scaladsl.adapter.ClassicActorRefOps
 import org.apache.pekko.testkit.{TestFSMRef, TestProbe}
 import squants.energy.{Megawatts, Watts}
 import squants.{Each, Power}
 
+import java.time.temporal.ChronoUnit
+import scala.collection.SortedMap
 import java.util.UUID
->>>>>>> a0252dee
 
 class EvcsAgentModelCalculationSpec
     extends ParticipantAgentSpec(
@@ -109,13 +79,8 @@
       )
     )
     with EvcsInputTestData
-<<<<<<< HEAD
-    with EvTestData {
-  private implicit val receiveTimeout: FiniteDuration = 10.seconds
-=======
     with EvTestData
     with TestSpawnerClassic {
->>>>>>> a0252dee
 
   private implicit val powerTolerance: Power = Watts(0.1)
   private implicit val reactivePowerTolerance: ReactivePower = Vars(0.1)
@@ -152,8 +117,8 @@
       inputModel = evcsInputModel,
       modelConfig = modelConfig,
       secondaryDataServices = noServices,
-      simulationStartDate = simulationStartDate,
-      simulationEndDate = simulationEndDate,
+      simulationStartDate = adaptedSimulationStart,
+      simulationEndDate = adaptedSimulationEnd,
       resolution = resolution,
       requestVoltageDeviationThreshold =
         simonaConfig.simona.runtime.participant.requestVoltageDeviationThreshold,
@@ -165,12 +130,8 @@
       val evcsAgent = TestFSMRef(
         new EvcsAgent(
           scheduler = scheduler.ref,
-<<<<<<< HEAD
+          initStateData = initStateData,
           listener = Iterable.empty
-=======
-          initStateData = initStateData,
-          listener = systemListener
->>>>>>> a0252dee
         )
       )
       evcsAgent.stateName shouldBe Uninitialized
@@ -190,51 +151,14 @@
       val evcsAgent = TestFSMRef(
         new EvcsAgent(
           scheduler = scheduler.ref,
-<<<<<<< HEAD
+          initStateData = initStateData,
           listener = Iterable.empty
         )
       )
 
-      val triggerId = 0
-      scheduler.send(
-        evcsAgent,
-        TriggerWithIdMessage(
-          InitializeParticipantAgentTrigger[
-            ApparentPower,
-            ParticipantInitializeStateData[
-              EvcsInput,
-              EvcsRuntimeConfig,
-              ApparentPower
-            ]
-          ](
-            ParticipantInitializeStateData(
-              inputModel = evcsInputModel,
-              modelConfig = modelConfig,
-              secondaryDataServices = noServices,
-              simulationStartDate = adaptedSimulationStart,
-              simulationEndDate = adaptedSimulationEnd,
-              resolution = resolution,
-              requestVoltageDeviationThreshold =
-                simonaConfig.simona.runtime.participant.requestVoltageDeviationThreshold,
-              outputConfig = defaultOutputConfig,
-              primaryServiceProxy = primaryServiceProxy.ref,
-              scheduleTriggerFunc = scheduleTriggerFunc(evcsAgent)
-            )
-          ),
-          triggerId,
-          evcsAgent
-        )
-      )
-=======
-          initStateData = initStateData,
-          listener = systemListener
-        )
-      )
-
       scheduler.send(evcsAgent, Activation(INIT_SIM_TICK))
 
       deathProbe.watch(evcsAgent.ref)
->>>>>>> a0252dee
 
       /* Refuse registration with primary service */
       primaryServiceProxy.expectMsgType[PrimaryServiceRegistrationMessage]
@@ -253,25 +177,22 @@
       inputModel = evcsInputModel,
       modelConfig = modelConfig,
       secondaryDataServices = withServices,
-      simulationStartDate = simulationStartDate,
-      simulationEndDate = simulationEndDate,
+      simulationStartDate = adaptedSimulationStart,
+      simulationEndDate = adaptedSimulationEnd,
       resolution = resolution,
       requestVoltageDeviationThreshold =
         simonaConfig.simona.runtime.participant.requestVoltageDeviationThreshold,
       outputConfig = defaultOutputConfig,
-      primaryServiceProxy = primaryServiceProxy.ref
+      primaryServiceProxy = primaryServiceProxy.ref,
+      scheduleTriggerFunc = scheduleTriggerFunc(evcsAgent)
     )
 
     "be instantiated correctly" in {
       val evcsAgent = TestFSMRef(
         new EvcsAgent(
           scheduler = scheduler.ref,
-<<<<<<< HEAD
+          initStateData = initStateData,
           listener = Iterable.empty
-=======
-          initStateData = initStateData,
-          listener = systemListener
->>>>>>> a0252dee
         )
       )
 
@@ -290,49 +211,12 @@
       val evcsAgent = TestFSMRef(
         new EvcsAgent(
           scheduler = scheduler.ref,
-<<<<<<< HEAD
+          initStateData = initStateData,
           listener = Iterable.empty
         )
       )
 
-      val triggerId = 0
-      scheduler.send(
-        evcsAgent,
-        TriggerWithIdMessage(
-          InitializeParticipantAgentTrigger[
-            ApparentPower,
-            ParticipantInitializeStateData[
-              EvcsInput,
-              EvcsRuntimeConfig,
-              ApparentPower
-            ]
-          ](
-            ParticipantInitializeStateData(
-              inputModel = evcsInputModel,
-              modelConfig = modelConfig,
-              secondaryDataServices = withServices,
-              simulationStartDate = adaptedSimulationStart,
-              simulationEndDate = adaptedSimulationEnd,
-              resolution = resolution,
-              requestVoltageDeviationThreshold =
-                simonaConfig.simona.runtime.participant.requestVoltageDeviationThreshold,
-              outputConfig = defaultOutputConfig,
-              primaryServiceProxy = primaryServiceProxy.ref,
-              scheduleTriggerFunc = scheduleTriggerFunc(evcsAgent)
-            )
-          ),
-          triggerId,
-          evcsAgent
-        )
-      )
-=======
-          initStateData = initStateData,
-          listener = systemListener
-        )
-      )
-
       scheduler.send(evcsAgent, Activation(INIT_SIM_TICK))
->>>>>>> a0252dee
 
       /* Actor should ask for registration with primary service */
       primaryServiceProxy.expectMsg(
@@ -461,49 +345,12 @@
       val evcsAgent = TestFSMRef(
         new EvcsAgent(
           scheduler = scheduler.ref,
-<<<<<<< HEAD
+          initStateData = initStateData,
           listener = Iterable.empty
         )
       )
 
-      val triggerId = 0
-      scheduler.send(
-        evcsAgent,
-        TriggerWithIdMessage(
-          InitializeParticipantAgentTrigger[
-            ApparentPower,
-            ParticipantInitializeStateData[
-              EvcsInput,
-              EvcsRuntimeConfig,
-              ApparentPower
-            ]
-          ](
-            ParticipantInitializeStateData(
-              inputModel = evcsInputModel,
-              modelConfig = modelConfig,
-              secondaryDataServices = withServices,
-              simulationStartDate = adaptedSimulationStart,
-              simulationEndDate = adaptedSimulationEnd,
-              resolution = resolution,
-              requestVoltageDeviationThreshold =
-                simonaConfig.simona.runtime.participant.requestVoltageDeviationThreshold,
-              outputConfig = defaultOutputConfig,
-              primaryServiceProxy = primaryServiceProxy.ref,
-              scheduleTriggerFunc = scheduleTriggerFunc(evcsAgent)
-            )
-          ),
-          triggerId,
-          evcsAgent
-        )
-      )
-=======
-          initStateData = initStateData,
-          listener = systemListener
-        )
-      )
-
       scheduler.send(evcsAgent, Activation(INIT_SIM_TICK))
->>>>>>> a0252dee
 
       /* Refuse registration with primary service */
       primaryServiceProxy.expectMsgType[PrimaryServiceRegistrationMessage]
@@ -567,47 +414,14 @@
       val evcsAgent = TestFSMRef(
         new EvcsAgent(
           scheduler = scheduler.ref,
-<<<<<<< HEAD
+          initStateData = initStateData,
           listener = Iterable.empty
-=======
-          initStateData = initStateData,
-          listener = systemListener
->>>>>>> a0252dee
         )
       )
 
       scheduler.send(
         evcsAgent,
-<<<<<<< HEAD
-        TriggerWithIdMessage(
-          InitializeParticipantAgentTrigger[
-            ApparentPower,
-            ParticipantInitializeStateData[
-              EvcsInput,
-              EvcsRuntimeConfig,
-              ApparentPower
-            ]
-          ](
-            ParticipantInitializeStateData(
-              inputModel = evcsInputModel,
-              modelConfig = modelConfig,
-              secondaryDataServices = withServices,
-              simulationStartDate = adaptedSimulationStart,
-              simulationEndDate = adaptedSimulationEnd,
-              resolution = simonaConfig.simona.powerflow.resolution.getSeconds,
-              requestVoltageDeviationThreshold =
-                simonaConfig.simona.runtime.participant.requestVoltageDeviationThreshold,
-              outputConfig = defaultOutputConfig,
-              primaryServiceProxy = primaryServiceProxy.ref,
-              scheduleTriggerFunc = scheduleTriggerFunc(evcsAgent)
-            )
-          ),
-          initialiseTriggerId,
-          evcsAgent
-        )
-=======
         Activation(INIT_SIM_TICK)
->>>>>>> a0252dee
       )
 
       /* Refuse registration with primary service */
@@ -630,11 +444,7 @@
       val key1 = Some(ScheduleKey(lock.ref.toTyped, UUID.randomUUID()))
       evService.send(
         evcsAgent,
-<<<<<<< HEAD
-        ProvideEvDataMessage(0L, arrivingEvsData, None)
-=======
         ProvideEvDataMessage(0L, arrivingEvsData, unlockKey = key1)
->>>>>>> a0252dee
       )
       scheduler.expectMsg(ScheduleActivation(evcsAgent.toTyped, 0, key1))
 
@@ -734,47 +544,14 @@
       val evcsAgent = TestFSMRef(
         new EvcsAgent(
           scheduler = scheduler.ref,
-<<<<<<< HEAD
+          initStateData = initStateData,
           listener = Iterable.empty
-=======
-          initStateData = initStateData,
-          listener = systemListener
->>>>>>> a0252dee
         )
       )
 
       scheduler.send(
         evcsAgent,
-<<<<<<< HEAD
-        TriggerWithIdMessage(
-          InitializeParticipantAgentTrigger[
-            ApparentPower,
-            ParticipantInitializeStateData[
-              EvcsInput,
-              EvcsRuntimeConfig,
-              ApparentPower
-            ]
-          ](
-            ParticipantInitializeStateData(
-              inputModel = evcsInputModel,
-              modelConfig = modelConfig,
-              secondaryDataServices = withServices,
-              simulationStartDate = adaptedSimulationStart,
-              simulationEndDate = adaptedSimulationEnd,
-              resolution = simonaConfig.simona.powerflow.resolution.getSeconds,
-              requestVoltageDeviationThreshold =
-                simonaConfig.simona.runtime.participant.requestVoltageDeviationThreshold,
-              outputConfig = defaultOutputConfig,
-              primaryServiceProxy = primaryServiceProxy.ref,
-              scheduleTriggerFunc = scheduleTriggerFunc(evcsAgent)
-            )
-          ),
-          initialiseTriggerId,
-          evcsAgent
-        )
-=======
         Activation(INIT_SIM_TICK)
->>>>>>> a0252dee
       )
 
       /* Refuse registration with primary service */
@@ -892,47 +669,14 @@
       val evcsAgent = TestFSMRef(
         new EvcsAgent(
           scheduler = scheduler.ref,
-<<<<<<< HEAD
+          initStateData = initStateData,
           listener = Iterable.empty
-=======
-          initStateData = initStateData,
-          listener = systemListener
->>>>>>> a0252dee
         )
       )
 
       scheduler.send(
         evcsAgent,
-<<<<<<< HEAD
-        TriggerWithIdMessage(
-          InitializeParticipantAgentTrigger[
-            ApparentPower,
-            ParticipantInitializeStateData[
-              EvcsInput,
-              EvcsRuntimeConfig,
-              ApparentPower
-            ]
-          ](
-            ParticipantInitializeStateData(
-              inputModel = evcsInputModel,
-              modelConfig = modelConfig,
-              secondaryDataServices = withServices,
-              simulationStartDate = adaptedSimulationStart,
-              simulationEndDate = adaptedSimulationEnd,
-              resolution = simonaConfig.simona.powerflow.resolution.getSeconds,
-              requestVoltageDeviationThreshold =
-                simonaConfig.simona.runtime.participant.requestVoltageDeviationThreshold,
-              outputConfig = defaultOutputConfig,
-              primaryServiceProxy = primaryServiceProxy.ref,
-              scheduleTriggerFunc = scheduleTriggerFunc(evcsAgent)
-            )
-          ),
-          initialiseTriggerId,
-          evcsAgent
-        )
-=======
         Activation(INIT_SIM_TICK)
->>>>>>> a0252dee
       )
 
       /* Refuse registration with primary service */
@@ -966,47 +710,14 @@
       val evcsAgent = TestFSMRef(
         new EvcsAgent(
           scheduler = scheduler.ref,
-<<<<<<< HEAD
+          initStateData = initStateData,
           listener = Iterable.empty
-=======
-          initStateData = initStateData,
-          listener = systemListener
->>>>>>> a0252dee
         )
       )
 
       scheduler.send(
         evcsAgent,
-<<<<<<< HEAD
-        TriggerWithIdMessage(
-          InitializeParticipantAgentTrigger[
-            ApparentPower,
-            ParticipantInitializeStateData[
-              EvcsInput,
-              EvcsRuntimeConfig,
-              ApparentPower
-            ]
-          ](
-            ParticipantInitializeStateData(
-              inputModel = evcsInputModel,
-              modelConfig = modelConfig,
-              secondaryDataServices = withServices,
-              simulationStartDate = adaptedSimulationStart,
-              simulationEndDate = adaptedSimulationEnd,
-              resolution = simonaConfig.simona.powerflow.resolution.getSeconds,
-              requestVoltageDeviationThreshold =
-                simonaConfig.simona.runtime.participant.requestVoltageDeviationThreshold,
-              outputConfig = defaultOutputConfig,
-              primaryServiceProxy = primaryServiceProxy.ref,
-              scheduleTriggerFunc = scheduleTriggerFunc(evcsAgent)
-            )
-          ),
-          initialiseTriggerId,
-          evcsAgent
-        )
-=======
         Activation(INIT_SIM_TICK)
->>>>>>> a0252dee
       )
 
       /* Refuse registration with primary service */
@@ -1042,12 +753,8 @@
         evcsAgent,
         ProvideEvDataMessage(
           0L,
-<<<<<<< HEAD
-          ArrivingEvsData(Seq(EvModelWrapper(evA)))
-=======
-          ArrivingEvsData(Seq(evA)),
+          ArrivingEvsData(Seq(EvModelWrapper(evA))),
           unlockKey = key1
->>>>>>> a0252dee
         )
       )
       scheduler.expectMsg(ScheduleActivation(evcsAgent.toTyped, 0, key1))
@@ -1078,15 +785,12 @@
     val evcsAgent = TestFSMRef(
       new EvcsAgent(
         scheduler = scheduler.ref,
-<<<<<<< HEAD
-        listener = Iterable.empty
-=======
         initStateData = ParticipantInitializeStateData(
           inputModel = voltageSensitiveInput,
           modelConfig = modelConfig,
           secondaryDataServices = withServices,
-          simulationStartDate = simulationStartDate,
-          simulationEndDate = simulationEndDate,
+          simulationStartDate = adaptedSimulationStart,
+          simulationEndDate = adaptedSimulationEnd,
           resolution = simonaConfig.simona.powerflow.resolution.getSeconds,
           requestVoltageDeviationThreshold =
             simonaConfig.simona.runtime.participant.requestVoltageDeviationThreshold,
@@ -1094,47 +798,13 @@
           primaryServiceProxy = primaryServiceProxy.ref
         ),
         listener = systemListener
->>>>>>> a0252dee
       )
     )
 
     "provide correct average power after three data ticks are available" in {
-<<<<<<< HEAD
-      val initialiseTriggerId = 0
-      scheduler.send(
-        evcsAgent,
-        TriggerWithIdMessage(
-          InitializeParticipantAgentTrigger[
-            ApparentPower,
-            ParticipantInitializeStateData[
-              EvcsInput,
-              EvcsRuntimeConfig,
-              ApparentPower
-            ]
-          ](
-            ParticipantInitializeStateData(
-              inputModel = voltageSensitiveInput,
-              modelConfig = modelConfig,
-              secondaryDataServices = withServices,
-              simulationStartDate = adaptedSimulationStart,
-              simulationEndDate = adaptedSimulationEnd,
-              resolution = simonaConfig.simona.powerflow.resolution.getSeconds,
-              requestVoltageDeviationThreshold =
-                simonaConfig.simona.runtime.participant.requestVoltageDeviationThreshold,
-              outputConfig = defaultOutputConfig,
-              primaryServiceProxy = primaryServiceProxy.ref,
-              scheduleTriggerFunc = scheduleTriggerFunc(evcsAgent)
-            )
-          ),
-          initialiseTriggerId,
-          evcsAgent
-        )
-      )
-=======
       val lock = TestProbe("lock")
 
       scheduler.send(evcsAgent, Activation(INIT_SIM_TICK))
->>>>>>> a0252dee
 
       /* Refuse registration with primary service */
       primaryServiceProxy.expectMsgType[PrimaryServiceRegistrationMessage]
@@ -1155,20 +825,8 @@
         evcsAgent,
         ProvideEvDataMessage(
           0L,
-<<<<<<< HEAD
-          ArrivingEvsData(Seq(EvModelWrapper(evA.copyWithDeparture(3600L))))
-        )
-      )
-      scheduler.send(
-        evcsAgent,
-        TriggerWithIdMessage(
-          ActivityStartTrigger(0L),
-          3L,
-          evcsAgent
-=======
-          ArrivingEvsData(Seq(evA)),
+          ArrivingEvsData(Seq(EvModelWrapper(evA.copyWithDeparture(3600L)))),
           unlockKey = key1
->>>>>>> a0252dee
         )
       )
       scheduler.expectMsg(ScheduleActivation(evcsAgent.toTyped, 0, key1))
@@ -1200,12 +858,8 @@
         evcsAgent,
         ProvideEvDataMessage(
           3600L,
-<<<<<<< HEAD
-          ArrivingEvsData(Seq(EvModelWrapper(evB.copyWithDeparture(7200L))))
-=======
-          ArrivingEvsData(Seq(evB)),
+          ArrivingEvsData(Seq(EvModelWrapper(evB.copyWithDeparture(7200L)))),
           unlockKey = key2
->>>>>>> a0252dee
         )
       )
       scheduler.expectMsg(ScheduleActivation(evcsAgent.toTyped, 3600, key2))
@@ -1237,20 +891,8 @@
         evcsAgent,
         ProvideEvDataMessage(
           7200L,
-<<<<<<< HEAD
-          ArrivingEvsData(Seq(EvModelWrapper(evA.copyWithDeparture(10800L))))
-        )
-      )
-      scheduler.send(
-        evcsAgent,
-        TriggerWithIdMessage(
-          ActivityStartTrigger(7200L),
-          5L,
-          evcsAgent
-=======
-          ArrivingEvsData(Seq(evA)),
+          ArrivingEvsData(Seq(EvModelWrapper(evA.copyWithDeparture(10800L)))),
           unlockKey = key3
->>>>>>> a0252dee
         )
       )
       scheduler.expectMsg(ScheduleActivation(evcsAgent.toTyped, 7200, key3))
