--- conflicted
+++ resolved
@@ -163,11 +163,7 @@
                 simonaConfig.simona.runtime.participant.requestVoltageDeviationThreshold,
               outputConfig = defaultOutputConfig,
               primaryServiceProxy = primaryServiceProxy.ref,
-<<<<<<< HEAD
-              maybeEmAgent = None
-=======
               scheduleTriggerFunc = scheduleTriggerFunc(evcsAgent)
->>>>>>> 04148c33
             )
           ),
           triggerId,
@@ -247,11 +243,7 @@
                 simonaConfig.simona.runtime.participant.requestVoltageDeviationThreshold,
               outputConfig = defaultOutputConfig,
               primaryServiceProxy = primaryServiceProxy.ref,
-<<<<<<< HEAD
-              maybeEmAgent = None
-=======
               scheduleTriggerFunc = scheduleTriggerFunc(evcsAgent)
->>>>>>> 04148c33
             )
           ),
           triggerId,
@@ -414,11 +406,7 @@
                 simonaConfig.simona.runtime.participant.requestVoltageDeviationThreshold,
               outputConfig = defaultOutputConfig,
               primaryServiceProxy = primaryServiceProxy.ref,
-<<<<<<< HEAD
-              maybeEmAgent = None
-=======
               scheduleTriggerFunc = scheduleTriggerFunc(evcsAgent)
->>>>>>> 04148c33
             )
           ),
           triggerId,
@@ -513,11 +501,7 @@
                 simonaConfig.simona.runtime.participant.requestVoltageDeviationThreshold,
               outputConfig = defaultOutputConfig,
               primaryServiceProxy = primaryServiceProxy.ref,
-<<<<<<< HEAD
-              maybeEmAgent = None
-=======
               scheduleTriggerFunc = scheduleTriggerFunc(evcsAgent)
->>>>>>> 04148c33
             )
           ),
           initialiseTriggerId,
@@ -672,11 +656,7 @@
                 simonaConfig.simona.runtime.participant.requestVoltageDeviationThreshold,
               outputConfig = defaultOutputConfig,
               primaryServiceProxy = primaryServiceProxy.ref,
-<<<<<<< HEAD
-              maybeEmAgent = None
-=======
               scheduleTriggerFunc = scheduleTriggerFunc(evcsAgent)
->>>>>>> 04148c33
             )
           ),
           initialiseTriggerId,
@@ -826,11 +806,7 @@
                 simonaConfig.simona.runtime.participant.requestVoltageDeviationThreshold,
               outputConfig = defaultOutputConfig,
               primaryServiceProxy = primaryServiceProxy.ref,
-<<<<<<< HEAD
-              maybeEmAgent = None
-=======
               scheduleTriggerFunc = scheduleTriggerFunc(evcsAgent)
->>>>>>> 04148c33
             )
           ),
           initialiseTriggerId,
@@ -900,11 +876,7 @@
                 simonaConfig.simona.runtime.participant.requestVoltageDeviationThreshold,
               outputConfig = defaultOutputConfig,
               primaryServiceProxy = primaryServiceProxy.ref,
-<<<<<<< HEAD
-              maybeEmAgent = None
-=======
               scheduleTriggerFunc = scheduleTriggerFunc(evcsAgent)
->>>>>>> 04148c33
             )
           ),
           initialiseTriggerId,
@@ -1006,11 +978,7 @@
                 simonaConfig.simona.runtime.participant.requestVoltageDeviationThreshold,
               outputConfig = defaultOutputConfig,
               primaryServiceProxy = primaryServiceProxy.ref,
-<<<<<<< HEAD
-              maybeEmAgent = None
-=======
               scheduleTriggerFunc = scheduleTriggerFunc(evcsAgent)
->>>>>>> 04148c33
             )
           ),
           initialiseTriggerId,
