--- conflicted
+++ resolved
@@ -58,10 +58,7 @@
 import edu.ie3.simona.util.TickUtil.TickLong
 import edu.ie3.util.quantities.PowerSystemUnits
 import edu.ie3.util.quantities.PowerSystemUnits._
-<<<<<<< HEAD
-=======
 import edu.ie3.util.quantities.QuantityUtil
->>>>>>> f42000b8
 import edu.ie3.util.quantities.QuantityUtils.RichQuantityDouble
 import tech.units.indriya.quantity.Quantities
 
@@ -1022,7 +1019,6 @@
         DepartingEvsRequest(3600L, Seq(evA.getUuid))
       )
       evService.expectMsgType[DepartingEvsResponse] match {
-<<<<<<< HEAD
         case DepartingEvsResponse(evcs, evModels) =>
           evcs shouldBe evcsInputModel.getUuid
           evModels should have size 1
@@ -1035,16 +1031,6 @@
               )
             case None => fail("Expected to get at least one ev.")
           }
-=======
-        case DepartingEvsResponse(evcs, evs) =>
-          evcs shouldBe evcsInputModel.getUuid
-
-          evs should have size 1
-
-          val ev = evs.headOption.getOrElse(fail("No EV departed"))
-          ev.getUuid shouldBe evA.getUuid
-          ev.getStoredEnergy should equalWithTolerance(11d.asKiloWattHour)
->>>>>>> f42000b8
       }
 
       // arrivals second
@@ -1074,7 +1060,6 @@
         DepartingEvsRequest(7200L, Seq(evB.getUuid))
       )
       evService.expectMsgType[DepartingEvsResponse] match {
-<<<<<<< HEAD
         case DepartingEvsResponse(evcs, evModels) =>
           evcs shouldBe evcsInputModel.getUuid
           evModels should have size 1
@@ -1087,16 +1072,6 @@
               )
             case None => fail("Expected to get at least one ev.")
           }
-=======
-        case DepartingEvsResponse(evcs, evs) =>
-          evcs shouldBe evcsInputModel.getUuid
-
-          evs should have size 1
-
-          val ev = evs.headOption.getOrElse(fail("No EV departed"))
-          ev.getUuid shouldBe evB.getUuid
-          ev.getStoredEnergy should equalWithTolerance(11d.asKiloWattHour)
->>>>>>> f42000b8
       }
 
       evService.send(
