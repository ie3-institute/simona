/*
 * © 2021. TU Dortmund University,
 * Institute of Energy Systems, Energy Efficiency and Energy Economics,
 * Research group Distribution grid planning and operation
 */

package edu.ie3.simona.agent.participant

import akka.actor.ActorSystem
import akka.testkit.{TestFSMRef, TestProbe}
import akka.util.Timeout
import com.typesafe.config.ConfigFactory
import edu.ie3.datamodel.models.input.system.EvcsInput
import edu.ie3.datamodel.models.input.system.characteristic.QV
import edu.ie3.simona.agent.ValueStore
import edu.ie3.simona.agent.participant.data.Data.PrimaryData.ApparentPower
import edu.ie3.simona.agent.participant.data.secondary.SecondaryDataService.ActorEvMovementsService
import edu.ie3.simona.agent.participant.evcs.EvcsAgent
import edu.ie3.simona.agent.participant.statedata.BaseStateData.ParticipantModelBaseStateData
import edu.ie3.simona.agent.participant.statedata.DataCollectionStateData
import edu.ie3.simona.agent.participant.statedata.ParticipantStateData.{
  CollectRegistrationConfirmMessages,
  ParticipantInitializeStateData,
  ParticipantInitializingStateData,
  ParticipantUninitializedStateData
}
import edu.ie3.simona.agent.state.AgentState.{Idle, Uninitialized}
import edu.ie3.simona.agent.state.ParticipantAgentState.HandleInformation
import edu.ie3.simona.api.data.ev.ontology.builder.EvcsMovementsBuilder
import edu.ie3.simona.config.SimonaConfig.EvcsRuntimeConfig
import edu.ie3.simona.event.ResultEvent.ParticipantResultEvent
import edu.ie3.simona.event.notifier.ParticipantNotifierConfig
<<<<<<< HEAD
import edu.ie3.simona.model.participant.EvcsModel.EvcsState
=======
import edu.ie3.simona.model.participant.evcs.ChargingSchedule
import edu.ie3.simona.model.participant.evcs.EvcsModel.EvcsState
import edu.ie3.simona.ontology.messages.FlexibilityMessage._
>>>>>>> 90bf19f1
import edu.ie3.simona.ontology.messages.PowerMessage.{
  AssetPowerChangedMessage,
  AssetPowerUnchangedMessage,
  RequestAssetPowerMessage
}
import edu.ie3.simona.ontology.messages.SchedulerMessage.{
  CompletionMessage,
  IllegalTriggerMessage,
  ScheduleTriggerMessage,
  TriggerWithIdMessage
}
import edu.ie3.simona.ontology.messages.services.EvMessage._
import edu.ie3.simona.ontology.messages.services.ServiceMessage.PrimaryServiceRegistrationMessage
import edu.ie3.simona.ontology.messages.services.ServiceMessage.RegistrationResponseMessage.{
  RegistrationFailedMessage,
  RegistrationSuccessfulMessage
}
import edu.ie3.simona.ontology.trigger.Trigger.{
  ActivityStartTrigger,
  InitializeParticipantAgentTrigger
}
import edu.ie3.simona.test.ParticipantAgentSpec
import edu.ie3.simona.test.common.EvTestData
import edu.ie3.simona.test.common.input.EvcsInputTestData
import edu.ie3.util.quantities.PowerSystemUnits
import edu.ie3.util.quantities.PowerSystemUnits._
import edu.ie3.util.quantities.QuantityUtils.RichQuantityDouble
import tech.units.indriya.quantity.Quantities

import java.time.temporal.ChronoUnit
import scala.concurrent.duration.{DurationInt, FiniteDuration}

class EvcsAgentModelCalculationSpec
    extends ParticipantAgentSpec(
      ActorSystem(
        "EvcsAgentModelCalculationSpec",
        ConfigFactory
          .parseString("""
                     |akka.loggers =["akka.event.slf4j.Slf4jLogger"]
                     |akka.loglevel="DEBUG"
        """.stripMargin)
      )
    )
    with EvcsInputTestData
    with EvTestData {
  private implicit val receiveTimeout: FiniteDuration = 10.seconds
  private implicit val noReceiveTimeOut: Timeout = 1.second

  private val testingTolerance = 1e-6 // Equality on the basis of 1 W

  /* Alter the input model to have a voltage sensitive reactive power calculation */
  private val voltageSensitiveInput = evcsInputModel
    .copy()
    .qCharacteristics(new QV("qV:{(0.95,-0.625),(1.05,0.625)}"))
    .build()

  private val evService = TestProbe("evService")

  private val noServices = None
  private val withServices = Some(
    Vector(
      ActorEvMovementsService(evService.ref)
    )
  )

  private val resolution = simonaConfig.simona.powerflow.resolution.getSeconds

  // FIXME: Shall be temp only!
  /* Adapt start time of simulation to meet requirements of market price source */
  private val adaptedSimulationStart =
    simulationStartDate.plus(5, ChronoUnit.YEARS)
  private val adaptedSimulationEnd = simulationEndDate.plus(5, ChronoUnit.YEARS)

  "An evcs agent with model calculation depending on no secondary data service" should {
    "be instantiated correctly" in {
      val evcsAgent = TestFSMRef(
        new EvcsAgent(
          scheduler = scheduler.ref,
          listener = systemListener
        )
      )
      evcsAgent.stateName shouldBe Uninitialized
      // ParticipantUninitializedStateData is an empty class (due to typing). If it contains content one day
      inside(evcsAgent.stateData) {
        case _: ParticipantUninitializedStateData[_] => succeed
        case _ =>
          fail(
            s"Expected $ParticipantUninitializedStateData, but got ${evcsAgent.stateData}."
          )
      }
    }

    "fail initialisation and stay in uninitialized state" in {
      val evcsAgent = TestFSMRef(
        new EvcsAgent(
          scheduler = scheduler.ref,
          listener = systemListener
        )
      )

      val triggerId = 0
      scheduler.send(
        evcsAgent,
        TriggerWithIdMessage(
          InitializeParticipantAgentTrigger[
            ApparentPower,
            ParticipantInitializeStateData[
              EvcsInput,
              EvcsRuntimeConfig,
              ApparentPower
            ]
          ](
            ParticipantInitializeStateData(
              inputModel = evcsInputModel,
              modelConfig = modelConfig,
              secondaryDataServices = noServices,
              simulationStartDate = adaptedSimulationStart,
              simulationEndDate = adaptedSimulationEnd,
              resolution = resolution,
              requestVoltageDeviationThreshold =
                simonaConfig.simona.runtime.participant.requestVoltageDeviationThreshold,
              outputConfig = defaultOutputConfig,
              primaryServiceProxy = primaryServiceProxy.ref
            )
          ),
          triggerId,
          evcsAgent
        )
      )

      /* Refuse registration with primary service */
      primaryServiceProxy.expectMsgType[PrimaryServiceRegistrationMessage]
      primaryServiceProxy.send(evcsAgent, RegistrationFailedMessage)

      scheduler.receiveOne(receiveTimeout) match {
        case IllegalTriggerMessage(_, _) => logger.debug("Got correct message")
        case m =>
          fail(
            s"Did not fail initialization because of missing weather service. Received: $m"
          )
      }

      /* agent should stay uninitialized */
      evcsAgent.stateName shouldBe Uninitialized
      evcsAgent.stateData match {
        case _: ParticipantInitializingStateData[_, _, _] => succeed
        case _ => fail("Expected to get initializing state data")
      }
    }
  }

  "An evcs agent with model calculation depending on one secondary data service" should {
    "be instantiated correctly" in {
      val evcsAgent = TestFSMRef(
        new EvcsAgent(
          scheduler = scheduler.ref,
          listener = systemListener
        )
      )

      evcsAgent.stateName shouldBe Uninitialized
      // ParticipantUninitializedStateData is an empty class (due to typing). If it contains content one day
      inside(evcsAgent.stateData) {
        case _: ParticipantUninitializedStateData[_] => succeed
        case _ =>
          fail(
            s"Expected $ParticipantUninitializedStateData, but got ${evcsAgent.stateData}."
          )
      }
    }

    "end in correct state with correct state data after initialisation" in {
      val evcsAgent = TestFSMRef(
        new EvcsAgent(
          scheduler = scheduler.ref,
          listener = systemListener
        )
      )

      val triggerId = 0
      scheduler.send(
        evcsAgent,
        TriggerWithIdMessage(
          InitializeParticipantAgentTrigger[
            ApparentPower,
            ParticipantInitializeStateData[
              EvcsInput,
              EvcsRuntimeConfig,
              ApparentPower
            ]
          ](
            ParticipantInitializeStateData(
              inputModel = evcsInputModel,
              modelConfig = modelConfig,
              secondaryDataServices = withServices,
              simulationStartDate = adaptedSimulationStart,
              simulationEndDate = adaptedSimulationEnd,
              resolution = resolution,
              requestVoltageDeviationThreshold =
                simonaConfig.simona.runtime.participant.requestVoltageDeviationThreshold,
              outputConfig = defaultOutputConfig,
              primaryServiceProxy = primaryServiceProxy.ref
            )
          ),
          triggerId,
          evcsAgent
        )
      )

      /* Actor should ask for registration with primary service */
      primaryServiceProxy.expectMsg(
        PrimaryServiceRegistrationMessage(evcsInputModel.getUuid)
      )
      /* State should be information handling and having correct state data */
      evcsAgent.stateName shouldBe HandleInformation
      evcsAgent.stateData match {
        case ParticipantInitializingStateData(
              inputModel,
              modelConfig,
              secondaryDataServices,
              simulationStartDate,
              simulationEndDate,
              timeBin,
              requestVoltageDeviationThreshold,
              outputConfig,
              maybeEmAgent
            ) =>
          inputModel shouldBe evcsInputModel
          modelConfig shouldBe modelConfig
          secondaryDataServices shouldBe withServices
          simulationStartDate shouldBe this.adaptedSimulationStart
          simulationEndDate shouldBe this.adaptedSimulationEnd
          timeBin shouldBe this.resolution
          requestVoltageDeviationThreshold shouldBe simonaConfig.simona.runtime.participant.requestVoltageDeviationThreshold
          outputConfig shouldBe defaultOutputConfig
          maybeEmAgent shouldBe None
        case unsuitableStateData =>
          fail(s"Agent has unsuitable state data '$unsuitableStateData'.")
      }

      /* Refuse registration */
      primaryServiceProxy.send(evcsAgent, RegistrationFailedMessage)

      /* Expect a registration message */
      evService.expectMsgPF() {
        case RegisterForEvDataMessage(uuid, scheduleFunc) =>
          uuid shouldBe evcsInputModel.getUuid
          scheduleFunc(3L) shouldBe
            ScheduleTriggerMessage(ActivityStartTrigger(3L), evcsAgent)
      }

      /* ... as well as corresponding state and state data */
      evcsAgent.stateName shouldBe HandleInformation
      evcsAgent.stateData match {
        case CollectRegistrationConfirmMessages(
              ParticipantModelBaseStateData(
                startDate,
                endDate,
                _,
                services,
                outputConfig,
                additionalActivationTicks,
                foreseenDataTicks,
                _,
                voltageValueStore,
                resultValueStore,
                requestValueStore,
                _,
                _,
                _
              ),
              awaitRegistrationResponsesFrom,
              foreseenNextDataTicks
            ) =>
          /* Base state data */
          startDate shouldBe adaptedSimulationStart
          endDate shouldBe adaptedSimulationEnd
          services shouldBe Some(
            Vector(
              ActorEvMovementsService(evService.ref)
            )
          )
          outputConfig shouldBe ParticipantNotifierConfig(
            simulationResultInfo = false,
            powerRequestReply = false
          )
          additionalActivationTicks shouldBe Array.emptyLongArray
          foreseenDataTicks shouldBe Map.empty
          voltageValueStore shouldBe ValueStore(
            resolution * 10,
            Map(0L -> Quantities.getQuantity(1d, PU))
          )
          resultValueStore shouldBe ValueStore.forResult(resolution, 10)
          requestValueStore shouldBe ValueStore[ApparentPower](resolution * 10)

          /* Additional information */
          awaitRegistrationResponsesFrom shouldBe Vector(evService.ref)
          foreseenNextDataTicks shouldBe Map.empty
        case _ =>
          fail(
            s"Did not find expected state data $CollectRegistrationConfirmMessages, but ${evcsAgent.stateData}"
          )
      }

      /* Reply, that registration was successful */
      evService.send(evcsAgent, RegistrationSuccessfulMessage(None))

      /* Expect a completion message */
      scheduler.expectMsg(
        CompletionMessage(triggerId, None)
      )

      /* ... as well as corresponding state and state data */
      evcsAgent.stateName shouldBe Idle
      evcsAgent.stateData match {
        case baseStateData: ParticipantModelBaseStateData[_, _, _, _] =>
          /* Only check the awaited next data ticks, as the rest has yet been checked */
          baseStateData.foreseenDataTicks shouldBe Map(evService.ref -> None)
        case _ =>
          fail(
            s"Did not find expected state data $ParticipantModelBaseStateData, but ${evcsAgent.stateData}"
          )
      }
    }

    "answer with zero power, if asked directly after initialisation" in {
      val evcsAgent = TestFSMRef(
        new EvcsAgent(
          scheduler = scheduler.ref,
          listener = systemListener
        )
      )

      val triggerId = 0
      scheduler.send(
        evcsAgent,
        TriggerWithIdMessage(
          InitializeParticipantAgentTrigger[
            ApparentPower,
            ParticipantInitializeStateData[
              EvcsInput,
              EvcsRuntimeConfig,
              ApparentPower
            ]
          ](
            ParticipantInitializeStateData(
              inputModel = evcsInputModel,
              modelConfig = modelConfig,
              secondaryDataServices = withServices,
              simulationStartDate = adaptedSimulationStart,
              simulationEndDate = adaptedSimulationEnd,
              resolution = resolution,
              requestVoltageDeviationThreshold =
                simonaConfig.simona.runtime.participant.requestVoltageDeviationThreshold,
              outputConfig = defaultOutputConfig,
              primaryServiceProxy = primaryServiceProxy.ref
            )
          ),
          triggerId,
          evcsAgent
        )
      )

      /* Refuse registration with primary service */
      primaryServiceProxy.expectMsgType[PrimaryServiceRegistrationMessage]
      primaryServiceProxy.send(evcsAgent, RegistrationFailedMessage)

      /* Expect a registration message */
      evService.expectMsgPF() {
        case RegisterForEvDataMessage(uuid, scheduleFunc) =>
          uuid shouldBe evcsInputModel.getUuid
          scheduleFunc(3L) shouldBe
            ScheduleTriggerMessage(ActivityStartTrigger(3L), evcsAgent)
      }
      evService.send(evcsAgent, RegistrationSuccessfulMessage(Some(900L)))

      /* I'm not interested in the content of the CompletionMessage */
      scheduler.expectMsgType[CompletionMessage]

      evcsAgent.stateName shouldBe Idle
      /* State data has already been tested */

      evcsAgent ! RequestAssetPowerMessage(
        0L,
        Quantities.getQuantity(1d, PU),
        Quantities.getQuantity(0d, PU)
      )
      expectMsg(
        AssetPowerChangedMessage(
          Quantities.getQuantity(0d, MEGAWATT),
          Quantities.getQuantity(0d, MEGAVAR)
        )
      )

      inside(evcsAgent.stateData) {
        case baseStateData: ParticipantModelBaseStateData[_, _, _, _] =>
          baseStateData.requestValueStore shouldBe ValueStore[
            ApparentPower
          ](
            resolution * 10,
            Map(
              0L -> ApparentPower(
                Quantities.getQuantity(0d, MEGAWATT),
                Quantities.getQuantity(0d, MEGAVAR)
              )
            )
          )
        case _ =>
          fail(
            s"Did not find expected state data $ParticipantModelBaseStateData, but ${evcsAgent.stateData}"
          )
      }
    }

    "do correct transitions faced with new data in Idle" in {
      val evcsAgent = TestFSMRef(
        new EvcsAgent(
          scheduler = scheduler.ref,
          listener = systemListener
        )
      )

      val initialiseTriggerId = 0
      scheduler.send(
        evcsAgent,
        TriggerWithIdMessage(
          InitializeParticipantAgentTrigger[
            ApparentPower,
            ParticipantInitializeStateData[
              EvcsInput,
              EvcsRuntimeConfig,
              ApparentPower
            ]
          ](
            ParticipantInitializeStateData(
              inputModel = evcsInputModel,
              modelConfig = modelConfig,
              secondaryDataServices = withServices,
              simulationStartDate = adaptedSimulationStart,
              simulationEndDate = adaptedSimulationEnd,
              resolution = simonaConfig.simona.powerflow.resolution.getSeconds,
              requestVoltageDeviationThreshold =
                simonaConfig.simona.runtime.participant.requestVoltageDeviationThreshold,
              outputConfig = defaultOutputConfig,
              primaryServiceProxy = primaryServiceProxy.ref
            )
          ),
          initialiseTriggerId,
          evcsAgent
        )
      )

      /* Refuse registration with primary service */
      primaryServiceProxy.expectMsgType[PrimaryServiceRegistrationMessage]
      primaryServiceProxy.send(evcsAgent, RegistrationFailedMessage)

      /* I'm not interested in the content of the RegistrationMessage */
      evService.expectMsgType[RegisterForEvDataMessage]
      evService.send(evcsAgent, RegistrationSuccessfulMessage(Some(0L)))

      /* I'm not interested in the content of the CompletionMessage */
      scheduler.expectMsgType[CompletionMessage]
      awaitAssert(evcsAgent.stateName shouldBe Idle)
      /* State data is tested in another test */

      /* Send out new data */
      val evMovementData = EvMovementData(
        new EvcsMovementsBuilder().addArrival(evA).addArrival(evB).build()
      )

      evService.send(
        evcsAgent,
        ProvideEvDataMessage(0L, evMovementData, None)
      )

      /* Find yourself in corresponding state and state data */
      evcsAgent.stateName shouldBe HandleInformation
      evcsAgent.stateData match {
        case DataCollectionStateData(
              baseStateData: ParticipantModelBaseStateData[_, _, _, _],
              expectedSenders,
              isYetTriggered
            ) =>
          /* The next data tick is already registered */
          baseStateData.foreseenDataTicks shouldBe Map(evService.ref -> None)

          /* The yet sent data is also registered */
          expectedSenders shouldBe Map(
            evService.ref -> Some(evMovementData)
          )

          /* It is not yet triggered */
          isYetTriggered shouldBe false
        case _ =>
          fail(
            s"Did not find expected state data $DataCollectionStateData, but ${evcsAgent.stateData}"
          )
      }

      /* Trigger the agent */
      scheduler.send(
        evcsAgent,
        TriggerWithIdMessage(
          ActivityStartTrigger(0L),
          1L,
          evcsAgent
        )
      )

      /* The agent will notice, that all expected information are apparent, switch to Calculate and trigger itself
       * for starting the calculation */
      scheduler.expectMsg(
        CompletionMessage(1L, None)
      )
      evcsAgent.stateName shouldBe Idle
      evcsAgent.stateData match {
        case baseStateData: ParticipantModelBaseStateData[_, _, _, _] =>
          /* The store for calculation relevant data has been extended */
          baseStateData.stateDataStore match {
            case ValueStore(_, store) =>
<<<<<<< HEAD
              store shouldBe Map(
                0L -> EvcsState(Set(evA, evB))
              )
=======
              store.keys should contain only 0L
              store.get(0L) match {
                case Some(EvcsState(currentEvs, schedule, _, tick)) =>
                  currentEvs should contain theSameElementsAs Set(evA, evB)

                  schedule.values.flatten should contain allOf (
                    ChargingSchedule(
                      evA,
                      Seq(
                        ChargingSchedule.Entry(
                          0,
                          200,
                          Quantities
                            .getQuantity(11, PowerSystemUnits.KILOWATT)
                        )
                      )
                    ),
                    ChargingSchedule(
                      evB,
                      Seq(
                        ChargingSchedule.Entry(
                          0,
                          200,
                          Quantities.getQuantity(
                            11,
                            PowerSystemUnits.KILOWATT
                          )
                        )
                      )
                    )
                  )

                  tick shouldBe 0L
                case None => fail("Entry for tick 0 expected.")
              }
>>>>>>> 90bf19f1
          }

          /* The store for simulation results has been extended */
          baseStateData.resultValueStore match {
            case ValueStore(_, store) =>
              // FIXME: Please double-check if an empty result store is actually correct here!
              store.keys shouldBe empty
          }
        case _ =>
          fail(
            s"Did not found the expected state data $ParticipantModelBaseStateData, but ${evcsAgent.stateData}"
          )
      }
    }

    "do correct transitions triggered for activation in idle" in {
      val evcsAgent = TestFSMRef(
        new EvcsAgent(
          scheduler = scheduler.ref,
          listener = systemListener
        )
      )

      val initialiseTriggerId = 0
      scheduler.send(
        evcsAgent,
        TriggerWithIdMessage(
          InitializeParticipantAgentTrigger[
            ApparentPower,
            ParticipantInitializeStateData[
              EvcsInput,
              EvcsRuntimeConfig,
              ApparentPower
            ]
          ](
            ParticipantInitializeStateData(
              inputModel = evcsInputModel,
              modelConfig = modelConfig,
              secondaryDataServices = withServices,
              simulationStartDate = adaptedSimulationStart,
              simulationEndDate = adaptedSimulationEnd,
              resolution = simonaConfig.simona.powerflow.resolution.getSeconds,
              requestVoltageDeviationThreshold =
                simonaConfig.simona.runtime.participant.requestVoltageDeviationThreshold,
              outputConfig = defaultOutputConfig,
              primaryServiceProxy = primaryServiceProxy.ref
            )
          ),
          initialiseTriggerId,
          evcsAgent
        )
      )

      /* Refuse registration with primary service */
      primaryServiceProxy.expectMsgType[PrimaryServiceRegistrationMessage]
      primaryServiceProxy.send(evcsAgent, RegistrationFailedMessage)

      /* I'm not interested in the content of the RegistrationMessage */
      evService.expectMsgType[RegisterForEvDataMessage]
      evService.send(evcsAgent, RegistrationSuccessfulMessage(None))

      /* I'm not interested in the content of the CompletionMessage */
      scheduler.expectMsgType[CompletionMessage]
      awaitAssert(evcsAgent.stateName shouldBe Idle)
      /* State data is tested in another test */

      /* Send out an activity start trigger */
      scheduler.send(
        evcsAgent,
        TriggerWithIdMessage(
          ActivityStartTrigger(0L),
          1L,
          evcsAgent
        )
      )

      /* Find yourself in corresponding state and state data */
      evcsAgent.stateName shouldBe HandleInformation
      evcsAgent.stateData match {
        case DataCollectionStateData(
              baseStateData: ParticipantModelBaseStateData[_, _, _, _],
              expectedSenders,
              isYetTriggered
            ) =>
          /* The next data tick is already registered */
          baseStateData.foreseenDataTicks shouldBe Map(evService.ref -> None)

          /* The yet sent data is also registered */
          expectedSenders shouldBe Map.empty

          /* It is not yet triggered */
          isYetTriggered shouldBe true
        case _ =>
          fail(
            s"Did not find expected state data $DataCollectionStateData, but ${evcsAgent.stateData}"
          )
      }

      /* Send out new data */
      val evMovementData = EvMovementData(
        new EvcsMovementsBuilder().addArrival(evA).addArrival(evB).build()
      )

      evService.send(
        evcsAgent,
        ProvideEvDataMessage(0L, evMovementData)
      )

      /* The agent will notice, that all expected information are apparent, switch to Calculate and trigger itself
       * for starting the calculation */
      scheduler.expectMsg(
        CompletionMessage(1L, None)
      )
      evcsAgent.stateName shouldBe Idle
      evcsAgent.stateData match {
        case baseStateData: ParticipantModelBaseStateData[_, _, _, _] =>
          /* The store for calculation relevant data has been extended */
          baseStateData.stateDataStore match {
            case ValueStore(_, store) =>
<<<<<<< HEAD
              store shouldBe Map(
                0L -> EvcsState(Set(evA, evB))
              )
=======
              store.keys should contain only 0L
              store.get(0L) match {
                case Some(EvcsState(currentEvs, schedule, _, tick)) =>
                  currentEvs should contain theSameElementsAs Set(evA, evB)
                  schedule.values.flatten should contain allOf (
                    ChargingSchedule(
                      evA,
                      Seq(
                        ChargingSchedule.Entry(
                          0,
                          200,
                          Quantities
                            .getQuantity(11, PowerSystemUnits.KILOWATT)
                        )
                      )
                    ),
                    ChargingSchedule(
                      evB,
                      Seq(
                        ChargingSchedule.Entry(
                          0,
                          200,
                          Quantities
                            .getQuantity(11, PowerSystemUnits.KILOWATT)
                        )
                      )
                    )
                  )

                  tick shouldBe 0L
                case None => fail("Entry for tick 0 expected.")
              }
>>>>>>> 90bf19f1
          }

          /* The store for simulation results has been extended */
          baseStateData.resultValueStore match {
            case ValueStore(_, store) =>
              // FIXME: Please double-check if an empty result store is actually correct here!
              store shouldBe empty
          }
        case _ =>
          fail(
            s"Did not found the expected state data $ParticipantModelBaseStateData, but ${evcsAgent.stateData}"
          )
      }
    }

    "provide power right away because no data is awaited" in {
      val evcsAgent = TestFSMRef(
        new EvcsAgent(
          scheduler = scheduler.ref,
          listener = systemListener
        )
      )

      val initialiseTriggerId = 0
      scheduler.send(
        evcsAgent,
        TriggerWithIdMessage(
          InitializeParticipantAgentTrigger[
            ApparentPower,
            ParticipantInitializeStateData[
              EvcsInput,
              EvcsRuntimeConfig,
              ApparentPower
            ]
          ](
            ParticipantInitializeStateData(
              inputModel = evcsInputModel,
              modelConfig = modelConfig,
              secondaryDataServices = withServices,
              simulationStartDate = adaptedSimulationStart,
              simulationEndDate = adaptedSimulationEnd,
              resolution = simonaConfig.simona.powerflow.resolution.getSeconds,
              requestVoltageDeviationThreshold =
                simonaConfig.simona.runtime.participant.requestVoltageDeviationThreshold,
              outputConfig = defaultOutputConfig,
              primaryServiceProxy = primaryServiceProxy.ref
            )
          ),
          initialiseTriggerId,
          evcsAgent
        )
      )

      /* Refuse registration with primary service */
      primaryServiceProxy.expectMsgType[PrimaryServiceRegistrationMessage]
      primaryServiceProxy.send(evcsAgent, RegistrationFailedMessage)

      /* I'm not interested in the content of the RegistrationMessage */
      evService.expectMsgType[RegisterForEvDataMessage]
      evService.send(evcsAgent, RegistrationSuccessfulMessage(None))

      /* I'm not interested in the content of the CompletionMessage */
      scheduler.expectMsgType[CompletionMessage]
      awaitAssert(evcsAgent.stateName shouldBe Idle)

      evcsAgent ! RequestAssetPowerMessage(
        7200L,
        Quantities.getQuantity(1d, PU),
        Quantities.getQuantity(0d, PU)
      )

      expectMsgType[AssetPowerChangedMessage] match {
        case AssetPowerChangedMessage(p, q) =>
          p should equalWithTolerance(
            Quantities.getQuantity(0d, MEGAWATT),
            testingTolerance
          )
          q should equalWithTolerance(
            Quantities.getQuantity(0d, MEGAVAR),
            testingTolerance
          )
      }
    }

    "provide number of free lots when asked to" in {
      val evcsAgent = TestFSMRef(
        new EvcsAgent(
          scheduler = scheduler.ref,
          listener = systemListener
        )
      )

      val initialiseTriggerId = 0
      scheduler.send(
        evcsAgent,
        TriggerWithIdMessage(
          InitializeParticipantAgentTrigger[
            ApparentPower,
            ParticipantInitializeStateData[
              EvcsInput,
              EvcsRuntimeConfig,
              ApparentPower
            ]
          ](
            ParticipantInitializeStateData(
              inputModel = evcsInputModel,
              modelConfig = modelConfig,
              secondaryDataServices = withServices,
              simulationStartDate = adaptedSimulationStart,
              simulationEndDate = adaptedSimulationEnd,
              resolution = simonaConfig.simona.powerflow.resolution.getSeconds,
              requestVoltageDeviationThreshold =
                simonaConfig.simona.runtime.participant.requestVoltageDeviationThreshold,
              outputConfig = defaultOutputConfig,
              primaryServiceProxy = primaryServiceProxy.ref
            )
          ),
          initialiseTriggerId,
          evcsAgent
        )
      )

      /* Refuse registration with primary service */
      primaryServiceProxy.expectMsgType[PrimaryServiceRegistrationMessage]
      primaryServiceProxy.send(evcsAgent, RegistrationFailedMessage)

      /* I'm not interested in the content of the RegistrationMessage */
      evService.expectMsgType[RegisterForEvDataMessage]
      evService.send(evcsAgent, RegistrationSuccessfulMessage(None))

      /* I'm not interested in the content of the CompletionMessage */
      scheduler.expectMsgType[CompletionMessage]
      awaitAssert(evcsAgent.stateName shouldBe Idle)

      /* Send out public evcs request */
      evService.send(
        evcsAgent,
        EvFreeLotsRequest(0L)
      )

      evService.expectMsg(
        FreeLotsResponse(
          evcsInputModel.getUuid,
          2
        )
      )

      scheduler.expectNoMessage()

      /* Send ev for this tick */
      evService.send(
        evcsAgent,
        ProvideEvDataMessage(
          0L,
          EvMovementData(
            new EvcsMovementsBuilder().addArrival(evA).build()
          )
        )
      )

      scheduler.send(
        evcsAgent,
        TriggerWithIdMessage(
          ActivityStartTrigger(0L),
          4L,
          evcsAgent
        )
      )
      scheduler.expectMsg(CompletionMessage(4L))

      /* Ask for public evcs lot count again with a later tick */
      evService.send(
        evcsAgent,
        EvFreeLotsRequest(3600L)
      )

      // this time, only one is still free
      evService.expectMsg(
        FreeLotsResponse(
          evcsInputModel.getUuid,
          1
        )
      )

      scheduler.expectNoMessage()
    }

    val evcsAgent = TestFSMRef(
      new EvcsAgent(
        scheduler = scheduler.ref,
        listener = systemListener
      )
    )

    "provide correct average power after three data ticks are available" in {
      val initialiseTriggerId = 0
      scheduler.send(
        evcsAgent,
        TriggerWithIdMessage(
          InitializeParticipantAgentTrigger[
            ApparentPower,
            ParticipantInitializeStateData[
              EvcsInput,
              EvcsRuntimeConfig,
              ApparentPower
            ]
          ](
            ParticipantInitializeStateData(
              inputModel = voltageSensitiveInput,
              modelConfig = modelConfig,
              secondaryDataServices = withServices,
              simulationStartDate = adaptedSimulationStart,
              simulationEndDate = adaptedSimulationEnd,
              resolution = simonaConfig.simona.powerflow.resolution.getSeconds,
              requestVoltageDeviationThreshold =
                simonaConfig.simona.runtime.participant.requestVoltageDeviationThreshold,
              outputConfig = defaultOutputConfig,
              primaryServiceProxy = primaryServiceProxy.ref
            )
          ),
          initialiseTriggerId,
          evcsAgent
        )
      )

      /* Refuse registration with primary service */
      primaryServiceProxy.expectMsgType[PrimaryServiceRegistrationMessage]
      primaryServiceProxy.send(evcsAgent, RegistrationFailedMessage)

      /* I'm not interested in the content of the RegistrationMessage */
      evService.expectMsgType[RegisterForEvDataMessage]
      evService.send(evcsAgent, RegistrationSuccessfulMessage(None))

      /* I'm not interested in the content of the CompletionMessage */
      scheduler.expectMsgType[CompletionMessage]
      awaitAssert(evcsAgent.stateName shouldBe Idle)

      /* Send out the three data points */
      /* ... for tick 0 */
      evService.send(
        evcsAgent,
        ProvideEvDataMessage(
          0L,
          EvMovementData(
            new EvcsMovementsBuilder().addArrival(evA).build()
          )
        )
      )
      scheduler.send(
        evcsAgent,
        TriggerWithIdMessage(
          ActivityStartTrigger(0L),
          3L,
          evcsAgent
        )
      )
      scheduler.expectMsg(CompletionMessage(3L))

      /* ... for tick 3600 */
      evService.send(
        evcsAgent,
        ProvideEvDataMessage(
          3600L,
          EvMovementData(
            new EvcsMovementsBuilder()
              .addDeparture(evA.getUuid)
              .addArrival(evB)
              .build()
          )
        )
      )
      scheduler.send(
        evcsAgent,
        TriggerWithIdMessage(
          ActivityStartTrigger(3600L),
          4L,
          evcsAgent
        )
      )
      evService.expectMsgType[DepartedEvsResponse] match {
        case DepartedEvsResponse(evcs, evModels) =>
          evcs shouldBe evcsInputModel.getUuid
          evModels should have size 1
          evModels.headOption match {
            case Some(evModel) =>
              evModel.getUuid shouldBe evA.getUuid
              evModel.getStoredEnergy should equalWithTolerance(
                Quantities
                  .getQuantity(0.6111111, PowerSystemUnits.KILOWATTHOUR),
                testingTolerance
              )
            case None => fail("Expected to get at least one ev.")
          }
      }
      scheduler.expectMsg(CompletionMessage(4L))

      /* ... for tick 7200 */
      evService.send(
        evcsAgent,
        ProvideEvDataMessage(
          7200L,
          EvMovementData(
            new EvcsMovementsBuilder()
              .addDeparture(evB.getUuid)
              .addArrival(evA)
              .build()
          )
        )
      )
      scheduler.send(
        evcsAgent,
        TriggerWithIdMessage(
          ActivityStartTrigger(7200L),
          5L,
          evcsAgent
        )
      )
      evService.expectMsgType[DepartedEvsResponse] match {
        case DepartedEvsResponse(evcs, evModels) =>
          evcs shouldBe evcsInputModel.getUuid
          evModels should have size 1
          evModels.headOption match {
            case Some(evModel) =>
              evModel.getUuid shouldBe evB.getUuid
              evModel.getStoredEnergy should equalWithTolerance(
                0.asKiloWattHour,
                testingTolerance
              )
            case None => fail("Expected to get at least one ev.")
          }
      }
      scheduler.expectMsg(CompletionMessage(5L))

      /* Ask the agent for average power in tick 7500 */
      evcsAgent ! RequestAssetPowerMessage(
        7500L,
        Quantities.getQuantity(1d, PU),
        Quantities.getQuantity(0d, PU)
      )

      expectMsgType[AssetPowerChangedMessage] match {
        case AssetPowerChangedMessage(p, q) =>
          p should equalWithTolerance(
            Quantities.getQuantity(0.011d, MEGAWATT),
            testingTolerance
          )
          q should equalWithTolerance(
            Quantities.getQuantity(0d, MEGAVAR),
            testingTolerance
          )
        case answer => fail(s"Did not expect to get that answer: $answer")
      }
    }

    "answer unchanged power values after asking a second time with considerably same voltage" in {
      /* Previous request stems from previous test */
      /* Ask again with (nearly) unchanged information */
      evcsAgent ! RequestAssetPowerMessage(
        7500L,
        Quantities.getQuantity(1.000000000000001d, PU),
        Quantities.getQuantity(0d, PU)
      )

      /* Expect, that nothing has changed */
      expectMsgType[AssetPowerUnchangedMessage] match {
        case AssetPowerUnchangedMessage(p, q) =>
          p should equalWithTolerance(
            Quantities.getQuantity(0.011d, MEGAWATT),
            testingTolerance
          )
          q should equalWithTolerance(
            Quantities.getQuantity(0d, MEGAVAR),
            testingTolerance
          )
      }
    }

    "answer changed power values after asking a second time with different voltage" in {
      /* Ask again with changed information */
      evcsAgent ! RequestAssetPowerMessage(
        7500L,
        Quantities.getQuantity(0.98, PU),
        Quantities.getQuantity(0d, PU)
      )

      /* Expect, the correct values (this model has fixed power factor) */
      expectMsgClass(classOf[AssetPowerChangedMessage]) match {
        case AssetPowerChangedMessage(p, q) =>
          p should equalWithTolerance(
            Quantities.getQuantity(0.011d, MEGAWATT),
            testingTolerance
          )
          q should equalWithTolerance(
            Quantities.getQuantity(-0.0067133728, MEGAVAR),
            testingTolerance
          )
      }
    }
  }

  "An evcs agent with model calculation controlled by an EmAgent" should {

    "be initialized correctly" in {
      val emAgent = TestProbe("EmAgentProbe")

      val evcsAgent = TestFSMRef(
        new EvcsAgent(
          scheduler = emAgent.ref,
          listener = systemListener
        )
      )

      val triggerId = 0
      emAgent.send(
        evcsAgent,
        TriggerWithIdMessage(
          InitializeParticipantAgentTrigger[
            ApparentPower,
            ParticipantInitializeStateData[
              EvcsInput,
              EvcsRuntimeConfig,
              ApparentPower
            ]
          ](
            ParticipantInitializeStateData(
              inputModel = voltageSensitiveInput,
              modelConfig = modelConfig,
              secondaryDataServices = withServices,
              simulationStartDate = simulationStartDate,
              simulationEndDate = simulationEndDate,
              resolution = resolution,
              requestVoltageDeviationThreshold =
                simonaConfig.simona.runtime.participant.requestVoltageDeviationThreshold,
              outputConfig = defaultOutputConfig,
              primaryServiceProxy = primaryServiceProxy.ref,
              maybeEmAgent = Some(emAgent.ref)
            )
          ),
          triggerId,
          evcsAgent
        )
      )

      /* Actor should ask for registration with primary service */
      primaryServiceProxy.expectMsg(
        PrimaryServiceRegistrationMessage(voltageSensitiveInput.getUuid)
      )
      /* State should be information handling and having correct state data */
      evcsAgent.stateName shouldBe HandleInformation
      evcsAgent.stateData match {
        case ParticipantInitializingStateData(
              inputModel,
              modelConfig,
              secondaryDataServices,
              simulationStartDate,
              simulationEndDate,
              resolution,
              requestVoltageDeviationThreshold,
              outputConfig,
              maybeEmAgent
            ) =>
          inputModel shouldBe voltageSensitiveInput
          modelConfig shouldBe modelConfig
          secondaryDataServices shouldBe withServices
          simulationStartDate shouldBe simulationStartDate
          simulationEndDate shouldBe simulationEndDate
          resolution shouldBe resolution
          requestVoltageDeviationThreshold shouldBe simonaConfig.simona.runtime.participant.requestVoltageDeviationThreshold
          outputConfig shouldBe defaultOutputConfig
          maybeEmAgent shouldBe Some(emAgent.ref)
        case unsuitableStateData =>
          fail(s"Agent has unsuitable state data '$unsuitableStateData'.")
      }

      /* Refuse registration */
      primaryServiceProxy.send(evcsAgent, RegistrationFailedMessage)

      emAgent.expectMsg(
        ScheduleTriggerMessage(
          RequestFlexOptions(0L),
          evcsAgent
        )
      )

      evService.expectMsgPF() {
        case RegisterForEvDataMessage(uuid, scheduleFunc) =>
          uuid shouldBe evcsInputModel.getUuid
          scheduleFunc(3L) shouldBe
            ScheduleTriggerMessage(
              ScheduleTriggerMessage(ActivityStartTrigger(3L), evcsAgent),
              emAgent.ref
            )
      }
      evService.send(evcsAgent, RegistrationSuccessfulMessage(None))

      emAgent.expectMsg(
        CompletionMessage(
          triggerId,
          None
        )
      )

      /* ... as well as corresponding state and state data */
      evcsAgent.stateName shouldBe Idle
      evcsAgent.stateData match {
        case ParticipantModelBaseStateData(
              startDate,
              endDate,
              _,
              services,
              outputConfig,
              additionalActivationTicks,
              foreseenDataTicks,
              _,
              voltageValueStore,
              resultValueStore,
              requestValueStore,
              _,
              _,
              _
            ) =>
          /* Base state data */
          startDate shouldBe simulationStartDate
          endDate shouldBe simulationEndDate
          services shouldBe withServices
          outputConfig shouldBe defaultOutputConfig
          additionalActivationTicks shouldBe Array.emptyLongArray
          foreseenDataTicks shouldBe Map(evService.ref -> None)
          voltageValueStore shouldBe ValueStore(
            resolution * 10,
            Map(0L -> Quantities.getQuantity(1d, PU))
          )
          resultValueStore shouldBe ValueStore(
            resolution * 10
          )
          requestValueStore shouldBe ValueStore[ApparentPower](
            resolution * 10
          )
        case unrecognized =>
          fail(
            s"Did not find expected state data $ParticipantModelBaseStateData, but $unrecognized"
          )
      }
    }

    "provide correct flex options when in Idle" in {
      val emAgent = TestProbe("EmAgentProbe")

      val evcsAgent = TestFSMRef(
        new EvcsAgent(
          scheduler = emAgent.ref,
          listener = systemListener
        )
      )

      val triggerId = 0
      emAgent.send(
        evcsAgent,
        TriggerWithIdMessage(
          InitializeParticipantAgentTrigger[
            ApparentPower,
            ParticipantInitializeStateData[
              EvcsInput,
              EvcsRuntimeConfig,
              ApparentPower
            ]
          ](
            ParticipantInitializeStateData(
              inputModel = voltageSensitiveInput,
              modelConfig = modelConfig,
              secondaryDataServices = withServices,
              simulationStartDate = simulationStartDate,
              simulationEndDate = simulationEndDate,
              resolution = resolution,
              requestVoltageDeviationThreshold =
                simonaConfig.simona.runtime.participant.requestVoltageDeviationThreshold,
              outputConfig = defaultOutputConfig,
              primaryServiceProxy = primaryServiceProxy.ref,
              maybeEmAgent = Some(emAgent.ref)
            )
          ),
          triggerId,
          evcsAgent
        )
      )

      /* Actor should ask for registration with primary service */
      primaryServiceProxy.expectMsg(
        PrimaryServiceRegistrationMessage(voltageSensitiveInput.getUuid)
      )
      /* State should be information handling and having correct state data */
      evcsAgent.stateName shouldBe HandleInformation
      evcsAgent.stateData match {
        case ParticipantInitializingStateData(
              inputModel,
              modelConfig,
              secondaryDataServices,
              simulationStartDate,
              simulationEndDate,
              resolution,
              requestVoltageDeviationThreshold,
              outputConfig,
              maybeEmAgent
            ) =>
          inputModel shouldBe voltageSensitiveInput
          modelConfig shouldBe modelConfig
          secondaryDataServices shouldBe withServices
          simulationStartDate shouldBe simulationStartDate
          simulationEndDate shouldBe simulationEndDate
          resolution shouldBe resolution
          requestVoltageDeviationThreshold shouldBe simonaConfig.simona.runtime.participant.requestVoltageDeviationThreshold
          outputConfig shouldBe defaultOutputConfig
          maybeEmAgent shouldBe Some(emAgent.ref)
        case unsuitableStateData =>
          fail(s"Agent has unsuitable state data '$unsuitableStateData'.")
      }

      /* Refuse registration */
      primaryServiceProxy.send(evcsAgent, RegistrationFailedMessage)

      emAgent.expectMsg(
        ScheduleTriggerMessage(
          RequestFlexOptions(0L),
          evcsAgent
        )
      )

      evService.expectMsgPF() {
        case RegisterForEvDataMessage(uuid, scheduleFunc) =>
          uuid shouldBe evcsInputModel.getUuid
          scheduleFunc(4L) shouldBe
            ScheduleTriggerMessage(
              ScheduleTriggerMessage(ActivityStartTrigger(4L), evcsAgent),
              emAgent.ref
            )
      }
      evService.send(evcsAgent, RegistrationSuccessfulMessage(None))

      emAgent.expectMsg(
        CompletionMessage(
          triggerId,
          None
        )
      )

      /* TICK 0 (expected activation)
         - currently no cars
       */

      emAgent.send(evcsAgent, RequestFlexOptions(0L))

      emAgent.expectMsgType[ProvideFlexOptions] match {
        case ProvideMinMaxFlexOptions(
              modelUuid,
              referencePower,
              minPower,
              maxPower
            ) =>
          modelUuid shouldBe evcsInputModel.getUuid
          referencePower shouldBe 0d.asKiloWatt
          minPower shouldBe 0d.asKiloWatt
          maxPower shouldBe 0d.asKiloWatt
      }

      emAgent.send(
        evcsAgent,
        IssueNoCtrl(0L)
      )

      // next potential activation at fully charged battery:
      // net power = 12.961kW * 0.92 = 11.92412kW
      // time to charge fully ~= 16.7727262054h = 60382 ticks (rounded)
      emAgent.expectMsg(
        FlexCtrlCompletion(
          modelUuid = evcsInputModel.getUuid
        )
      )

      emAgent.expectMsgType[ParticipantResultEvent] match {
        case result =>
          result.systemParticipantResult.getP should equalWithTolerance(
            0.asKiloWatt,
            testingTolerance
          )
          result.systemParticipantResult.getQ should equalWithTolerance(
            0.asMegaVar,
            testingTolerance
          )
      }

      /* TICK 900
         - ev 900 arrives
         - charging with 9 kW
       */

      val ev900 = evA.copyWithDeparture(4500L)

      val activation1 = 1L

      emAgent.send(
        evcsAgent,
        TriggerWithIdMessage(ActivityStartTrigger(900L), activation1, evcsAgent)
      )

      emAgent.send(evcsAgent, RequestFlexOptions(900L))

      evService.send(
        evcsAgent,
        ProvideEvDataMessage(
          900L,
          EvMovementData(
            new EvcsMovementsBuilder().addArrival(ev900).build()
          )
        )
      )

      emAgent.expectMsgType[ProvideFlexOptions] match {
        case ProvideMinMaxFlexOptions(
              modelUuid,
              referencePower,
              minPower,
              maxPower
            ) =>
          modelUuid shouldBe evcsInputModel.getUuid
          referencePower shouldBe ev900.getSRatedAC
          minPower shouldBe 0d.asKiloWatt // battery is empty
          maxPower shouldBe ev900.getSRatedAC
      }

      emAgent.send(evcsAgent, IssuePowerCtrl(900L, 9.asKiloWatt))

      // at 4500 ev is departing
      emAgent.expectMsg(
        FlexCtrlCompletion(
          modelUuid = evcsInputModel.getUuid,
          requestAtNextActivation = true,
          requestAtTick = Some(4500L)
        )
      )

      emAgent.expectMsgType[ParticipantResultEvent] match {
        case result =>
          result.systemParticipantResult.getP should equalWithTolerance(
            9.asKiloWatt,
            testingTolerance
          )
          result.systemParticipantResult.getQ should equalWithTolerance(
            0.asMegaVar,
            testingTolerance
          )
      }

      emAgent.expectMsg(CompletionMessage(activation1, None))

      /* TICK 4500
         - ev900 departs, ev4500 arrives
         - charging with 11 kW
       */

      val ev4500 = evB.copyWithDeparture(72000L)

      val activation2 = 2L

      emAgent.send(
        evcsAgent,
        TriggerWithIdMessage(
          ActivityStartTrigger(4500L),
          activation2,
          evcsAgent
        )
      )

      emAgent.send(evcsAgent, RequestFlexOptions(4500L))

      evService.send(
        evcsAgent,
        ProvideEvDataMessage(
          4500L,
          EvMovementData(
            new EvcsMovementsBuilder()
              .addDeparture(ev900.getUuid)
              .addArrival(ev4500)
              .build()
          )
        )
      )

      emAgent.expectMsgType[ProvideFlexOptions] match {
        case ProvideMinMaxFlexOptions(
              modelUuid,
              referencePower,
              minPower,
              maxPower
            ) =>
          modelUuid shouldBe evcsInputModel.getUuid
          referencePower shouldBe ev4500.getSRatedAC
          minPower shouldBe 0d.asKiloWatt // battery is empty
          maxPower shouldBe ev4500.getSRatedAC
      }

      emAgent.send(evcsAgent, IssueNoCtrl(4500L))

      evService.expectMsgPF() { case DepartedEvsResponse(uuid, evs) =>
        evs.size shouldBe 1
        uuid shouldBe evcsInputModel.getUuid
        evs.headOption.foreach { ev =>
          ev.getUuid shouldBe ev900.getUuid
          ev.getStoredEnergy should equalWithTolerance(
            9.asKiloWattHour,
            testingTolerance
          )
        }
      }

      // we currently have an empty battery in ev4500
      // time to charge fully ~= 7.2727273h = 26182 ticks (rounded) from now
      // current tick is 4500, thus: 4500 + 26182 = 30682
      emAgent.expectMsg(
        FlexCtrlCompletion(
          modelUuid = evcsInputModel.getUuid,
          requestAtNextActivation = true,
          requestAtTick = Some(30682L)
        )
      )

      emAgent.expectMsgType[ParticipantResultEvent] match {
        case result =>
          result.systemParticipantResult.getP should equalWithTolerance(
            11.asKiloWatt,
            testingTolerance
          )
          result.systemParticipantResult.getQ should equalWithTolerance(
            0.asMegaVar,
            testingTolerance
          )
      }

      emAgent.expectMsg(CompletionMessage(activation2, None))

      /* TICK 8100
         - flex control changes
         - charging with 10 kW
       */

      // sending flex request at very next activated tick
      emAgent.send(evcsAgent, RequestFlexOptions(8100L))

      emAgent.expectMsgType[ProvideFlexOptions] match {
        case ProvideMinMaxFlexOptions(
              modelUuid,
              referencePower,
              minPower,
              maxPower
            ) =>
          modelUuid shouldBe evcsInputModel.getUuid
          referencePower shouldBe ev4500.getSRatedAC
          minPower shouldBe 0d.asKiloWatt // battery is still below lowest soc for discharging
          maxPower shouldBe ev4500.getSRatedAC
      }

      emAgent.send(evcsAgent, IssuePowerCtrl(8100L, 10.asKiloWatt))

      evService.expectNoMessage()

      // ev4500 is now at 11 kWh
      // time to charge fully = 6.9 h = 24840 ticks from now
      // current tick is 8100, thus: 8100 + 24840 = 32940
      emAgent.expectMsg(
        FlexCtrlCompletion(
          modelUuid = evcsInputModel.getUuid,
          requestAtTick = Some(32940L),
          revokeRequestAtTick = Some(30682L),
          requestAtNextActivation =
            true // since battery is still below lowest soc, it's still considered empty
        )
      )

      emAgent.expectMsgType[ParticipantResultEvent] match {
        case result =>
          result.systemParticipantResult.getP should equalWithTolerance(
            10.asKiloWatt,
            testingTolerance
          )
          result.systemParticipantResult.getQ should equalWithTolerance(
            0.asMegaVar,
            testingTolerance
          )
      }

      /* TICK 11700
         - ev11700 arrives
         - charging with 16 kW
       */

      val ev11700 = evA.copyWithDeparture(36000L)

      val activation3 = 3L

      emAgent.send(
        evcsAgent,
        TriggerWithIdMessage(
          ActivityStartTrigger(11700L),
          activation3,
          evcsAgent
        )
      )

      // sending flex request at very next activated tick
      emAgent.send(evcsAgent, RequestFlexOptions(11700L))

      evService.send(
        evcsAgent,
        ProvideEvDataMessage(
          11700L,
          EvMovementData(
            new EvcsMovementsBuilder()
              .addArrival(ev11700)
              .build()
          )
        )
      )

      emAgent.expectMsgType[ProvideFlexOptions] match {
        case ProvideMinMaxFlexOptions(
              modelUuid,
              referencePower,
              minPower,
              maxPower
            ) =>
          val combinedChargingPower =
            ev11700.getSRatedAC.add(ev4500.getSRatedAC)

          modelUuid shouldBe evcsInputModel.getUuid
          referencePower shouldBe combinedChargingPower
          minPower shouldBe ev4500.getSRatedAC.multiply(
            -1
          ) // battery of earlier ev is above lowest soc now
          maxPower shouldBe combinedChargingPower
      }

      emAgent.send(evcsAgent, IssuePowerCtrl(11700L, 16.asKiloWatt))

      // no departing evs here
      evService.expectNoMessage()

      // ev4500 is now at 21 kWh, ev11700 just arrived
      // ev4500: time to charge fully = 7.375 h = 26550 ticks from now
      // ev11700: time to charge fully = 7.25 h = 26100 ticks from now
      // current tick is 11700, thus: 11700 + 26100 = 37800
      // BUT: departing tick 36000 is earlier
      emAgent.expectMsg(
        FlexCtrlCompletion(
          modelUuid = evcsInputModel.getUuid,
          requestAtTick = Some(36000L),
          revokeRequestAtTick = Some(32940L),
          requestAtNextActivation =
            true // since battery is still below lowest soc, it's still considered empty
        )
      )

      emAgent.expectMsgType[ParticipantResultEvent] match {
        case result =>
          result.systemParticipantResult.getP should equalWithTolerance(
            16.asKiloWatt,
            testingTolerance
          )
          result.systemParticipantResult.getQ should equalWithTolerance(
            0.asMegaVar,
            testingTolerance
          )
      }

      emAgent.expectMsg(CompletionMessage(activation3, None))

      /* TICK 18000
         - flex control changes
         - discharging with 20 kW
       */

      // sending flex request at very next activated tick
      emAgent.send(evcsAgent, RequestFlexOptions(18000L))

      emAgent.expectMsgType[ProvideFlexOptions] match {
        case ProvideMinMaxFlexOptions(
              modelUuid,
              referencePower,
              minPower,
              maxPower
            ) =>
          val combinedChargingPower =
            ev11700.getSRatedAC.add(ev4500.getSRatedAC)

          modelUuid shouldBe evcsInputModel.getUuid
          referencePower shouldBe combinedChargingPower
          minPower shouldBe combinedChargingPower.multiply(
            -1
          ) // battery of both evs is above lowest soc now
          maxPower shouldBe combinedChargingPower
      }

      emAgent.send(evcsAgent, IssuePowerCtrl(18000L, (-20).asKiloWatt))

      // no departing evs here
      evService.expectNoMessage()

      // ev4500 is now at 35 kWh, ev11700 at 14 kWh
      // ev4500: time to discharge to lowest soc = 1.9 h = 6840 ticks from now
      // ev11700: time to discharge fully = 0.24 h = 864 ticks from now
      // current tick is 18000, thus: 18000 + 864 = 18864
      emAgent.expectMsg(
        FlexCtrlCompletion(
          modelUuid = evcsInputModel.getUuid,
          requestAtTick = Some(18864L),
          revokeRequestAtTick = Some(36000L)
        )
      )

      emAgent.expectMsgType[ParticipantResultEvent] match {
        case result =>
          result.systemParticipantResult.getP should equalWithTolerance(
            (-20).asKiloWatt,
            testingTolerance
          )
          result.systemParticipantResult.getQ should equalWithTolerance(
            0.asMegaVar,
            testingTolerance
          )
      }

      /* TICK 18864
         - ev11700 at lowest soc
         - discharging with 10 kW
       */

      emAgent.send(evcsAgent, RequestFlexOptions(18864L))

      emAgent.expectMsgType[ProvideFlexOptions] match {
        case ProvideMinMaxFlexOptions(
              modelUuid,
              referencePower,
              minPower,
              maxPower
            ) =>
          val combinedChargingPower =
            ev11700.getSRatedAC.add(ev4500.getSRatedAC)

          modelUuid shouldBe evcsInputModel.getUuid
          referencePower shouldBe combinedChargingPower
          minPower shouldBe ev4500.getSRatedAC.multiply(
            -1
          ) // battery of ev11700 is below lowest soc now
          maxPower shouldBe combinedChargingPower
      }

      emAgent.send(evcsAgent, IssuePowerCtrl(18864L, (-10).asKiloWatt))

      // no departing evs here
      evService.expectNoMessage()

      // ev4500 is now at 32.6 kWh, ev11700 at 11.6 kWh (lowest soc)
      // ev4500: time to discharge to lowest soc = 1.66 h = 5976 ticks from now
      // current tick is 18864, thus: 18864 + 5976 = 24840
      emAgent.expectMsg(
        FlexCtrlCompletion(
          modelUuid = evcsInputModel.getUuid,
          requestAtTick = Some(24840L)
        )
      )

      emAgent.expectMsgType[ParticipantResultEvent] match {
        case result =>
          result.systemParticipantResult.getP should equalWithTolerance(
            (-10).asKiloWatt,
            testingTolerance
          )
          result.systemParticipantResult.getQ should equalWithTolerance(
            0.asMegaVar,
            testingTolerance
          )
      }

      /* TICK 21600
         - changing flex control
         - discharging with 9 kW
       */

      emAgent.send(evcsAgent, IssuePowerCtrl(21600L, (-9).asKiloWatt))

      // no departing evs here
      evService.expectNoMessage()

      // ev4500 is now at 25 kWh
      // time to discharge to lowest soc = 1 h = 3600 ticks from now
      // current tick is 18864, thus: 21600 + 3600 = 25200
      emAgent.expectMsg(
        FlexCtrlCompletion(
          modelUuid = evcsInputModel.getUuid,
          requestAtTick = Some(25200L),
          revokeRequestAtTick = Some(24840L)
        )
      )

      emAgent.expectMsgType[ParticipantResultEvent] match {
        case result =>
          result.systemParticipantResult.getP should equalWithTolerance(
            (-9).asKiloWatt,
            testingTolerance
          )
          result.systemParticipantResult.getQ should equalWithTolerance(
            0.asMegaVar,
            testingTolerance
          )
      }

      /* TICK 25200
         - both evs at lowest soc
         - no power
       */

      emAgent.send(evcsAgent, RequestFlexOptions(25200L))

      emAgent.expectMsgType[ProvideFlexOptions] match {
        case ProvideMinMaxFlexOptions(
              modelUuid,
              referencePower,
              minPower,
              maxPower
            ) =>
          val combinedChargingPower =
            ev11700.getSRatedAC.add(ev4500.getSRatedAC)

          modelUuid shouldBe evcsInputModel.getUuid
          referencePower shouldBe combinedChargingPower
          minPower shouldBe 0.asKiloWatt // both at lowest soc
          maxPower shouldBe combinedChargingPower
      }

      emAgent.send(evcsAgent, IssuePowerCtrl(25200L, 0.asKiloWatt))

      // no departing evs here
      evService.expectNoMessage()

      // no new activation
      emAgent.expectMsg(
        FlexCtrlCompletion(
          modelUuid = evcsInputModel.getUuid
        )
      )

      emAgent.expectMsgType[ParticipantResultEvent] match {
        case result =>
          result.systemParticipantResult.getP should equalWithTolerance(
            0.asKiloWatt,
            testingTolerance
          )
          result.systemParticipantResult.getQ should equalWithTolerance(
            0.asMegaVar,
            testingTolerance
          )
      }

      /* TICK 36000
         - ev11700 departs
         - charging with 4 kW
       */

      val activation4 = 3L

      emAgent.send(
        evcsAgent,
        TriggerWithIdMessage(
          ActivityStartTrigger(36000L),
          activation4,
          evcsAgent
        )
      )

      // sending flex request at very next activated tick
      emAgent.send(evcsAgent, RequestFlexOptions(36000L))

      evService.send(
        evcsAgent,
        ProvideEvDataMessage(
          36000L,
          EvMovementData(
            new EvcsMovementsBuilder()
              .addDeparture(ev11700.getUuid)
              .build()
          )
        )
      )

      emAgent.expectMsgType[ProvideFlexOptions] match {
        case ProvideMinMaxFlexOptions(
              modelUuid,
              referencePower,
              minPower,
              maxPower
            ) =>
          modelUuid shouldBe evcsInputModel.getUuid
          referencePower shouldBe ev4500.getSRatedAC
          minPower shouldBe 0.asKiloWatt
          maxPower shouldBe ev4500.getSRatedAC
      }

      emAgent.send(evcsAgent, IssuePowerCtrl(36000L, 4.asKiloWatt))

      evService.expectMsgPF() { case DepartedEvsResponse(uuid, evs) =>
        evs.size shouldBe 1
        uuid shouldBe evcsInputModel.getUuid
        evs.headOption.foreach { ev =>
          ev.getUuid shouldBe ev11700.getUuid
          ev.getStoredEnergy should equalWithTolerance(
            11.6.asKiloWattHour,
            testingTolerance
          )
        }
      }

      // ev11700 is now at 16 kWh
      // ev11700: time to charge fully = 16 h = 57600 ticks from now
      // current tick is 36000, thus: 36000 + 57600 = 93600
      // BUT: departing tick 72000 is earlier
      emAgent.expectMsg(
        FlexCtrlCompletion(
          modelUuid = evcsInputModel.getUuid,
          requestAtTick = Some(72000),
          requestAtNextActivation =
            true // since we're starting from lowest again
        )
      )

      emAgent.expectMsgType[ParticipantResultEvent] match {
        case result =>
          result.systemParticipantResult.getP should equalWithTolerance(
            4.asKiloWatt,
            testingTolerance
          )
          result.systemParticipantResult.getQ should equalWithTolerance(
            0.asMegaVar,
            testingTolerance
          )
      }

      emAgent.expectMsg(CompletionMessage(activation4, None))
    }

  }

}<|MERGE_RESOLUTION|>--- conflicted
+++ resolved
@@ -30,13 +30,9 @@
 import edu.ie3.simona.config.SimonaConfig.EvcsRuntimeConfig
 import edu.ie3.simona.event.ResultEvent.ParticipantResultEvent
 import edu.ie3.simona.event.notifier.ParticipantNotifierConfig
-<<<<<<< HEAD
-import edu.ie3.simona.model.participant.EvcsModel.EvcsState
-=======
 import edu.ie3.simona.model.participant.evcs.ChargingSchedule
 import edu.ie3.simona.model.participant.evcs.EvcsModel.EvcsState
 import edu.ie3.simona.ontology.messages.FlexibilityMessage._
->>>>>>> 90bf19f1
 import edu.ie3.simona.ontology.messages.PowerMessage.{
   AssetPowerChangedMessage,
   AssetPowerUnchangedMessage,
@@ -557,11 +553,6 @@
           /* The store for calculation relevant data has been extended */
           baseStateData.stateDataStore match {
             case ValueStore(_, store) =>
-<<<<<<< HEAD
-              store shouldBe Map(
-                0L -> EvcsState(Set(evA, evB))
-              )
-=======
               store.keys should contain only 0L
               store.get(0L) match {
                 case Some(EvcsState(currentEvs, schedule, _, tick)) =>
@@ -597,7 +588,6 @@
                   tick shouldBe 0L
                 case None => fail("Entry for tick 0 expected.")
               }
->>>>>>> 90bf19f1
           }
 
           /* The store for simulation results has been extended */
@@ -717,11 +707,6 @@
           /* The store for calculation relevant data has been extended */
           baseStateData.stateDataStore match {
             case ValueStore(_, store) =>
-<<<<<<< HEAD
-              store shouldBe Map(
-                0L -> EvcsState(Set(evA, evB))
-              )
-=======
               store.keys should contain only 0L
               store.get(0L) match {
                 case Some(EvcsState(currentEvs, schedule, _, tick)) =>
@@ -754,7 +739,6 @@
                   tick shouldBe 0L
                 case None => fail("Entry for tick 0 expected.")
               }
->>>>>>> 90bf19f1
           }
 
           /* The store for simulation results has been extended */
