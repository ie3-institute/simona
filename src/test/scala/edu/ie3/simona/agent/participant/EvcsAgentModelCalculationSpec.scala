/*
 * © 2021. TU Dortmund University,
 * Institute of Energy Systems, Energy Efficiency and Energy Economics,
 * Research group Distribution grid planning and operation
 */

package edu.ie3.simona.agent.participant

import akka.actor.ActorSystem
import akka.testkit.{TestFSMRef, TestProbe}
import akka.util.Timeout
import com.typesafe.config.ConfigFactory
import edu.ie3.datamodel.models.input.system.EvcsInput
import edu.ie3.datamodel.models.input.system.characteristic.QV
import edu.ie3.datamodel.models.result.system.{EvResult, EvcsResult}
import edu.ie3.simona.agent.ValueStore
import edu.ie3.simona.agent.participant.data.Data.PrimaryData.ApparentPower
import edu.ie3.simona.agent.participant.data.secondary.SecondaryDataService.ActorEvMovementsService
import edu.ie3.simona.agent.participant.evcs.EvcsAgent
import edu.ie3.simona.agent.participant.statedata.BaseStateData.ParticipantModelBaseStateData
import edu.ie3.simona.agent.participant.statedata.DataCollectionStateData
import edu.ie3.simona.agent.participant.statedata.ParticipantStateData._
import edu.ie3.simona.agent.state.AgentState.{Idle, Uninitialized}
import edu.ie3.simona.agent.state.ParticipantAgentState.HandleInformation
import edu.ie3.simona.config.SimonaConfig.EvcsRuntimeConfig
import edu.ie3.simona.event.ResultEvent.{
  FlexOptionsResultEvent,
  ParticipantResultEvent
}
<<<<<<< HEAD
import edu.ie3.simona.event.notifier.NotifierConfig
=======
import edu.ie3.simona.event.notifier.ParticipantNotifierConfig
>>>>>>> b9136f00
import edu.ie3.simona.model.participant.evcs.ChargingSchedule
import edu.ie3.simona.model.participant.evcs.EvcsModel.EvcsState
import edu.ie3.simona.ontology.messages.FlexibilityMessage._
import edu.ie3.simona.ontology.messages.PowerMessage.{
  AssetPowerChangedMessage,
  AssetPowerUnchangedMessage,
  RequestAssetPowerMessage
}
import edu.ie3.simona.ontology.messages.SchedulerMessage.{
  CompletionMessage,
  IllegalTriggerMessage,
  ScheduleTriggerMessage,
  TriggerWithIdMessage
}
import edu.ie3.simona.ontology.messages.services.EvMessage._
import edu.ie3.simona.ontology.messages.services.ServiceMessage.PrimaryServiceRegistrationMessage
import edu.ie3.simona.ontology.messages.services.ServiceMessage.RegistrationResponseMessage.{
  RegistrationFailedMessage,
  RegistrationSuccessfulMessage
}
import edu.ie3.simona.ontology.trigger.Trigger.{
  ActivityStartTrigger,
  InitializeParticipantAgentTrigger
}
import edu.ie3.simona.test.ParticipantAgentSpec
import edu.ie3.simona.test.common.EvTestData
import edu.ie3.simona.test.common.input.EvcsInputTestData
import edu.ie3.simona.util.TickUtil.TickLong
import edu.ie3.util.quantities.PowerSystemUnits
import edu.ie3.util.quantities.PowerSystemUnits._
import edu.ie3.util.quantities.QuantityUtils.RichQuantityDouble
import tech.units.indriya.quantity.Quantities

import java.time.temporal.ChronoUnit
import scala.concurrent.duration.{DurationInt, FiniteDuration}

class EvcsAgentModelCalculationSpec
    extends ParticipantAgentSpec(
      ActorSystem(
        "EvcsAgentModelCalculationSpec",
        ConfigFactory
          .parseString("""
                     |akka.loggers =["akka.event.slf4j.Slf4jLogger"]
                     |akka.loglevel="DEBUG"
        """.stripMargin)
      )
    )
    with EvcsInputTestData
    with EvTestData {
  private implicit val receiveTimeout: FiniteDuration = 10.seconds
  private implicit val noReceiveTimeOut: Timeout = 1.second

  private val testingTolerance = 1e-6 // Equality on the basis of 1 W

  /* Alter the input model to have a voltage sensitive reactive power calculation */
  private val voltageSensitiveInput = evcsInputModel
    .copy()
    .qCharacteristics(new QV("qV:{(0.95,-0.625),(1.05,0.625)}"))
    .build()

  private val evService = TestProbe("evService")

  private val noServices = None
  private val withServices = Some(
    Vector(
      ActorEvMovementsService(evService.ref)
    )
  )

  private val resolution = simonaConfig.simona.powerflow.resolution.getSeconds

  // FIXME: Shall be temp only!
  /* Adapt start time of simulation to meet requirements of market price source */
  private val adaptedSimulationStart =
    simulationStartDate.plus(5, ChronoUnit.YEARS)
  private val adaptedSimulationEnd = simulationEndDate.plus(5, ChronoUnit.YEARS)

  "An evcs agent with model calculation depending on no secondary data service" should {
    "be instantiated correctly" in {
      val evcsAgent = TestFSMRef(
        new EvcsAgent(
          scheduler = scheduler.ref,
          listener = Iterable.empty
        )
      )
      evcsAgent.stateName shouldBe Uninitialized
      // ParticipantUninitializedStateData is an empty class (due to typing). If it contains content one day
      inside(evcsAgent.stateData) {
        case _: ParticipantUninitializedStateData[_] => succeed
        case _ =>
          fail(
            s"Expected $ParticipantUninitializedStateData, but got ${evcsAgent.stateData}."
          )
      }
    }

    "fail initialisation and stay in uninitialized state" in {
      val evcsAgent = TestFSMRef(
        new EvcsAgent(
          scheduler = scheduler.ref,
          listener = Iterable.empty
        )
      )

      val triggerId = 0
      scheduler.send(
        evcsAgent,
        TriggerWithIdMessage(
          InitializeParticipantAgentTrigger[
            ApparentPower,
            ParticipantInitializeStateData[
              EvcsInput,
              EvcsRuntimeConfig,
              ApparentPower
            ]
          ](
            ParticipantInitializeStateData(
              inputModel = evcsInputModel,
              modelConfig = modelConfig,
              secondaryDataServices = noServices,
              simulationStartDate = adaptedSimulationStart,
              simulationEndDate = adaptedSimulationEnd,
              resolution = resolution,
              requestVoltageDeviationThreshold =
                simonaConfig.simona.runtime.participant.requestVoltageDeviationThreshold,
              outputConfig = defaultOutputConfig,
              primaryServiceProxy = primaryServiceProxy.ref,
              maybeEmAgent = None
            )
          ),
          triggerId,
          evcsAgent
        )
      )

      /* Refuse registration with primary service */
      primaryServiceProxy.expectMsgType[PrimaryServiceRegistrationMessage]
      primaryServiceProxy.send(evcsAgent, RegistrationFailedMessage)

      scheduler.receiveOne(receiveTimeout) match {
        case IllegalTriggerMessage(_, _) => logger.debug("Got correct message")
        case m =>
          fail(
            s"Did not fail initialization because of missing weather service. Received: $m"
          )
      }

      /* agent should stay uninitialized */
      evcsAgent.stateName shouldBe Uninitialized
      evcsAgent.stateData match {
        case _: ParticipantInitializingStateData[_, _, _] => succeed
        case _ => fail("Expected to get initializing state data")
      }
    }
  }

  "An evcs agent with model calculation depending on one secondary data service" should {
    "be instantiated correctly" in {
      val evcsAgent = TestFSMRef(
        new EvcsAgent(
          scheduler = scheduler.ref,
          listener = Iterable.empty
        )
      )

      evcsAgent.stateName shouldBe Uninitialized
      // ParticipantUninitializedStateData is an empty class (due to typing). If it contains content one day
      inside(evcsAgent.stateData) {
        case _: ParticipantUninitializedStateData[_] => succeed
        case _ =>
          fail(
            s"Expected $ParticipantUninitializedStateData, but got ${evcsAgent.stateData}."
          )
      }
    }

    "end in correct state with correct state data after initialisation" in {
      val evcsAgent = TestFSMRef(
        new EvcsAgent(
          scheduler = scheduler.ref,
          listener = Iterable.empty
        )
      )

      val triggerId = 0
      scheduler.send(
        evcsAgent,
        TriggerWithIdMessage(
          InitializeParticipantAgentTrigger[
            ApparentPower,
            ParticipantInitializeStateData[
              EvcsInput,
              EvcsRuntimeConfig,
              ApparentPower
            ]
          ](
            ParticipantInitializeStateData(
              inputModel = evcsInputModel,
              modelConfig = modelConfig,
              secondaryDataServices = withServices,
              simulationStartDate = adaptedSimulationStart,
              simulationEndDate = adaptedSimulationEnd,
              resolution = resolution,
              requestVoltageDeviationThreshold =
                simonaConfig.simona.runtime.participant.requestVoltageDeviationThreshold,
              outputConfig = defaultOutputConfig,
              primaryServiceProxy = primaryServiceProxy.ref,
              maybeEmAgent = None
            )
          ),
          triggerId,
          evcsAgent
        )
      )

      /* Actor should ask for registration with primary service */
      primaryServiceProxy.expectMsg(
        PrimaryServiceRegistrationMessage(evcsInputModel.getUuid)
      )
      /* State should be information handling and having correct state data */
      evcsAgent.stateName shouldBe HandleInformation
      evcsAgent.stateData match {
        case ParticipantInitializingStateData(
              inputModel,
              modelConfig,
              secondaryDataServices,
              simulationStartDate,
              simulationEndDate,
              timeBin,
              requestVoltageDeviationThreshold,
              outputConfig,
              maybeEmAgent
            ) =>
          inputModel shouldBe SimpleInputContainer(evcsInputModel)
          modelConfig shouldBe modelConfig
          secondaryDataServices shouldBe withServices
          simulationStartDate shouldBe this.adaptedSimulationStart
          simulationEndDate shouldBe this.adaptedSimulationEnd
          timeBin shouldBe this.resolution
          requestVoltageDeviationThreshold shouldBe simonaConfig.simona.runtime.participant.requestVoltageDeviationThreshold
          outputConfig shouldBe defaultOutputConfig
          maybeEmAgent shouldBe None
        case unsuitableStateData =>
          fail(s"Agent has unsuitable state data '$unsuitableStateData'.")
      }

      /* Refuse registration */
      primaryServiceProxy.send(evcsAgent, RegistrationFailedMessage)

      /* Expect a registration message */
      evService.expectMsgPF() {
        case RegisterForEvDataMessage(uuid, scheduleFunc) =>
          uuid shouldBe evcsInputModel.getUuid
          scheduleFunc(3L) shouldBe
            ScheduleTriggerMessage(ActivityStartTrigger(3L), evcsAgent)
      }

      /* ... as well as corresponding state and state data */
      evcsAgent.stateName shouldBe HandleInformation
      evcsAgent.stateData match {
        case CollectRegistrationConfirmMessages(
              ParticipantModelBaseStateData(
                startDate,
                endDate,
                _,
                services,
                outputConfig,
                additionalActivationTicks,
                foreseenDataTicks,
                _,
                voltageValueStore,
                resultValueStore,
                requestValueStore,
                _,
                _,
                _
              ),
              awaitRegistrationResponsesFrom,
              foreseenNextDataTicks
            ) =>
          /* Base state data */
          startDate shouldBe adaptedSimulationStart
          endDate shouldBe adaptedSimulationEnd
          services shouldBe Some(
            Vector(
              ActorEvMovementsService(evService.ref)
            )
          )
          outputConfig shouldBe NotifierConfig(
            simulationResultInfo = false,
            powerRequestReply = false
          )
          additionalActivationTicks shouldBe Array.emptyLongArray
          foreseenDataTicks shouldBe Map.empty
          voltageValueStore shouldBe ValueStore(
            resolution * 10,
            Map(0L -> Quantities.getQuantity(1d, PU))
          )
          resultValueStore shouldBe ValueStore.forResult(resolution, 10)
          requestValueStore shouldBe ValueStore[ApparentPower](resolution * 10)

          /* Additional information */
          awaitRegistrationResponsesFrom shouldBe Vector(evService.ref)
          foreseenNextDataTicks shouldBe Map.empty
        case _ =>
          fail(
            s"Did not find expected state data $CollectRegistrationConfirmMessages, but ${evcsAgent.stateData}"
          )
      }

      /* Reply, that registration was successful */
      evService.send(evcsAgent, RegistrationSuccessfulMessage(None))

      /* Expect a completion message */
      scheduler.expectMsg(
        CompletionMessage(triggerId, None)
      )

      /* ... as well as corresponding state and state data */
      evcsAgent.stateName shouldBe Idle
      evcsAgent.stateData match {
        case baseStateData: ParticipantModelBaseStateData[_, _, _, _] =>
          /* Only check the awaited next data ticks, as the rest has yet been checked */
          baseStateData.foreseenDataTicks shouldBe Map(evService.ref -> None)
        case _ =>
          fail(
            s"Did not find expected state data $ParticipantModelBaseStateData, but ${evcsAgent.stateData}"
          )
      }
    }

    "answer with zero power, if asked directly after initialisation" in {
      val evcsAgent = TestFSMRef(
        new EvcsAgent(
          scheduler = scheduler.ref,
          listener = Iterable.empty
        )
      )

      val triggerId = 0
      scheduler.send(
        evcsAgent,
        TriggerWithIdMessage(
          InitializeParticipantAgentTrigger[
            ApparentPower,
            ParticipantInitializeStateData[
              EvcsInput,
              EvcsRuntimeConfig,
              ApparentPower
            ]
          ](
            ParticipantInitializeStateData(
              inputModel = evcsInputModel,
              modelConfig = modelConfig,
              secondaryDataServices = withServices,
              simulationStartDate = adaptedSimulationStart,
              simulationEndDate = adaptedSimulationEnd,
              resolution = resolution,
              requestVoltageDeviationThreshold =
                simonaConfig.simona.runtime.participant.requestVoltageDeviationThreshold,
              outputConfig = defaultOutputConfig,
              primaryServiceProxy = primaryServiceProxy.ref,
              maybeEmAgent = None
            )
          ),
          triggerId,
          evcsAgent
        )
      )

      /* Refuse registration with primary service */
      primaryServiceProxy.expectMsgType[PrimaryServiceRegistrationMessage]
      primaryServiceProxy.send(evcsAgent, RegistrationFailedMessage)

      /* Expect a registration message */
      evService.expectMsgPF() {
        case RegisterForEvDataMessage(uuid, scheduleFunc) =>
          uuid shouldBe evcsInputModel.getUuid
          scheduleFunc(3L) shouldBe
            ScheduleTriggerMessage(ActivityStartTrigger(3L), evcsAgent)
      }
      evService.send(evcsAgent, RegistrationSuccessfulMessage(Some(900L)))

      /* I'm not interested in the content of the CompletionMessage */
      scheduler.expectMsgType[CompletionMessage]

      evcsAgent.stateName shouldBe Idle
      /* State data has already been tested */

      evcsAgent ! RequestAssetPowerMessage(
        0L,
        Quantities.getQuantity(1d, PU),
        Quantities.getQuantity(0d, PU)
      )
      expectMsg(
        AssetPowerChangedMessage(
          Quantities.getQuantity(0d, MEGAWATT),
          Quantities.getQuantity(0d, MEGAVAR)
        )
      )

      inside(evcsAgent.stateData) {
        case baseStateData: ParticipantModelBaseStateData[_, _, _, _] =>
          baseStateData.requestValueStore shouldBe ValueStore[
            ApparentPower
          ](
            resolution * 10,
            Map(
              0L -> ApparentPower(
                Quantities.getQuantity(0d, MEGAWATT),
                Quantities.getQuantity(0d, MEGAVAR)
              )
            )
          )
        case _ =>
          fail(
            s"Did not find expected state data $ParticipantModelBaseStateData, but ${evcsAgent.stateData}"
          )
      }
    }

    "do correct transitions faced with new data in Idle" in {
      val evcsAgent = TestFSMRef(
        new EvcsAgent(
          scheduler = scheduler.ref,
          listener = Iterable.empty
        )
      )

      val initialiseTriggerId = 0
      scheduler.send(
        evcsAgent,
        TriggerWithIdMessage(
          InitializeParticipantAgentTrigger[
            ApparentPower,
            ParticipantInitializeStateData[
              EvcsInput,
              EvcsRuntimeConfig,
              ApparentPower
            ]
          ](
            ParticipantInitializeStateData(
              inputModel = evcsInputModel,
              modelConfig = modelConfig,
              secondaryDataServices = withServices,
              simulationStartDate = adaptedSimulationStart,
              simulationEndDate = adaptedSimulationEnd,
              resolution = simonaConfig.simona.powerflow.resolution.getSeconds,
              requestVoltageDeviationThreshold =
                simonaConfig.simona.runtime.participant.requestVoltageDeviationThreshold,
              outputConfig = defaultOutputConfig,
              primaryServiceProxy = primaryServiceProxy.ref,
              maybeEmAgent = None
            )
          ),
          initialiseTriggerId,
          evcsAgent
        )
      )

      /* Refuse registration with primary service */
      primaryServiceProxy.expectMsgType[PrimaryServiceRegistrationMessage]
      primaryServiceProxy.send(evcsAgent, RegistrationFailedMessage)

      /* I'm not interested in the content of the RegistrationMessage */
      evService.expectMsgType[RegisterForEvDataMessage]
      evService.send(evcsAgent, RegistrationSuccessfulMessage(Some(0L)))

      /* I'm not interested in the content of the CompletionMessage */
      scheduler.expectMsgType[CompletionMessage]
      awaitAssert(evcsAgent.stateName shouldBe Idle)
      /* State data is tested in another test */

      /* Send out new data */
      val arrivingEvsData = ArrivingEvsData(Seq(evA, evB))

      evService.send(
        evcsAgent,
        ProvideEvDataMessage(0L, arrivingEvsData, None)
      )

      /* Find yourself in corresponding state and state data */
      evcsAgent.stateName shouldBe HandleInformation
      evcsAgent.stateData match {
        case DataCollectionStateData(
              baseStateData: ParticipantModelBaseStateData[_, _, _, _],
              expectedSenders,
              isYetTriggered
            ) =>
          /* The next data tick is already registered */
          baseStateData.foreseenDataTicks shouldBe Map(evService.ref -> None)

          /* The yet sent data is also registered */
          expectedSenders shouldBe Map(
            evService.ref -> Some(arrivingEvsData)
          )

          /* It is not yet triggered */
          isYetTriggered shouldBe false
        case _ =>
          fail(
            s"Did not find expected state data $DataCollectionStateData, but ${evcsAgent.stateData}"
          )
      }

      /* Trigger the agent */
      scheduler.send(
        evcsAgent,
        TriggerWithIdMessage(
          ActivityStartTrigger(0L),
          1L,
          evcsAgent
        )
      )

      /* The agent will notice, that all expected information are apparent, switch to Calculate and trigger itself
       * for starting the calculation */
      scheduler.expectMsg(
        CompletionMessage(1L, None)
      )
      evcsAgent.stateName shouldBe Idle
      evcsAgent.stateData match {
        case baseStateData: ParticipantModelBaseStateData[_, _, _, _] =>
          /* The store for calculation relevant data has been extended */
          baseStateData.stateDataStore match {
            case ValueStore(_, store) =>
              store.keys should contain only 0L
              store.get(0L) match {
                case Some(EvcsState(currentEvs, schedule, tick)) =>
                  currentEvs should contain theSameElementsAs Set(evA, evB)

                  schedule.values.flatten should contain allOf (
                    ChargingSchedule(
                      evA,
                      Seq(
                        ChargingSchedule.Entry(
                          0,
                          200,
                          Quantities
                            .getQuantity(11, PowerSystemUnits.KILOWATT)
                        )
                      )
                    ),
                    ChargingSchedule(
                      evB,
                      Seq(
                        ChargingSchedule.Entry(
                          0,
                          200,
                          Quantities.getQuantity(
                            11,
                            PowerSystemUnits.KILOWATT
                          )
                        )
                      )
                    )
                  )

                  tick shouldBe 0L
                case None => fail("Entry for tick 0 expected.")
              }
          }

          /* The store for simulation results has been extended */
          baseStateData.resultValueStore match {
            case ValueStore(_, store) =>
              // FIXME: Please double-check if an empty result store is actually correct here!
              store.keys shouldBe empty
          }
        case _ =>
          fail(
            s"Did not found the expected state data $ParticipantModelBaseStateData, but ${evcsAgent.stateData}"
          )
      }
    }

    "do correct transitions triggered for activation in idle" in {
      val evcsAgent = TestFSMRef(
        new EvcsAgent(
          scheduler = scheduler.ref,
          listener = Iterable.empty
        )
      )

      val initialiseTriggerId = 0
      scheduler.send(
        evcsAgent,
        TriggerWithIdMessage(
          InitializeParticipantAgentTrigger[
            ApparentPower,
            ParticipantInitializeStateData[
              EvcsInput,
              EvcsRuntimeConfig,
              ApparentPower
            ]
          ](
            ParticipantInitializeStateData(
              inputModel = evcsInputModel,
              modelConfig = modelConfig,
              secondaryDataServices = withServices,
              simulationStartDate = adaptedSimulationStart,
              simulationEndDate = adaptedSimulationEnd,
              resolution = simonaConfig.simona.powerflow.resolution.getSeconds,
              requestVoltageDeviationThreshold =
                simonaConfig.simona.runtime.participant.requestVoltageDeviationThreshold,
              outputConfig = defaultOutputConfig,
              primaryServiceProxy = primaryServiceProxy.ref,
              maybeEmAgent = None
            )
          ),
          initialiseTriggerId,
          evcsAgent
        )
      )

      /* Refuse registration with primary service */
      primaryServiceProxy.expectMsgType[PrimaryServiceRegistrationMessage]
      primaryServiceProxy.send(evcsAgent, RegistrationFailedMessage)

      /* I'm not interested in the content of the RegistrationMessage */
      evService.expectMsgType[RegisterForEvDataMessage]
      evService.send(evcsAgent, RegistrationSuccessfulMessage(None))

      /* I'm not interested in the content of the CompletionMessage */
      scheduler.expectMsgType[CompletionMessage]
      awaitAssert(evcsAgent.stateName shouldBe Idle)
      /* State data is tested in another test */

      /* Send out an activity start trigger */
      scheduler.send(
        evcsAgent,
        TriggerWithIdMessage(
          ActivityStartTrigger(0L),
          1L,
          evcsAgent
        )
      )

      /* Find yourself in corresponding state and state data */
      evcsAgent.stateName shouldBe HandleInformation
      evcsAgent.stateData match {
        case DataCollectionStateData(
              baseStateData: ParticipantModelBaseStateData[_, _, _, _],
              expectedSenders,
              isYetTriggered
            ) =>
          /* The next data tick is already registered */
          baseStateData.foreseenDataTicks shouldBe Map(evService.ref -> None)

          /* The yet sent data is also registered */
          expectedSenders shouldBe Map.empty

          /* It is not yet triggered */
          isYetTriggered shouldBe true
        case _ =>
          fail(
            s"Did not find expected state data $DataCollectionStateData, but ${evcsAgent.stateData}"
          )
      }

      /* Send out new data */
      val arrivingEvsData = ArrivingEvsData(Seq(evA, evB))

      evService.send(
        evcsAgent,
        ProvideEvDataMessage(0L, arrivingEvsData)
      )

      /* The agent will notice, that all expected information are apparent, switch to Calculate and trigger itself
       * for starting the calculation */
      scheduler.expectMsg(
        CompletionMessage(1L, None)
      )
      evcsAgent.stateName shouldBe Idle
      evcsAgent.stateData match {
        case baseStateData: ParticipantModelBaseStateData[_, _, _, _] =>
          /* The store for calculation relevant data has been extended */
          baseStateData.stateDataStore match {
            case ValueStore(_, store) =>
              store.keys should contain only 0L
              store.get(0L) match {
                case Some(EvcsState(currentEvs, schedule, tick)) =>
                  currentEvs should contain theSameElementsAs Set(evA, evB)
                  schedule.values.flatten should contain allOf (
                    ChargingSchedule(
                      evA,
                      Seq(
                        ChargingSchedule.Entry(
                          0,
                          200,
                          Quantities
                            .getQuantity(11, PowerSystemUnits.KILOWATT)
                        )
                      )
                    ),
                    ChargingSchedule(
                      evB,
                      Seq(
                        ChargingSchedule.Entry(
                          0,
                          200,
                          Quantities
                            .getQuantity(11, PowerSystemUnits.KILOWATT)
                        )
                      )
                    )
                  )

                  tick shouldBe 0L
                case None => fail("Entry for tick 0 expected.")
              }
          }

          /* The store for simulation results has been extended */
          baseStateData.resultValueStore match {
            case ValueStore(_, store) =>
              // FIXME: Please double-check if an empty result store is actually correct here!
              store shouldBe empty
          }
        case _ =>
          fail(
            s"Did not found the expected state data $ParticipantModelBaseStateData, but ${evcsAgent.stateData}"
          )
      }
    }

    "provide power right away because no data is awaited" in {
      val evcsAgent = TestFSMRef(
        new EvcsAgent(
          scheduler = scheduler.ref,
          listener = Iterable.empty
        )
      )

      val initialiseTriggerId = 0
      scheduler.send(
        evcsAgent,
        TriggerWithIdMessage(
          InitializeParticipantAgentTrigger[
            ApparentPower,
            ParticipantInitializeStateData[
              EvcsInput,
              EvcsRuntimeConfig,
              ApparentPower
            ]
          ](
            ParticipantInitializeStateData(
              inputModel = evcsInputModel,
              modelConfig = modelConfig,
              secondaryDataServices = withServices,
              simulationStartDate = adaptedSimulationStart,
              simulationEndDate = adaptedSimulationEnd,
              resolution = simonaConfig.simona.powerflow.resolution.getSeconds,
              requestVoltageDeviationThreshold =
                simonaConfig.simona.runtime.participant.requestVoltageDeviationThreshold,
              outputConfig = defaultOutputConfig,
              primaryServiceProxy = primaryServiceProxy.ref,
              maybeEmAgent = None
            )
          ),
          initialiseTriggerId,
          evcsAgent
        )
      )

      /* Refuse registration with primary service */
      primaryServiceProxy.expectMsgType[PrimaryServiceRegistrationMessage]
      primaryServiceProxy.send(evcsAgent, RegistrationFailedMessage)

      /* I'm not interested in the content of the RegistrationMessage */
      evService.expectMsgType[RegisterForEvDataMessage]
      evService.send(evcsAgent, RegistrationSuccessfulMessage(None))

      /* I'm not interested in the content of the CompletionMessage */
      scheduler.expectMsgType[CompletionMessage]
      awaitAssert(evcsAgent.stateName shouldBe Idle)

      evcsAgent ! RequestAssetPowerMessage(
        7200L,
        Quantities.getQuantity(1d, PU),
        Quantities.getQuantity(0d, PU)
      )

      expectMsgType[AssetPowerChangedMessage] match {
        case AssetPowerChangedMessage(p, q) =>
          p should equalWithTolerance(
            Quantities.getQuantity(0d, MEGAWATT),
            testingTolerance
          )
          q should equalWithTolerance(
            Quantities.getQuantity(0d, MEGAVAR),
            testingTolerance
          )
      }
    }

    "provide number of free lots when asked to" in {
      val evcsAgent = TestFSMRef(
        new EvcsAgent(
          scheduler = scheduler.ref,
          listener = Iterable.empty
        )
      )

      val initialiseTriggerId = 0
      scheduler.send(
        evcsAgent,
        TriggerWithIdMessage(
          InitializeParticipantAgentTrigger[
            ApparentPower,
            ParticipantInitializeStateData[
              EvcsInput,
              EvcsRuntimeConfig,
              ApparentPower
            ]
          ](
            ParticipantInitializeStateData(
              inputModel = evcsInputModel,
              modelConfig = modelConfig,
              secondaryDataServices = withServices,
              simulationStartDate = adaptedSimulationStart,
              simulationEndDate = adaptedSimulationEnd,
              resolution = simonaConfig.simona.powerflow.resolution.getSeconds,
              requestVoltageDeviationThreshold =
                simonaConfig.simona.runtime.participant.requestVoltageDeviationThreshold,
              outputConfig = defaultOutputConfig,
              primaryServiceProxy = primaryServiceProxy.ref,
              maybeEmAgent = None
            )
          ),
          initialiseTriggerId,
          evcsAgent
        )
      )

      /* Refuse registration with primary service */
      primaryServiceProxy.expectMsgType[PrimaryServiceRegistrationMessage]
      primaryServiceProxy.send(evcsAgent, RegistrationFailedMessage)

      /* I'm not interested in the content of the RegistrationMessage */
      evService.expectMsgType[RegisterForEvDataMessage]
      evService.send(evcsAgent, RegistrationSuccessfulMessage(None))

      /* I'm not interested in the content of the CompletionMessage */
      scheduler.expectMsgType[CompletionMessage]
      awaitAssert(evcsAgent.stateName shouldBe Idle)

      /* Send out public evcs request */
      evService.send(
        evcsAgent,
        EvFreeLotsRequest(0L)
      )

      evService.expectMsg(
        FreeLotsResponse(
          evcsInputModel.getUuid,
          2
        )
      )

      scheduler.expectNoMessage()

      /* Send ev for this tick */
      evService.send(
        evcsAgent,
        ProvideEvDataMessage(
          0L,
          ArrivingEvsData(Seq(evA))
        )
      )

      scheduler.send(
        evcsAgent,
        TriggerWithIdMessage(
          ActivityStartTrigger(0L),
          4L,
          evcsAgent
        )
      )
      scheduler.expectMsg(CompletionMessage(4L))

      /* Ask for public evcs lot count again with a later tick */
      evService.send(
        evcsAgent,
        EvFreeLotsRequest(3600L)
      )

      // this time, only one is still free
      evService.expectMsg(
        FreeLotsResponse(
          evcsInputModel.getUuid,
          1
        )
      )

      scheduler.expectNoMessage()
    }

    val evcsAgent = TestFSMRef(
      new EvcsAgent(
        scheduler = scheduler.ref,
        listener = Iterable.empty
      )
    )

    "provide correct average power after three data ticks are available" in {
      val initialiseTriggerId = 0
      scheduler.send(
        evcsAgent,
        TriggerWithIdMessage(
          InitializeParticipantAgentTrigger[
            ApparentPower,
            ParticipantInitializeStateData[
              EvcsInput,
              EvcsRuntimeConfig,
              ApparentPower
            ]
          ](
            ParticipantInitializeStateData(
              inputModel = voltageSensitiveInput,
              modelConfig = modelConfig,
              secondaryDataServices = withServices,
              simulationStartDate = adaptedSimulationStart,
              simulationEndDate = adaptedSimulationEnd,
              resolution = simonaConfig.simona.powerflow.resolution.getSeconds,
              requestVoltageDeviationThreshold =
                simonaConfig.simona.runtime.participant.requestVoltageDeviationThreshold,
              outputConfig = defaultOutputConfig,
              primaryServiceProxy = primaryServiceProxy.ref,
              maybeEmAgent = None
            )
          ),
          initialiseTriggerId,
          evcsAgent
        )
      )

      /* Refuse registration with primary service */
      primaryServiceProxy.expectMsgType[PrimaryServiceRegistrationMessage]
      primaryServiceProxy.send(evcsAgent, RegistrationFailedMessage)

      /* I'm not interested in the content of the RegistrationMessage */
      evService.expectMsgType[RegisterForEvDataMessage]
      evService.send(evcsAgent, RegistrationSuccessfulMessage(None))

      /* I'm not interested in the content of the CompletionMessage */
      scheduler.expectMsgType[CompletionMessage]
      awaitAssert(evcsAgent.stateName shouldBe Idle)

      /* Send out the three data points */
      /* ... for tick 0 */
      evService.send(
        evcsAgent,
        ProvideEvDataMessage(
          0L,
          ArrivingEvsData(Seq(evA.copyWithDeparture(3600L)))
        )
      )
      scheduler.send(
        evcsAgent,
        TriggerWithIdMessage(
          ActivityStartTrigger(0L),
          3L,
          evcsAgent
        )
      )
      scheduler.expectMsg(CompletionMessage(3L))

      /* ... for tick 3600 */

      // departures first
      evService.send(
        evcsAgent,
        DepartingEvsRequest(3600L, Seq(evA.getUuid))
      )
      evService.expectMsgType[DepartingEvsResponse] match {
        case DepartingEvsResponse(evcs, evModels) =>
          evcs shouldBe evcsInputModel.getUuid
          evModels should have size 1
          evModels.headOption match {
            case Some(evModel) =>
              evModel.getUuid shouldBe evA.getUuid
              evModel.getStoredEnergy should equalWithTolerance(
                11d.asKiloWattHour,
                testingTolerance
              )
            case None => fail("Expected to get at least one ev.")
          }
      }

      // arrivals second
      evService.send(
        evcsAgent,
        ProvideEvDataMessage(
          3600L,
          ArrivingEvsData(Seq(evB.copyWithDeparture(7200L)))
        )
      )

      scheduler.send(
        evcsAgent,
        TriggerWithIdMessage(
          ActivityStartTrigger(3600L),
          4L,
          evcsAgent
        )
      )
      scheduler.expectMsg(CompletionMessage(4L))

      /* ... for tick 7200 */

      // departures first
      evService.send(
        evcsAgent,
        DepartingEvsRequest(7200L, Seq(evB.getUuid))
      )
      evService.expectMsgType[DepartingEvsResponse] match {
        case DepartingEvsResponse(evcs, evModels) =>
          evcs shouldBe evcsInputModel.getUuid
          evModels should have size 1
          evModels.headOption match {
            case Some(evModel) =>
              evModel.getUuid shouldBe evB.getUuid
              evModel.getStoredEnergy should equalWithTolerance(
                11d.asKiloWattHour,
                testingTolerance
              )
            case None => fail("Expected to get at least one ev.")
          }
      }

      evService.send(
        evcsAgent,
        ProvideEvDataMessage(
          7200L,
          ArrivingEvsData(Seq(evA.copyWithDeparture(10800L)))
        )
      )
      scheduler.send(
        evcsAgent,
        TriggerWithIdMessage(
          ActivityStartTrigger(7200L),
          5L,
          evcsAgent
        )
      )

      scheduler.expectMsg(CompletionMessage(5L))

      /* Ask the agent for average power in tick 7500 */
      evcsAgent ! RequestAssetPowerMessage(
        7500L,
        Quantities.getQuantity(1d, PU),
        Quantities.getQuantity(0d, PU)
      )

      expectMsgType[AssetPowerChangedMessage] match {
        case AssetPowerChangedMessage(p, q) =>
          p should equalWithTolerance(
            Quantities.getQuantity(0.011d, MEGAWATT),
            testingTolerance
          )
          q should equalWithTolerance(
            Quantities.getQuantity(0d, MEGAVAR),
            testingTolerance
          )
        case answer => fail(s"Did not expect to get that answer: $answer")
      }
    }

    "answer unchanged power values after asking a second time with considerably same voltage" in {
      /* Previous request stems from previous test */
      /* Ask again with (nearly) unchanged information */
      evcsAgent ! RequestAssetPowerMessage(
        7500L,
        Quantities.getQuantity(1.000000000000001d, PU),
        Quantities.getQuantity(0d, PU)
      )

      /* Expect, that nothing has changed */
      expectMsgType[AssetPowerUnchangedMessage] match {
        case AssetPowerUnchangedMessage(p, q) =>
          p should equalWithTolerance(
            Quantities.getQuantity(0.011d, MEGAWATT),
            testingTolerance
          )
          q should equalWithTolerance(
            Quantities.getQuantity(0d, MEGAVAR),
            testingTolerance
          )
      }
    }

    "answer changed power values after asking a second time with different voltage" in {
      /* Ask again with changed information */
      evcsAgent ! RequestAssetPowerMessage(
        7500L,
        Quantities.getQuantity(0.98, PU),
        Quantities.getQuantity(0d, PU)
      )

      /* Expect, the correct values (this model has fixed power factor) */
      expectMsgClass(classOf[AssetPowerChangedMessage]) match {
        case AssetPowerChangedMessage(p, q) =>
          p should equalWithTolerance(
            Quantities.getQuantity(0.011d, MEGAWATT),
            testingTolerance
          )
          q should equalWithTolerance(
            Quantities.getQuantity(-0.0067133728, MEGAVAR),
<<<<<<< HEAD
=======
            testingTolerance
          )
      }
    }
  }

  "An evcs agent with model calculation controlled by an EmAgent" should {

    "be initialized correctly" in {
      val emAgent = TestProbe("EmAgentProbe")

      val evcsAgent = TestFSMRef(
        new EvcsAgent(
          scheduler = emAgent.ref,
          listener = Iterable.empty
        )
      )

      val triggerId = 0
      emAgent.send(
        evcsAgent,
        TriggerWithIdMessage(
          InitializeParticipantAgentTrigger[
            ApparentPower,
            ParticipantInitializeStateData[
              EvcsInput,
              EvcsRuntimeConfig,
              ApparentPower
            ]
          ](
            ParticipantInitializeStateData(
              inputModel = voltageSensitiveInput,
              modelConfig = modelConfig,
              secondaryDataServices = withServices,
              simulationStartDate = simulationStartDate,
              simulationEndDate = simulationEndDate,
              resolution = resolution,
              requestVoltageDeviationThreshold =
                simonaConfig.simona.runtime.participant.requestVoltageDeviationThreshold,
              outputConfig = defaultOutputConfig,
              primaryServiceProxy = primaryServiceProxy.ref,
              maybeEmAgent = Some(emAgent.ref)
            )
          ),
          triggerId,
          evcsAgent
        )
      )

      /* Actor should ask for registration with primary service */
      primaryServiceProxy.expectMsg(
        PrimaryServiceRegistrationMessage(voltageSensitiveInput.getUuid)
      )
      /* State should be information handling and having correct state data */
      evcsAgent.stateName shouldBe HandleInformation
      evcsAgent.stateData match {
        case ParticipantInitializingStateData(
              inputModel,
              modelConfig,
              secondaryDataServices,
              simulationStartDate,
              simulationEndDate,
              resolution,
              requestVoltageDeviationThreshold,
              outputConfig,
              maybeEmAgent
            ) =>
          inputModel shouldBe voltageSensitiveInput
          modelConfig shouldBe modelConfig
          secondaryDataServices shouldBe withServices
          simulationStartDate shouldBe simulationStartDate
          simulationEndDate shouldBe simulationEndDate
          resolution shouldBe resolution
          requestVoltageDeviationThreshold shouldBe simonaConfig.simona.runtime.participant.requestVoltageDeviationThreshold
          outputConfig shouldBe defaultOutputConfig
          maybeEmAgent shouldBe Some(emAgent.ref)
        case unsuitableStateData =>
          fail(s"Agent has unsuitable state data '$unsuitableStateData'.")
      }

      /* Refuse registration */
      primaryServiceProxy.send(evcsAgent, RegistrationFailedMessage)

      emAgent.expectMsg(
        ScheduleTriggerMessage(
          RequestFlexOptions(0L),
          evcsAgent
        )
      )

      evService.expectMsgPF() {
        case RegisterForEvDataMessage(uuid, scheduleFunc) =>
          uuid shouldBe evcsInputModel.getUuid
          scheduleFunc(3L) shouldBe
            ScheduleTriggerMessage(
              ScheduleTriggerMessage(ActivityStartTrigger(3L), evcsAgent),
              emAgent.ref,
              priority = true
            )
      }
      evService.send(evcsAgent, RegistrationSuccessfulMessage(None))

      emAgent.expectMsg(
        CompletionMessage(
          triggerId,
          None
        )
      )

      /* ... as well as corresponding state and state data */
      evcsAgent.stateName shouldBe Idle
      evcsAgent.stateData match {
        case ParticipantModelBaseStateData(
              startDate,
              endDate,
              _,
              services,
              outputConfig,
              additionalActivationTicks,
              foreseenDataTicks,
              _,
              voltageValueStore,
              resultValueStore,
              requestValueStore,
              _,
              _,
              _
            ) =>
          /* Base state data */
          startDate shouldBe simulationStartDate
          endDate shouldBe simulationEndDate
          services shouldBe withServices
          outputConfig shouldBe defaultOutputConfig
          additionalActivationTicks shouldBe Array.emptyLongArray
          foreseenDataTicks shouldBe Map(evService.ref -> None)
          voltageValueStore shouldBe ValueStore(
            resolution * 10,
            Map(0L -> Quantities.getQuantity(1d, PU))
          )
          resultValueStore shouldBe ValueStore(
            resolution * 10
          )
          requestValueStore shouldBe ValueStore[ApparentPower](
            resolution * 10
          )
        case unrecognized =>
          fail(
            s"Did not find expected state data $ParticipantModelBaseStateData, but $unrecognized"
          )
      }
    }

    "provide correct flex options when in Idle" in {
      val emAgent = TestProbe("EmAgentProbe")
      val resultListener = TestProbe("ResultListener")

      val evcsAgent = TestFSMRef(
        new EvcsAgent(
          scheduler = emAgent.ref,
          listener = Iterable(resultListener.ref)
        )
      )

      val triggerId = 0
      emAgent.send(
        evcsAgent,
        TriggerWithIdMessage(
          InitializeParticipantAgentTrigger[
            ApparentPower,
            ParticipantInitializeStateData[
              EvcsInput,
              EvcsRuntimeConfig,
              ApparentPower
            ]
          ](
            ParticipantInitializeStateData(
              inputModel = voltageSensitiveInput,
              modelConfig = modelConfig,
              secondaryDataServices = withServices,
              simulationStartDate = simulationStartDate,
              simulationEndDate = simulationEndDate,
              resolution = resolution,
              requestVoltageDeviationThreshold =
                simonaConfig.simona.runtime.participant.requestVoltageDeviationThreshold,
              outputConfig = simResultOutputConfig,
              primaryServiceProxy = primaryServiceProxy.ref,
              maybeEmAgent = Some(emAgent.ref)
            )
          ),
          triggerId,
          evcsAgent
        )
      )

      /* Actor should ask for registration with primary service */
      primaryServiceProxy.expectMsg(
        PrimaryServiceRegistrationMessage(voltageSensitiveInput.getUuid)
      )
      /* State should be information handling and having correct state data */
      evcsAgent.stateName shouldBe HandleInformation
      evcsAgent.stateData match {
        case ParticipantInitializingStateData(
              inputModel,
              modelConfig,
              secondaryDataServices,
              simulationStartDate,
              simulationEndDate,
              resolution,
              requestVoltageDeviationThreshold,
              outputConfig,
              maybeEmAgent
            ) =>
          inputModel shouldBe voltageSensitiveInput
          modelConfig shouldBe modelConfig
          secondaryDataServices shouldBe withServices
          simulationStartDate shouldBe simulationStartDate
          simulationEndDate shouldBe simulationEndDate
          resolution shouldBe resolution
          requestVoltageDeviationThreshold shouldBe simonaConfig.simona.runtime.participant.requestVoltageDeviationThreshold
          outputConfig shouldBe simResultOutputConfig
          maybeEmAgent shouldBe Some(emAgent.ref)
        case unsuitableStateData =>
          fail(s"Agent has unsuitable state data '$unsuitableStateData'.")
      }

      /* Refuse registration */
      primaryServiceProxy.send(evcsAgent, RegistrationFailedMessage)

      emAgent.expectMsg(
        ScheduleTriggerMessage(
          RequestFlexOptions(0L),
          evcsAgent
        )
      )

      evService.expectMsgPF() {
        case RegisterForEvDataMessage(uuid, scheduleFunc) =>
          uuid shouldBe evcsInputModel.getUuid
          scheduleFunc(4L) shouldBe
            ScheduleTriggerMessage(
              ScheduleTriggerMessage(ActivityStartTrigger(4L), evcsAgent),
              emAgent.ref,
              priority = true
            )
      }
      evService.send(evcsAgent, RegistrationSuccessfulMessage(None))

      emAgent.expectMsg(
        CompletionMessage(
          triggerId,
          None
        )
      )

      /* TICK 0 (expected activation)
         - currently no cars
       */

      emAgent.send(evcsAgent, RequestFlexOptions(0L))

      emAgent.expectMsgType[ProvideFlexOptions] match {
        case ProvideMinMaxFlexOptions(
              modelUuid,
              referencePower,
              minPower,
              maxPower
            ) =>
          modelUuid shouldBe evcsInputModel.getUuid
          referencePower shouldBe 0d.asKiloWatt
          minPower shouldBe 0d.asKiloWatt
          maxPower shouldBe 0d.asKiloWatt
      }

      resultListener.expectMsgPF() { case FlexOptionsResultEvent(flexResult) =>
        flexResult.getInputModel shouldBe evcsInputModel.getUuid
        flexResult.getTime shouldBe 0L.toDateTime
        flexResult.getpRef should beEquivalentTo(0d.asKiloWatt)
        flexResult.getpMin should beEquivalentTo(0d.asKiloWatt)
        flexResult.getpMax should beEquivalentTo(0d.asKiloWatt)
      }

      emAgent.send(
        evcsAgent,
        IssueNoCtrl(0L)
      )

      // next potential activation at fully charged battery:
      // net power = 12.961kW * 0.92 = 11.92412kW
      // time to charge fully ~= 16.7727262054h = 60382 ticks (rounded)
      emAgent.expectMsg(
        FlexCtrlCompletion(
          modelUuid = evcsInputModel.getUuid
        )
      )

      emAgent.expectMsgType[ParticipantResultEvent] match {
        case result =>
          result.systemParticipantResult.getP should equalWithTolerance(
            0.asKiloWatt,
            testingTolerance
          )
          result.systemParticipantResult.getQ should equalWithTolerance(
            0.asMegaVar,
            testingTolerance
          )
      }

      // results arrive after next activation
      resultListener.expectNoMessage()

      /* TICK 900
         - ev 900 arrives
         - charging with 11 kW
       */

      val ev900 = evA.copyWithDeparture(4500L)

      val activation1 = 1L

      emAgent.send(
        evcsAgent,
        TriggerWithIdMessage(ActivityStartTrigger(900L), activation1, evcsAgent)
      )

      emAgent.send(evcsAgent, RequestFlexOptions(900L))

      evService.send(
        evcsAgent,
        ProvideEvDataMessage(
          900L,
          ArrivingEvsData(Seq(ev900))
        )
      )

      emAgent.expectMsgType[ProvideFlexOptions] match {
        case ProvideMinMaxFlexOptions(
              modelUuid,
              referencePower,
              minPower,
              maxPower
            ) =>
          modelUuid shouldBe evcsInputModel.getUuid
          referencePower shouldBe ev900.getSRatedAC
          minPower shouldBe ev900.getSRatedAC // battery is empty
          maxPower shouldBe ev900.getSRatedAC
      }

      resultListener.expectMsgPF() { case FlexOptionsResultEvent(flexResult) =>
        flexResult.getInputModel shouldBe evcsInputModel.getUuid
        flexResult.getTime shouldBe 900L.toDateTime
        flexResult.getpRef should beEquivalentTo(ev900.getSRatedAC)
        flexResult.getpMin should beEquivalentTo(ev900.getSRatedAC)
        flexResult.getpMax should beEquivalentTo(ev900.getSRatedAC)
      }

      emAgent.send(evcsAgent, IssueNoCtrl(900L))

      // at 4500 ev is departing
      emAgent.expectMsg(
        FlexCtrlCompletion(
          modelUuid = evcsInputModel.getUuid,
          requestAtNextActivation = true,
          requestAtTick = Some(4500L)
        )
      )

      emAgent.expectMsgType[ParticipantResultEvent] match {
        case result =>
          result.systemParticipantResult.getP should equalWithTolerance(
            ev900.getSRatedAC,
            testingTolerance
          )
          result.systemParticipantResult.getQ should equalWithTolerance(
            0.asMegaVar,
            testingTolerance
          )
      }

      emAgent.expectMsg(CompletionMessage(activation1, None))

      // result of tick 0
      resultListener.expectMsgPF() {
        case ParticipantResultEvent(result: EvcsResult) =>
          result.getInputModel shouldBe evcsInputModel.getUuid
          result.getTime shouldBe 0L.toDateTime
          result.getP should beEquivalentTo(0d.asMegaWatt)
          result.getQ should beEquivalentTo(0d.asMegaVar)
      }

      /* TICK 4500
         - ev900 departs, ev4500 arrives
         - charging with 11 kW
       */

      // departure first
      evService.send(
        evcsAgent,
        DepartingEvsRequest(4500L, Seq(ev900.getUuid))
      )

      emAgent.expectMsg(
        ScheduleTriggerMessage(RequestFlexOptions(4500L), evcsAgent)
      )

      evService.expectMsgPF() { case DepartingEvsResponse(uuid, evs) =>
        evs.size shouldBe 1
        uuid shouldBe evcsInputModel.getUuid
        evs.headOption.foreach { ev =>
          ev.getUuid shouldBe ev900.getUuid
          ev.getStoredEnergy should equalWithTolerance(
            11.asKiloWattHour,
            testingTolerance
          )
        }
      }

      // results arrive right after departure request
      Range(0, 2)
        .map { _ =>
          resultListener.expectMsgType[ParticipantResultEvent]
        }
        .foreach {
          case ParticipantResultEvent(result: EvResult)
              if result.getTime.equals(900L.toDateTime) =>
            result.getInputModel shouldBe ev900.getUuid
            result.getP should beEquivalentTo(ev900.getSRatedAC)
            result.getQ should beEquivalentTo(0d.asMegaVar)
            result.getSoc should beEquivalentTo(0d.asPercent)
          case ParticipantResultEvent(result: EvResult)
              if result.getTime.equals(4500L.toDateTime) =>
            result.getInputModel shouldBe ev900.getUuid
            result.getP should beEquivalentTo(0d.asKiloWatt)
            result.getQ should beEquivalentTo(0d.asMegaVar)
            result.getSoc should beEquivalentTo(18.96551724137931d.asPercent)
        }

      resultListener.expectMsgPF() {
        case ParticipantResultEvent(result: EvcsResult) =>
          result.getInputModel shouldBe evcsInputModel.getUuid
          result.getTime shouldBe 900L.toDateTime
          result.getP should beEquivalentTo(ev900.getSRatedAC)
          result.getQ should beEquivalentTo(0d.asMegaVar)
      }

      val ev4500 = evB.copyWithDeparture(72000L)

      val activation2 = 2L

      emAgent.send(
        evcsAgent,
        TriggerWithIdMessage(
          ActivityStartTrigger(4500L),
          activation2,
          evcsAgent
        )
      )

      emAgent.send(evcsAgent, RequestFlexOptions(4500L))

      evService.send(
        evcsAgent,
        ProvideEvDataMessage(
          4500L,
          ArrivingEvsData(Seq(ev4500))
        )
      )

      emAgent.expectMsgType[ProvideFlexOptions] match {
        case ProvideMinMaxFlexOptions(
              modelUuid,
              referencePower,
              minPower,
              maxPower
            ) =>
          modelUuid shouldBe evcsInputModel.getUuid
          referencePower shouldBe ev4500.getSRatedAC
          minPower shouldBe ev900.getSRatedAC // battery is empty
          maxPower shouldBe ev4500.getSRatedAC
      }

      resultListener.expectMsgPF() { case FlexOptionsResultEvent(flexResult) =>
        flexResult.getInputModel shouldBe evcsInputModel.getUuid
        flexResult.getTime shouldBe 4500L.toDateTime
        flexResult.getpRef should beEquivalentTo(ev4500.getSRatedAC)
        flexResult.getpMin should beEquivalentTo(ev4500.getSRatedAC)
        flexResult.getpMax should beEquivalentTo(ev4500.getSRatedAC)
      }

      emAgent.send(evcsAgent, IssueNoCtrl(4500L))

      // we currently have an empty battery in ev4500
      // time to charge to minimal soc ~= 1.45454545455h = 5236 ticks (rounded) from now
      // current tick is 4500, thus: 4500 + 5236 = 9736
      emAgent.expectMsg(
        FlexCtrlCompletion(
          modelUuid = evcsInputModel.getUuid,
          requestAtNextActivation = true,
          requestAtTick = Some(9736L)
        )
      )

      emAgent.expectMsgType[ParticipantResultEvent] match {
        case result =>
          result.systemParticipantResult.getP should equalWithTolerance(
            11.asKiloWatt,
            testingTolerance
          )
          result.systemParticipantResult.getQ should equalWithTolerance(
            0.asMegaVar,
>>>>>>> b9136f00
            testingTolerance
          )
      }

      emAgent.expectMsg(CompletionMessage(activation2, None))

      // already sent out after EV departed
      resultListener.expectNoMessage()

      /* TICK 9736
         - flex control changes
         - charging with 10 kW
       */

      // sending flex request at very next activated tick
      emAgent.send(evcsAgent, RequestFlexOptions(9736L))

      emAgent.expectMsgType[ProvideFlexOptions] match {
        case ProvideMinMaxFlexOptions(
              modelUuid,
              referencePower,
              minPower,
              maxPower
            ) =>
          modelUuid shouldBe evcsInputModel.getUuid
          referencePower shouldBe ev4500.getSRatedAC
          minPower shouldBe 0d.asKiloWatt // battery is exactly at margin
          maxPower shouldBe ev4500.getSRatedAC
      }

      resultListener.expectMsgPF() { case FlexOptionsResultEvent(flexResult) =>
        flexResult.getInputModel shouldBe evcsInputModel.getUuid
        flexResult.getTime shouldBe 9736L.toDateTime
        flexResult.getpRef should beEquivalentTo(ev4500.getSRatedAC)
        flexResult.getpMin should beEquivalentTo(0d.asKiloWatt)
        flexResult.getpMax should beEquivalentTo(ev4500.getSRatedAC)
      }

      emAgent.send(evcsAgent, IssuePowerCtrl(9736L, 10.asKiloWatt))

      evService.expectNoMessage()

      // ev4500 is now at 16 kWh
      // time to charge fully = 6.4 h = 23040 ticks from now
      // current tick is 9736, thus: 9736 + 23040 = 32776
      emAgent.expectMsg(
        FlexCtrlCompletion(
          modelUuid = evcsInputModel.getUuid,
          requestAtTick = Some(32776L),
          requestAtNextActivation =
            true // since battery is still below lowest soc, it's still considered empty
        )
      )

      emAgent.expectMsgType[ParticipantResultEvent] match {
        case result =>
          result.systemParticipantResult.getP should equalWithTolerance(
            10.asKiloWatt,
            testingTolerance
          )
          result.systemParticipantResult.getQ should equalWithTolerance(
            0.asMegaVar,
            testingTolerance
          )
      }

      resultListener.expectMsgPF() {
        case ParticipantResultEvent(result: EvResult) =>
          result.getInputModel shouldBe ev4500.getUuid
          result.getTime shouldBe 4500L.toDateTime
          result.getP should beEquivalentTo(11d.asKiloWatt)
          result.getQ should beEquivalentTo(0d.asMegaVar)
          result.getSoc should beEquivalentTo(0d.asPercent)
      }

      resultListener.expectMsgPF() {
        case ParticipantResultEvent(result: EvcsResult) =>
          result.getInputModel shouldBe evcsInputModel.getUuid
          result.getTime shouldBe 4500L.toDateTime
          result.getP should beEquivalentTo(11d.asKiloWatt)
          result.getQ should beEquivalentTo(0d.asMegaVar)
      }

      /* TICK 11700
         - ev11700 arrives
         - charging with 16 kW
       */

      // with stored energy right at minimal SOC
      val ev11700 = evA.copyWithDeparture(36000L).copyWith(11.6d.asKiloWattHour)

      val activation3 = 3L

      emAgent.send(
        evcsAgent,
        TriggerWithIdMessage(
          ActivityStartTrigger(11700L),
          activation3,
          evcsAgent
        )
      )

      // sending flex request at very next activated tick
      emAgent.send(evcsAgent, RequestFlexOptions(11700L))

      evService.send(
        evcsAgent,
        ProvideEvDataMessage(
          11700L,
          ArrivingEvsData(Seq(ev11700))
        )
      )

      val combinedChargingPower =
        ev11700.getSRatedAC.add(ev4500.getSRatedAC)

      emAgent.expectMsgType[ProvideFlexOptions] match {
        case ProvideMinMaxFlexOptions(
              modelUuid,
              referencePower,
              minPower,
              maxPower
            ) =>
          modelUuid shouldBe evcsInputModel.getUuid
          referencePower shouldBe combinedChargingPower
          minPower shouldBe ev4500.getSRatedAC.multiply(
            -1
          ) // battery of earlier ev is above lowest soc now
          maxPower shouldBe combinedChargingPower
      }

      resultListener.expectMsgPF() { case FlexOptionsResultEvent(flexResult) =>
        flexResult.getInputModel shouldBe evcsInputModel.getUuid
        flexResult.getTime shouldBe 11700L.toDateTime
        flexResult.getpRef should beEquivalentTo(combinedChargingPower)
        flexResult.getpMin should beEquivalentTo(
          ev4500.getSRatedAC.multiply(-1)
        )
        flexResult.getpMax should beEquivalentTo(combinedChargingPower)
      }

      emAgent.send(evcsAgent, IssuePowerCtrl(11700L, 16.asKiloWatt))

      // no departing evs here
      evService.expectNoMessage()

      // ev4500 is now at ~ 21.45555556 kWh, ev11700 just arrived with 11.6 kWh
      // ev4500: time to charge fully ~= 7.3180556 h = 26345 ticks from now
      // ev11700: time to charge fully = 5.8 h = 20880 ticks from now
      // current tick is 11700, thus: 11700 + 20880 = 32580
      emAgent.expectMsg(
        FlexCtrlCompletion(
          modelUuid = evcsInputModel.getUuid,
          requestAtTick = Some(32580L),
          revokeRequestAtTick = Some(32776L),
          requestAtNextActivation =
            true // since battery is still below lowest soc, it's still considered empty
        )
      )

      emAgent.expectMsgType[ParticipantResultEvent] match {
        case result =>
          result.systemParticipantResult.getP should equalWithTolerance(
            16.asKiloWatt,
            testingTolerance
          )
          result.systemParticipantResult.getQ should equalWithTolerance(
            0.asMegaVar,
            testingTolerance
          )
      }

      emAgent.expectMsg(CompletionMessage(activation3, None))

      resultListener.expectMsgPF() {
        case ParticipantResultEvent(result: EvResult) =>
          result.getInputModel shouldBe ev4500.getUuid
          result.getTime shouldBe 9736L.toDateTime
          result.getP should beEquivalentTo(10d.asKiloWatt)
          result.getQ should beEquivalentTo(0d.asMegaVar)
          result.getSoc should beEquivalentTo(20d.asPercent, 1e-2)
      }

      resultListener.expectMsgPF() {
        case ParticipantResultEvent(result: EvcsResult) =>
          result.getInputModel shouldBe evcsInputModel.getUuid
          result.getTime shouldBe 9736L.toDateTime
          result.getP should beEquivalentTo(10d.asKiloWatt)
          result.getQ should beEquivalentTo(0d.asMegaVar)
      }

      /* TICK 18000
         - flex control changes
         - discharging with 20 kW
       */

      // sending flex request at very next activated tick
      emAgent.send(evcsAgent, RequestFlexOptions(18000L))

      emAgent.expectMsgType[ProvideFlexOptions] match {
        case ProvideMinMaxFlexOptions(
              modelUuid,
              referencePower,
              minPower,
              maxPower
            ) =>
          modelUuid shouldBe evcsInputModel.getUuid
          referencePower shouldBe combinedChargingPower
          minPower shouldBe combinedChargingPower.multiply(
            -1
          ) // battery of both evs is above lowest soc now
          maxPower shouldBe combinedChargingPower
      }

      resultListener.expectMsgPF() { case FlexOptionsResultEvent(flexResult) =>
        flexResult.getInputModel shouldBe evcsInputModel.getUuid
        flexResult.getTime shouldBe 18000L.toDateTime
        flexResult.getpRef should beEquivalentTo(combinedChargingPower)
        flexResult.getpMin should beEquivalentTo(
          combinedChargingPower.multiply(
            -1
          )
        )
        flexResult.getpMax should beEquivalentTo(combinedChargingPower)
      }

      emAgent.send(evcsAgent, IssuePowerCtrl(18000L, (-20).asKiloWatt))

      // no departing evs here
      evService.expectNoMessage()

      // ev4500 is now at ~ 35.455556 kWh, ev11700 at 25.6 kWh
      // ev4500: time to discharge to lowest soc ~= 1.9455556 h = 7004 ticks from now
      // ev11700: time to discharge to lowest soc ~= 1.4 h = 5040 ticks from now
      // current tick is 18000, thus: 18000 + 5040 = 23040
      emAgent.expectMsg(
        FlexCtrlCompletion(
          modelUuid = evcsInputModel.getUuid,
          requestAtTick = Some(23040L),
          revokeRequestAtTick = Some(32580L)
        )
      )

      emAgent.expectMsgType[ParticipantResultEvent] match {
        case result =>
          result.systemParticipantResult.getP should equalWithTolerance(
            (-20).asKiloWatt,
            testingTolerance
          )
          result.systemParticipantResult.getQ should equalWithTolerance(
            0.asMegaVar,
            testingTolerance
          )
      }

      Range(0, 2)
        .map { _ =>
          resultListener.expectMsgType[ParticipantResultEvent]
        }
        .foreach {
          case ParticipantResultEvent(result: EvResult)
              if result.getInputModel == ev4500.getUuid =>
            result.getTime shouldBe 11700L.toDateTime
            result.getP should beEquivalentTo(8d.asKiloWatt)
            result.getQ should beEquivalentTo(0d.asMegaVar)
            result.getSoc should beEquivalentTo(26.819d.asPercent, 1e-2)
          case ParticipantResultEvent(result: EvResult)
              if result.getInputModel == ev11700.getUuid =>
            result.getTime shouldBe 11700L.toDateTime
            result.getP should beEquivalentTo(8d.asKiloWatt)
            result.getQ should beEquivalentTo(0d.asMegaVar)
            result.getSoc should beEquivalentTo(20.0d.asPercent)
        }

      resultListener.expectMsgPF() {
        case ParticipantResultEvent(result: EvcsResult) =>
          result.getInputModel shouldBe evcsInputModel.getUuid
          result.getTime shouldBe 11700L.toDateTime
          result.getP should beEquivalentTo(16d.asKiloWatt)
          result.getQ should beEquivalentTo(0d.asMegaVar)
      }

      /* TICK 23040
         - ev11700 at lowest soc
         - discharging with 10 kW
       */

      emAgent.send(evcsAgent, RequestFlexOptions(23040L))

      emAgent.expectMsgType[ProvideFlexOptions] match {
        case ProvideMinMaxFlexOptions(
              modelUuid,
              referencePower,
              minPower,
              maxPower
            ) =>
          modelUuid shouldBe evcsInputModel.getUuid
          referencePower shouldBe combinedChargingPower
          minPower shouldBe ev4500.getSRatedAC.multiply(
            -1
          ) // battery of ev11700 is below lowest soc now
          maxPower shouldBe combinedChargingPower
      }

      resultListener.expectMsgPF() { case FlexOptionsResultEvent(flexResult) =>
        flexResult.getInputModel shouldBe evcsInputModel.getUuid
        flexResult.getTime shouldBe 23040L.toDateTime
        flexResult.getpRef should beEquivalentTo(combinedChargingPower)
        flexResult.getpMin should beEquivalentTo(
          ev4500.getSRatedAC.multiply(
            -1
          )
        )
        flexResult.getpMax should beEquivalentTo(combinedChargingPower)
      }

      emAgent.send(evcsAgent, IssuePowerCtrl(23040L, (-10).asKiloWatt))

      // no departing evs here
      evService.expectNoMessage()

      // ev4500 is now at 21.455556 kWh, ev11700 at 11.6 kWh (lowest soc)
      // ev4500: time to discharge to lowest soc =  0.5455556 h = 1964 ticks from now
      // current tick is 18864, thus: 23040 + 1964 = 25004
      emAgent.expectMsg(
        FlexCtrlCompletion(
          modelUuid = evcsInputModel.getUuid,
          requestAtTick = Some(25004L)
        )
      )

      emAgent.expectMsgType[ParticipantResultEvent] match {
        case result =>
          result.systemParticipantResult.getP should equalWithTolerance(
            (-10).asKiloWatt,
            testingTolerance
          )
          result.systemParticipantResult.getQ should equalWithTolerance(
            0.asMegaVar,
            testingTolerance
          )
      }

      Range(0, 2)
        .map { _ =>
          resultListener.expectMsgType[ParticipantResultEvent]
        }
        .foreach {
          case ParticipantResultEvent(result: EvResult)
              if result.getInputModel == ev4500.getUuid =>
            result.getTime shouldBe 18000L.toDateTime
            result.getP should beEquivalentTo((-10d).asKiloWatt)
            result.getQ should beEquivalentTo(0d.asMegaVar)
            result.getSoc should beEquivalentTo(44.3194d.asPercent, 1e-2)
          case ParticipantResultEvent(result: EvResult)
              if result.getInputModel == ev11700.getUuid =>
            result.getTime shouldBe 18000L.toDateTime
            result.getP should beEquivalentTo((-10d).asKiloWatt)
            result.getQ should beEquivalentTo(0d.asMegaVar)
            result.getSoc should beEquivalentTo(44.137931034d.asPercent, 1e-6)
        }

      resultListener.expectMsgPF() {
        case ParticipantResultEvent(result: EvcsResult) =>
          result.getInputModel shouldBe evcsInputModel.getUuid
          result.getTime shouldBe 18000L.toDateTime
          result.getP should beEquivalentTo((-20d).asKiloWatt)
          result.getQ should beEquivalentTo(0d.asMegaVar)
      }

      /* TICK 25004L
         - both evs at lowest soc
         - no power
       */

      emAgent.send(evcsAgent, RequestFlexOptions(25004L))

      emAgent.expectMsgType[ProvideFlexOptions] match {
        case ProvideMinMaxFlexOptions(
              modelUuid,
              referencePower,
              minPower,
              maxPower
            ) =>
          modelUuid shouldBe evcsInputModel.getUuid
          referencePower shouldBe combinedChargingPower
          minPower shouldBe 0.asKiloWatt // both at lowest soc
          maxPower shouldBe combinedChargingPower
      }

      resultListener.expectMsgPF() { case FlexOptionsResultEvent(flexResult) =>
        flexResult.getInputModel shouldBe evcsInputModel.getUuid
        flexResult.getTime shouldBe 25004L.toDateTime
        flexResult.getpRef should beEquivalentTo(combinedChargingPower)
        flexResult.getpMin should beEquivalentTo(0.asKiloWatt)
        flexResult.getpMax should beEquivalentTo(combinedChargingPower)
      }

      emAgent.send(evcsAgent, IssuePowerCtrl(25004L, 0.asKiloWatt))

      // no departing evs here
      evService.expectNoMessage()

      // no new activation
      emAgent.expectMsg(
        FlexCtrlCompletion(
          modelUuid = evcsInputModel.getUuid
        )
      )

      emAgent.expectMsgType[ParticipantResultEvent] match {
        case result =>
          result.systemParticipantResult.getP should equalWithTolerance(
            0.asKiloWatt,
            testingTolerance
          )
          result.systemParticipantResult.getQ should equalWithTolerance(
            0.asMegaVar,
            testingTolerance
          )
      }

      Range(0, 2)
        .map { _ =>
          resultListener.expectMsgType[ParticipantResultEvent]
        }
        .foreach {
          case ParticipantResultEvent(result: EvResult)
              if result.getInputModel == ev4500.getUuid =>
            result.getTime shouldBe 23040L.toDateTime
            result.getP should beEquivalentTo((-10d).asKiloWatt)
            result.getQ should beEquivalentTo(0d.asMegaVar)
            result.getSoc should beEquivalentTo(26.819445d.asPercent, 1e-2)
          case ParticipantResultEvent(result: EvResult)
              if result.getInputModel == ev11700.getUuid =>
            result.getTime shouldBe 23040L.toDateTime
            result.getP should beEquivalentTo(0d.asKiloWatt)
            result.getQ should beEquivalentTo(0d.asMegaVar)
            result.getSoc should beEquivalentTo(20d.asPercent)
        }

      resultListener.expectMsgPF() {
        case ParticipantResultEvent(result: EvcsResult) =>
          result.getInputModel shouldBe evcsInputModel.getUuid
          result.getTime shouldBe 23040L.toDateTime
          result.getP should beEquivalentTo((-10d).asKiloWatt)
          result.getQ should beEquivalentTo(0d.asMegaVar)
      }

      /* TICK 36000
         - ev11700 departs
         - charging with 4 kW
       */

      // departure first
      evService.send(
        evcsAgent,
        DepartingEvsRequest(36000L, Seq(ev900.getUuid))
      )

      emAgent.expectMsg(
        ScheduleTriggerMessage(RequestFlexOptions(36000L), evcsAgent)
      )

      evService.expectMsgPF() { case DepartingEvsResponse(uuid, evs) =>
        evs.size shouldBe 1
        uuid shouldBe evcsInputModel.getUuid
        evs.headOption.foreach { ev =>
          ev.getUuid shouldBe ev11700.getUuid
          ev.getStoredEnergy should equalWithTolerance(
            11.6.asKiloWattHour,
            testingTolerance
          )
        }
      }

      Range(0, 2)
        .map { _ =>
          resultListener.expectMsgType[ParticipantResultEvent]
        }
        .foreach {
          case ParticipantResultEvent(result: EvResult)
              if result.getInputModel == ev4500.getUuid =>
            result.getTime shouldBe 25004L.toDateTime
            result.getP should beEquivalentTo(0d.asKiloWatt)
            result.getQ should beEquivalentTo(0d.asMegaVar)
            result.getSoc should beEquivalentTo(20d.asPercent, 1e-2)
          case ParticipantResultEvent(result: EvResult)
              if result.getInputModel == ev11700.getUuid =>
            result.getTime shouldBe 25004L.toDateTime
            result.getP should beEquivalentTo(0d.asKiloWatt)
            result.getQ should beEquivalentTo(0d.asMegaVar)
            result.getSoc should beEquivalentTo(20d.asPercent)
        }

      resultListener.expectMsgPF() {
        case ParticipantResultEvent(result: EvcsResult) =>
          result.getInputModel shouldBe evcsInputModel.getUuid
          result.getTime shouldBe 25004L.toDateTime
          result.getP should beEquivalentTo(0d.asKiloWatt)
          result.getQ should beEquivalentTo(0d.asMegaVar)
      }

      // sending flex request at very next activated tick
      emAgent.send(evcsAgent, RequestFlexOptions(36000L))

      emAgent.expectMsgType[ProvideFlexOptions] match {
        case ProvideMinMaxFlexOptions(
              modelUuid,
              referencePower,
              minPower,
              maxPower
            ) =>
          modelUuid shouldBe evcsInputModel.getUuid
          referencePower shouldBe ev4500.getSRatedAC
          minPower shouldBe 0.asKiloWatt
          maxPower shouldBe ev4500.getSRatedAC
      }

      resultListener.expectMsgPF() { case FlexOptionsResultEvent(flexResult) =>
        flexResult.getInputModel shouldBe evcsInputModel.getUuid
        flexResult.getTime shouldBe 36000L.toDateTime
        flexResult.getpRef should beEquivalentTo(ev4500.getSRatedAC)
        flexResult.getpMin should beEquivalentTo(0.asKiloWatt)
        flexResult.getpMax should beEquivalentTo(ev4500.getSRatedAC)
      }

      emAgent.send(evcsAgent, IssuePowerCtrl(36000L, 4.asKiloWatt))

      // ev11700 is now at 16 kWh
      // ev11700: time to charge fully = 16 h = 57600 ticks from now
      // current tick is 36000, thus: 36000 + 57600 = 93600
      // BUT: departing tick 72000 is earlier
      emAgent.expectMsg(
        FlexCtrlCompletion(
          modelUuid = evcsInputModel.getUuid,
          requestAtTick = Some(72000),
          requestAtNextActivation =
            true // since we're starting from lowest again
        )
      )

      emAgent.expectMsgType[ParticipantResultEvent] match {
        case result =>
          result.systemParticipantResult.getP should equalWithTolerance(
            4.asKiloWatt,
            testingTolerance
          )
          result.systemParticipantResult.getQ should equalWithTolerance(
            0.asMegaVar,
            testingTolerance
          )
      }

    }

  }

<<<<<<< HEAD
  "An evcs agent with model calculation controlled by an EmAgent" should {

    "be initialized correctly" in {
      val emAgent = TestProbe("EmAgentProbe")

      val evcsAgent = TestFSMRef(
        new EvcsAgent(
          scheduler = emAgent.ref,
          listener = Iterable.empty
        )
      )

      val triggerId = 0
      emAgent.send(
        evcsAgent,
        TriggerWithIdMessage(
          InitializeParticipantAgentTrigger[
            ApparentPower,
            ParticipantInitializeStateData[
              EvcsInput,
              EvcsRuntimeConfig,
              ApparentPower
            ]
          ](
            ParticipantInitializeStateData(
              inputModel = voltageSensitiveInput,
              modelConfig = modelConfig,
              secondaryDataServices = withServices,
              simulationStartDate = simulationStartDate,
              simulationEndDate = simulationEndDate,
              resolution = resolution,
              requestVoltageDeviationThreshold =
                simonaConfig.simona.runtime.participant.requestVoltageDeviationThreshold,
              outputConfig = defaultOutputConfig,
              primaryServiceProxy = primaryServiceProxy.ref,
              maybeEmAgent = Some(emAgent.ref)
            )
          ),
          triggerId,
          evcsAgent
        )
      )

      /* Actor should ask for registration with primary service */
      primaryServiceProxy.expectMsg(
        PrimaryServiceRegistrationMessage(voltageSensitiveInput.getUuid)
      )
      /* State should be information handling and having correct state data */
      evcsAgent.stateName shouldBe HandleInformation
      evcsAgent.stateData match {
        case ParticipantInitializingStateData(
              inputModel,
              modelConfig,
              secondaryDataServices,
              simulationStartDate,
              simulationEndDate,
              resolution,
              requestVoltageDeviationThreshold,
              outputConfig,
              maybeEmAgent
            ) =>
          inputModel shouldBe SimpleInputContainer(voltageSensitiveInput)
          modelConfig shouldBe modelConfig
          secondaryDataServices shouldBe withServices
          simulationStartDate shouldBe simulationStartDate
          simulationEndDate shouldBe simulationEndDate
          resolution shouldBe resolution
          requestVoltageDeviationThreshold shouldBe simonaConfig.simona.runtime.participant.requestVoltageDeviationThreshold
          outputConfig shouldBe defaultOutputConfig
          maybeEmAgent shouldBe Some(emAgent.ref)
        case unsuitableStateData =>
          fail(s"Agent has unsuitable state data '$unsuitableStateData'.")
      }

      /* Refuse registration */
      primaryServiceProxy.send(evcsAgent, RegistrationFailedMessage)

      emAgent.expectMsg(
        ScheduleTriggerMessage(
          RequestFlexOptions(0L),
          evcsAgent
        )
      )

      evService.expectMsgPF() {
        case RegisterForEvDataMessage(uuid, scheduleFunc) =>
          uuid shouldBe evcsInputModel.getUuid
          scheduleFunc(3L) shouldBe
            ScheduleTriggerMessage(
              ScheduleTriggerMessage(ActivityStartTrigger(3L), evcsAgent),
              emAgent.ref,
              priority = true
            )
      }
      evService.send(evcsAgent, RegistrationSuccessfulMessage(None))

      emAgent.expectMsg(
        CompletionMessage(
          triggerId,
          None
        )
      )

      /* ... as well as corresponding state and state data */
      evcsAgent.stateName shouldBe Idle
      evcsAgent.stateData match {
        case ParticipantModelBaseStateData(
              startDate,
              endDate,
              _,
              services,
              outputConfig,
              additionalActivationTicks,
              foreseenDataTicks,
              _,
              voltageValueStore,
              resultValueStore,
              requestValueStore,
              _,
              _,
              _
            ) =>
          /* Base state data */
          startDate shouldBe simulationStartDate
          endDate shouldBe simulationEndDate
          services shouldBe withServices
          outputConfig shouldBe defaultOutputConfig
          additionalActivationTicks shouldBe Array.emptyLongArray
          foreseenDataTicks shouldBe Map(evService.ref -> None)
          voltageValueStore shouldBe ValueStore(
            resolution * 10,
            Map(0L -> Quantities.getQuantity(1d, PU))
          )
          resultValueStore shouldBe ValueStore(
            resolution * 10
          )
          requestValueStore shouldBe ValueStore[ApparentPower](
            resolution * 10
          )
        case unrecognized =>
          fail(
            s"Did not find expected state data $ParticipantModelBaseStateData, but $unrecognized"
          )
      }
    }

    "provide correct flex options when in Idle" in {
      val emAgent = TestProbe("EmAgentProbe")
      val resultListener = TestProbe("ResultListener")

      val evcsAgent = TestFSMRef(
        new EvcsAgent(
          scheduler = emAgent.ref,
          listener = Iterable(resultListener.ref)
        )
      )

      val triggerId = 0
      emAgent.send(
        evcsAgent,
        TriggerWithIdMessage(
          InitializeParticipantAgentTrigger[
            ApparentPower,
            ParticipantInitializeStateData[
              EvcsInput,
              EvcsRuntimeConfig,
              ApparentPower
            ]
          ](
            ParticipantInitializeStateData(
              inputModel = SimpleInputContainer(voltageSensitiveInput),
              modelConfig = modelConfig,
              secondaryDataServices = withServices,
              simulationStartDate = simulationStartDate,
              simulationEndDate = simulationEndDate,
              resolution = resolution,
              requestVoltageDeviationThreshold =
                simonaConfig.simona.runtime.participant.requestVoltageDeviationThreshold,
              outputConfig = simResultOutputConfig,
              primaryServiceProxy = primaryServiceProxy.ref,
              maybeEmAgent = Some(emAgent.ref)
            )
          ),
          triggerId,
          evcsAgent
        )
      )

      /* Actor should ask for registration with primary service */
      primaryServiceProxy.expectMsg(
        PrimaryServiceRegistrationMessage(voltageSensitiveInput.getUuid)
      )
      /* State should be information handling and having correct state data */
      evcsAgent.stateName shouldBe HandleInformation
      evcsAgent.stateData match {
        case ParticipantInitializingStateData(
              inputModel,
              modelConfig,
              secondaryDataServices,
              simulationStartDate,
              simulationEndDate,
              resolution,
              requestVoltageDeviationThreshold,
              outputConfig,
              maybeEmAgent
            ) =>
          inputModel shouldBe SimpleInputContainer(voltageSensitiveInput)
          modelConfig shouldBe modelConfig
          secondaryDataServices shouldBe withServices
          simulationStartDate shouldBe simulationStartDate
          simulationEndDate shouldBe simulationEndDate
          resolution shouldBe resolution
          requestVoltageDeviationThreshold shouldBe simonaConfig.simona.runtime.participant.requestVoltageDeviationThreshold
          outputConfig shouldBe simResultOutputConfig
          maybeEmAgent shouldBe Some(emAgent.ref)
        case unsuitableStateData =>
          fail(s"Agent has unsuitable state data '$unsuitableStateData'.")
      }

      /* Refuse registration */
      primaryServiceProxy.send(evcsAgent, RegistrationFailedMessage)

      emAgent.expectMsg(
        ScheduleTriggerMessage(
          RequestFlexOptions(0L),
          evcsAgent
        )
      )

      evService.expectMsgPF() {
        case RegisterForEvDataMessage(uuid, scheduleFunc) =>
          uuid shouldBe evcsInputModel.getUuid
          scheduleFunc(4L) shouldBe
            ScheduleTriggerMessage(
              ScheduleTriggerMessage(ActivityStartTrigger(4L), evcsAgent),
              emAgent.ref,
              priority = true
            )
      }
      evService.send(evcsAgent, RegistrationSuccessfulMessage(None))

      emAgent.expectMsg(
        CompletionMessage(
          triggerId,
          None
        )
      )

      /* TICK 0 (expected activation)
         - currently no cars
       */

      emAgent.send(evcsAgent, RequestFlexOptions(0L))

      emAgent.expectMsgType[ProvideFlexOptions] match {
        case ProvideMinMaxFlexOptions(
              modelUuid,
              referencePower,
              minPower,
              maxPower
            ) =>
          modelUuid shouldBe evcsInputModel.getUuid
          referencePower shouldBe 0d.asKiloWatt
          minPower shouldBe 0d.asKiloWatt
          maxPower shouldBe 0d.asKiloWatt
      }

      resultListener.expectMsgPF() { case FlexOptionsResultEvent(flexResult) =>
        flexResult.getInputModel shouldBe evcsInputModel.getUuid
        flexResult.getTime shouldBe 0L.toDateTime
        flexResult.getpRef should beEquivalentTo(0d.asKiloWatt)
        flexResult.getpMin should beEquivalentTo(0d.asKiloWatt)
        flexResult.getpMax should beEquivalentTo(0d.asKiloWatt)
      }

      emAgent.send(
        evcsAgent,
        IssueNoCtrl(0L)
      )

      // next potential activation at fully charged battery:
      // net power = 12.961kW * 0.92 = 11.92412kW
      // time to charge fully ~= 16.7727262054h = 60382 ticks (rounded)
      emAgent.expectMsg(
        FlexCtrlCompletion(
          modelUuid = evcsInputModel.getUuid
        )
      )

      emAgent.expectMsgType[ParticipantResultEvent] match {
        case result =>
          result.systemParticipantResult.getP should equalWithTolerance(
            0.asKiloWatt,
            testingTolerance
          )
          result.systemParticipantResult.getQ should equalWithTolerance(
            0.asMegaVar,
            testingTolerance
          )
      }

      // results arrive after next activation
      resultListener.expectNoMessage()

      /* TICK 900
         - ev 900 arrives
         - charging with 9 kW
       */

      val ev900 = evA.copyWithDeparture(4500L)

      val activation1 = 1L

      emAgent.send(
        evcsAgent,
        TriggerWithIdMessage(ActivityStartTrigger(900L), activation1, evcsAgent)
      )

      emAgent.send(evcsAgent, RequestFlexOptions(900L))

      evService.send(
        evcsAgent,
        ProvideEvDataMessage(
          900L,
          ArrivingEvsData(Seq(ev900))
        )
      )

      emAgent.expectMsgType[ProvideFlexOptions] match {
        case ProvideMinMaxFlexOptions(
              modelUuid,
              referencePower,
              minPower,
              maxPower
            ) =>
          modelUuid shouldBe evcsInputModel.getUuid
          referencePower shouldBe ev900.getSRatedAC
          minPower shouldBe 0d.asKiloWatt // battery is empty
          maxPower shouldBe ev900.getSRatedAC
      }

      resultListener.expectMsgPF() { case FlexOptionsResultEvent(flexResult) =>
        flexResult.getInputModel shouldBe evcsInputModel.getUuid
        flexResult.getTime shouldBe 900L.toDateTime
        flexResult.getpRef should beEquivalentTo(ev900.getSRatedAC)
        flexResult.getpMin should beEquivalentTo(0d.asKiloWatt)
        flexResult.getpMax should beEquivalentTo(ev900.getSRatedAC)
      }

      emAgent.send(evcsAgent, IssuePowerCtrl(900L, 9.asKiloWatt))

      // at 4500 ev is departing
      emAgent.expectMsg(
        FlexCtrlCompletion(
          modelUuid = evcsInputModel.getUuid,
          requestAtNextActivation = true,
          requestAtTick = Some(4500L)
        )
      )

      emAgent.expectMsgType[ParticipantResultEvent] match {
        case result =>
          result.systemParticipantResult.getP should equalWithTolerance(
            9.asKiloWatt,
            testingTolerance
          )
          result.systemParticipantResult.getQ should equalWithTolerance(
            0.asMegaVar,
            testingTolerance
          )
      }

      emAgent.expectMsg(CompletionMessage(activation1, None))

      // result of tick 0
      resultListener.expectMsgPF() {
        case ParticipantResultEvent(result: EvcsResult) =>
          result.getInputModel shouldBe evcsInputModel.getUuid
          result.getTime shouldBe 0L.toDateTime
          result.getP should beEquivalentTo(0d.asMegaWatt)
          result.getQ should beEquivalentTo(0d.asMegaVar)
      }

      /* TICK 4500
         - ev900 departs, ev4500 arrives
         - charging with 11 kW
       */

      // departure first
      evService.send(
        evcsAgent,
        DepartingEvsRequest(4500L, Seq(ev900.getUuid))
      )

      emAgent.expectMsg(
        ScheduleTriggerMessage(RequestFlexOptions(4500L), evcsAgent)
      )

      evService.expectMsgPF() { case DepartingEvsResponse(uuid, evs) =>
        evs.size shouldBe 1
        uuid shouldBe evcsInputModel.getUuid
        evs.headOption.foreach { ev =>
          ev.getUuid shouldBe ev900.getUuid
          ev.getStoredEnergy should equalWithTolerance(
            9.asKiloWattHour,
            testingTolerance
          )
        }
      }

      // results arrive right after departure request
      resultListener.expectMsgPF() {
        case ParticipantResultEvent(result: EvResult) =>
          result.getInputModel shouldBe ev900.getUuid
          result.getTime shouldBe 900L.toDateTime
          result.getP should beEquivalentTo(9d.asKiloWatt)
          result.getQ should beEquivalentTo(0d.asMegaVar)
          result.getSoc should beEquivalentTo(0d.asPercent)
      }

      resultListener.expectMsgPF() {
        case ParticipantResultEvent(result: EvcsResult) =>
          result.getInputModel shouldBe evcsInputModel.getUuid
          result.getTime shouldBe 900L.toDateTime
          result.getP should beEquivalentTo(9d.asKiloWatt)
          result.getQ should beEquivalentTo(0d.asMegaVar)
      }

      val ev4500 = evB.copyWithDeparture(72000L)

      val activation2 = 2L

      emAgent.send(
        evcsAgent,
        TriggerWithIdMessage(
          ActivityStartTrigger(4500L),
          activation2,
          evcsAgent
        )
      )

      emAgent.send(evcsAgent, RequestFlexOptions(4500L))

      evService.send(
        evcsAgent,
        ProvideEvDataMessage(
          4500L,
          ArrivingEvsData(Seq(ev4500))
        )
      )

      emAgent.expectMsgType[ProvideFlexOptions] match {
        case ProvideMinMaxFlexOptions(
              modelUuid,
              referencePower,
              minPower,
              maxPower
            ) =>
          modelUuid shouldBe evcsInputModel.getUuid
          referencePower shouldBe ev4500.getSRatedAC
          minPower shouldBe 0d.asKiloWatt // battery is empty
          maxPower shouldBe ev4500.getSRatedAC
      }

      resultListener.expectMsgPF() { case FlexOptionsResultEvent(flexResult) =>
        flexResult.getInputModel shouldBe evcsInputModel.getUuid
        flexResult.getTime shouldBe 4500L.toDateTime
        flexResult.getpRef should beEquivalentTo(ev4500.getSRatedAC)
        flexResult.getpMin should beEquivalentTo(0d.asKiloWatt)
        flexResult.getpMax should beEquivalentTo(ev4500.getSRatedAC)
      }

      emAgent.send(evcsAgent, IssueNoCtrl(4500L))

      // we currently have an empty battery in ev4500
      // time to charge fully ~= 7.2727273h = 26182 ticks (rounded) from now
      // current tick is 4500, thus: 4500 + 26182 = 30682
      emAgent.expectMsg(
        FlexCtrlCompletion(
          modelUuid = evcsInputModel.getUuid,
          requestAtNextActivation = true,
          requestAtTick = Some(30682L)
        )
      )

      emAgent.expectMsgType[ParticipantResultEvent] match {
        case result =>
          result.systemParticipantResult.getP should equalWithTolerance(
            11.asKiloWatt,
            testingTolerance
          )
          result.systemParticipantResult.getQ should equalWithTolerance(
            0.asMegaVar,
            testingTolerance
          )
      }

      emAgent.expectMsg(CompletionMessage(activation2, None))

      // already sent out after EV departed
      resultListener.expectNoMessage()

      /* TICK 8100
         - flex control changes
         - charging with 10 kW
       */

      // sending flex request at very next activated tick
      emAgent.send(evcsAgent, RequestFlexOptions(8100L))

      emAgent.expectMsgType[ProvideFlexOptions] match {
        case ProvideMinMaxFlexOptions(
              modelUuid,
              referencePower,
              minPower,
              maxPower
            ) =>
          modelUuid shouldBe evcsInputModel.getUuid
          referencePower shouldBe ev4500.getSRatedAC
          minPower shouldBe 0d.asKiloWatt // battery is still below lowest soc for discharging
          maxPower shouldBe ev4500.getSRatedAC
      }

      resultListener.expectMsgPF() { case FlexOptionsResultEvent(flexResult) =>
        flexResult.getInputModel shouldBe evcsInputModel.getUuid
        flexResult.getTime shouldBe 8100L.toDateTime
        flexResult.getpRef should beEquivalentTo(ev4500.getSRatedAC)
        flexResult.getpMin should beEquivalentTo(0d.asKiloWatt)
        flexResult.getpMax should beEquivalentTo(ev4500.getSRatedAC)
      }

      emAgent.send(evcsAgent, IssuePowerCtrl(8100L, 10.asKiloWatt))

      evService.expectNoMessage()

      // ev4500 is now at 11 kWh
      // time to charge fully = 6.9 h = 24840 ticks from now
      // current tick is 8100, thus: 8100 + 24840 = 32940
      emAgent.expectMsg(
        FlexCtrlCompletion(
          modelUuid = evcsInputModel.getUuid,
          requestAtTick = Some(32940L),
          revokeRequestAtTick = Some(30682L),
          requestAtNextActivation =
            true // since battery is still below lowest soc, it's still considered empty
        )
      )

      emAgent.expectMsgType[ParticipantResultEvent] match {
        case result =>
          result.systemParticipantResult.getP should equalWithTolerance(
            10.asKiloWatt,
            testingTolerance
          )
          result.systemParticipantResult.getQ should equalWithTolerance(
            0.asMegaVar,
            testingTolerance
          )
      }

      resultListener.expectMsgPF() {
        case ParticipantResultEvent(result: EvResult) =>
          result.getInputModel shouldBe ev4500.getUuid
          result.getTime shouldBe 4500L.toDateTime
          result.getP should beEquivalentTo(11d.asKiloWatt)
          result.getQ should beEquivalentTo(0d.asMegaVar)
          result.getSoc should beEquivalentTo(0d.asPercent)
      }

      resultListener.expectMsgPF() {
        case ParticipantResultEvent(result: EvcsResult) =>
          result.getInputModel shouldBe evcsInputModel.getUuid
          result.getTime shouldBe 4500L.toDateTime
          result.getP should beEquivalentTo(11d.asKiloWatt)
          result.getQ should beEquivalentTo(0d.asMegaVar)
      }

      /* TICK 11700
         - ev11700 arrives
         - charging with 16 kW
       */

      val ev11700 = evA.copyWithDeparture(36000L)

      val activation3 = 3L

      emAgent.send(
        evcsAgent,
        TriggerWithIdMessage(
          ActivityStartTrigger(11700L),
          activation3,
          evcsAgent
        )
      )

      // sending flex request at very next activated tick
      emAgent.send(evcsAgent, RequestFlexOptions(11700L))

      evService.send(
        evcsAgent,
        ProvideEvDataMessage(
          11700L,
          ArrivingEvsData(Seq(ev11700))
        )
      )

      val combinedChargingPower =
        ev11700.getSRatedAC.add(ev4500.getSRatedAC)

      emAgent.expectMsgType[ProvideFlexOptions] match {
        case ProvideMinMaxFlexOptions(
              modelUuid,
              referencePower,
              minPower,
              maxPower
            ) =>
          modelUuid shouldBe evcsInputModel.getUuid
          referencePower shouldBe combinedChargingPower
          minPower shouldBe ev4500.getSRatedAC.multiply(
            -1
          ) // battery of earlier ev is above lowest soc now
          maxPower shouldBe combinedChargingPower
      }

      resultListener.expectMsgPF() { case FlexOptionsResultEvent(flexResult) =>
        flexResult.getInputModel shouldBe evcsInputModel.getUuid
        flexResult.getTime shouldBe 11700L.toDateTime
        flexResult.getpRef should beEquivalentTo(combinedChargingPower)
        flexResult.getpMin should beEquivalentTo(
          ev4500.getSRatedAC.multiply(-1)
        )
        flexResult.getpMax should beEquivalentTo(combinedChargingPower)
      }

      emAgent.send(evcsAgent, IssuePowerCtrl(11700L, 16.asKiloWatt))

      // no departing evs here
      evService.expectNoMessage()

      // ev4500 is now at 21 kWh, ev11700 just arrived
      // ev4500: time to charge fully = 7.375 h = 26550 ticks from now
      // ev11700: time to charge fully = 7.25 h = 26100 ticks from now
      // current tick is 11700, thus: 11700 + 26100 = 37800
      // BUT: departing tick 36000 is earlier
      emAgent.expectMsg(
        FlexCtrlCompletion(
          modelUuid = evcsInputModel.getUuid,
          requestAtTick = Some(36000L),
          revokeRequestAtTick = Some(32940L),
          requestAtNextActivation =
            true // since battery is still below lowest soc, it's still considered empty
        )
      )

      emAgent.expectMsgType[ParticipantResultEvent] match {
        case result =>
          result.systemParticipantResult.getP should equalWithTolerance(
            16.asKiloWatt,
            testingTolerance
          )
          result.systemParticipantResult.getQ should equalWithTolerance(
            0.asMegaVar,
            testingTolerance
          )
      }

      emAgent.expectMsg(CompletionMessage(activation3, None))

      resultListener.expectMsgPF() {
        case ParticipantResultEvent(result: EvResult) =>
          result.getInputModel shouldBe ev4500.getUuid
          result.getTime shouldBe 8100L.toDateTime
          result.getP should beEquivalentTo(10d.asKiloWatt)
          result.getQ should beEquivalentTo(0d.asMegaVar)
          result.getSoc should beEquivalentTo(13.75d.asPercent)
      }

      resultListener.expectMsgPF() {
        case ParticipantResultEvent(result: EvcsResult) =>
          result.getInputModel shouldBe evcsInputModel.getUuid
          result.getTime shouldBe 8100L.toDateTime
          result.getP should beEquivalentTo(10d.asKiloWatt)
          result.getQ should beEquivalentTo(0d.asMegaVar)
      }

      /* TICK 18000
         - flex control changes
         - discharging with 20 kW
       */

      // sending flex request at very next activated tick
      emAgent.send(evcsAgent, RequestFlexOptions(18000L))

      emAgent.expectMsgType[ProvideFlexOptions] match {
        case ProvideMinMaxFlexOptions(
              modelUuid,
              referencePower,
              minPower,
              maxPower
            ) =>
          modelUuid shouldBe evcsInputModel.getUuid
          referencePower shouldBe combinedChargingPower
          minPower shouldBe combinedChargingPower.multiply(
            -1
          ) // battery of both evs is above lowest soc now
          maxPower shouldBe combinedChargingPower
      }

      resultListener.expectMsgPF() { case FlexOptionsResultEvent(flexResult) =>
        flexResult.getInputModel shouldBe evcsInputModel.getUuid
        flexResult.getTime shouldBe 18000L.toDateTime
        flexResult.getpRef should beEquivalentTo(combinedChargingPower)
        flexResult.getpMin should beEquivalentTo(
          combinedChargingPower.multiply(
            -1
          )
        )
        flexResult.getpMax should beEquivalentTo(combinedChargingPower)
      }

      emAgent.send(evcsAgent, IssuePowerCtrl(18000L, (-20).asKiloWatt))

      // no departing evs here
      evService.expectNoMessage()

      // ev4500 is now at 35 kWh, ev11700 at 14 kWh
      // ev4500: time to discharge to lowest soc = 1.9 h = 6840 ticks from now
      // ev11700: time to discharge fully = 0.24 h = 864 ticks from now
      // current tick is 18000, thus: 18000 + 864 = 18864
      emAgent.expectMsg(
        FlexCtrlCompletion(
          modelUuid = evcsInputModel.getUuid,
          requestAtTick = Some(18864L),
          revokeRequestAtTick = Some(36000L)
        )
      )

      emAgent.expectMsgType[ParticipantResultEvent] match {
        case result =>
          result.systemParticipantResult.getP should equalWithTolerance(
            (-20).asKiloWatt,
            testingTolerance
          )
          result.systemParticipantResult.getQ should equalWithTolerance(
            0.asMegaVar,
            testingTolerance
          )
      }

      Range(0, 2)
        .map { _ =>
          resultListener.expectMsgType[ParticipantResultEvent]
        }
        .foreach {
          case ParticipantResultEvent(result: EvResult)
              if result.getInputModel == ev4500.getUuid =>
            result.getTime shouldBe 11700L.toDateTime
            result.getP should beEquivalentTo(8d.asKiloWatt)
            result.getQ should beEquivalentTo(0d.asMegaVar)
            result.getSoc should beEquivalentTo(26.25d.asPercent)
          case ParticipantResultEvent(result: EvResult)
              if result.getInputModel == ev11700.getUuid =>
            result.getTime shouldBe 11700L.toDateTime
            result.getP should beEquivalentTo(8d.asKiloWatt)
            result.getQ should beEquivalentTo(0d.asMegaVar)
            result.getSoc should beEquivalentTo(0d.asPercent)
        }

      resultListener.expectMsgPF() {
        case ParticipantResultEvent(result: EvcsResult) =>
          result.getInputModel shouldBe evcsInputModel.getUuid
          result.getTime shouldBe 11700L.toDateTime
          result.getP should beEquivalentTo(16d.asKiloWatt)
          result.getQ should beEquivalentTo(0d.asMegaVar)
      }

      /* TICK 18864
         - ev11700 at lowest soc
         - discharging with 10 kW
       */

      emAgent.send(evcsAgent, RequestFlexOptions(18864L))

      emAgent.expectMsgType[ProvideFlexOptions] match {
        case ProvideMinMaxFlexOptions(
              modelUuid,
              referencePower,
              minPower,
              maxPower
            ) =>
          modelUuid shouldBe evcsInputModel.getUuid
          referencePower shouldBe combinedChargingPower
          minPower shouldBe ev4500.getSRatedAC.multiply(
            -1
          ) // battery of ev11700 is below lowest soc now
          maxPower shouldBe combinedChargingPower
      }

      resultListener.expectMsgPF() { case FlexOptionsResultEvent(flexResult) =>
        flexResult.getInputModel shouldBe evcsInputModel.getUuid
        flexResult.getTime shouldBe 18864L.toDateTime
        flexResult.getpRef should beEquivalentTo(combinedChargingPower)
        flexResult.getpMin should beEquivalentTo(
          ev4500.getSRatedAC.multiply(
            -1
          )
        )
        flexResult.getpMax should beEquivalentTo(combinedChargingPower)
      }

      emAgent.send(evcsAgent, IssuePowerCtrl(18864L, (-10).asKiloWatt))

      // no departing evs here
      evService.expectNoMessage()

      // ev4500 is now at 32.6 kWh, ev11700 at 11.6 kWh (lowest soc)
      // ev4500: time to discharge to lowest soc = 1.66 h = 5976 ticks from now
      // current tick is 18864, thus: 18864 + 5976 = 24840
      emAgent.expectMsg(
        FlexCtrlCompletion(
          modelUuid = evcsInputModel.getUuid,
          requestAtTick = Some(24840L)
        )
      )

      emAgent.expectMsgType[ParticipantResultEvent] match {
        case result =>
          result.systemParticipantResult.getP should equalWithTolerance(
            (-10).asKiloWatt,
            testingTolerance
          )
          result.systemParticipantResult.getQ should equalWithTolerance(
            0.asMegaVar,
            testingTolerance
          )
      }

      Range(0, 2)
        .map { _ =>
          resultListener.expectMsgType[ParticipantResultEvent]
        }
        .foreach {
          case ParticipantResultEvent(result: EvResult)
              if result.getInputModel == ev4500.getUuid =>
            result.getTime shouldBe 18000L.toDateTime
            result.getP should beEquivalentTo((-10d).asKiloWatt)
            result.getQ should beEquivalentTo(0d.asMegaVar)
            result.getSoc should beEquivalentTo(43.75d.asPercent)
          case ParticipantResultEvent(result: EvResult)
              if result.getInputModel == ev11700.getUuid =>
            result.getTime shouldBe 18000L.toDateTime
            result.getP should beEquivalentTo((-10d).asKiloWatt)
            result.getQ should beEquivalentTo(0d.asMegaVar)
            result.getSoc should beEquivalentTo(24.137931034483d.asPercent)
        }

      resultListener.expectMsgPF() {
        case ParticipantResultEvent(result: EvcsResult) =>
          result.getInputModel shouldBe evcsInputModel.getUuid
          result.getTime shouldBe 18000L.toDateTime
          result.getP should beEquivalentTo((-20d).asKiloWatt)
          result.getQ should beEquivalentTo(0d.asMegaVar)
      }

      /* TICK 21600
         - changing flex control
         - discharging with 9 kW
       */

      emAgent.send(evcsAgent, IssuePowerCtrl(21600L, (-9).asKiloWatt))

      // no departing evs here
      evService.expectNoMessage()

      // ev4500 is now at 25 kWh
      // time to discharge to lowest soc = 1 h = 3600 ticks from now
      // current tick is 18864, thus: 21600 + 3600 = 25200
      emAgent.expectMsg(
        FlexCtrlCompletion(
          modelUuid = evcsInputModel.getUuid,
          requestAtTick = Some(25200L),
          revokeRequestAtTick = Some(24840L)
        )
      )

      emAgent.expectMsgType[ParticipantResultEvent] match {
        case result =>
          result.systemParticipantResult.getP should equalWithTolerance(
            (-9).asKiloWatt,
            testingTolerance
          )
          result.systemParticipantResult.getQ should equalWithTolerance(
            0.asMegaVar,
            testingTolerance
          )
      }

      Range(0, 2)
        .map { _ =>
          resultListener.expectMsgType[ParticipantResultEvent]
        }
        .foreach {
          case ParticipantResultEvent(result: EvResult)
              if result.getInputModel == ev4500.getUuid =>
            result.getTime shouldBe 18864L.toDateTime
            result.getP should beEquivalentTo((-10d).asKiloWatt)
            result.getQ should beEquivalentTo(0d.asMegaVar)
            result.getSoc should beEquivalentTo(40.75d.asPercent)
          case ParticipantResultEvent(result: EvResult)
              if result.getInputModel == ev11700.getUuid =>
            result.getTime shouldBe 18864L.toDateTime
            result.getP should beEquivalentTo(0d.asKiloWatt)
            result.getQ should beEquivalentTo(0d.asMegaVar)
            result.getSoc should beEquivalentTo(20d.asPercent)
        }

      resultListener.expectMsgPF() {
        case ParticipantResultEvent(result: EvcsResult) =>
          result.getInputModel shouldBe evcsInputModel.getUuid
          result.getTime shouldBe 18864L.toDateTime
          result.getP should beEquivalentTo((-10d).asKiloWatt)
          result.getQ should beEquivalentTo(0d.asMegaVar)
      }

      /* TICK 25200
         - both evs at lowest soc
         - no power
       */

      emAgent.send(evcsAgent, RequestFlexOptions(25200L))

      emAgent.expectMsgType[ProvideFlexOptions] match {
        case ProvideMinMaxFlexOptions(
              modelUuid,
              referencePower,
              minPower,
              maxPower
            ) =>
          modelUuid shouldBe evcsInputModel.getUuid
          referencePower shouldBe combinedChargingPower
          minPower shouldBe 0.asKiloWatt // both at lowest soc
          maxPower shouldBe combinedChargingPower
      }

      resultListener.expectMsgPF() { case FlexOptionsResultEvent(flexResult) =>
        flexResult.getInputModel shouldBe evcsInputModel.getUuid
        flexResult.getTime shouldBe 25200L.toDateTime
        flexResult.getpRef should beEquivalentTo(combinedChargingPower)
        flexResult.getpMin should beEquivalentTo(0.asKiloWatt)
        flexResult.getpMax should beEquivalentTo(combinedChargingPower)
      }

      emAgent.send(evcsAgent, IssuePowerCtrl(25200L, 0.asKiloWatt))

      // no departing evs here
      evService.expectNoMessage()

      // no new activation
      emAgent.expectMsg(
        FlexCtrlCompletion(
          modelUuid = evcsInputModel.getUuid
        )
      )

      emAgent.expectMsgType[ParticipantResultEvent] match {
        case result =>
          result.systemParticipantResult.getP should equalWithTolerance(
            0.asKiloWatt,
            testingTolerance
          )
          result.systemParticipantResult.getQ should equalWithTolerance(
            0.asMegaVar,
            testingTolerance
          )
      }

      Range(0, 2)
        .map { _ =>
          resultListener.expectMsgType[ParticipantResultEvent]
        }
        .foreach {
          case ParticipantResultEvent(result: EvResult)
              if result.getInputModel == ev4500.getUuid =>
            result.getTime shouldBe 21600L.toDateTime
            result.getP should beEquivalentTo((-9d).asKiloWatt)
            result.getQ should beEquivalentTo(0d.asMegaVar)
            result.getSoc should beEquivalentTo(31.25d.asPercent)
          case ParticipantResultEvent(result: EvResult)
              if result.getInputModel == ev11700.getUuid =>
            result.getTime shouldBe 21600L.toDateTime
            result.getP should beEquivalentTo(0d.asKiloWatt)
            result.getQ should beEquivalentTo(0d.asMegaVar)
            result.getSoc should beEquivalentTo(20d.asPercent)
        }

      resultListener.expectMsgPF() {
        case ParticipantResultEvent(result: EvcsResult) =>
          result.getInputModel shouldBe evcsInputModel.getUuid
          result.getTime shouldBe 21600L.toDateTime
          result.getP should beEquivalentTo((-9d).asKiloWatt)
          result.getQ should beEquivalentTo(0d.asMegaVar)
      }

      /* TICK 36000
         - ev11700 departs
         - charging with 4 kW
       */

      // departure first
      evService.send(
        evcsAgent,
        DepartingEvsRequest(36000L, Seq(ev900.getUuid))
      )

      emAgent.expectMsg(
        ScheduleTriggerMessage(RequestFlexOptions(36000L), evcsAgent)
      )

      evService.expectMsgPF() { case DepartingEvsResponse(uuid, evs) =>
        evs.size shouldBe 1
        uuid shouldBe evcsInputModel.getUuid
        evs.headOption.foreach { ev =>
          ev.getUuid shouldBe ev11700.getUuid
          ev.getStoredEnergy should equalWithTolerance(
            11.6.asKiloWattHour,
            testingTolerance
          )
        }
      }

      Range(0, 2)
        .map { _ =>
          resultListener.expectMsgType[ParticipantResultEvent]
        }
        .foreach {
          case ParticipantResultEvent(result: EvResult)
              if result.getInputModel == ev4500.getUuid =>
            result.getTime shouldBe 25200L.toDateTime
            result.getP should beEquivalentTo(0d.asKiloWatt)
            result.getQ should beEquivalentTo(0d.asMegaVar)
            result.getSoc should beEquivalentTo(20d.asPercent)
          case ParticipantResultEvent(result: EvResult)
              if result.getInputModel == ev11700.getUuid =>
            result.getTime shouldBe 25200L.toDateTime
            result.getP should beEquivalentTo(0d.asKiloWatt)
            result.getQ should beEquivalentTo(0d.asMegaVar)
            result.getSoc should beEquivalentTo(20d.asPercent)
        }

      resultListener.expectMsgPF() {
        case ParticipantResultEvent(result: EvcsResult) =>
          result.getInputModel shouldBe evcsInputModel.getUuid
          result.getTime shouldBe 25200L.toDateTime
          result.getP should beEquivalentTo(0d.asKiloWatt)
          result.getQ should beEquivalentTo(0d.asMegaVar)
      }

      // sending flex request at very next activated tick
      emAgent.send(evcsAgent, RequestFlexOptions(36000L))

      emAgent.expectMsgType[ProvideFlexOptions] match {
        case ProvideMinMaxFlexOptions(
              modelUuid,
              referencePower,
              minPower,
              maxPower
            ) =>
          modelUuid shouldBe evcsInputModel.getUuid
          referencePower shouldBe ev4500.getSRatedAC
          minPower shouldBe 0.asKiloWatt
          maxPower shouldBe ev4500.getSRatedAC
      }

      resultListener.expectMsgPF() { case FlexOptionsResultEvent(flexResult) =>
        flexResult.getInputModel shouldBe evcsInputModel.getUuid
        flexResult.getTime shouldBe 36000L.toDateTime
        flexResult.getpRef should beEquivalentTo(ev4500.getSRatedAC)
        flexResult.getpMin should beEquivalentTo(0.asKiloWatt)
        flexResult.getpMax should beEquivalentTo(ev4500.getSRatedAC)
      }

      emAgent.send(evcsAgent, IssuePowerCtrl(36000L, 4.asKiloWatt))

      // ev11700 is now at 16 kWh
      // ev11700: time to charge fully = 16 h = 57600 ticks from now
      // current tick is 36000, thus: 36000 + 57600 = 93600
      // BUT: departing tick 72000 is earlier
      emAgent.expectMsg(
        FlexCtrlCompletion(
          modelUuid = evcsInputModel.getUuid,
          requestAtTick = Some(72000),
          requestAtNextActivation =
            true // since we're starting from lowest again
        )
      )

      emAgent.expectMsgType[ParticipantResultEvent] match {
        case result =>
          result.systemParticipantResult.getP should equalWithTolerance(
            4.asKiloWatt,
            testingTolerance
          )
          result.systemParticipantResult.getQ should equalWithTolerance(
            0.asMegaVar,
            testingTolerance
          )
      }

    }

  }

=======
>>>>>>> b9136f00
}<|MERGE_RESOLUTION|>--- conflicted
+++ resolved
@@ -27,11 +27,7 @@
   FlexOptionsResultEvent,
   ParticipantResultEvent
 }
-<<<<<<< HEAD
 import edu.ie3.simona.event.notifier.NotifierConfig
-=======
-import edu.ie3.simona.event.notifier.ParticipantNotifierConfig
->>>>>>> b9136f00
 import edu.ie3.simona.model.participant.evcs.ChargingSchedule
 import edu.ie3.simona.model.participant.evcs.EvcsModel.EvcsState
 import edu.ie3.simona.ontology.messages.FlexibilityMessage._
@@ -46,7 +42,15 @@
   ScheduleTriggerMessage,
   TriggerWithIdMessage
 }
-import edu.ie3.simona.ontology.messages.services.EvMessage._
+import edu.ie3.simona.ontology.messages.services.EvMessage.{
+  ArrivingEvsData,
+  DepartingEvsRequest,
+  DepartingEvsResponse,
+  EvFreeLotsRequest,
+  FreeLotsResponse,
+  ProvideEvDataMessage,
+  RegisterForEvDataMessage
+}
 import edu.ie3.simona.ontology.messages.services.ServiceMessage.PrimaryServiceRegistrationMessage
 import edu.ie3.simona.ontology.messages.services.ServiceMessage.RegistrationResponseMessage.{
   RegistrationFailedMessage,
@@ -1142,8 +1146,6 @@
           )
           q should equalWithTolerance(
             Quantities.getQuantity(-0.0067133728, MEGAVAR),
-<<<<<<< HEAD
-=======
             testingTolerance
           )
       }
@@ -1211,7 +1213,7 @@
               outputConfig,
               maybeEmAgent
             ) =>
-          inputModel shouldBe voltageSensitiveInput
+          inputModel shouldBe SimpleInputContainer(voltageSensitiveInput)
           modelConfig shouldBe modelConfig
           secondaryDataServices shouldBe withServices
           simulationStartDate shouldBe simulationStartDate
@@ -1320,1069 +1322,6 @@
             ]
           ](
             ParticipantInitializeStateData(
-              inputModel = voltageSensitiveInput,
-              modelConfig = modelConfig,
-              secondaryDataServices = withServices,
-              simulationStartDate = simulationStartDate,
-              simulationEndDate = simulationEndDate,
-              resolution = resolution,
-              requestVoltageDeviationThreshold =
-                simonaConfig.simona.runtime.participant.requestVoltageDeviationThreshold,
-              outputConfig = simResultOutputConfig,
-              primaryServiceProxy = primaryServiceProxy.ref,
-              maybeEmAgent = Some(emAgent.ref)
-            )
-          ),
-          triggerId,
-          evcsAgent
-        )
-      )
-
-      /* Actor should ask for registration with primary service */
-      primaryServiceProxy.expectMsg(
-        PrimaryServiceRegistrationMessage(voltageSensitiveInput.getUuid)
-      )
-      /* State should be information handling and having correct state data */
-      evcsAgent.stateName shouldBe HandleInformation
-      evcsAgent.stateData match {
-        case ParticipantInitializingStateData(
-              inputModel,
-              modelConfig,
-              secondaryDataServices,
-              simulationStartDate,
-              simulationEndDate,
-              resolution,
-              requestVoltageDeviationThreshold,
-              outputConfig,
-              maybeEmAgent
-            ) =>
-          inputModel shouldBe voltageSensitiveInput
-          modelConfig shouldBe modelConfig
-          secondaryDataServices shouldBe withServices
-          simulationStartDate shouldBe simulationStartDate
-          simulationEndDate shouldBe simulationEndDate
-          resolution shouldBe resolution
-          requestVoltageDeviationThreshold shouldBe simonaConfig.simona.runtime.participant.requestVoltageDeviationThreshold
-          outputConfig shouldBe simResultOutputConfig
-          maybeEmAgent shouldBe Some(emAgent.ref)
-        case unsuitableStateData =>
-          fail(s"Agent has unsuitable state data '$unsuitableStateData'.")
-      }
-
-      /* Refuse registration */
-      primaryServiceProxy.send(evcsAgent, RegistrationFailedMessage)
-
-      emAgent.expectMsg(
-        ScheduleTriggerMessage(
-          RequestFlexOptions(0L),
-          evcsAgent
-        )
-      )
-
-      evService.expectMsgPF() {
-        case RegisterForEvDataMessage(uuid, scheduleFunc) =>
-          uuid shouldBe evcsInputModel.getUuid
-          scheduleFunc(4L) shouldBe
-            ScheduleTriggerMessage(
-              ScheduleTriggerMessage(ActivityStartTrigger(4L), evcsAgent),
-              emAgent.ref,
-              priority = true
-            )
-      }
-      evService.send(evcsAgent, RegistrationSuccessfulMessage(None))
-
-      emAgent.expectMsg(
-        CompletionMessage(
-          triggerId,
-          None
-        )
-      )
-
-      /* TICK 0 (expected activation)
-         - currently no cars
-       */
-
-      emAgent.send(evcsAgent, RequestFlexOptions(0L))
-
-      emAgent.expectMsgType[ProvideFlexOptions] match {
-        case ProvideMinMaxFlexOptions(
-              modelUuid,
-              referencePower,
-              minPower,
-              maxPower
-            ) =>
-          modelUuid shouldBe evcsInputModel.getUuid
-          referencePower shouldBe 0d.asKiloWatt
-          minPower shouldBe 0d.asKiloWatt
-          maxPower shouldBe 0d.asKiloWatt
-      }
-
-      resultListener.expectMsgPF() { case FlexOptionsResultEvent(flexResult) =>
-        flexResult.getInputModel shouldBe evcsInputModel.getUuid
-        flexResult.getTime shouldBe 0L.toDateTime
-        flexResult.getpRef should beEquivalentTo(0d.asKiloWatt)
-        flexResult.getpMin should beEquivalentTo(0d.asKiloWatt)
-        flexResult.getpMax should beEquivalentTo(0d.asKiloWatt)
-      }
-
-      emAgent.send(
-        evcsAgent,
-        IssueNoCtrl(0L)
-      )
-
-      // next potential activation at fully charged battery:
-      // net power = 12.961kW * 0.92 = 11.92412kW
-      // time to charge fully ~= 16.7727262054h = 60382 ticks (rounded)
-      emAgent.expectMsg(
-        FlexCtrlCompletion(
-          modelUuid = evcsInputModel.getUuid
-        )
-      )
-
-      emAgent.expectMsgType[ParticipantResultEvent] match {
-        case result =>
-          result.systemParticipantResult.getP should equalWithTolerance(
-            0.asKiloWatt,
-            testingTolerance
-          )
-          result.systemParticipantResult.getQ should equalWithTolerance(
-            0.asMegaVar,
-            testingTolerance
-          )
-      }
-
-      // results arrive after next activation
-      resultListener.expectNoMessage()
-
-      /* TICK 900
-         - ev 900 arrives
-         - charging with 11 kW
-       */
-
-      val ev900 = evA.copyWithDeparture(4500L)
-
-      val activation1 = 1L
-
-      emAgent.send(
-        evcsAgent,
-        TriggerWithIdMessage(ActivityStartTrigger(900L), activation1, evcsAgent)
-      )
-
-      emAgent.send(evcsAgent, RequestFlexOptions(900L))
-
-      evService.send(
-        evcsAgent,
-        ProvideEvDataMessage(
-          900L,
-          ArrivingEvsData(Seq(ev900))
-        )
-      )
-
-      emAgent.expectMsgType[ProvideFlexOptions] match {
-        case ProvideMinMaxFlexOptions(
-              modelUuid,
-              referencePower,
-              minPower,
-              maxPower
-            ) =>
-          modelUuid shouldBe evcsInputModel.getUuid
-          referencePower shouldBe ev900.getSRatedAC
-          minPower shouldBe ev900.getSRatedAC // battery is empty
-          maxPower shouldBe ev900.getSRatedAC
-      }
-
-      resultListener.expectMsgPF() { case FlexOptionsResultEvent(flexResult) =>
-        flexResult.getInputModel shouldBe evcsInputModel.getUuid
-        flexResult.getTime shouldBe 900L.toDateTime
-        flexResult.getpRef should beEquivalentTo(ev900.getSRatedAC)
-        flexResult.getpMin should beEquivalentTo(ev900.getSRatedAC)
-        flexResult.getpMax should beEquivalentTo(ev900.getSRatedAC)
-      }
-
-      emAgent.send(evcsAgent, IssueNoCtrl(900L))
-
-      // at 4500 ev is departing
-      emAgent.expectMsg(
-        FlexCtrlCompletion(
-          modelUuid = evcsInputModel.getUuid,
-          requestAtNextActivation = true,
-          requestAtTick = Some(4500L)
-        )
-      )
-
-      emAgent.expectMsgType[ParticipantResultEvent] match {
-        case result =>
-          result.systemParticipantResult.getP should equalWithTolerance(
-            ev900.getSRatedAC,
-            testingTolerance
-          )
-          result.systemParticipantResult.getQ should equalWithTolerance(
-            0.asMegaVar,
-            testingTolerance
-          )
-      }
-
-      emAgent.expectMsg(CompletionMessage(activation1, None))
-
-      // result of tick 0
-      resultListener.expectMsgPF() {
-        case ParticipantResultEvent(result: EvcsResult) =>
-          result.getInputModel shouldBe evcsInputModel.getUuid
-          result.getTime shouldBe 0L.toDateTime
-          result.getP should beEquivalentTo(0d.asMegaWatt)
-          result.getQ should beEquivalentTo(0d.asMegaVar)
-      }
-
-      /* TICK 4500
-         - ev900 departs, ev4500 arrives
-         - charging with 11 kW
-       */
-
-      // departure first
-      evService.send(
-        evcsAgent,
-        DepartingEvsRequest(4500L, Seq(ev900.getUuid))
-      )
-
-      emAgent.expectMsg(
-        ScheduleTriggerMessage(RequestFlexOptions(4500L), evcsAgent)
-      )
-
-      evService.expectMsgPF() { case DepartingEvsResponse(uuid, evs) =>
-        evs.size shouldBe 1
-        uuid shouldBe evcsInputModel.getUuid
-        evs.headOption.foreach { ev =>
-          ev.getUuid shouldBe ev900.getUuid
-          ev.getStoredEnergy should equalWithTolerance(
-            11.asKiloWattHour,
-            testingTolerance
-          )
-        }
-      }
-
-      // results arrive right after departure request
-      Range(0, 2)
-        .map { _ =>
-          resultListener.expectMsgType[ParticipantResultEvent]
-        }
-        .foreach {
-          case ParticipantResultEvent(result: EvResult)
-              if result.getTime.equals(900L.toDateTime) =>
-            result.getInputModel shouldBe ev900.getUuid
-            result.getP should beEquivalentTo(ev900.getSRatedAC)
-            result.getQ should beEquivalentTo(0d.asMegaVar)
-            result.getSoc should beEquivalentTo(0d.asPercent)
-          case ParticipantResultEvent(result: EvResult)
-              if result.getTime.equals(4500L.toDateTime) =>
-            result.getInputModel shouldBe ev900.getUuid
-            result.getP should beEquivalentTo(0d.asKiloWatt)
-            result.getQ should beEquivalentTo(0d.asMegaVar)
-            result.getSoc should beEquivalentTo(18.96551724137931d.asPercent)
-        }
-
-      resultListener.expectMsgPF() {
-        case ParticipantResultEvent(result: EvcsResult) =>
-          result.getInputModel shouldBe evcsInputModel.getUuid
-          result.getTime shouldBe 900L.toDateTime
-          result.getP should beEquivalentTo(ev900.getSRatedAC)
-          result.getQ should beEquivalentTo(0d.asMegaVar)
-      }
-
-      val ev4500 = evB.copyWithDeparture(72000L)
-
-      val activation2 = 2L
-
-      emAgent.send(
-        evcsAgent,
-        TriggerWithIdMessage(
-          ActivityStartTrigger(4500L),
-          activation2,
-          evcsAgent
-        )
-      )
-
-      emAgent.send(evcsAgent, RequestFlexOptions(4500L))
-
-      evService.send(
-        evcsAgent,
-        ProvideEvDataMessage(
-          4500L,
-          ArrivingEvsData(Seq(ev4500))
-        )
-      )
-
-      emAgent.expectMsgType[ProvideFlexOptions] match {
-        case ProvideMinMaxFlexOptions(
-              modelUuid,
-              referencePower,
-              minPower,
-              maxPower
-            ) =>
-          modelUuid shouldBe evcsInputModel.getUuid
-          referencePower shouldBe ev4500.getSRatedAC
-          minPower shouldBe ev900.getSRatedAC // battery is empty
-          maxPower shouldBe ev4500.getSRatedAC
-      }
-
-      resultListener.expectMsgPF() { case FlexOptionsResultEvent(flexResult) =>
-        flexResult.getInputModel shouldBe evcsInputModel.getUuid
-        flexResult.getTime shouldBe 4500L.toDateTime
-        flexResult.getpRef should beEquivalentTo(ev4500.getSRatedAC)
-        flexResult.getpMin should beEquivalentTo(ev4500.getSRatedAC)
-        flexResult.getpMax should beEquivalentTo(ev4500.getSRatedAC)
-      }
-
-      emAgent.send(evcsAgent, IssueNoCtrl(4500L))
-
-      // we currently have an empty battery in ev4500
-      // time to charge to minimal soc ~= 1.45454545455h = 5236 ticks (rounded) from now
-      // current tick is 4500, thus: 4500 + 5236 = 9736
-      emAgent.expectMsg(
-        FlexCtrlCompletion(
-          modelUuid = evcsInputModel.getUuid,
-          requestAtNextActivation = true,
-          requestAtTick = Some(9736L)
-        )
-      )
-
-      emAgent.expectMsgType[ParticipantResultEvent] match {
-        case result =>
-          result.systemParticipantResult.getP should equalWithTolerance(
-            11.asKiloWatt,
-            testingTolerance
-          )
-          result.systemParticipantResult.getQ should equalWithTolerance(
-            0.asMegaVar,
->>>>>>> b9136f00
-            testingTolerance
-          )
-      }
-
-      emAgent.expectMsg(CompletionMessage(activation2, None))
-
-      // already sent out after EV departed
-      resultListener.expectNoMessage()
-
-      /* TICK 9736
-         - flex control changes
-         - charging with 10 kW
-       */
-
-      // sending flex request at very next activated tick
-      emAgent.send(evcsAgent, RequestFlexOptions(9736L))
-
-      emAgent.expectMsgType[ProvideFlexOptions] match {
-        case ProvideMinMaxFlexOptions(
-              modelUuid,
-              referencePower,
-              minPower,
-              maxPower
-            ) =>
-          modelUuid shouldBe evcsInputModel.getUuid
-          referencePower shouldBe ev4500.getSRatedAC
-          minPower shouldBe 0d.asKiloWatt // battery is exactly at margin
-          maxPower shouldBe ev4500.getSRatedAC
-      }
-
-      resultListener.expectMsgPF() { case FlexOptionsResultEvent(flexResult) =>
-        flexResult.getInputModel shouldBe evcsInputModel.getUuid
-        flexResult.getTime shouldBe 9736L.toDateTime
-        flexResult.getpRef should beEquivalentTo(ev4500.getSRatedAC)
-        flexResult.getpMin should beEquivalentTo(0d.asKiloWatt)
-        flexResult.getpMax should beEquivalentTo(ev4500.getSRatedAC)
-      }
-
-      emAgent.send(evcsAgent, IssuePowerCtrl(9736L, 10.asKiloWatt))
-
-      evService.expectNoMessage()
-
-      // ev4500 is now at 16 kWh
-      // time to charge fully = 6.4 h = 23040 ticks from now
-      // current tick is 9736, thus: 9736 + 23040 = 32776
-      emAgent.expectMsg(
-        FlexCtrlCompletion(
-          modelUuid = evcsInputModel.getUuid,
-          requestAtTick = Some(32776L),
-          requestAtNextActivation =
-            true // since battery is still below lowest soc, it's still considered empty
-        )
-      )
-
-      emAgent.expectMsgType[ParticipantResultEvent] match {
-        case result =>
-          result.systemParticipantResult.getP should equalWithTolerance(
-            10.asKiloWatt,
-            testingTolerance
-          )
-          result.systemParticipantResult.getQ should equalWithTolerance(
-            0.asMegaVar,
-            testingTolerance
-          )
-      }
-
-      resultListener.expectMsgPF() {
-        case ParticipantResultEvent(result: EvResult) =>
-          result.getInputModel shouldBe ev4500.getUuid
-          result.getTime shouldBe 4500L.toDateTime
-          result.getP should beEquivalentTo(11d.asKiloWatt)
-          result.getQ should beEquivalentTo(0d.asMegaVar)
-          result.getSoc should beEquivalentTo(0d.asPercent)
-      }
-
-      resultListener.expectMsgPF() {
-        case ParticipantResultEvent(result: EvcsResult) =>
-          result.getInputModel shouldBe evcsInputModel.getUuid
-          result.getTime shouldBe 4500L.toDateTime
-          result.getP should beEquivalentTo(11d.asKiloWatt)
-          result.getQ should beEquivalentTo(0d.asMegaVar)
-      }
-
-      /* TICK 11700
-         - ev11700 arrives
-         - charging with 16 kW
-       */
-
-      // with stored energy right at minimal SOC
-      val ev11700 = evA.copyWithDeparture(36000L).copyWith(11.6d.asKiloWattHour)
-
-      val activation3 = 3L
-
-      emAgent.send(
-        evcsAgent,
-        TriggerWithIdMessage(
-          ActivityStartTrigger(11700L),
-          activation3,
-          evcsAgent
-        )
-      )
-
-      // sending flex request at very next activated tick
-      emAgent.send(evcsAgent, RequestFlexOptions(11700L))
-
-      evService.send(
-        evcsAgent,
-        ProvideEvDataMessage(
-          11700L,
-          ArrivingEvsData(Seq(ev11700))
-        )
-      )
-
-      val combinedChargingPower =
-        ev11700.getSRatedAC.add(ev4500.getSRatedAC)
-
-      emAgent.expectMsgType[ProvideFlexOptions] match {
-        case ProvideMinMaxFlexOptions(
-              modelUuid,
-              referencePower,
-              minPower,
-              maxPower
-            ) =>
-          modelUuid shouldBe evcsInputModel.getUuid
-          referencePower shouldBe combinedChargingPower
-          minPower shouldBe ev4500.getSRatedAC.multiply(
-            -1
-          ) // battery of earlier ev is above lowest soc now
-          maxPower shouldBe combinedChargingPower
-      }
-
-      resultListener.expectMsgPF() { case FlexOptionsResultEvent(flexResult) =>
-        flexResult.getInputModel shouldBe evcsInputModel.getUuid
-        flexResult.getTime shouldBe 11700L.toDateTime
-        flexResult.getpRef should beEquivalentTo(combinedChargingPower)
-        flexResult.getpMin should beEquivalentTo(
-          ev4500.getSRatedAC.multiply(-1)
-        )
-        flexResult.getpMax should beEquivalentTo(combinedChargingPower)
-      }
-
-      emAgent.send(evcsAgent, IssuePowerCtrl(11700L, 16.asKiloWatt))
-
-      // no departing evs here
-      evService.expectNoMessage()
-
-      // ev4500 is now at ~ 21.45555556 kWh, ev11700 just arrived with 11.6 kWh
-      // ev4500: time to charge fully ~= 7.3180556 h = 26345 ticks from now
-      // ev11700: time to charge fully = 5.8 h = 20880 ticks from now
-      // current tick is 11700, thus: 11700 + 20880 = 32580
-      emAgent.expectMsg(
-        FlexCtrlCompletion(
-          modelUuid = evcsInputModel.getUuid,
-          requestAtTick = Some(32580L),
-          revokeRequestAtTick = Some(32776L),
-          requestAtNextActivation =
-            true // since battery is still below lowest soc, it's still considered empty
-        )
-      )
-
-      emAgent.expectMsgType[ParticipantResultEvent] match {
-        case result =>
-          result.systemParticipantResult.getP should equalWithTolerance(
-            16.asKiloWatt,
-            testingTolerance
-          )
-          result.systemParticipantResult.getQ should equalWithTolerance(
-            0.asMegaVar,
-            testingTolerance
-          )
-      }
-
-      emAgent.expectMsg(CompletionMessage(activation3, None))
-
-      resultListener.expectMsgPF() {
-        case ParticipantResultEvent(result: EvResult) =>
-          result.getInputModel shouldBe ev4500.getUuid
-          result.getTime shouldBe 9736L.toDateTime
-          result.getP should beEquivalentTo(10d.asKiloWatt)
-          result.getQ should beEquivalentTo(0d.asMegaVar)
-          result.getSoc should beEquivalentTo(20d.asPercent, 1e-2)
-      }
-
-      resultListener.expectMsgPF() {
-        case ParticipantResultEvent(result: EvcsResult) =>
-          result.getInputModel shouldBe evcsInputModel.getUuid
-          result.getTime shouldBe 9736L.toDateTime
-          result.getP should beEquivalentTo(10d.asKiloWatt)
-          result.getQ should beEquivalentTo(0d.asMegaVar)
-      }
-
-      /* TICK 18000
-         - flex control changes
-         - discharging with 20 kW
-       */
-
-      // sending flex request at very next activated tick
-      emAgent.send(evcsAgent, RequestFlexOptions(18000L))
-
-      emAgent.expectMsgType[ProvideFlexOptions] match {
-        case ProvideMinMaxFlexOptions(
-              modelUuid,
-              referencePower,
-              minPower,
-              maxPower
-            ) =>
-          modelUuid shouldBe evcsInputModel.getUuid
-          referencePower shouldBe combinedChargingPower
-          minPower shouldBe combinedChargingPower.multiply(
-            -1
-          ) // battery of both evs is above lowest soc now
-          maxPower shouldBe combinedChargingPower
-      }
-
-      resultListener.expectMsgPF() { case FlexOptionsResultEvent(flexResult) =>
-        flexResult.getInputModel shouldBe evcsInputModel.getUuid
-        flexResult.getTime shouldBe 18000L.toDateTime
-        flexResult.getpRef should beEquivalentTo(combinedChargingPower)
-        flexResult.getpMin should beEquivalentTo(
-          combinedChargingPower.multiply(
-            -1
-          )
-        )
-        flexResult.getpMax should beEquivalentTo(combinedChargingPower)
-      }
-
-      emAgent.send(evcsAgent, IssuePowerCtrl(18000L, (-20).asKiloWatt))
-
-      // no departing evs here
-      evService.expectNoMessage()
-
-      // ev4500 is now at ~ 35.455556 kWh, ev11700 at 25.6 kWh
-      // ev4500: time to discharge to lowest soc ~= 1.9455556 h = 7004 ticks from now
-      // ev11700: time to discharge to lowest soc ~= 1.4 h = 5040 ticks from now
-      // current tick is 18000, thus: 18000 + 5040 = 23040
-      emAgent.expectMsg(
-        FlexCtrlCompletion(
-          modelUuid = evcsInputModel.getUuid,
-          requestAtTick = Some(23040L),
-          revokeRequestAtTick = Some(32580L)
-        )
-      )
-
-      emAgent.expectMsgType[ParticipantResultEvent] match {
-        case result =>
-          result.systemParticipantResult.getP should equalWithTolerance(
-            (-20).asKiloWatt,
-            testingTolerance
-          )
-          result.systemParticipantResult.getQ should equalWithTolerance(
-            0.asMegaVar,
-            testingTolerance
-          )
-      }
-
-      Range(0, 2)
-        .map { _ =>
-          resultListener.expectMsgType[ParticipantResultEvent]
-        }
-        .foreach {
-          case ParticipantResultEvent(result: EvResult)
-              if result.getInputModel == ev4500.getUuid =>
-            result.getTime shouldBe 11700L.toDateTime
-            result.getP should beEquivalentTo(8d.asKiloWatt)
-            result.getQ should beEquivalentTo(0d.asMegaVar)
-            result.getSoc should beEquivalentTo(26.819d.asPercent, 1e-2)
-          case ParticipantResultEvent(result: EvResult)
-              if result.getInputModel == ev11700.getUuid =>
-            result.getTime shouldBe 11700L.toDateTime
-            result.getP should beEquivalentTo(8d.asKiloWatt)
-            result.getQ should beEquivalentTo(0d.asMegaVar)
-            result.getSoc should beEquivalentTo(20.0d.asPercent)
-        }
-
-      resultListener.expectMsgPF() {
-        case ParticipantResultEvent(result: EvcsResult) =>
-          result.getInputModel shouldBe evcsInputModel.getUuid
-          result.getTime shouldBe 11700L.toDateTime
-          result.getP should beEquivalentTo(16d.asKiloWatt)
-          result.getQ should beEquivalentTo(0d.asMegaVar)
-      }
-
-      /* TICK 23040
-         - ev11700 at lowest soc
-         - discharging with 10 kW
-       */
-
-      emAgent.send(evcsAgent, RequestFlexOptions(23040L))
-
-      emAgent.expectMsgType[ProvideFlexOptions] match {
-        case ProvideMinMaxFlexOptions(
-              modelUuid,
-              referencePower,
-              minPower,
-              maxPower
-            ) =>
-          modelUuid shouldBe evcsInputModel.getUuid
-          referencePower shouldBe combinedChargingPower
-          minPower shouldBe ev4500.getSRatedAC.multiply(
-            -1
-          ) // battery of ev11700 is below lowest soc now
-          maxPower shouldBe combinedChargingPower
-      }
-
-      resultListener.expectMsgPF() { case FlexOptionsResultEvent(flexResult) =>
-        flexResult.getInputModel shouldBe evcsInputModel.getUuid
-        flexResult.getTime shouldBe 23040L.toDateTime
-        flexResult.getpRef should beEquivalentTo(combinedChargingPower)
-        flexResult.getpMin should beEquivalentTo(
-          ev4500.getSRatedAC.multiply(
-            -1
-          )
-        )
-        flexResult.getpMax should beEquivalentTo(combinedChargingPower)
-      }
-
-      emAgent.send(evcsAgent, IssuePowerCtrl(23040L, (-10).asKiloWatt))
-
-      // no departing evs here
-      evService.expectNoMessage()
-
-      // ev4500 is now at 21.455556 kWh, ev11700 at 11.6 kWh (lowest soc)
-      // ev4500: time to discharge to lowest soc =  0.5455556 h = 1964 ticks from now
-      // current tick is 18864, thus: 23040 + 1964 = 25004
-      emAgent.expectMsg(
-        FlexCtrlCompletion(
-          modelUuid = evcsInputModel.getUuid,
-          requestAtTick = Some(25004L)
-        )
-      )
-
-      emAgent.expectMsgType[ParticipantResultEvent] match {
-        case result =>
-          result.systemParticipantResult.getP should equalWithTolerance(
-            (-10).asKiloWatt,
-            testingTolerance
-          )
-          result.systemParticipantResult.getQ should equalWithTolerance(
-            0.asMegaVar,
-            testingTolerance
-          )
-      }
-
-      Range(0, 2)
-        .map { _ =>
-          resultListener.expectMsgType[ParticipantResultEvent]
-        }
-        .foreach {
-          case ParticipantResultEvent(result: EvResult)
-              if result.getInputModel == ev4500.getUuid =>
-            result.getTime shouldBe 18000L.toDateTime
-            result.getP should beEquivalentTo((-10d).asKiloWatt)
-            result.getQ should beEquivalentTo(0d.asMegaVar)
-            result.getSoc should beEquivalentTo(44.3194d.asPercent, 1e-2)
-          case ParticipantResultEvent(result: EvResult)
-              if result.getInputModel == ev11700.getUuid =>
-            result.getTime shouldBe 18000L.toDateTime
-            result.getP should beEquivalentTo((-10d).asKiloWatt)
-            result.getQ should beEquivalentTo(0d.asMegaVar)
-            result.getSoc should beEquivalentTo(44.137931034d.asPercent, 1e-6)
-        }
-
-      resultListener.expectMsgPF() {
-        case ParticipantResultEvent(result: EvcsResult) =>
-          result.getInputModel shouldBe evcsInputModel.getUuid
-          result.getTime shouldBe 18000L.toDateTime
-          result.getP should beEquivalentTo((-20d).asKiloWatt)
-          result.getQ should beEquivalentTo(0d.asMegaVar)
-      }
-
-      /* TICK 25004L
-         - both evs at lowest soc
-         - no power
-       */
-
-      emAgent.send(evcsAgent, RequestFlexOptions(25004L))
-
-      emAgent.expectMsgType[ProvideFlexOptions] match {
-        case ProvideMinMaxFlexOptions(
-              modelUuid,
-              referencePower,
-              minPower,
-              maxPower
-            ) =>
-          modelUuid shouldBe evcsInputModel.getUuid
-          referencePower shouldBe combinedChargingPower
-          minPower shouldBe 0.asKiloWatt // both at lowest soc
-          maxPower shouldBe combinedChargingPower
-      }
-
-      resultListener.expectMsgPF() { case FlexOptionsResultEvent(flexResult) =>
-        flexResult.getInputModel shouldBe evcsInputModel.getUuid
-        flexResult.getTime shouldBe 25004L.toDateTime
-        flexResult.getpRef should beEquivalentTo(combinedChargingPower)
-        flexResult.getpMin should beEquivalentTo(0.asKiloWatt)
-        flexResult.getpMax should beEquivalentTo(combinedChargingPower)
-      }
-
-      emAgent.send(evcsAgent, IssuePowerCtrl(25004L, 0.asKiloWatt))
-
-      // no departing evs here
-      evService.expectNoMessage()
-
-      // no new activation
-      emAgent.expectMsg(
-        FlexCtrlCompletion(
-          modelUuid = evcsInputModel.getUuid
-        )
-      )
-
-      emAgent.expectMsgType[ParticipantResultEvent] match {
-        case result =>
-          result.systemParticipantResult.getP should equalWithTolerance(
-            0.asKiloWatt,
-            testingTolerance
-          )
-          result.systemParticipantResult.getQ should equalWithTolerance(
-            0.asMegaVar,
-            testingTolerance
-          )
-      }
-
-      Range(0, 2)
-        .map { _ =>
-          resultListener.expectMsgType[ParticipantResultEvent]
-        }
-        .foreach {
-          case ParticipantResultEvent(result: EvResult)
-              if result.getInputModel == ev4500.getUuid =>
-            result.getTime shouldBe 23040L.toDateTime
-            result.getP should beEquivalentTo((-10d).asKiloWatt)
-            result.getQ should beEquivalentTo(0d.asMegaVar)
-            result.getSoc should beEquivalentTo(26.819445d.asPercent, 1e-2)
-          case ParticipantResultEvent(result: EvResult)
-              if result.getInputModel == ev11700.getUuid =>
-            result.getTime shouldBe 23040L.toDateTime
-            result.getP should beEquivalentTo(0d.asKiloWatt)
-            result.getQ should beEquivalentTo(0d.asMegaVar)
-            result.getSoc should beEquivalentTo(20d.asPercent)
-        }
-
-      resultListener.expectMsgPF() {
-        case ParticipantResultEvent(result: EvcsResult) =>
-          result.getInputModel shouldBe evcsInputModel.getUuid
-          result.getTime shouldBe 23040L.toDateTime
-          result.getP should beEquivalentTo((-10d).asKiloWatt)
-          result.getQ should beEquivalentTo(0d.asMegaVar)
-      }
-
-      /* TICK 36000
-         - ev11700 departs
-         - charging with 4 kW
-       */
-
-      // departure first
-      evService.send(
-        evcsAgent,
-        DepartingEvsRequest(36000L, Seq(ev900.getUuid))
-      )
-
-      emAgent.expectMsg(
-        ScheduleTriggerMessage(RequestFlexOptions(36000L), evcsAgent)
-      )
-
-      evService.expectMsgPF() { case DepartingEvsResponse(uuid, evs) =>
-        evs.size shouldBe 1
-        uuid shouldBe evcsInputModel.getUuid
-        evs.headOption.foreach { ev =>
-          ev.getUuid shouldBe ev11700.getUuid
-          ev.getStoredEnergy should equalWithTolerance(
-            11.6.asKiloWattHour,
-            testingTolerance
-          )
-        }
-      }
-
-      Range(0, 2)
-        .map { _ =>
-          resultListener.expectMsgType[ParticipantResultEvent]
-        }
-        .foreach {
-          case ParticipantResultEvent(result: EvResult)
-              if result.getInputModel == ev4500.getUuid =>
-            result.getTime shouldBe 25004L.toDateTime
-            result.getP should beEquivalentTo(0d.asKiloWatt)
-            result.getQ should beEquivalentTo(0d.asMegaVar)
-            result.getSoc should beEquivalentTo(20d.asPercent, 1e-2)
-          case ParticipantResultEvent(result: EvResult)
-              if result.getInputModel == ev11700.getUuid =>
-            result.getTime shouldBe 25004L.toDateTime
-            result.getP should beEquivalentTo(0d.asKiloWatt)
-            result.getQ should beEquivalentTo(0d.asMegaVar)
-            result.getSoc should beEquivalentTo(20d.asPercent)
-        }
-
-      resultListener.expectMsgPF() {
-        case ParticipantResultEvent(result: EvcsResult) =>
-          result.getInputModel shouldBe evcsInputModel.getUuid
-          result.getTime shouldBe 25004L.toDateTime
-          result.getP should beEquivalentTo(0d.asKiloWatt)
-          result.getQ should beEquivalentTo(0d.asMegaVar)
-      }
-
-      // sending flex request at very next activated tick
-      emAgent.send(evcsAgent, RequestFlexOptions(36000L))
-
-      emAgent.expectMsgType[ProvideFlexOptions] match {
-        case ProvideMinMaxFlexOptions(
-              modelUuid,
-              referencePower,
-              minPower,
-              maxPower
-            ) =>
-          modelUuid shouldBe evcsInputModel.getUuid
-          referencePower shouldBe ev4500.getSRatedAC
-          minPower shouldBe 0.asKiloWatt
-          maxPower shouldBe ev4500.getSRatedAC
-      }
-
-      resultListener.expectMsgPF() { case FlexOptionsResultEvent(flexResult) =>
-        flexResult.getInputModel shouldBe evcsInputModel.getUuid
-        flexResult.getTime shouldBe 36000L.toDateTime
-        flexResult.getpRef should beEquivalentTo(ev4500.getSRatedAC)
-        flexResult.getpMin should beEquivalentTo(0.asKiloWatt)
-        flexResult.getpMax should beEquivalentTo(ev4500.getSRatedAC)
-      }
-
-      emAgent.send(evcsAgent, IssuePowerCtrl(36000L, 4.asKiloWatt))
-
-      // ev11700 is now at 16 kWh
-      // ev11700: time to charge fully = 16 h = 57600 ticks from now
-      // current tick is 36000, thus: 36000 + 57600 = 93600
-      // BUT: departing tick 72000 is earlier
-      emAgent.expectMsg(
-        FlexCtrlCompletion(
-          modelUuid = evcsInputModel.getUuid,
-          requestAtTick = Some(72000),
-          requestAtNextActivation =
-            true // since we're starting from lowest again
-        )
-      )
-
-      emAgent.expectMsgType[ParticipantResultEvent] match {
-        case result =>
-          result.systemParticipantResult.getP should equalWithTolerance(
-            4.asKiloWatt,
-            testingTolerance
-          )
-          result.systemParticipantResult.getQ should equalWithTolerance(
-            0.asMegaVar,
-            testingTolerance
-          )
-      }
-
-    }
-
-  }
-
-<<<<<<< HEAD
-  "An evcs agent with model calculation controlled by an EmAgent" should {
-
-    "be initialized correctly" in {
-      val emAgent = TestProbe("EmAgentProbe")
-
-      val evcsAgent = TestFSMRef(
-        new EvcsAgent(
-          scheduler = emAgent.ref,
-          listener = Iterable.empty
-        )
-      )
-
-      val triggerId = 0
-      emAgent.send(
-        evcsAgent,
-        TriggerWithIdMessage(
-          InitializeParticipantAgentTrigger[
-            ApparentPower,
-            ParticipantInitializeStateData[
-              EvcsInput,
-              EvcsRuntimeConfig,
-              ApparentPower
-            ]
-          ](
-            ParticipantInitializeStateData(
-              inputModel = voltageSensitiveInput,
-              modelConfig = modelConfig,
-              secondaryDataServices = withServices,
-              simulationStartDate = simulationStartDate,
-              simulationEndDate = simulationEndDate,
-              resolution = resolution,
-              requestVoltageDeviationThreshold =
-                simonaConfig.simona.runtime.participant.requestVoltageDeviationThreshold,
-              outputConfig = defaultOutputConfig,
-              primaryServiceProxy = primaryServiceProxy.ref,
-              maybeEmAgent = Some(emAgent.ref)
-            )
-          ),
-          triggerId,
-          evcsAgent
-        )
-      )
-
-      /* Actor should ask for registration with primary service */
-      primaryServiceProxy.expectMsg(
-        PrimaryServiceRegistrationMessage(voltageSensitiveInput.getUuid)
-      )
-      /* State should be information handling and having correct state data */
-      evcsAgent.stateName shouldBe HandleInformation
-      evcsAgent.stateData match {
-        case ParticipantInitializingStateData(
-              inputModel,
-              modelConfig,
-              secondaryDataServices,
-              simulationStartDate,
-              simulationEndDate,
-              resolution,
-              requestVoltageDeviationThreshold,
-              outputConfig,
-              maybeEmAgent
-            ) =>
-          inputModel shouldBe SimpleInputContainer(voltageSensitiveInput)
-          modelConfig shouldBe modelConfig
-          secondaryDataServices shouldBe withServices
-          simulationStartDate shouldBe simulationStartDate
-          simulationEndDate shouldBe simulationEndDate
-          resolution shouldBe resolution
-          requestVoltageDeviationThreshold shouldBe simonaConfig.simona.runtime.participant.requestVoltageDeviationThreshold
-          outputConfig shouldBe defaultOutputConfig
-          maybeEmAgent shouldBe Some(emAgent.ref)
-        case unsuitableStateData =>
-          fail(s"Agent has unsuitable state data '$unsuitableStateData'.")
-      }
-
-      /* Refuse registration */
-      primaryServiceProxy.send(evcsAgent, RegistrationFailedMessage)
-
-      emAgent.expectMsg(
-        ScheduleTriggerMessage(
-          RequestFlexOptions(0L),
-          evcsAgent
-        )
-      )
-
-      evService.expectMsgPF() {
-        case RegisterForEvDataMessage(uuid, scheduleFunc) =>
-          uuid shouldBe evcsInputModel.getUuid
-          scheduleFunc(3L) shouldBe
-            ScheduleTriggerMessage(
-              ScheduleTriggerMessage(ActivityStartTrigger(3L), evcsAgent),
-              emAgent.ref,
-              priority = true
-            )
-      }
-      evService.send(evcsAgent, RegistrationSuccessfulMessage(None))
-
-      emAgent.expectMsg(
-        CompletionMessage(
-          triggerId,
-          None
-        )
-      )
-
-      /* ... as well as corresponding state and state data */
-      evcsAgent.stateName shouldBe Idle
-      evcsAgent.stateData match {
-        case ParticipantModelBaseStateData(
-              startDate,
-              endDate,
-              _,
-              services,
-              outputConfig,
-              additionalActivationTicks,
-              foreseenDataTicks,
-              _,
-              voltageValueStore,
-              resultValueStore,
-              requestValueStore,
-              _,
-              _,
-              _
-            ) =>
-          /* Base state data */
-          startDate shouldBe simulationStartDate
-          endDate shouldBe simulationEndDate
-          services shouldBe withServices
-          outputConfig shouldBe defaultOutputConfig
-          additionalActivationTicks shouldBe Array.emptyLongArray
-          foreseenDataTicks shouldBe Map(evService.ref -> None)
-          voltageValueStore shouldBe ValueStore(
-            resolution * 10,
-            Map(0L -> Quantities.getQuantity(1d, PU))
-          )
-          resultValueStore shouldBe ValueStore(
-            resolution * 10
-          )
-          requestValueStore shouldBe ValueStore[ApparentPower](
-            resolution * 10
-          )
-        case unrecognized =>
-          fail(
-            s"Did not find expected state data $ParticipantModelBaseStateData, but $unrecognized"
-          )
-      }
-    }
-
-    "provide correct flex options when in Idle" in {
-      val emAgent = TestProbe("EmAgentProbe")
-      val resultListener = TestProbe("ResultListener")
-
-      val evcsAgent = TestFSMRef(
-        new EvcsAgent(
-          scheduler = emAgent.ref,
-          listener = Iterable(resultListener.ref)
-        )
-      )
-
-      val triggerId = 0
-      emAgent.send(
-        evcsAgent,
-        TriggerWithIdMessage(
-          InitializeParticipantAgentTrigger[
-            ApparentPower,
-            ParticipantInitializeStateData[
-              EvcsInput,
-              EvcsRuntimeConfig,
-              ApparentPower
-            ]
-          ](
-            ParticipantInitializeStateData(
               inputModel = SimpleInputContainer(voltageSensitiveInput),
               modelConfig = modelConfig,
               secondaryDataServices = withServices,
@@ -2519,7 +1458,7 @@
 
       /* TICK 900
          - ev 900 arrives
-         - charging with 9 kW
+         - charging with 11 kW
        */
 
       val ev900 = evA.copyWithDeparture(4500L)
@@ -2550,7 +1489,7 @@
             ) =>
           modelUuid shouldBe evcsInputModel.getUuid
           referencePower shouldBe ev900.getSRatedAC
-          minPower shouldBe 0d.asKiloWatt // battery is empty
+          minPower shouldBe ev900.getSRatedAC // battery is empty
           maxPower shouldBe ev900.getSRatedAC
       }
 
@@ -2558,11 +1497,11 @@
         flexResult.getInputModel shouldBe evcsInputModel.getUuid
         flexResult.getTime shouldBe 900L.toDateTime
         flexResult.getpRef should beEquivalentTo(ev900.getSRatedAC)
-        flexResult.getpMin should beEquivalentTo(0d.asKiloWatt)
+        flexResult.getpMin should beEquivalentTo(ev900.getSRatedAC)
         flexResult.getpMax should beEquivalentTo(ev900.getSRatedAC)
       }
 
-      emAgent.send(evcsAgent, IssuePowerCtrl(900L, 9.asKiloWatt))
+      emAgent.send(evcsAgent, IssueNoCtrl(900L))
 
       // at 4500 ev is departing
       emAgent.expectMsg(
@@ -2576,7 +1515,7 @@
       emAgent.expectMsgType[ParticipantResultEvent] match {
         case result =>
           result.systemParticipantResult.getP should equalWithTolerance(
-            9.asKiloWatt,
+            ev900.getSRatedAC,
             testingTolerance
           )
           result.systemParticipantResult.getQ should equalWithTolerance(
@@ -2617,27 +1556,37 @@
         evs.headOption.foreach { ev =>
           ev.getUuid shouldBe ev900.getUuid
           ev.getStoredEnergy should equalWithTolerance(
-            9.asKiloWattHour,
+            11.asKiloWattHour,
             testingTolerance
           )
         }
       }
 
       // results arrive right after departure request
-      resultListener.expectMsgPF() {
-        case ParticipantResultEvent(result: EvResult) =>
-          result.getInputModel shouldBe ev900.getUuid
-          result.getTime shouldBe 900L.toDateTime
-          result.getP should beEquivalentTo(9d.asKiloWatt)
-          result.getQ should beEquivalentTo(0d.asMegaVar)
-          result.getSoc should beEquivalentTo(0d.asPercent)
-      }
+      Range(0, 2)
+        .map { _ =>
+          resultListener.expectMsgType[ParticipantResultEvent]
+        }
+        .foreach {
+          case ParticipantResultEvent(result: EvResult)
+              if result.getTime.equals(900L.toDateTime) =>
+            result.getInputModel shouldBe ev900.getUuid
+            result.getP should beEquivalentTo(ev900.getSRatedAC)
+            result.getQ should beEquivalentTo(0d.asMegaVar)
+            result.getSoc should beEquivalentTo(0d.asPercent)
+          case ParticipantResultEvent(result: EvResult)
+              if result.getTime.equals(4500L.toDateTime) =>
+            result.getInputModel shouldBe ev900.getUuid
+            result.getP should beEquivalentTo(0d.asKiloWatt)
+            result.getQ should beEquivalentTo(0d.asMegaVar)
+            result.getSoc should beEquivalentTo(18.96551724137931d.asPercent)
+        }
 
       resultListener.expectMsgPF() {
         case ParticipantResultEvent(result: EvcsResult) =>
           result.getInputModel shouldBe evcsInputModel.getUuid
           result.getTime shouldBe 900L.toDateTime
-          result.getP should beEquivalentTo(9d.asKiloWatt)
+          result.getP should beEquivalentTo(ev900.getSRatedAC)
           result.getQ should beEquivalentTo(0d.asMegaVar)
       }
 
@@ -2673,7 +1622,7 @@
             ) =>
           modelUuid shouldBe evcsInputModel.getUuid
           referencePower shouldBe ev4500.getSRatedAC
-          minPower shouldBe 0d.asKiloWatt // battery is empty
+          minPower shouldBe ev900.getSRatedAC // battery is empty
           maxPower shouldBe ev4500.getSRatedAC
       }
 
@@ -2681,20 +1630,20 @@
         flexResult.getInputModel shouldBe evcsInputModel.getUuid
         flexResult.getTime shouldBe 4500L.toDateTime
         flexResult.getpRef should beEquivalentTo(ev4500.getSRatedAC)
-        flexResult.getpMin should beEquivalentTo(0d.asKiloWatt)
+        flexResult.getpMin should beEquivalentTo(ev4500.getSRatedAC)
         flexResult.getpMax should beEquivalentTo(ev4500.getSRatedAC)
       }
 
       emAgent.send(evcsAgent, IssueNoCtrl(4500L))
 
       // we currently have an empty battery in ev4500
-      // time to charge fully ~= 7.2727273h = 26182 ticks (rounded) from now
-      // current tick is 4500, thus: 4500 + 26182 = 30682
+      // time to charge to minimal soc ~= 1.45454545455h = 5236 ticks (rounded) from now
+      // current tick is 4500, thus: 4500 + 5236 = 9736
       emAgent.expectMsg(
         FlexCtrlCompletion(
           modelUuid = evcsInputModel.getUuid,
           requestAtNextActivation = true,
-          requestAtTick = Some(30682L)
+          requestAtTick = Some(9736L)
         )
       )
 
@@ -2715,13 +1664,13 @@
       // already sent out after EV departed
       resultListener.expectNoMessage()
 
-      /* TICK 8100
+      /* TICK 9736
          - flex control changes
          - charging with 10 kW
        */
 
       // sending flex request at very next activated tick
-      emAgent.send(evcsAgent, RequestFlexOptions(8100L))
+      emAgent.send(evcsAgent, RequestFlexOptions(9736L))
 
       emAgent.expectMsgType[ProvideFlexOptions] match {
         case ProvideMinMaxFlexOptions(
@@ -2732,30 +1681,29 @@
             ) =>
           modelUuid shouldBe evcsInputModel.getUuid
           referencePower shouldBe ev4500.getSRatedAC
-          minPower shouldBe 0d.asKiloWatt // battery is still below lowest soc for discharging
+          minPower shouldBe 0d.asKiloWatt // battery is exactly at margin
           maxPower shouldBe ev4500.getSRatedAC
       }
 
       resultListener.expectMsgPF() { case FlexOptionsResultEvent(flexResult) =>
         flexResult.getInputModel shouldBe evcsInputModel.getUuid
-        flexResult.getTime shouldBe 8100L.toDateTime
+        flexResult.getTime shouldBe 9736L.toDateTime
         flexResult.getpRef should beEquivalentTo(ev4500.getSRatedAC)
         flexResult.getpMin should beEquivalentTo(0d.asKiloWatt)
         flexResult.getpMax should beEquivalentTo(ev4500.getSRatedAC)
       }
 
-      emAgent.send(evcsAgent, IssuePowerCtrl(8100L, 10.asKiloWatt))
+      emAgent.send(evcsAgent, IssuePowerCtrl(9736L, 10.asKiloWatt))
 
       evService.expectNoMessage()
 
-      // ev4500 is now at 11 kWh
-      // time to charge fully = 6.9 h = 24840 ticks from now
-      // current tick is 8100, thus: 8100 + 24840 = 32940
+      // ev4500 is now at 16 kWh
+      // time to charge fully = 6.4 h = 23040 ticks from now
+      // current tick is 9736, thus: 9736 + 23040 = 32776
       emAgent.expectMsg(
         FlexCtrlCompletion(
           modelUuid = evcsInputModel.getUuid,
-          requestAtTick = Some(32940L),
-          revokeRequestAtTick = Some(30682L),
+          requestAtTick = Some(32776L),
           requestAtNextActivation =
             true // since battery is still below lowest soc, it's still considered empty
         )
@@ -2795,7 +1743,8 @@
          - charging with 16 kW
        */
 
-      val ev11700 = evA.copyWithDeparture(36000L)
+      // with stored energy right at minimal SOC
+      val ev11700 = evA.copyWithDeparture(36000L).copyWith(11.6d.asKiloWattHour)
 
       val activation3 = 3L
 
@@ -2852,16 +1801,15 @@
       // no departing evs here
       evService.expectNoMessage()
 
-      // ev4500 is now at 21 kWh, ev11700 just arrived
-      // ev4500: time to charge fully = 7.375 h = 26550 ticks from now
-      // ev11700: time to charge fully = 7.25 h = 26100 ticks from now
-      // current tick is 11700, thus: 11700 + 26100 = 37800
-      // BUT: departing tick 36000 is earlier
+      // ev4500 is now at ~ 21.45555556 kWh, ev11700 just arrived with 11.6 kWh
+      // ev4500: time to charge fully ~= 7.3180556 h = 26345 ticks from now
+      // ev11700: time to charge fully = 5.8 h = 20880 ticks from now
+      // current tick is 11700, thus: 11700 + 20880 = 32580
       emAgent.expectMsg(
         FlexCtrlCompletion(
           modelUuid = evcsInputModel.getUuid,
-          requestAtTick = Some(36000L),
-          revokeRequestAtTick = Some(32940L),
+          requestAtTick = Some(32580L),
+          revokeRequestAtTick = Some(32776L),
           requestAtNextActivation =
             true // since battery is still below lowest soc, it's still considered empty
         )
@@ -2884,16 +1832,16 @@
       resultListener.expectMsgPF() {
         case ParticipantResultEvent(result: EvResult) =>
           result.getInputModel shouldBe ev4500.getUuid
-          result.getTime shouldBe 8100L.toDateTime
+          result.getTime shouldBe 9736L.toDateTime
           result.getP should beEquivalentTo(10d.asKiloWatt)
           result.getQ should beEquivalentTo(0d.asMegaVar)
-          result.getSoc should beEquivalentTo(13.75d.asPercent)
+          result.getSoc should beEquivalentTo(20d.asPercent, 1e-2)
       }
 
       resultListener.expectMsgPF() {
         case ParticipantResultEvent(result: EvcsResult) =>
           result.getInputModel shouldBe evcsInputModel.getUuid
-          result.getTime shouldBe 8100L.toDateTime
+          result.getTime shouldBe 9736L.toDateTime
           result.getP should beEquivalentTo(10d.asKiloWatt)
           result.getQ should beEquivalentTo(0d.asMegaVar)
       }
@@ -2938,15 +1886,15 @@
       // no departing evs here
       evService.expectNoMessage()
 
-      // ev4500 is now at 35 kWh, ev11700 at 14 kWh
-      // ev4500: time to discharge to lowest soc = 1.9 h = 6840 ticks from now
-      // ev11700: time to discharge fully = 0.24 h = 864 ticks from now
-      // current tick is 18000, thus: 18000 + 864 = 18864
+      // ev4500 is now at ~ 35.455556 kWh, ev11700 at 25.6 kWh
+      // ev4500: time to discharge to lowest soc ~= 1.9455556 h = 7004 ticks from now
+      // ev11700: time to discharge to lowest soc ~= 1.4 h = 5040 ticks from now
+      // current tick is 18000, thus: 18000 + 5040 = 23040
       emAgent.expectMsg(
         FlexCtrlCompletion(
           modelUuid = evcsInputModel.getUuid,
-          requestAtTick = Some(18864L),
-          revokeRequestAtTick = Some(36000L)
+          requestAtTick = Some(23040L),
+          revokeRequestAtTick = Some(32580L)
         )
       )
 
@@ -2972,13 +1920,13 @@
             result.getTime shouldBe 11700L.toDateTime
             result.getP should beEquivalentTo(8d.asKiloWatt)
             result.getQ should beEquivalentTo(0d.asMegaVar)
-            result.getSoc should beEquivalentTo(26.25d.asPercent)
+            result.getSoc should beEquivalentTo(26.819d.asPercent, 1e-2)
           case ParticipantResultEvent(result: EvResult)
               if result.getInputModel == ev11700.getUuid =>
             result.getTime shouldBe 11700L.toDateTime
             result.getP should beEquivalentTo(8d.asKiloWatt)
             result.getQ should beEquivalentTo(0d.asMegaVar)
-            result.getSoc should beEquivalentTo(0d.asPercent)
+            result.getSoc should beEquivalentTo(20.0d.asPercent)
         }
 
       resultListener.expectMsgPF() {
@@ -2989,12 +1937,12 @@
           result.getQ should beEquivalentTo(0d.asMegaVar)
       }
 
-      /* TICK 18864
+      /* TICK 23040
          - ev11700 at lowest soc
          - discharging with 10 kW
        */
 
-      emAgent.send(evcsAgent, RequestFlexOptions(18864L))
+      emAgent.send(evcsAgent, RequestFlexOptions(23040L))
 
       emAgent.expectMsgType[ProvideFlexOptions] match {
         case ProvideMinMaxFlexOptions(
@@ -3013,7 +1961,7 @@
 
       resultListener.expectMsgPF() { case FlexOptionsResultEvent(flexResult) =>
         flexResult.getInputModel shouldBe evcsInputModel.getUuid
-        flexResult.getTime shouldBe 18864L.toDateTime
+        flexResult.getTime shouldBe 23040L.toDateTime
         flexResult.getpRef should beEquivalentTo(combinedChargingPower)
         flexResult.getpMin should beEquivalentTo(
           ev4500.getSRatedAC.multiply(
@@ -3023,18 +1971,18 @@
         flexResult.getpMax should beEquivalentTo(combinedChargingPower)
       }
 
-      emAgent.send(evcsAgent, IssuePowerCtrl(18864L, (-10).asKiloWatt))
+      emAgent.send(evcsAgent, IssuePowerCtrl(23040L, (-10).asKiloWatt))
 
       // no departing evs here
       evService.expectNoMessage()
 
-      // ev4500 is now at 32.6 kWh, ev11700 at 11.6 kWh (lowest soc)
-      // ev4500: time to discharge to lowest soc = 1.66 h = 5976 ticks from now
-      // current tick is 18864, thus: 18864 + 5976 = 24840
+      // ev4500 is now at 21.455556 kWh, ev11700 at 11.6 kWh (lowest soc)
+      // ev4500: time to discharge to lowest soc =  0.5455556 h = 1964 ticks from now
+      // current tick is 18864, thus: 23040 + 1964 = 25004
       emAgent.expectMsg(
         FlexCtrlCompletion(
           modelUuid = evcsInputModel.getUuid,
-          requestAtTick = Some(24840L)
+          requestAtTick = Some(25004L)
         )
       )
 
@@ -3060,13 +2008,13 @@
             result.getTime shouldBe 18000L.toDateTime
             result.getP should beEquivalentTo((-10d).asKiloWatt)
             result.getQ should beEquivalentTo(0d.asMegaVar)
-            result.getSoc should beEquivalentTo(43.75d.asPercent)
+            result.getSoc should beEquivalentTo(44.3194d.asPercent, 1e-2)
           case ParticipantResultEvent(result: EvResult)
               if result.getInputModel == ev11700.getUuid =>
             result.getTime shouldBe 18000L.toDateTime
             result.getP should beEquivalentTo((-10d).asKiloWatt)
             result.getQ should beEquivalentTo(0d.asMegaVar)
-            result.getSoc should beEquivalentTo(24.137931034483d.asPercent)
+            result.getSoc should beEquivalentTo(44.137931034d.asPercent, 1e-6)
         }
 
       resultListener.expectMsgPF() {
@@ -3077,72 +2025,12 @@
           result.getQ should beEquivalentTo(0d.asMegaVar)
       }
 
-      /* TICK 21600
-         - changing flex control
-         - discharging with 9 kW
-       */
-
-      emAgent.send(evcsAgent, IssuePowerCtrl(21600L, (-9).asKiloWatt))
-
-      // no departing evs here
-      evService.expectNoMessage()
-
-      // ev4500 is now at 25 kWh
-      // time to discharge to lowest soc = 1 h = 3600 ticks from now
-      // current tick is 18864, thus: 21600 + 3600 = 25200
-      emAgent.expectMsg(
-        FlexCtrlCompletion(
-          modelUuid = evcsInputModel.getUuid,
-          requestAtTick = Some(25200L),
-          revokeRequestAtTick = Some(24840L)
-        )
-      )
-
-      emAgent.expectMsgType[ParticipantResultEvent] match {
-        case result =>
-          result.systemParticipantResult.getP should equalWithTolerance(
-            (-9).asKiloWatt,
-            testingTolerance
-          )
-          result.systemParticipantResult.getQ should equalWithTolerance(
-            0.asMegaVar,
-            testingTolerance
-          )
-      }
-
-      Range(0, 2)
-        .map { _ =>
-          resultListener.expectMsgType[ParticipantResultEvent]
-        }
-        .foreach {
-          case ParticipantResultEvent(result: EvResult)
-              if result.getInputModel == ev4500.getUuid =>
-            result.getTime shouldBe 18864L.toDateTime
-            result.getP should beEquivalentTo((-10d).asKiloWatt)
-            result.getQ should beEquivalentTo(0d.asMegaVar)
-            result.getSoc should beEquivalentTo(40.75d.asPercent)
-          case ParticipantResultEvent(result: EvResult)
-              if result.getInputModel == ev11700.getUuid =>
-            result.getTime shouldBe 18864L.toDateTime
-            result.getP should beEquivalentTo(0d.asKiloWatt)
-            result.getQ should beEquivalentTo(0d.asMegaVar)
-            result.getSoc should beEquivalentTo(20d.asPercent)
-        }
-
-      resultListener.expectMsgPF() {
-        case ParticipantResultEvent(result: EvcsResult) =>
-          result.getInputModel shouldBe evcsInputModel.getUuid
-          result.getTime shouldBe 18864L.toDateTime
-          result.getP should beEquivalentTo((-10d).asKiloWatt)
-          result.getQ should beEquivalentTo(0d.asMegaVar)
-      }
-
-      /* TICK 25200
+      /* TICK 25004L
          - both evs at lowest soc
          - no power
        */
 
-      emAgent.send(evcsAgent, RequestFlexOptions(25200L))
+      emAgent.send(evcsAgent, RequestFlexOptions(25004L))
 
       emAgent.expectMsgType[ProvideFlexOptions] match {
         case ProvideMinMaxFlexOptions(
@@ -3159,13 +2047,13 @@
 
       resultListener.expectMsgPF() { case FlexOptionsResultEvent(flexResult) =>
         flexResult.getInputModel shouldBe evcsInputModel.getUuid
-        flexResult.getTime shouldBe 25200L.toDateTime
+        flexResult.getTime shouldBe 25004L.toDateTime
         flexResult.getpRef should beEquivalentTo(combinedChargingPower)
         flexResult.getpMin should beEquivalentTo(0.asKiloWatt)
         flexResult.getpMax should beEquivalentTo(combinedChargingPower)
       }
 
-      emAgent.send(evcsAgent, IssuePowerCtrl(25200L, 0.asKiloWatt))
+      emAgent.send(evcsAgent, IssuePowerCtrl(25004L, 0.asKiloWatt))
 
       // no departing evs here
       evService.expectNoMessage()
@@ -3196,13 +2084,13 @@
         .foreach {
           case ParticipantResultEvent(result: EvResult)
               if result.getInputModel == ev4500.getUuid =>
-            result.getTime shouldBe 21600L.toDateTime
-            result.getP should beEquivalentTo((-9d).asKiloWatt)
+            result.getTime shouldBe 23040L.toDateTime
+            result.getP should beEquivalentTo((-10d).asKiloWatt)
             result.getQ should beEquivalentTo(0d.asMegaVar)
-            result.getSoc should beEquivalentTo(31.25d.asPercent)
+            result.getSoc should beEquivalentTo(26.819445d.asPercent, 1e-2)
           case ParticipantResultEvent(result: EvResult)
               if result.getInputModel == ev11700.getUuid =>
-            result.getTime shouldBe 21600L.toDateTime
+            result.getTime shouldBe 23040L.toDateTime
             result.getP should beEquivalentTo(0d.asKiloWatt)
             result.getQ should beEquivalentTo(0d.asMegaVar)
             result.getSoc should beEquivalentTo(20d.asPercent)
@@ -3211,8 +2099,8 @@
       resultListener.expectMsgPF() {
         case ParticipantResultEvent(result: EvcsResult) =>
           result.getInputModel shouldBe evcsInputModel.getUuid
-          result.getTime shouldBe 21600L.toDateTime
-          result.getP should beEquivalentTo((-9d).asKiloWatt)
+          result.getTime shouldBe 23040L.toDateTime
+          result.getP should beEquivalentTo((-10d).asKiloWatt)
           result.getQ should beEquivalentTo(0d.asMegaVar)
       }
 
@@ -3250,13 +2138,13 @@
         .foreach {
           case ParticipantResultEvent(result: EvResult)
               if result.getInputModel == ev4500.getUuid =>
-            result.getTime shouldBe 25200L.toDateTime
+            result.getTime shouldBe 25004L.toDateTime
             result.getP should beEquivalentTo(0d.asKiloWatt)
             result.getQ should beEquivalentTo(0d.asMegaVar)
-            result.getSoc should beEquivalentTo(20d.asPercent)
+            result.getSoc should beEquivalentTo(20d.asPercent, 1e-2)
           case ParticipantResultEvent(result: EvResult)
               if result.getInputModel == ev11700.getUuid =>
-            result.getTime shouldBe 25200L.toDateTime
+            result.getTime shouldBe 25004L.toDateTime
             result.getP should beEquivalentTo(0d.asKiloWatt)
             result.getQ should beEquivalentTo(0d.asMegaVar)
             result.getSoc should beEquivalentTo(20d.asPercent)
@@ -3265,7 +2153,7 @@
       resultListener.expectMsgPF() {
         case ParticipantResultEvent(result: EvcsResult) =>
           result.getInputModel shouldBe evcsInputModel.getUuid
-          result.getTime shouldBe 25200L.toDateTime
+          result.getTime shouldBe 25004L.toDateTime
           result.getP should beEquivalentTo(0d.asKiloWatt)
           result.getQ should beEquivalentTo(0d.asMegaVar)
       }
@@ -3325,6 +2213,4 @@
 
   }
 
-=======
->>>>>>> b9136f00
 }