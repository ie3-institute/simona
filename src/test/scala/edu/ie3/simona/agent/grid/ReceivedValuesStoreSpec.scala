--- conflicted
+++ resolved
@@ -12,27 +12,14 @@
 import edu.ie3.simona.test.common.model.grid.SubGridGateMokka
 import org.apache.pekko.actor.testkit.typed.scaladsl.{
   ScalaTestWithActorTestKit,
-  TestProbe
+  TestProbe,
 }
 import org.apache.pekko.actor.typed.ActorRef
 
 import java.util.UUID
 
 class ReceivedValuesStoreSpec
-<<<<<<< HEAD
     extends ScalaTestWithActorTestKit
-=======
-    extends TestKitWithShutdown(
-      ActorSystem(
-        "ReceivedValuesStoreSpec",
-        ConfigFactory
-          .parseString("""
-            |pekko.loggers =["org.apache.pekko.event.slf4j.Slf4jLogger"]
-            |pekko.loglevel="OFF"
-        """.stripMargin),
-      )
-    )
->>>>>>> 5478b69f
     with UnitSpec
     with SubGridGateMokka {
 
@@ -63,13 +50,8 @@
       UUID.fromString("5cd55ab5-a7d2-499f-a25f-6dbc3845c5e8"),
       1,
       UUID.fromString("1676360a-c7c4-43a9-a667-90ddfe8a18e6"),
-<<<<<<< HEAD
-      2
+      2,
     ) -> actorProbe4.ref
-=======
-      2,
-    ) -> actorProbe3.ref
->>>>>>> 5478b69f
   )
 
   // / superior grid nodeUuid vector
