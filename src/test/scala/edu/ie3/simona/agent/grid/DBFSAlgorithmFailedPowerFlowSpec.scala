--- conflicted
+++ resolved
@@ -63,11 +63,7 @@
     InferiorGA(TestProbe("inferiorGridAgent"), Seq(node1.getUuid))
 
   private val environmentRefs = EnvironmentRefs(
-<<<<<<< HEAD
-    scheduler = scheduler.ref.toClassic,
-=======
-    scheduler = scheduler.ref.toTyped,
->>>>>>> eef9c8ff
+    scheduler = scheduler.ref,
     runtimeEventListener = runtimeEvents.ref,
     primaryServiceProxy = primaryService.ref.toClassic,
     weather = weatherService.ref.toClassic,
