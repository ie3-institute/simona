/*
 * © 2022. TU Dortmund University,
 * Institute of Energy Systems, Energy Efficiency and Energy Economics,
 * Research group Distribution grid planning and operation
 */

package edu.ie3.simona.agent.grid

import edu.ie3.datamodel.models.input.container.ThermalGrid
import edu.ie3.simona.agent.EnvironmentRefs
import edu.ie3.simona.agent.grid.GridAgentData.GridAgentInitData
import edu.ie3.simona.agent.grid.GridAgentMessage._
import edu.ie3.simona.event.listener.ResultEventListener.ResultMessage
import edu.ie3.simona.model.grid.RefSystem
import edu.ie3.simona.ontology.messages.PowerMessage.ProvideGridPowerMessage.ExchangePower
import edu.ie3.simona.ontology.messages.PowerMessage.{
  FailedPowerFlow,
  ProvideGridPowerMessage,
}
import edu.ie3.simona.ontology.messages.SchedulerMessage.{
  Completion,
  ScheduleActivation,
}
import edu.ie3.simona.ontology.messages.VoltageMessage.ProvideSlackVoltageMessage
import edu.ie3.simona.ontology.messages.VoltageMessage.ProvideSlackVoltageMessage.ExchangeVoltage
import edu.ie3.simona.ontology.messages.{Activation, SchedulerMessage}
import edu.ie3.simona.scheduler.ScheduleLock
import edu.ie3.simona.test.common.model.grid.DbfsTestGrid
<<<<<<< HEAD
import edu.ie3.simona.test.common.{ConfigTestData, TestSpawnerTyped}
=======
import edu.ie3.simona.test.common.{
  ConfigTestData,
  TestKitWithShutdown,
  TestSpawnerClassic,
}
>>>>>>> 5478b69f
import edu.ie3.simona.util.SimonaConstants.INIT_SIM_TICK
import edu.ie3.util.scala.quantities.Megavars
import org.apache.pekko.actor.testkit.typed.scaladsl.{
  ScalaTestWithActorTestKit,
  TestProbe
}
import org.apache.pekko.actor.typed.scaladsl.adapter.TypedActorRefOps
import squants.electro.Kilovolts
import squants.energy.Megawatts

import scala.concurrent.duration.DurationInt
import scala.language.postfixOps

class DBFSAlgorithmFailedPowerFlowSpec
<<<<<<< HEAD
    extends ScalaTestWithActorTestKit
=======
    extends TestKitWithShutdown(
      ActorSystem(
        "DBFSAlgorithmSpec",
        ConfigFactory
          .parseString("""
          |pekko.loggers =["org.apache.pekko.event.slf4j.Slf4jLogger"]
          |pekko.loglevel="OFF"
        """.stripMargin),
      )
    )
>>>>>>> 5478b69f
    with DBFSMockGridAgents
    with ConfigTestData
    with DbfsTestGrid
    with TestSpawnerTyped {

  private val scheduler: TestProbe[SchedulerMessage] =
    TestProbe[SchedulerMessage]("scheduler")
  private val runtimeEvents = TestProbe("runtimeEvents")
  private val primaryService = TestProbe("primaryService")
  private val weatherService = TestProbe("weatherService")

  private val superiorGridAgent = SuperiorGA(
    TestProbe("superiorGridAgent_1000"),
    Seq(supNodeA.getUuid),
  )

  private val inferiorGridAgent =
    InferiorGA(TestProbe("inferiorGridAgent"), Seq(node1.getUuid))

  private val environmentRefs = EnvironmentRefs(
<<<<<<< HEAD
    scheduler = scheduler.ref.toClassic,
    runtimeEventListener = runtimeEvents.ref.toClassic,
    primaryServiceProxy = primaryService.ref.toClassic,
    weather = weatherService.ref.toClassic,
    evDataService = None
=======
    scheduler = scheduler.ref,
    runtimeEventListener = runtimeEvents.ref,
    primaryServiceProxy = primaryService.ref,
    weather = weatherService.ref,
    evDataService = None,
>>>>>>> 5478b69f
  )

  val resultListener: TestProbe[ResultMessage] =
    TestProbe[ResultMessage]("resultListener")

  "A GridAgent actor in center position with async test" should {

    val centerGridAgent =
      testKit.spawn(
        GridAgent(
          environmentRefs,
          simonaConfig,
<<<<<<< HEAD
          listener = Iterable(resultListener.ref.toClassic)
=======
          listener = Iterable(resultListener.ref),
>>>>>>> 5478b69f
        )
      )

    s"initialize itself when it receives an init activation" in {
      // this subnet has 1 superior grid (ehv) and 3 inferior grids (mv). Map the gates to test probes accordingly
      val subGridGateToActorRef = hvSubGridGatesPF.map {
        case gate if gate.getInferiorSubGrid == hvGridContainerPF.getSubnet =>
          gate -> superiorGridAgent.ref
        case gate =>
          val actor = gate.getInferiorSubGrid match {
            case 11 => inferiorGridAgent
          }
          gate -> actor.ref
      }.toMap

      val gridAgentInitData =
        GridAgentInitData(
          hvGridContainerPF,
          Seq.empty[ThermalGrid],
          subGridGateToActorRef,
          RefSystem("2000 MVA", "110 kV"),
        )

      val key =
        ScheduleLock.singleKey(TSpawner, scheduler.ref, INIT_SIM_TICK)
      scheduler.expectMessageType[SchedulerMessage] // lock activation scheduled

      centerGridAgent ! CreateGridAgent(
        gridAgentInitData,
        key,
      )

<<<<<<< HEAD
      val message = scheduler.expectMessageType[ScheduleActivation]
      message shouldBe ScheduleActivation(
        message.actor,
        INIT_SIM_TICK,
        Some(key)
=======
      scheduler.send(centerGridAgent, Activation(INIT_SIM_TICK))
      scheduler.expectMsg(
        Completion(
          centerGridAgent.toTyped,
          Some(3600),
        )
>>>>>>> 5478b69f
      )

      centerGridAgent ! ActivationAdapter(Activation(INIT_SIM_TICK))
      scheduler.expectMessage(Completion(message.actor, Some(3600)))
    }

    s"go to SimulateGrid when it receives an activation" in {

      // send init data to agent
<<<<<<< HEAD
      centerGridAgent ! ActivationAdapter(Activation(3600))

      // we expect a completion message
      val message = scheduler.expectMessageType[Completion]
      message shouldBe Completion(message.actor, Some(3600))
=======
      scheduler.send(
        centerGridAgent,
        Activation(3600),
      )

      // we expect a completion message
      scheduler.expectMsg(
        Completion(
          centerGridAgent.toTyped,
          Some(3600),
        )
      )
>>>>>>> 5478b69f
    }

    s"start the simulation when an activation is sent is sent, handle failed power flow if it occurs" in {
      val sweepNo = 0

      // send the start grid simulation trigger
      centerGridAgent ! ActivationAdapter(Activation(3600))

      // we expect a request for grid power values here for sweepNo $sweepNo
      val powerRequestSender = inferiorGridAgent.expectGridPowerRequest()

      // we expect a request for voltage values of slack node
      val slackVoltageRequestSender =
        superiorGridAgent.expectSlackVoltageRequest(sweepNo)

      // normally the inferior grid agents ask for the slack voltage as well to do their power flow calculation
      // we simulate this behaviour now by doing the same for our inferior grid agent
      inferiorGridAgent.requestSlackVoltage(centerGridAgent, sweepNo)

      // as we are in the first sweep, provided slack voltage should be equal
      // to 1 p.u. (in physical value, here: 110kV) from the superior grid agent perspective
      // (here: centerGridAgent perspective)
      inferiorGridAgent.expectSlackVoltageProvision(
        sweepNo,
        Seq(
          ExchangeVoltage(
            node1.getUuid,
            Kilovolts(110d),
            Kilovolts(0d),
          )
        ),
      )

      // we now answer the request of our centerGridAgent
      // with a fake grid power message and one fake slack voltage message
      powerRequestSender ! PMAdapter(
        ProvideGridPowerMessage(
          inferiorGridAgent.nodeUuids.map(nodeUuid =>
            ExchangePower(
              nodeUuid,
              Megawatts(1000.0),
              Megavars(0.0),
            )
          )
        ),
      )

      slackVoltageRequestSender ! VMAdapter(
        ProvideSlackVoltageMessage(
          sweepNo,
          Seq(
            ExchangeVoltage(
              supNodeA.getUuid,
              Kilovolts(380d),
              Kilovolts(0d),
            )
          ),
        ),
      )

      // power flow calculation should run now. After it's done,
      // our test agent should now be ready to provide the grid power values,
      // hence we ask for them and expect a corresponding response
      superiorGridAgent.requestGridPower(centerGridAgent, sweepNo)

      // the requested power is to high for the grid to handle, therefore the superior grid agent
      // receives a FailedPowerFlow message
      // wait 30 seconds max for power flow to finish
      superiorGridAgent.gaProbe.expectMessage(
        30 seconds,
        PMAdapter(FailedPowerFlow)
      )

      // normally the slack node would send a FinishGridSimulationTrigger to all
      // connected inferior grids, because the slack node is just a mock, we imitate this behavior
<<<<<<< HEAD
      centerGridAgent ! FinishGridSimulationTrigger(3600)
=======
      superiorGridAgent.gaProbe.send(
        centerGridAgent,
        FinishGridSimulationTrigger(3600),
      )
>>>>>>> 5478b69f

      // after a FinishGridSimulationTrigger is send to the inferior grids, they themselves will
      // forward the trigger to their connected inferior grids. Therefore the inferior grid agent
      // should receive a FinishGridSimulationTrigger
      inferiorGridAgent.gaProbe.expectMessage(FinishGridSimulationTrigger(3600))

      // after all grids have received a FinishGridSimulationTrigger, the scheduler should receive a CompletionMessage
<<<<<<< HEAD
      val message = scheduler.expectMessageType[Completion]
      message shouldBe Completion(message.actor, Some(7200))
=======
      scheduler.expectMsg(
        Completion(
          centerGridAgent.toTyped,
          Some(7200),
        )
      )
>>>>>>> 5478b69f

      resultListener.expectNoMessage()

      // PowerFlowFailed events are only sent by the slack subgrid
      runtimeEvents.expectNoMessage()
    }

  }
}<|MERGE_RESOLUTION|>--- conflicted
+++ resolved
@@ -26,20 +26,12 @@
 import edu.ie3.simona.ontology.messages.{Activation, SchedulerMessage}
 import edu.ie3.simona.scheduler.ScheduleLock
 import edu.ie3.simona.test.common.model.grid.DbfsTestGrid
-<<<<<<< HEAD
 import edu.ie3.simona.test.common.{ConfigTestData, TestSpawnerTyped}
-=======
-import edu.ie3.simona.test.common.{
-  ConfigTestData,
-  TestKitWithShutdown,
-  TestSpawnerClassic,
-}
->>>>>>> 5478b69f
 import edu.ie3.simona.util.SimonaConstants.INIT_SIM_TICK
 import edu.ie3.util.scala.quantities.Megavars
 import org.apache.pekko.actor.testkit.typed.scaladsl.{
   ScalaTestWithActorTestKit,
-  TestProbe
+  TestProbe,
 }
 import org.apache.pekko.actor.typed.scaladsl.adapter.TypedActorRefOps
 import squants.electro.Kilovolts
@@ -49,20 +41,7 @@
 import scala.language.postfixOps
 
 class DBFSAlgorithmFailedPowerFlowSpec
-<<<<<<< HEAD
     extends ScalaTestWithActorTestKit
-=======
-    extends TestKitWithShutdown(
-      ActorSystem(
-        "DBFSAlgorithmSpec",
-        ConfigFactory
-          .parseString("""
-          |pekko.loggers =["org.apache.pekko.event.slf4j.Slf4jLogger"]
-          |pekko.loglevel="OFF"
-        """.stripMargin),
-      )
-    )
->>>>>>> 5478b69f
     with DBFSMockGridAgents
     with ConfigTestData
     with DbfsTestGrid
@@ -83,19 +62,11 @@
     InferiorGA(TestProbe("inferiorGridAgent"), Seq(node1.getUuid))
 
   private val environmentRefs = EnvironmentRefs(
-<<<<<<< HEAD
     scheduler = scheduler.ref.toClassic,
     runtimeEventListener = runtimeEvents.ref.toClassic,
     primaryServiceProxy = primaryService.ref.toClassic,
     weather = weatherService.ref.toClassic,
-    evDataService = None
-=======
-    scheduler = scheduler.ref,
-    runtimeEventListener = runtimeEvents.ref,
-    primaryServiceProxy = primaryService.ref,
-    weather = weatherService.ref,
     evDataService = None,
->>>>>>> 5478b69f
   )
 
   val resultListener: TestProbe[ResultMessage] =
@@ -108,11 +79,7 @@
         GridAgent(
           environmentRefs,
           simonaConfig,
-<<<<<<< HEAD
-          listener = Iterable(resultListener.ref.toClassic)
-=======
-          listener = Iterable(resultListener.ref),
->>>>>>> 5478b69f
+          listener = Iterable(resultListener.ref.toClassic),
         )
       )
 
@@ -145,20 +112,11 @@
         key,
       )
 
-<<<<<<< HEAD
       val message = scheduler.expectMessageType[ScheduleActivation]
       message shouldBe ScheduleActivation(
         message.actor,
         INIT_SIM_TICK,
-        Some(key)
-=======
-      scheduler.send(centerGridAgent, Activation(INIT_SIM_TICK))
-      scheduler.expectMsg(
-        Completion(
-          centerGridAgent.toTyped,
-          Some(3600),
-        )
->>>>>>> 5478b69f
+        Some(key),
       )
 
       centerGridAgent ! ActivationAdapter(Activation(INIT_SIM_TICK))
@@ -168,26 +126,11 @@
     s"go to SimulateGrid when it receives an activation" in {
 
       // send init data to agent
-<<<<<<< HEAD
       centerGridAgent ! ActivationAdapter(Activation(3600))
 
       // we expect a completion message
       val message = scheduler.expectMessageType[Completion]
       message shouldBe Completion(message.actor, Some(3600))
-=======
-      scheduler.send(
-        centerGridAgent,
-        Activation(3600),
-      )
-
-      // we expect a completion message
-      scheduler.expectMsg(
-        Completion(
-          centerGridAgent.toTyped,
-          Some(3600),
-        )
-      )
->>>>>>> 5478b69f
     }
 
     s"start the simulation when an activation is sent is sent, handle failed power flow if it occurs" in {
@@ -232,7 +175,7 @@
               Megavars(0.0),
             )
           )
-        ),
+        )
       )
 
       slackVoltageRequestSender ! VMAdapter(
@@ -245,7 +188,7 @@
               Kilovolts(0d),
             )
           ),
-        ),
+        )
       )
 
       // power flow calculation should run now. After it's done,
@@ -258,19 +201,12 @@
       // wait 30 seconds max for power flow to finish
       superiorGridAgent.gaProbe.expectMessage(
         30 seconds,
-        PMAdapter(FailedPowerFlow)
+        PMAdapter(FailedPowerFlow),
       )
 
       // normally the slack node would send a FinishGridSimulationTrigger to all
       // connected inferior grids, because the slack node is just a mock, we imitate this behavior
-<<<<<<< HEAD
       centerGridAgent ! FinishGridSimulationTrigger(3600)
-=======
-      superiorGridAgent.gaProbe.send(
-        centerGridAgent,
-        FinishGridSimulationTrigger(3600),
-      )
->>>>>>> 5478b69f
 
       // after a FinishGridSimulationTrigger is send to the inferior grids, they themselves will
       // forward the trigger to their connected inferior grids. Therefore the inferior grid agent
@@ -278,17 +214,8 @@
       inferiorGridAgent.gaProbe.expectMessage(FinishGridSimulationTrigger(3600))
 
       // after all grids have received a FinishGridSimulationTrigger, the scheduler should receive a CompletionMessage
-<<<<<<< HEAD
       val message = scheduler.expectMessageType[Completion]
       message shouldBe Completion(message.actor, Some(7200))
-=======
-      scheduler.expectMsg(
-        Completion(
-          centerGridAgent.toTyped,
-          Some(7200),
-        )
-      )
->>>>>>> 5478b69f
 
       resultListener.expectNoMessage()
 
