/*
 * © 2020. TU Dortmund University,
 * Institute of Energy Systems, Energy Efficiency and Energy Economics,
 * Research group Distribution grid planning and operation
 */

package edu.ie3.simona.agent.grid

<<<<<<< HEAD
=======
import org.apache.pekko.actor.{
  Actor,
  ActorIdentity,
  ActorRef,
  ActorSystem,
  Identify,
  Props,
}
import org.apache.pekko.testkit.ImplicitSender
import org.apache.pekko.util.Timeout
import com.typesafe.config.ConfigFactory
>>>>>>> 5478b69f
import com.typesafe.scalalogging.LazyLogging
import edu.ie3.datamodel.models.result.ResultEntity
import edu.ie3.simona.agent.EnvironmentRefs
import edu.ie3.simona.agent.grid.GridAgentMessage.StringAdapter
import edu.ie3.simona.io.result.ResultSinkType
import edu.ie3.simona.sim.setup.SimonaStandaloneSetup
<<<<<<< HEAD
import edu.ie3.simona.test.common.{ConfigTestData, ThreeWindingTestData}
=======
import edu.ie3.simona.test.common.{
  ConfigTestData,
  TestKitWithShutdown,
  ThreeWindingTestData,
}
>>>>>>> 5478b69f
import edu.ie3.simona.util.ResultFileHierarchy
import edu.ie3.simona.util.ResultFileHierarchy.ResultEntityPathConfig
import org.apache.pekko.actor.testkit.typed.scaladsl.ScalaTestWithActorTestKit
import org.apache.pekko.actor.typed.receptionist.Receptionist.{
  Listing,
  Register,
  Subscribe
}
import org.apache.pekko.actor.typed.receptionist.ServiceKey
import org.apache.pekko.actor.typed.scaladsl.AskPattern.Askable
import org.apache.pekko.actor.typed.scaladsl.Behaviors
import org.apache.pekko.actor.typed.scaladsl.adapter.{
  TypedActorContextOps,
  TypedActorRefOps
}
import org.apache.pekko.actor.typed.{ActorRef, Scheduler}
import org.apache.pekko.actor.{ActorRef => classicRef}
import org.apache.pekko.util.Timeout
import org.scalatest.wordspec.AnyWordSpecLike

import java.util.concurrent.TimeUnit
import scala.concurrent.Await
import scala.concurrent.duration.Duration

class GridAgentSetup3WSpec
<<<<<<< HEAD
    extends ScalaTestWithActorTestKit
=======
    extends TestKitWithShutdown(
      ActorSystem(
        "GridAgentSetupSpec",
        ConfigFactory
          .parseString("""
            |pekko.loggers =["org.apache.pekko.event.slf4j.Slf4jLogger"]
            |pekko.loglevel="DEBUG"
        """.stripMargin),
      )
    )
    with ImplicitSender
>>>>>>> 5478b69f
    with AnyWordSpecLike
    with ThreeWindingTestData
    with ConfigTestData
    with LazyLogging {

  "The setup of grid agents" must {
    "provide three grid agents on presence of a three winding transformer" in {
      implicit val timeout: Timeout = Timeout(1, TimeUnit.SECONDS)
      implicit val scheduler: Scheduler = system.scheduler

      // in order to get an actor system we need a tmp actor that calls the corresponding method
      val serviceKey = ServiceKey[GridAgentMessage]("gridAgent")

      val actor = testKit.spawn(Behaviors.setup[GridAgentMessage] { ctx =>
        ctx.system.receptionist ! Register(serviceKey, ctx.self)

        Behaviors.receive[GridAgentMessage] {
          case (ctx, StringAdapter("ping", sender)) =>
            // replying to ping signal
            sender ! StringAdapter("pong", ctx.self)
            Behaviors.same

          case (ctx, StringAdapter("setup", _)) =>
            val environmentRefs = EnvironmentRefs(
<<<<<<< HEAD
              scheduler = ctx.self.toClassic,
              runtimeEventListener = ctx.self.toClassic,
              primaryServiceProxy = ctx.self.toClassic,
              weather = classicRef.noSender,
              evDataService = None
=======
              scheduler = self,
              runtimeEventListener = self,
              primaryServiceProxy = self,
              weather = ActorRef.noSender,
              evDataService = None,
>>>>>>> 5478b69f
            )

            SimonaStandaloneSetup(
              typesafeConfig,
              ResultFileHierarchy(
                "test/tmp",
                "GridAgentSetup3WSpec",
                ResultEntityPathConfig(
                  Set.empty[Class[_ <: ResultEntity]],
                  ResultSinkType(
                    simonaConfig.simona.output.sink,
                    simonaConfig.simona.simulationName,
                  ),
                ),
              ),
            ).buildSubGridToActorRefMap(
              threeWindingTestGrid.getSubGridTopologyGraph,
              ctx.toClassic,
              environmentRefs,
<<<<<<< HEAD
              Seq.empty[classicRef]
            )
            ctx.self ! StringAdapter("done", ctx.self)
            Behaviors.same
        }
      })

      Await.ready(
        actor.ask[GridAgentMessage](ref => StringAdapter("setup", ref)),
        Duration(10, TimeUnit.SECONDS)
=======
              Seq.empty[ActorRef],
            )
            sender() ! "done"
          }
        })) ? "setup",
        Duration(1, TimeUnit.SECONDS),
>>>>>>> 5478b69f
      )

      testKit.spawn(Behaviors.setup[Listing] { ctx =>
        logger.debug("Subscribing to the actors.")
        ctx.system.receptionist ! Subscribe(serviceKey, ctx.self)

<<<<<<< HEAD
        Behaviors.receiveMessagePartial[Listing] {
          case serviceKey.Listing(listings) =>
            logger.debug("All responses received. Evaluating...")

            listings.size should be(3)
            val regex = """GridAgent_\d*""".r
            val expectedSenders =
              Vector("GridAgent_1", "GridAgent_2", "GridAgent_3")
            val actualSenders = listings
              .collect { case actorId: ActorRef[GridAgentMessage] =>
                val actorRefString = actorId.toString
                regex.findFirstIn(actorRefString)
              }
              .flatten
              .toVector
=======
      logger.debug("Waiting 500ms to collect all responses")
      val responses: Seq[ActorIdentity] =
        receiveWhile(
          max = Duration.create(500, "ms"),
          idle = Duration.create(250, "ms"),
        ) { case msg: ActorIdentity =>
          msg
        }
      logger.debug("All responses received. Evaluating...")

      responses.size should be(3)
      val regex = """GridAgent_\d*""".r
      val expectedSenders = Vector("GridAgent_1", "GridAgent_2", "GridAgent_3")
      val actualSenders = responses
        .collect { case actorId: ActorIdentity =>
          val actorRefString = actorId.getActorRef.toString
          regex.findFirstIn(actorRefString)
        }
        .flatten
        .sorted
        .toVector
>>>>>>> 5478b69f

            actualSenders should be(expectedSenders)

            Behaviors.same
        }
      })
    }
  }

}<|MERGE_RESOLUTION|>--- conflicted
+++ resolved
@@ -6,49 +6,27 @@
 
 package edu.ie3.simona.agent.grid
 
-<<<<<<< HEAD
-=======
-import org.apache.pekko.actor.{
-  Actor,
-  ActorIdentity,
-  ActorRef,
-  ActorSystem,
-  Identify,
-  Props,
-}
-import org.apache.pekko.testkit.ImplicitSender
-import org.apache.pekko.util.Timeout
-import com.typesafe.config.ConfigFactory
->>>>>>> 5478b69f
 import com.typesafe.scalalogging.LazyLogging
 import edu.ie3.datamodel.models.result.ResultEntity
 import edu.ie3.simona.agent.EnvironmentRefs
 import edu.ie3.simona.agent.grid.GridAgentMessage.StringAdapter
 import edu.ie3.simona.io.result.ResultSinkType
 import edu.ie3.simona.sim.setup.SimonaStandaloneSetup
-<<<<<<< HEAD
 import edu.ie3.simona.test.common.{ConfigTestData, ThreeWindingTestData}
-=======
-import edu.ie3.simona.test.common.{
-  ConfigTestData,
-  TestKitWithShutdown,
-  ThreeWindingTestData,
-}
->>>>>>> 5478b69f
 import edu.ie3.simona.util.ResultFileHierarchy
 import edu.ie3.simona.util.ResultFileHierarchy.ResultEntityPathConfig
 import org.apache.pekko.actor.testkit.typed.scaladsl.ScalaTestWithActorTestKit
 import org.apache.pekko.actor.typed.receptionist.Receptionist.{
   Listing,
   Register,
-  Subscribe
+  Subscribe,
 }
 import org.apache.pekko.actor.typed.receptionist.ServiceKey
 import org.apache.pekko.actor.typed.scaladsl.AskPattern.Askable
 import org.apache.pekko.actor.typed.scaladsl.Behaviors
 import org.apache.pekko.actor.typed.scaladsl.adapter.{
   TypedActorContextOps,
-  TypedActorRefOps
+  TypedActorRefOps,
 }
 import org.apache.pekko.actor.typed.{ActorRef, Scheduler}
 import org.apache.pekko.actor.{ActorRef => classicRef}
@@ -60,21 +38,7 @@
 import scala.concurrent.duration.Duration
 
 class GridAgentSetup3WSpec
-<<<<<<< HEAD
     extends ScalaTestWithActorTestKit
-=======
-    extends TestKitWithShutdown(
-      ActorSystem(
-        "GridAgentSetupSpec",
-        ConfigFactory
-          .parseString("""
-            |pekko.loggers =["org.apache.pekko.event.slf4j.Slf4jLogger"]
-            |pekko.loglevel="DEBUG"
-        """.stripMargin),
-      )
-    )
-    with ImplicitSender
->>>>>>> 5478b69f
     with AnyWordSpecLike
     with ThreeWindingTestData
     with ConfigTestData
@@ -99,19 +63,11 @@
 
           case (ctx, StringAdapter("setup", _)) =>
             val environmentRefs = EnvironmentRefs(
-<<<<<<< HEAD
               scheduler = ctx.self.toClassic,
               runtimeEventListener = ctx.self.toClassic,
               primaryServiceProxy = ctx.self.toClassic,
               weather = classicRef.noSender,
-              evDataService = None
-=======
-              scheduler = self,
-              runtimeEventListener = self,
-              primaryServiceProxy = self,
-              weather = ActorRef.noSender,
               evDataService = None,
->>>>>>> 5478b69f
             )
 
             SimonaStandaloneSetup(
@@ -131,8 +87,7 @@
               threeWindingTestGrid.getSubGridTopologyGraph,
               ctx.toClassic,
               environmentRefs,
-<<<<<<< HEAD
-              Seq.empty[classicRef]
+              Seq.empty[classicRef],
             )
             ctx.self ! StringAdapter("done", ctx.self)
             Behaviors.same
@@ -141,22 +96,13 @@
 
       Await.ready(
         actor.ask[GridAgentMessage](ref => StringAdapter("setup", ref)),
-        Duration(10, TimeUnit.SECONDS)
-=======
-              Seq.empty[ActorRef],
-            )
-            sender() ! "done"
-          }
-        })) ? "setup",
-        Duration(1, TimeUnit.SECONDS),
->>>>>>> 5478b69f
+        Duration(10, TimeUnit.SECONDS),
       )
 
       testKit.spawn(Behaviors.setup[Listing] { ctx =>
         logger.debug("Subscribing to the actors.")
         ctx.system.receptionist ! Subscribe(serviceKey, ctx.self)
 
-<<<<<<< HEAD
         Behaviors.receiveMessagePartial[Listing] {
           case serviceKey.Listing(listings) =>
             logger.debug("All responses received. Evaluating...")
@@ -172,29 +118,6 @@
               }
               .flatten
               .toVector
-=======
-      logger.debug("Waiting 500ms to collect all responses")
-      val responses: Seq[ActorIdentity] =
-        receiveWhile(
-          max = Duration.create(500, "ms"),
-          idle = Duration.create(250, "ms"),
-        ) { case msg: ActorIdentity =>
-          msg
-        }
-      logger.debug("All responses received. Evaluating...")
-
-      responses.size should be(3)
-      val regex = """GridAgent_\d*""".r
-      val expectedSenders = Vector("GridAgent_1", "GridAgent_2", "GridAgent_3")
-      val actualSenders = responses
-        .collect { case actorId: ActorIdentity =>
-          val actorRefString = actorId.getActorRef.toString
-          regex.findFirstIn(actorRefString)
-        }
-        .flatten
-        .sorted
-        .toVector
->>>>>>> 5478b69f
 
             actualSenders should be(expectedSenders)
 
