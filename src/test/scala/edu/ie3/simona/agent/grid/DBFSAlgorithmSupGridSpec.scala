/*
 * © 2020. TU Dortmund University,
 * Institute of Energy Systems, Energy Efficiency and Energy Economics,
 * Research group Distribution grid planning and operation
 */

package edu.ie3.simona.agent.grid

<<<<<<< HEAD
import java.util.UUID
=======
>>>>>>> b450c521
import akka.actor.{ActorRef, ActorSystem}
import akka.testkit.ImplicitSender
import com.typesafe.config.ConfigFactory
import edu.ie3.datamodel.graph.SubGridGate
import edu.ie3.datamodel.models.input.container.ThermalGrid
import edu.ie3.simona.agent.EnvironmentRefs
import edu.ie3.simona.agent.grid.GridAgentData.GridAgentInitData
import edu.ie3.simona.agent.state.GridAgentState.SimulateGrid
import edu.ie3.simona.model.grid.RefSystem
import edu.ie3.simona.ontology.messages.PowerMessage.ProvideGridPowerMessage.ExchangePower
import edu.ie3.simona.ontology.messages.PowerMessage.{
  ProvideGridPowerMessage,
  RequestGridPowerMessage
}
import edu.ie3.simona.ontology.messages.SchedulerMessage.{
  CompletionMessage,
  ScheduleTriggerMessage,
  TriggerWithIdMessage
}
import edu.ie3.simona.ontology.trigger.Trigger.{
  ActivityStartTrigger,
  FinishGridSimulationTrigger,
  InitializeGridAgentTrigger,
  StartGridSimulationTrigger
}
import edu.ie3.simona.test.common.model.grid.DbfsTestGrid
import edu.ie3.simona.test.common.{
  ConfigTestData,
  TestKitWithShutdown,
  UnitSpec
}
import edu.ie3.util.quantities.PowerSystemUnits._
import tech.units.indriya.quantity.Quantities

import java.util.UUID

/** Test to ensure the functions that a [[GridAgent]] in superior position
  * should be able to do if the DBFSAlgorithm is used. The scheduler, the
  * weather service as well as the [[GridAgent]] inferior to the superior
  * [[GridAgent]] are simulated by the TestKit.
  */
class DBFSAlgorithmSupGridSpec
    extends TestKitWithShutdown(
      ActorSystem(
        "DBFSAlgorithmSpec",
        ConfigFactory
          .parseString("""
          |akka.loggers =["akka.event.slf4j.Slf4jLogger"]
          |akka.loglevel="OFF"
        """.stripMargin)
      )
    )
    with UnitSpec
    with ConfigTestData
    with ImplicitSender
    with DbfsTestGrid {

  private val environmentRefs = EnvironmentRefs(
    scheduler = self,
    primaryServiceProxy = self,
    weather = self,
    evDataService = None
  )

<<<<<<< HEAD
  "A GridAgent actor in superior position with FSM test" should {

    val superiorGridAgentFSM = TestFSMRef(
      new GridAgent(
        environmentRefs,
        simonaConfig,
        listener = Iterable.empty[ActorRef]
      )
    )

    s"be in state $Uninitialized after startup" in {
      superiorGridAgentFSM.stateName shouldBe Uninitialized
    }

    s"initialize itself when it receives a $InitializeGridAgentTrigger with corresponding data" in {
      val triggerId = 0

      // hs test actor (below ehv/sup actor)
      val hsActorRef = this.testActor

      val subGridGateToActorRef: Map[SubGridGate, ActorRef] =
        ehvSubGridGates.map(gate => gate -> hsActorRef).toMap

      val gridAgentInitData =
        GridAgentInitData(
          ehvGridContainer,
          Seq.empty[ThermalGrid],
          subGridGateToActorRef,
          RefSystem("5000 MVA", "380 kV")
        )

      // send init data to agent
      superiorGridAgentFSM ! TriggerWithIdMessage(
        InitializeGridAgentTrigger(gridAgentInitData),
        triggerId,
        superiorGridAgentFSM
      )

      // grid agent state should be idle afterwards
      superiorGridAgentFSM.stateName shouldBe Idle

      expectMsgPF() {
        case CompletionMessage(
              triggerId,
              Some(Vector(ScheduleTriggerMessage(triggerToBeScheduled, _)))
            ) =>
          triggerId shouldBe 0
          triggerToBeScheduled shouldBe ActivityStartTrigger(3600)
        case x =>
          fail(
            s"Invalid message received when expecting a completion message after an init trigger. Message was $x"
          )
      }

    }

    s"go to $SimulateGrid when it receives an activity start trigger" in {

      val activityStartTriggerId = 1

      superiorGridAgentFSM ! TriggerWithIdMessage(
        ActivityStartTrigger(3600),
        activityStartTriggerId,
        superiorGridAgentFSM
      )

      // grid agent stat should be simulate grid afterwards
      superiorGridAgentFSM.stateName shouldBe SimulateGrid

      // we expect a completion message
      expectMsgPF() {
        case CompletionMessage(
              triggerId,
              Some(Vector(ScheduleTriggerMessage(triggerToBeScheduled, _)))
            ) =>
          triggerId shouldBe 1
          triggerToBeScheduled shouldBe StartGridSimulationTrigger(3600)
        case x =>
          fail(
            s"Invalid message received when expecting a completion message after a start activity trigger. Message was $x"
          )
      }

    }

    s"start the simulation, do 2 sweeps and should end afterwards when no deviation on nodal " +
      s"power is recognized in the superior grid when a $StartGridSimulationTrigger is send" in {

        for (sweepNo <- 0 to 1) {

          val startGridSimulationTriggerId = sweepNo + 2
          val requestedConnectionNodeUuid =
            UUID.fromString("9fe5fa33-6d3b-4153-a829-a16f4347bc4e")

          // send the start grid simulation trigger
          superiorGridAgentFSM ! TriggerWithIdMessage(
            StartGridSimulationTrigger(3600),
            startGridSimulationTriggerId,
            superiorGridAgentFSM
          )

          // we expect a request for grid power values here for sweepNo $sweepNo
          expectMsgPF() {
            case requestGridPowerMessage: RequestGridPowerMessage =>
              requestGridPowerMessage.currentSweepNo shouldBe sweepNo
              requestGridPowerMessage.nodeUuid shouldBe requestedConnectionNodeUuid
            case x =>
              fail(
                s"Invalid message received when expecting a request for grid power values! Message was $x"
              )

          }

          // we return with a fake grid power message
          // / as we are using the ask pattern, we cannot send it to the grid agent directly but have to send it to the
          // / ask sender
          val askSender = lastSender
          askSender ! ProvideGridPowerMessage(
            requestedConnectionNodeUuid,
            Quantities.getQuantity(0, KILOWATT),
            Quantities.getQuantity(0, KILOVAR)
          )

          // we expect a completion message here (sweepNo == 0) and that the agent goes back to simulate grid
          // and waits until the newly scheduled StartGridSimulationTrigger is send
          expectMsgPF() {
            /* should happen for sweepNo == 0, receiver is scheduler */
            case CompletionMessage(
                  2,
                  Some(
                    Vector(
                      ScheduleTriggerMessage(
                        StartGridSimulationTrigger(3600),
                        _
                      )
                    )
                  )
                ) =>
              // might take some time until we are in SimulateGrid again
              awaitAssert(superiorGridAgentFSM.stateName shouldBe SimulateGrid)
            case FinishGridSimulationTrigger(3600) =>
              /* should happen for sweepNo == 1, receiver is hsActor */
              // if this message is send out by the sup agent, it is in state SimulateGrid -
              // depending on the host this test is running, the sup agent might already have changed state to Idle again
              // (follows after sending this FinishGridSimulationTrigger message to the hsActor)
              // IMHO it's not safe to check for this state here, because if the receive process is only a few nanoseconds
              // to slow, the test will fail
              // furthermore, as it is expected to be send a completion message after the FinishGridSimulationTrigger
              // in the state SimulateGrid too, it should be enough to check if we receive this completion message, because then
              // the agent implicitly has to have been in state SimulateGrid. (see DBFSAlgorithm:317-362 for understanding)
              // I comment this out for now, but leave the "dead code" with the explanation here as well (for now).
              // If this solves the issue, we can remove this in the long term.
              //            awaitAssert(superiorGridAgentFSM.stateName shouldBe SimulateGrid, interval = 1.nanos)
              /* we expect another completion message then to be send to the scheduler, receiver is scheduler then */
              expectMsgPF() {
                case CompletionMessage(
                      3,
                      Some(
                        Vector(
                          ScheduleTriggerMessage(ActivityStartTrigger(7200), _)
                        )
                      )
                    ) =>
                  // after doing cleanup stuff, our agent should go back to idle again
                  awaitAssert(superiorGridAgentFSM.stateName shouldBe Idle)
                case x =>
                  fail(
                    s"Invalid message received when expecting a completion message for simulate grid after cleanup! Message was $x"
                  )
              }
            case x =>
              fail(
                s"Invalid message received when expecting a completion message for simulate grid! Message was $x"
              )
          }
        }

      }

    s"start the simulation, do 5 sweeps and should end afterwards when a deviation on nodal power is " +
      s"recognized after the first two sweeps in the superior when a $StartGridSimulationTrigger is send" in {

        // configuration of the test
        val maxNumberOfTestSweeps = 4
        // / array that holds the deviations that should be recognized
        // // size must be maxNumberOfTestSweeps + 1 and the last two elements MUST be equal, while all other has to be
        // // bigger in difference of p OR q than the epsilon provided in simonaConfig (see above @ head of the test)
        val deviations =
          Array(
            (
              Quantities.getQuantity(0, KILOWATT),
              Quantities.getQuantity(0, KILOVAR)
            ),
            (
              Quantities.getQuantity(100, KILOWATT),
              Quantities.getQuantity(100, KILOVAR)
            ),
            (
              Quantities.getQuantity(0, KILOWATT),
              Quantities.getQuantity(100, KILOVAR)
            ),
            (
              Quantities.getQuantity(0, KILOWATT),
              Quantities.getQuantity(0, KILOVAR)
            ),
            (
              Quantities.getQuantity(0, KILOWATT),
              Quantities.getQuantity(0, KILOVAR)
            )
          )

        // bring agent in simulate grid state
        val activityStartTriggerId = 1

        superiorGridAgentFSM ! TriggerWithIdMessage(
          ActivityStartTrigger(3600),
          activityStartTriggerId,
          superiorGridAgentFSM
        )

        // we expect a completion message
        expectMsgPF() {
          case CompletionMessage(
                triggerId,
                Some(Vector(ScheduleTriggerMessage(triggerToBeScheduled, _)))
              ) =>
            triggerId shouldBe 1
            triggerToBeScheduled shouldBe StartGridSimulationTrigger(3600)
          case x =>
            fail(
              s"Invalid message received when expecting a completion message after a start activity trigger. Message was $x"
            )
        }

        // grid agent state should be simulate grid afterwards
        superiorGridAgentFSM.stateName shouldBe SimulateGrid

        // go on with testing the sweep behaviour
        for (sweepNo <- 0 to maxNumberOfTestSweeps) {

          val startGridSimulationTriggerId = sweepNo + 4
          val requestedConnectionNodeUuid =
            UUID.fromString("9fe5fa33-6d3b-4153-a829-a16f4347bc4e")

          // send the start grid simulation trigger
          superiorGridAgentFSM ! TriggerWithIdMessage(
            StartGridSimulationTrigger(3600),
            startGridSimulationTriggerId,
            superiorGridAgentFSM
          )

          // we expect a request for grid power values here for sweepNo $sweepNo
          expectMsgPF() {
            case requestGridPowerMessage: RequestGridPowerMessage =>
              requestGridPowerMessage.currentSweepNo shouldBe sweepNo
              requestGridPowerMessage.nodeUuid shouldBe requestedConnectionNodeUuid
            case x =>
              fail(
                s"Invalid message received when expecting a request for grid power values! Message was $x"
              )
          }

          // we return with a fake grid power message
          // / as we are using the ask pattern, we cannot send it to the grid agent directly but have to send it to the
          // / ask sender
          val askSender = lastSender
          askSender ! ProvideGridPowerMessage(
            requestedConnectionNodeUuid,
            deviations(sweepNo)._1,
            deviations(sweepNo)._2
          )

          // we expect a completion message here and that the agent goes back to simulate grid
          // and waits until the newly scheduled StartGridSimulationTrigger is send
          expectMsgPF() {
            case CompletionMessage(
                  _,
                  Some(
                    Vector(
                      ScheduleTriggerMessage(
                        StartGridSimulationTrigger(3600),
                        _
                      )
                    )
                  )
                ) =>
            case FinishGridSimulationTrigger(3600) =>
              // when we received a FinishGridSimulationTrigger (as inferior grid agent)
              // we expect another completion message then as well (scheduler view)
              expectMsgPF() {
                case CompletionMessage(
                      _,
                      Some(
                        Vector(
                          ScheduleTriggerMessage(ActivityStartTrigger(7200), _)
                        )
                      )
                    ) =>
                  // after doing cleanup stuff, our agent should go back to idle again
                  awaitAssert(superiorGridAgentFSM.stateName shouldBe Idle)
                case x =>
                  fail(
                    s"Invalid message received when expecting a completion message for simulate grid after cleanup! Message was $x"
                  )
              }
            case x =>
              fail(
                s"Invalid message received when expecting a completion message for simulate grid! Message was $x"
              )
          }
        }
      }
  }

=======
>>>>>>> b450c521
  "A GridAgent actor in superior position with async test" should {

    val superiorGridAgentFSM = system.actorOf(
      GridAgent.props(
        environmentRefs,
        simonaConfig,
        listener = Iterable.empty[ActorRef]
      )
    )

    s"initialize itself when it receives a $InitializeGridAgentTrigger with corresponding data" in {
      val triggerId = 0

      val hsActorRef = this.testActor

      val subnetGatesToActorRef: Map[SubGridGate, ActorRef] =
        ehvSubGridGates.map(gate => gate -> hsActorRef).toMap

      val gridAgentInitData =
        GridAgentInitData(
          ehvGridContainer,
          Seq.empty[ThermalGrid],
          subnetGatesToActorRef,
          RefSystem("5000 MVA", "380 kV")
        )

      // send init data to agent
      superiorGridAgentFSM ! TriggerWithIdMessage(
        InitializeGridAgentTrigger(gridAgentInitData),
        triggerId,
        superiorGridAgentFSM
      )

      expectMsgPF() {
        case CompletionMessage(
              triggerId,
              Some(Vector(ScheduleTriggerMessage(triggerToBeScheduled, _)))
            ) =>
          triggerId shouldBe 0
          triggerToBeScheduled shouldBe ActivityStartTrigger(3600)
        case x =>
          fail(
            s"Invalid message received when expecting a completion message after an init trigger. Message was $x"
          )
      }

    }

    s"go to $SimulateGrid when it receives an activity start trigger" in {

      val activityStartTriggerId = 1

      superiorGridAgentFSM ! TriggerWithIdMessage(
        ActivityStartTrigger(3600),
        activityStartTriggerId,
        superiorGridAgentFSM
      )

      // we expect a completion message
      expectMsgPF() {
        case CompletionMessage(
              triggerId,
              Some(Vector(ScheduleTriggerMessage(triggerToBeScheduled, _)))
            ) =>
          triggerId shouldBe 1
          triggerToBeScheduled shouldBe StartGridSimulationTrigger(3600)
        case x =>
          fail(
            s"Invalid message received when expecting a completion message after a start activity trigger. Message was $x"
          )
      }

    }

    s"start the simulation, do 2 sweeps and should end afterwards when no deviation on nodal " +
      s"power is recognized in the superior when a $StartGridSimulationTrigger is send" in {

        for (sweepNo <- 0 to 1) {

          val startGridSimulationTriggerId = sweepNo + 2
          val requestedConnectionNodeUuids =
            Vector(UUID.fromString("9fe5fa33-6d3b-4153-a829-a16f4347bc4e"))

          // send the start grid simulation trigger
          superiorGridAgentFSM ! TriggerWithIdMessage(
            StartGridSimulationTrigger(3600),
            startGridSimulationTriggerId,
            superiorGridAgentFSM
          )

          // we expect a request for grid power values here for sweepNo $sweepNo
          expectMsgPF() {
            case requestGridPowerMessage: RequestGridPowerMessage =>
              requestGridPowerMessage.currentSweepNo shouldBe sweepNo
              requestGridPowerMessage.nodeUuids should contain allElementsOf requestedConnectionNodeUuids
            case x =>
              fail(
                s"Invalid message received when expecting a request for grid power values! Message was $x"
              )

          }

          // we return with a fake grid power message
          // / as we are using the ask pattern, we cannot send it to the grid agent directly but have to send it to the
          // / ask sender
          val askSender = lastSender
          askSender ! ProvideGridPowerMessage(
            requestedConnectionNodeUuids.map { uuid =>
              ExchangePower(
                uuid,
                Quantities.getQuantity(0, KILOWATT),
                Quantities.getQuantity(0, KILOVAR)
              )
            }
          )

          // we expect a completion message here and that the agent goes back to simulate grid
          // and waits until the newly scheduled StartGridSimulationTrigger is send
          expectMsgPF() {
            case CompletionMessage(
                  2,
                  Some(
                    Vector(
                      ScheduleTriggerMessage(
                        StartGridSimulationTrigger(3600),
                        _
                      )
                    )
                  )
                ) =>
            case FinishGridSimulationTrigger(3600) =>
              // we expect another completion message when the agent is in SimulateGrid again
              expectMsgPF() {
                case CompletionMessage(
                      3,
                      Some(
                        Vector(
                          ScheduleTriggerMessage(ActivityStartTrigger(7200), _)
                        )
                      )
                    ) =>
                // agent should be in Idle again
                case x =>
                  fail(
                    s"Invalid message received when expecting a completion message for simulate grid after cleanup! Message was $x"
                  )
              }
            case x =>
              fail(
                s"Invalid message received when expecting a completion message for simulate grid! Message was $x"
              )
          }
        }

      }

    s"start the simulation when a $StartGridSimulationTrigger is sent, do 5 sweeps and should end afterwards, if the " +
      s"nodal power exchange converges not before the fifth sweep." in {

        // configuration of the test
        val maxNumberOfTestSweeps = 4
        // / array that holds the deviations that should be recognized
        // // size must be maxNumberOfTestSweeps + 1 and the last two elements MUST be equal, while all other has to be
        // // bigger in difference of p OR q than the epsilon provided in simonaConfig (see above @ head of the test)
        val deviations =
          Array(
            (
              Quantities.getQuantity(0, KILOWATT),
              Quantities.getQuantity(0, KILOVAR)
            ),
            (
              Quantities.getQuantity(100, KILOWATT),
              Quantities.getQuantity(100, KILOVAR)
            ),
            (
              Quantities.getQuantity(0, KILOWATT),
              Quantities.getQuantity(100, KILOVAR)
            ),
            (
              Quantities.getQuantity(0, KILOWATT),
              Quantities.getQuantity(0, KILOVAR)
            ),
            (
              Quantities.getQuantity(0, KILOWATT),
              Quantities.getQuantity(0, KILOVAR)
            )
          )

        // bring agent in simulate grid state
        val activityStartTriggerId = 1

        superiorGridAgentFSM ! TriggerWithIdMessage(
          ActivityStartTrigger(3600),
          activityStartTriggerId,
          superiorGridAgentFSM
        )

        // we expect a completion message
        expectMsgPF() {
          case CompletionMessage(
                triggerId,
                Some(Vector(ScheduleTriggerMessage(triggerToBeScheduled, _)))
              ) =>
            triggerId shouldBe 1
            triggerToBeScheduled shouldBe StartGridSimulationTrigger(3600)
          case x =>
            fail(
              s"Invalid message received when expecting a completion message after a start activity trigger. Message was $x"
            )
        }

        // go on with testing the sweep behaviour
        for (sweepNo <- 0 to maxNumberOfTestSweeps) {

          val startGridSimulationTriggerId = sweepNo + 4
          val requestedConnectionNodeUuids =
            Vector(UUID.fromString("9fe5fa33-6d3b-4153-a829-a16f4347bc4e"))

          // send the start grid simulation trigger
          superiorGridAgentFSM ! TriggerWithIdMessage(
            StartGridSimulationTrigger(3600),
            startGridSimulationTriggerId,
            superiorGridAgentFSM
          )

          // we expect a request for grid power values here for sweepNo $sweepNo
          expectMsgPF() {
            case requestGridPowerMessage: RequestGridPowerMessage =>
              requestGridPowerMessage.currentSweepNo shouldBe sweepNo
              requestGridPowerMessage.nodeUuids should contain allElementsOf requestedConnectionNodeUuids
            case x =>
              fail(
                s"Invalid message received when expecting a request for grid power values! Message was $x"
              )
          }

          // we return with a fake grid power message
          // / as we are using the ask pattern, we cannot send it to the grid agent directly but have to send it to the
          // / ask sender
          val askSender = lastSender
          askSender ! ProvideGridPowerMessage(
            requestedConnectionNodeUuids.map { uuid =>
              ExchangePower(
                uuid,
                deviations(sweepNo)._1,
                deviations(sweepNo)._2
              )
            }
          )

          // we expect a completion message here and that the agent goes back to simulate grid
          // and waits until the newly scheduled StartGridSimulationTrigger is send

          // Simulate Grid
          expectMsgPF() {
            case CompletionMessage(
                  _,
                  Some(
                    Vector(
                      ScheduleTriggerMessage(
                        StartGridSimulationTrigger(3600),
                        _
                      )
                    )
                  )
                ) =>
            case FinishGridSimulationTrigger(3600) =>
              // when we received a FinishGridSimulationTrigger (as inferior grid agent)
              // we expect another completion message then as well (scheduler view)
              expectMsgPF() {
                case CompletionMessage(
                      _,
                      Some(
                        Vector(
                          ScheduleTriggerMessage(ActivityStartTrigger(7200), _)
                        )
                      )
                    ) =>
                // after doing cleanup stuff, our agent should go back to idle again
                case x =>
                  fail(
                    s"Invalid message received when expecting a completion message for simulate grid after cleanup! Message was $x"
                  )
              }
            case x =>
              fail(
                s"Invalid message received when expecting a completion message for simulate grid! Message was $x"
              )
          }
        }
      }
  }
}<|MERGE_RESOLUTION|>--- conflicted
+++ resolved
@@ -6,10 +6,6 @@
 
 package edu.ie3.simona.agent.grid
 
-<<<<<<< HEAD
-import java.util.UUID
-=======
->>>>>>> b450c521
 import akka.actor.{ActorRef, ActorSystem}
 import akka.testkit.ImplicitSender
 import com.typesafe.config.ConfigFactory
@@ -74,323 +70,6 @@
     evDataService = None
   )
 
-<<<<<<< HEAD
-  "A GridAgent actor in superior position with FSM test" should {
-
-    val superiorGridAgentFSM = TestFSMRef(
-      new GridAgent(
-        environmentRefs,
-        simonaConfig,
-        listener = Iterable.empty[ActorRef]
-      )
-    )
-
-    s"be in state $Uninitialized after startup" in {
-      superiorGridAgentFSM.stateName shouldBe Uninitialized
-    }
-
-    s"initialize itself when it receives a $InitializeGridAgentTrigger with corresponding data" in {
-      val triggerId = 0
-
-      // hs test actor (below ehv/sup actor)
-      val hsActorRef = this.testActor
-
-      val subGridGateToActorRef: Map[SubGridGate, ActorRef] =
-        ehvSubGridGates.map(gate => gate -> hsActorRef).toMap
-
-      val gridAgentInitData =
-        GridAgentInitData(
-          ehvGridContainer,
-          Seq.empty[ThermalGrid],
-          subGridGateToActorRef,
-          RefSystem("5000 MVA", "380 kV")
-        )
-
-      // send init data to agent
-      superiorGridAgentFSM ! TriggerWithIdMessage(
-        InitializeGridAgentTrigger(gridAgentInitData),
-        triggerId,
-        superiorGridAgentFSM
-      )
-
-      // grid agent state should be idle afterwards
-      superiorGridAgentFSM.stateName shouldBe Idle
-
-      expectMsgPF() {
-        case CompletionMessage(
-              triggerId,
-              Some(Vector(ScheduleTriggerMessage(triggerToBeScheduled, _)))
-            ) =>
-          triggerId shouldBe 0
-          triggerToBeScheduled shouldBe ActivityStartTrigger(3600)
-        case x =>
-          fail(
-            s"Invalid message received when expecting a completion message after an init trigger. Message was $x"
-          )
-      }
-
-    }
-
-    s"go to $SimulateGrid when it receives an activity start trigger" in {
-
-      val activityStartTriggerId = 1
-
-      superiorGridAgentFSM ! TriggerWithIdMessage(
-        ActivityStartTrigger(3600),
-        activityStartTriggerId,
-        superiorGridAgentFSM
-      )
-
-      // grid agent stat should be simulate grid afterwards
-      superiorGridAgentFSM.stateName shouldBe SimulateGrid
-
-      // we expect a completion message
-      expectMsgPF() {
-        case CompletionMessage(
-              triggerId,
-              Some(Vector(ScheduleTriggerMessage(triggerToBeScheduled, _)))
-            ) =>
-          triggerId shouldBe 1
-          triggerToBeScheduled shouldBe StartGridSimulationTrigger(3600)
-        case x =>
-          fail(
-            s"Invalid message received when expecting a completion message after a start activity trigger. Message was $x"
-          )
-      }
-
-    }
-
-    s"start the simulation, do 2 sweeps and should end afterwards when no deviation on nodal " +
-      s"power is recognized in the superior grid when a $StartGridSimulationTrigger is send" in {
-
-        for (sweepNo <- 0 to 1) {
-
-          val startGridSimulationTriggerId = sweepNo + 2
-          val requestedConnectionNodeUuid =
-            UUID.fromString("9fe5fa33-6d3b-4153-a829-a16f4347bc4e")
-
-          // send the start grid simulation trigger
-          superiorGridAgentFSM ! TriggerWithIdMessage(
-            StartGridSimulationTrigger(3600),
-            startGridSimulationTriggerId,
-            superiorGridAgentFSM
-          )
-
-          // we expect a request for grid power values here for sweepNo $sweepNo
-          expectMsgPF() {
-            case requestGridPowerMessage: RequestGridPowerMessage =>
-              requestGridPowerMessage.currentSweepNo shouldBe sweepNo
-              requestGridPowerMessage.nodeUuid shouldBe requestedConnectionNodeUuid
-            case x =>
-              fail(
-                s"Invalid message received when expecting a request for grid power values! Message was $x"
-              )
-
-          }
-
-          // we return with a fake grid power message
-          // / as we are using the ask pattern, we cannot send it to the grid agent directly but have to send it to the
-          // / ask sender
-          val askSender = lastSender
-          askSender ! ProvideGridPowerMessage(
-            requestedConnectionNodeUuid,
-            Quantities.getQuantity(0, KILOWATT),
-            Quantities.getQuantity(0, KILOVAR)
-          )
-
-          // we expect a completion message here (sweepNo == 0) and that the agent goes back to simulate grid
-          // and waits until the newly scheduled StartGridSimulationTrigger is send
-          expectMsgPF() {
-            /* should happen for sweepNo == 0, receiver is scheduler */
-            case CompletionMessage(
-                  2,
-                  Some(
-                    Vector(
-                      ScheduleTriggerMessage(
-                        StartGridSimulationTrigger(3600),
-                        _
-                      )
-                    )
-                  )
-                ) =>
-              // might take some time until we are in SimulateGrid again
-              awaitAssert(superiorGridAgentFSM.stateName shouldBe SimulateGrid)
-            case FinishGridSimulationTrigger(3600) =>
-              /* should happen for sweepNo == 1, receiver is hsActor */
-              // if this message is send out by the sup agent, it is in state SimulateGrid -
-              // depending on the host this test is running, the sup agent might already have changed state to Idle again
-              // (follows after sending this FinishGridSimulationTrigger message to the hsActor)
-              // IMHO it's not safe to check for this state here, because if the receive process is only a few nanoseconds
-              // to slow, the test will fail
-              // furthermore, as it is expected to be send a completion message after the FinishGridSimulationTrigger
-              // in the state SimulateGrid too, it should be enough to check if we receive this completion message, because then
-              // the agent implicitly has to have been in state SimulateGrid. (see DBFSAlgorithm:317-362 for understanding)
-              // I comment this out for now, but leave the "dead code" with the explanation here as well (for now).
-              // If this solves the issue, we can remove this in the long term.
-              //            awaitAssert(superiorGridAgentFSM.stateName shouldBe SimulateGrid, interval = 1.nanos)
-              /* we expect another completion message then to be send to the scheduler, receiver is scheduler then */
-              expectMsgPF() {
-                case CompletionMessage(
-                      3,
-                      Some(
-                        Vector(
-                          ScheduleTriggerMessage(ActivityStartTrigger(7200), _)
-                        )
-                      )
-                    ) =>
-                  // after doing cleanup stuff, our agent should go back to idle again
-                  awaitAssert(superiorGridAgentFSM.stateName shouldBe Idle)
-                case x =>
-                  fail(
-                    s"Invalid message received when expecting a completion message for simulate grid after cleanup! Message was $x"
-                  )
-              }
-            case x =>
-              fail(
-                s"Invalid message received when expecting a completion message for simulate grid! Message was $x"
-              )
-          }
-        }
-
-      }
-
-    s"start the simulation, do 5 sweeps and should end afterwards when a deviation on nodal power is " +
-      s"recognized after the first two sweeps in the superior when a $StartGridSimulationTrigger is send" in {
-
-        // configuration of the test
-        val maxNumberOfTestSweeps = 4
-        // / array that holds the deviations that should be recognized
-        // // size must be maxNumberOfTestSweeps + 1 and the last two elements MUST be equal, while all other has to be
-        // // bigger in difference of p OR q than the epsilon provided in simonaConfig (see above @ head of the test)
-        val deviations =
-          Array(
-            (
-              Quantities.getQuantity(0, KILOWATT),
-              Quantities.getQuantity(0, KILOVAR)
-            ),
-            (
-              Quantities.getQuantity(100, KILOWATT),
-              Quantities.getQuantity(100, KILOVAR)
-            ),
-            (
-              Quantities.getQuantity(0, KILOWATT),
-              Quantities.getQuantity(100, KILOVAR)
-            ),
-            (
-              Quantities.getQuantity(0, KILOWATT),
-              Quantities.getQuantity(0, KILOVAR)
-            ),
-            (
-              Quantities.getQuantity(0, KILOWATT),
-              Quantities.getQuantity(0, KILOVAR)
-            )
-          )
-
-        // bring agent in simulate grid state
-        val activityStartTriggerId = 1
-
-        superiorGridAgentFSM ! TriggerWithIdMessage(
-          ActivityStartTrigger(3600),
-          activityStartTriggerId,
-          superiorGridAgentFSM
-        )
-
-        // we expect a completion message
-        expectMsgPF() {
-          case CompletionMessage(
-                triggerId,
-                Some(Vector(ScheduleTriggerMessage(triggerToBeScheduled, _)))
-              ) =>
-            triggerId shouldBe 1
-            triggerToBeScheduled shouldBe StartGridSimulationTrigger(3600)
-          case x =>
-            fail(
-              s"Invalid message received when expecting a completion message after a start activity trigger. Message was $x"
-            )
-        }
-
-        // grid agent state should be simulate grid afterwards
-        superiorGridAgentFSM.stateName shouldBe SimulateGrid
-
-        // go on with testing the sweep behaviour
-        for (sweepNo <- 0 to maxNumberOfTestSweeps) {
-
-          val startGridSimulationTriggerId = sweepNo + 4
-          val requestedConnectionNodeUuid =
-            UUID.fromString("9fe5fa33-6d3b-4153-a829-a16f4347bc4e")
-
-          // send the start grid simulation trigger
-          superiorGridAgentFSM ! TriggerWithIdMessage(
-            StartGridSimulationTrigger(3600),
-            startGridSimulationTriggerId,
-            superiorGridAgentFSM
-          )
-
-          // we expect a request for grid power values here for sweepNo $sweepNo
-          expectMsgPF() {
-            case requestGridPowerMessage: RequestGridPowerMessage =>
-              requestGridPowerMessage.currentSweepNo shouldBe sweepNo
-              requestGridPowerMessage.nodeUuid shouldBe requestedConnectionNodeUuid
-            case x =>
-              fail(
-                s"Invalid message received when expecting a request for grid power values! Message was $x"
-              )
-          }
-
-          // we return with a fake grid power message
-          // / as we are using the ask pattern, we cannot send it to the grid agent directly but have to send it to the
-          // / ask sender
-          val askSender = lastSender
-          askSender ! ProvideGridPowerMessage(
-            requestedConnectionNodeUuid,
-            deviations(sweepNo)._1,
-            deviations(sweepNo)._2
-          )
-
-          // we expect a completion message here and that the agent goes back to simulate grid
-          // and waits until the newly scheduled StartGridSimulationTrigger is send
-          expectMsgPF() {
-            case CompletionMessage(
-                  _,
-                  Some(
-                    Vector(
-                      ScheduleTriggerMessage(
-                        StartGridSimulationTrigger(3600),
-                        _
-                      )
-                    )
-                  )
-                ) =>
-            case FinishGridSimulationTrigger(3600) =>
-              // when we received a FinishGridSimulationTrigger (as inferior grid agent)
-              // we expect another completion message then as well (scheduler view)
-              expectMsgPF() {
-                case CompletionMessage(
-                      _,
-                      Some(
-                        Vector(
-                          ScheduleTriggerMessage(ActivityStartTrigger(7200), _)
-                        )
-                      )
-                    ) =>
-                  // after doing cleanup stuff, our agent should go back to idle again
-                  awaitAssert(superiorGridAgentFSM.stateName shouldBe Idle)
-                case x =>
-                  fail(
-                    s"Invalid message received when expecting a completion message for simulate grid after cleanup! Message was $x"
-                  )
-              }
-            case x =>
-              fail(
-                s"Invalid message received when expecting a completion message for simulate grid! Message was $x"
-              )
-          }
-        }
-      }
-  }
-
-=======
->>>>>>> b450c521
   "A GridAgent actor in superior position with async test" should {
 
     val superiorGridAgentFSM = system.actorOf(
