--- conflicted
+++ resolved
@@ -14,7 +14,7 @@
   ActivationAdapter,
   CreateGridAgent,
   FinishGridSimulationTrigger,
-  PMAdapter
+  PMAdapter,
 }
 import edu.ie3.simona.event.ResultEvent.PowerFlowResultEvent
 import edu.ie3.simona.event.listener.ResultEventListener.ResultMessage
@@ -32,21 +32,12 @@
 import edu.ie3.simona.ontology.messages.{Activation, SchedulerMessage}
 import edu.ie3.simona.scheduler.ScheduleLock
 import edu.ie3.simona.test.common.model.grid.DbfsTestGrid
-<<<<<<< HEAD
 import edu.ie3.simona.test.common.{ConfigTestData, TestSpawnerTyped, UnitSpec}
-=======
-import edu.ie3.simona.test.common.{
-  ConfigTestData,
-  TestKitWithShutdown,
-  TestSpawnerClassic,
-  UnitSpec,
-}
->>>>>>> 5478b69f
 import edu.ie3.simona.util.SimonaConstants.INIT_SIM_TICK
 import edu.ie3.util.scala.quantities.Megavars
 import org.apache.pekko.actor.testkit.typed.scaladsl.{
   ScalaTestWithActorTestKit,
-  TestProbe
+  TestProbe,
 }
 import org.apache.pekko.actor.typed.ActorRef
 import org.apache.pekko.actor.typed.scaladsl.adapter.TypedActorRefOps
@@ -62,20 +53,7 @@
   * [[GridAgent]] are simulated by the TestKit.
   */
 class DBFSAlgorithmSupGridSpec
-<<<<<<< HEAD
     extends ScalaTestWithActorTestKit
-=======
-    extends TestKitWithShutdown(
-      ActorSystem(
-        "DBFSAlgorithmSpec",
-        ConfigFactory
-          .parseString("""
-            |pekko.loggers =["org.apache.pekko.event.slf4j.Slf4jLogger"]
-            |pekko.loglevel="OFF"
-        """.stripMargin),
-      )
-    )
->>>>>>> 5478b69f
     with UnitSpec
     with ConfigTestData
     with DbfsTestGrid
@@ -91,19 +69,11 @@
     TestProbe[GridAgentMessage]("hvGrid")
 
   private val environmentRefs = EnvironmentRefs(
-<<<<<<< HEAD
     scheduler = scheduler.ref.toClassic,
     runtimeEventListener = runtimeEvents.ref.toClassic,
     primaryServiceProxy = primaryService.ref.toClassic,
     weather = weatherService.ref.toClassic,
-    evDataService = None
-=======
-    scheduler = scheduler.ref,
-    runtimeEventListener = runtimeEvents.ref,
-    primaryServiceProxy = primaryService.ref,
-    weather = weatherService.ref,
     evDataService = None,
->>>>>>> 5478b69f
   )
 
   val resultListener: TestProbe[ResultMessage] =
@@ -114,11 +84,7 @@
       GridAgent(
         environmentRefs,
         simonaConfig,
-<<<<<<< HEAD
-        listener = Iterable(resultListener.ref.toClassic)
-=======
-        listener = Iterable(resultListener.ref),
->>>>>>> 5478b69f
+        listener = Iterable(resultListener.ref.toClassic),
       )
     )
 
@@ -135,25 +101,11 @@
         )
 
       val key =
-<<<<<<< HEAD
         ScheduleLock.singleKey(TSpawner, scheduler.ref, INIT_SIM_TICK)
       scheduler
         .expectMessageType[ScheduleActivation] // lock activation scheduled
 
       superiorGridAgentFSM ! CreateGridAgent(gridAgentInitData, key)
-=======
-        ScheduleLock.singleKey(TSpawner, scheduler.ref.toTyped, INIT_SIM_TICK)
-      scheduler.expectMsgType[ScheduleActivation] // lock activation scheduled
-
-      superiorGridAgentFSM ! GridAgent.Create(gridAgentInitData, key)
-      scheduler.expectMsg(
-        ScheduleActivation(
-          superiorGridAgentFSM.toTyped,
-          INIT_SIM_TICK,
-          Some(key),
-        )
-      )
->>>>>>> 5478b69f
 
       val am = scheduler.expectMessageType[ScheduleActivation]
       am shouldBe ScheduleActivation(am.actor, INIT_SIM_TICK, Some(key))
@@ -211,7 +163,7 @@
                   Megavars(0.0),
                 )
               }
-            ),
+            )
           )
 
           // we expect a completion message here and that the agent goes back to simulate grid
@@ -335,7 +287,7 @@
                   deviations(sweepNo)._2,
                 )
               }
-            ),
+            )
           )
 
           // we expect a completion message here and that the agent goes back to simulate grid
