--- conflicted
+++ resolved
@@ -70,11 +70,7 @@
     TestProbe[GridAgentMessage]("hvGrid")
 
   private val environmentRefs = EnvironmentRefs(
-<<<<<<< HEAD
-    scheduler = scheduler.ref.toClassic,
-=======
-    scheduler = scheduler.ref.toTyped,
->>>>>>> eef9c8ff
+    scheduler = scheduler.ref,
     runtimeEventListener = runtimeEvents.ref,
     primaryServiceProxy = primaryService.ref.toClassic,
     weather = weatherService.ref.toClassic,
