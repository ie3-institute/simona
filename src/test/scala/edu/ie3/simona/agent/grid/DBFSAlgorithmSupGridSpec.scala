--- conflicted
+++ resolved
@@ -173,39 +173,9 @@
           // and waits until the newly scheduled StartGridSimulationTrigger is send
           // wait 30 seconds max for power flow to finish
           scheduler.expectMsgPF(30 seconds) {
-<<<<<<< HEAD
-            case CompletionMessage(
-                  2,
-                  Some(
-                    Seq(
-                      ScheduleTriggerMessage(
-                        StartGridSimulationTrigger(3600),
-                        _,
-                        _,
-                        _
-                      )
-                    )
-                  )
-                ) =>
-            // we expect another completion message when the agent is in SimulateGrid again
-            case CompletionMessage(
-                  3,
-                  Some(
-                    Seq(
-                      ScheduleTriggerMessage(
-                        ActivityStartTrigger(7200),
-                        _,
-                        _,
-                        _
-                      )
-                    )
-                  )
-                ) =>
-=======
             case Completion(_, Some(3600)) =>
             // we expect another completion message when the agent is in SimulateGrid again
             case Completion(_, Some(7200)) =>
->>>>>>> a0252dee
               // agent should be in Idle again and listener should contain power flow result data
               resultListener.expectMsgPF() {
                 case powerFlowResultEvent: PowerFlowResultEvent =>
@@ -319,41 +289,10 @@
           // Simulate Grid
           // wait 30 seconds max for power flow to finish
           scheduler.expectMsgPF(30 seconds) {
-<<<<<<< HEAD
-            case CompletionMessage(
-                  _,
-                  Some(
-                    Seq(
-                      ScheduleTriggerMessage(
-                        StartGridSimulationTrigger(3600),
-                        _,
-                        _,
-                        _
-                      )
-                    )
-                  )
-                ) =>
-            // when we received a FinishGridSimulationTrigger (as inferior grid agent)
-            // we expect another completion message then as well (scheduler view)
-            case CompletionMessage(
-                  _,
-                  Some(
-                    Seq(
-                      ScheduleTriggerMessage(
-                        ActivityStartTrigger(7200),
-                        _,
-                        _,
-                        _
-                      )
-                    )
-                  )
-                ) =>
-=======
             case Completion(_, Some(3600)) =>
             // when we received a FinishGridSimulationTrigger (as inferior grid agent)
             // we expect another completion message then as well (scheduler view)
             case Completion(_, Some(7200)) =>
->>>>>>> a0252dee
               // after doing cleanup stuff, our agent should go back to idle again and listener should contain power flow result data
               resultListener.expectMsgPF() {
                 case powerFlowResultEvent: PowerFlowResultEvent =>
