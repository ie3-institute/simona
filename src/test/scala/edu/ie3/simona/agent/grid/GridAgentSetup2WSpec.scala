/*
 * © 2020. TU Dortmund University,
 * Institute of Energy Systems, Energy Efficiency and Energy Economics,
 * Research group Distribution grid planning and operation
 */

package edu.ie3.simona.agent.grid

<<<<<<< HEAD
=======
import org.apache.pekko.actor.{
  Actor,
  ActorIdentity,
  ActorRef,
  ActorSystem,
  Identify,
  Props,
}
import org.apache.pekko.testkit.ImplicitSender
import org.apache.pekko.util.Timeout
import com.typesafe.config.ConfigFactory
>>>>>>> 5478b69f
import com.typesafe.scalalogging.LazyLogging
import edu.ie3.datamodel.models.result.ResultEntity
import edu.ie3.simona.agent.EnvironmentRefs
import edu.ie3.simona.agent.grid.GridAgentMessage.StringAdapter
import edu.ie3.simona.io.result.ResultSinkType
import edu.ie3.simona.sim.setup.SimonaStandaloneSetup
import edu.ie3.simona.test.common.ConfigTestData
import edu.ie3.simona.test.common.input.TransformerInputTestData
import edu.ie3.simona.util.ResultFileHierarchy
import edu.ie3.simona.util.ResultFileHierarchy.ResultEntityPathConfig
import org.apache.pekko.actor.testkit.typed.scaladsl.ScalaTestWithActorTestKit
import org.apache.pekko.actor.typed.receptionist.Receptionist.{
  Listing,
  Register,
  Subscribe
}
import org.apache.pekko.actor.typed.receptionist.ServiceKey
import org.apache.pekko.actor.typed.scaladsl.AskPattern.Askable
import org.apache.pekko.actor.typed.scaladsl.Behaviors
import org.apache.pekko.actor.typed.scaladsl.adapter.{
  TypedActorContextOps,
  TypedActorRefOps
}
import org.apache.pekko.actor.typed.{ActorRef, Scheduler}
import org.apache.pekko.actor.{ActorRef => classicRef}
import org.apache.pekko.util.Timeout
import org.scalatest.wordspec.AnyWordSpecLike

import java.util.concurrent.TimeUnit
import scala.concurrent.Await
import scala.concurrent.duration.Duration

class GridAgentSetup2WSpec
<<<<<<< HEAD
    extends ScalaTestWithActorTestKit
=======
    extends TestKitWithShutdown(
      ActorSystem(
        "GridAgentSetupSpec",
        ConfigFactory
          .parseString("""
            |pekko.loggers =["org.apache.pekko.event.slf4j.Slf4jLogger"]
            |pekko.loglevel="OFF"
        """.stripMargin),
      )
    )
    with ImplicitSender
>>>>>>> 5478b69f
    with AnyWordSpecLike
    with TransformerInputTestData
    with ConfigTestData
    with LazyLogging {

  "The setup of grid agents" must {
    "provide two grid agents on presence of a two winding transformer" in {

      implicit val timeout: Timeout = Timeout(1, TimeUnit.SECONDS)
      implicit val scheduler: Scheduler = system.scheduler

      // in order to get an actor system we need a tmp actor that calls the corresponding method
      val serviceKey = ServiceKey[GridAgentMessage]("gridAgent")

      val actor = testKit.spawn(Behaviors.setup[GridAgentMessage] { ctx =>
        ctx.system.receptionist ! Register(serviceKey, ctx.self)

        Behaviors.receive[GridAgentMessage] {
          case (ctx, StringAdapter("ping", sender)) =>
            // replying to ping signal
            sender ! StringAdapter("pong", ctx.self)
            Behaviors.same
          case (ctx, StringAdapter("setup", _)) =>
            val environmentRefs = EnvironmentRefs(
<<<<<<< HEAD
              scheduler = ctx.self.toClassic,
              runtimeEventListener = ctx.self.toClassic,
              primaryServiceProxy = ctx.self.toClassic,
              weather = classicRef.noSender,
              evDataService = None
=======
              scheduler = self,
              runtimeEventListener = self,
              primaryServiceProxy = self,
              weather = ActorRef.noSender,
              evDataService = None,
>>>>>>> 5478b69f
            )

            SimonaStandaloneSetup(
              typesafeConfig,
              ResultFileHierarchy(
                "test/tmp",
                "GridAgentSetup2WSpec",
                ResultEntityPathConfig(
                  Set.empty[Class[_ <: ResultEntity]],
                  ResultSinkType(
                    simonaConfig.simona.output.sink,
                    simonaConfig.simona.simulationName,
                  ),
                ),
              ),
            ).buildSubGridToActorRefMap(
              gridContainer.getSubGridTopologyGraph,
              ctx.toClassic,
              environmentRefs,
<<<<<<< HEAD
              Seq.empty[classicRef]
            )
            ctx.self ! StringAdapter("done", ctx.self)
            Behaviors.same
        }
      })

      Await.ready(
        actor.ask[GridAgentMessage](ref => StringAdapter("setup", ref)),
        Duration(10, TimeUnit.SECONDS)
=======
              Seq.empty[ActorRef],
            )
            sender() ! "done"
          }
        })) ? "setup",
        Duration(1, TimeUnit.SECONDS),
>>>>>>> 5478b69f
      )

      testKit.spawn(Behaviors.setup[Listing] { ctx =>
        logger.debug("Subscribing to the actors.")
        ctx.system.receptionist ! Subscribe(serviceKey, ctx.self)

<<<<<<< HEAD
        Behaviors.receiveMessagePartial[Listing] {
          case serviceKey.Listing(listings) =>
            logger.debug("All responses received. Evaluating...")
=======
      logger.debug("Waiting 500 ms to collect all responses")
      val responses: Seq[ActorIdentity] =
        receiveWhile(
          max = Duration.create(500, "ms"),
          idle = Duration.create(250, "ms"),
        ) { case msg: ActorIdentity =>
          msg
        }
      logger.debug("All responses received. Evaluating...")
>>>>>>> 5478b69f

            listings.size should be(2)

            val regex = """GridAgent_\d*""".r
            val expectedSenders = Vector("GridAgent_1", "GridAgent_2")
            val actualSenders = listings
              .collect { case actorId: ActorRef[GridAgentMessage] =>
                val actorRefString = actorId.toString
                regex.findFirstIn(actorRefString)
              }
              .flatten
              .toVector

            actualSenders should be(expectedSenders)

            Behaviors.same
        }
      })
    }
  }
}<|MERGE_RESOLUTION|>--- conflicted
+++ resolved
@@ -6,20 +6,6 @@
 
 package edu.ie3.simona.agent.grid
 
-<<<<<<< HEAD
-=======
-import org.apache.pekko.actor.{
-  Actor,
-  ActorIdentity,
-  ActorRef,
-  ActorSystem,
-  Identify,
-  Props,
-}
-import org.apache.pekko.testkit.ImplicitSender
-import org.apache.pekko.util.Timeout
-import com.typesafe.config.ConfigFactory
->>>>>>> 5478b69f
 import com.typesafe.scalalogging.LazyLogging
 import edu.ie3.datamodel.models.result.ResultEntity
 import edu.ie3.simona.agent.EnvironmentRefs
@@ -34,14 +20,14 @@
 import org.apache.pekko.actor.typed.receptionist.Receptionist.{
   Listing,
   Register,
-  Subscribe
+  Subscribe,
 }
 import org.apache.pekko.actor.typed.receptionist.ServiceKey
 import org.apache.pekko.actor.typed.scaladsl.AskPattern.Askable
 import org.apache.pekko.actor.typed.scaladsl.Behaviors
 import org.apache.pekko.actor.typed.scaladsl.adapter.{
   TypedActorContextOps,
-  TypedActorRefOps
+  TypedActorRefOps,
 }
 import org.apache.pekko.actor.typed.{ActorRef, Scheduler}
 import org.apache.pekko.actor.{ActorRef => classicRef}
@@ -53,21 +39,7 @@
 import scala.concurrent.duration.Duration
 
 class GridAgentSetup2WSpec
-<<<<<<< HEAD
     extends ScalaTestWithActorTestKit
-=======
-    extends TestKitWithShutdown(
-      ActorSystem(
-        "GridAgentSetupSpec",
-        ConfigFactory
-          .parseString("""
-            |pekko.loggers =["org.apache.pekko.event.slf4j.Slf4jLogger"]
-            |pekko.loglevel="OFF"
-        """.stripMargin),
-      )
-    )
-    with ImplicitSender
->>>>>>> 5478b69f
     with AnyWordSpecLike
     with TransformerInputTestData
     with ConfigTestData
@@ -92,19 +64,11 @@
             Behaviors.same
           case (ctx, StringAdapter("setup", _)) =>
             val environmentRefs = EnvironmentRefs(
-<<<<<<< HEAD
               scheduler = ctx.self.toClassic,
               runtimeEventListener = ctx.self.toClassic,
               primaryServiceProxy = ctx.self.toClassic,
               weather = classicRef.noSender,
-              evDataService = None
-=======
-              scheduler = self,
-              runtimeEventListener = self,
-              primaryServiceProxy = self,
-              weather = ActorRef.noSender,
               evDataService = None,
->>>>>>> 5478b69f
             )
 
             SimonaStandaloneSetup(
@@ -124,8 +88,7 @@
               gridContainer.getSubGridTopologyGraph,
               ctx.toClassic,
               environmentRefs,
-<<<<<<< HEAD
-              Seq.empty[classicRef]
+              Seq.empty[classicRef],
             )
             ctx.self ! StringAdapter("done", ctx.self)
             Behaviors.same
@@ -134,36 +97,16 @@
 
       Await.ready(
         actor.ask[GridAgentMessage](ref => StringAdapter("setup", ref)),
-        Duration(10, TimeUnit.SECONDS)
-=======
-              Seq.empty[ActorRef],
-            )
-            sender() ! "done"
-          }
-        })) ? "setup",
-        Duration(1, TimeUnit.SECONDS),
->>>>>>> 5478b69f
+        Duration(10, TimeUnit.SECONDS),
       )
 
       testKit.spawn(Behaviors.setup[Listing] { ctx =>
         logger.debug("Subscribing to the actors.")
         ctx.system.receptionist ! Subscribe(serviceKey, ctx.self)
 
-<<<<<<< HEAD
         Behaviors.receiveMessagePartial[Listing] {
           case serviceKey.Listing(listings) =>
             logger.debug("All responses received. Evaluating...")
-=======
-      logger.debug("Waiting 500 ms to collect all responses")
-      val responses: Seq[ActorIdentity] =
-        receiveWhile(
-          max = Duration.create(500, "ms"),
-          idle = Duration.create(250, "ms"),
-        ) { case msg: ActorIdentity =>
-          msg
-        }
-      logger.debug("All responses received. Evaluating...")
->>>>>>> 5478b69f
 
             listings.size should be(2)
 
