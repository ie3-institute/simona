--- conflicted
+++ resolved
@@ -24,20 +24,12 @@
 import edu.ie3.simona.ontology.messages.{Activation, SchedulerMessage}
 import edu.ie3.simona.scheduler.ScheduleLock
 import edu.ie3.simona.test.common.model.grid.DbfsTestGrid
-<<<<<<< HEAD
 import edu.ie3.simona.test.common.{ConfigTestData, TestSpawnerTyped}
-=======
-import edu.ie3.simona.test.common.{
-  ConfigTestData,
-  TestKitWithShutdown,
-  TestSpawnerClassic,
-}
->>>>>>> 5478b69f
 import edu.ie3.simona.util.SimonaConstants.INIT_SIM_TICK
 import edu.ie3.util.scala.quantities.Megavars
 import org.apache.pekko.actor.testkit.typed.scaladsl.{
   ScalaTestWithActorTestKit,
-  TestProbe
+  TestProbe,
 }
 import org.apache.pekko.actor.typed.scaladsl.adapter.TypedActorRefOps
 import squants.electro.Kilovolts
@@ -54,20 +46,7 @@
   * interaction or cover this behaviour by another (integration) test!
   */
 class DBFSAlgorithmCenGridSpec
-<<<<<<< HEAD
     extends ScalaTestWithActorTestKit
-=======
-    extends TestKitWithShutdown(
-      ActorSystem(
-        "DBFSAlgorithmCenGridSpec",
-        ConfigFactory
-          .parseString("""
-            |pekko.loggers =["org.apache.pekko.event.slf4j.Slf4jLogger"]
-            |pekko.loglevel="OFF"
-        """.stripMargin),
-      )
-    )
->>>>>>> 5478b69f
     with DBFSMockGridAgents
     with ConfigTestData
     with DbfsTestGrid
@@ -96,19 +75,11 @@
   )
 
   private val environmentRefs = EnvironmentRefs(
-<<<<<<< HEAD
     scheduler = scheduler.ref.toClassic,
     runtimeEventListener = runtimeEvents.ref.toClassic,
     primaryServiceProxy = primaryService.ref.toClassic,
     weather = weatherService.ref.toClassic,
-    evDataService = None
-=======
-    scheduler = scheduler.ref,
-    runtimeEventListener = runtimeEvents.ref,
-    primaryServiceProxy = primaryService.ref,
-    weather = weatherService.ref,
     evDataService = None,
->>>>>>> 5478b69f
   )
 
   val resultListener: TestProbe[ResultMessage] =
@@ -121,11 +92,7 @@
         GridAgent(
           environmentRefs,
           simonaConfig,
-<<<<<<< HEAD
-          listener = Iterable(resultListener.ref.toClassic)
-=======
-          listener = Iterable(resultListener.ref),
->>>>>>> 5478b69f
+          listener = Iterable(resultListener.ref.toClassic),
         )
       )
 
@@ -162,18 +129,8 @@
         key,
       )
 
-<<<<<<< HEAD
       val msg = scheduler.expectMessageType[ScheduleActivation]
       msg shouldBe ScheduleActivation(msg.actor, INIT_SIM_TICK, Some(key))
-=======
-      scheduler.send(centerGridAgent, Activation(INIT_SIM_TICK))
-      scheduler.expectMsg(
-        Completion(
-          centerGridAgent.toTyped,
-          Some(3600),
-        )
-      )
->>>>>>> 5478b69f
 
       centerGridAgent ! ActivationAdapter(Activation(INIT_SIM_TICK))
       val completionMessage = scheduler.expectMessageType[Completion]
@@ -182,24 +139,10 @@
 
     s"go to SimulateGrid when it receives an activity start trigger" in {
 
-<<<<<<< HEAD
       centerGridAgent ! ActivationAdapter(Activation(3600))
 
       val msg = scheduler.expectMessageType[Completion]
       msg shouldBe Completion(msg.actor, Some(3600))
-=======
-      scheduler.send(
-        centerGridAgent,
-        Activation(3600),
-      )
-
-      scheduler.expectMsg(
-        Completion(
-          centerGridAgent.toTyped,
-          Some(3600),
-        )
-      )
->>>>>>> 5478b69f
     }
 
     s"start the simulation when activation is sent" in {
@@ -283,7 +226,7 @@
               Megavars(0.0),
             )
           )
-        ),
+        )
       )
 
       firstPowerRequestSender12 ! PMAdapter(
@@ -295,7 +238,7 @@
               Megavars(0.0),
             )
           )
-        ),
+        )
       )
 
       firstPowerRequestSender13 ! PMAdapter(
@@ -307,7 +250,7 @@
               Megavars(0.0),
             )
           )
-        ),
+        )
       )
 
       firstSlackVoltageRequestSender ! VMAdapter(
@@ -325,7 +268,7 @@
               Kilovolts(0d),
             ),
           ),
-        ),
+        )
       )
 
       // power flow calculation should run now. After it's done,
@@ -373,7 +316,7 @@
               Kilovolts(0d),
             ),
           ),
-        ),
+        )
       )
 
       // After the intermediate power flow calculation, we expect one grid power
@@ -451,7 +394,7 @@
               Megavars(0.0),
             )
           )
-        ),
+        )
       )
 
       secondPowerRequestSender12 ! PMAdapter(
@@ -463,7 +406,7 @@
               Megavars(0.0),
             )
           )
-        ),
+        )
       )
 
       secondPowerRequestSender13 ! PMAdapter(
@@ -475,7 +418,7 @@
               Megavars(0.0),
             )
           )
-        ),
+        )
       )
 
       // we expect that the GridAgent unstashes the messages and return a value for our power request
@@ -496,14 +439,7 @@
 
       // normally the slack node would send a FinishGridSimulationTrigger to all
       // connected inferior grids, because the slack node is just a mock, we imitate this behavior
-<<<<<<< HEAD
       centerGridAgent ! FinishGridSimulationTrigger(3600)
-=======
-      superiorGridAgent.gaProbe.send(
-        centerGridAgent,
-        FinishGridSimulationTrigger(3600),
-      )
->>>>>>> 5478b69f
 
       // after a FinishGridSimulationTrigger is send the inferior grids, they themselves will send the
       // Trigger forward the trigger to their connected inferior grids. Therefore the inferior grid
@@ -515,17 +451,8 @@
       inferiorGrid13.gaProbe.expectMessage(FinishGridSimulationTrigger(3600))
 
       // after all grids have received a FinishGridSimulationTrigger, the scheduler should receive a CompletionMessage
-<<<<<<< HEAD
       val cm = scheduler.expectMessageType[Completion]
       cm shouldBe Completion(cm.actor, Some(7200))
-=======
-      scheduler.expectMsg(
-        Completion(
-          centerGridAgent.toTyped,
-          Some(7200),
-        )
-      )
->>>>>>> 5478b69f
 
       val resultMessage = resultListener.expectMessageType[ResultMessage]
       resultMessage match {
