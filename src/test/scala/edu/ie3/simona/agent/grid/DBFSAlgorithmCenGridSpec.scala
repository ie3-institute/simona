--- conflicted
+++ resolved
@@ -8,11 +8,7 @@
 
 import akka.actor.{ActorRef, ActorSystem}
 import akka.pattern.ask
-<<<<<<< HEAD
-import akka.testkit.{ImplicitSender, TestFSMRef, TestProbe}
-=======
 import akka.testkit.{ImplicitSender, TestProbe}
->>>>>>> 2eb4be0e
 import akka.util.Timeout
 import com.typesafe.config.ConfigFactory
 import edu.ie3.simona.agent.EnvironmentRefs
@@ -101,13 +97,6 @@
     Seq(node3a.getUuid, node3b.getUuid)
   )
 
-  private val scheduler = TestProbe("scheduler")
-  private val primaryService = TestProbe("primaryService")
-  private val weatherService = TestProbe("weatherService")
-
-  private val superiorGridAgent = TestProbe("superiorGridAgent")
-  private val inferiorGridAgent = TestProbe("inferiorGridAgent")
-
   private val environmentRefs = EnvironmentRefs(
     scheduler = scheduler.ref,
     primaryServiceProxy = primaryService.ref,
@@ -129,14 +118,6 @@
     s"initialize itself when it receives a $InitializeGridAgentTrigger with corresponding data" in {
       val triggerId = 0
 
-<<<<<<< HEAD
-      // this subnet has 1 superior grid (HöS) and 4 inferior grids (MS). Map the gates to test probes accordingly
-      val subGridGateToActorRef = hvSubGridGates.map {
-        case gate
-            if gate.getInferiorNode.getSubnet == hvGridContainer.getSubnet =>
-          gate -> superiorGridAgent.ref
-        case gate => gate -> inferiorGridAgent.ref
-=======
       // this subnet has 1 superior grid (HöS) and 3 inferior grids (MS). Map the gates to test probes accordingly
       val subGridGateToActorRef = hvSubGridGates.map {
         case gate if gate.getInferiorSubGrid == hvGridContainer.getSubnet =>
@@ -148,7 +129,6 @@
             case 13 => inferiorGrid13
           }
           gate -> actor.ref
->>>>>>> 2eb4be0e
       }.toMap
 
       val gridAgentInitData =
@@ -225,49 +205,6 @@
           centerGridAgent
         )
       )
-<<<<<<< HEAD
-
-      /* We expect one grid power request message, as all four sub grids are mapped onto one actor reference */
-      val firstGridPowerRequests = inferiorGridAgent
-        .receiveWhile() { case msg @ RequestGridPowerMessage(_, _) =>
-          msg -> inferiorGridAgent.lastSender
-        }
-        .toMap
-
-      /* We receive one message with all requests for all inferior grid agents. This is, because the requests are
-       * grouped by the actor, they are sent to. Here, the test itself serves as the dummy for all inferior grid
-       * agents */
-      firstGridPowerRequests.size shouldBe 1
-      firstGridPowerRequests.keys.headOption match {
-        case Some(RequestGridPowerMessage(_, nodeUuids)) =>
-          nodeUuids should contain theSameElementsAs inferiorGridNodeUuids
-        case None => fail("Did expect to receive something")
-      }
-
-      // we expect 1 request for slack voltage values
-      // (slack values are requested by our agent under test from the superior grid)
-      val firstSlackVoltageRequest = superiorGridAgent.expectMsgPF() {
-        case request @ RequestSlackVoltageMessage(sweepNo, nodeId) =>
-          sweepNo shouldBe firstSweepNo
-          nodeId shouldBe UUID.fromString(
-            "9fe5fa33-6d3b-4153-a829-a16f4347bc4e"
-          )
-          (request, superiorGridAgent.lastSender)
-        case x =>
-          fail(
-            s"Invalid message received when expecting slack voltage request message. Message was $x"
-          )
-      }
-
-      // normally the inferior grid agents ask for the slack voltage as well to do their power flow calculations
-      // we simulate this behaviour now by doing the same for our 4 inferior grid agents
-      inferiorGridNodeUuids.foreach { nodeUuid =>
-        inferiorGridAgent.send(
-          centerGridAgent,
-          RequestSlackVoltageMessage(firstSweepNo, nodeUuid)
-        )
-      }
-=======
 
       /* We expect one grid power request message per inferior grid */
 
@@ -290,19 +227,10 @@
       inferiorGrid12.requestSlackVoltage(centerGridAgent, firstSweepNo)
 
       inferiorGrid13.requestSlackVoltage(centerGridAgent, firstSweepNo)
->>>>>>> 2eb4be0e
 
       // as we are in the first sweep, all provided slack voltages should be equal
       // to 1 p.u. (in physical values, here: 110kV) from the superior grid agent perspective
       // (here: centerGridAgent perspective)
-<<<<<<< HEAD
-      val providedSlackVoltages = inferiorGridAgent.receiveWhile() {
-        case provideSlackVoltageMessage: ProvideSlackVoltageMessage =>
-          provideSlackVoltageMessage
-        case x =>
-          fail(
-            s"Invalid message received when expecting slack voltage provision message. Message was $x"
-=======
       inferiorGrid11.expectSlackVoltageProvision(
         firstSweepNo,
         Seq(
@@ -310,181 +238,10 @@
             node1.getUuid,
             Quantities.getQuantity(110, KILOVOLT),
             Quantities.getQuantity(0, KILOVOLT)
->>>>>>> 2eb4be0e
-          )
-        )
-      )
-
-<<<<<<< HEAD
-      // we now answer the request of our centerGridAgent
-      // with 1 fake grid power message and 1 fake slack voltage message
-      firstGridPowerRequests.foreach { case (requestMessage, askSender) =>
-        val requestNodeUuids = requestMessage.nodeUuids
-        val exchangePowers = requestNodeUuids.map { uuid =>
-          ExchangePower(
-            uuid,
-            Quantities.getQuantity(0, KILOWATT),
-            Quantities.getQuantity(0, KILOVAR)
-          )
-        }
-        inferiorGridAgent.send(
-          askSender,
-          ProvideGridPowerMessage(
-            exchangePowers
-          )
-        )
-      }
-
-      val slackRequestNodeUuid = firstSlackVoltageRequest match {
-        case (requestMessage, slackAskSender) =>
-          val slackRequestNodeUuid = requestMessage.nodeUuid
-          val slackRequestSweepNo = requestMessage.currentSweepNo
-          superiorGridAgent.send(
-            slackAskSender,
-            ProvideSlackVoltageMessage(
-              slackRequestSweepNo,
-              slackRequestNodeUuid,
-              Quantities.getQuantity(380, KILOVOLT),
-              Quantities.getQuantity(0, KILOVOLT)
-            )
-          )
-          slackRequestNodeUuid
-      }
-
-      // we expect to end up in SimulateGrid but we have to pass HandlePowerFlowCalculations beforehand
-      // hence we wait until we reached this condition
-      Try {
-        Await.result(
-          Future {
-            val statesPassed = scala.collection.mutable.Set.empty[AgentState]
-            while (statesPassed.size < 2)
-              statesPassed.add(centerGridAgent.stateName)
-            statesPassed
-          }(scala.concurrent.ExecutionContext.Implicits.global),
-          Duration("1 minute")
-        )
-      } match {
-        case Success(statesPassed) =>
-          statesPassed should contain allOf (HandlePowerFlowCalculations, SimulateGrid)
-        case Failure(_: TimeoutException) =>
-          fail(
-            "Actor did not pass the correct amount of foreseen states in reasonable time."
-          )
-        case Failure(ex) => fail("Test failed with unknown error.", ex)
-      }
-
-      // our test agent should now be ready to provide the grid power values, hence we ask for them and expect a
-      // corresponding response
-      superiorGridAgent.send(
-        centerGridAgent,
-        RequestGridPowerMessage(
-          firstSweepNo,
-          Vector(slackNodeUuid)
-        )
-      )
-
-      superiorGridAgent.expectMsgPF(Duration(15, TimeUnit.SECONDS)) {
-        case ProvideGridPowerMessage(exchangedPowers) =>
-          exchangedPowers.size shouldBe 1
-          exchangedPowers.headOption match {
-            case Some(ExchangePower(nodeUuid, p, q)) =>
-              nodeUuid shouldBe slackNodeUuid
-              p should equalWithTolerance(
-                Quantities.getQuantity(0.080423711881702500000, MEGAVOLTAMPERE),
-                floatPrecision
-              )
-              q should equalWithTolerance(
-                Quantities.getQuantity(-1.45357503915666260000, MEGAVOLTAMPERE),
-                floatPrecision
-              )
-            case None =>
-              fail("Did not expect to get nothing")
-          }
-        case x =>
-          fail(
-            s"Invalid message received when expecting grid power values message. Message was $x"
-          )
-      }
-
-      // we start a second sweep by asking for next sweep values which should trigger the whole procedure again
-      val secondSweepNo = firstSweepNo + 1
-      superiorGridAgent.send(
-        centerGridAgent,
-        RequestGridPowerMessage(
-          secondSweepNo,
-          Vector(slackNodeUuid)
-        )
-      )
-
-      // the agent now should ask for updated slack voltages from the superior grid
-      val secondSlackVoltageRequest = superiorGridAgent.expectMsgPF() {
-        case request @ RequestSlackVoltageMessage(sweepNo, nodeId) =>
-          sweepNo shouldBe secondSweepNo
-          nodeId shouldBe UUID.fromString(
-            "9fe5fa33-6d3b-4153-a829-a16f4347bc4e"
-          )
-          (request, superiorGridAgent.lastSender)
-        case x =>
-          fail(
-            s"Invalid message received when expecting slack voltage request message. Message was $x"
-          )
-      }
-
-      // the agent should then go to HandlePowerFlowCalculations and wait for the response on updated slack value
-      centerGridAgent.stateName shouldBe HandlePowerFlowCalculations
-
-      // the superior grid would answer with updated slack voltage values
-      val secondSlackAskSender = secondSlackVoltageRequest._2
-      superiorGridAgent.send(
-        secondSlackAskSender,
-        ProvideSlackVoltageMessage(
-          secondSweepNo,
-          slackRequestNodeUuid,
-          Quantities.getQuantity(380, KILOVOLT),
-          Quantities.getQuantity(0, KILOVOLT)
-        )
-      )
-
-      // after the intermediate power flow calculation
-      // we expect 4 requests for grid power values as we have 4 inferior grids
-      val secondGridPowerRequests = inferiorGridAgent
-        .receiveWhile() { case msg @ RequestGridPowerMessage(_, _) =>
-          msg -> inferiorGridAgent.lastSender
-        }
-        .toMap
-
-      /* We receive one message with all requests for all inferior grid agents. This is, because the requests are
-       * grouped by the actor, they are sent to. Here, the test itself serves as the dummy for all inferior grid
-       * agents */
-      secondGridPowerRequests.size shouldBe 1
-      secondGridPowerRequests.keys.headOption match {
-        case Some(RequestGridPowerMessage(_, nodeUuids)) =>
-          nodeUuids should contain theSameElementsAs inferiorGridNodeUuids
-        case None => fail("Did expect to receive something")
-      }
-
-      // the agent should then go back to SimulateGrid and wait for the powers of the inferior grid
-      awaitAssert(centerGridAgent.stateName shouldBe SimulateGrid)
-
-      // normally the inferior grid agents ask for the slack voltage as well to do their power flow calculations
-      // we simulate this behaviour now by doing the same for our 4 inferior grid agents
-      inferiorGridNodeUuids.foreach { nodeUuid =>
-        inferiorGridAgent.send(
-          centerGridAgent,
-          RequestSlackVoltageMessage(firstSweepNo, nodeUuid)
-        )
-      }
-
-      // as we are in the second sweep, all provided slack voltages should be unequal
-      // to 1 p.u. (in physical values, here: 110kV) from the superior grid agent perspective
-      // (here: centerGridAgent perspective)
-      val secondProvidedSlackVoltages = inferiorGridAgent.receiveWhile() {
-        case provideSlackVoltageMessage: ProvideSlackVoltageMessage =>
-          provideSlackVoltageMessage
-        case x =>
-          fail(
-            s"Invalid message received when expecting slack voltage provision message. Message was $x"
-=======
+          )
+        )
+      )
+
       inferiorGrid12.expectSlackVoltageProvision(
         firstSweepNo,
         Seq(
@@ -524,7 +281,6 @@
               Quantities.getQuantity(0, KILOWATT),
               Quantities.getQuantity(0, KILOVAR)
             )
->>>>>>> 2eb4be0e
           )
         )
       )
@@ -552,27 +308,6 @@
               Quantities.getQuantity(0, KILOVAR)
             )
           )
-<<<<<<< HEAD
-
-      })
-
-      // we now answer the request of our centerGridAgent
-      // with 1 fake grid power messages
-      secondGridPowerRequests.foreach { case (requestMessage, askSender) =>
-        val requestNodeUuid = requestMessage.nodeUuids
-        inferiorGridAgent.send(
-          askSender,
-          ProvideGridPowerMessage(
-            requestNodeUuid.map { uuid =>
-              ExchangePower(
-                uuid,
-                Quantities.getQuantity(0, KILOWATT),
-                Quantities.getQuantity(0, KILOVAR)
-              )
-            }
-          )
-=======
->>>>>>> 2eb4be0e
         )
       )
 
@@ -595,37 +330,6 @@
         )
       )
 
-<<<<<<< HEAD
-      // as the akka testkit does the unstash handling incorrectly, we need to send a second request for grid power messages
-      superiorGridAgent.send(
-        centerGridAgent,
-        RequestGridPowerMessage(
-          secondSweepNo,
-          Vector(slackNodeUuid)
-        )
-      )
-
-      superiorGridAgent.expectMsgPF() {
-        case ProvideGridPowerMessage(exchangedPower) =>
-          exchangedPower.size shouldBe 1
-          exchangedPower.headOption match {
-            case Some(ExchangePower(nodeUuid, p, q)) =>
-              nodeUuid shouldBe slackNodeUuid
-              p should equalWithTolerance(
-                Quantities.getQuantity(0.080423711881452700000, MEGAVOLTAMPERE),
-                floatPrecision
-              )
-              q should equalWithTolerance(
-                Quantities.getQuantity(-1.45357503915621860000, MEGAVOLTAMPERE),
-                floatPrecision
-              )
-            case None =>
-              fail("I did not expect to get nothing.")
-          }
-        case x =>
-          fail(
-            s"Invalid message received when expecting grid power message. Message was $x"
-=======
       // our test agent should now be ready to provide the grid power values,
       // hence we ask for them and expect a corresponding response
       superiorGridAgent.requestGridPower(centerGridAgent, firstSweepNo)
@@ -641,7 +345,6 @@
             supNodeB.getUuid,
             Quantities.getQuantity(0.160905770717798, MEGAWATT),
             Quantities.getQuantity(-1.4535602349123878, MEGAVAR)
->>>>>>> 2eb4be0e
           )
         )
       )
@@ -649,17 +352,7 @@
       // we start a second sweep by asking for next sweep values which should trigger the whole procedure again
       val secondSweepNo = firstSweepNo + 1
 
-<<<<<<< HEAD
-      // this subnet has 1 superior grid (HöS) and 4 inferior grids (MS)
-      val subGridGateToActorRef = hvSubGridGates.map {
-        case gate
-            if gate.getInferiorNode.getSubnet == hvGridContainer.getSubnet =>
-          gate -> superiorGridAgent.ref
-        case gate => gate -> inferiorGridAgent.ref
-      }.toMap
-=======
       superiorGridAgent.requestGridPower(centerGridAgent, secondSweepNo)
->>>>>>> 2eb4be0e
 
       // the agent now should ask for updated slack voltages from the superior grid
       val secondSlackAskSender =
@@ -694,103 +387,16 @@
       val secondPowerRequestSender12 =
         inferiorGrid12.expectGridPowerRequest()
 
-<<<<<<< HEAD
-      scheduler.send(
-        centerGridAgent,
-        TriggerWithIdMessage(
-          ActivityStartTrigger(3600),
-          activityStartTriggerId,
-          centerGridAgent
-        )
-      )
-
-      scheduler.expectMsgPF() {
-        case CompletionMessage(
-              triggerId,
-              Some(Vector(ScheduleTriggerMessage(triggerToBeScheduled, _)))
-            ) =>
-          triggerId shouldBe 1
-          triggerToBeScheduled shouldBe StartGridSimulationTrigger(3600)
-        case x =>
-          fail(
-            s"Invalid message received when expecting a completion message after activity start trigger. Message was $x"
-          )
-      }
-    }
-=======
       val secondPowerRequestSender13 =
         inferiorGrid13.expectGridPowerRequest()
 
       // normally the inferior grid agents ask for the slack voltage as well to do their power flow calculations
       // we simulate this behaviour now by doing the same for our three inferior grid agents
->>>>>>> 2eb4be0e
 
       inferiorGrid11.requestSlackVoltage(centerGridAgent, firstSweepNo)
 
       inferiorGrid12.requestSlackVoltage(centerGridAgent, firstSweepNo)
 
-<<<<<<< HEAD
-      // send the start grid simulation trigger
-      scheduler.send(
-        centerGridAgent,
-        TriggerWithIdMessage(
-          StartGridSimulationTrigger(3600),
-          startGridSimulationTriggerId,
-          centerGridAgent
-        )
-      )
-
-      /* We expect one grid power request message, as all four sub grids are mapped onto one actor reference */
-      val firstGridPowerRequests = inferiorGridAgent
-        .receiveWhile() { case msg: RequestGridPowerMessage =>
-          msg -> inferiorGridAgent.lastSender
-        }
-        .toMap
-
-      /* We receive one message with all requests for all inferior grid agents. This is, because the requests are
-       * grouped by the actor, they are sent to. Here, the test itself serves as the dummy for all inferior grid
-       * agents */
-      firstGridPowerRequests.size shouldBe 1
-      firstGridPowerRequests.keys.headOption match {
-        case Some(RequestGridPowerMessage(_, nodeUuids)) =>
-          nodeUuids should contain theSameElementsAs inferiorGridNodeUuids
-        case None => fail("Did expect to receive something")
-      }
-
-      // we expect 1 request for slack voltage values
-      // (slack values are requested by our agent under test from the superior grid)
-      val firstSlackVoltageRequest = superiorGridAgent.expectMsgPF() {
-        case request @ RequestSlackVoltageMessage(sweepNo, nodeId) =>
-          sweepNo shouldBe firstSweepNo
-          nodeId shouldBe UUID.fromString(
-            "9fe5fa33-6d3b-4153-a829-a16f4347bc4e"
-          )
-          (request, superiorGridAgent.lastSender)
-        case x =>
-          fail(
-            s"Invalid message received when expecting slack voltage request message. Message was $x"
-          )
-      }
-
-      // normally the inferior grid agents ask for the slack voltage as well to do their power flow calculations
-      // we simulate this behaviour now by doing the same for our 4 inferior grid agents
-      inferiorGridNodeUuids.foreach { nodeUuid =>
-        inferiorGridAgent.send(
-          centerGridAgent,
-          RequestSlackVoltageMessage(firstSweepNo, nodeUuid)
-        )
-      }
-
-      // as we are in the first sweep, all provided slack voltages should be equal
-      // to 1 p.u. (in physical values, here: 110kV) from the superior grid agent perspective
-      // (here: centerGridAgent perspective)
-      val providedSlackVoltages = inferiorGridAgent.receiveWhile() {
-        case provideSlackVoltageMessage: ProvideSlackVoltageMessage =>
-          provideSlackVoltageMessage
-        case x =>
-          fail(
-            s"Invalid message received when expecting slack voltage provision message. Message was $x"
-=======
       inferiorGrid13.requestSlackVoltage(centerGridAgent, firstSweepNo)
 
       // as we are in the second sweep, all provided slack voltages should be unequal
@@ -831,149 +437,9 @@
             node3b.getUuid,
             Quantities.getQuantity(110.151555766674, KILOVOLT),
             Quantities.getQuantity(-0.02544502304127, KILOVOLT)
->>>>>>> 2eb4be0e
-          )
-        )
-      )
-<<<<<<< HEAD
-      // we now answer the request of our centerGridAgent
-      // with 4 fake grid power messages and 1 fake slack voltage message
-      firstGridPowerRequests.foreach { case (requestMessage, askSender) =>
-        val requestNodeUuid = requestMessage.nodeUuids
-        askSender ! ProvideGridPowerMessage(
-          requestNodeUuid.map { uuid =>
-            ExchangePower(
-              uuid,
-              Quantities.getQuantity(0, KILOWATT),
-              Quantities.getQuantity(0, KILOVAR)
-            )
-          }
-        )
-      }
-
-      val slackRequestNodeUuid = firstSlackVoltageRequest match {
-        case (voltageRequest, slackAskSender) =>
-          val slackRequestNodeUuid = voltageRequest.nodeUuid
-          val slackRequestSweepNo = voltageRequest.currentSweepNo
-          slackAskSender ! ProvideSlackVoltageMessage(
-            slackRequestSweepNo,
-            slackRequestNodeUuid,
-            Quantities.getQuantity(380, KILOVOLT),
-            Quantities.getQuantity(0, KILOVOLT)
-          )
-          slackRequestNodeUuid
-      }
-
-      // our test agent should now be ready to provide the grid power values, hence we ask for them and expect a
-      // corresponding response
-      superiorGridAgent.send(
-        centerGridAgent,
-        RequestGridPowerMessage(
-          firstSweepNo,
-          Vector(slackNodeUuid)
-        )
-      )
-
-      superiorGridAgent.expectMsgPF() {
-        case ProvideGridPowerMessage(exchangedPower) =>
-          exchangedPower.size shouldBe 1
-          exchangedPower.headOption match {
-            case Some(ExchangePower(nodeUuid, p, q)) =>
-              nodeUuid shouldBe slackNodeUuid
-              p should equalWithTolerance(
-                Quantities.getQuantity(0.080423711881452700000, MEGAVOLTAMPERE),
-                floatPrecision
-              )
-              q should equalWithTolerance(
-                Quantities.getQuantity(-1.45357503915666260000, MEGAVOLTAMPERE),
-                floatPrecision
-              )
-            case None =>
-              fail("Did not expect to get nothing.")
-          }
-        case x =>
-          fail(
-            s"Invalid message received when expecting grid power values message. Message was $x"
-          )
-      }
-
-      // we start a second sweep by asking for next sweep values which should trigger the whole procedure again
-      val secondSweepNo = firstSweepNo + 1
-      superiorGridAgent.send(
-        centerGridAgent,
-        RequestGridPowerMessage(
-          secondSweepNo,
-          Vector(slackNodeUuid)
-        )
-      )
-
-      // the agent now should ask for updated slack voltages from the superior grid
-      val secondSlackVoltageRequest = superiorGridAgent.expectMsgPF() {
-        case request @ RequestSlackVoltageMessage(sweepNo, nodeId) =>
-          sweepNo shouldBe secondSweepNo
-          nodeId shouldBe UUID.fromString(
-            "9fe5fa33-6d3b-4153-a829-a16f4347bc4e"
-          )
-          (request, superiorGridAgent.lastSender)
-        case x =>
-          fail(
-            s"Invalid message received when expecting slack voltage request message. Message was $x"
-          )
-      }
-
-      // the superior grid would answer with updated slack voltage values
-      val secondSlackAskSender = secondSlackVoltageRequest._2
-      superiorGridAgent.send(
-        secondSlackAskSender,
-        ProvideSlackVoltageMessage(
-          secondSweepNo,
-          slackRequestNodeUuid,
-          Quantities.getQuantity(380, KILOVOLT),
-          Quantities.getQuantity(0, KILOVOLT)
-        )
-      )
-
-      // after the intermediate power flow calculation
-      // We expect one grid power request message, as all four sub grids are mapped onto one actor reference
-      val secondGridPowerRequests = inferiorGridAgent
-        .receiveWhile() { case msg: RequestGridPowerMessage =>
-          msg -> inferiorGridAgent.lastSender
-        }
-        .toMap
-
-      /* We receive one message with all requests for all inferior grid agents. This is, because the requests are
-       * grouped by the actor, they are sent to. Here, the test itself serves as the dummy for all inferior grid
-       * agents */
-      secondGridPowerRequests.size shouldBe 1
-      secondGridPowerRequests.keys.headOption match {
-        case Some(RequestGridPowerMessage(_, nodeUuids)) =>
-          nodeUuids should contain theSameElementsAs inferiorGridNodeUuids
-        case None => fail("Did expect to receive something")
-      }
-
-      // the agent should then go back to SimulateGrid and wait for the powers of the inferior grid
-      // awaitAssert(centerGridAgent.stateName shouldBe SimulateGrid)
-
-      // normally the inferior grid agents ask for the slack voltage as well to do their power flow calculations
-      // we simulate this behaviour now by doing the same for our 4 inferior grid agents
-      inferiorGridNodeUuids.foreach { nodeUuid =>
-        inferiorGridAgent.send(
-          centerGridAgent,
-          RequestSlackVoltageMessage(firstSweepNo, nodeUuid)
-        )
-      }
-
-      // as we are in the second sweep, all provided slack voltages should be unequal
-      // to 1 p.u. (in physical values, here: 110kV) from the superior grid agent perspective
-      // (here: centerGridAgent perspective)
-      val secondProvidedSlackVoltages = inferiorGridAgent.receiveWhile() {
-        case provideSlackVoltageMessage: ProvideSlackVoltageMessage =>
-          provideSlackVoltageMessage
-        case x =>
-          fail(
-            s"Invalid message received when expecting slack voltage provision message. Message was $x"
-          )
-=======
+          )
+        )
+      )
 
       // we now answer the requests of our centerGridAgent
       // with three fake grid power message
@@ -1087,7 +553,6 @@
                 )
             }
           }
->>>>>>> 2eb4be0e
       }
     }
 
@@ -1117,49 +582,6 @@
       gaProbe.lastSender
     }
 
-<<<<<<< HEAD
-      // we now answer the request of our centerGridAgent
-      // with 1 fake grid power message
-      secondGridPowerRequests.foreach { case (request, askSender) =>
-        val requestNodeUuid = request.nodeUuids
-        inferiorGridAgent.send(
-          askSender,
-          ProvideGridPowerMessage(
-            requestNodeUuid.map { uuid =>
-              ExchangePower(
-                uuid,
-                Quantities.getQuantity(0, KILOWATT),
-                Quantities.getQuantity(0, KILOVAR)
-              )
-            }
-          )
-        )
-      }
-
-      // we expect that the GridAgent unstashes the messages and return a value for our power request
-      superiorGridAgent.expectMsgPF() {
-        case ProvideGridPowerMessage(exchangedPower) =>
-          exchangedPower.size shouldBe 1
-          exchangedPower.headOption match {
-            case Some(ExchangePower(nodeUuid, p, q)) =>
-              nodeUuid shouldBe slackNodeUuid
-              p should equalWithTolerance(
-                Quantities.getQuantity(0.080423711881702500000, MEGAVOLTAMPERE),
-                floatPrecision
-              )
-              q should equalWithTolerance(
-                Quantities.getQuantity(-1.45357503915621860000, MEGAVOLTAMPERE),
-                floatPrecision
-              )
-            case None =>
-              fail("I did not expect to get nothing.")
-          }
-
-        case x =>
-          fail(
-            s"Invalid message received when expecting grid power message. Message was $x"
-          )
-=======
     def expectGridPowerProvision(
         expectedExchangedPowers: Seq[ExchangePower]
     ): Unit = {
@@ -1186,7 +608,6 @@
             }
           }
 
->>>>>>> 2eb4be0e
       }
     }
 
