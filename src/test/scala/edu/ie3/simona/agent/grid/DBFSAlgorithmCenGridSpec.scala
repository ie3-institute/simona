/*
 * © 2020. TU Dortmund University,
 * Institute of Energy Systems, Energy Efficiency and Energy Economics,
 * Research group Distribution grid planning and operation
 */

package edu.ie3.simona.agent.grid

import akka.actor.{ActorRef, ActorSystem}
import akka.pattern.ask
import akka.testkit.{ImplicitSender, TestProbe}
import akka.util.Timeout
import com.typesafe.config.ConfigFactory
import edu.ie3.datamodel.models.input.container.ThermalGrid
import edu.ie3.simona.agent.EnvironmentRefs
import edu.ie3.simona.agent.grid.DBFSAlgorithmCenGridSpec.{
  InferiorGA,
  SuperiorGA
}
import edu.ie3.simona.agent.grid.GridAgentData.GridAgentInitData
import edu.ie3.simona.agent.state.GridAgentState.SimulateGrid
import edu.ie3.simona.model.grid.RefSystem
import edu.ie3.simona.ontology.messages.PowerMessage.ProvideGridPowerMessage.ExchangePower
import edu.ie3.simona.ontology.messages.PowerMessage.{
  ProvideGridPowerMessage,
  RequestGridPowerMessage
}
import edu.ie3.simona.ontology.messages.SchedulerMessage.{
  CompletionMessage,
  ScheduleTriggerMessage,
  TriggerWithIdMessage
}
import edu.ie3.simona.ontology.messages.VoltageMessage.ProvideSlackVoltageMessage.ExchangeVoltage
import edu.ie3.simona.ontology.messages.VoltageMessage.{
  ProvideSlackVoltageMessage,
  RequestSlackVoltageMessage
}
import edu.ie3.simona.ontology.trigger.Trigger.{
  ActivityStartTrigger,
  InitializeGridAgentTrigger,
  StartGridSimulationTrigger
}
import edu.ie3.simona.test.common.model.grid.DbfsTestGrid
import edu.ie3.simona.test.common.{
  ConfigTestData,
  TestKitWithShutdown,
  UnitSpec
}
import edu.ie3.util.quantities.PowerSystemUnits._
import tech.units.indriya.quantity.Quantities

import java.util.UUID
import scala.concurrent.Await
import scala.concurrent.duration.DurationInt
import scala.language.postfixOps

/** Test to ensure the functions that a [[GridAgent]] in center position should
  * be able to do if the DBFSAlgorithm is used. The scheduler, the weather
  * service as well as the inferior and superior [[GridAgent]] s are simulated
  * by the TestKit. By now this test does NOT cover interactions with generation
  * or load asset agents due to unavailability during test development. Hence it
  * would make sense to extend this test in the future to include asset agent
  * interaction or cover this behaviour by another (integration) test!
  */
class DBFSAlgorithmCenGridSpec
    extends TestKitWithShutdown(
      ActorSystem(
        "DBFSAlgorithmSpec",
        ConfigFactory
          .parseString("""
            |akka.loggers =["akka.event.slf4j.Slf4jLogger"]
            |akka.loglevel="OFF"
        """.stripMargin)
      )
    )
    with UnitSpec
    with ConfigTestData
    with ImplicitSender
    with DbfsTestGrid {

  private val scheduler = TestProbe("scheduler")
  private val primaryService = TestProbe("primaryService")
  private val weatherService = TestProbe("weatherService")

  private val superiorGridAgent = SuperiorGA(
    TestProbe("superiorGridAgent_1000"),
    Seq(supNodeA.getUuid, supNodeB.getUuid)
  )

  private val inferiorGrid11 =
    InferiorGA(TestProbe("inferiorGridAgent_11"), Seq(node1.getUuid))

  private val inferiorGrid12 =
    InferiorGA(TestProbe("inferiorGridAgent_12"), Seq(node2.getUuid))

  private val inferiorGrid13 = InferiorGA(
    TestProbe("inferiorGridAgent_13"),
    Seq(node3a.getUuid, node3b.getUuid)
  )

  private val environmentRefs = EnvironmentRefs(
    scheduler = scheduler.ref,
    primaryServiceProxy = primaryService.ref,
    weather = weatherService.ref,
    evDataService = None
  )

  "A GridAgent actor in center position with async test" should {

    val centerGridAgent =
      system.actorOf(
        GridAgent.props(
          environmentRefs,
          simonaConfig,
          listener = Iterable.empty[ActorRef]
        )
      )

    s"initialize itself when it receives a $InitializeGridAgentTrigger with corresponding data" in {
      val triggerId = 0

      // this subnet has 1 superior grid (HöS) and 3 inferior grids (MS). Map the gates to test probes accordingly
      val subGridGateToActorRef = hvSubGridGates.map {
        case gate if gate.getInferiorSubGrid == hvGridContainer.getSubnet =>
          gate -> superiorGridAgent.ref
        case gate =>
          val actor = gate.getInferiorSubGrid match {
            case 11 => inferiorGrid11
            case 12 => inferiorGrid12
            case 13 => inferiorGrid13
          }
          gate -> actor.ref
      }.toMap

      val gridAgentInitData =
        GridAgentInitData(
          hvGridContainer,
          Seq.empty[ThermalGrid],
          subGridGateToActorRef,
          RefSystem("2000 MVA", "110 kV")
        )

      // send init data to agent and expect a CompletionMessage
      implicit val timeout: Timeout = 3 seconds
      val actualInitReply =
        Await.result(
          centerGridAgent ? TriggerWithIdMessage(
            InitializeGridAgentTrigger(gridAgentInitData),
            triggerId,
            centerGridAgent
          ),
          timeout.duration
        )

      actualInitReply shouldBe CompletionMessage(
        0,
        Some(
          Vector(
            ScheduleTriggerMessage(
              ActivityStartTrigger(3600),
              centerGridAgent
            )
          )
        )
      )

    }

    s"go to $SimulateGrid when it receives an activity start trigger" in {

      val activityStartTriggerId = 1

      scheduler.send(
        centerGridAgent,
        TriggerWithIdMessage(
          ActivityStartTrigger(3600),
          activityStartTriggerId,
          centerGridAgent
        )
      )

      scheduler.expectMsgPF() {
        case CompletionMessage(
              triggerId,
              Some(Vector(ScheduleTriggerMessage(triggerToBeScheduled, _)))
            ) =>
          triggerId shouldBe 1
          triggerToBeScheduled shouldBe StartGridSimulationTrigger(3600)
        case x =>
          fail(
            s"Invalid message received when expecting a completion message after activity start trigger. Message was $x"
          )
      }
    }

    s"start the simulation when a $StartGridSimulationTrigger is send" in {

      val startGridSimulationTriggerId = 2
      val firstSweepNo = 0

      // send the start grid simulation trigger
      scheduler.send(
        centerGridAgent,
        TriggerWithIdMessage(
          StartGridSimulationTrigger(3600),
          startGridSimulationTriggerId,
          centerGridAgent
        )
      )

      /* We expect one grid power request message per inferior grid */

      val firstPowerRequestSender11 = inferiorGrid11.expectGridPowerRequest()

      val firstPowerRequestSender12 = inferiorGrid12.expectGridPowerRequest()

      val firstPowerRequestSender13 = inferiorGrid13.expectGridPowerRequest()

      // we expect a request for voltage values of two nodes
      // (voltages are requested by our agent under test from the superior grid)
      val firstSlackVoltageRequestSender =
        superiorGridAgent.expectSlackVoltageRequest(firstSweepNo)

      // normally the inferior grid agents ask for the slack voltage as well to do their power flow calculations
      // we simulate this behaviour now by doing the same for our three inferior grid agents

      inferiorGrid11.requestSlackVoltage(centerGridAgent, firstSweepNo)

      inferiorGrid12.requestSlackVoltage(centerGridAgent, firstSweepNo)

      inferiorGrid13.requestSlackVoltage(centerGridAgent, firstSweepNo)

      // as we are in the first sweep, all provided slack voltages should be equal
      // to 1 p.u. (in physical values, here: 110kV) from the superior grid agent perspective
      // (here: centerGridAgent perspective)
      inferiorGrid11.expectSlackVoltageProvision(
        firstSweepNo,
        Seq(
          ExchangeVoltage(
            node1.getUuid,
            Quantities.getQuantity(110, KILOVOLT),
            Quantities.getQuantity(0, KILOVOLT)
          )
        )
      )

      inferiorGrid12.expectSlackVoltageProvision(
        firstSweepNo,
        Seq(
          ExchangeVoltage(
            node2.getUuid,
            Quantities.getQuantity(110, KILOVOLT),
            Quantities.getQuantity(0, KILOVOLT)
          )
        )
      )

      inferiorGrid13.expectSlackVoltageProvision(
        firstSweepNo,
        Seq(
          ExchangeVoltage(
            node3a.getUuid,
            Quantities.getQuantity(110, KILOVOLT),
            Quantities.getQuantity(0, KILOVOLT)
          ),
          ExchangeVoltage(
            node3b.getUuid,
            Quantities.getQuantity(110, KILOVOLT),
            Quantities.getQuantity(0, KILOVOLT)
          )
        )
      )

      // we now answer the request of our centerGridAgent
      // with three fake grid power messages and one fake slack voltage message

      inferiorGrid11.gaProbe.send(
        firstPowerRequestSender11,
        ProvideGridPowerMessage(
          inferiorGrid11.nodeUuids.map(nodeUuid =>
            ExchangePower(
              nodeUuid,
              Quantities.getQuantity(0, KILOWATT),
              Quantities.getQuantity(0, KILOVAR)
            )
          )
        )
      )

      inferiorGrid12.gaProbe.send(
        firstPowerRequestSender12,
        ProvideGridPowerMessage(
          inferiorGrid12.nodeUuids.map(nodeUuid =>
            ExchangePower(
              nodeUuid,
              Quantities.getQuantity(0, KILOWATT),
              Quantities.getQuantity(0, KILOVAR)
            )
          )
        )
      )

      inferiorGrid13.gaProbe.send(
        firstPowerRequestSender13,
        ProvideGridPowerMessage(
          inferiorGrid13.nodeUuids.map(nodeUuid =>
            ExchangePower(
              nodeUuid,
              Quantities.getQuantity(0, KILOWATT),
              Quantities.getQuantity(0, KILOVAR)
            )
          )
        )
      )

      superiorGridAgent.gaProbe.send(
        firstSlackVoltageRequestSender,
        ProvideSlackVoltageMessage(
          firstSweepNo,
          Seq(
            ExchangeVoltage(
              supNodeA.getUuid,
              Quantities.getQuantity(380, KILOVOLT),
              Quantities.getQuantity(0, KILOVOLT)
            ),
            ExchangeVoltage(
              supNodeB.getUuid,
              Quantities.getQuantity(380, KILOVOLT),
              Quantities.getQuantity(0, KILOVOLT)
            )
          )
        )
      )

      // power flow calculation should run now. After it's done,
      // our test agent should now be ready to provide the grid power values,
      // hence we ask for them and expect a corresponding response
      superiorGridAgent.requestGridPower(centerGridAgent, firstSweepNo)

      superiorGridAgent.expectGridPowerProvision(
        Seq(
          ExchangePower(
            supNodeA.getUuid,
            Quantities.getQuantity(0, MEGAWATT),
            Quantities.getQuantity(0, MEGAVAR)
          ),
          ExchangePower(
            supNodeB.getUuid,
            Quantities.getQuantity(0.160905770717798, MEGAWATT),
            Quantities.getQuantity(-1.4535602349123878, MEGAVAR)
          )
        )
      )

      // we start a second sweep by asking for next sweep values which should trigger the whole procedure again
      val secondSweepNo = firstSweepNo + 1

<<<<<<< HEAD
      val gridAgentInitData =
        GridAgentInitData(
          hvGridContainer,
          Seq.empty[ThermalGrid],
          subGridGateToActorRef,
          RefSystem("2000 MVA", "110 kV")
        )
=======
      superiorGridAgent.requestGridPower(centerGridAgent, secondSweepNo)
>>>>>>> b450c521

      // the agent now should ask for updated slack voltages from the superior grid
      val secondSlackAskSender =
        superiorGridAgent.expectSlackVoltageRequest(secondSweepNo)

      // the superior grid would answer with updated slack voltage values
      superiorGridAgent.gaProbe.send(
        secondSlackAskSender,
        ProvideSlackVoltageMessage(
          secondSweepNo,
          Seq(
            ExchangeVoltage(
              supNodeB.getUuid,
              Quantities.getQuantity(374.22694614463, KILOVOLT), // 380 kV @ 10°
              Quantities.getQuantity(65.9863075134335, KILOVOLT) // 380 kV @ 10°
            ),
            ExchangeVoltage( // this one should currently be ignored anyways
              supNodeA.getUuid,
              Quantities.getQuantity(380, KILOVOLT),
              Quantities.getQuantity(0, KILOVOLT)
            )
          )
        )
      )

      // After the intermediate power flow calculation, we expect one grid power
      // request message per inferior subgrid

      val secondPowerRequestSender11 =
        inferiorGrid11.expectGridPowerRequest()

      val secondPowerRequestSender12 =
        inferiorGrid12.expectGridPowerRequest()

      val secondPowerRequestSender13 =
        inferiorGrid13.expectGridPowerRequest()

      // normally the inferior grid agents ask for the slack voltage as well to do their power flow calculations
      // we simulate this behaviour now by doing the same for our three inferior grid agents

      inferiorGrid11.requestSlackVoltage(centerGridAgent, secondSweepNo)

      inferiorGrid12.requestSlackVoltage(centerGridAgent, secondSweepNo)

      inferiorGrid13.requestSlackVoltage(centerGridAgent, secondSweepNo)

      // as we are in the second sweep, all provided slack voltages should be unequal
      // to 1 p.u. (in physical values, here: 110kV) from the superior grid agent perspective
      // (here: centerGridAgent perspective)

      inferiorGrid11.expectSlackVoltageProvision(
        secondSweepNo,
        Seq(
          ExchangeVoltage(
            node1.getUuid,
            Quantities.getQuantity(108.487669651919932, KILOVOLT),
            Quantities.getQuantity(19.101878551141232, KILOVOLT)
          )
        )
      )

      inferiorGrid12.expectSlackVoltageProvision(
        secondSweepNo,
        Seq(
          ExchangeVoltage(
            node2.getUuid,
            Quantities.getQuantity(108.449088870497683, KILOVOLT),
            Quantities.getQuantity(19.10630456834157630, KILOVOLT)
          )
        )
      )

      inferiorGrid13.expectSlackVoltageProvision(
        secondSweepNo,
        Seq(
          ExchangeVoltage(
            node3a.getUuid,
            Quantities.getQuantity(108.470028019077087, KILOVOLT),
            Quantities.getQuantity(19.104403047662570, KILOVOLT)
          ),
          ExchangeVoltage(
            node3b.getUuid,
            Quantities.getQuantity(108.482524607256866, KILOVOLT),
            Quantities.getQuantity(19.1025584700935336, KILOVOLT)
          )
        )
      )

      // we now answer the requests of our centerGridAgent
      // with three fake grid power message
      inferiorGrid11.gaProbe.send(
        secondPowerRequestSender11,
        ProvideGridPowerMessage(
          inferiorGrid11.nodeUuids.map(nodeUuid =>
            ExchangePower(
              nodeUuid,
              Quantities.getQuantity(0, KILOWATT),
              Quantities.getQuantity(0, KILOVAR)
            )
          )
        )
      )

      inferiorGrid12.gaProbe.send(
        secondPowerRequestSender12,
        ProvideGridPowerMessage(
          inferiorGrid12.nodeUuids.map(nodeUuid =>
            ExchangePower(
              nodeUuid,
              Quantities.getQuantity(0, KILOWATT),
              Quantities.getQuantity(0, KILOVAR)
            )
          )
        )
      )

      inferiorGrid13.gaProbe.send(
        secondPowerRequestSender13,
        ProvideGridPowerMessage(
          inferiorGrid13.nodeUuids.map(nodeUuid =>
            ExchangePower(
              nodeUuid,
              Quantities.getQuantity(0, KILOWATT),
              Quantities.getQuantity(0, KILOVAR)
            )
          )
        )
      )

      // we expect that the GridAgent unstashes the messages and return a value for our power request
      superiorGridAgent.expectGridPowerProvision(
        Seq(
          ExchangePower(
            supNodeA.getUuid,
            Quantities.getQuantity(0, MEGAWATT),
            Quantities.getQuantity(0, MEGAVAR)
          ),
          ExchangePower(
            supNodeB.getUuid,
            Quantities.getQuantity(0.16090577067051856, MEGAWATT),
            Quantities.getQuantity(-1.4535602358772026, MEGAVAR)
          )
        )
      )

    }
  }
}

object DBFSAlgorithmCenGridSpec extends UnitSpec {
  private val floatPrecision: Double = 0.00000000001

  sealed trait GAActorAndModel {
    val gaProbe: TestProbe
    val nodeUuids: Seq[UUID]
    def ref: ActorRef = gaProbe.ref
  }

  final case class InferiorGA(
      override val gaProbe: TestProbe,
      override val nodeUuids: Seq[UUID]
  ) extends GAActorAndModel {

    def expectGridPowerRequest(): ActorRef = {
      gaProbe
        .expectMsgType[RequestGridPowerMessage]
        .nodeUuids should contain allElementsOf nodeUuids

      gaProbe.lastSender
    }

    def expectSlackVoltageProvision(
        expectedSweepNo: Int,
        expectedExchangedVoltages: Seq[ExchangeVoltage]
    ): Unit = {
      inside(gaProbe.expectMsgType[ProvideSlackVoltageMessage]) {
        case ProvideSlackVoltageMessage(sweepNo, exchangedVoltages) =>
          sweepNo shouldBe expectedSweepNo

          exchangedVoltages.size shouldBe expectedExchangedVoltages.size
          expectedExchangedVoltages.foreach { expectedVoltage =>
            exchangedVoltages.find(
              _.nodeUuid == expectedVoltage.nodeUuid
            ) match {
              case Some(ExchangeVoltage(_, actualE, actualF)) =>
                actualE should equalWithTolerance(
                  expectedVoltage.e,
                  floatPrecision
                )
                actualF should equalWithTolerance(
                  expectedVoltage.f,
                  floatPrecision
                )
              case None =>
                fail(
                  s"Expected ExchangeVoltage with node UUID ${expectedVoltage.nodeUuid} " +
                    s"was not included in ProvideSlackVoltageMessage."
                )
            }
          }
      }
    }

    def requestSlackVoltage(receiver: ActorRef, sweepNo: Int): Unit =
      gaProbe.send(
        receiver,
        RequestSlackVoltageMessage(sweepNo, nodeUuids)
      )
  }

  final case class SuperiorGA(
      override val gaProbe: TestProbe,
      override val nodeUuids: Seq[UUID]
  ) extends GAActorAndModel {

    def expectSlackVoltageRequest(expectedSweepNo: Int): ActorRef = {
      inside(
        gaProbe
          .expectMsgType[RequestSlackVoltageMessage]
      ) {
        case RequestSlackVoltageMessage(msgSweepNo: Int, msgUuids: Seq[UUID]) =>
          msgSweepNo shouldBe expectedSweepNo
          msgUuids should have size nodeUuids.size
          msgUuids should contain allElementsOf nodeUuids
      }

      gaProbe.lastSender
    }

    def expectGridPowerProvision(
        expectedExchangedPowers: Seq[ExchangePower]
    ): Unit = {
      inside(gaProbe.expectMsgType[ProvideGridPowerMessage](10.seconds)) {
        case ProvideGridPowerMessage(exchangedPower) =>
          exchangedPower should have size expectedExchangedPowers.size

          expectedExchangedPowers.foreach { expectedPower =>
            exchangedPower.find(_.nodeUuid == expectedPower.nodeUuid) match {
              case Some(ExchangePower(_, actualP, actualQ)) =>
                actualP should equalWithTolerance(
                  expectedPower.p,
                  floatPrecision
                )
                actualQ should equalWithTolerance(
                  expectedPower.q,
                  floatPrecision
                )
              case None =>
                fail(
                  s"Expected ExchangePower with node UUID ${expectedPower.nodeUuid} " +
                    s"was not included in ProvideGridPowerMessage."
                )
            }
          }

      }
    }

    def requestGridPower(receiver: ActorRef, sweepNo: Int): Unit = {
      gaProbe.send(
        receiver,
        RequestGridPowerMessage(
          sweepNo,
          nodeUuids
        )
      )
    }
  }
}<|MERGE_RESOLUTION|>--- conflicted
+++ resolved
@@ -355,17 +355,7 @@
       // we start a second sweep by asking for next sweep values which should trigger the whole procedure again
       val secondSweepNo = firstSweepNo + 1
 
-<<<<<<< HEAD
-      val gridAgentInitData =
-        GridAgentInitData(
-          hvGridContainer,
-          Seq.empty[ThermalGrid],
-          subGridGateToActorRef,
-          RefSystem("2000 MVA", "110 kV")
-        )
-=======
       superiorGridAgent.requestGridPower(centerGridAgent, secondSweepNo)
->>>>>>> b450c521
 
       // the agent now should ask for updated slack voltages from the superior grid
       val secondSlackAskSender =
