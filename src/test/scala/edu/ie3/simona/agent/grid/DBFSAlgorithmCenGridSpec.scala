/*
 * © 2020. TU Dortmund University,
 * Institute of Energy Systems, Energy Efficiency and Energy Economics,
 * Research group Distribution grid planning and operation
 */

package edu.ie3.simona.agent.grid

import akka.actor.ActorSystem
import akka.testkit.{ImplicitSender, TestProbe}
import com.typesafe.config.ConfigFactory
import edu.ie3.simona.agent.EnvironmentRefs
import edu.ie3.simona.agent.grid.GridAgentData.GridAgentInitData
import edu.ie3.simona.agent.state.GridAgentState.SimulateGrid
import edu.ie3.simona.event.ResultEvent.PowerFlowResultEvent
import edu.ie3.simona.model.grid.RefSystem
import edu.ie3.simona.ontology.messages.PowerMessage.ProvideGridPowerMessage
import edu.ie3.simona.ontology.messages.PowerMessage.ProvideGridPowerMessage.ExchangePower
import edu.ie3.simona.ontology.messages.SchedulerMessage.{
  CompletionMessage,
  ScheduleTriggerMessage,
  TriggerWithIdMessage
}
import edu.ie3.simona.ontology.messages.VoltageMessage.ProvideSlackVoltageMessage
import edu.ie3.simona.ontology.messages.VoltageMessage.ProvideSlackVoltageMessage.ExchangeVoltage
import edu.ie3.simona.ontology.trigger.Trigger.{
  ActivityStartTrigger,
  FinishGridSimulationTrigger,
  InitializeGridAgentTrigger,
  StartGridSimulationTrigger
}
import edu.ie3.simona.test.common.model.grid.DbfsTestGrid
import edu.ie3.simona.test.common.{ConfigTestData, TestKitWithShutdown}
import edu.ie3.util.quantities.PowerSystemUnits._
import tech.units.indriya.quantity.Quantities

import scala.language.postfixOps

/** Test to ensure the functions that a [[GridAgent]] in center position should
  * be able to do if the DBFSAlgorithm is used. The scheduler, the weather
  * service as well as the inferior and superior [[GridAgent]] s are simulated
  * by the TestKit. By now this test does NOT cover interactions with generation
  * or load asset agents due to unavailability during test development. Hence it
  * would make sense to extend this test in the future to include asset agent
  * interaction or cover this behaviour by another (integration) test!
  */
class DBFSAlgorithmCenGridSpec
    extends TestKitWithShutdown(
      ActorSystem(
        "DBFSAlgorithmSpec",
        ConfigFactory
          .parseString("""
            |akka.loggers =["akka.event.slf4j.Slf4jLogger"]
            |akka.loglevel="OFF"
        """.stripMargin)
      )
    )
    with DBFSMockGridAgents
    with ConfigTestData
    with ImplicitSender
    with DbfsTestGrid {

  private val scheduler = TestProbe("scheduler")
  private val primaryService = TestProbe("primaryService")
  private val weatherService = TestProbe("weatherService")

  private val superiorGridAgent = SuperiorGA(
    TestProbe("superiorGridAgent_1000"),
    Seq(supNodeA.getUuid, supNodeB.getUuid)
  )

  private val inferiorGrid11 =
    InferiorGA(TestProbe("inferiorGridAgent_11"), Seq(node1.getUuid))

  private val inferiorGrid12 =
    InferiorGA(TestProbe("inferiorGridAgent_12"), Seq(node2.getUuid))

  private val inferiorGrid13 = InferiorGA(
    TestProbe("inferiorGridAgent_13"),
    Seq(node3a.getUuid, node3b.getUuid)
  )

  private val environmentRefs = EnvironmentRefs(
    scheduler = scheduler.ref,
    primaryServiceProxy = primaryService.ref,
    weather = weatherService.ref,
    evDataService = None
  )

  val resultListener: TestProbe = TestProbe("resultListener")

  "A GridAgent actor in center position with async test" should {

    val centerGridAgent =
      system.actorOf(
        GridAgent.props(
          environmentRefs,
          simonaConfig,
          listener = Iterable(resultListener.ref)
        )
      )

    s"initialize itself when it receives a $InitializeGridAgentTrigger with corresponding data" in {
      val triggerId = 0

      // this subnet has 1 superior grid (ehv) and 3 inferior grids (mv). Map the gates to test probes accordingly
      val subGridGateToActorRef = hvSubGridGates.map {
        case gate if gate.getInferiorSubGrid == hvGridContainer.getSubnet =>
          gate -> superiorGridAgent.ref
        case gate =>
          val actor = gate.getInferiorSubGrid match {
            case 11 => inferiorGrid11
            case 12 => inferiorGrid12
            case 13 => inferiorGrid13
          }
          gate -> actor.ref
      }.toMap

      val gridAgentInitData =
        GridAgentInitData(
          hvGridContainer,
          subGridGateToActorRef,
          RefSystem("2000 MVA", "110 kV")
        )

      // send init data to agent and expect a CompletionMessage
      scheduler.send(
        centerGridAgent,
        TriggerWithIdMessage(
          InitializeGridAgentTrigger(gridAgentInitData),
          triggerId,
          centerGridAgent
        )
      )

      scheduler.expectMsg(
        CompletionMessage(
          0,
          Some(
            Seq(
              ScheduleTriggerMessage(
                ActivityStartTrigger(3600),
                centerGridAgent
              )
            )
          )
        )
      )

    }

    s"go to $SimulateGrid when it receives an activity start trigger" in {

      val activityStartTriggerId = 1

      scheduler.send(
        centerGridAgent,
        TriggerWithIdMessage(
          ActivityStartTrigger(3600),
          activityStartTriggerId,
          centerGridAgent
        )
      )

      scheduler.expectMsg(
        CompletionMessage(
          1,
          Some(
            Seq(
              ScheduleTriggerMessage(
                StartGridSimulationTrigger(3600),
                centerGridAgent
              )
            )
          )
        )
      )
    }

    s"start the simulation when a $StartGridSimulationTrigger is send" in {

      val startGridSimulationTriggerId = 2
      val firstSweepNo = 0

      // send the start grid simulation trigger
      scheduler.send(
        centerGridAgent,
        TriggerWithIdMessage(
          StartGridSimulationTrigger(3600),
          startGridSimulationTriggerId,
          centerGridAgent
        )
      )

      /* We expect one grid power request message per inferior grid */

      val firstPowerRequestSender11 = inferiorGrid11.expectGridPowerRequest()

      val firstPowerRequestSender12 = inferiorGrid12.expectGridPowerRequest()

      val firstPowerRequestSender13 = inferiorGrid13.expectGridPowerRequest()

      // we expect a request for voltage values of two nodes
      // (voltages are requested by our agent under test from the superior grid)
      val firstSlackVoltageRequestSender =
        superiorGridAgent.expectSlackVoltageRequest(firstSweepNo)

      // normally the inferior grid agents ask for the slack voltage as well to do their power flow calculations
      // we simulate this behaviour now by doing the same for our three inferior grid agents

      inferiorGrid11.requestSlackVoltage(centerGridAgent, firstSweepNo)

      inferiorGrid12.requestSlackVoltage(centerGridAgent, firstSweepNo)

      inferiorGrid13.requestSlackVoltage(centerGridAgent, firstSweepNo)

      // as we are in the first sweep, all provided slack voltages should be equal
      // to 1 p.u. (in physical values, here: 110kV) from the superior grid agent perspective
      // (here: centerGridAgent perspective)
      inferiorGrid11.expectSlackVoltageProvision(
        firstSweepNo,
        Seq(
          ExchangeVoltage(
            node1.getUuid,
            Quantities.getQuantity(110, KILOVOLT),
            Quantities.getQuantity(0, KILOVOLT)
          )
        )
      )

      inferiorGrid12.expectSlackVoltageProvision(
        firstSweepNo,
        Seq(
          ExchangeVoltage(
            node2.getUuid,
            Quantities.getQuantity(110, KILOVOLT),
            Quantities.getQuantity(0, KILOVOLT)
          )
        )
      )

      inferiorGrid13.expectSlackVoltageProvision(
        firstSweepNo,
        Seq(
          ExchangeVoltage(
            node3a.getUuid,
            Quantities.getQuantity(110, KILOVOLT),
            Quantities.getQuantity(0, KILOVOLT)
          ),
          ExchangeVoltage(
            node3b.getUuid,
            Quantities.getQuantity(110, KILOVOLT),
            Quantities.getQuantity(0, KILOVOLT)
          )
        )
      )

      // we now answer the request of our centerGridAgent
      // with three fake grid power messages and one fake slack voltage message

      inferiorGrid11.gaProbe.send(
        firstPowerRequestSender11,
        ProvideGridPowerMessage(
          inferiorGrid11.nodeUuids.map(nodeUuid =>
            ExchangePower(
              nodeUuid,
              Quantities.getQuantity(0, KILOWATT),
              Quantities.getQuantity(0, KILOVAR)
            )
          )
        )
      )

      inferiorGrid12.gaProbe.send(
        firstPowerRequestSender12,
        ProvideGridPowerMessage(
          inferiorGrid12.nodeUuids.map(nodeUuid =>
            ExchangePower(
              nodeUuid,
              Quantities.getQuantity(0, KILOWATT),
              Quantities.getQuantity(0, KILOVAR)
            )
          )
        )
      )

      inferiorGrid13.gaProbe.send(
        firstPowerRequestSender13,
        ProvideGridPowerMessage(
          inferiorGrid13.nodeUuids.map(nodeUuid =>
            ExchangePower(
              nodeUuid,
              Quantities.getQuantity(0, KILOWATT),
              Quantities.getQuantity(0, KILOVAR)
            )
          )
        )
      )

      superiorGridAgent.gaProbe.send(
        firstSlackVoltageRequestSender,
        ProvideSlackVoltageMessage(
          firstSweepNo,
          Seq(
            ExchangeVoltage(
              supNodeA.getUuid,
              Quantities.getQuantity(380, KILOVOLT),
              Quantities.getQuantity(0, KILOVOLT)
            ),
            ExchangeVoltage(
              supNodeB.getUuid,
              Quantities.getQuantity(380, KILOVOLT),
              Quantities.getQuantity(0, KILOVOLT)
            )
          )
        )
      )

      // power flow calculation should run now. After it's done,
      // our test agent should now be ready to provide the grid power values,
      // hence we ask for them and expect a corresponding response
      superiorGridAgent.requestGridPower(centerGridAgent, firstSweepNo)

      superiorGridAgent.expectGridPowerProvision(
        Seq(
          ExchangePower(
            supNodeA.getUuid,
            Quantities.getQuantity(0, MEGAWATT),
            Quantities.getQuantity(0, MEGAVAR)
          ),
          ExchangePower(
            supNodeB.getUuid,
            Quantities.getQuantity(0.160905770717798, MEGAWATT),
            Quantities.getQuantity(-1.4535602349123878, MEGAVAR)
          )
        )
      )

      // we start a second sweep by asking for next sweep values which should trigger the whole procedure again
      val secondSweepNo = firstSweepNo + 1

      superiorGridAgent.requestGridPower(centerGridAgent, secondSweepNo)

      // the agent now should ask for updated slack voltages from the superior grid
      val secondSlackAskSender =
        superiorGridAgent.expectSlackVoltageRequest(secondSweepNo)

      // the superior grid would answer with updated slack voltage values
      superiorGridAgent.gaProbe.send(
        secondSlackAskSender,
        ProvideSlackVoltageMessage(
          secondSweepNo,
          Seq(
            ExchangeVoltage(
              supNodeB.getUuid,
              Quantities.getQuantity(374.22694614463, KILOVOLT), // 380 kV @ 10°
              Quantities.getQuantity(65.9863075134335, KILOVOLT) // 380 kV @ 10°
            ),
            ExchangeVoltage( // this one should currently be ignored anyways
              supNodeA.getUuid,
              Quantities.getQuantity(380, KILOVOLT),
              Quantities.getQuantity(0, KILOVOLT)
            )
          )
        )
      )

      // After the intermediate power flow calculation, we expect one grid power
      // request message per inferior subgrid

      val secondPowerRequestSender11 =
        inferiorGrid11.expectGridPowerRequest()

      val secondPowerRequestSender12 =
        inferiorGrid12.expectGridPowerRequest()

      val secondPowerRequestSender13 =
        inferiorGrid13.expectGridPowerRequest()

      // normally the inferior grid agents ask for the slack voltage as well to do their power flow calculations
      // we simulate this behaviour now by doing the same for our three inferior grid agents

      inferiorGrid11.requestSlackVoltage(centerGridAgent, secondSweepNo)

      inferiorGrid12.requestSlackVoltage(centerGridAgent, secondSweepNo)

      inferiorGrid13.requestSlackVoltage(centerGridAgent, secondSweepNo)

      // as we are in the second sweep, all provided slack voltages should be unequal
      // to 1 p.u. (in physical values, here: 110kV) from the superior grid agent perspective
      // (here: centerGridAgent perspective)

      inferiorGrid11.expectSlackVoltageProvision(
        secondSweepNo,
        Seq(
          ExchangeVoltage(
            node1.getUuid,
            Quantities.getQuantity(108.487669651919932, KILOVOLT),
            Quantities.getQuantity(19.101878551141232, KILOVOLT)
          )
        )
      )

      inferiorGrid12.expectSlackVoltageProvision(
        secondSweepNo,
        Seq(
          ExchangeVoltage(
            node2.getUuid,
            Quantities.getQuantity(108.449088870497683, KILOVOLT),
            Quantities.getQuantity(19.10630456834157630, KILOVOLT)
          )
        )
      )

      inferiorGrid13.expectSlackVoltageProvision(
        secondSweepNo,
        Seq(
          ExchangeVoltage(
            node3a.getUuid,
            Quantities.getQuantity(108.470028019077087, KILOVOLT),
            Quantities.getQuantity(19.104403047662570, KILOVOLT)
          ),
          ExchangeVoltage(
            node3b.getUuid,
            Quantities.getQuantity(108.482524607256866, KILOVOLT),
            Quantities.getQuantity(19.1025584700935336, KILOVOLT)
          )
        )
      )

      // we now answer the requests of our centerGridAgent
      // with three fake grid power message
      inferiorGrid11.gaProbe.send(
        secondPowerRequestSender11,
        ProvideGridPowerMessage(
          inferiorGrid11.nodeUuids.map(nodeUuid =>
            ExchangePower(
              nodeUuid,
              Quantities.getQuantity(0, KILOWATT),
              Quantities.getQuantity(0, KILOVAR)
            )
          )
        )
      )

      inferiorGrid12.gaProbe.send(
        secondPowerRequestSender12,
        ProvideGridPowerMessage(
          inferiorGrid12.nodeUuids.map(nodeUuid =>
            ExchangePower(
              nodeUuid,
              Quantities.getQuantity(0, KILOWATT),
              Quantities.getQuantity(0, KILOVAR)
            )
          )
        )
      )

      inferiorGrid13.gaProbe.send(
        secondPowerRequestSender13,
        ProvideGridPowerMessage(
          inferiorGrid13.nodeUuids.map(nodeUuid =>
            ExchangePower(
              nodeUuid,
              Quantities.getQuantity(0, KILOWATT),
              Quantities.getQuantity(0, KILOVAR)
            )
          )
        )
      )

      // we expect that the GridAgent unstashes the messages and return a value for our power request
      superiorGridAgent.expectGridPowerProvision(
        Seq(
          ExchangePower(
            supNodeA.getUuid,
            Quantities.getQuantity(0, MEGAWATT),
            Quantities.getQuantity(0, MEGAVAR)
          ),
          ExchangePower(
            supNodeB.getUuid,
            Quantities.getQuantity(0.16090577067051856, MEGAWATT),
            Quantities.getQuantity(-1.4535602358772026, MEGAVAR)
          )
        )
      )

<<<<<<< HEAD
      // normally the superior grid agent would check weather the power flow calculation converges and would
      // send a CompletionMessage to the scheduler and a FinishGridSimulationTrigger to the inferior grid agent
      // after the convergence
      // (here we do it by hand)
      superiorGridAgent.gaProbe.send(
        scheduler.ref,
        CompletionMessage(
          startGridSimulationTriggerId + secondSweepNo,
          Some(
            Seq(
              ScheduleTriggerMessage(
                ActivityStartTrigger(7200),
                superiorGridAgent.gaProbe.ref
              )
            )
          )
        )
      )

      superiorGridAgent.gaProbe.send(
        centerGridAgent,
        FinishGridSimulationTrigger(3600)
      )

      scheduler.expectMsgPF() {
        case CompletionMessage(
              triggerId,
              Some(Seq(message: ScheduleTriggerMessage))
            ) =>
          triggerId shouldBe 3
          message shouldBe ScheduleTriggerMessage(
            ActivityStartTrigger(7200),
            superiorGridAgent.gaProbe.ref
          )

        case x =>
          fail(
            s"Invalid message received when expecting a completion message for simulate grid after cleanup! Message was $x"
          )
      }

      // the three inferior grids should each receive a FinishGridSimulationTrigger
      inferiorGrid11.expectFinishGridSimulationTrigger(
        FinishGridSimulationTrigger(3600)
      )

      inferiorGrid12.expectFinishGridSimulationTrigger(
        FinishGridSimulationTrigger(3600)
      )

      inferiorGrid13.expectFinishGridSimulationTrigger(
        FinishGridSimulationTrigger(3600)
      )

    }
  }
}

object DBFSAlgorithmCenGridSpec extends UnitSpec {
  private val floatPrecision: Double = 0.00000000001

  sealed trait GAActorAndModel {
    val gaProbe: TestProbe
    val nodeUuids: Seq[UUID]
    def ref: ActorRef = gaProbe.ref
  }

  final case class InferiorGA(
      override val gaProbe: TestProbe,
      override val nodeUuids: Seq[UUID]
  ) extends GAActorAndModel {

    def expectFinishGridSimulationTrigger(
        trigger: FinishGridSimulationTrigger
    ): Unit = {
      gaProbe.expectMsg(trigger)
    }

    def expectGridPowerRequest(): ActorRef = {
      gaProbe
        .expectMsgType[RequestGridPowerMessage]
        .nodeUuids should contain allElementsOf nodeUuids

      gaProbe.lastSender
    }

    def expectSlackVoltageProvision(
        expectedSweepNo: Int,
        expectedExchangedVoltages: Seq[ExchangeVoltage]
    ): Unit = {
      inside(gaProbe.expectMsgType[ProvideSlackVoltageMessage]) {
        case ProvideSlackVoltageMessage(sweepNo, exchangedVoltages) =>
          sweepNo shouldBe expectedSweepNo

          exchangedVoltages.size shouldBe expectedExchangedVoltages.size
          expectedExchangedVoltages.foreach { expectedVoltage =>
            exchangedVoltages.find(
              _.nodeUuid == expectedVoltage.nodeUuid
            ) match {
              case Some(ExchangeVoltage(_, actualE, actualF)) =>
                actualE should equalWithTolerance(
                  expectedVoltage.e,
                  floatPrecision
                )
                actualF should equalWithTolerance(
                  expectedVoltage.f,
                  floatPrecision
                )
              case None =>
                fail(
                  s"Expected ExchangeVoltage with node UUID ${expectedVoltage.nodeUuid} " +
                    s"was not included in ProvideSlackVoltageMessage."
                )
            }
          }
      }
    }

    def requestSlackVoltage(receiver: ActorRef, sweepNo: Int): Unit =
      gaProbe.send(
        receiver,
        RequestSlackVoltageMessage(sweepNo, nodeUuids)
=======
      // normally the slack node would send a FinishGridSimulationTrigger to all
      // connected inferior grids, because the slack node is just a mock, we imitate this behavior
      superiorGridAgent.gaProbe.send(
        centerGridAgent,
        FinishGridSimulationTrigger(3600)
>>>>>>> 4b3a7a7e
      )

      // after a FinishGridSimulationTrigger is send the inferior grids, they themselves will send the
      // Trigger forward the trigger to their connected inferior grids. Therefore the inferior grid
      // agent should receive a FinishGridSimulationTrigger
      inferiorGrid11.gaProbe.expectMsg(FinishGridSimulationTrigger(3600))
      inferiorGrid12.gaProbe.expectMsg(FinishGridSimulationTrigger(3600))
      inferiorGrid13.gaProbe.expectMsg(FinishGridSimulationTrigger(3600))

      // after all grids have received a FinishGridSimulationTrigger, the scheduler should receive a CompletionMessage
      scheduler.expectMsg(
        CompletionMessage(
          2,
          Some(
            Seq(
              ScheduleTriggerMessage(
                ActivityStartTrigger(7200),
                centerGridAgent
              )
            )
          )
        )
      )

      resultListener.expectMsgPF() {
        case powerFlowResultEvent: PowerFlowResultEvent =>
          // we expect results for 4 nodes, 5 lines and 2 transformer2ws
          powerFlowResultEvent.nodeResults.size shouldBe 4
          powerFlowResultEvent.lineResults.size shouldBe 5
          powerFlowResultEvent.transformer2wResults.size shouldBe 2

          // due to the fact that the used grid does not contain any switches or transformer3ws
          // we do not expect any results for the following elements
          powerFlowResultEvent.transformer3wResults shouldBe empty
          powerFlowResultEvent.switchResults shouldBe empty

        case x =>
          fail(
            s"Invalid message received when expecting a PowerFlowResultEvent message for simulate grid! Message was $x"
          )
      }
    }

  }
}<|MERGE_RESOLUTION|>--- conflicted
+++ resolved
@@ -485,11 +485,8 @@
         )
       )
 
-<<<<<<< HEAD
-      // normally the superior grid agent would check weather the power flow calculation converges and would
-      // send a CompletionMessage to the scheduler and a FinishGridSimulationTrigger to the inferior grid agent
-      // after the convergence
-      // (here we do it by hand)
+      // normally the slack node would send a FinishGridSimulationTrigger to all
+      // connected inferior grids, because the slack node is just a mock, we imitate this behavior
       superiorGridAgent.gaProbe.send(
         scheduler.ref,
         CompletionMessage(
@@ -572,51 +569,6 @@
       gaProbe.lastSender
     }
 
-    def expectSlackVoltageProvision(
-        expectedSweepNo: Int,
-        expectedExchangedVoltages: Seq[ExchangeVoltage]
-    ): Unit = {
-      inside(gaProbe.expectMsgType[ProvideSlackVoltageMessage]) {
-        case ProvideSlackVoltageMessage(sweepNo, exchangedVoltages) =>
-          sweepNo shouldBe expectedSweepNo
-
-          exchangedVoltages.size shouldBe expectedExchangedVoltages.size
-          expectedExchangedVoltages.foreach { expectedVoltage =>
-            exchangedVoltages.find(
-              _.nodeUuid == expectedVoltage.nodeUuid
-            ) match {
-              case Some(ExchangeVoltage(_, actualE, actualF)) =>
-                actualE should equalWithTolerance(
-                  expectedVoltage.e,
-                  floatPrecision
-                )
-                actualF should equalWithTolerance(
-                  expectedVoltage.f,
-                  floatPrecision
-                )
-              case None =>
-                fail(
-                  s"Expected ExchangeVoltage with node UUID ${expectedVoltage.nodeUuid} " +
-                    s"was not included in ProvideSlackVoltageMessage."
-                )
-            }
-          }
-      }
-    }
-
-    def requestSlackVoltage(receiver: ActorRef, sweepNo: Int): Unit =
-      gaProbe.send(
-        receiver,
-        RequestSlackVoltageMessage(sweepNo, nodeUuids)
-=======
-      // normally the slack node would send a FinishGridSimulationTrigger to all
-      // connected inferior grids, because the slack node is just a mock, we imitate this behavior
-      superiorGridAgent.gaProbe.send(
-        centerGridAgent,
-        FinishGridSimulationTrigger(3600)
->>>>>>> 4b3a7a7e
-      )
-
       // after a FinishGridSimulationTrigger is send the inferior grids, they themselves will send the
       // Trigger forward the trigger to their connected inferior grids. Therefore the inferior grid
       // agent should receive a FinishGridSimulationTrigger
