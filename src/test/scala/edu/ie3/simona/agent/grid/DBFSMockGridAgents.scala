--- conflicted
+++ resolved
@@ -20,11 +20,8 @@
 }
 import edu.ie3.simona.test.common.UnitSpec
 import edu.ie3.util.scala.quantities.{Megavars, ReactivePower}
-<<<<<<< HEAD
-=======
 import squants.Power
 import squants.electro.Volts
->>>>>>> 492f6de6
 import squants.energy.Megawatts
 
 import java.util.UUID
@@ -37,15 +34,10 @@
   */
 trait DBFSMockGridAgents extends UnitSpec {
   private val floatPrecision: Double = 0.00000000001
-<<<<<<< HEAD
-  private implicit val powerTolerance: squants.Power = Megawatts(1e-10)
-  private implicit val reactivePowerTolerance: ReactivePower = Megavars(1e-10)
-=======
   private implicit val powerTolerance: Power = Megawatts(1e-10)
   private implicit val reactivePowerTolerance: ReactivePower = Megavars(1e-10)
   private implicit val electricPotentialTolerance
       : squants.electro.ElectricPotential = Volts(1e-6)
->>>>>>> 492f6de6
 
   sealed trait GAActorAndModel {
     val gaProbe: TestProbe
@@ -81,7 +73,7 @@
               _.nodeUuid == expectedVoltage.nodeUuid
             ) match {
               case Some(ExchangeVoltage(_, actualE, actualF)) =>
-                actualE ~= Volts(3d)
+                actualE ~= expectedVoltage.e
                 actualF ~= expectedVoltage.f
               case None =>
                 fail(
