--- conflicted
+++ resolved
@@ -73,13 +73,8 @@
               _.nodeUuid == expectedVoltage.nodeUuid
             ) match {
               case Some(ExchangeVoltage(_, actualE, actualF)) =>
-<<<<<<< HEAD
-                actualE ~= expectedVoltage.e
-                actualF ~= expectedVoltage.f
-=======
                 actualE should approximate(expectedVoltage.e)
                 actualF should approximate(expectedVoltage.f)
->>>>>>> 208e2711
               case None =>
                 fail(
                   s"Expected ExchangeVoltage with node UUID ${expectedVoltage.nodeUuid} " +
