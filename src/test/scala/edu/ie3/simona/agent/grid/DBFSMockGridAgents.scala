--- conflicted
+++ resolved
@@ -48,13 +48,8 @@
   }
 
   final case class InferiorGA(
-<<<<<<< HEAD
       override val gaProbe: TestProbe[GridAgentMessage],
-      override val nodeUuids: Seq[UUID]
-=======
-      override val gaProbe: TestProbe,
       override val nodeUuids: Seq[UUID],
->>>>>>> 5478b69f
   ) extends GAActorAndModel {
 
     def expectGridPowerRequest(): ActorRef[GridAgentMessage] = {
@@ -96,30 +91,18 @@
       }
     }
 
-<<<<<<< HEAD
     def requestSlackVoltage(
         receiver: ActorRef[GridAgentMessage],
-        sweepNo: Int
+        sweepNo: Int,
     ): Unit =
       receiver ! VMAdapter(
         RequestSlackVoltageMessage(sweepNo, nodeUuids, gaProbe.ref)
-=======
-    def requestSlackVoltage(receiver: ActorRef, sweepNo: Int): Unit =
-      gaProbe.send(
-        receiver,
-        RequestSlackVoltageMessage(sweepNo, nodeUuids),
->>>>>>> 5478b69f
       )
   }
 
   final case class SuperiorGA(
-<<<<<<< HEAD
       override val gaProbe: TestProbe[GridAgentMessage],
-      override val nodeUuids: Seq[UUID]
-=======
-      override val gaProbe: TestProbe,
       override val nodeUuids: Seq[UUID],
->>>>>>> 5478b69f
   ) extends GAActorAndModel {
 
     def expectSlackVoltageRequest(
@@ -166,22 +149,12 @@
       }
     }
 
-<<<<<<< HEAD
     def requestGridPower(
         receiver: ActorRef[GridAgentMessage],
-        sweepNo: Int
+        sweepNo: Int,
     ): Unit = {
       receiver ! PMAdapter(
         RequestGridPowerMessage(sweepNo, nodeUuids, gaProbe.ref)
-=======
-    def requestGridPower(receiver: ActorRef, sweepNo: Int): Unit = {
-      gaProbe.send(
-        receiver,
-        RequestGridPowerMessage(
-          sweepNo,
-          nodeUuids,
-        ),
->>>>>>> 5478b69f
       )
     }
   }
