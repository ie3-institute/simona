--- conflicted
+++ resolved
@@ -64,11 +64,8 @@
     runtimeEventListener = runtimeEvents.ref,
     primaryServiceProxy = primaryService.ref,
     weather = weatherService.ref,
-<<<<<<< HEAD
+    loadProfiles = loadProfileService.ref,
     emDataService = None,
-=======
-    loadProfiles = loadProfileService.ref,
->>>>>>> ef807c16
     evDataService = None,
   )
 
