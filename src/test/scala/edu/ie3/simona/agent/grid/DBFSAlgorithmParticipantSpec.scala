--- conflicted
+++ resolved
@@ -121,32 +121,19 @@
             ) =>
           loadAgent
       }
-<<<<<<< HEAD
 
       val completionMessage = scheduler.expectMessageType[Completion]
       completionMessage shouldBe Completion(completionMessage.actor, Some(3600))
 
       loadAgent ! Activation(INIT_SIM_TICK)
 
-=======
-
-      val completionMessage = scheduler.expectMessageType[Completion]
-      completionMessage shouldBe Completion(completionMessage.actor, Some(3600))
-
-      loadAgent ! Activation(INIT_SIM_TICK)
-
->>>>>>> 1eeaef7a
       primaryService.expectMessage(
         PrimaryServiceRegistrationMessage(load1.getUuid)
       )
 
-<<<<<<< HEAD
-      loadAgent.toClassic ! RegistrationFailedMessage
-=======
       loadAgent.toClassic ! RegistrationFailedMessage(
         primaryService.ref.toClassic
       )
->>>>>>> 1eeaef7a
 
       scheduler.expectMessage(Completion(loadAgent, Some(0)))
 
