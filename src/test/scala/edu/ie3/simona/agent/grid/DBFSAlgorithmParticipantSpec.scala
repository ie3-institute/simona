--- conflicted
+++ resolved
@@ -98,22 +98,13 @@
           gate -> superiorGridAgent.ref
         }.toMap
 
-<<<<<<< HEAD
-      val gridAgentInitData =
-        GridAgentInitData(
-          hvGridContainer,
-          Seq.empty[ThermalGrid],
-          subGridGateToActorRef,
-          RefSystem("2000 MVA", "110 kV")
-        )
-=======
       val gridAgentInitData = GridAgentInitData(
         hvGridContainer,
         Seq.empty,
+        Seq.empty[ThermalGrid],
         subGridGateToActorRef,
         RefSystem("2000 MVA", "110 kV")
       )
->>>>>>> a0252dee
 
       val key =
         ScheduleLock.singleKey(TSpawner, scheduler.ref.toTyped, INIT_SIM_TICK)
@@ -133,19 +124,9 @@
 
       val loadAgent =
         scheduler.expectMsgPF() {
-<<<<<<< HEAD
-          case ScheduleTriggerMessage(
-                initializeTrigger: InitializeParticipantAgentTrigger[
-                  PrimaryData,
-                  InitializeStateData[PrimaryData]
-                ],
-                loadAgent,
-                _,
-=======
           case ScheduleActivation(
                 loadAgent,
                 INIT_SIM_TICK,
->>>>>>> a0252dee
                 _
               ) =>
             loadAgent
