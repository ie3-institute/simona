/*
 * © 2022. TU Dortmund University,
 * Institute of Energy Systems, Energy Efficiency and Energy Economics,
 * Research group Distribution grid planning and operation
 */

package edu.ie3.simona.agent.grid

import edu.ie3.datamodel.graph.SubGridGate
import edu.ie3.simona.agent.EnvironmentRefs
import edu.ie3.simona.agent.grid.GridAgentData.GridAgentInitData
import edu.ie3.simona.agent.grid.GridAgentMessages.Responses.{
  ExchangePower,
  ExchangeVoltage,
}
import edu.ie3.simona.agent.grid.GridAgentMessages._
import edu.ie3.simona.agent.participant2.ParticipantAgent.RegistrationFailedMessage
import edu.ie3.simona.event.{ResultEvent, RuntimeEvent}
import edu.ie3.simona.model.grid.{RefSystem, VoltageLimits}
import edu.ie3.simona.ontology.messages.SchedulerMessage.{
  Completion,
  ScheduleActivation,
}
import edu.ie3.simona.ontology.messages.services.{
<<<<<<< HEAD
  LoadProfileMessage,
  ServiceMessage,
=======
  ServiceMessage,
  WeatherMessage,
>>>>>>> 8785598f
}
import edu.ie3.simona.ontology.messages.services.ServiceMessage.PrimaryServiceRegistrationMessage
import edu.ie3.simona.ontology.messages.{Activation, SchedulerMessage}
import edu.ie3.simona.scheduler.ScheduleLock
import edu.ie3.simona.test.common.model.grid.DbfsTestGridWithParticipants
import edu.ie3.simona.test.common.{ConfigTestData, TestSpawnerTyped}
import edu.ie3.simona.util.SimonaConstants.{INIT_SIM_TICK, PRE_INIT_TICK}
import edu.ie3.util.scala.quantities.Megavars
import org.apache.pekko.actor.testkit.typed.scaladsl.{
  ScalaTestWithActorTestKit,
  TestProbe,
}
import org.apache.pekko.actor.typed.ActorRef
import org.apache.pekko.actor.typed.scaladsl.adapter.TypedActorRefOps
import squants.electro.Kilovolts
import squants.energy.Megawatts

import scala.language.postfixOps

class DBFSAlgorithmParticipantSpec
    extends ScalaTestWithActorTestKit
    with DBFSMockGridAgents
    with ConfigTestData
    with DbfsTestGridWithParticipants
    with TestSpawnerTyped {

  private val scheduler: TestProbe[SchedulerMessage] = TestProbe("scheduler")
  private val runtimeEvents: TestProbe[RuntimeEvent] =
    TestProbe("runtimeEvents")
  private val primaryService: TestProbe[ServiceMessage] =
    TestProbe("primaryService")
<<<<<<< HEAD
  private val weatherService = TestProbe("weatherService")
  private val loadProfileService =
    TestProbe[LoadProfileMessage]("loadProfileService")
=======
  private val weatherService = TestProbe[WeatherMessage]("weatherService")
>>>>>>> 8785598f

  private val environmentRefs = EnvironmentRefs(
    scheduler = scheduler.ref,
    runtimeEventListener = runtimeEvents.ref,
    primaryServiceProxy = primaryService.ref.toClassic,
<<<<<<< HEAD
    weather = weatherService.ref.toClassic,
    loadProfiles = loadProfileService.ref,
=======
    weather = weatherService.ref,
>>>>>>> 8785598f
    evDataService = None,
  )

  protected val resultListener: TestProbe[ResultEvent] =
    TestProbe("resultListener")

  private val superiorGridAgent = SuperiorGA(
    TestProbe("superiorGridAgent_1000"),
    Seq(supNodeA.getUuid),
  )

  "Test participant" should {
    val gridAgentWithParticipants = testKit.spawn(
      GridAgent(
        environmentRefs,
        simonaConfig,
        Iterable(resultListener.ref),
      )
    )

    s"initialize itself when it receives an init activation" in {

      // this subnet has 1 superior grid (ehv) and 3 inferior grids (mv). Map the gates to test probes accordingly
      val subGridGateToActorRef: Map[SubGridGate, ActorRef[GridAgent.Request]] =
        hvSubGridGates.map { gate =>
          gate -> superiorGridAgent.ref
        }.toMap

      val gridAgentInitData = GridAgentInitData(
        hvGridContainer,
        Seq.empty,
        subGridGateToActorRef,
        RefSystem("2000 MVA", "110 kV"),
        VoltageLimits(0.9, 1.1),
      )

      val key =
        ScheduleLock.singleKey(TSpawner, scheduler.ref, INIT_SIM_TICK)
      scheduler
        .expectMessageType[ScheduleActivation] // lock activation scheduled

      gridAgentWithParticipants ! CreateGridAgent(gridAgentInitData, key)

      val loadAgent = scheduler
        .receiveMessages(3)
        .flatMap {
          case ScheduleActivation(_, PRE_INIT_TICK, None) =>
            // participant schedule lock
            None
          case ScheduleActivation(actor, INIT_SIM_TICK, Some(_)) =>
            // load agent
            Some(actor)
          case ScheduleActivation(_, 3600, Some(_)) =>
            // GridAgent
            None
          case other =>
            fail(s"Unexpected scheduler message $other")
        }
        .headOption
        .value

      loadAgent ! Activation(INIT_SIM_TICK)

      val serviceRegistrationMsg = primaryService
        .expectMessageType[PrimaryServiceRegistrationMessage]
      serviceRegistrationMsg.inputModelUuid shouldBe load1.getUuid

      serviceRegistrationMsg.requestingActor ! RegistrationFailedMessage(
        primaryService.ref.toClassic
      )

      scheduler.expectMessage(Completion(loadAgent, Some(0)))

      // triggering the loadAgent's calculation
      loadAgent ! Activation(0)

      // the load agent should send a Completion
      scheduler.expectMessage(Completion(loadAgent, Some(3600)))

    }

    s"go to SimulateGrid when it receives an activity start trigger" in {

      // send init data to agent
      gridAgentWithParticipants ! WrappedActivation(Activation(3600))

      // we expect a completion message
      scheduler.expectMessageType[Completion].newTick shouldBe Some(3600)
    }

    s"check the request asset power message indirectly" in {

      val firstSweepNo = 0

      // send the start grid simulation trigger
      // the gird agent should send a RequestAssetPowerMessage to the load agent
      gridAgentWithParticipants ! WrappedActivation(Activation(3600))

      // we expect a request for voltage values of our slack node
      // (voltages are requested by our agent under test from the superior grid)
      val firstSlackVoltageRequestSender =
        superiorGridAgent.expectSlackVoltageRequest(firstSweepNo)

      // we now answer the request of our gridAgentsWithParticipants
      // with a fake slack voltage message
      firstSlackVoltageRequestSender ! SlackVoltageResponse(
        firstSweepNo,
        Seq(
          ExchangeVoltage(
            supNodeA.getUuid,
            Kilovolts(380d),
            Kilovolts(0d),
          )
        ),
      )

      // power flow calculation should run now. After it's done,
      // our test agent should now be ready to provide the grid power values,
      // hence we ask for them and expect a corresponding response
      superiorGridAgent.requestGridPower(
        gridAgentWithParticipants,
        firstSweepNo,
      )

      // the gridAgentWithParticipants has received an AssetPowerChangedMessage
      // before requesting power from the superiorGrid
      superiorGridAgent.expectGridPowerProvision(
        Seq(
          ExchangePower(
            supNodeA.getUuid,
            Megawatts(135.90837346741768),
            Megavars(60.98643348675892),
          )
        )
      )

      // before the second sweep the gridAgentWithParticipants will receive an AssetPowerUnchangedMessage
      // we start a second sweep by asking for next sweep values which should trigger the whole procedure again
      val secondSweepNo = firstSweepNo + 1

      superiorGridAgent.requestGridPower(
        gridAgentWithParticipants,
        secondSweepNo,
      )

      // the agent now should ask for updated slack voltages from the superior grid
      val secondSlackAskSender =
        superiorGridAgent.expectSlackVoltageRequest(secondSweepNo)

      // the superior grid would answer with updated slack voltage values
      secondSlackAskSender ! SlackVoltageResponse(
        secondSweepNo,
        Seq(
          ExchangeVoltage(
            supNodeA.getUuid,
            Kilovolts(374.2269461446d),
            Kilovolts(65.9863075134d),
          )
        ),
      )

      // here the gridAgentWithParticipants has received a second AssetPowerUnchangedMessage
      // we expect that the GridAgent unstashes the messages and return a value for our power request
      superiorGridAgent.expectGridPowerProvision(
        Seq(
          ExchangePower(
            supNodeA.getUuid,
            Megawatts(135.90837346741768),
            Megavars(60.98643348675892),
          )
        )
      )

      // normally the superior grid agent would send a FinishGridSimulationTrigger to the inferior grid agent after the convergence
      // (here we do it by hand)
      gridAgentWithParticipants ! FinishGridSimulationTrigger(3600L)

      scheduler.expectMessageType[Completion].newTick shouldBe Some(7200)
    }
  }
}<|MERGE_RESOLUTION|>--- conflicted
+++ resolved
@@ -22,13 +22,9 @@
   ScheduleActivation,
 }
 import edu.ie3.simona.ontology.messages.services.{
-<<<<<<< HEAD
   LoadProfileMessage,
   ServiceMessage,
-=======
-  ServiceMessage,
   WeatherMessage,
->>>>>>> 8785598f
 }
 import edu.ie3.simona.ontology.messages.services.ServiceMessage.PrimaryServiceRegistrationMessage
 import edu.ie3.simona.ontology.messages.{Activation, SchedulerMessage}
@@ -60,24 +56,16 @@
     TestProbe("runtimeEvents")
   private val primaryService: TestProbe[ServiceMessage] =
     TestProbe("primaryService")
-<<<<<<< HEAD
-  private val weatherService = TestProbe("weatherService")
+  private val weatherService = TestProbe[WeatherMessage]("weatherService")
   private val loadProfileService =
     TestProbe[LoadProfileMessage]("loadProfileService")
-=======
-  private val weatherService = TestProbe[WeatherMessage]("weatherService")
->>>>>>> 8785598f
 
   private val environmentRefs = EnvironmentRefs(
     scheduler = scheduler.ref,
     runtimeEventListener = runtimeEvents.ref,
     primaryServiceProxy = primaryService.ref.toClassic,
-<<<<<<< HEAD
-    weather = weatherService.ref.toClassic,
+    weather = weatherService.ref,
     loadProfiles = loadProfileService.ref,
-=======
-    weather = weatherService.ref,
->>>>>>> 8785598f
     evDataService = None,
   )
 
