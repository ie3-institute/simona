/*
 * © 2022. TU Dortmund University,
 * Institute of Energy Systems, Energy Efficiency and Energy Economics,
 * Research group Distribution grid planning and operation
 */

package edu.ie3.simona.agent.grid

import edu.ie3.datamodel.graph.SubGridGate
import edu.ie3.simona.agent.EnvironmentRefs
import edu.ie3.simona.agent.grid.GridAgentData.GridAgentInitData
import edu.ie3.simona.agent.grid.GridAgentMessage.{
  CreateGridAgent,
  FinishGridSimulationTrigger,
  WrappedActivation,
}
import edu.ie3.simona.event.listener.ResultEventListener.ResultMessage
import edu.ie3.simona.model.grid.RefSystem
import edu.ie3.simona.ontology.messages.PowerMessage.ProvideGridPowerMessage.ExchangePower
import edu.ie3.simona.ontology.messages.SchedulerMessage.{
  Completion,
  ScheduleActivation,
}
import VoltageMessage.ProvideSlackVoltageMessage
import VoltageMessage.ProvideSlackVoltageMessage.ExchangeVoltage
import edu.ie3.simona.event.RuntimeEvent
import edu.ie3.simona.ontology.messages.services.ServiceMessage
import edu.ie3.simona.ontology.messages.services.ServiceMessage.PrimaryServiceRegistrationMessage
import edu.ie3.simona.ontology.messages.services.ServiceMessage.RegistrationResponseMessage.RegistrationFailedMessage
import edu.ie3.simona.ontology.messages.{Activation, SchedulerMessage}
import edu.ie3.simona.scheduler.ScheduleLock
import edu.ie3.simona.test.common.model.grid.DbfsTestGridWithParticipants
import edu.ie3.simona.test.common.{ConfigTestData, TestSpawnerTyped}
import edu.ie3.simona.util.SimonaConstants.INIT_SIM_TICK
import edu.ie3.util.scala.quantities.Megavars
import org.apache.pekko.actor.testkit.typed.scaladsl.{
  ScalaTestWithActorTestKit,
  TestProbe,
}
import org.apache.pekko.actor.typed.ActorRef
import org.apache.pekko.actor.typed.scaladsl.adapter.TypedActorRefOps
import squants.electro.Kilovolts
import squants.energy.Megawatts

import scala.language.postfixOps

class DBFSAlgorithmParticipantSpec
    extends ScalaTestWithActorTestKit
    with DBFSMockGridAgents
    with ConfigTestData
    with DbfsTestGridWithParticipants
    with TestSpawnerTyped {

  private val scheduler: TestProbe[SchedulerMessage] =
    TestProbe[SchedulerMessage]("scheduler")
  private val runtimeEvents = TestProbe[RuntimeEvent]("runtimeEvents")
  private val primaryService: TestProbe[ServiceMessage] =
    TestProbe[ServiceMessage]("primaryService")
  private val weatherService = TestProbe("weatherService")

  private val environmentRefs = EnvironmentRefs(
<<<<<<< HEAD
    scheduler = scheduler.ref.toClassic,
=======
    scheduler = scheduler.ref.toTyped,
>>>>>>> eef9c8ff
    runtimeEventListener = runtimeEvents.ref,
    primaryServiceProxy = primaryService.ref.toClassic,
    weather = weatherService.ref.toClassic,
    evDataService = None,
  )

  protected val resultListener: TestProbe[ResultMessage] =
    TestProbe[ResultMessage]("resultListener")

  private val superiorGridAgent = SuperiorGA(
    TestProbe("superiorGridAgent_1000"),
    Seq(supNodeA.getUuid),
  )

  "Test participant" should {
    val gridAgentWithParticipants = testKit.spawn(
      GridAgent(
        environmentRefs,
        simonaConfig,
        Iterable(resultListener.ref.toClassic),
      )
    )

    s"initialize itself when it receives an init activation" in {

      // this subnet has 1 superior grid (ehv) and 3 inferior grids (mv). Map the gates to test probes accordingly
      val subGridGateToActorRef: Map[SubGridGate, ActorRef[GridAgentMessage]] =
        hvSubGridGates.map { gate =>
          gate -> superiorGridAgent.ref
        }.toMap

      val gridAgentInitData = GridAgentInitData(
        hvGridContainer,
        Seq.empty,
        subGridGateToActorRef,
        RefSystem("2000 MVA", "110 kV"),
      )

      val key =
        ScheduleLock.singleKey(TSpawner, scheduler.ref, INIT_SIM_TICK)
      scheduler
        .expectMessageType[ScheduleActivation] // lock activation scheduled

      gridAgentWithParticipants ! CreateGridAgent(gridAgentInitData, key)

      val msg = scheduler.expectMessageType[ScheduleActivation]
      msg shouldBe ScheduleActivation(msg.actor, INIT_SIM_TICK, Some(key))

      // send init data to agent and expect a CompletionMessage
      gridAgentWithParticipants ! WrappedActivation(Activation(INIT_SIM_TICK))

      val message = scheduler.expectMessageType[ScheduleActivation]

      val loadAgent: ActorRef[Activation] = message match {
        case ScheduleActivation(
              loadAgent,
              INIT_SIM_TICK,
              _,
            ) =>
          loadAgent

        case other =>
          fail(s"$other was not expected")
      }

      val completionMessage = scheduler.expectMessageType[Completion]
      completionMessage shouldBe Completion(completionMessage.actor, Some(3600))

      loadAgent ! Activation(INIT_SIM_TICK)

      primaryService.expectMessage(
        PrimaryServiceRegistrationMessage(load1.getUuid)
      )

      loadAgent.toClassic ! RegistrationFailedMessage(
        primaryService.ref.toClassic
      )

      scheduler.expectMessage(Completion(loadAgent, Some(0)))

      // triggering the loadAgent's calculation
      loadAgent ! Activation(0)

      // the load agent should send a CompletionMessage
      scheduler.expectMessage(Completion(loadAgent, None))

    }

    s"go to SimulateGrid when it receives an activity start trigger" in {

      // send init data to agent
      gridAgentWithParticipants ! WrappedActivation(Activation(3600))

      // we expect a completion message
      val message = scheduler.expectMessageType[Completion]
      message shouldBe Completion(message.actor, Some(3600))
    }

    s"check the request asset power message indirectly" in {

      val firstSweepNo = 0

      // send the start grid simulation trigger
      // the gird agent should send a RequestAssetPowerMessage to the load agent
      gridAgentWithParticipants ! WrappedActivation(Activation(3600))

      // we expect a request for voltage values of our slack node
      // (voltages are requested by our agent under test from the superior grid)
      val firstSlackVoltageRequestSender =
        superiorGridAgent.expectSlackVoltageRequest(firstSweepNo)

      // we now answer the request of our gridAgentsWithParticipants
      // with a fake slack voltage message
      firstSlackVoltageRequestSender ! ProvideSlackVoltageMessage(
        firstSweepNo,
        Seq(
          ExchangeVoltage(
            supNodeA.getUuid,
            Kilovolts(380d),
            Kilovolts(0d),
          )
        ),
      )

      // power flow calculation should run now. After it's done,
      // our test agent should now be ready to provide the grid power values,
      // hence we ask for them and expect a corresponding response
      superiorGridAgent.requestGridPower(
        gridAgentWithParticipants,
        firstSweepNo,
      )

      // the gridAgentWithParticipants has received an AssetPowerChangedMessage
      // before requesting power from the superiorGrid
      superiorGridAgent.expectGridPowerProvision(
        Seq(
          ExchangePower(
            supNodeA.getUuid,
            Megawatts(135.90837346741768),
            Megavars(60.98643348675892),
          )
        )
      )

      // before the second sweep the gridAgentWithParticipants will receive an AssetPowerUnchangedMessage
      // we start a second sweep by asking for next sweep values which should trigger the whole procedure again
      val secondSweepNo = firstSweepNo + 1

      superiorGridAgent.requestGridPower(
        gridAgentWithParticipants,
        secondSweepNo,
      )

      // the agent now should ask for updated slack voltages from the superior grid
      val secondSlackAskSender =
        superiorGridAgent.expectSlackVoltageRequest(secondSweepNo)

      // the superior grid would answer with updated slack voltage values
      secondSlackAskSender ! ProvideSlackVoltageMessage(
        secondSweepNo,
        Seq(
          ExchangeVoltage(
            supNodeA.getUuid,
            Kilovolts(374.2269461446d),
            Kilovolts(65.9863075134d),
          )
        ),
      )

      // here the gridAgentWithParticipants has received a second AssetPowerUnchangedMessage
      // we expect that the GridAgent unstashes the messages and return a value for our power request
      superiorGridAgent.expectGridPowerProvision(
        Seq(
          ExchangePower(
            supNodeA.getUuid,
            Megawatts(135.90837346741768),
            Megavars(60.98643348675892),
          )
        )
      )

      // normally the superior grid agent would send a FinishGridSimulationTrigger to the inferior grid agent after the convergence
      // (here we do it by hand)
      gridAgentWithParticipants ! FinishGridSimulationTrigger(3600L)

      val message = scheduler.expectMessageType[Completion]
      message shouldBe Completion(message.actor, Some(7200))
    }
  }
}<|MERGE_RESOLUTION|>--- conflicted
+++ resolved
@@ -59,11 +59,7 @@
   private val weatherService = TestProbe("weatherService")
 
   private val environmentRefs = EnvironmentRefs(
-<<<<<<< HEAD
-    scheduler = scheduler.ref.toClassic,
-=======
-    scheduler = scheduler.ref.toTyped,
->>>>>>> eef9c8ff
+    scheduler = scheduler.ref,
     runtimeEventListener = runtimeEvents.ref,
     primaryServiceProxy = primaryService.ref.toClassic,
     weather = weatherService.ref.toClassic,
