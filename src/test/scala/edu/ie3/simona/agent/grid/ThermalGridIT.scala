/*
 * © 2020. TU Dortmund University,
 * Institute of Energy Systems, Energy Efficiency and Energy Economics,
 * Research group Distribution grid planning and operation
 */

package edu.ie3.simona.agent.grid

import edu.ie3.simona.agent.participant.data.secondary.SecondaryDataService.ActorWeatherService
import edu.ie3.simona.agent.participant.hp.HpAgent
import edu.ie3.simona.agent.participant.statedata.ParticipantStateData.ParticipantInitializeStateData
import edu.ie3.simona.config.SimonaConfig.HpRuntimeConfig
import edu.ie3.simona.event.ResultEvent
import edu.ie3.simona.event.ResultEvent.{
  CylindricalThermalStorageResult,
  DomesticHotWaterStorageResult,
  ParticipantResultEvent,
  ThermalHouseResult,
}
import edu.ie3.simona.event.notifier.NotifierConfig
import edu.ie3.simona.model.thermal.ThermalHouseTestData
import edu.ie3.simona.ontology.messages.SchedulerMessage.Completion
import edu.ie3.simona.ontology.messages.services.ServiceMessage
import edu.ie3.simona.ontology.messages.services.ServiceMessage.PrimaryServiceRegistrationMessage
import edu.ie3.simona.ontology.messages.services.ServiceMessage.RegistrationResponseMessage.{
  RegistrationFailedMessage,
  RegistrationSuccessfulMessage,
}
import edu.ie3.simona.ontology.messages.services.WeatherMessage.{
  ProvideWeatherMessage,
  RegisterForWeatherMessage,
  WeatherData,
}
import edu.ie3.simona.ontology.messages.{Activation, SchedulerMessage}
import edu.ie3.simona.test.common.DefaultTestData
import edu.ie3.simona.test.common.input.ThermalGridITInputTestData
import edu.ie3.simona.util.SimonaConstants.INIT_SIM_TICK
import edu.ie3.simona.util.TickUtil.TickLong
import edu.ie3.util.TimeUtil
import edu.ie3.util.quantities.QuantityMatchers.equalWithTolerance
import edu.ie3.util.quantities.QuantityUtils.RichQuantityDouble
import edu.ie3.util.scala.quantities.WattsPerSquareMeter
import org.apache.pekko.actor.ActorSystem
import org.apache.pekko.actor.testkit.typed.scaladsl.{
  ScalaTestWithActorTestKit,
  TestProbe,
}
import org.apache.pekko.actor.typed.scaladsl.adapter._
import org.apache.pekko.testkit.TestActorRef
import org.scalatest.matchers.should
import org.scalatest.wordspec.AnyWordSpecLike
import org.scalatestplus.mockito.MockitoSugar
import squants.motion.MetersPerSecond
import squants.thermal.Celsius

import java.time.ZonedDateTime
import scala.language.postfixOps

/** Test to ensure the functions that a thermal grid and its connected assets is
  * capable.
  */
class ThermalGridIT
    extends ScalaTestWithActorTestKit
    with ThermalHouseTestData
    with AnyWordSpecLike
    with should.Matchers
    with ThermalGridITInputTestData
    with MockitoSugar
    with DefaultTestData {
  private implicit val classicSystem: ActorSystem = system.toClassic
  protected implicit val simulationStartDate: ZonedDateTime =
    TimeUtil.withDefaults.toZonedDateTime("2020-01-01T00:00:00Z")
  protected val simulationEndDate: ZonedDateTime =
    TimeUtil.withDefaults.toZonedDateTime("2020-01-02T02:00:00Z")

  private val resolution =
    simonaConfig.simona.powerflow.resolution.getSeconds

  private val outputConfigOn = NotifierConfig(
    simulationResultInfo = true,
    powerRequestReply = false,
    flexResult = false,
  )

  "A Thermal Grid with thermal house, storage and heat pump not under the control of energy management" should {
    "be initialized correctly and run through some activations" in {
      val scheduler: TestProbe[SchedulerMessage] = TestProbe("scheduler")
      val primaryServiceProxy =
        TestProbe[ServiceMessage]("PrimaryServiceProxy")

      val weatherService = TestProbe[ServiceMessage]("WeatherService")

      val resultListener: TestProbe[ResultEvent] = TestProbe("resultListener")

      val heatPumpAgent = TestActorRef(
        new HpAgent(
          scheduler = scheduler.ref.toClassic,
          initStateData = ParticipantInitializeStateData(
            typicalHpInputModel,
            thermalGridForThermalGridIT,
            HpRuntimeConfig(
              calculateMissingReactivePowerWithModel = true,
              1.0,
              List.empty[String],
            ),
            primaryServiceProxy.ref.toClassic,
            Iterable(ActorWeatherService(weatherService.ref.toClassic)),
            simulationStartDate,
            simulationEndDate,
            resolution,
            simonaConfig.simona.runtime.participant.requestVoltageDeviationThreshold,
            outputConfigOn,
            None,
          ),
          listener = Iterable(resultListener.ref.toClassic),
        ),
        "HeatPumpAgent1",
      )

      val pRunningHp = 0.0038.asMegaWatt
      val qRunningHp = 0.0012489995996796802.asMegaVar

      scheduler.expectNoMessage()

      /* INIT */
      // heat pump
      heatPumpAgent ! Activation(INIT_SIM_TICK)

      primaryServiceProxy.expectMessage(
        PrimaryServiceRegistrationMessage(typicalHpInputModel.getUuid)
      )
      heatPumpAgent ! RegistrationFailedMessage(
        primaryServiceProxy.ref.toClassic
      )

      weatherService.expectMessage(
        RegisterForWeatherMessage(
          typicalHpInputModel.getNode.getGeoPosition.getY,
          typicalHpInputModel.getNode.getGeoPosition.getX,
        )
      )

      heatPumpAgent ! RegistrationSuccessfulMessage(
        weatherService.ref.toClassic,
        Some(0),
      )
      val weatherDependentAgents = Seq(heatPumpAgent)

      scheduler.expectMessage(Completion(heatPumpAgent, Some(0)))

      /* TICK 0
      Start of Simulation
<<<<<<< HEAD
      House demand heating : requiredDemand = 0.0 kWh, additionalDemand = 15.02 kWh
      House demand water   : requiredDemand ~ 0.0674 kWh, additional Demand ~ 0.067 kWh
      ThermalStorage       : requiredDemand = 10.44 kWh, additionalDemand = 10.44 kWh
      DomesticWaterStorage : requiredDemand = 0.0 kWh, additionalDemand = 0.0 kWh
=======
      House demand heating : requiredDemand = 0.0 kWh, possibleDemand ~ 15 kWh
      ThermalStorage       : requiredDemand = 10.44 kWh, possibleDemand = 10.44 kWh
>>>>>>> 71a4b3ba
      Heat pump: turned on - to serve the storage demand
       */

      heatPumpAgent ! Activation(0)

      weatherDependentAgents.foreach {
        _ ! ProvideWeatherMessage(
          0,
          weatherService.ref.toClassic,
          WeatherData(
            WattsPerSquareMeter(0d),
            WattsPerSquareMeter(0d),
            Celsius(-5d),
            MetersPerSecond(0d),
          ),
          Some(7200),
        )
      }

      resultListener.expectMessageType[ParticipantResultEvent] match {
        case ParticipantResultEvent(hpResult) =>
          hpResult.getInputModel shouldBe typicalHpInputModel.getUuid
          hpResult.getTime shouldBe 0.toDateTime
          hpResult.getP should equalWithTolerance(pRunningHp)
          hpResult.getQ should equalWithTolerance(qRunningHp)
      }

      Range(0, 3)
        .map { _ =>
          resultListener.expectMessageType[ResultEvent]
        }
        .foreach { case ResultEvent.ThermalResultEvent(thermalUnitResult) =>
          thermalUnitResult match {
            case ThermalHouseResult(
                  time,
                  inputModel,
                  qDot,
                  indoorTemperature,
                ) =>
              inputModel shouldBe typicalThermalHouse.getUuid
              time shouldBe 0.toDateTime
              qDot should equalWithTolerance(0.asMegaWatt)
              indoorTemperature should equalWithTolerance(
                19.9999074074074.asDegreeCelsius
              )
            case CylindricalThermalStorageResult(
                  time,
                  inputModel,
                  qDot,
                  energy,
                ) =>
              inputModel shouldBe typicalThermalStorage.getUuid
              time shouldBe 0.toDateTime
              qDot should equalWithTolerance(0.011.asMegaWatt)
              energy should equalWithTolerance(0.asMegaWattHour)
            case DomesticHotWaterStorageResult(
                  time,
                  inputModel,
                  qDot,
                  energy,
                ) =>
              inputModel shouldBe littleDomesticHotWaterStorageInput.getUuid
              time shouldBe 0.toDateTime
              qDot should equalWithTolerance((-0.01055664943).asMegaWatt)
              // FIXME We do make a significant error here since discharging little time frames with high power at a resolution of one second makes error. Maybe one can create this two staged.
              //  First calculate the duration at full power, take the next second and lower the power to the value matching the demand.
              // Done: But maybe additionally some separate test just for this, thus we test this before the integration test....
              energy should equalWithTolerance(0.00149814.asMegaWattHour)
            case _ =>
              fail(
                "Expected a ThermalHouseResult and a ThermalStorageResult but got something else"
              )
          }
        }

      scheduler.expectMessage(Completion(heatPumpAgent, Some(3417)))

      /* TICK 23
      Domestic hot water storage stops discharging
      House demand heating : requiredDemand = 0.0 kWh, additionalDemand = 15.02 kWh
      House demand water   : requiredDemand = 0.0 kWh, additionalDemand = 0.0 kWh
      ThermalStorage       : requiredDemand = 0.0 kWh, additionalDemand = 10.37 kWh
      DomesticWaterStorage : requiredDemand = 0.0 kWh, additionalDemand = 0.0 kWh
      Heat pump: stays on since it was on and the house as additional demand
       */

      heatPumpAgent ! Activation(23)

      resultListener.expectMessageType[ParticipantResultEvent] match {
        case ParticipantResultEvent(hpResult) =>
          hpResult.getInputModel shouldBe typicalHpInputModel.getUuid
          hpResult.getTime shouldBe 23.toDateTime
          hpResult.getP should equalWithTolerance(pRunningHp)
          hpResult.getQ should equalWithTolerance(
            qRunningHp
          )
      }

      Range(0, 3)
        .map { _ =>
          resultListener.expectMessageType[ResultEvent]
        }
        .foreach { case ResultEvent.ThermalResultEvent(thermalUnitResult) =>
          thermalUnitResult match {
            case ThermalHouseResult(
                  time,
                  inputModel,
                  qDot,
                  indoorTemperature,
                ) =>
              inputModel shouldBe typicalThermalHouse.getUuid
              time shouldBe 23.toDateTime
              qDot should equalWithTolerance(0.asMegaWatt)
              indoorTemperature should equalWithTolerance(
                19.9977777856653.asDegreeCelsius
              )
            case CylindricalThermalStorageResult(
                  time,
                  inputModel,
                  qDot,
                  energy,
                ) =>
              inputModel shouldBe typicalThermalStorage.getUuid
              time shouldBe 23.toDateTime
              qDot should equalWithTolerance(0.011.asMegaWatt)
              energy should equalWithTolerance(0.000070277777.asMegaWattHour)
            case DomesticHotWaterStorageResult(
                  time,
                  inputModel,
                  qDot,
                  energy,
                ) =>
              inputModel shouldBe littleDomesticHotWaterStorageInput.getUuid
              time shouldBe 23.toDateTime
              qDot should equalWithTolerance(0.asMegaWatt)
              energy should equalWithTolerance(0.00143069474.asMegaWattHour)
            case _ =>
              fail(
                "Expected a ThermalHouseResult and a ThermalStorageResult but got something else"
              )
          }

        }

      // FIXME? Why next tick 23?
      scheduler.expectMessage(Completion(heatPumpAgent, Some(23)))

      /* TICK 3417
<<<<<<< HEAD
      ThermalStorage is fully heated up
      House demand heating : requiredDemand = 0.0 kWh, additionalDemand = 17.37 kWh
      House demand water   : requiredDemand = 0.0 kWh, additionalDemand = 0.0 kWh
      ThermalStorage       : requiredDemand = 0.0 kWh, additionalDemand = 0.0 kWh
      DomesticWaterStorage : requiredDemand = 0.0 kWh, additionalDemand = 0.0 kWh
      Heat pump: stays on since it was on and the house as additional demand
=======
      Storage is fully heated up
      House demand heating : requiredDemand = 0.0 kWh, possibleDemand = 17.37 kWh
      ThermalStorage       : requiredDemand = 0.0 kWh, possibleDemand = 0.0 kWh
      Heat pump: stays on since it was on and the house has possible demand
>>>>>>> 71a4b3ba
       */

      heatPumpAgent ! Activation(3417)

      resultListener.expectMessageType[ParticipantResultEvent] match {
        case ParticipantResultEvent(hpResult) =>
          hpResult.getInputModel shouldBe typicalHpInputModel.getUuid
          hpResult.getTime shouldBe 3417.toDateTime
          hpResult.getP should equalWithTolerance(pRunningHp)
          hpResult.getQ should equalWithTolerance(
            qRunningHp
          )
      }

      Range(0, 3)
        .map { _ =>
          resultListener.expectMessageType[ResultEvent]
        }
        .foreach { case ResultEvent.ThermalResultEvent(thermalUnitResult) =>
          thermalUnitResult match {
            case ThermalHouseResult(
                  time,
                  inputModel,
                  qDot,
                  indoorTemperature,
                ) =>
              inputModel shouldBe typicalThermalHouse.getUuid
              time shouldBe 3417.toDateTime
              qDot should equalWithTolerance(0.011.asMegaWatt)
              indoorTemperature should equalWithTolerance(
                19.683546460463276.asDegreeCelsius
              )

            case CylindricalThermalStorageResult(
                  time,
                  inputModel,
                  qDot,
                  energy,
                ) =>
              inputModel shouldBe typicalThermalStorage.getUuid
              time shouldBe 3417.toDateTime
              qDot should equalWithTolerance(0.asMegaWatt)
              energy should equalWithTolerance(0.01044.asMegaWattHour)
            case DomesticHotWaterStorageResult(
                  time,
                  inputModel,
                  qDot,
                  energy,
                ) =>
              inputModel shouldBe littleDomesticHotWaterStorageInput.getUuid
              time shouldBe 3417.toDateTime
              qDot should equalWithTolerance(0.asMegaWatt)
              energy should equalWithTolerance(0.0014306947.asMegaWattHour)
            case _ =>
              fail(
                "Expected a ThermalHouseResult and a ThermalStorageResult but got something else"
              )
          }
        }

      scheduler.expectMessage(Completion(heatPumpAgent, Some(7200)))

      /* TICK 7200
<<<<<<< HEAD
      New weather data (unchanged) incoming + Domestic hot water storage will cover hot water demand
      House demand heating : requiredDemand = 0.0 kWh, additionalDemand = 8.41 kWh
      House demand water   : requiredDemand = 0.06 kWh, additionalDemand = 0.06 kWh
      ThermalStorage       : requiredDemand = 0.0 kWh, additionalDemand = 0.0 kWh
      DomesticWaterStorage : requiredDemand = 0.0 kWh, additionalDemand = 0.0 kWh
      Heat pump: stays on
=======
      New weather data (unchanged) incoming
      House demand heating : requiredDemand = 0.0 kWh, possibleDemand = 8.41 kWh
      ThermalStorage       : requiredDemand = 0.0 kWh, possibleDemand = 0.0 kWh
      Heat pump: stays on, we got triggered by incoming weather data. So we continue with same behaviour as before
>>>>>>> 71a4b3ba
       */

      heatPumpAgent ! Activation(7200)

      weatherDependentAgents.foreach {
        _ ! ProvideWeatherMessage(
          7200,
          weatherService.ref.toClassic,
          WeatherData(
            WattsPerSquareMeter(1d),
            WattsPerSquareMeter(1d),
            Celsius(-5d),
            MetersPerSecond(0d),
          ),
          Some(28800),
        )
      }

      resultListener.expectMessageType[ParticipantResultEvent] match {
        case ParticipantResultEvent(hpResult) =>
          hpResult.getInputModel shouldBe typicalHpInputModel.getUuid
          hpResult.getTime shouldBe 7200.toDateTime
          hpResult.getP should equalWithTolerance(pRunningHp)
          hpResult.getQ should equalWithTolerance(
            qRunningHp
          )
      }

      Range(0, 3)
        .map { _ =>
          resultListener.expectMessageType[ResultEvent]
        }
        .foreach { case ResultEvent.ThermalResultEvent(thermalUnitResult) =>
          thermalUnitResult match {
            case ThermalHouseResult(
                  time,
                  inputModel,
                  qDot,
                  indoorTemperature,
                ) =>
              inputModel shouldBe typicalThermalHouse.getUuid
              time shouldBe 7200.toDateTime
              qDot should equalWithTolerance(0.011.asMegaWatt)
              indoorTemperature should equalWithTolerance(
                20.8789247706.asDegreeCelsius
              )
            case CylindricalThermalStorageResult(
                  time,
                  inputModel,
                  qDot,
                  energy,
                ) =>
              inputModel shouldBe typicalThermalStorage.getUuid
              time shouldBe 7200.toDateTime
              qDot should equalWithTolerance(0.asMegaWatt)
              energy should equalWithTolerance(0.01044.asMegaWattHour)
            case DomesticHotWaterStorageResult(
                  time,
                  inputModel,
                  qDot,
                  energy,
                ) =>
              inputModel shouldBe littleDomesticHotWaterStorageInput.getUuid
              time shouldBe 7200.toDateTime
              qDot should equalWithTolerance((-0.0107912416).asMegaWatt)
              energy should equalWithTolerance(0.00143069464.asMegaWattHour)
            case _ =>
              fail(
                "Expected a ThermalHouseResult and a ThermalStorageResult but got something else"
              )
          }
        }

      scheduler.expectMessage(Completion(heatPumpAgent, Some(10798)))

      /* TICK 7220
      Domestic hot water storage stops discharging
      House demand heating : requiredDemand = 0.0 kWh, additionalDemand = 8.41 kWh
      House demand water   : requiredDemand = 0.0 kWh, additionalDemand = 0.0 kWh
      ThermalStorage       : requiredDemand = 0.0 kWh, additionalDemand = 0.0 kWh
      DomesticWaterStorage : requiredDemand = 0.0 kWh, additionalDemand = 0.0 kWh
      Heat pump: stays on
       */

      heatPumpAgent ! Activation(7220L)

      resultListener.expectMessageType[ParticipantResultEvent] match {
        case ParticipantResultEvent(hpResult) =>
          hpResult.getInputModel shouldBe typicalHpInputModel.getUuid
          hpResult.getTime shouldBe 7220.toDateTime
          hpResult.getP should equalWithTolerance(pRunningHp)
          hpResult.getQ should equalWithTolerance(
            qRunningHp
          )
      }

      Range(0, 3)
        .map { _ =>
          resultListener.expectMessageType[ResultEvent]
        }
        .foreach { case ResultEvent.ThermalResultEvent(thermalUnitResult) =>
          thermalUnitResult match {
            case ThermalHouseResult(
                  time,
                  inputModel,
                  qDot,
                  indoorTemperature,
                ) =>
              inputModel shouldBe typicalThermalHouse.getUuid
              time shouldBe 7220.toDateTime
              qDot should equalWithTolerance(0.011.asMegaWatt)
              indoorTemperature should equalWithTolerance(
                20.88515596136936.asDegreeCelsius
              )
            case CylindricalThermalStorageResult(
                  time,
                  inputModel,
                  qDot,
                  energy,
                ) =>
              inputModel shouldBe typicalThermalStorage.getUuid
              time shouldBe 7220.toDateTime
              qDot should equalWithTolerance(0.asMegaWatt)
              energy should equalWithTolerance(0.01044.asMegaWattHour)
            case DomesticHotWaterStorageResult(
                  time,
                  inputModel,
                  qDot,
                  energy,
                ) =>
              inputModel shouldBe littleDomesticHotWaterStorageInput.getUuid
              time shouldBe 7220.toDateTime
              qDot should equalWithTolerance(0.asMegaWatt)
              energy should equalWithTolerance(
                0.001370743397260274.asMegaWattHour
              )
            case _ =>
              fail(
                "Expected a ThermalHouseResult and a ThermalStorageResult but got something else"
              )
          }
        }

      // FIXME? Why next tick 7220?
      scheduler.expectMessage(Completion(heatPumpAgent, Some(7220L)))

      /* TICK 10799
      House reaches upper temperature boundary
<<<<<<< HEAD
      House demand heating : requiredDemand = 0.0 kWh, additionalDemand = 0.0 kWh
      House demand water   : requiredDemand = 0.0 kWh, additionalDemand = 0.0 kWh
      ThermalStorage       : requiredDemand = 0.0 kWh, additionalDemand = 0.0 kWh
      DomesticWaterStorage : requiredDemand = 0.0 kWh, additionalDemand = 0.0 kWh
=======
      House demand heating : requiredDemand = 0.0 kWh, possibleDemand = 0.0 kWh
      ThermalStorage       : requiredDemand = 0.0 kWh, possibleDemand = 0.0 kWh
>>>>>>> 71a4b3ba
      Heat pump: turned off
       */

      heatPumpAgent ! Activation(10799)

      resultListener.expectMessageType[ParticipantResultEvent] match {
        case ParticipantResultEvent(hpResult) =>
          hpResult.getInputModel shouldBe typicalHpInputModel.getUuid
          hpResult.getTime shouldBe 10799.toDateTime
          hpResult.getP should equalWithTolerance(0.asMegaWatt)
          hpResult.getQ should equalWithTolerance(0.asMegaVar)
      }

      Range(0, 3)
        .map { _ =>
          resultListener.expectMessageType[ResultEvent]
        }
        .foreach { case ResultEvent.ThermalResultEvent(thermalUnitResult) =>
          thermalUnitResult match {
            case ThermalHouseResult(
                  time,
                  inputModel,
                  qDot,
                  indoorTemperature,
                ) =>
              inputModel shouldBe typicalThermalHouse.getUuid
              time shouldBe 10799.toDateTime
              qDot should equalWithTolerance(0.asMegaWatt)
              indoorTemperature should equalWithTolerance(
                22.0001449495703.asDegreeCelsius
              )
            case CylindricalThermalStorageResult(
                  time,
                  inputModel,
                  qDot,
                  energy,
                ) =>
              inputModel shouldBe typicalThermalStorage.getUuid
              time shouldBe 10799.toDateTime
              qDot should equalWithTolerance(0.asMegaWatt)
              energy should equalWithTolerance(0.01044.asMegaWattHour)
            case DomesticHotWaterStorageResult(
                  time,
                  inputModel,
                  qDot,
                  energy,
                ) =>
              inputModel shouldBe littleDomesticHotWaterStorageInput.getUuid
              time shouldBe 10799.toDateTime
              qDot should equalWithTolerance(0.asMegaWatt)
              energy should equalWithTolerance(
                0.001370743397260274.asMegaWattHour
              )
            case _ =>
              fail(
                "Expected a ThermalHouseResult and a ThermalStorageResult but got something else"
              )
          }
        }

<<<<<<< HEAD
      // FIXME? Why next tick 10799?
      scheduler.expectMessage(Completion(heatPumpAgent, Some(10799)))
=======
      scheduler.expectMessage(Completion(heatPumpAgent, Some(28800)))
>>>>>>> 71a4b3ba

      /* TICK 28800
      House would reach lowerTempBoundary at tick 50797
      but now it's getting colder which should decrease inner temp of house faster
<<<<<<< HEAD
      House demand heating : requiredDemand = 0.0 kWh, additionalDemand = 0.0 kWh
      House demand water   : requiredDemand = 0.57 kWh, additionalDemand = 0.57 kWh
      ThermalStorage       : requiredDemand = 0.0 kWh, additionalDemand = 0.0 kWh
      DomesticWaterStorage : requiredDemand = 0.0 kWh, additionalDemand = 0.0 kWh
=======
      House demand heating : requiredDemand = 0.0 kWh, possibleDemand = 0.0 kWh
      ThermalStorage       : requiredDemand = 0.0 kWh, possibleDemand = 0.0 kWh
>>>>>>> 71a4b3ba
      Heat pump: stays off
       */

      heatPumpAgent ! Activation(28800)

      weatherDependentAgents.foreach {
        _ ! ProvideWeatherMessage(
          28800,
          weatherService.ref.toClassic,
          WeatherData(
            WattsPerSquareMeter(2d),
            WattsPerSquareMeter(2d),
            Celsius(-25d),
            MetersPerSecond(0d),
          ),
          Some(45000),
        )
      }

      resultListener.expectMessageType[ParticipantResultEvent] match {
        case ParticipantResultEvent(hpResult) =>
          hpResult.getInputModel shouldBe typicalHpInputModel.getUuid
          hpResult.getTime shouldBe 28800.toDateTime
          hpResult.getP should equalWithTolerance(0.0.asMegaWatt)
          hpResult.getQ should equalWithTolerance(0.0.asMegaVar)
      }

      Range(0, 3)
        .map { _ =>
          resultListener.expectMessageType[ResultEvent]
        }
        .foreach { case ResultEvent.ThermalResultEvent(thermalUnitResult) =>
          thermalUnitResult match {
            case ThermalHouseResult(
                  time,
                  inputModel,
                  qDot,
                  indoorTemperature,
                ) =>
              inputModel shouldBe typicalThermalHouse.getUuid
              time shouldBe 28800.toDateTime
              qDot should equalWithTolerance(0.0.asMegaWatt)
              indoorTemperature should equalWithTolerance(
                20.2000352857288.asDegreeCelsius
              )

            case CylindricalThermalStorageResult(
                  time,
                  inputModel,
                  qDot,
                  energy,
                ) =>
              inputModel shouldBe typicalThermalStorage.getUuid
              time shouldBe 28800.toDateTime
              qDot should equalWithTolerance(0.0.asMegaWatt)
              energy should equalWithTolerance(0.01044.asMegaWattHour)
            case DomesticHotWaterStorageResult(
                  time,
                  inputModel,
                  qDot,
                  energy,
                ) =>
              inputModel shouldBe littleDomesticHotWaterStorageInput.getUuid
              time shouldBe 28800.toDateTime
              qDot should equalWithTolerance((-0.010964363167533513).asMegaWatt)
              energy should equalWithTolerance(
                0.001370743397260274.asMegaWattHour
              )
            case _ =>
              fail(
                "Expected a ThermalHouseResult and a ThermalStorageResult but got something else"
              )
          }
        }

      scheduler.expectMessage(Completion(heatPumpAgent, Some(41940)))

      /* TICK 28987
      Domestic hot water storage will stop discharging
      House demand heating : requiredDemand = 0.0 kWh, additionalDemand = 0.00 kWh
      House demand water   : requiredDemand = 0.0 kWh, additionalDemand = 0.0 kWh
      ThermalStorage       : requiredDemand = 0.0 kWh, additionalDemand = 0.0 kWh
      DomesticWaterStorage : requiredDemand = 0.0 kWh, additionalDemand = 0.0 kWh
      Heat pump: stays off
       */

      heatPumpAgent ! Activation(28987)

      resultListener.expectMessageType[ParticipantResultEvent] match {
        case ParticipantResultEvent(hpResult) =>
          hpResult.getInputModel shouldBe typicalHpInputModel.getUuid
          hpResult.getTime shouldBe 28987.toDateTime
          hpResult.getP should equalWithTolerance(0.0.asMegaWatt)
          hpResult.getQ should equalWithTolerance(
            0.0.asMegaVar
          )
      }

      Range(0, 3)
        .map { _ =>
          resultListener.expectMessageType[ResultEvent]
        }
        .foreach { case ResultEvent.ThermalResultEvent(thermalUnitResult) =>
          thermalUnitResult match {
            case ThermalHouseResult(
                  time,
                  inputModel,
                  qDot,
                  indoorTemperature,
                ) =>
              inputModel shouldBe typicalThermalHouse.getUuid
              time shouldBe 28987.toDateTime
              qDot should equalWithTolerance(0.0.asMegaWatt)
              indoorTemperature should equalWithTolerance(
                20.16873007610494.asDegreeCelsius
              )

            case CylindricalThermalStorageResult(
                  time,
                  inputModel,
                  qDot,
                  energy,
                ) =>
              inputModel shouldBe typicalThermalStorage.getUuid
              time shouldBe 28987.toDateTime
              qDot should equalWithTolerance(0.0.asMegaWatt)
              energy should equalWithTolerance(0.01044.asMegaWattHour)
            case DomesticHotWaterStorageResult(
                  time,
                  inputModel,
                  qDot,
                  energy,
                ) =>
              inputModel shouldBe littleDomesticHotWaterStorageInput.getUuid
              time shouldBe 28987.toDateTime
              qDot should equalWithTolerance(0.asMegaWatt)
              energy should equalWithTolerance(
                0.0008012056438356164.asMegaWattHour
              )
            case _ =>
              fail(
                "Expected a ThermalHouseResult and a ThermalStorageResult but got something else"
              )
          }
        }

      scheduler.expectMessage(Completion(heatPumpAgent, Some(28987)))

      /* TICK 41951
      House reach lowerTemperatureBoundary
<<<<<<< HEAD
      House demand heating : requiredDemand = 15.0 kWh, additionalDemand = 30.00 kWh
      House demand water   : requiredDemand = 0.67 kWh, additionalDemand = 0.67 kWh
      ThermalStorage       : requiredDemand = 0.0 kWh, additionalDemand = 0.0 kWh
      DomesticWaterStorage : requiredDemand = 0.0 kWh, additionalDemand = 0.0 kWh
=======
      House demand heating : requiredDemand = 15.0 kWh, possibleDemand = 30.00 kWh
      ThermalStorage       : requiredDemand = 0.0 kWh, possibleDemand = 0.0 kWh
>>>>>>> 71a4b3ba
      Heat pump: stays off, demand should be covered by storage
       */

      heatPumpAgent ! Activation(41951)

      resultListener.expectMessageType[ParticipantResultEvent] match {
        case ParticipantResultEvent(hpResult) =>
          hpResult.getInputModel shouldBe typicalHpInputModel.getUuid
          hpResult.getTime shouldBe 41951.toDateTime
          hpResult.getP should equalWithTolerance(0.0.asMegaWatt)
          hpResult.getQ should equalWithTolerance(0.0.asMegaVar)
      }

      Range(0, 3)
        .map { _ =>
          resultListener.expectMessageType[ResultEvent]
        }
        .foreach { case ResultEvent.ThermalResultEvent(thermalUnitResult) =>
          thermalUnitResult match {
            case ThermalHouseResult(
                  time,
                  inputModel,
                  qDot,
                  indoorTemperature,
                ) =>
              inputModel shouldBe typicalThermalHouse.getUuid
              time shouldBe 41951.toDateTime
              qDot should equalWithTolerance(0.011.asMegaWatt)
              indoorTemperature should equalWithTolerance(
                17.9999618660804.asDegreeCelsius
              )
            case CylindricalThermalStorageResult(
                  time,
                  inputModel,
                  qDot,
                  energy,
                ) =>
              inputModel shouldBe typicalThermalStorage.getUuid
<<<<<<< HEAD
              time shouldBe 41951.toDateTime
              qDot should equalWithTolerance((-0.011).asMegaWatt)
=======
              time shouldBe 41940.toDateTime
              qDot should equalWithTolerance(-0.01044.asMegaWatt)
>>>>>>> 71a4b3ba
              energy should equalWithTolerance(0.01044.asMegaWattHour)
            case DomesticHotWaterStorageResult(
                  time,
                  inputModel,
                  qDot,
                  energy,
                ) =>
              inputModel shouldBe littleDomesticHotWaterStorageInput.getUuid
              time shouldBe 41951.toDateTime
              qDot should equalWithTolerance((-0.010975183262764632).asMegaWatt)
              energy should equalWithTolerance(
                0.0008012056438356164.asMegaWattHour
              )
            case _ =>
              fail(
                "Expected a ThermalHouseResult and a ThermalStorageResult but got something else"
              )
          }
        }

      scheduler.expectMessage(Completion(heatPumpAgent, Some(41951)))

      /* TICK 42171
      Domestic hot water storage will stop discharging, and its SOC will be less than 20%, thus it need to be recharged,
      heat demand of house will still be covered from thermal storage
      House demand heating : requiredDemand = 14.59 kWh, additionalDemand = 29.59 kWh
      House demand water   : requiredDemand = 0.0 kWh, additionalDemand = 0.0 kWh
      ThermalStorage       : requiredDemand = 0.0 kWh, additionalDemand = 0.67 kWh
      DomesticWaterStorage : requiredDemand = 1.37 kWh, additionalDemand = 1.37 kWh
      Heat pump: turns on to cover demand of domestic hot water storage
       */

      heatPumpAgent ! Activation(42171)

      resultListener.expectMessageType[ParticipantResultEvent] match {
        case ParticipantResultEvent(hpResult) =>
          hpResult.getInputModel shouldBe typicalHpInputModel.getUuid
          hpResult.getTime shouldBe 42171.toDateTime
          hpResult.getP should equalWithTolerance(pRunningHp)
          hpResult.getQ should equalWithTolerance(qRunningHp)
      }

      Range(0, 3)
        .map { _ =>
          resultListener.expectMessageType[ResultEvent]
        }
        .foreach { case ResultEvent.ThermalResultEvent(thermalUnitResult) =>
          thermalUnitResult match {
            case ThermalHouseResult(
                  time,
                  inputModel,
                  qDot,
                  indoorTemperature,
                ) =>
              inputModel shouldBe typicalThermalHouse.getUuid
              time shouldBe 42171.toDateTime
              qDot should equalWithTolerance(0.011.asMegaWatt)
              indoorTemperature should equalWithTolerance(
                18.0545544897451.asDegreeCelsius
              )
            case CylindricalThermalStorageResult(
                  time,
                  inputModel,
                  qDot,
                  energy,
                ) =>
              inputModel shouldBe typicalThermalStorage.getUuid
              time shouldBe 42171.toDateTime
              qDot should equalWithTolerance((-0.011).asMegaWatt)
              energy should equalWithTolerance(
                0.009767777777777778.asMegaWattHour
              )
            case DomesticHotWaterStorageResult(
                  time,
                  inputModel,
                  qDot,
                  energy,
                ) =>
              inputModel shouldBe littleDomesticHotWaterStorageInput.getUuid
              time shouldBe 42171.toDateTime
              qDot should equalWithTolerance(0.011.asMegaWatt)
              energy should equalWithTolerance(0.00013049999.asMegaWattHour)
            case _ =>
              fail(
                "Expected a ThermalHouseResult and a ThermalStorageResult but got something else"
              )
          }
        }

<<<<<<< HEAD
      scheduler.expectMessage(Completion(heatPumpAgent, Some(42171)))

      /* TICK 42619
      Domestic hot water storage will be full
      House demand heating : requiredDemand = 13.76 kWh, additionalDemand = 28.76 kWh
      House demand water   : requiredDemand = 0.0 kWh, additionalDemand = 0.0 kWh
      ThermalStorage       : requiredDemand = 0.0 kWh, additionalDemand = 2.04 kWh
      DomesticWaterStorage : requiredDemand = 0.0 kWh, additionalDemand = 0.0 kWh
      Heat pump: Since Hp is running, it will kept running to heat house and recharge thermal storage
       */

      heatPumpAgent ! Activation(42619)

      resultListener.expectMessageType[ParticipantResultEvent] match {
        case ParticipantResultEvent(hpResult) =>
          hpResult.getInputModel shouldBe typicalHpInputModel.getUuid
          hpResult.getTime shouldBe 42619.toDateTime
          hpResult.getP should equalWithTolerance(pRunningHp)
          hpResult.getQ should equalWithTolerance(0.00124899959968.asMegaVar)
      }

      Range(0, 3)
        .map { _ =>
          resultListener.expectMessageType[ResultEvent]
        }
        .foreach { case ResultEvent.ThermalResultEvent(thermalUnitResult) =>
          thermalUnitResult match {
            case ThermalHouseResult(
                  time,
                  inputModel,
                  qDot,
                  indoorTemperature,
                ) =>
              inputModel shouldBe typicalThermalHouse.getUuid
              time shouldBe 42619.toDateTime
              qDot should equalWithTolerance(0.011.asMegaWatt)
              indoorTemperature should equalWithTolerance(
                18.1656343400732.asDegreeCelsius
              )
            case CylindricalThermalStorageResult(
                  time,
                  inputModel,
                  qDot,
                  energy,
                ) =>
              inputModel shouldBe typicalThermalStorage.getUuid
              time shouldBe 42619.toDateTime
              qDot should equalWithTolerance(0.0.asMegaWatt)
              energy should equalWithTolerance(0.0083988888889.asMegaWattHour)
            case DomesticHotWaterStorageResult(
                  time,
                  inputModel,
                  qDot,
                  energy,
                ) =>
              inputModel shouldBe littleDomesticHotWaterStorageInput.getUuid
              time shouldBe 42619.toDateTime
              qDot should equalWithTolerance(0.0.asMegaWatt)
              energy should equalWithTolerance(0.00149814.asMegaWattHour)
            case _ =>
              fail(
                "Expected a ThermalHouseResult and a ThermalStorageResult but got something else"
              )
          }
        }

      scheduler.expectMessage(Completion(heatPumpAgent, Some(42619)))

      /* TICK 45000
      Additional trigger caused by (unchanged) weather data should any behaviour,
      since tick is at full hour, heat demand for water will be covered from storage
      House demand heating : requiredDemand = 9.34 kWh, additionalDemand = 24.34 kWh
      House demand water   : requiredDemand = 0.24 kWh, additionalDemand = 0.24 kWh
      ThermalStorage       : requiredDemand = 0.0 kWh, additionalDemand = 2.04 kWh
      DomesticWaterStorage : requiredDemand = 0.0 kWh, additionalDemand = 0.0 kWh
      Heat pump: stays on to cover heat demand of house and recharge thermal storage
=======
      scheduler.expectMessage(Completion(heatPumpAgent, Some(45000)))

      /* TICK 45000
      Storage will be empty at tick 45540
      Additional trigger caused by (unchanged) weather data should not change this
      House demand heating : requiredDemand = 9.78 kWh, possibleDemand = 24.78 kWh
      ThermalStorage       : requiredDemand = 0.0 kWh, possibleDemand = 8.87 kWh
      Heat pump: stays off
>>>>>>> 71a4b3ba
       */

      heatPumpAgent ! Activation(45000)

      weatherDependentAgents.foreach {
        _ ! ProvideWeatherMessage(
          45000,
          weatherService.ref.toClassic,
          WeatherData(
            WattsPerSquareMeter(3d),
            WattsPerSquareMeter(3d),
            Celsius(-25d),
            MetersPerSecond(0d),
          ),
          Some(57600),
        )
      }

      resultListener.expectMessageType[ParticipantResultEvent] match {
        case ParticipantResultEvent(hpResult) =>
          hpResult.getInputModel shouldBe typicalHpInputModel.getUuid
          hpResult.getTime shouldBe 45000.toDateTime
          hpResult.getP should equalWithTolerance(pRunningHp)
          hpResult.getQ should equalWithTolerance(qRunningHp)
      }

      Range(0, 3)
        .map { _ =>
          resultListener.expectMessageType[ResultEvent]
        }
        .foreach { case ResultEvent.ThermalResultEvent(thermalUnitResult) =>
          thermalUnitResult match {
            case ThermalHouseResult(
                  time,
                  inputModel,
                  qDot,
                  indoorTemperature,
                ) =>
              inputModel shouldBe typicalThermalHouse.getUuid
              time shouldBe 45000.toDateTime
              qDot should equalWithTolerance(0.011.asMegaWatt)
              indoorTemperature should equalWithTolerance(
                18.7550144313187.asDegreeCelsius
              )

            case CylindricalThermalStorageResult(
                  time,
                  inputModel,
                  qDot,
                  energy,
                ) =>
              inputModel shouldBe typicalThermalStorage.getUuid
              time shouldBe 45000.toDateTime
<<<<<<< HEAD
              qDot should equalWithTolerance(0.0.asMegaWatt)
=======
              qDot should equalWithTolerance(-0.01044.asMegaWatt)
>>>>>>> 71a4b3ba
              energy should equalWithTolerance(
                0.008398888888888886.asMegaWattHour
              )
            case DomesticHotWaterStorageResult(
                  time,
                  inputModel,
                  qDot,
                  energy,
                ) =>
              inputModel shouldBe littleDomesticHotWaterStorageInput.getUuid
              time shouldBe 45000.toDateTime
              qDot should equalWithTolerance((-0.01089500358271865).asMegaWatt)
              energy should equalWithTolerance(
                0.0014981399999999998.asMegaWattHour
              )
            case _ =>
              fail(
                "Expected a ThermalHouseResult and a ThermalStorageResult but got something else"
              )
          }
        }

      scheduler.expectMessage(Completion(heatPumpAgent, Some(45540)))

<<<<<<< HEAD
      /* TICK 45078
     DomesticWaterStorage will stop discharging to cover water demand
     House demand heating : requiredDemand = 9.19kWh, additionalDemand = 24.19 kWh
     House demand water   : requiredDemand = 0.0 kWh, additionalDemand = 0.0 kWh
     ThermalStorage       : requiredDemand = 0.0 kWh, additionalDemand = 2.04 kWh
     DomesticWaterStorage : requiredDemand = 0.0 kWh, additionalDemand = 0.0 kWh
     Heat pump: kept running - to serve the remaining heat demand of house (and refill storage later)
=======
      /* TICK 45540
      Storage will be empty
      House demand heating : requiredDemand = 8.87kWh, possibleDemand = 23.87 kWh
      ThermalStorage       : requiredDemand = 10.44 kWh, possibleDemand = 10.44 kWh
      DomesticWaterStorage : tba
      Heat pump: will be turned on - to serve the remaining heat demand of house (and refill storage later)
>>>>>>> 71a4b3ba
       */

      heatPumpAgent ! Activation(45078)

      resultListener.expectMessageType[ParticipantResultEvent] match {
        case ParticipantResultEvent(hpResult) =>
          hpResult.getInputModel shouldBe typicalHpInputModel.getUuid
          hpResult.getTime shouldBe 45078.toDateTime
          hpResult.getP should equalWithTolerance(pRunningHp)
          hpResult.getQ should equalWithTolerance(qRunningHp)
      }

      Range(0, 3)
        .map { _ =>
          resultListener.expectMessageType[ResultEvent]
        }
        .foreach { case ResultEvent.ThermalResultEvent(thermalUnitResult) =>
          thermalUnitResult match {
            case ThermalHouseResult(
                  time,
                  inputModel,
                  qDot,
                  indoorTemperature,
                ) =>
              inputModel shouldBe typicalThermalHouse.getUuid
              time shouldBe 45078.toDateTime
              qDot should equalWithTolerance(0.011.asMegaWatt)
              indoorTemperature should equalWithTolerance(
                18.7741518715941.asDegreeCelsius
              )

            case CylindricalThermalStorageResult(
                  time,
                  inputModel,
                  qDot,
                  energy,
                ) =>
              inputModel shouldBe typicalThermalStorage.getUuid
              time shouldBe 45078.toDateTime
              qDot should equalWithTolerance(0.asMegaWatt)
              energy should equalWithTolerance(0.00839888889.asMegaWattHour)
            case DomesticHotWaterStorageResult(
                  time,
                  inputModel,
                  qDot,
                  energy,
                ) =>
              inputModel shouldBe littleDomesticHotWaterStorageInput.getUuid
              time shouldBe 45078.toDateTime
              qDot should equalWithTolerance(0.0.asMegaWatt)
              energy should equalWithTolerance(0.001262081589.asMegaWattHour)
            case _ =>
              fail(
                "Expected a ThermalHouseResult and a ThermalStorageResult but got something else"
              )
          }
        }

<<<<<<< HEAD
      scheduler.expectMessage(Completion(heatPumpAgent, Some(45078)))

      /* TICK 57600
      New weather data: it's getting warmer again
      since tick is at full hour, heat demand for water will be covered from storage
      House demand heating : requiredDemand = 0.00 kWh, additionalDemand = 1.15 kWh
      House demand water   : requiredDemand = 0.76 kWh, additionalDemand = 0.76 kWh
      ThermalStorage       : requiredDemand = 0.0 kWh, additionalDemand = 2.04 kWh
      DomesticWaterStorage : requiredDemand = 0.0 kWh, additionalDemand = 0.0 kWh
      Heat pump: kept running - to serve the remaining heat demand of house (and refill storage later)
=======
      scheduler.expectMessage(Completion(heatPumpAgent, Some(57600)))

      /* TICK 57600
      New weather data: it's getting warmer again
      House demand heating : requiredDemand = 0.00 kWh, possibleDemand = 1.70 kWh
      ThermalStorage       : requiredDemand = 10.44 kWh, possibleDemand = 10.44 kWh
      Heat pump: stays on
>>>>>>> 71a4b3ba
       */

      heatPumpAgent ! Activation(57600)

      weatherDependentAgents.foreach {
        _ ! ProvideWeatherMessage(
          57600,
          weatherService.ref.toClassic,
          WeatherData(
            WattsPerSquareMeter(4d),
            WattsPerSquareMeter(4d),
            Celsius(5d),
            MetersPerSecond(0d),
          ),
          Some(151200),
        )
      }

      resultListener.expectMessageType[ParticipantResultEvent] match {
        case ParticipantResultEvent(hpResult) =>
          hpResult.getInputModel shouldBe typicalHpInputModel.getUuid
          hpResult.getTime shouldBe 57600.toDateTime
          hpResult.getP should equalWithTolerance(pRunningHp)
          hpResult.getQ should equalWithTolerance(qRunningHp)
      }

      Range(0, 3)
        .map { _ =>
          resultListener.expectMessageType[ResultEvent]
        }
        .foreach { case ResultEvent.ThermalResultEvent(thermalUnitResult) =>
          thermalUnitResult match {
            case ThermalHouseResult(
                  time,
                  inputModel,
                  qDot,
                  indoorTemperature,
                ) =>
              inputModel shouldBe typicalThermalHouse.getUuid
              time shouldBe 57600.toDateTime
              qDot should equalWithTolerance(0.011.asMegaWatt)
              indoorTemperature should equalWithTolerance(
                21.8455595392382.asDegreeCelsius
              )
            case CylindricalThermalStorageResult(
                  time,
                  inputModel,
                  qDot,
                  energy,
                ) =>
              inputModel shouldBe typicalThermalStorage.getUuid
              time shouldBe 57600.toDateTime
              qDot should equalWithTolerance(0.asMegaWatt)
<<<<<<< HEAD
              energy should equalWithTolerance(
                0.008398888889.asMegaWattHour
              )
            case DomesticHotWaterStorageResult(
                  time,
                  inputModel,
                  qDot,
                  energy,
                ) =>
              inputModel shouldBe littleDomesticHotWaterStorageInput.getUuid
              time shouldBe 57600.toDateTime
              qDot should equalWithTolerance((-0.010987050463985857).asMegaWatt)
              energy should equalWithTolerance(0.001262081589.asMegaWattHour)
=======
              energy should equalWithTolerance(0.asMegaWattHour)
>>>>>>> 71a4b3ba
          }
        }

      scheduler.expectMessage(Completion(heatPumpAgent, Some(58256)))

      /* TICK 57848
      DomesticWaterStorage will stop discharging to cover water demand
      House demand heating : requiredDemand = 0.00 kWh, additionalDemand = 0.52 kWh
      House demand water   : requiredDemand = 0.0 kWh, additionalDemand = 0.0 kWh
      ThermalStorage       : requiredDemand = 0.0 kWh, additionalDemand = 2.04 kWh
      DomesticWaterStorage : requiredDemand = 0.0 kWh, additionalDemand = 0.0 kWh
      Heat pump: ?
       */

      heatPumpAgent ! Activation(57848)

      resultListener.expectMessageType[ParticipantResultEvent] match {
        case ParticipantResultEvent(hpResult) =>
          hpResult.getInputModel shouldBe typicalHpInputModel.getUuid
          hpResult.getTime shouldBe 57848.toDateTime
          hpResult.getP should equalWithTolerance(pRunningHp)
          hpResult.getQ should equalWithTolerance(qRunningHp)
      }

      Range(0, 3)
        .map { _ =>
          resultListener.expectMessageType[ResultEvent]
        }
        .foreach { case ResultEvent.ThermalResultEvent(thermalUnitResult) =>
          thermalUnitResult match {
            case ThermalHouseResult(
                  time,
                  inputModel,
                  qDot,
                  indoorTemperature,
                ) =>
              inputModel shouldBe typicalThermalHouse.getUuid
              time shouldBe 57848.toDateTime
              qDot should equalWithTolerance(0.011.asMegaWatt)
              indoorTemperature should equalWithTolerance(
                21.93112361788363.asDegreeCelsius
              )
            case CylindricalThermalStorageResult(
                  time,
                  inputModel,
                  qDot,
                  energy,
                ) =>
              inputModel shouldBe typicalThermalStorage.getUuid
              time shouldBe 57848.toDateTime
              qDot should equalWithTolerance(0.asMegaWatt)
              energy should equalWithTolerance(
                0.008398888889.asMegaWattHour
              )
            case DomesticHotWaterStorageResult(
                  time,
                  inputModel,
                  qDot,
                  energy,
                ) =>
              inputModel shouldBe littleDomesticHotWaterStorageInput.getUuid
              time shouldBe 57848.toDateTime
              qDot should equalWithTolerance(0.asMegaWatt)
              energy should equalWithTolerance(0.00050519589041.asMegaWattHour)
          }
        }

      scheduler.expectMessage(Completion(heatPumpAgent, Some(57848)))

      /* TICK 58048
      House will reach the upperTemperatureBoundary
<<<<<<< HEAD
      House demand heating : requiredDemand = 0.0 kWh, additionalDemand = 0.0 kWh
      House demand water   : requiredDemand = 0.0 kWh, additionalDemand = 0.0 kWh
      ThermalStorage       : requiredDemand = 0.0 kWh, additionalDemand = 2.04 kWh
      DomesticWaterStorage : requiredDemand = 0.0 kWh, additionalDemand = 0.0 kWh
=======
      House demand heating : requiredDemand = 0.00 kWh, possibleDemand = 0.00 kWh
      ThermalStorage       : requiredDemand = 10.44 kWh, possibleDemand = 10.44 kWh
>>>>>>> 71a4b3ba
      Heat pump: stays on to refill the storage now
       */

      heatPumpAgent ! Activation(58048)

      resultListener.expectMessageType[ParticipantResultEvent] match {
        case ParticipantResultEvent(hpResult) =>
          hpResult.getInputModel shouldBe typicalHpInputModel.getUuid
          hpResult.getTime shouldBe 58048.toDateTime
          hpResult.getP should equalWithTolerance(pRunningHp)
          hpResult.getQ should equalWithTolerance(qRunningHp)
      }

      Range(0, 3)
        .map { _ =>
          resultListener.expectMessageType[ResultEvent]
        }
        .foreach { case ResultEvent.ThermalResultEvent(thermalUnitResult) =>
          thermalUnitResult match {
            case ThermalHouseResult(
                  time,
                  inputModel,
                  qDot,
                  indoorTemperature,
                ) =>
              inputModel shouldBe typicalThermalHouse.getUuid
              time shouldBe 58048.toDateTime
              qDot should equalWithTolerance(0.asMegaWatt)
              indoorTemperature should equalWithTolerance(
                22.0000635263.asDegreeCelsius
              )

            case CylindricalThermalStorageResult(
                  time,
                  inputModel,
                  qDot,
                  energy,
                ) =>
              inputModel shouldBe typicalThermalStorage.getUuid
              time shouldBe 58048.toDateTime
              qDot should equalWithTolerance(0.011.asMegaWatt)
              energy should equalWithTolerance(
                0.0083988888889.asMegaWattHour
              )
            case DomesticHotWaterStorageResult(
                  time,
                  inputModel,
                  qDot,
                  energy,
                ) =>
              inputModel shouldBe littleDomesticHotWaterStorageInput.getUuid
              time shouldBe 58048.toDateTime
              qDot should equalWithTolerance(0.0.asMegaWatt)
              energy should equalWithTolerance(0.00050519589041.asMegaWattHour)
          }
        }

<<<<<<< HEAD
      scheduler.expectMessage(Completion(heatPumpAgent, Some(58048)))

      /* TICK 58716
     Storage will be fully charged
     House demand heating : requiredDemand = 0.0 kWh, additionalDemand = 0.0 kWh
     House demand water   : requiredDemand = 0.0 kWh, additionalDemand = 0.0 kWh
     ThermalStorage       : requiredDemand = 0.0 kWh, additionalDemand = 0.0 kWh
     DomesticWaterStorage : requiredDemand = 0.0 kWh, additionalDemand = 0.0 kWh
     Heat pump: turns off, all demands are covered
=======
      scheduler.expectMessage(Completion(heatPumpAgent, Some(61673)))

      /* TICK 61673
      Storage will be fully charged
      House demand heating : requiredDemand = 0.00 kWh, possibleDemand = 0.00 kWh
      ThermalStorage       : requiredDemand = 0.00 kWh, possibleDemand = 0.00 kWh
      Heat pump: turned off
>>>>>>> 71a4b3ba
       */

      heatPumpAgent ! Activation(58716)

      resultListener.expectMessageType[ParticipantResultEvent] match {
        case ParticipantResultEvent(hpResult) =>
          hpResult.getInputModel shouldBe typicalHpInputModel.getUuid
          hpResult.getTime shouldBe 58716.toDateTime
          hpResult.getP should equalWithTolerance(0.asMegaWatt)
          hpResult.getQ should equalWithTolerance(0.asMegaVar)
      }

      Range(0, 3)
        .map { _ =>
          resultListener.expectMessageType[ResultEvent]
        }
        .foreach { case ResultEvent.ThermalResultEvent(thermalUnitResult) =>
          thermalUnitResult match {
            case ThermalHouseResult(
                  time,
                  inputModel,
                  qDot,
                  indoorTemperature,
                ) =>
              inputModel shouldBe typicalThermalHouse.getUuid
              time shouldBe 58716.toDateTime
              qDot should equalWithTolerance(0.asMegaWatt)
              indoorTemperature should equalWithTolerance(
                21.9580041098868.asDegreeCelsius
              )

            case CylindricalThermalStorageResult(
                  time,
                  inputModel,
                  qDot,
                  energy,
                ) =>
              inputModel shouldBe typicalThermalStorage.getUuid
              time shouldBe 58716.toDateTime
              qDot should equalWithTolerance(0.asMegaWatt)
              energy should equalWithTolerance(
                0.01044.asMegaWattHour
              )
            case DomesticHotWaterStorageResult(
                  time,
                  inputModel,
                  qDot,
                  energy,
                ) =>
              inputModel shouldBe littleDomesticHotWaterStorageInput.getUuid
              time shouldBe 58716.toDateTime
              qDot should equalWithTolerance(0.0.asMegaWatt)
              energy should equalWithTolerance(0.00050519589041.asMegaWattHour)
          }
        }

<<<<<<< HEAD
      scheduler.expectMessage(Completion(heatPumpAgent, Some(58716)))
=======
      scheduler.expectMessage(Completion(heatPumpAgent, Some(122555)))

>>>>>>> 71a4b3ba
    }
  }
}<|MERGE_RESOLUTION|>--- conflicted
+++ resolved
@@ -150,15 +150,10 @@
 
       /* TICK 0
       Start of Simulation
-<<<<<<< HEAD
       House demand heating : requiredDemand = 0.0 kWh, additionalDemand = 15.02 kWh
       House demand water   : requiredDemand ~ 0.0674 kWh, additional Demand ~ 0.067 kWh
       ThermalStorage       : requiredDemand = 10.44 kWh, additionalDemand = 10.44 kWh
       DomesticWaterStorage : requiredDemand = 0.0 kWh, additionalDemand = 0.0 kWh
-=======
-      House demand heating : requiredDemand = 0.0 kWh, possibleDemand ~ 15 kWh
-      ThermalStorage       : requiredDemand = 10.44 kWh, possibleDemand = 10.44 kWh
->>>>>>> 71a4b3ba
       Heat pump: turned on - to serve the storage demand
        */
 
@@ -307,19 +302,12 @@
       scheduler.expectMessage(Completion(heatPumpAgent, Some(23)))
 
       /* TICK 3417
-<<<<<<< HEAD
       ThermalStorage is fully heated up
       House demand heating : requiredDemand = 0.0 kWh, additionalDemand = 17.37 kWh
       House demand water   : requiredDemand = 0.0 kWh, additionalDemand = 0.0 kWh
       ThermalStorage       : requiredDemand = 0.0 kWh, additionalDemand = 0.0 kWh
       DomesticWaterStorage : requiredDemand = 0.0 kWh, additionalDemand = 0.0 kWh
       Heat pump: stays on since it was on and the house as additional demand
-=======
-      Storage is fully heated up
-      House demand heating : requiredDemand = 0.0 kWh, possibleDemand = 17.37 kWh
-      ThermalStorage       : requiredDemand = 0.0 kWh, possibleDemand = 0.0 kWh
-      Heat pump: stays on since it was on and the house has possible demand
->>>>>>> 71a4b3ba
        */
 
       heatPumpAgent ! Activation(3417)
@@ -383,19 +371,12 @@
       scheduler.expectMessage(Completion(heatPumpAgent, Some(7200)))
 
       /* TICK 7200
-<<<<<<< HEAD
       New weather data (unchanged) incoming + Domestic hot water storage will cover hot water demand
       House demand heating : requiredDemand = 0.0 kWh, additionalDemand = 8.41 kWh
       House demand water   : requiredDemand = 0.06 kWh, additionalDemand = 0.06 kWh
       ThermalStorage       : requiredDemand = 0.0 kWh, additionalDemand = 0.0 kWh
       DomesticWaterStorage : requiredDemand = 0.0 kWh, additionalDemand = 0.0 kWh
-      Heat pump: stays on
-=======
-      New weather data (unchanged) incoming
-      House demand heating : requiredDemand = 0.0 kWh, possibleDemand = 8.41 kWh
-      ThermalStorage       : requiredDemand = 0.0 kWh, possibleDemand = 0.0 kWh
       Heat pump: stays on, we got triggered by incoming weather data. So we continue with same behaviour as before
->>>>>>> 71a4b3ba
        */
 
       heatPumpAgent ! Activation(7200)
@@ -544,15 +525,10 @@
 
       /* TICK 10799
       House reaches upper temperature boundary
-<<<<<<< HEAD
       House demand heating : requiredDemand = 0.0 kWh, additionalDemand = 0.0 kWh
       House demand water   : requiredDemand = 0.0 kWh, additionalDemand = 0.0 kWh
       ThermalStorage       : requiredDemand = 0.0 kWh, additionalDemand = 0.0 kWh
       DomesticWaterStorage : requiredDemand = 0.0 kWh, additionalDemand = 0.0 kWh
-=======
-      House demand heating : requiredDemand = 0.0 kWh, possibleDemand = 0.0 kWh
-      ThermalStorage       : requiredDemand = 0.0 kWh, possibleDemand = 0.0 kWh
->>>>>>> 71a4b3ba
       Heat pump: turned off
        */
 
@@ -613,25 +589,16 @@
           }
         }
 
-<<<<<<< HEAD
       // FIXME? Why next tick 10799?
       scheduler.expectMessage(Completion(heatPumpAgent, Some(10799)))
-=======
-      scheduler.expectMessage(Completion(heatPumpAgent, Some(28800)))
->>>>>>> 71a4b3ba
 
       /* TICK 28800
       House would reach lowerTempBoundary at tick 50797
       but now it's getting colder which should decrease inner temp of house faster
-<<<<<<< HEAD
       House demand heating : requiredDemand = 0.0 kWh, additionalDemand = 0.0 kWh
       House demand water   : requiredDemand = 0.57 kWh, additionalDemand = 0.57 kWh
       ThermalStorage       : requiredDemand = 0.0 kWh, additionalDemand = 0.0 kWh
       DomesticWaterStorage : requiredDemand = 0.0 kWh, additionalDemand = 0.0 kWh
-=======
-      House demand heating : requiredDemand = 0.0 kWh, possibleDemand = 0.0 kWh
-      ThermalStorage       : requiredDemand = 0.0 kWh, possibleDemand = 0.0 kWh
->>>>>>> 71a4b3ba
       Heat pump: stays off
        */
 
@@ -782,15 +749,10 @@
 
       /* TICK 41951
       House reach lowerTemperatureBoundary
-<<<<<<< HEAD
       House demand heating : requiredDemand = 15.0 kWh, additionalDemand = 30.00 kWh
       House demand water   : requiredDemand = 0.67 kWh, additionalDemand = 0.67 kWh
       ThermalStorage       : requiredDemand = 0.0 kWh, additionalDemand = 0.0 kWh
       DomesticWaterStorage : requiredDemand = 0.0 kWh, additionalDemand = 0.0 kWh
-=======
-      House demand heating : requiredDemand = 15.0 kWh, possibleDemand = 30.00 kWh
-      ThermalStorage       : requiredDemand = 0.0 kWh, possibleDemand = 0.0 kWh
->>>>>>> 71a4b3ba
       Heat pump: stays off, demand should be covered by storage
        */
 
@@ -829,13 +791,8 @@
                   energy,
                 ) =>
               inputModel shouldBe typicalThermalStorage.getUuid
-<<<<<<< HEAD
               time shouldBe 41951.toDateTime
               qDot should equalWithTolerance((-0.011).asMegaWatt)
-=======
-              time shouldBe 41940.toDateTime
-              qDot should equalWithTolerance(-0.01044.asMegaWatt)
->>>>>>> 71a4b3ba
               energy should equalWithTolerance(0.01044.asMegaWattHour)
             case DomesticHotWaterStorageResult(
                   time,
@@ -925,7 +882,6 @@
           }
         }
 
-<<<<<<< HEAD
       scheduler.expectMessage(Completion(heatPumpAgent, Some(42171)))
 
       /* TICK 42619
@@ -1002,16 +958,6 @@
       ThermalStorage       : requiredDemand = 0.0 kWh, additionalDemand = 2.04 kWh
       DomesticWaterStorage : requiredDemand = 0.0 kWh, additionalDemand = 0.0 kWh
       Heat pump: stays on to cover heat demand of house and recharge thermal storage
-=======
-      scheduler.expectMessage(Completion(heatPumpAgent, Some(45000)))
-
-      /* TICK 45000
-      Storage will be empty at tick 45540
-      Additional trigger caused by (unchanged) weather data should not change this
-      House demand heating : requiredDemand = 9.78 kWh, possibleDemand = 24.78 kWh
-      ThermalStorage       : requiredDemand = 0.0 kWh, possibleDemand = 8.87 kWh
-      Heat pump: stays off
->>>>>>> 71a4b3ba
        */
 
       heatPumpAgent ! Activation(45000)
@@ -1065,11 +1011,7 @@
                 ) =>
               inputModel shouldBe typicalThermalStorage.getUuid
               time shouldBe 45000.toDateTime
-<<<<<<< HEAD
               qDot should equalWithTolerance(0.0.asMegaWatt)
-=======
-              qDot should equalWithTolerance(-0.01044.asMegaWatt)
->>>>>>> 71a4b3ba
               energy should equalWithTolerance(
                 0.008398888888888886.asMegaWattHour
               )
@@ -1094,7 +1036,6 @@
 
       scheduler.expectMessage(Completion(heatPumpAgent, Some(45540)))
 
-<<<<<<< HEAD
       /* TICK 45078
      DomesticWaterStorage will stop discharging to cover water demand
      House demand heating : requiredDemand = 9.19kWh, additionalDemand = 24.19 kWh
@@ -1102,14 +1043,6 @@
      ThermalStorage       : requiredDemand = 0.0 kWh, additionalDemand = 2.04 kWh
      DomesticWaterStorage : requiredDemand = 0.0 kWh, additionalDemand = 0.0 kWh
      Heat pump: kept running - to serve the remaining heat demand of house (and refill storage later)
-=======
-      /* TICK 45540
-      Storage will be empty
-      House demand heating : requiredDemand = 8.87kWh, possibleDemand = 23.87 kWh
-      ThermalStorage       : requiredDemand = 10.44 kWh, possibleDemand = 10.44 kWh
-      DomesticWaterStorage : tba
-      Heat pump: will be turned on - to serve the remaining heat demand of house (and refill storage later)
->>>>>>> 71a4b3ba
        */
 
       heatPumpAgent ! Activation(45078)
@@ -1168,7 +1101,6 @@
           }
         }
 
-<<<<<<< HEAD
       scheduler.expectMessage(Completion(heatPumpAgent, Some(45078)))
 
       /* TICK 57600
@@ -1179,15 +1111,6 @@
       ThermalStorage       : requiredDemand = 0.0 kWh, additionalDemand = 2.04 kWh
       DomesticWaterStorage : requiredDemand = 0.0 kWh, additionalDemand = 0.0 kWh
       Heat pump: kept running - to serve the remaining heat demand of house (and refill storage later)
-=======
-      scheduler.expectMessage(Completion(heatPumpAgent, Some(57600)))
-
-      /* TICK 57600
-      New weather data: it's getting warmer again
-      House demand heating : requiredDemand = 0.00 kWh, possibleDemand = 1.70 kWh
-      ThermalStorage       : requiredDemand = 10.44 kWh, possibleDemand = 10.44 kWh
-      Heat pump: stays on
->>>>>>> 71a4b3ba
        */
 
       heatPumpAgent ! Activation(57600)
@@ -1241,7 +1164,6 @@
               inputModel shouldBe typicalThermalStorage.getUuid
               time shouldBe 57600.toDateTime
               qDot should equalWithTolerance(0.asMegaWatt)
-<<<<<<< HEAD
               energy should equalWithTolerance(
                 0.008398888889.asMegaWattHour
               )
@@ -1255,9 +1177,6 @@
               time shouldBe 57600.toDateTime
               qDot should equalWithTolerance((-0.010987050463985857).asMegaWatt)
               energy should equalWithTolerance(0.001262081589.asMegaWattHour)
-=======
-              energy should equalWithTolerance(0.asMegaWattHour)
->>>>>>> 71a4b3ba
           }
         }
 
@@ -1329,15 +1248,10 @@
 
       /* TICK 58048
       House will reach the upperTemperatureBoundary
-<<<<<<< HEAD
       House demand heating : requiredDemand = 0.0 kWh, additionalDemand = 0.0 kWh
       House demand water   : requiredDemand = 0.0 kWh, additionalDemand = 0.0 kWh
       ThermalStorage       : requiredDemand = 0.0 kWh, additionalDemand = 2.04 kWh
       DomesticWaterStorage : requiredDemand = 0.0 kWh, additionalDemand = 0.0 kWh
-=======
-      House demand heating : requiredDemand = 0.00 kWh, possibleDemand = 0.00 kWh
-      ThermalStorage       : requiredDemand = 10.44 kWh, possibleDemand = 10.44 kWh
->>>>>>> 71a4b3ba
       Heat pump: stays on to refill the storage now
        */
 
@@ -1395,7 +1309,6 @@
           }
         }
 
-<<<<<<< HEAD
       scheduler.expectMessage(Completion(heatPumpAgent, Some(58048)))
 
       /* TICK 58716
@@ -1405,15 +1318,6 @@
      ThermalStorage       : requiredDemand = 0.0 kWh, additionalDemand = 0.0 kWh
      DomesticWaterStorage : requiredDemand = 0.0 kWh, additionalDemand = 0.0 kWh
      Heat pump: turns off, all demands are covered
-=======
-      scheduler.expectMessage(Completion(heatPumpAgent, Some(61673)))
-
-      /* TICK 61673
-      Storage will be fully charged
-      House demand heating : requiredDemand = 0.00 kWh, possibleDemand = 0.00 kWh
-      ThermalStorage       : requiredDemand = 0.00 kWh, possibleDemand = 0.00 kWh
-      Heat pump: turned off
->>>>>>> 71a4b3ba
        */
 
       heatPumpAgent ! Activation(58716)
@@ -1470,12 +1374,7 @@
           }
         }
 
-<<<<<<< HEAD
       scheduler.expectMessage(Completion(heatPumpAgent, Some(58716)))
-=======
-      scheduler.expectMessage(Completion(heatPumpAgent, Some(122555)))
-
->>>>>>> 71a4b3ba
     }
   }
 }