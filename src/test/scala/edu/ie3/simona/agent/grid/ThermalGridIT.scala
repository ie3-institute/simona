/*
 * © 2020. TU Dortmund University,
 * Institute of Energy Systems, Energy Efficiency and Energy Economics,
 * Research group Distribution grid planning and operation
 */

package edu.ie3.simona.agent.grid

import edu.ie3.simona.agent.participant.data.secondary.SecondaryDataService.ActorWeatherService
import edu.ie3.simona.agent.participant.hp.HpAgent
import edu.ie3.simona.agent.participant.statedata.ParticipantStateData.ParticipantInitializeStateData
import edu.ie3.simona.agent.participant2.ParticipantAgent.{
  DataProvision,
  RegistrationFailedMessage,
  RegistrationSuccessfulMessage,
}
import edu.ie3.simona.config.RuntimeConfig.HpRuntimeConfig
import edu.ie3.simona.event.ResultEvent
import edu.ie3.simona.event.ResultEvent.{
  CylindricalThermalStorageResult,
  DomesticHotWaterStorageResult,
  ParticipantResultEvent,
  ThermalHouseResult,
}
import edu.ie3.simona.event.notifier.NotifierConfig
import edu.ie3.simona.model.thermal.ThermalHouseTestData
import edu.ie3.simona.ontology.messages.SchedulerMessage.Completion
import edu.ie3.simona.ontology.messages.services.ServiceMessage
import edu.ie3.simona.ontology.messages.services.ServiceMessage.PrimaryServiceRegistrationMessage
import edu.ie3.simona.ontology.messages.services.WeatherMessage.{
  RegisterForWeatherMessage,
  WeatherData,
}
import edu.ie3.simona.ontology.messages.{Activation, SchedulerMessage}
import edu.ie3.simona.test.common.DefaultTestData
import edu.ie3.simona.test.common.input.ThermalGridITInputTestData
import edu.ie3.simona.util.SimonaConstants.INIT_SIM_TICK
import edu.ie3.simona.util.TickUtil.TickLong
import edu.ie3.util.TimeUtil
import edu.ie3.util.quantities.QuantityMatchers.equalWithTolerance
import edu.ie3.util.quantities.QuantityUtils.RichQuantityDouble
import edu.ie3.util.scala.quantities.WattsPerSquareMeter
import org.apache.pekko.actor.ActorSystem
import org.apache.pekko.actor.testkit.typed.scaladsl.{
  ScalaTestWithActorTestKit,
  TestProbe,
}
import org.apache.pekko.actor.typed.scaladsl.adapter._
import org.apache.pekko.testkit.TestActorRef
import org.scalatest.matchers.should
import org.scalatest.wordspec.AnyWordSpecLike
import org.scalatestplus.mockito.MockitoSugar
import squants.motion.MetersPerSecond
import squants.thermal.Celsius

import java.time.ZonedDateTime
import scala.language.postfixOps

/** Test to ensure the functions that a thermal grid and its connected assets is
  * capable.
  */
class ThermalGridIT
    extends ScalaTestWithActorTestKit
    with ThermalHouseTestData
    with AnyWordSpecLike
    with should.Matchers
    with ThermalGridITInputTestData
    with MockitoSugar
    with DefaultTestData {
  private implicit val classicSystem: ActorSystem = system.toClassic
  protected implicit val simulationStartDate: ZonedDateTime =
    TimeUtil.withDefaults.toZonedDateTime("2020-01-01T00:00:00Z")
  protected val simulationEndDate: ZonedDateTime =
    TimeUtil.withDefaults.toZonedDateTime("2020-01-02T02:00:00Z")

  private val resolution =
    simonaConfig.simona.powerflow.resolution.toSeconds

  private val outputConfigOn = NotifierConfig(
    simulationResultInfo = true,
    powerRequestReply = false,
    flexResult = false,
  )

  "A Thermal Grid with thermal house, storage and heat pump not under the control of energy management" should {
    "be initialized correctly and run through some activations" in {
      val scheduler: TestProbe[SchedulerMessage] = TestProbe("scheduler")
      val primaryServiceProxy =
        TestProbe[ServiceMessage]("PrimaryServiceProxy")

      val weatherService = TestProbe[ServiceMessage]("WeatherService")

      val resultListener: TestProbe[ResultEvent] = TestProbe("resultListener")

      val heatPumpAgent = TestActorRef(
        new HpAgent(
          scheduler = scheduler.ref.toClassic,
          initStateData = ParticipantInitializeStateData(
            typicalHpInputModel,
            thermalGridForThermalGridIT,
            HpRuntimeConfig(
              calculateMissingReactivePowerWithModel = true,
              1.0,
              List.empty[String],
            ),
            primaryServiceProxy.ref.toClassic,
            Iterable(ActorWeatherService(weatherService.ref.toClassic)),
            simulationStartDate,
            simulationEndDate,
            resolution,
            simonaConfig.simona.runtime.participant.requestVoltageDeviationThreshold,
            outputConfigOn,
            None,
          ),
          listener = Iterable(resultListener.ref.toClassic),
        ),
        "HeatPumpAgent1",
      )

      val pRunningHp = 0.0038.asMegaWatt
      val qRunningHp = 0.0012489995996796802.asMegaVar

      scheduler.expectNoMessage()

      /* INIT */
      // heat pump
      heatPumpAgent ! Activation(INIT_SIM_TICK)

      primaryServiceProxy.expectMessage(
        PrimaryServiceRegistrationMessage(
          heatPumpAgent.ref,
          typicalHpInputModel.getUuid,
        )
      )
      heatPumpAgent ! RegistrationFailedMessage(
        primaryServiceProxy.ref.toClassic
      )

      weatherService.expectMessage(
        RegisterForWeatherMessage(
          heatPumpAgent.ref,
          typicalHpInputModel.getNode.getGeoPosition.getY,
          typicalHpInputModel.getNode.getGeoPosition.getX,
        )
      )

      heatPumpAgent ! RegistrationSuccessfulMessage(
        weatherService.ref.toClassic,
        0,
      )
      val weatherDependentAgents = Seq(heatPumpAgent)

      scheduler.expectMessage(Completion(heatPumpAgent, Some(0)))

      /* TICK 0
      Start of Simulation
      House demand heating : requiredDemand = 0.0 kWh, possibleDemand = 15.02 kWh
      House demand water   : requiredDemand ~ 0.0674 kWh, possibleDemand ~ 0.067 kWh
      ThermalStorage       : requiredDemand = 10.44 kWh, possibleDemand = 10.44 kWh
      DomesticWaterStorage : requiredDemand = 0.0 kWh, possibleDemand = 0.0 kWh
      Heat pump: turned on - to serve the storage demand
       */

      heatPumpAgent ! Activation(0)

      weatherDependentAgents.foreach {
        _ ! DataProvision(
          0,
          weatherService.ref.toClassic,
          WeatherData(
            WattsPerSquareMeter(0d),
            WattsPerSquareMeter(0d),
            Celsius(-5d),
            MetersPerSecond(0d),
          ),
          Some(7200),
        )
      }

      resultListener.expectMessageType[ParticipantResultEvent] match {
        case ParticipantResultEvent(hpResult) =>
          hpResult.getInputModel shouldBe typicalHpInputModel.getUuid
          hpResult.getTime shouldBe 0.toDateTime
          hpResult.getP should equalWithTolerance(pRunningHp)
          hpResult.getQ should equalWithTolerance(qRunningHp)
      }

      Range(0, 3)
        .map { _ =>
          resultListener.expectMessageType[ResultEvent]
        }
        .foreach { case ResultEvent.ThermalResultEvent(thermalUnitResult) =>
          thermalUnitResult match {
            case ThermalHouseResult(
                  time,
                  inputModel,
                  qDot,
                  indoorTemperature,
                ) =>
              inputModel shouldBe typicalThermalHouse.getUuid
              time shouldBe 0.toDateTime
              qDot should equalWithTolerance(0.asMegaWatt)
              indoorTemperature should equalWithTolerance(
                19.9999074074074.asDegreeCelsius
              )
            case CylindricalThermalStorageResult(
                  time,
                  inputModel,
                  qDot,
                  energy,
                ) =>
              inputModel shouldBe typicalThermalStorage.getUuid
              time shouldBe 0.toDateTime
              qDot should equalWithTolerance(0.011.asMegaWatt)
              energy should equalWithTolerance(0.asMegaWattHour)
            case DomesticHotWaterStorageResult(
                  time,
                  inputModel,
                  qDot,
                  energy,
                ) =>
              inputModel shouldBe littleDomesticHotWaterStorageInput.getUuid
              time shouldBe 0.toDateTime
              qDot should equalWithTolerance((-0.01055664943).asMegaWatt)
              // FIXME We do make a significant error here since discharging little time frames with high power at a resolution of one second makes error. Maybe one can create this two staged.
              //  First calculate the duration at full power, take the next second and lower the power to the value matching the demand.
              // Done: But maybe additionally some separate test just for this, thus we test this before the integration test....
              energy should equalWithTolerance(0.00149814.asMegaWattHour)
            case _ =>
              fail(
                "Expected a ThermalHouseResult and a ThermalStorageResult but got something else"
              )
          }
        }

<<<<<<< HEAD
      scheduler.expectMessage(Completion(heatPumpAgent, Some(23)))

      /* TICK 23
      Domestic hot water storage stops discharging
      House demand heating : requiredDemand = 0.0 kWh, possibleDemand = 15.02 kWh
      House demand water   : requiredDemand = 0.0 kWh, possibleDemand = 0.0 kWh
      ThermalStorage       : requiredDemand = 0.0 kWh, possibleDemand = 10.37 kWh
      DomesticWaterStorage : requiredDemand = 0.0 kWh, possibleDemand = 0.0 kWh
      Heat pump: stays on since it was on and the house has possible demand
       */

      heatPumpAgent ! Activation(23)

      resultListener.expectMessageType[ParticipantResultEvent] match {
        case ParticipantResultEvent(hpResult) =>
          hpResult.getInputModel shouldBe typicalHpInputModel.getUuid
          hpResult.getTime shouldBe 23.toDateTime
          hpResult.getP should equalWithTolerance(pRunningHp)
          hpResult.getQ should equalWithTolerance(
            qRunningHp
          )
      }

      Range(0, 3)
        .map { _ =>
          resultListener.expectMessageType[ResultEvent]
        }
        .foreach { case ResultEvent.ThermalResultEvent(thermalUnitResult) =>
          thermalUnitResult match {
            case ThermalHouseResult(
                  time,
                  inputModel,
                  qDot,
                  indoorTemperature,
                ) =>
              inputModel shouldBe typicalThermalHouse.getUuid
              time shouldBe 23.toDateTime
              qDot should equalWithTolerance(0.asMegaWatt)
              indoorTemperature should equalWithTolerance(
                19.9977777856653.asDegreeCelsius
              )
            case CylindricalThermalStorageResult(
                  time,
                  inputModel,
                  qDot,
                  energy,
                ) =>
              inputModel shouldBe typicalThermalStorage.getUuid
              time shouldBe 23.toDateTime
              qDot should equalWithTolerance(0.011.asMegaWatt)
              energy should equalWithTolerance(0.000070277777.asMegaWattHour)
            case DomesticHotWaterStorageResult(
                  time,
                  inputModel,
                  qDot,
                  energy,
                ) =>
              inputModel shouldBe littleDomesticHotWaterStorageInput.getUuid
              time shouldBe 23.toDateTime
              qDot should equalWithTolerance(0.asMegaWatt)
              energy should equalWithTolerance(0.00143069474.asMegaWattHour)
            case _ =>
              fail(
                "Expected a ThermalHouseResult and a ThermalStorageResult but got something else"
              )
          }

        }

      scheduler.expectMessage(Completion(heatPumpAgent, Some(3417)))

      /* TICK 3417
      ThermalStorage is fully heated up
=======
      scheduler.expectMessage(Completion(heatPumpAgent, Some(3416)))

      /* TICK 3416
      Storage is fully heated up
>>>>>>> 75ec12f4
      House demand heating : requiredDemand = 0.0 kWh, possibleDemand = 17.37 kWh
      House demand water   : requiredDemand = 0.0 kWh, possibleDemand = 0.0 kWh
      ThermalStorage       : requiredDemand = 0.0 kWh, possibleDemand = 0.0 kWh
      DomesticWaterStorage : requiredDemand = 0.0 kWh, possibleDemand = 0.0 kWh
      Heat pump: stays on since it was on and the house has possible demand
       */

      heatPumpAgent ! Activation(3416)

      resultListener.expectMessageType[ParticipantResultEvent] match {
        case ParticipantResultEvent(hpResult) =>
          hpResult.getInputModel shouldBe typicalHpInputModel.getUuid
          hpResult.getTime shouldBe 3416.toDateTime
          hpResult.getP should equalWithTolerance(pRunningHp)
          hpResult.getQ should equalWithTolerance(
            qRunningHp
          )
      }

      Range(0, 3)
        .map { _ =>
          resultListener.expectMessageType[ResultEvent]
        }
        .foreach { case ResultEvent.ThermalResultEvent(thermalUnitResult) =>
          thermalUnitResult match {
            case ThermalHouseResult(
                  time,
                  inputModel,
                  qDot,
                  indoorTemperature,
                ) =>
              inputModel shouldBe typicalThermalHouse.getUuid
              time shouldBe 3416.toDateTime
              qDot should equalWithTolerance(0.011.asMegaWatt)
              indoorTemperature should equalWithTolerance(
<<<<<<< HEAD
                19.683546460463276.asDegreeCelsius
=======
                19.683612282578906.asDegreeCelsius
>>>>>>> 75ec12f4
              )

            case CylindricalThermalStorageResult(
                  time,
                  inputModel,
                  qDot,
                  energy,
                ) =>
              inputModel shouldBe typicalThermalStorage.getUuid
              time shouldBe 3416.toDateTime
              qDot should equalWithTolerance(0.asMegaWatt)
              energy should equalWithTolerance(0.01044.asMegaWattHour)
            case DomesticHotWaterStorageResult(
                  time,
                  inputModel,
                  qDot,
                  energy,
                ) =>
              inputModel shouldBe littleDomesticHotWaterStorageInput.getUuid
              time shouldBe 3417.toDateTime
              qDot should equalWithTolerance(0.asMegaWatt)
              energy should equalWithTolerance(0.0014306947.asMegaWattHour)
            case _ =>
              fail(
                "Expected a ThermalHouseResult and a ThermalStorageResult but got something else"
              )
          }
        }

      scheduler.expectMessage(Completion(heatPumpAgent, Some(7200)))

      /* TICK 7200
      New weather data (unchanged) incoming + Domestic hot water storage will cover hot water demand
      House demand heating : requiredDemand = 0.0 kWh, possibleDemand = 8.41 kWh
      House demand water   : requiredDemand = 0.06 kWh, possibleDemand = 0.06 kWh
      ThermalStorage       : requiredDemand = 0.0 kWh, possibleDemand = 0.0 kWh
      DomesticWaterStorage : requiredDemand = 0.0 kWh, possibleDemand = 0.0 kWh
      Heat pump: stays on, we got triggered by incoming weather data. So we continue with same behaviour as before
       */

      heatPumpAgent ! Activation(7200)

      weatherDependentAgents.foreach {
        _ ! DataProvision(
          7200,
          weatherService.ref.toClassic,
          WeatherData(
            WattsPerSquareMeter(1d),
            WattsPerSquareMeter(1d),
            Celsius(-5d),
            MetersPerSecond(0d),
          ),
          Some(28800),
        )
      }

      resultListener.expectMessageType[ParticipantResultEvent] match {
        case ParticipantResultEvent(hpResult) =>
          hpResult.getInputModel shouldBe typicalHpInputModel.getUuid
          hpResult.getTime shouldBe 7200.toDateTime
          hpResult.getP should equalWithTolerance(pRunningHp)
          hpResult.getQ should equalWithTolerance(
            qRunningHp
          )
      }

      Range(0, 3)
        .map { _ =>
          resultListener.expectMessageType[ResultEvent]
        }
        .foreach { case ResultEvent.ThermalResultEvent(thermalUnitResult) =>
          thermalUnitResult match {
            case ThermalHouseResult(
                  time,
                  inputModel,
                  qDot,
                  indoorTemperature,
                ) =>
              inputModel shouldBe typicalThermalHouse.getUuid
              time shouldBe 7200.toDateTime
              qDot should equalWithTolerance(0.011.asMegaWatt)
              indoorTemperature should equalWithTolerance(
<<<<<<< HEAD
                20.8789247706.asDegreeCelsius
=======
                20.8793056571075.asDegreeCelsius
>>>>>>> 75ec12f4
              )
            case CylindricalThermalStorageResult(
                  time,
                  inputModel,
                  qDot,
                  energy,
                ) =>
              inputModel shouldBe typicalThermalStorage.getUuid
              time shouldBe 7200.toDateTime
              qDot should equalWithTolerance(0.asMegaWatt)
              energy should equalWithTolerance(0.01044.asMegaWattHour)
            case DomesticHotWaterStorageResult(
                  time,
                  inputModel,
                  qDot,
                  energy,
                ) =>
              inputModel shouldBe littleDomesticHotWaterStorageInput.getUuid
              time shouldBe 7200.toDateTime
              qDot should equalWithTolerance((-0.0107912416).asMegaWatt)
              energy should equalWithTolerance(0.00143069464.asMegaWattHour)
            case _ =>
              fail(
                "Expected a ThermalHouseResult and a ThermalStorageResult but got something else"
              )
          }
        }

      scheduler.expectMessage(Completion(heatPumpAgent, Some(7220)))

      /* TICK 7220
      Domestic hot water storage stops discharging
      House demand heating : requiredDemand = 0.0 kWh, possibleDemand = 8.41 kWh
      House demand water   : requiredDemand = 0.0 kWh, possibleDemand = 0.0 kWh
      ThermalStorage       : requiredDemand = 0.0 kWh, possibleDemand = 0.0 kWh
      DomesticWaterStorage : requiredDemand = 0.0 kWh, possibleDemand = 0.0 kWh
      Heat pump: stays on
       */

      heatPumpAgent ! Activation(7220L)

      resultListener.expectMessageType[ParticipantResultEvent] match {
        case ParticipantResultEvent(hpResult) =>
          hpResult.getInputModel shouldBe typicalHpInputModel.getUuid
          hpResult.getTime shouldBe 7220.toDateTime
          hpResult.getP should equalWithTolerance(pRunningHp)
          hpResult.getQ should equalWithTolerance(
            qRunningHp
          )
      }

      Range(0, 3)
        .map { _ =>
          resultListener.expectMessageType[ResultEvent]
        }
        .foreach { case ResultEvent.ThermalResultEvent(thermalUnitResult) =>
          thermalUnitResult match {
            case ThermalHouseResult(
                  time,
                  inputModel,
                  qDot,
                  indoorTemperature,
                ) =>
              inputModel shouldBe typicalThermalHouse.getUuid
              time shouldBe 7220.toDateTime
              qDot should equalWithTolerance(0.011.asMegaWatt)
              indoorTemperature should equalWithTolerance(
                20.88515596136936.asDegreeCelsius
              )
            case CylindricalThermalStorageResult(
                  time,
                  inputModel,
                  qDot,
                  energy,
                ) =>
              inputModel shouldBe typicalThermalStorage.getUuid
              time shouldBe 7220.toDateTime
              qDot should equalWithTolerance(0.asMegaWatt)
              energy should equalWithTolerance(0.01044.asMegaWattHour)
            case DomesticHotWaterStorageResult(
                  time,
                  inputModel,
                  qDot,
                  energy,
                ) =>
              inputModel shouldBe littleDomesticHotWaterStorageInput.getUuid
              time shouldBe 7220.toDateTime
              qDot should equalWithTolerance(0.asMegaWatt)
              energy should equalWithTolerance(
                0.001370743397260274.asMegaWattHour
              )
            case _ =>
              fail(
                "Expected a ThermalHouseResult and a ThermalStorageResult but got something else"
              )
          }
        }

<<<<<<< HEAD
      scheduler.expectMessage(Completion(heatPumpAgent, Some(10799)))

      /* TICK 10799
=======
      scheduler.expectMessage(Completion(heatPumpAgent, Some(10797)))

      /* TICK 10797
>>>>>>> 75ec12f4
      House reaches upper temperature boundary
      House demand heating : requiredDemand = 0.0 kWh, possibleDemand = 0.0 kWh
      House demand water   : requiredDemand = 0.0 kWh, possibleDemand = 0.0 kWh
      ThermalStorage       : requiredDemand = 0.0 kWh, possibleDemand = 0.0 kWh
      DomesticWaterStorage : requiredDemand = 0.0 kWh, possibleDemand = 0.0 kWh
      Heat pump: turned off
       */

<<<<<<< HEAD
      heatPumpAgent ! Activation(10799)
=======
      heatPumpAgent ! Activation(10797)
>>>>>>> 75ec12f4

      resultListener.expectMessageType[ParticipantResultEvent] match {
        case ParticipantResultEvent(hpResult) =>
          hpResult.getInputModel shouldBe typicalHpInputModel.getUuid
<<<<<<< HEAD
          hpResult.getTime shouldBe 10799.toDateTime
=======
          hpResult.getTime shouldBe 10797.toDateTime
>>>>>>> 75ec12f4
          hpResult.getP should equalWithTolerance(0.asMegaWatt)
          hpResult.getQ should equalWithTolerance(0.asMegaVar)
      }

      Range(0, 3)
        .map { _ =>
          resultListener.expectMessageType[ResultEvent]
        }
        .foreach { case ResultEvent.ThermalResultEvent(thermalUnitResult) =>
          thermalUnitResult match {
            case ThermalHouseResult(
                  time,
                  inputModel,
                  qDot,
                  indoorTemperature,
                ) =>
              inputModel shouldBe typicalThermalHouse.getUuid
<<<<<<< HEAD
              time shouldBe 10799.toDateTime
              qDot should equalWithTolerance(0.asMegaWatt)
              indoorTemperature should equalWithTolerance(
                22.0001449495703.asDegreeCelsius
=======
              time shouldBe 10797.toDateTime
              qDot should equalWithTolerance(0.asMegaWatt)
              indoorTemperature should equalWithTolerance(
                21.9999802406311.asDegreeCelsius
>>>>>>> 75ec12f4
              )
            case CylindricalThermalStorageResult(
                  time,
                  inputModel,
                  qDot,
                  energy,
                ) =>
              inputModel shouldBe typicalThermalStorage.getUuid
<<<<<<< HEAD
              time shouldBe 10799.toDateTime
=======
              time shouldBe 10797.toDateTime
>>>>>>> 75ec12f4
              qDot should equalWithTolerance(0.asMegaWatt)
              energy should equalWithTolerance(0.01044.asMegaWattHour)
            case DomesticHotWaterStorageResult(
                  time,
                  inputModel,
                  qDot,
                  energy,
                ) =>
              inputModel shouldBe littleDomesticHotWaterStorageInput.getUuid
              time shouldBe 10799.toDateTime
              qDot should equalWithTolerance(0.asMegaWatt)
              energy should equalWithTolerance(
                0.001370743397260274.asMegaWattHour
              )
            case _ =>
              fail(
                "Expected a ThermalHouseResult and a ThermalStorageResult but got something else"
              )
          }
        }

      scheduler.expectMessage(Completion(heatPumpAgent, Some(28800)))

      /* TICK 28800
      House would reach lowerTempBoundary at tick 50797,
      but now it's getting colder which should decrease inner temp of house faster
      House demand heating : requiredDemand = 0.0 kWh, possibleDemand = 0.0 kWh
      House demand water   : requiredDemand = 0.57 kWh, possibleDemand = 0.57 kWh
      ThermalStorage       : requiredDemand = 0.0 kWh, possibleDemand = 0.0 kWh
      DomesticWaterStorage : requiredDemand = 0.0 kWh, possibleDemand = 0.0 kWh
      Heat pump: stays off
       */

      heatPumpAgent ! Activation(28800)

      weatherDependentAgents.foreach {
        _ ! DataProvision(
          28800,
          weatherService.ref.toClassic,
          WeatherData(
            WattsPerSquareMeter(2d),
            WattsPerSquareMeter(2d),
            Celsius(-25d),
            MetersPerSecond(0d),
          ),
          Some(45000),
        )
      }

      resultListener.expectMessageType[ParticipantResultEvent] match {
        case ParticipantResultEvent(hpResult) =>
          hpResult.getInputModel shouldBe typicalHpInputModel.getUuid
          hpResult.getTime shouldBe 28800.toDateTime
          hpResult.getP should equalWithTolerance(0.0.asMegaWatt)
          hpResult.getQ should equalWithTolerance(0.0.asMegaVar)
      }

      Range(0, 3)
        .map { _ =>
          resultListener.expectMessageType[ResultEvent]
        }
        .foreach { case ResultEvent.ThermalResultEvent(thermalUnitResult) =>
          thermalUnitResult match {
            case ThermalHouseResult(
                  time,
                  inputModel,
                  qDot,
                  indoorTemperature,
                ) =>
              inputModel shouldBe typicalThermalHouse.getUuid
              time shouldBe 28800.toDateTime
              qDot should equalWithTolerance(0.0.asMegaWatt)
              indoorTemperature should equalWithTolerance(
<<<<<<< HEAD
                20.2000352857288.asDegreeCelsius
=======
                20.1996815581419.asDegreeCelsius
>>>>>>> 75ec12f4
              )

            case CylindricalThermalStorageResult(
                  time,
                  inputModel,
                  qDot,
                  energy,
                ) =>
              inputModel shouldBe typicalThermalStorage.getUuid
              time shouldBe 28800.toDateTime
              qDot should equalWithTolerance(0.0.asMegaWatt)
              energy should equalWithTolerance(0.01044.asMegaWattHour)
            case DomesticHotWaterStorageResult(
                  time,
                  inputModel,
                  qDot,
                  energy,
                ) =>
              inputModel shouldBe littleDomesticHotWaterStorageInput.getUuid
              time shouldBe 28800.toDateTime
              qDot should equalWithTolerance((-0.010964363167533513).asMegaWatt)
              energy should equalWithTolerance(
                0.001370743397260274.asMegaWattHour
              )
            case _ =>
              fail(
                "Expected a ThermalHouseResult and a ThermalStorageResult but got something else"
              )
          }
        }

<<<<<<< HEAD
      scheduler.expectMessage(Completion(heatPumpAgent, Some(28987)))

      /* TICK 28987
      Domestic hot water storage will stop discharging
      House demand heating : requiredDemand = 0.0 kWh, possibleDemand = 0.00 kWh
      House demand water   : requiredDemand = 0.0 kWh, possibleDemand = 0.0 kWh
      ThermalStorage       : requiredDemand = 0.0 kWh, possibleDemand = 0.0 kWh
      DomesticWaterStorage : requiredDemand = 0.0 kWh, possibleDemand = 0.0 kWh
      Heat pump: stays off
       */

      heatPumpAgent ! Activation(28987)

      resultListener.expectMessageType[ParticipantResultEvent] match {
        case ParticipantResultEvent(hpResult) =>
          hpResult.getInputModel shouldBe typicalHpInputModel.getUuid
          hpResult.getTime shouldBe 28987.toDateTime
          hpResult.getP should equalWithTolerance(0.0.asMegaWatt)
          hpResult.getQ should equalWithTolerance(
            0.0.asMegaVar
          )
      }

      Range(0, 3)
        .map { _ =>
          resultListener.expectMessageType[ResultEvent]
        }
        .foreach { case ResultEvent.ThermalResultEvent(thermalUnitResult) =>
          thermalUnitResult match {
            case ThermalHouseResult(
                  time,
                  inputModel,
                  qDot,
                  indoorTemperature,
                ) =>
              inputModel shouldBe typicalThermalHouse.getUuid
              time shouldBe 28987.toDateTime
              qDot should equalWithTolerance(0.0.asMegaWatt)
              indoorTemperature should equalWithTolerance(
                20.16873007610494.asDegreeCelsius
              )

            case CylindricalThermalStorageResult(
                  time,
                  inputModel,
                  qDot,
                  energy,
                ) =>
              inputModel shouldBe typicalThermalStorage.getUuid
              time shouldBe 28987.toDateTime
              qDot should equalWithTolerance(0.0.asMegaWatt)
              energy should equalWithTolerance(0.01044.asMegaWattHour)
            case DomesticHotWaterStorageResult(
                  time,
                  inputModel,
                  qDot,
                  energy,
                ) =>
              inputModel shouldBe littleDomesticHotWaterStorageInput.getUuid
              time shouldBe 28987.toDateTime
              qDot should equalWithTolerance(0.asMegaWatt)
              energy should equalWithTolerance(
                0.0008012056438356164.asMegaWattHour
              )
            case _ =>
              fail(
                "Expected a ThermalHouseResult and a ThermalStorageResult but got something else"
              )
          }
        }

      scheduler.expectMessage(Completion(heatPumpAgent, Some(41951)))

      /* TICK 41951
=======
      scheduler.expectMessage(Completion(heatPumpAgent, Some(41939)))

      /* TICK 41939
>>>>>>> 75ec12f4
      House reach lowerTemperatureBoundary
      House demand heating : requiredDemand = 15.0 kWh, possibleDemand = 30.00 kWh
      House demand water   : requiredDemand = 0.67 kWh, possibleDemand = 0.67 kWh
      ThermalStorage       : requiredDemand = 0.0 kWh, possibleDemand = 0.0 kWh
      DomesticWaterStorage : requiredDemand = 0.0 kWh, possibleDemand = 0.0 kWh
      Heat pump: stays off, demand should be covered by storage
       */

<<<<<<< HEAD
      heatPumpAgent ! Activation(41951)
=======
      heatPumpAgent ! Activation(41939)
>>>>>>> 75ec12f4

      resultListener.expectMessageType[ParticipantResultEvent] match {
        case ParticipantResultEvent(hpResult) =>
          hpResult.getInputModel shouldBe typicalHpInputModel.getUuid
<<<<<<< HEAD
          hpResult.getTime shouldBe 41951.toDateTime
=======
          hpResult.getTime shouldBe 41939.toDateTime
>>>>>>> 75ec12f4
          hpResult.getP should equalWithTolerance(0.0.asMegaWatt)
          hpResult.getQ should equalWithTolerance(0.0.asMegaVar)
      }

      Range(0, 3)
        .map { _ =>
          resultListener.expectMessageType[ResultEvent]
        }
        .foreach { case ResultEvent.ThermalResultEvent(thermalUnitResult) =>
          thermalUnitResult match {
            case ThermalHouseResult(
                  time,
                  inputModel,
                  qDot,
                  indoorTemperature,
                ) =>
              inputModel shouldBe typicalThermalHouse.getUuid
<<<<<<< HEAD
              time shouldBe 41951.toDateTime
              qDot should equalWithTolerance(0.011.asMegaWatt)
              indoorTemperature should equalWithTolerance(
                17.9999618660804.asDegreeCelsius
=======
              time shouldBe 41939.toDateTime
              qDot should equalWithTolerance(0.01044.asMegaWatt)
              indoorTemperature should equalWithTolerance(
                18.00013112854035.asDegreeCelsius
>>>>>>> 75ec12f4
              )
            case CylindricalThermalStorageResult(
                  time,
                  inputModel,
                  qDot,
                  energy,
                ) =>
              inputModel shouldBe typicalThermalStorage.getUuid
<<<<<<< HEAD
              time shouldBe 41951.toDateTime
              qDot should equalWithTolerance((-0.011).asMegaWatt)
=======
              time shouldBe 41939.toDateTime
              qDot should equalWithTolerance(-0.01044.asMegaWatt)
>>>>>>> 75ec12f4
              energy should equalWithTolerance(0.01044.asMegaWattHour)
            case DomesticHotWaterStorageResult(
                  time,
                  inputModel,
                  qDot,
                  energy,
                ) =>
              inputModel shouldBe littleDomesticHotWaterStorageInput.getUuid
              time shouldBe 41951.toDateTime
              qDot should equalWithTolerance((-0.010975183262764632).asMegaWatt)
              energy should equalWithTolerance(
                0.0008012056438356164.asMegaWattHour
              )
            case _ =>
              fail(
                "Expected a ThermalHouseResult and a ThermalStorageResult but got something else"
              )
          }
        }

      scheduler.expectMessage(Completion(heatPumpAgent, Some(42171)))

      /* TICK 42171
      Domestic hot water storage will stop discharging, and its SOC will be less than 20%, thus it need to be recharged,
      heat demand of house will still be covered from thermal storage
      House demand heating : requiredDemand = 14.59 kWh, possibleDemand = 29.59 kWh
      House demand water   : requiredDemand = 0.0 kWh, possibleDemand = 0.0 kWh
      ThermalStorage       : requiredDemand = 0.0 kWh, possibleDemand = 0.67 kWh
      DomesticWaterStorage : requiredDemand = 1.37 kWh, possibleDemand = 1.37 kWh
      Heat pump: turns on to cover demand of domestic hot water storage
       */

      heatPumpAgent ! Activation(42171)

      resultListener.expectMessageType[ParticipantResultEvent] match {
        case ParticipantResultEvent(hpResult) =>
          hpResult.getInputModel shouldBe typicalHpInputModel.getUuid
          hpResult.getTime shouldBe 42171.toDateTime
          hpResult.getP should equalWithTolerance(pRunningHp)
          hpResult.getQ should equalWithTolerance(qRunningHp)
      }

      Range(0, 3)
        .map { _ =>
          resultListener.expectMessageType[ResultEvent]
        }
        .foreach { case ResultEvent.ThermalResultEvent(thermalUnitResult) =>
          thermalUnitResult match {
            case ThermalHouseResult(
                  time,
                  inputModel,
                  qDot,
                  indoorTemperature,
                ) =>
              inputModel shouldBe typicalThermalHouse.getUuid
              time shouldBe 42171.toDateTime
              qDot should equalWithTolerance(0.011.asMegaWatt)
              indoorTemperature should equalWithTolerance(
                18.0545544897451.asDegreeCelsius
              )
            case CylindricalThermalStorageResult(
                  time,
                  inputModel,
                  qDot,
                  energy,
                ) =>
              inputModel shouldBe typicalThermalStorage.getUuid
              time shouldBe 42171.toDateTime
              qDot should equalWithTolerance((-0.011).asMegaWatt)
              energy should equalWithTolerance(
                0.009767777777777778.asMegaWattHour
              )
            case DomesticHotWaterStorageResult(
                  time,
                  inputModel,
                  qDot,
                  energy,
                ) =>
              inputModel shouldBe littleDomesticHotWaterStorageInput.getUuid
              time shouldBe 42171.toDateTime
              qDot should equalWithTolerance(0.011.asMegaWatt)
              energy should equalWithTolerance(0.00013049999.asMegaWattHour)
            case _ =>
              fail(
                "Expected a ThermalHouseResult and a ThermalStorageResult but got something else"
              )
          }
        }

      scheduler.expectMessage(Completion(heatPumpAgent, Some(42619)))

      /* TICK 42619
      Domestic hot water storage will be full
      House demand heating : requiredDemand = 13.76 kWh, possibleDemand = 28.76 kWh
      House demand water   : requiredDemand = 0.0 kWh, possibleDemand = 0.0 kWh
      ThermalStorage       : requiredDemand = 0.0 kWh, possibleDemand = 2.04 kWh
      DomesticWaterStorage : requiredDemand = 0.0 kWh, possibleDemand = 0.0 kWh
      Heat pump: Since Hp is running, it will kept running to heat house and recharge thermal storage
       */

      heatPumpAgent ! Activation(42619)

      resultListener.expectMessageType[ParticipantResultEvent] match {
        case ParticipantResultEvent(hpResult) =>
          hpResult.getInputModel shouldBe typicalHpInputModel.getUuid
          hpResult.getTime shouldBe 42619.toDateTime
          hpResult.getP should equalWithTolerance(pRunningHp)
          hpResult.getQ should equalWithTolerance(0.00124899959968.asMegaVar)
      }

      Range(0, 3)
        .map { _ =>
          resultListener.expectMessageType[ResultEvent]
        }
        .foreach { case ResultEvent.ThermalResultEvent(thermalUnitResult) =>
          thermalUnitResult match {
            case ThermalHouseResult(
                  time,
                  inputModel,
                  qDot,
                  indoorTemperature,
                ) =>
              inputModel shouldBe typicalThermalHouse.getUuid
              time shouldBe 42619.toDateTime
              qDot should equalWithTolerance(0.011.asMegaWatt)
              indoorTemperature should equalWithTolerance(
                18.1656343400732.asDegreeCelsius
              )
            case CylindricalThermalStorageResult(
                  time,
                  inputModel,
                  qDot,
                  energy,
                ) =>
              inputModel shouldBe typicalThermalStorage.getUuid
              time shouldBe 42619.toDateTime
              qDot should equalWithTolerance(0.0.asMegaWatt)
              energy should equalWithTolerance(0.0083988888889.asMegaWattHour)
            case DomesticHotWaterStorageResult(
                  time,
                  inputModel,
                  qDot,
                  energy,
                ) =>
              inputModel shouldBe littleDomesticHotWaterStorageInput.getUuid
              time shouldBe 42619.toDateTime
              qDot should equalWithTolerance(0.0.asMegaWatt)
              energy should equalWithTolerance(0.00149814.asMegaWattHour)
            case _ =>
              fail(
                "Expected a ThermalHouseResult and a ThermalStorageResult but got something else"
              )
          }
        }

      scheduler.expectMessage(Completion(heatPumpAgent, Some(45000)))

      /* TICK 45000
      Additional trigger caused by (unchanged) weather data should any behaviour,
      since tick is at full hour, heat demand for water will be covered from storage
      House demand heating : requiredDemand = 9.34 kWh, possibleDemand = 24.34 kWh
      House demand water   : requiredDemand = 0.24 kWh, possibleDemand = 0.24 kWh
      ThermalStorage       : requiredDemand = 0.0 kWh, possibleDemand = 2.04 kWh
      DomesticWaterStorage : requiredDemand = 0.0 kWh, possibleDemand = 0.0 kWh
      Heat pump: stays on to cover heat demand of house and recharge thermal storage
       */

      heatPumpAgent ! Activation(45000)

      weatherDependentAgents.foreach {
        _ ! DataProvision(
          45000,
          weatherService.ref.toClassic,
          WeatherData(
            WattsPerSquareMeter(3d),
            WattsPerSquareMeter(3d),
            Celsius(-25d),
            MetersPerSecond(0d),
          ),
          Some(57600),
        )
      }

      resultListener.expectMessageType[ParticipantResultEvent] match {
        case ParticipantResultEvent(hpResult) =>
          hpResult.getInputModel shouldBe typicalHpInputModel.getUuid
          hpResult.getTime shouldBe 45000.toDateTime
          hpResult.getP should equalWithTolerance(pRunningHp)
          hpResult.getQ should equalWithTolerance(qRunningHp)
      }

      Range(0, 3)
        .map { _ =>
          resultListener.expectMessageType[ResultEvent]
        }
        .foreach { case ResultEvent.ThermalResultEvent(thermalUnitResult) =>
          thermalUnitResult match {
            case ThermalHouseResult(
                  time,
                  inputModel,
                  qDot,
                  indoorTemperature,
                ) =>
              inputModel shouldBe typicalThermalHouse.getUuid
              time shouldBe 45000.toDateTime
              qDot should equalWithTolerance(0.011.asMegaWatt)
              indoorTemperature should equalWithTolerance(
<<<<<<< HEAD
                18.7550144313187.asDegreeCelsius
=======
                18.6962237160053.asDegreeCelsius
>>>>>>> 75ec12f4
              )

            case CylindricalThermalStorageResult(
                  time,
                  inputModel,
                  qDot,
                  energy,
                ) =>
              inputModel shouldBe typicalThermalStorage.getUuid
              time shouldBe 45000.toDateTime
              qDot should equalWithTolerance(0.0.asMegaWatt)
              energy should equalWithTolerance(
<<<<<<< HEAD
                0.008398888888888886.asMegaWattHour
              )
            case DomesticHotWaterStorageResult(
                  time,
                  inputModel,
                  qDot,
                  energy,
                ) =>
              inputModel shouldBe littleDomesticHotWaterStorageInput.getUuid
              time shouldBe 45000.toDateTime
              qDot should equalWithTolerance((-0.01089500358271865).asMegaWatt)
              energy should equalWithTolerance(
                0.0014981399999999998.asMegaWattHour
=======
                0.0015631.asMegaWattHour
>>>>>>> 75ec12f4
              )
            case _ =>
              fail(
                "Expected a ThermalHouseResult and a ThermalStorageResult but got something else"
              )
          }
        }

<<<<<<< HEAD
      scheduler.expectMessage(Completion(heatPumpAgent, Some(45078)))

      /* TICK 45078
     DomesticWaterStorage will stop discharging to cover water demand
     House demand heating : requiredDemand = 9.19kWh, possibleDemand = 24.19 kWh
     House demand water   : requiredDemand = 0.0 kWh, possibleDemand = 0.0 kWh
     ThermalStorage       : requiredDemand = 0.0 kWh, possibleDemand = 2.04 kWh
     DomesticWaterStorage : requiredDemand = 0.0 kWh, possibleDemand = 0.0 kWh
     Heat pump: kept running - to serve the remaining heat demand of house (and refill storage later)
       */

      heatPumpAgent ! Activation(45078)
=======
      scheduler.expectMessage(Completion(heatPumpAgent, Some(45539)))

      /* TICK 45539
      Storage will be empty
      House demand heating : requiredDemand = 8.87kWh, possibleDemand = 23.87 kWh
      ThermalStorage       : requiredDemand = 10.44 kWh, possibleDemand = 10.44 kWh
      DomesticWaterStorage : tba
      Heat pump: will be turned on - to serve the remaining heat demand of house (and refill storage later)
       */

      heatPumpAgent ! Activation(45539)
>>>>>>> 75ec12f4

      resultListener.expectMessageType[ParticipantResultEvent] match {
        case ParticipantResultEvent(hpResult) =>
          hpResult.getInputModel shouldBe typicalHpInputModel.getUuid
<<<<<<< HEAD
          hpResult.getTime shouldBe 45078.toDateTime
=======
          hpResult.getTime shouldBe 45539.toDateTime
>>>>>>> 75ec12f4
          hpResult.getP should equalWithTolerance(pRunningHp)
          hpResult.getQ should equalWithTolerance(qRunningHp)
      }

      Range(0, 3)
        .map { _ =>
          resultListener.expectMessageType[ResultEvent]
        }
        .foreach { case ResultEvent.ThermalResultEvent(thermalUnitResult) =>
          thermalUnitResult match {
            case ThermalHouseResult(
                  time,
                  inputModel,
                  qDot,
                  indoorTemperature,
                ) =>
              inputModel shouldBe typicalThermalHouse.getUuid
<<<<<<< HEAD
              time shouldBe 45078.toDateTime
              qDot should equalWithTolerance(0.011.asMegaWatt)
              indoorTemperature should equalWithTolerance(
                18.7741518715941.asDegreeCelsius
=======
              time shouldBe 45539.toDateTime
              qDot should equalWithTolerance(0.011.asMegaWatt)
              indoorTemperature should equalWithTolerance(
                18.8174064397722.asDegreeCelsius
>>>>>>> 75ec12f4
              )

            case CylindricalThermalStorageResult(
                  time,
                  inputModel,
                  qDot,
                  energy,
                ) =>
              inputModel shouldBe typicalThermalStorage.getUuid
<<<<<<< HEAD
              time shouldBe 45078.toDateTime
=======
              time shouldBe 45539.toDateTime
>>>>>>> 75ec12f4
              qDot should equalWithTolerance(0.asMegaWatt)
              energy should equalWithTolerance(0.00839888889.asMegaWattHour)
            case DomesticHotWaterStorageResult(
                  time,
                  inputModel,
                  qDot,
                  energy,
                ) =>
              inputModel shouldBe littleDomesticHotWaterStorageInput.getUuid
              time shouldBe 45078.toDateTime
              qDot should equalWithTolerance(0.0.asMegaWatt)
              energy should equalWithTolerance(0.001262081589.asMegaWattHour)
            case _ =>
              fail(
                "Expected a ThermalHouseResult and a ThermalStorageResult but got something else"
              )
          }
        }

      scheduler.expectMessage(Completion(heatPumpAgent, Some(57600)))

      /* TICK 57600
      New weather data: it's getting warmer again
      since tick is at full hour, heat demand for water will be covered from storage
      House demand heating : requiredDemand = 0.00 kWh, possibleDemand = 1.15 kWh
      House demand water   : requiredDemand = 0.76 kWh, possibleDemand = 0.76 kWh
      ThermalStorage       : requiredDemand = 0.0 kWh, possibleDemand = 2.04 kWh
      DomesticWaterStorage : requiredDemand = 0.0 kWh, possibleDemand = 0.0 kWh
      Heat pump: kept running - to serve the remaining heat demand of house (and refill storage later)
       */

      heatPumpAgent ! Activation(57600)

      weatherDependentAgents.foreach {
        _ ! DataProvision(
          57600,
          weatherService.ref.toClassic,
          WeatherData(
            WattsPerSquareMeter(4d),
            WattsPerSquareMeter(4d),
            Celsius(5d),
            MetersPerSecond(0d),
          ),
          Some(151200),
        )
      }

      resultListener.expectMessageType[ParticipantResultEvent] match {
        case ParticipantResultEvent(hpResult) =>
          hpResult.getInputModel shouldBe typicalHpInputModel.getUuid
          hpResult.getTime shouldBe 57600.toDateTime
          hpResult.getP should equalWithTolerance(pRunningHp)
          hpResult.getQ should equalWithTolerance(qRunningHp)
      }

      Range(0, 3)
        .map { _ =>
          resultListener.expectMessageType[ResultEvent]
        }
        .foreach { case ResultEvent.ThermalResultEvent(thermalUnitResult) =>
          thermalUnitResult match {
            case ThermalHouseResult(
                  time,
                  inputModel,
                  qDot,
                  indoorTemperature,
                ) =>
              inputModel shouldBe typicalThermalHouse.getUuid
              time shouldBe 57600.toDateTime
              qDot should equalWithTolerance(0.011.asMegaWatt)
              indoorTemperature should equalWithTolerance(
<<<<<<< HEAD
                21.8455595392382.asDegreeCelsius
=======
                21.77380740617926.asDegreeCelsius
>>>>>>> 75ec12f4
              )
            case CylindricalThermalStorageResult(
                  time,
                  inputModel,
                  qDot,
                  energy,
                ) =>
              inputModel shouldBe typicalThermalStorage.getUuid
              time shouldBe 57600.toDateTime
              qDot should equalWithTolerance(0.asMegaWatt)
              energy should equalWithTolerance(
                0.008398888889.asMegaWattHour
              )
            case DomesticHotWaterStorageResult(
                  time,
                  inputModel,
                  qDot,
                  energy,
                ) =>
              inputModel shouldBe littleDomesticHotWaterStorageInput.getUuid
              time shouldBe 57600.toDateTime
              qDot should equalWithTolerance((-0.010987050463985857).asMegaWatt)
              energy should equalWithTolerance(0.001262081589.asMegaWattHour)
          }
        }

      scheduler.expectMessage(Completion(heatPumpAgent, Some(57848)))

      /* TICK 57848
      DomesticWaterStorage will stop discharging to cover water demand
      House demand heating : requiredDemand = 0.00 kWh, possibleDemand = 0.52 kWh
      House demand water   : requiredDemand = 0.0 kWh, possibleDemand = 0.0 kWh
      ThermalStorage       : requiredDemand = 0.0 kWh, possibleDemand = 2.04 kWh
      DomesticWaterStorage : requiredDemand = 0.0 kWh, possibleDemand = 0.0 kWh
      Heat pump: ?
       */

      heatPumpAgent ! Activation(57848)

      resultListener.expectMessageType[ParticipantResultEvent] match {
        case ParticipantResultEvent(hpResult) =>
          hpResult.getInputModel shouldBe typicalHpInputModel.getUuid
          hpResult.getTime shouldBe 57848.toDateTime
          hpResult.getP should equalWithTolerance(pRunningHp)
          hpResult.getQ should equalWithTolerance(qRunningHp)
      }

      Range(0, 3)
        .map { _ =>
          resultListener.expectMessageType[ResultEvent]
        }
        .foreach { case ResultEvent.ThermalResultEvent(thermalUnitResult) =>
          thermalUnitResult match {
            case ThermalHouseResult(
                  time,
                  inputModel,
                  qDot,
                  indoorTemperature,
                ) =>
              inputModel shouldBe typicalThermalHouse.getUuid
              time shouldBe 57848.toDateTime
              qDot should equalWithTolerance(0.011.asMegaWatt)
              indoorTemperature should equalWithTolerance(
                21.93112361788363.asDegreeCelsius
              )
            case CylindricalThermalStorageResult(
                  time,
                  inputModel,
                  qDot,
                  energy,
                ) =>
              inputModel shouldBe typicalThermalStorage.getUuid
              time shouldBe 57848.toDateTime
              qDot should equalWithTolerance(0.asMegaWatt)
              energy should equalWithTolerance(
                0.008398888889.asMegaWattHour
              )
            case DomesticHotWaterStorageResult(
                  time,
                  inputModel,
                  qDot,
                  energy,
                ) =>
              inputModel shouldBe littleDomesticHotWaterStorageInput.getUuid
              time shouldBe 57848.toDateTime
              qDot should equalWithTolerance(0.asMegaWatt)
              energy should equalWithTolerance(0.00050519589041.asMegaWattHour)
          }
        }

<<<<<<< HEAD
      scheduler.expectMessage(Completion(heatPumpAgent, Some(58048)))

      /* TICK 58048
=======
      scheduler.expectMessage(Completion(heatPumpAgent, Some(58255)))

      /* TICK 58255
>>>>>>> 75ec12f4
      House will reach the upperTemperatureBoundary
      House demand heating : requiredDemand = 0.0 kWh, possibleDemand = 0.0 kWh
      House demand water   : requiredDemand = 0.0 kWh, possibleDemand = 0.0 kWh
      ThermalStorage       : requiredDemand = 0.0 kWh, possibleDemand = 2.04 kWh
      DomesticWaterStorage : requiredDemand = 0.0 kWh, possibleDemand = 0.0 kWh
      Heat pump: stays on to refill the storage now
       */

<<<<<<< HEAD
      heatPumpAgent ! Activation(58048)
=======
      heatPumpAgent ! Activation(58255)
>>>>>>> 75ec12f4

      resultListener.expectMessageType[ParticipantResultEvent] match {
        case ParticipantResultEvent(hpResult) =>
          hpResult.getInputModel shouldBe typicalHpInputModel.getUuid
<<<<<<< HEAD
          hpResult.getTime shouldBe 58048.toDateTime
=======
          hpResult.getTime shouldBe 58255.toDateTime
>>>>>>> 75ec12f4
          hpResult.getP should equalWithTolerance(pRunningHp)
          hpResult.getQ should equalWithTolerance(qRunningHp)
      }

      Range(0, 3)
        .map { _ =>
          resultListener.expectMessageType[ResultEvent]
        }
        .foreach { case ResultEvent.ThermalResultEvent(thermalUnitResult) =>
          thermalUnitResult match {
            case ThermalHouseResult(
                  time,
                  inputModel,
                  qDot,
                  indoorTemperature,
                ) =>
              inputModel shouldBe typicalThermalHouse.getUuid
<<<<<<< HEAD
              time shouldBe 58048.toDateTime
              qDot should equalWithTolerance(0.asMegaWatt)
              indoorTemperature should equalWithTolerance(
                22.0000635263.asDegreeCelsius
=======
              time shouldBe 58255.toDateTime
              qDot should equalWithTolerance(0.asMegaWatt)
              indoorTemperature should equalWithTolerance(
                21.999967243768.asDegreeCelsius
>>>>>>> 75ec12f4
              )

            case CylindricalThermalStorageResult(
                  time,
                  inputModel,
                  qDot,
                  energy,
                ) =>
              inputModel shouldBe typicalThermalStorage.getUuid
<<<<<<< HEAD
              time shouldBe 58048.toDateTime
=======
              time shouldBe 58255.toDateTime
>>>>>>> 75ec12f4
              qDot should equalWithTolerance(0.011.asMegaWatt)
              energy should equalWithTolerance(
                0.0083988888889.asMegaWattHour
              )
            case DomesticHotWaterStorageResult(
                  time,
                  inputModel,
                  qDot,
                  energy,
                ) =>
              inputModel shouldBe littleDomesticHotWaterStorageInput.getUuid
              time shouldBe 58048.toDateTime
              qDot should equalWithTolerance(0.0.asMegaWatt)
              energy should equalWithTolerance(0.00050519589041.asMegaWattHour)
          }
        }

<<<<<<< HEAD
      scheduler.expectMessage(Completion(heatPumpAgent, Some(58716)))

      /* TICK 58716
     Storage will be fully charged
     House demand heating : requiredDemand = 0.0 kWh, possibleDemand = 0.0 kWh
     House demand water   : requiredDemand = 0.0 kWh, possibleDemand = 0.0 kWh
     ThermalStorage       : requiredDemand = 0.0 kWh, possibleDemand = 0.0 kWh
     DomesticWaterStorage : requiredDemand = 0.0 kWh, possibleDemand = 0.0 kWh
     Heat pump: turns off, all demands are covered
       */

      heatPumpAgent ! Activation(58716)
=======
      scheduler.expectMessage(Completion(heatPumpAgent, Some(61671)))

      /* TICK 61671
      Storage will be fully charged
      House demand heating : requiredDemand = 0.00 kWh, possibleDemand = 0.00 kWh
      ThermalStorage       : requiredDemand = 0.00 kWh, possibleDemand = 0.00 kWh
      Heat pump: turned off
       */

      heatPumpAgent ! Activation(61671)
>>>>>>> 75ec12f4

      resultListener.expectMessageType[ParticipantResultEvent] match {
        case ParticipantResultEvent(hpResult) =>
          hpResult.getInputModel shouldBe typicalHpInputModel.getUuid
<<<<<<< HEAD
          hpResult.getTime shouldBe 58716.toDateTime
=======
          hpResult.getTime shouldBe 61671.toDateTime
>>>>>>> 75ec12f4
          hpResult.getP should equalWithTolerance(0.asMegaWatt)
          hpResult.getQ should equalWithTolerance(0.asMegaVar)
      }

      Range(0, 3)
        .map { _ =>
          resultListener.expectMessageType[ResultEvent]
        }
        .foreach { case ResultEvent.ThermalResultEvent(thermalUnitResult) =>
          thermalUnitResult match {
            case ThermalHouseResult(
                  time,
                  inputModel,
                  qDot,
                  indoorTemperature,
                ) =>
              inputModel shouldBe typicalThermalHouse.getUuid
<<<<<<< HEAD
              time shouldBe 58716.toDateTime
              qDot should equalWithTolerance(0.asMegaWatt)
              indoorTemperature should equalWithTolerance(
                21.9580041098868.asDegreeCelsius
=======
              time shouldBe 61671.toDateTime
              qDot should equalWithTolerance(0.asMegaWatt)
              indoorTemperature should equalWithTolerance(
                21.7848861767135.asDegreeCelsius
>>>>>>> 75ec12f4
              )

            case CylindricalThermalStorageResult(
                  time,
                  inputModel,
                  qDot,
                  energy,
                ) =>
              inputModel shouldBe typicalThermalStorage.getUuid
<<<<<<< HEAD
              time shouldBe 58716.toDateTime
=======
              time shouldBe 61671.toDateTime
>>>>>>> 75ec12f4
              qDot should equalWithTolerance(0.asMegaWatt)
              energy should equalWithTolerance(
                0.01044.asMegaWattHour
              )
            case DomesticHotWaterStorageResult(
                  time,
                  inputModel,
                  qDot,
                  energy,
                ) =>
              inputModel shouldBe littleDomesticHotWaterStorageInput.getUuid
              time shouldBe 58716.toDateTime
              qDot should equalWithTolerance(0.0.asMegaWatt)
              energy should equalWithTolerance(0.00050519589041.asMegaWattHour)
          }
        }

<<<<<<< HEAD
      scheduler.expectMessage(Completion(heatPumpAgent, Some(121734)))
=======
      scheduler.expectMessage(Completion(heatPumpAgent, Some(122554)))

>>>>>>> 75ec12f4
    }
  }
}<|MERGE_RESOLUTION|>--- conflicted
+++ resolved
@@ -233,7 +233,6 @@
           }
         }
 
-<<<<<<< HEAD
       scheduler.expectMessage(Completion(heatPumpAgent, Some(23)))
 
       /* TICK 23
@@ -303,16 +302,10 @@
 
         }
 
-      scheduler.expectMessage(Completion(heatPumpAgent, Some(3417)))
-
-      /* TICK 3417
+      scheduler.expectMessage(Completion(heatPumpAgent, Some(3416)))
+
+      /* TICK 3416
       ThermalStorage is fully heated up
-=======
-      scheduler.expectMessage(Completion(heatPumpAgent, Some(3416)))
-
-      /* TICK 3416
-      Storage is fully heated up
->>>>>>> 75ec12f4
       House demand heating : requiredDemand = 0.0 kWh, possibleDemand = 17.37 kWh
       House demand water   : requiredDemand = 0.0 kWh, possibleDemand = 0.0 kWh
       ThermalStorage       : requiredDemand = 0.0 kWh, possibleDemand = 0.0 kWh
@@ -348,11 +341,7 @@
               time shouldBe 3416.toDateTime
               qDot should equalWithTolerance(0.011.asMegaWatt)
               indoorTemperature should equalWithTolerance(
-<<<<<<< HEAD
-                19.683546460463276.asDegreeCelsius
-=======
                 19.683612282578906.asDegreeCelsius
->>>>>>> 75ec12f4
               )
 
             case CylindricalThermalStorageResult(
@@ -435,11 +424,7 @@
               time shouldBe 7200.toDateTime
               qDot should equalWithTolerance(0.011.asMegaWatt)
               indoorTemperature should equalWithTolerance(
-<<<<<<< HEAD
-                20.8789247706.asDegreeCelsius
-=======
                 20.8793056571075.asDegreeCelsius
->>>>>>> 75ec12f4
               )
             case CylindricalThermalStorageResult(
                   time,
@@ -538,15 +523,9 @@
           }
         }
 
-<<<<<<< HEAD
-      scheduler.expectMessage(Completion(heatPumpAgent, Some(10799)))
-
-      /* TICK 10799
-=======
       scheduler.expectMessage(Completion(heatPumpAgent, Some(10797)))
 
       /* TICK 10797
->>>>>>> 75ec12f4
       House reaches upper temperature boundary
       House demand heating : requiredDemand = 0.0 kWh, possibleDemand = 0.0 kWh
       House demand water   : requiredDemand = 0.0 kWh, possibleDemand = 0.0 kWh
@@ -555,20 +534,12 @@
       Heat pump: turned off
        */
 
-<<<<<<< HEAD
-      heatPumpAgent ! Activation(10799)
-=======
       heatPumpAgent ! Activation(10797)
->>>>>>> 75ec12f4
-
-      resultListener.expectMessageType[ParticipantResultEvent] match {
-        case ParticipantResultEvent(hpResult) =>
-          hpResult.getInputModel shouldBe typicalHpInputModel.getUuid
-<<<<<<< HEAD
-          hpResult.getTime shouldBe 10799.toDateTime
-=======
+
+      resultListener.expectMessageType[ParticipantResultEvent] match {
+        case ParticipantResultEvent(hpResult) =>
+          hpResult.getInputModel shouldBe typicalHpInputModel.getUuid
           hpResult.getTime shouldBe 10797.toDateTime
->>>>>>> 75ec12f4
           hpResult.getP should equalWithTolerance(0.asMegaWatt)
           hpResult.getQ should equalWithTolerance(0.asMegaVar)
       }
@@ -586,30 +557,19 @@
                   indoorTemperature,
                 ) =>
               inputModel shouldBe typicalThermalHouse.getUuid
-<<<<<<< HEAD
-              time shouldBe 10799.toDateTime
-              qDot should equalWithTolerance(0.asMegaWatt)
-              indoorTemperature should equalWithTolerance(
-                22.0001449495703.asDegreeCelsius
-=======
               time shouldBe 10797.toDateTime
               qDot should equalWithTolerance(0.asMegaWatt)
               indoorTemperature should equalWithTolerance(
                 21.9999802406311.asDegreeCelsius
->>>>>>> 75ec12f4
-              )
-            case CylindricalThermalStorageResult(
-                  time,
-                  inputModel,
-                  qDot,
-                  energy,
-                ) =>
-              inputModel shouldBe typicalThermalStorage.getUuid
-<<<<<<< HEAD
-              time shouldBe 10799.toDateTime
-=======
+              )
+            case CylindricalThermalStorageResult(
+                  time,
+                  inputModel,
+                  qDot,
+                  energy,
+                ) =>
+              inputModel shouldBe typicalThermalStorage.getUuid
               time shouldBe 10797.toDateTime
->>>>>>> 75ec12f4
               qDot should equalWithTolerance(0.asMegaWatt)
               energy should equalWithTolerance(0.01044.asMegaWattHour)
             case DomesticHotWaterStorageResult(
@@ -683,11 +643,7 @@
               time shouldBe 28800.toDateTime
               qDot should equalWithTolerance(0.0.asMegaWatt)
               indoorTemperature should equalWithTolerance(
-<<<<<<< HEAD
-                20.2000352857288.asDegreeCelsius
-=======
                 20.1996815581419.asDegreeCelsius
->>>>>>> 75ec12f4
               )
 
             case CylindricalThermalStorageResult(
@@ -719,7 +675,6 @@
           }
         }
 
-<<<<<<< HEAD
       scheduler.expectMessage(Completion(heatPumpAgent, Some(28987)))
 
       /* TICK 28987
@@ -791,14 +746,9 @@
           }
         }
 
-      scheduler.expectMessage(Completion(heatPumpAgent, Some(41951)))
-
-      /* TICK 41951
-=======
       scheduler.expectMessage(Completion(heatPumpAgent, Some(41939)))
 
       /* TICK 41939
->>>>>>> 75ec12f4
       House reach lowerTemperatureBoundary
       House demand heating : requiredDemand = 15.0 kWh, possibleDemand = 30.00 kWh
       House demand water   : requiredDemand = 0.67 kWh, possibleDemand = 0.67 kWh
@@ -807,20 +757,12 @@
       Heat pump: stays off, demand should be covered by storage
        */
 
-<<<<<<< HEAD
-      heatPumpAgent ! Activation(41951)
-=======
       heatPumpAgent ! Activation(41939)
->>>>>>> 75ec12f4
-
-      resultListener.expectMessageType[ParticipantResultEvent] match {
-        case ParticipantResultEvent(hpResult) =>
-          hpResult.getInputModel shouldBe typicalHpInputModel.getUuid
-<<<<<<< HEAD
-          hpResult.getTime shouldBe 41951.toDateTime
-=======
+
+      resultListener.expectMessageType[ParticipantResultEvent] match {
+        case ParticipantResultEvent(hpResult) =>
+          hpResult.getInputModel shouldBe typicalHpInputModel.getUuid
           hpResult.getTime shouldBe 41939.toDateTime
->>>>>>> 75ec12f4
           hpResult.getP should equalWithTolerance(0.0.asMegaWatt)
           hpResult.getQ should equalWithTolerance(0.0.asMegaVar)
       }
@@ -838,32 +780,20 @@
                   indoorTemperature,
                 ) =>
               inputModel shouldBe typicalThermalHouse.getUuid
-<<<<<<< HEAD
-              time shouldBe 41951.toDateTime
-              qDot should equalWithTolerance(0.011.asMegaWatt)
-              indoorTemperature should equalWithTolerance(
-                17.9999618660804.asDegreeCelsius
-=======
               time shouldBe 41939.toDateTime
               qDot should equalWithTolerance(0.01044.asMegaWatt)
               indoorTemperature should equalWithTolerance(
                 18.00013112854035.asDegreeCelsius
->>>>>>> 75ec12f4
-              )
-            case CylindricalThermalStorageResult(
-                  time,
-                  inputModel,
-                  qDot,
-                  energy,
-                ) =>
-              inputModel shouldBe typicalThermalStorage.getUuid
-<<<<<<< HEAD
-              time shouldBe 41951.toDateTime
-              qDot should equalWithTolerance((-0.011).asMegaWatt)
-=======
+              )
+            case CylindricalThermalStorageResult(
+                  time,
+                  inputModel,
+                  qDot,
+                  energy,
+                ) =>
+              inputModel shouldBe typicalThermalStorage.getUuid
               time shouldBe 41939.toDateTime
               qDot should equalWithTolerance(-0.01044.asMegaWatt)
->>>>>>> 75ec12f4
               energy should equalWithTolerance(0.01044.asMegaWattHour)
             case DomesticHotWaterStorageResult(
                   time,
@@ -1071,11 +1001,7 @@
               time shouldBe 45000.toDateTime
               qDot should equalWithTolerance(0.011.asMegaWatt)
               indoorTemperature should equalWithTolerance(
-<<<<<<< HEAD
-                18.7550144313187.asDegreeCelsius
-=======
                 18.6962237160053.asDegreeCelsius
->>>>>>> 75ec12f4
               )
 
             case CylindricalThermalStorageResult(
@@ -1088,7 +1014,6 @@
               time shouldBe 45000.toDateTime
               qDot should equalWithTolerance(0.0.asMegaWatt)
               energy should equalWithTolerance(
-<<<<<<< HEAD
                 0.008398888888888886.asMegaWattHour
               )
             case DomesticHotWaterStorageResult(
@@ -1101,10 +1026,7 @@
               time shouldBe 45000.toDateTime
               qDot should equalWithTolerance((-0.01089500358271865).asMegaWatt)
               energy should equalWithTolerance(
-                0.0014981399999999998.asMegaWattHour
-=======
                 0.0015631.asMegaWattHour
->>>>>>> 75ec12f4
               )
             case _ =>
               fail(
@@ -1113,41 +1035,24 @@
           }
         }
 
-<<<<<<< HEAD
-      scheduler.expectMessage(Completion(heatPumpAgent, Some(45078)))
-
-      /* TICK 45078
-     DomesticWaterStorage will stop discharging to cover water demand
-     House demand heating : requiredDemand = 9.19kWh, possibleDemand = 24.19 kWh
+      scheduler.expectMessage(Completion(heatPumpAgent, Some(45539)))
+
+      /* TICK 45539
+      //FIXME?
+    DomesticWaterStorage will stop discharging to cover water demand
+      House demand heating : requiredDemand = 8.87kWh, possibleDemand = 23.87 kWh
      House demand water   : requiredDemand = 0.0 kWh, possibleDemand = 0.0 kWh
      ThermalStorage       : requiredDemand = 0.0 kWh, possibleDemand = 2.04 kWh
      DomesticWaterStorage : requiredDemand = 0.0 kWh, possibleDemand = 0.0 kWh
-     Heat pump: kept running - to serve the remaining heat demand of house (and refill storage later)
-       */
-
-      heatPumpAgent ! Activation(45078)
-=======
-      scheduler.expectMessage(Completion(heatPumpAgent, Some(45539)))
-
-      /* TICK 45539
-      Storage will be empty
-      House demand heating : requiredDemand = 8.87kWh, possibleDemand = 23.87 kWh
-      ThermalStorage       : requiredDemand = 10.44 kWh, possibleDemand = 10.44 kWh
-      DomesticWaterStorage : tba
-      Heat pump: will be turned on - to serve the remaining heat demand of house (and refill storage later)
+      Heat pump: kept running - to serve the remaining heat demand of house (and refill storage later)
        */
 
       heatPumpAgent ! Activation(45539)
->>>>>>> 75ec12f4
-
-      resultListener.expectMessageType[ParticipantResultEvent] match {
-        case ParticipantResultEvent(hpResult) =>
-          hpResult.getInputModel shouldBe typicalHpInputModel.getUuid
-<<<<<<< HEAD
-          hpResult.getTime shouldBe 45078.toDateTime
-=======
+
+      resultListener.expectMessageType[ParticipantResultEvent] match {
+        case ParticipantResultEvent(hpResult) =>
+          hpResult.getInputModel shouldBe typicalHpInputModel.getUuid
           hpResult.getTime shouldBe 45539.toDateTime
->>>>>>> 75ec12f4
           hpResult.getP should equalWithTolerance(pRunningHp)
           hpResult.getQ should equalWithTolerance(qRunningHp)
       }
@@ -1165,31 +1070,20 @@
                   indoorTemperature,
                 ) =>
               inputModel shouldBe typicalThermalHouse.getUuid
-<<<<<<< HEAD
-              time shouldBe 45078.toDateTime
-              qDot should equalWithTolerance(0.011.asMegaWatt)
-              indoorTemperature should equalWithTolerance(
-                18.7741518715941.asDegreeCelsius
-=======
               time shouldBe 45539.toDateTime
               qDot should equalWithTolerance(0.011.asMegaWatt)
               indoorTemperature should equalWithTolerance(
                 18.8174064397722.asDegreeCelsius
->>>>>>> 75ec12f4
-              )
-
-            case CylindricalThermalStorageResult(
-                  time,
-                  inputModel,
-                  qDot,
-                  energy,
-                ) =>
-              inputModel shouldBe typicalThermalStorage.getUuid
-<<<<<<< HEAD
-              time shouldBe 45078.toDateTime
-=======
+              )
+
+            case CylindricalThermalStorageResult(
+                  time,
+                  inputModel,
+                  qDot,
+                  energy,
+                ) =>
+              inputModel shouldBe typicalThermalStorage.getUuid
               time shouldBe 45539.toDateTime
->>>>>>> 75ec12f4
               qDot should equalWithTolerance(0.asMegaWatt)
               energy should equalWithTolerance(0.00839888889.asMegaWattHour)
             case DomesticHotWaterStorageResult(
@@ -1261,11 +1155,7 @@
               time shouldBe 57600.toDateTime
               qDot should equalWithTolerance(0.011.asMegaWatt)
               indoorTemperature should equalWithTolerance(
-<<<<<<< HEAD
-                21.8455595392382.asDegreeCelsius
-=======
                 21.77380740617926.asDegreeCelsius
->>>>>>> 75ec12f4
               )
             case CylindricalThermalStorageResult(
                   time,
@@ -1356,15 +1246,9 @@
           }
         }
 
-<<<<<<< HEAD
       scheduler.expectMessage(Completion(heatPumpAgent, Some(58048)))
 
       /* TICK 58048
-=======
-      scheduler.expectMessage(Completion(heatPumpAgent, Some(58255)))
-
-      /* TICK 58255
->>>>>>> 75ec12f4
       House will reach the upperTemperatureBoundary
       House demand heating : requiredDemand = 0.0 kWh, possibleDemand = 0.0 kWh
       House demand water   : requiredDemand = 0.0 kWh, possibleDemand = 0.0 kWh
@@ -1373,20 +1257,13 @@
       Heat pump: stays on to refill the storage now
        */
 
-<<<<<<< HEAD
+      heatPumpAgent ! Activation(58255)
       heatPumpAgent ! Activation(58048)
-=======
-      heatPumpAgent ! Activation(58255)
->>>>>>> 75ec12f4
-
-      resultListener.expectMessageType[ParticipantResultEvent] match {
-        case ParticipantResultEvent(hpResult) =>
-          hpResult.getInputModel shouldBe typicalHpInputModel.getUuid
-<<<<<<< HEAD
+
+      resultListener.expectMessageType[ParticipantResultEvent] match {
+        case ParticipantResultEvent(hpResult) =>
+          hpResult.getInputModel shouldBe typicalHpInputModel.getUuid
           hpResult.getTime shouldBe 58048.toDateTime
-=======
-          hpResult.getTime shouldBe 58255.toDateTime
->>>>>>> 75ec12f4
           hpResult.getP should equalWithTolerance(pRunningHp)
           hpResult.getQ should equalWithTolerance(qRunningHp)
       }
@@ -1404,31 +1281,20 @@
                   indoorTemperature,
                 ) =>
               inputModel shouldBe typicalThermalHouse.getUuid
-<<<<<<< HEAD
               time shouldBe 58048.toDateTime
               qDot should equalWithTolerance(0.asMegaWatt)
               indoorTemperature should equalWithTolerance(
                 22.0000635263.asDegreeCelsius
-=======
-              time shouldBe 58255.toDateTime
-              qDot should equalWithTolerance(0.asMegaWatt)
-              indoorTemperature should equalWithTolerance(
-                21.999967243768.asDegreeCelsius
->>>>>>> 75ec12f4
-              )
-
-            case CylindricalThermalStorageResult(
-                  time,
-                  inputModel,
-                  qDot,
-                  energy,
-                ) =>
-              inputModel shouldBe typicalThermalStorage.getUuid
-<<<<<<< HEAD
+              )
+
+            case CylindricalThermalStorageResult(
+                  time,
+                  inputModel,
+                  qDot,
+                  energy,
+                ) =>
+              inputModel shouldBe typicalThermalStorage.getUuid
               time shouldBe 58048.toDateTime
-=======
-              time shouldBe 58255.toDateTime
->>>>>>> 75ec12f4
               qDot should equalWithTolerance(0.011.asMegaWatt)
               energy should equalWithTolerance(
                 0.0083988888889.asMegaWattHour
@@ -1446,7 +1312,6 @@
           }
         }
 
-<<<<<<< HEAD
       scheduler.expectMessage(Completion(heatPumpAgent, Some(58716)))
 
       /* TICK 58716
@@ -1459,27 +1324,11 @@
        */
 
       heatPumpAgent ! Activation(58716)
-=======
-      scheduler.expectMessage(Completion(heatPumpAgent, Some(61671)))
-
-      /* TICK 61671
-      Storage will be fully charged
-      House demand heating : requiredDemand = 0.00 kWh, possibleDemand = 0.00 kWh
-      ThermalStorage       : requiredDemand = 0.00 kWh, possibleDemand = 0.00 kWh
-      Heat pump: turned off
-       */
-
-      heatPumpAgent ! Activation(61671)
->>>>>>> 75ec12f4
-
-      resultListener.expectMessageType[ParticipantResultEvent] match {
-        case ParticipantResultEvent(hpResult) =>
-          hpResult.getInputModel shouldBe typicalHpInputModel.getUuid
-<<<<<<< HEAD
+
+      resultListener.expectMessageType[ParticipantResultEvent] match {
+        case ParticipantResultEvent(hpResult) =>
+          hpResult.getInputModel shouldBe typicalHpInputModel.getUuid
           hpResult.getTime shouldBe 58716.toDateTime
-=======
-          hpResult.getTime shouldBe 61671.toDateTime
->>>>>>> 75ec12f4
           hpResult.getP should equalWithTolerance(0.asMegaWatt)
           hpResult.getQ should equalWithTolerance(0.asMegaVar)
       }
@@ -1497,31 +1346,20 @@
                   indoorTemperature,
                 ) =>
               inputModel shouldBe typicalThermalHouse.getUuid
-<<<<<<< HEAD
               time shouldBe 58716.toDateTime
               qDot should equalWithTolerance(0.asMegaWatt)
               indoorTemperature should equalWithTolerance(
                 21.9580041098868.asDegreeCelsius
-=======
-              time shouldBe 61671.toDateTime
-              qDot should equalWithTolerance(0.asMegaWatt)
-              indoorTemperature should equalWithTolerance(
-                21.7848861767135.asDegreeCelsius
->>>>>>> 75ec12f4
-              )
-
-            case CylindricalThermalStorageResult(
-                  time,
-                  inputModel,
-                  qDot,
-                  energy,
-                ) =>
-              inputModel shouldBe typicalThermalStorage.getUuid
-<<<<<<< HEAD
+              )
+
+            case CylindricalThermalStorageResult(
+                  time,
+                  inputModel,
+                  qDot,
+                  energy,
+                ) =>
+              inputModel shouldBe typicalThermalStorage.getUuid
               time shouldBe 58716.toDateTime
-=======
-              time shouldBe 61671.toDateTime
->>>>>>> 75ec12f4
               qDot should equalWithTolerance(0.asMegaWatt)
               energy should equalWithTolerance(
                 0.01044.asMegaWattHour
@@ -1539,12 +1377,7 @@
           }
         }
 
-<<<<<<< HEAD
       scheduler.expectMessage(Completion(heatPumpAgent, Some(121734)))
-=======
-      scheduler.expectMessage(Completion(heatPumpAgent, Some(122554)))
-
->>>>>>> 75ec12f4
     }
   }
 }