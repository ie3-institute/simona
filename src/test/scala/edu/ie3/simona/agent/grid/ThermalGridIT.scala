--- conflicted
+++ resolved
@@ -34,14 +34,10 @@
 import edu.ie3.simona.ontology.messages.{Activation, SchedulerMessage}
 import edu.ie3.simona.scheduler.ScheduleLock
 import edu.ie3.simona.service.ServiceType
-<<<<<<< HEAD
-import edu.ie3.simona.test.common.input.EmInputTestData
-import edu.ie3.simona.test.common.{DefaultTestData, TestSpawnerTyped}
-=======
 import edu.ie3.simona.scheduler.ScheduleLock
 import edu.ie3.simona.test.common.{DefaultTestData, TestSpawnerTyped}
 import edu.ie3.simona.test.common.input.EmInputTestData
->>>>>>> 15d37680
+import edu.ie3.simona.test.common.{DefaultTestData, TestSpawnerTyped}
 import edu.ie3.simona.util.SimonaConstants.{INIT_SIM_TICK, PRE_INIT_TICK}
 import edu.ie3.simona.util.TickUtil.TickLong
 import edu.ie3.util.TimeUtil
@@ -76,16 +72,7 @@
     with MockitoSugar
     with DefaultTestData
     with TestSpawnerTyped {
-<<<<<<< HEAD
-  protected implicit val simulationStartDate: ZonedDateTime =
-    TimeUtil.withDefaults.toZonedDateTime("2020-01-01T00:00:00Z")
   protected implicit val temperatureTolerance: Double = 0.01
-  protected val simulationEndDate: ZonedDateTime =
-    TimeUtil.withDefaults.toZonedDateTime("2020-01-02T02:00:00Z")
-=======
-  private implicit val classicSystem: ActorSystem = system.toClassic
-  protected implicit val temperatureTolerance = 0.01
->>>>>>> 15d37680
 
   private val simulationParams = SimulationParameters(
     expectedPowerRequestTick = Long.MaxValue,
@@ -109,18 +96,13 @@
   "A Thermal Grid with thermal house, storage and heat pump not under the control of energy management" should {
     "be initialized correctly and run through some activations" in {
 
-<<<<<<< HEAD
-      val timeout3 = FiniteDuration(60, SECONDS)
-
-      val gridAgent = TestProbe[GridAgent.Request]("GridAgent")
-      val resultListener = TestProbe[ResultEvent]("ResultListener")
-=======
       implicit val simulationStartDate: ZonedDateTime =
         TimeUtil.withDefaults.toZonedDateTime("2020-01-01T00:00:00Z")
       val simulationEndDate: ZonedDateTime =
         TimeUtil.withDefaults.toZonedDateTime("2020-01-02T02:00:00Z")
 
->>>>>>> 15d37680
+      val gridAgent = TestProbe[GridAgent.Request]("GridAgent")
+      val resultListener = TestProbe[ResultEvent]("ResultListener")
       val scheduler: TestProbe[SchedulerMessage] = TestProbe("scheduler")
       val primaryServiceProxy =
         TestProbe[ServiceMessage]("PrimaryServiceProxy")
