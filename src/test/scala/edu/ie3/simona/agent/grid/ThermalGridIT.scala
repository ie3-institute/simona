--- conflicted
+++ resolved
@@ -11,24 +11,15 @@
 import edu.ie3.simona.agent.participant.hp.HpAgent
 import edu.ie3.simona.agent.participant.pv.PvAgent
 import edu.ie3.simona.agent.participant.statedata.ParticipantStateData.ParticipantInitializeStateData
-<<<<<<< HEAD
-import edu.ie3.simona.config.RuntimeConfig.{
-  EmRuntimeConfig,
-  HpRuntimeConfig,
-  PvRuntimeConfig,
-=======
 import edu.ie3.simona.agent.participant2.ParticipantAgent.{
   DataProvision,
   RegistrationFailedMessage,
   RegistrationSuccessfulMessage,
 }
-import edu.ie3.simona.config.RuntimeConfig.HpRuntimeConfig
-import edu.ie3.simona.event.ResultEvent
-import edu.ie3.simona.event.ResultEvent.{
-  CylindricalThermalStorageResult,
-  ParticipantResultEvent,
-  ThermalHouseResult,
->>>>>>> 483ff7f5
+import edu.ie3.simona.config.RuntimeConfig.{
+  EmRuntimeConfig,
+  HpRuntimeConfig,
+  PvRuntimeConfig,
 }
 import edu.ie3.simona.event.ResultEvent
 import edu.ie3.simona.event.ResultEvent._
@@ -307,13 +298,8 @@
       heatPumpAgent ! Activation(3600)
 
       weatherDependentAgents.foreach {
-<<<<<<< HEAD
-        _ ! ProvideWeatherMessage(
+        _ ! DataProvision(
           3600,
-=======
-        _ ! DataProvision(
-          7200,
->>>>>>> 483ff7f5
           weatherService.ref.toClassic,
           WeatherData(
             WattsPerSquareMeter(1d),
@@ -438,13 +424,8 @@
       heatPumpAgent ! Activation(21600)
 
       weatherDependentAgents.foreach {
-<<<<<<< HEAD
-        _ ! ProvideWeatherMessage(
+        _ ! DataProvision(
           21600,
-=======
-        _ ! DataProvision(
-          28800,
->>>>>>> 483ff7f5
           weatherService.ref.toClassic,
           WeatherData(
             WattsPerSquareMeter(2d),
@@ -513,13 +494,8 @@
       heatPumpAgent ! Activation(25000)
 
       weatherDependentAgents.foreach {
-<<<<<<< HEAD
-        _ ! ProvideWeatherMessage(
+        _ ! DataProvision(
           25000,
-=======
-        _ ! DataProvision(
-          45000,
->>>>>>> 483ff7f5
           weatherService.ref.toClassic,
           WeatherData(
             WattsPerSquareMeter(3d),
@@ -645,13 +621,8 @@
       heatPumpAgent ! Activation(28000)
 
       weatherDependentAgents.foreach {
-<<<<<<< HEAD
-        _ ! ProvideWeatherMessage(
+        _ ! DataProvision(
           28000,
-=======
-        _ ! DataProvision(
-          57600,
->>>>>>> 483ff7f5
           weatherService.ref.toClassic,
           WeatherData(
             WattsPerSquareMeter(4d),
