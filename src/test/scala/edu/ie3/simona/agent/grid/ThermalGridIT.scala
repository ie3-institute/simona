--- conflicted
+++ resolved
@@ -6,13 +6,6 @@
 
 package edu.ie3.simona.agent.grid
 
-<<<<<<< HEAD
-=======
-import edu.ie3.simona.agent.em.EmAgent
-import edu.ie3.simona.agent.participant.data.secondary.SecondaryDataService.ActorWeatherService
-import edu.ie3.simona.agent.participant.hp.HpAgent
-import edu.ie3.simona.agent.participant.statedata.ParticipantStateData.ParticipantInitializeStateData
->>>>>>> 78bc19d1
 import edu.ie3.simona.agent.participant2.ParticipantAgent.{
   DataProvision,
   RegistrationFailedMessage,
@@ -23,11 +16,7 @@
   ParticipantRefs,
   SimulationParameters,
 }
-<<<<<<< HEAD
-import edu.ie3.simona.config.RuntimeConfig.HpRuntimeConfig
-=======
 import edu.ie3.simona.config.RuntimeConfig.{HpRuntimeConfig, PvRuntimeConfig}
->>>>>>> 78bc19d1
 import edu.ie3.simona.event.ResultEvent
 import edu.ie3.simona.event.ResultEvent._
 import edu.ie3.simona.event.notifier.NotifierConfig
@@ -43,13 +32,9 @@
   WeatherData,
 }
 import edu.ie3.simona.ontology.messages.{Activation, SchedulerMessage}
-<<<<<<< HEAD
+import edu.ie3.simona.service.ServiceType
 import edu.ie3.simona.scheduler.ScheduleLock
 import edu.ie3.simona.service.ServiceType
-=======
-import edu.ie3.simona.service.ServiceType
-import edu.ie3.simona.test.common.{DefaultTestData, TestSpawnerTyped}
->>>>>>> 78bc19d1
 import edu.ie3.simona.test.common.input.EmInputTestData
 import edu.ie3.simona.test.common.{DefaultTestData, TestSpawnerTyped}
 import edu.ie3.simona.util.SimonaConstants.{INIT_SIM_TICK, PRE_INIT_TICK}
@@ -88,11 +73,7 @@
     with TestSpawnerTyped {
   protected implicit val simulationStartDate: ZonedDateTime =
     TimeUtil.withDefaults.toZonedDateTime("2020-01-01T00:00:00Z")
-<<<<<<< HEAD
   protected implicit val temperatureTolerance: Double = 0.01
-=======
-  protected implicit val temperatureTolerance = 0.01
->>>>>>> 78bc19d1
   protected val simulationEndDate: ZonedDateTime =
     TimeUtil.withDefaults.toZonedDateTime("2020-01-02T02:00:00Z")
 
@@ -231,11 +212,7 @@
               time shouldBe 0.toDateTime
               qDot should equalWithTolerance(0.0.asMegaWatt)
               indoorTemperature should equalWithTolerance(
-<<<<<<< HEAD
                 20.asDegreeCelsius
-=======
-                19.99.asDegreeCelsius
->>>>>>> 78bc19d1
               )(temperatureTolerance)
             case CylindricalThermalStorageResult(
                   time,
@@ -274,7 +251,6 @@
             qRunningHp
           )
 
-<<<<<<< HEAD
           Range(0, 2)
             .map { _ =>
               resultListener.expectMessageType[ResultEvent]
@@ -313,45 +289,6 @@
       }
 
       scheduler.expectMessage(Completion(hpAgentActivation, Some(3600)))
-=======
-      Range(0, 2)
-        .map { _ =>
-          resultListener.expectMessageType[ResultEvent]
-        }
-        .foreach { case ResultEvent.ThermalResultEvent(thermalUnitResult) =>
-          thermalUnitResult match {
-            case ThermalHouseResult(
-                  time,
-                  inputModel,
-                  qDot,
-                  indoorTemperature,
-                ) =>
-              inputModel shouldBe typicalThermalHouse.getUuid
-              time shouldBe 3416.toDateTime
-              qDot should equalWithTolerance(0.011.asMegaWatt)
-              indoorTemperature should equalWithTolerance(
-                19.68.asDegreeCelsius
-              )(temperatureTolerance)
-
-            case CylindricalThermalStorageResult(
-                  time,
-                  inputModel,
-                  qDot,
-                  energy,
-                ) =>
-              inputModel shouldBe typicalThermalStorage.getUuid
-              time shouldBe 3416.toDateTime
-              qDot should equalWithTolerance(0.asMegaWatt)
-              energy should equalWithTolerance(0.01044.asMegaWattHour)
-            case _ =>
-              fail(
-                "Expected a ThermalHouseResult and a ThermalStorageResult but got something else"
-              )
-          }
-        }
-
-      scheduler.expectMessage(Completion(heatPumpAgent, Some(3600)))
->>>>>>> 78bc19d1
 
       /* TICK 3600
       New weather data (unchanged) incoming
@@ -360,11 +297,7 @@
       Heat pump: stays on, we got triggered by incoming weather data. So we continue with same behaviour as before
        */
 
-<<<<<<< HEAD
       hpAgentActivation ! Activation(3600)
-=======
-      heatPumpAgent ! Activation(3600)
->>>>>>> 78bc19d1
 
       weatherDependentAgents.foreach {
         _ ! DataProvision(
@@ -425,27 +358,16 @@
           }
         }
 
-<<<<<<< HEAD
       scheduler.expectMessage(Completion(hpAgentActivation, Some(4417)))
 
       /* TICK 4207
       House reaches target temperature boundary
-=======
-      scheduler.expectMessage(Completion(heatPumpAgent, Some(4417)))
-
-      /* TICK 4419
-      House reaches upper temperature boundary
->>>>>>> 78bc19d1
       House demand heating : requiredDemand = 0.0 kWh, possibleDemand = 0.0 kWh
       ThermalStorage       : requiredDemand = 0.0 kWh, possibleDemand = 0.0 kWh
       Heat pump: turned off
        */
 
-<<<<<<< HEAD
       hpAgentActivation ! Activation(4417)
-=======
-      heatPumpAgent ! Activation(4417)
->>>>>>> 78bc19d1
 
       resultListener.expectMessageType[ParticipantResultEvent](timeout3) match {
         case ParticipantResultEvent(hpResult) =>
@@ -490,11 +412,7 @@
           }
         }
 
-<<<<<<< HEAD
       scheduler.expectMessage(Completion(hpAgentActivation, Some(21600)))
-=======
-      scheduler.expectMessage(Completion(heatPumpAgent, Some(21600)))
->>>>>>> 78bc19d1
 
       /* TICK 21600
       House would reach lowerTempBoundary at tick 50797.
@@ -504,11 +422,7 @@
       Heat pump: stays off
        */
 
-<<<<<<< HEAD
       hpAgentActivation ! Activation(21600)
-=======
-      heatPumpAgent ! Activation(21600)
->>>>>>> 78bc19d1
 
       weatherDependentAgents.foreach {
         _ ! DataProvision(
@@ -568,26 +482,16 @@
           }
         }
 
-<<<<<<< HEAD
       scheduler.expectMessage(Completion(hpAgentActivation, Some(23103)))
 
       /* TICK 23032
-=======
-      scheduler.expectMessage(Completion(heatPumpAgent, Some(23103)))
-
-      /* TICK 23103
->>>>>>> 78bc19d1
       House reach lowerTemperatureBoundary
       House demand heating : requiredDemand = 15.0 kWh, possibleDemand = 15.00 kWh
       ThermalStorage       : requiredDemand = 0.0 kWh, possibleDemand = 0.0 kWh
       Heat pump: stays off, demand should be covered by storage
        */
 
-<<<<<<< HEAD
       hpAgentActivation ! Activation(23103)
-=======
-      heatPumpAgent ! Activation(23103)
->>>>>>> 78bc19d1
 
       resultListener.expectMessageType[ParticipantResultEvent](timeout3) match {
         case ParticipantResultEvent(hpResult) =>
@@ -633,11 +537,7 @@
           }
         }
 
-<<<<<<< HEAD
       scheduler.expectMessage(Completion(hpAgentActivation, Some(25000)))
-=======
-      scheduler.expectMessage(Completion(heatPumpAgent, Some(25000)))
->>>>>>> 78bc19d1
 
       /* TICK 25000
         Storage will be empty at tick 26705
@@ -647,11 +547,7 @@
         Heat pump: stays off
        */
 
-<<<<<<< HEAD
       hpAgentActivation ! Activation(25000)
-=======
-      heatPumpAgent ! Activation(25000)
->>>>>>> 78bc19d1
 
       weatherDependentAgents.foreach {
         _ ! DataProvision(
@@ -713,11 +609,7 @@
           }
         }
 
-<<<<<<< HEAD
       scheduler.expectMessage(Completion(hpAgentActivation, Some(26702)))
-=======
-      scheduler.expectMessage(Completion(heatPumpAgent, Some(26702)))
->>>>>>> 78bc19d1
 
       /* TICK 26702
         Storage will be empty
@@ -727,11 +619,7 @@
         Heat pump: will be turned on - to serve the remaining heat demand of house (and refill storage later)
        */
 
-<<<<<<< HEAD
       hpAgentActivation ! Activation(26702)
-=======
-      heatPumpAgent ! Activation(26702)
->>>>>>> 78bc19d1
 
       resultListener.expectMessageType[ParticipantResultEvent](timeout3) match {
         case ParticipantResultEvent(hpResult) =>
@@ -777,11 +665,7 @@
           }
         }
 
-<<<<<<< HEAD
       scheduler.expectMessage(Completion(hpAgentActivation, Some(28000)))
-=======
-      scheduler.expectMessage(Completion(heatPumpAgent, Some(28000)))
->>>>>>> 78bc19d1
 
       /* TICK 28000
         New weather data: it's getting warmer again
@@ -790,11 +674,7 @@
         Heat pump: stays on
        */
 
-<<<<<<< HEAD
       hpAgentActivation ! Activation(28000)
-=======
-      heatPumpAgent ! Activation(28000)
->>>>>>> 78bc19d1
 
       weatherDependentAgents.foreach {
         _ ! DataProvision(
@@ -850,35 +730,21 @@
           }
         }
 
-<<<<<<< HEAD
       scheduler.expectMessage(Completion(hpAgentActivation, Some(31939)))
 
       /* TICK 31939
-=======
-      scheduler.expectMessage(Completion(heatPumpAgent, Some(31940)))
-
-      /* TICK 31940
->>>>>>> 78bc19d1
         House will reach the upperTemperatureBoundary
         House demand heating : requiredDemand = 0.00 kWh, possibleDemand = 0.00 kWh
         ThermalStorage       : requiredDemand = 10.44 kWh, possibleDemand = 10.44 kWh
         Heat pump: stays on to recharge the storage now
        */
 
-<<<<<<< HEAD
       hpAgentActivation ! Activation(31939)
-=======
-      heatPumpAgent ! Activation(31940)
->>>>>>> 78bc19d1
-
-      resultListener.expectMessageType[ParticipantResultEvent](timeout3) match {
-        case ParticipantResultEvent(hpResult) =>
-          hpResult.getInputModel shouldBe typicalHpInputModel.getUuid
-<<<<<<< HEAD
+
+      resultListener.expectMessageType[ParticipantResultEvent](timeout3) match {
+        case ParticipantResultEvent(hpResult) =>
+          hpResult.getInputModel shouldBe typicalHpInputModel.getUuid
           hpResult.getTime shouldBe 31939.toDateTime
-=======
-          hpResult.getTime shouldBe 31940.toDateTime
->>>>>>> 78bc19d1
           hpResult.getP should equalWithTolerance(pRunningHp)
           hpResult.getQ should equalWithTolerance(qRunningHp)
       }
@@ -896,11 +762,7 @@
                   indoorTemperature,
                 ) =>
               inputModel shouldBe typicalThermalHouse.getUuid
-<<<<<<< HEAD
               time shouldBe 31939.toDateTime
-=======
-              time shouldBe 31940.toDateTime
->>>>>>> 78bc19d1
               qDot should equalWithTolerance(0.asMegaWatt)
               indoorTemperature should equalWithTolerance(
                 19.99.asDegreeCelsius
@@ -913,11 +775,7 @@
                   energy,
                 ) =>
               inputModel shouldBe typicalThermalStorage.getUuid
-<<<<<<< HEAD
               time shouldBe 31939.toDateTime
-=======
-              time shouldBe 31940.toDateTime
->>>>>>> 78bc19d1
               qDot should equalWithTolerance(0.011.asMegaWatt)
               energy should equalWithTolerance(
                 0.asMegaWattHour
@@ -925,36 +783,21 @@
           }
         }
 
-<<<<<<< HEAD
       scheduler.expectMessage(Completion(hpAgentActivation, Some(35355)))
 
       /* TICK 35355
-=======
-      scheduler.expectMessage(Completion(heatPumpAgent, Some(35356)))
-
-      /* TICK 35356
->>>>>>> 78bc19d1
         Storage will be fully charged, but meanwhile the house cooled a bit
         House demand heating : requiredDemand = 0.00 kWh, possibleDemand = 1.42 kWh
         ThermalStorage       : requiredDemand = 0.00 kWh, possibleDemand = 0.00 kWh
         Heat pump: stays on
        */
 
-<<<<<<< HEAD
       hpAgentActivation ! Activation(35355)
 
       resultListener.expectMessageType[ParticipantResultEvent](timeout3) match {
         case ParticipantResultEvent(hpResult) =>
           hpResult.getInputModel shouldBe typicalHpInputModel.getUuid
           hpResult.getTime shouldBe 35355.toDateTime
-=======
-      heatPumpAgent ! Activation(35356)
-
-      resultListener.expectMessageType[ParticipantResultEvent] match {
-        case ParticipantResultEvent(hpResult) =>
-          hpResult.getInputModel shouldBe typicalHpInputModel.getUuid
-          hpResult.getTime shouldBe 35356.toDateTime
->>>>>>> 78bc19d1
           hpResult.getP should equalWithTolerance(pRunningHp)
           hpResult.getQ should equalWithTolerance(qRunningHp)
       }
@@ -972,11 +815,7 @@
                   indoorTemperature,
                 ) =>
               inputModel shouldBe typicalThermalHouse.getUuid
-<<<<<<< HEAD
               time shouldBe 35355.toDateTime
-=======
-              time shouldBe 35356.toDateTime
->>>>>>> 78bc19d1
               qDot should equalWithTolerance(0.011.asMegaWatt)
               indoorTemperature should equalWithTolerance(
                 19.81.asDegreeCelsius
@@ -989,11 +828,7 @@
                   energy,
                 ) =>
               inputModel shouldBe typicalThermalStorage.getUuid
-<<<<<<< HEAD
               time shouldBe 35355.toDateTime
-=======
-              time shouldBe 35356.toDateTime
->>>>>>> 78bc19d1
               qDot should equalWithTolerance(0.asMegaWatt)
               energy should equalWithTolerance(
                 0.01044.asMegaWattHour
@@ -1001,11 +836,7 @@
           }
         }
 
-<<<<<<< HEAD
       scheduler.expectMessage(Completion(hpAgentActivation, Some(35894)))
-=======
-      scheduler.expectMessage(Completion(heatPumpAgent, Some(35894)))
->>>>>>> 78bc19d1
 
       /* TICK 35894
       Neither house nor storage have any demand
@@ -1014,11 +845,7 @@
       Heat pump: turned off
        */
 
-<<<<<<< HEAD
       hpAgentActivation ! Activation(35894)
-=======
-      heatPumpAgent ! Activation(35894)
->>>>>>> 78bc19d1
 
       resultListener.expectMessageType[ParticipantResultEvent](timeout3) match {
         case ParticipantResultEvent(hpResult) =>
@@ -1044,11 +871,7 @@
               time shouldBe 35894.toDateTime
               qDot should equalWithTolerance(0.0.asMegaWatt)
               indoorTemperature should equalWithTolerance(
-<<<<<<< HEAD
                 20.asDegreeCelsius
-=======
-                19.99.asDegreeCelsius
->>>>>>> 78bc19d1
               )(temperatureTolerance)
 
             case CylindricalThermalStorageResult(
@@ -1066,11 +889,7 @@
           }
         }
 
-<<<<<<< HEAD
       scheduler.expectMessage(Completion(hpAgentActivation, Some(71892)))
-=======
-      scheduler.expectMessage(Completion(heatPumpAgent, Some(71891)))
->>>>>>> 78bc19d1
 
     }
   }
