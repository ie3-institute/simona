/*
 * © 2020. TU Dortmund University,
 * Institute of Energy Systems, Energy Efficiency and Energy Economics,
 * Research group Distribution grid planning and operation
 */

package edu.ie3.simona.agent.grid

<<<<<<< HEAD
=======
import edu.ie3.simona.agent.em.EmAgent
import edu.ie3.simona.agent.participant.data.secondary.SecondaryDataService.ActorWeatherService
import edu.ie3.simona.agent.participant.hp.HpAgent
import edu.ie3.simona.agent.participant.statedata.ParticipantStateData.ParticipantInitializeStateData
>>>>>>> 7dbf2b46
import edu.ie3.simona.agent.participant2.ParticipantAgent.{
  DataProvision,
  RegistrationFailedMessage,
  RegistrationSuccessfulMessage,
}
import edu.ie3.simona.agent.participant2.ParticipantAgentInit
import edu.ie3.simona.agent.participant2.ParticipantAgentInit.{
  ParticipantRefs,
  SimulationParameters,
<<<<<<< HEAD
}
import edu.ie3.simona.config.RuntimeConfig.HpRuntimeConfig
import edu.ie3.simona.event.ResultEvent
import edu.ie3.simona.event.ResultEvent.{
  CylindricalThermalStorageResult,
  ParticipantResultEvent,
  ThermalHouseResult,
=======
>>>>>>> 7dbf2b46
}
import edu.ie3.simona.config.RuntimeConfig.{HpRuntimeConfig, PvRuntimeConfig}
import edu.ie3.simona.event.ResultEvent
import edu.ie3.simona.event.ResultEvent._
import edu.ie3.simona.event.notifier.NotifierConfig
import edu.ie3.simona.model.thermal.ThermalHouseTestData
import edu.ie3.simona.ontology.messages.SchedulerMessage.{
  Completion,
  ScheduleActivation,
}
import edu.ie3.simona.ontology.messages.services.ServiceMessage
import edu.ie3.simona.ontology.messages.services.ServiceMessage.PrimaryServiceRegistrationMessage
import edu.ie3.simona.ontology.messages.services.WeatherMessage.{
  RegisterForWeatherMessage,
  WeatherData,
}
import edu.ie3.simona.ontology.messages.{Activation, SchedulerMessage}
import edu.ie3.simona.service.ServiceType
import edu.ie3.simona.test.common.DefaultTestData
import edu.ie3.simona.test.common.input.EmInputTestData
import edu.ie3.simona.util.SimonaConstants.INIT_SIM_TICK
import edu.ie3.simona.util.TickUtil.TickLong
import edu.ie3.util.TimeUtil
import edu.ie3.util.quantities.QuantityMatchers.equalWithTolerance
import edu.ie3.util.quantities.QuantityUtils.RichQuantityDouble
import edu.ie3.util.scala.quantities.WattsPerSquareMeter
import org.apache.pekko.actor.testkit.typed.scaladsl.{
  ScalaTestWithActorTestKit,
  TestProbe,
}
import org.apache.pekko.actor.typed.scaladsl.adapter.{TypedActorRefOps, _}
import org.scalatest.matchers.should
import org.scalatest.wordspec.AnyWordSpecLike
import org.scalatestplus.mockito.MockitoSugar
import squants.Each
import squants.motion.MetersPerSecond
import squants.thermal.Celsius

import java.time.ZonedDateTime
import scala.language.postfixOps

/** Test to ensure the functions that a thermal grid and its connected assets is
  * capable.
  */
class ThermalGridIT
    extends ScalaTestWithActorTestKit
    with ThermalHouseTestData
    with AnyWordSpecLike
    with should.Matchers
    with EmInputTestData
    with MockitoSugar
    with DefaultTestData {
  protected implicit val simulationStartDate: ZonedDateTime =
    TimeUtil.withDefaults.toZonedDateTime("2020-01-01T00:00:00Z")
  protected val simulationEndDate: ZonedDateTime =
    TimeUtil.withDefaults.toZonedDateTime("2020-01-02T02:00:00Z")

  private val simulationParams = SimulationParameters(
    expectedPowerRequestTick = Long.MaxValue,
    requestVoltageDeviationTolerance = Each(1e-14d),
    simulationStart = simulationStartDate,
    simulationEnd = simulationEndDate,
  )

  private val outputConfigOn = NotifierConfig(
    simulationResultInfo = true,
    powerRequestReply = false,
    flexResult = false,
  )

  "A Thermal Grid with thermal house, storage and heat pump not under the control of energy management" should {
    "be initialized correctly and run through some activations" in {
      val gridAgent = TestProbe[GridAgent.Request]("GridAgent")
      val resultListener = TestProbe[ResultEvent]("ResultListener")
      val scheduler: TestProbe[SchedulerMessage] = TestProbe("scheduler")
      val primaryServiceProxy =
        TestProbe[ServiceMessage]("PrimaryServiceProxy")

      val weatherService = TestProbe[ServiceMessage]("WeatherService")

      val participantRefs = ParticipantRefs(
        gridAgent = gridAgent.ref,
        primaryServiceProxy = primaryServiceProxy.ref.toClassic,
        services =
          Map(ServiceType.WeatherService -> weatherService.ref.toClassic),
        resultListener = Iterable(resultListener.ref),
      )

      val hpAgent = spawn(
        ParticipantAgentInit(
          typicalHpInputContainer,
          HpRuntimeConfig(),
          outputConfigOn,
          participantRefs,
          simulationParams,
          Left(scheduler.ref),
        ),
        "HeatPumpAgent1",
      )

      val pRunningHp = 0.0038.asMegaWatt
      val qRunningHp = 0.0012489995996796802.asMegaVar

      val hpInitSchedule = scheduler.expectMessageType[ScheduleActivation]
      hpInitSchedule.tick shouldBe INIT_SIM_TICK
      val hpAgentActivation = hpInitSchedule.actor

      /* INIT */

      hpAgentActivation ! Activation(INIT_SIM_TICK)

      primaryServiceProxy.expectMessage(
        PrimaryServiceRegistrationMessage(
          hpAgent.toClassic,
          typicalHpInputModel.getUuid,
        )
      )

      // heat pump
      hpAgent ! RegistrationFailedMessage(primaryServiceProxy.ref.toClassic)

      weatherService.expectMessage(
        RegisterForWeatherMessage(
          hpAgent.toClassic,
          typicalHpInputModel.getNode.getGeoPosition.getY,
          typicalHpInputModel.getNode.getGeoPosition.getX,
        )
      )

      hpAgent ! RegistrationSuccessfulMessage(
        weatherService.ref.toClassic,
        0,
      )
      val weatherDependentAgents = Seq(hpAgent)

      scheduler.expectMessage(Completion(hpAgentActivation, Some(0)))

      /* TICK 0
      Start of Simulation
      House demand heating : requiredDemand = 0.0 kWh, possibleDemand = 0.0 kWh
      ThermalStorage       : requiredDemand = 10.44 kWh, possibleDemand = 10.44 kWh
      Heat pump: turned on - to serve the storage demand
       */

      hpAgentActivation ! Activation(0)

      weatherDependentAgents.foreach {
        _ ! DataProvision(
          0,
          weatherService.ref.toClassic,
          WeatherData(
            WattsPerSquareMeter(0d),
            WattsPerSquareMeter(0d),
            Celsius(-5d),
            MetersPerSecond(0d),
          ),
          Some(3600),
        )
      }

      resultListener.expectMessageType[ParticipantResultEvent] match {
        case ParticipantResultEvent(hpResult) =>
          hpResult.getInputModel shouldBe typicalHpInputModel.getUuid
          hpResult.getTime shouldBe 0.toDateTime
          hpResult.getP should equalWithTolerance(pRunningHp)
          hpResult.getQ should equalWithTolerance(qRunningHp)
      }

      Range(0, 2)
        .map { _ =>
          resultListener.expectMessageType[ResultEvent]
        }
        .foreach { case ResultEvent.ThermalResultEvent(thermalUnitResult) =>
          thermalUnitResult match {
            case ThermalHouseResult(
                  time,
                  inputModel,
                  qDot,
                  indoorTemperature,
                ) =>
              inputModel shouldBe typicalThermalHouse.getUuid
              time shouldBe 0.toDateTime
              qDot should equalWithTolerance(0.0.asMegaWatt)
              indoorTemperature should equalWithTolerance(
                19.9999074074074.asDegreeCelsius
              )
            case CylindricalThermalStorageResult(
                  time,
                  inputModel,
                  qDot,
                  energy,
                ) =>
              inputModel shouldBe typicalThermalStorage.getUuid
              time shouldBe 0.toDateTime
              qDot should equalWithTolerance(0.011.asMegaWatt)
              energy should equalWithTolerance(0.asMegaWattHour)
            case _ =>
              fail(
                "Expected a ThermalHouseResult and a ThermalStorageResult but got something else"
              )
          }
        }

      scheduler.expectMessage(Completion(hpAgentActivation, Some(3417)))

      /* TICK 3417
      Storage is fully heated up
      House demand heating : requiredDemand = 0.0 kWh, possibleDemand = 2.37 kWh
      ThermalStorage       : requiredDemand = 0.0 kWh, possibleDemand = 0.0 kWh
      Heat pump: stays on since it was on and the house has possible demand
       */

      hpAgentActivation ! Activation(3417)

      resultListener.expectMessageType[ParticipantResultEvent] match {
        case ParticipantResultEvent(hpResult) =>
          hpResult.getInputModel shouldBe typicalHpInputModel.getUuid
          hpResult.getTime shouldBe 3417.toDateTime
          hpResult.getP should equalWithTolerance(pRunningHp)
          hpResult.getQ should equalWithTolerance(
            qRunningHp
          )
      }

      Range(0, 2)
        .map { _ =>
          resultListener.expectMessageType[ResultEvent]
        }
        .foreach { case ResultEvent.ThermalResultEvent(thermalUnitResult) =>
          thermalUnitResult match {
            case ThermalHouseResult(
                  time,
                  inputModel,
                  qDot,
                  indoorTemperature,
                ) =>
              inputModel shouldBe typicalThermalHouse.getUuid
              time shouldBe 3417.toDateTime
              qDot should equalWithTolerance(0.011.asMegaWatt)
              indoorTemperature should equalWithTolerance(
                19.6835196903292.asDegreeCelsius
              )

            case CylindricalThermalStorageResult(
                  time,
                  inputModel,
                  qDot,
                  energy,
                ) =>
              inputModel shouldBe typicalThermalStorage.getUuid
              time shouldBe 3417.toDateTime
              qDot should equalWithTolerance(0.asMegaWatt)
              energy should equalWithTolerance(0.01044.asMegaWattHour)
            case _ =>
              fail(
                "Expected a ThermalHouseResult and a ThermalStorageResult but got something else"
              )
          }
        }

<<<<<<< HEAD
      scheduler.expectMessage(Completion(hpAgentActivation, Some(7200)))
=======
      scheduler.expectMessage(Completion(heatPumpAgent, Some(3600)))
>>>>>>> 7dbf2b46

      /* TICK 3600
      New weather data (unchanged) incoming
      House demand heating : requiredDemand = 0.0 kWh, possibleDemand = 1.94 kWh
      ThermalStorage       : requiredDemand = 0.0 kWh, possibleDemand = 0.0 kWh
      Heat pump: stays on, we got triggered by incoming weather data. So we continue with same behaviour as before
       */

<<<<<<< HEAD
      hpAgentActivation ! Activation(7200)
=======
      heatPumpAgent ! Activation(3600)
>>>>>>> 7dbf2b46

      weatherDependentAgents.foreach {
        _ ! DataProvision(
          3600,
          weatherService.ref.toClassic,
          WeatherData(
            WattsPerSquareMeter(1d),
            WattsPerSquareMeter(1d),
            Celsius(-5d),
            MetersPerSecond(0d),
          ),
          Some(21600),
        )
      }

      resultListener.expectMessageType[ParticipantResultEvent] match {
        case ParticipantResultEvent(hpResult) =>
          hpResult.getInputModel shouldBe typicalHpInputModel.getUuid
          hpResult.getTime shouldBe 3600.toDateTime
          hpResult.getP should equalWithTolerance(pRunningHp)
          hpResult.getQ should equalWithTolerance(
            qRunningHp
          )
      }

      Range(0, 2)
        .map { _ =>
          resultListener.expectMessageType[ResultEvent]
        }
        .foreach { case ResultEvent.ThermalResultEvent(thermalUnitResult) =>
          thermalUnitResult match {
            case ThermalHouseResult(
                  time,
                  inputModel,
                  qDot,
                  indoorTemperature,
                ) =>
              inputModel shouldBe typicalThermalHouse.getUuid
              time shouldBe 3600.toDateTime
              qDot should equalWithTolerance(0.011.asMegaWatt)
              indoorTemperature should equalWithTolerance(
                19.7413453047613.asDegreeCelsius
              )
            case CylindricalThermalStorageResult(
                  time,
                  inputModel,
                  qDot,
                  energy,
                ) =>
              inputModel shouldBe typicalThermalStorage.getUuid
              time shouldBe 3600.toDateTime
              qDot should equalWithTolerance(0.asMegaWatt)
              energy should equalWithTolerance(0.01044.asMegaWattHour)
            case _ =>
              fail(
                "Expected a ThermalHouseResult and a ThermalStorageResult but got something else"
              )
          }
        }

<<<<<<< HEAD
      scheduler.expectMessage(Completion(hpAgentActivation, Some(10798)))
=======
      scheduler.expectMessage(Completion(heatPumpAgent, Some(4419)))
>>>>>>> 7dbf2b46

      /* TICK 4419
      House reaches upper temperature boundary
      House demand heating : requiredDemand = 0.0 kWh, possibleDemand = 0.0 kWh
      ThermalStorage       : requiredDemand = 0.0 kWh, possibleDemand = 0.0 kWh
      Heat pump: turned off
       */

<<<<<<< HEAD
      hpAgentActivation ! Activation(10798)
=======
      heatPumpAgent ! Activation(4419)
>>>>>>> 7dbf2b46

      resultListener.expectMessageType[ParticipantResultEvent] match {
        case ParticipantResultEvent(hpResult) =>
          hpResult.getInputModel shouldBe typicalHpInputModel.getUuid
          hpResult.getTime shouldBe 4419.toDateTime
          hpResult.getP should equalWithTolerance(0.asMegaWatt)
          hpResult.getQ should equalWithTolerance(0.asMegaVar)
      }

      Range(0, 2)
        .map { _ =>
          resultListener.expectMessageType[ResultEvent]
        }
        .foreach { case ResultEvent.ThermalResultEvent(thermalUnitResult) =>
          thermalUnitResult match {
            case ThermalHouseResult(
                  time,
                  inputModel,
                  qDot,
                  indoorTemperature,
                ) =>
              inputModel shouldBe typicalThermalHouse.getUuid
              time shouldBe 4419.toDateTime
              qDot should equalWithTolerance(0.asMegaWatt)
              indoorTemperature should equalWithTolerance(
                19.9999632240035.asDegreeCelsius
              )
            case CylindricalThermalStorageResult(
                  time,
                  inputModel,
                  qDot,
                  energy,
                ) =>
              inputModel shouldBe typicalThermalStorage.getUuid
              time shouldBe 4419.toDateTime
              qDot should equalWithTolerance(0.asMegaWatt)
              energy should equalWithTolerance(0.01044.asMegaWattHour)
            case _ =>
              fail(
                "Expected a ThermalHouseResult and a ThermalStorageResult but got something else"
              )
          }
        }

<<<<<<< HEAD
      scheduler.expectMessage(Completion(hpAgentActivation, Some(28800)))
=======
      scheduler.expectMessage(Completion(heatPumpAgent, Some(21600)))
>>>>>>> 7dbf2b46

      /* TICK 21600
      House would reach lowerTempBoundary at tick 50797.
      But now it's getting colder which should decrease inner temp of house faster.
      House demand heating : requiredDemand = 0.0 kWh, possibleDemand = 11.9 kWh
      ThermalStorage       : requiredDemand = 0.0 kWh, possibleDemand = 0.0 kWh
      Heat pump: stays off
       */

<<<<<<< HEAD
      hpAgentActivation ! Activation(28800)
=======
      heatPumpAgent ! Activation(21600)
>>>>>>> 7dbf2b46

      weatherDependentAgents.foreach {
        _ ! DataProvision(
          21600,
          weatherService.ref.toClassic,
          WeatherData(
            WattsPerSquareMeter(2d),
            WattsPerSquareMeter(2d),
            Celsius(-55d),
            MetersPerSecond(0d),
          ),
          Some(25000),
        )
      }

      resultListener.expectMessageType[ParticipantResultEvent] match {
        case ParticipantResultEvent(hpResult) =>
          hpResult.getInputModel shouldBe typicalHpInputModel.getUuid
          hpResult.getTime shouldBe 21600.toDateTime
          hpResult.getP should equalWithTolerance(0.0.asMegaWatt)
          hpResult.getQ should equalWithTolerance(0.0.asMegaVar)
      }

      Range(0, 2)
        .map { _ =>
          resultListener.expectMessageType[ResultEvent]
        }
        .foreach { case ResultEvent.ThermalResultEvent(thermalUnitResult) =>
          thermalUnitResult match {
            case ThermalHouseResult(
                  time,
                  inputModel,
                  qDot,
                  indoorTemperature,
                ) =>
              inputModel shouldBe typicalThermalHouse.getUuid
              time shouldBe 21600.toDateTime
              qDot should equalWithTolerance(0.0.asMegaWatt)
              indoorTemperature should equalWithTolerance(
                18.4091322308494.asDegreeCelsius
              )

            case CylindricalThermalStorageResult(
                  time,
                  inputModel,
                  qDot,
                  energy,
                ) =>
              inputModel shouldBe typicalThermalStorage.getUuid
              time shouldBe 21600.toDateTime
              qDot should equalWithTolerance(0.0.asMegaWatt)
              energy should equalWithTolerance(0.01044.asMegaWattHour)
            case _ =>
              fail(
                "Expected a ThermalHouseResult and a ThermalStorageResult but got something else"
              )
          }
        }

<<<<<<< HEAD
      scheduler.expectMessage(Completion(hpAgentActivation, Some(41940)))
=======
      scheduler.expectMessage(Completion(heatPumpAgent, Some(23105)))
>>>>>>> 7dbf2b46

      /* TICK 23105
      House reach lowerTemperatureBoundary
      House demand heating : requiredDemand = 15.0 kWh, possibleDemand = 15.00 kWh
      ThermalStorage       : requiredDemand = 0.0 kWh, possibleDemand = 0.0 kWh
      Heat pump: stays off, demand should be covered by storage
       */

<<<<<<< HEAD
      hpAgentActivation ! Activation(41940)
=======
      heatPumpAgent ! Activation(23105)
>>>>>>> 7dbf2b46

      resultListener.expectMessageType[ParticipantResultEvent] match {
        case ParticipantResultEvent(hpResult) =>
          hpResult.getInputModel shouldBe typicalHpInputModel.getUuid
          hpResult.getTime shouldBe 23105.toDateTime
          hpResult.getP should equalWithTolerance(0.0.asMegaWatt)
          hpResult.getQ should equalWithTolerance(0.0.asMegaVar)
      }

      Range(0, 2)
        .map { _ =>
          resultListener.expectMessageType[ResultEvent]
        }
        .foreach { case ResultEvent.ThermalResultEvent(thermalUnitResult) =>
          thermalUnitResult match {
            case ThermalHouseResult(
                  time,
                  inputModel,
                  qDot,
                  indoorTemperature,
                ) =>
              inputModel shouldBe typicalThermalHouse.getUuid
              time shouldBe 23105.toDateTime
              qDot should equalWithTolerance(0.01044.asMegaWatt)
              indoorTemperature should equalWithTolerance(
                17.9999442900811.asDegreeCelsius
              )

            case CylindricalThermalStorageResult(
                  time,
                  inputModel,
                  qDot,
                  energy,
                ) =>
              inputModel shouldBe typicalThermalStorage.getUuid
              time shouldBe 23105.toDateTime
              qDot should equalWithTolerance(-0.01044.asMegaWatt)
              energy should equalWithTolerance(0.01044.asMegaWattHour)
            case _ =>
              fail(
                "Expected a ThermalHouseResult and a ThermalStorageResult but got something else"
              )
          }
        }

<<<<<<< HEAD
      scheduler.expectMessage(Completion(hpAgentActivation, Some(45000)))
=======
      scheduler.expectMessage(Completion(heatPumpAgent, Some(25000)))
>>>>>>> 7dbf2b46

      /* TICK 25000
        Storage will be empty at tick 26705
        Additional trigger caused by (unchanged) weather data should not change this
        House demand heating : requiredDemand = 0.0 kWh, possibleDemand = 13.35 kWh
        ThermalStorage       : requiredDemand = 0.0 kWh, possibleDemand = 5.50 kWh
        Heat pump: stays off
       */

<<<<<<< HEAD
      hpAgentActivation ! Activation(45000)
=======
      heatPumpAgent ! Activation(25000)
>>>>>>> 7dbf2b46

      weatherDependentAgents.foreach {
        _ ! DataProvision(
          25000,
          weatherService.ref.toClassic,
          WeatherData(
            WattsPerSquareMeter(3d),
            WattsPerSquareMeter(3d),
            Celsius(-55d),
            MetersPerSecond(0d),
          ),
          Some(28000),
        )
      }

      resultListener.expectMessageType[ParticipantResultEvent] match {
        case ParticipantResultEvent(hpResult) =>
          hpResult.getInputModel shouldBe typicalHpInputModel.getUuid
          hpResult.getTime shouldBe 25000.toDateTime
          hpResult.getP should equalWithTolerance(0.0.asMegaWatt)
          hpResult.getQ should equalWithTolerance(0.0.asMegaVar)
      }

      Range(0, 2)
        .map { _ =>
          resultListener.expectMessageType[ResultEvent]
        }
        .foreach { case ResultEvent.ThermalResultEvent(thermalUnitResult) =>
          thermalUnitResult match {
            case ThermalHouseResult(
                  time,
                  inputModel,
                  qDot,
                  indoorTemperature,
                ) =>
              inputModel shouldBe typicalThermalHouse.getUuid
              time shouldBe 25000.toDateTime
              qDot should equalWithTolerance(0.01044.asMegaWatt)
              indoorTemperature should equalWithTolerance(
                18.2203261625637.asDegreeCelsius
              )

            case CylindricalThermalStorageResult(
                  time,
                  inputModel,
                  qDot,
                  energy,
                ) =>
              inputModel shouldBe typicalThermalStorage.getUuid
              time shouldBe 25000.toDateTime
              qDot should equalWithTolerance(-0.01044.asMegaWatt)
              energy should equalWithTolerance(
                0.0049445.asMegaWattHour
              )
            case _ =>
              fail(
                "Expected a ThermalHouseResult and a ThermalStorageResult but got something else"
              )
          }
        }

<<<<<<< HEAD
      scheduler.expectMessage(Completion(hpAgentActivation, Some(45540)))
=======
      scheduler.expectMessage(Completion(heatPumpAgent, Some(26705)))
>>>>>>> 7dbf2b46

      /* TICK 26705
        Storage will be empty
        House demand heating : requiredDemand = 0.0kWh, possibleDemand = 11.87 kWh
        ThermalStorage       : requiredDemand = 10.44 kWh, possibleDemand = 10.44 kWh
        DomesticWaterStorage : tba
        Heat pump: will be turned on - to serve the remaining heat demand of house (and refill storage later)
       */

<<<<<<< HEAD
      hpAgentActivation ! Activation(45540)
=======
      heatPumpAgent ! Activation(26705)
>>>>>>> 7dbf2b46

      resultListener.expectMessageType[ParticipantResultEvent] match {
        case ParticipantResultEvent(hpResult) =>
          hpResult.getInputModel shouldBe typicalHpInputModel.getUuid
          hpResult.getTime shouldBe 26705.toDateTime
          hpResult.getP should equalWithTolerance(pRunningHp)
          hpResult.getQ should equalWithTolerance(qRunningHp)
      }

      Range(0, 2)
        .map { _ =>
          resultListener.expectMessageType[ResultEvent]
        }
        .foreach { case ResultEvent.ThermalResultEvent(thermalUnitResult) =>
          thermalUnitResult match {
            case ThermalHouseResult(
                  time,
                  inputModel,
                  qDot,
                  indoorTemperature,
                ) =>
              inputModel shouldBe typicalThermalHouse.getUuid
              time shouldBe 26705.toDateTime
              qDot should equalWithTolerance(0.011.asMegaWatt)
              indoorTemperature should equalWithTolerance(
                18.41722002883345.asDegreeCelsius
              )

            case CylindricalThermalStorageResult(
                  time,
                  inputModel,
                  qDot,
                  energy,
                ) =>
              inputModel shouldBe typicalThermalStorage.getUuid
              time shouldBe 26705.toDateTime
              qDot should equalWithTolerance(0.asMegaWatt)
              energy should equalWithTolerance(0.asMegaWattHour)
            case _ =>
              fail(
                "Expected a ThermalHouseResult and a ThermalStorageResult but got something else"
              )
          }
        }

<<<<<<< HEAD
      scheduler.expectMessage(Completion(hpAgentActivation, Some(57600)))
=======
      scheduler.expectMessage(Completion(heatPumpAgent, Some(28000)))
>>>>>>> 7dbf2b46

      /* TICK 28000
        New weather data: it's getting warmer again
        House demand heating : requiredDemand = 0.00 kWh, possibleDemand = 10.55 kWh
        ThermalStorage       : requiredDemand = 10.44 kWh, possibleDemand = 10.44 kWh
        Heat pump: stays on
       */

<<<<<<< HEAD
      hpAgentActivation ! Activation(57600)
=======
      heatPumpAgent ! Activation(28000)
>>>>>>> 7dbf2b46

      weatherDependentAgents.foreach {
        _ ! DataProvision(
          28000,
          weatherService.ref.toClassic,
          WeatherData(
            WattsPerSquareMeter(4d),
            WattsPerSquareMeter(4d),
            Celsius(5d),
            MetersPerSecond(0d),
          ),
          Some(151200),
        )
      }

      resultListener.expectMessageType[ParticipantResultEvent] match {
        case ParticipantResultEvent(hpResult) =>
          hpResult.getInputModel shouldBe typicalHpInputModel.getUuid
          hpResult.getTime shouldBe 28000.toDateTime
          hpResult.getP should equalWithTolerance(pRunningHp)
          hpResult.getQ should equalWithTolerance(qRunningHp)
      }

      Range(0, 2)
        .map { _ =>
          resultListener.expectMessageType[ResultEvent]
        }
        .foreach { case ResultEvent.ThermalResultEvent(thermalUnitResult) =>
          thermalUnitResult match {
            case ThermalHouseResult(
                  time,
                  inputModel,
                  qDot,
                  indoorTemperature,
                ) =>
              inputModel shouldBe typicalThermalHouse.getUuid
              time shouldBe 28000.toDateTime
              qDot should equalWithTolerance(0.011.asMegaWatt)
              indoorTemperature should equalWithTolerance(
                18.59268188091736.asDegreeCelsius
              )

            case CylindricalThermalStorageResult(
                  time,
                  inputModel,
                  qDot,
                  energy,
                ) =>
              inputModel shouldBe typicalThermalStorage.getUuid
              time shouldBe 28000.toDateTime
              qDot should equalWithTolerance(0.asMegaWatt)
              energy should equalWithTolerance(0.asMegaWattHour)
          }
        }

<<<<<<< HEAD
      scheduler.expectMessage(Completion(hpAgentActivation, Some(58256)))
=======
      scheduler.expectMessage(Completion(heatPumpAgent, Some(31941)))
>>>>>>> 7dbf2b46

      /* TICK 31941
        House will reach the upperTemperatureBoundary
        House demand heating : requiredDemand = 0.00 kWh, possibleDemand = 0.00 kWh
        ThermalStorage       : requiredDemand = 10.44 kWh, possibleDemand = 10.44 kWh
        Heat pump: stays on to recharge the storage now
       */

<<<<<<< HEAD
      hpAgentActivation ! Activation(58256)
=======
      heatPumpAgent ! Activation(31941)
>>>>>>> 7dbf2b46

      resultListener.expectMessageType[ParticipantResultEvent] match {
        case ParticipantResultEvent(hpResult) =>
          hpResult.getInputModel shouldBe typicalHpInputModel.getUuid
          hpResult.getTime shouldBe 31941.toDateTime
          hpResult.getP should equalWithTolerance(pRunningHp)
          hpResult.getQ should equalWithTolerance(qRunningHp)
      }

      Range(0, 2)
        .map { _ =>
          resultListener.expectMessageType[ResultEvent]
        }
        .foreach { case ResultEvent.ThermalResultEvent(thermalUnitResult) =>
          thermalUnitResult match {
            case ThermalHouseResult(
                  time,
                  inputModel,
                  qDot,
                  indoorTemperature,
                ) =>
              inputModel shouldBe typicalThermalHouse.getUuid
              time shouldBe 31941.toDateTime
              qDot should equalWithTolerance(0.asMegaWatt)
              indoorTemperature should equalWithTolerance(
                19.99987166131476.asDegreeCelsius
              )

            case CylindricalThermalStorageResult(
                  time,
                  inputModel,
                  qDot,
                  energy,
                ) =>
              inputModel shouldBe typicalThermalStorage.getUuid
              time shouldBe 31941.toDateTime
              qDot should equalWithTolerance(0.011.asMegaWatt)
              energy should equalWithTolerance(
                0.asMegaWattHour
              )
          }
        }

<<<<<<< HEAD
      scheduler.expectMessage(Completion(hpAgentActivation, Some(61673)))
=======
      scheduler.expectMessage(Completion(heatPumpAgent, Some(35358)))

      /* TICK 35358
        Storage will be fully charged, but meanwhile the house cooled a bit
        House demand heating : requiredDemand = 0.00 kWh, possibleDemand = 1.42 kWh
        ThermalStorage       : requiredDemand = 0.00 kWh, possibleDemand = 0.00 kWh
        Heat pump: stays on
       */

      heatPumpAgent ! Activation(35358)
>>>>>>> 7dbf2b46

      resultListener.expectMessageType[ParticipantResultEvent] match {
        case ParticipantResultEvent(hpResult) =>
          hpResult.getInputModel shouldBe typicalHpInputModel.getUuid
          hpResult.getTime shouldBe 35358.toDateTime
          hpResult.getP should equalWithTolerance(pRunningHp)
          hpResult.getQ should equalWithTolerance(qRunningHp)
      }

      Range(0, 2)
        .map { _ =>
          resultListener.expectMessageType[ResultEvent]
        }
        .foreach { case ResultEvent.ThermalResultEvent(thermalUnitResult) =>
          thermalUnitResult match {
            case ThermalHouseResult(
                  time,
                  inputModel,
                  qDot,
                  indoorTemperature,
                ) =>
              inputModel shouldBe typicalThermalHouse.getUuid
              time shouldBe 35358.toDateTime
              qDot should equalWithTolerance(0.011.asMegaWatt)
              indoorTemperature should equalWithTolerance(
                19.8100399521788.asDegreeCelsius
              )

            case CylindricalThermalStorageResult(
                  time,
                  inputModel,
                  qDot,
                  energy,
                ) =>
              inputModel shouldBe typicalThermalStorage.getUuid
              time shouldBe 35358.toDateTime
              qDot should equalWithTolerance(0.asMegaWatt)
              energy should equalWithTolerance(
                0.01044.asMegaWattHour
              )
          }
        }

      scheduler.expectMessage(Completion(heatPumpAgent, Some(35897)))

      /* TICK 35897
      Neither house nor storage have any demand
      House demand heating : requiredDemand = 0.00 kWh, possibleDemand = 0.00 kWh
      ThermalStorage       : requiredDemand = 0.00 kWh, possibleDemand = 0.00 kWh
      Heat pump: turned off
       */

<<<<<<< HEAD
      hpAgentActivation ! Activation(61673)
=======
      heatPumpAgent ! Activation(35897)
>>>>>>> 7dbf2b46

      resultListener.expectMessageType[ParticipantResultEvent] match {
        case ParticipantResultEvent(hpResult) =>
          hpResult.getInputModel shouldBe typicalHpInputModel.getUuid
          hpResult.getTime shouldBe 35897.toDateTime
          hpResult.getP should equalWithTolerance(0.asMegaWatt)
          hpResult.getQ should equalWithTolerance(0.asMegaVar)
      }

      Range(0, 2)
        .map { _ =>
          resultListener.expectMessageType[ResultEvent]
        }
        .foreach { case ResultEvent.ThermalResultEvent(thermalUnitResult) =>
          thermalUnitResult match {
            case ThermalHouseResult(
                  time,
                  inputModel,
                  qDot,
                  indoorTemperature,
                ) =>
              inputModel shouldBe typicalThermalHouse.getUuid
              time shouldBe 35897.toDateTime
              qDot should equalWithTolerance(0.0.asMegaWatt)
              indoorTemperature should equalWithTolerance(
                20.00006731686685.asDegreeCelsius
              )

            case CylindricalThermalStorageResult(
                  time,
                  inputModel,
                  qDot,
                  energy,
                ) =>
              inputModel shouldBe typicalThermalStorage.getUuid
              time shouldBe 35897.toDateTime
              qDot should equalWithTolerance(0.asMegaWatt)
              energy should equalWithTolerance(
                0.01044.asMegaWattHour
              )
          }
        }

<<<<<<< HEAD
      scheduler.expectMessage(Completion(hpAgentActivation, Some(122555)))
=======
      scheduler.expectMessage(Completion(heatPumpAgent, Some(71898)))
>>>>>>> 7dbf2b46

    }
  }
}<|MERGE_RESOLUTION|>--- conflicted
+++ resolved
@@ -6,13 +6,6 @@
 
 package edu.ie3.simona.agent.grid
 
-<<<<<<< HEAD
-=======
-import edu.ie3.simona.agent.em.EmAgent
-import edu.ie3.simona.agent.participant.data.secondary.SecondaryDataService.ActorWeatherService
-import edu.ie3.simona.agent.participant.hp.HpAgent
-import edu.ie3.simona.agent.participant.statedata.ParticipantStateData.ParticipantInitializeStateData
->>>>>>> 7dbf2b46
 import edu.ie3.simona.agent.participant2.ParticipantAgent.{
   DataProvision,
   RegistrationFailedMessage,
@@ -22,18 +15,8 @@
 import edu.ie3.simona.agent.participant2.ParticipantAgentInit.{
   ParticipantRefs,
   SimulationParameters,
-<<<<<<< HEAD
 }
 import edu.ie3.simona.config.RuntimeConfig.HpRuntimeConfig
-import edu.ie3.simona.event.ResultEvent
-import edu.ie3.simona.event.ResultEvent.{
-  CylindricalThermalStorageResult,
-  ParticipantResultEvent,
-  ThermalHouseResult,
-=======
->>>>>>> 7dbf2b46
-}
-import edu.ie3.simona.config.RuntimeConfig.{HpRuntimeConfig, PvRuntimeConfig}
 import edu.ie3.simona.event.ResultEvent
 import edu.ie3.simona.event.ResultEvent._
 import edu.ie3.simona.event.notifier.NotifierConfig
@@ -292,11 +275,7 @@
           }
         }
 
-<<<<<<< HEAD
-      scheduler.expectMessage(Completion(hpAgentActivation, Some(7200)))
-=======
-      scheduler.expectMessage(Completion(heatPumpAgent, Some(3600)))
->>>>>>> 7dbf2b46
+      scheduler.expectMessage(Completion(hpAgentActivation, Some(3600)))
 
       /* TICK 3600
       New weather data (unchanged) incoming
@@ -305,11 +284,7 @@
       Heat pump: stays on, we got triggered by incoming weather data. So we continue with same behaviour as before
        */
 
-<<<<<<< HEAD
-      hpAgentActivation ! Activation(7200)
-=======
-      heatPumpAgent ! Activation(3600)
->>>>>>> 7dbf2b46
+      hpAgentActivation ! Activation(3600)
 
       weatherDependentAgents.foreach {
         _ ! DataProvision(
@@ -370,11 +345,7 @@
           }
         }
 
-<<<<<<< HEAD
-      scheduler.expectMessage(Completion(hpAgentActivation, Some(10798)))
-=======
-      scheduler.expectMessage(Completion(heatPumpAgent, Some(4419)))
->>>>>>> 7dbf2b46
+      scheduler.expectMessage(Completion(hpAgentActivation, Some(4419)))
 
       /* TICK 4419
       House reaches upper temperature boundary
@@ -383,11 +354,7 @@
       Heat pump: turned off
        */
 
-<<<<<<< HEAD
-      hpAgentActivation ! Activation(10798)
-=======
-      heatPumpAgent ! Activation(4419)
->>>>>>> 7dbf2b46
+      hpAgentActivation ! Activation(4419)
 
       resultListener.expectMessageType[ParticipantResultEvent] match {
         case ParticipantResultEvent(hpResult) =>
@@ -432,11 +399,7 @@
           }
         }
 
-<<<<<<< HEAD
-      scheduler.expectMessage(Completion(hpAgentActivation, Some(28800)))
-=======
-      scheduler.expectMessage(Completion(heatPumpAgent, Some(21600)))
->>>>>>> 7dbf2b46
+      scheduler.expectMessage(Completion(hpAgentActivation, Some(21600)))
 
       /* TICK 21600
       House would reach lowerTempBoundary at tick 50797.
@@ -446,11 +409,7 @@
       Heat pump: stays off
        */
 
-<<<<<<< HEAD
-      hpAgentActivation ! Activation(28800)
-=======
-      heatPumpAgent ! Activation(21600)
->>>>>>> 7dbf2b46
+      hpAgentActivation ! Activation(21600)
 
       weatherDependentAgents.foreach {
         _ ! DataProvision(
@@ -510,11 +469,7 @@
           }
         }
 
-<<<<<<< HEAD
-      scheduler.expectMessage(Completion(hpAgentActivation, Some(41940)))
-=======
-      scheduler.expectMessage(Completion(heatPumpAgent, Some(23105)))
->>>>>>> 7dbf2b46
+      scheduler.expectMessage(Completion(hpAgentActivation, Some(23105)))
 
       /* TICK 23105
       House reach lowerTemperatureBoundary
@@ -523,11 +478,7 @@
       Heat pump: stays off, demand should be covered by storage
        */
 
-<<<<<<< HEAD
-      hpAgentActivation ! Activation(41940)
-=======
-      heatPumpAgent ! Activation(23105)
->>>>>>> 7dbf2b46
+      hpAgentActivation ! Activation(23105)
 
       resultListener.expectMessageType[ParticipantResultEvent] match {
         case ParticipantResultEvent(hpResult) =>
@@ -573,11 +524,7 @@
           }
         }
 
-<<<<<<< HEAD
-      scheduler.expectMessage(Completion(hpAgentActivation, Some(45000)))
-=======
-      scheduler.expectMessage(Completion(heatPumpAgent, Some(25000)))
->>>>>>> 7dbf2b46
+      scheduler.expectMessage(Completion(hpAgentActivation, Some(25000)))
 
       /* TICK 25000
         Storage will be empty at tick 26705
@@ -587,11 +534,7 @@
         Heat pump: stays off
        */
 
-<<<<<<< HEAD
-      hpAgentActivation ! Activation(45000)
-=======
-      heatPumpAgent ! Activation(25000)
->>>>>>> 7dbf2b46
+      hpAgentActivation ! Activation(25000)
 
       weatherDependentAgents.foreach {
         _ ! DataProvision(
@@ -653,11 +596,7 @@
           }
         }
 
-<<<<<<< HEAD
-      scheduler.expectMessage(Completion(hpAgentActivation, Some(45540)))
-=======
-      scheduler.expectMessage(Completion(heatPumpAgent, Some(26705)))
->>>>>>> 7dbf2b46
+      scheduler.expectMessage(Completion(hpAgentActivation, Some(26705)))
 
       /* TICK 26705
         Storage will be empty
@@ -667,11 +606,7 @@
         Heat pump: will be turned on - to serve the remaining heat demand of house (and refill storage later)
        */
 
-<<<<<<< HEAD
-      hpAgentActivation ! Activation(45540)
-=======
-      heatPumpAgent ! Activation(26705)
->>>>>>> 7dbf2b46
+      hpAgentActivation ! Activation(26705)
 
       resultListener.expectMessageType[ParticipantResultEvent] match {
         case ParticipantResultEvent(hpResult) =>
@@ -717,11 +652,7 @@
           }
         }
 
-<<<<<<< HEAD
-      scheduler.expectMessage(Completion(hpAgentActivation, Some(57600)))
-=======
-      scheduler.expectMessage(Completion(heatPumpAgent, Some(28000)))
->>>>>>> 7dbf2b46
+      scheduler.expectMessage(Completion(hpAgentActivation, Some(28000)))
 
       /* TICK 28000
         New weather data: it's getting warmer again
@@ -730,11 +661,7 @@
         Heat pump: stays on
        */
 
-<<<<<<< HEAD
-      hpAgentActivation ! Activation(57600)
-=======
-      heatPumpAgent ! Activation(28000)
->>>>>>> 7dbf2b46
+      hpAgentActivation ! Activation(28000)
 
       weatherDependentAgents.foreach {
         _ ! DataProvision(
@@ -790,11 +717,7 @@
           }
         }
 
-<<<<<<< HEAD
-      scheduler.expectMessage(Completion(hpAgentActivation, Some(58256)))
-=======
-      scheduler.expectMessage(Completion(heatPumpAgent, Some(31941)))
->>>>>>> 7dbf2b46
+      scheduler.expectMessage(Completion(hpAgentActivation, Some(31941)))
 
       /* TICK 31941
         House will reach the upperTemperatureBoundary
@@ -803,11 +726,7 @@
         Heat pump: stays on to recharge the storage now
        */
 
-<<<<<<< HEAD
-      hpAgentActivation ! Activation(58256)
-=======
-      heatPumpAgent ! Activation(31941)
->>>>>>> 7dbf2b46
+      hpAgentActivation ! Activation(31941)
 
       resultListener.expectMessageType[ParticipantResultEvent] match {
         case ParticipantResultEvent(hpResult) =>
@@ -851,10 +770,7 @@
           }
         }
 
-<<<<<<< HEAD
-      scheduler.expectMessage(Completion(hpAgentActivation, Some(61673)))
-=======
-      scheduler.expectMessage(Completion(heatPumpAgent, Some(35358)))
+      scheduler.expectMessage(Completion(hpAgentActivation, Some(35358)))
 
       /* TICK 35358
         Storage will be fully charged, but meanwhile the house cooled a bit
@@ -864,7 +780,6 @@
        */
 
       heatPumpAgent ! Activation(35358)
->>>>>>> 7dbf2b46
 
       resultListener.expectMessageType[ParticipantResultEvent] match {
         case ParticipantResultEvent(hpResult) =>
@@ -917,11 +832,7 @@
       Heat pump: turned off
        */
 
-<<<<<<< HEAD
-      hpAgentActivation ! Activation(61673)
-=======
-      heatPumpAgent ! Activation(35897)
->>>>>>> 7dbf2b46
+      hpAgentActivation ! Activation(35897)
 
       resultListener.expectMessageType[ParticipantResultEvent] match {
         case ParticipantResultEvent(hpResult) =>
@@ -965,11 +876,7 @@
           }
         }
 
-<<<<<<< HEAD
-      scheduler.expectMessage(Completion(hpAgentActivation, Some(122555)))
-=======
-      scheduler.expectMessage(Completion(heatPumpAgent, Some(71898)))
->>>>>>> 7dbf2b46
+      scheduler.expectMessage(Completion(hpAgentActivation, Some(71898)))
 
     }
   }
