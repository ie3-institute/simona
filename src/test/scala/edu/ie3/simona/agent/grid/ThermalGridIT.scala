/*
 * © 2020. TU Dortmund University,
 * Institute of Energy Systems, Energy Efficiency and Energy Economics,
 * Research group Distribution grid planning and operation
 */

package edu.ie3.simona.agent.grid

import edu.ie3.simona.agent.em.EmAgent
import edu.ie3.simona.agent.participant2.ParticipantAgent.{
  DataProvision,
  RegistrationFailedMessage,
  RegistrationSuccessfulMessage,
}
import edu.ie3.simona.agent.participant2.ParticipantAgentInit
import edu.ie3.simona.agent.participant2.ParticipantAgentInit.{
  ParticipantRefs,
  SimulationParameters,
}
import edu.ie3.simona.config.RuntimeConfig.{HpRuntimeConfig, PvRuntimeConfig}
import edu.ie3.simona.event.ResultEvent
import edu.ie3.simona.event.ResultEvent.*
import edu.ie3.simona.event.notifier.NotifierConfig
import edu.ie3.simona.model.thermal.ThermalHouseTestData
import edu.ie3.simona.ontology.messages.SchedulerMessage.{
  Completion,
  ScheduleActivation,
}
import edu.ie3.simona.ontology.messages.services.ServiceMessage
import edu.ie3.simona.ontology.messages.services.ServiceMessage.PrimaryServiceRegistrationMessage
import edu.ie3.simona.ontology.messages.services.WeatherMessage.{
  RegisterForWeatherMessage,
  WeatherData,
}
import edu.ie3.simona.ontology.messages.{Activation, SchedulerMessage}
import edu.ie3.simona.scheduler.ScheduleLock
import edu.ie3.simona.service.ServiceType
import edu.ie3.simona.test.common.input.EmInputTestData
import edu.ie3.simona.test.common.{DefaultTestData, TestSpawnerTyped}
import edu.ie3.simona.test.matchers.QuantityMatchers
import edu.ie3.simona.util.SimonaConstants.{INIT_SIM_TICK, PRE_INIT_TICK}
import edu.ie3.simona.util.TickUtil.TickLong
import edu.ie3.util.TimeUtil
import edu.ie3.util.quantities.QuantityUtils.RichQuantityDouble
import edu.ie3.util.scala.quantities.WattsPerSquareMeter
import org.apache.pekko.actor.testkit.typed.scaladsl.{
  ScalaTestWithActorTestKit,
  TestProbe,
}
<<<<<<< HEAD
import org.apache.pekko.actor.typed.scaladsl.adapter.{TypedActorRefOps, *}
import org.apache.pekko.testkit.TestActorRef
=======
import org.apache.pekko.actor.typed.scaladsl.adapter.TypedActorRefOps
import org.scalatest.OptionValues.convertOptionToValuable
>>>>>>> 589701c1
import org.scalatest.matchers.should
import org.scalatest.wordspec.AnyWordSpecLike
import org.scalatestplus.mockito.MockitoSugar
import squants.Each
import squants.motion.MetersPerSecond
import squants.thermal.Celsius

import java.time.ZonedDateTime
import scala.language.postfixOps

/** Test to ensure the functions that a thermal grid and its connected assets is
  * capable.
  */
class ThermalGridIT
    extends ScalaTestWithActorTestKit
    with ThermalHouseTestData
    with AnyWordSpecLike
    with should.Matchers
    with QuantityMatchers
    with EmInputTestData
    with MockitoSugar
    with DefaultTestData
    with TestSpawnerTyped {
<<<<<<< HEAD
  private implicit val classicSystem: ActorSystem = system.toClassic
  private given temperatureTolerance: Double = 0.01

  private val resolution =
    simonaConfig.simona.powerflow.resolution.toSeconds
=======
  private implicit val quantityTolerance: Double = 1e-10d
  protected val temperatureTolerance: Double = 0.01
>>>>>>> 589701c1

  private val outputConfigOn = NotifierConfig(
    simulationResultInfo = true,
    powerRequestReply = false,
    flexResult = false,
  )

  private val outputConfigOff = NotifierConfig(
    simulationResultInfo = false,
    powerRequestReply = false,
    flexResult = false,
  )

  "A Thermal Grid with thermal house, storage and heat pump not under the control of energy management" should {
    "be initialized correctly and run through some activations" in {

      implicit val simulationStartDate: ZonedDateTime =
        TimeUtil.withDefaults.toZonedDateTime("2020-01-01T00:00:00Z")
      val simulationEndDate: ZonedDateTime =
        TimeUtil.withDefaults.toZonedDateTime("2020-01-02T02:00:00Z")

      val simulationParams = SimulationParameters(
        expectedPowerRequestTick = Long.MaxValue,
        requestVoltageDeviationTolerance = Each(1e-14d),
        simulationStart = simulationStartDate,
        simulationEnd = simulationEndDate,
      )

      val gridAgent = TestProbe[GridAgent.Request]("GridAgent")
      val resultListener = TestProbe[ResultEvent]("ResultListener")
      val scheduler: TestProbe[SchedulerMessage] = TestProbe("scheduler")
      val primaryServiceProxy =
        TestProbe[ServiceMessage]("PrimaryServiceProxy")

      val weatherService = TestProbe[ServiceMessage]("WeatherService")

      val participantRefs = ParticipantRefs(
        gridAgent = gridAgent.ref,
        primaryServiceProxy = primaryServiceProxy.ref,
        services = Map(ServiceType.WeatherService -> weatherService.ref),
        resultListener = Iterable(resultListener.ref),
      )

      val key = ScheduleLock.singleKey(TSpawner, scheduler.ref, PRE_INIT_TICK)
      // lock activation scheduled
      scheduler.expectMessageType[ScheduleActivation]

      val hpAgent = spawn(
        ParticipantAgentInit(
          typicalHpInputContainer,
          HpRuntimeConfig(),
          outputConfigOn,
          participantRefs,
          simulationParams,
          Left(scheduler.ref),
          key,
        ),
        "HeatPumpAgent1",
      )

      val pRunningHp = 0.0038.asMegaWatt
      val qRunningHp = 0.0012489995996796802.asMegaVar

      val hpInitSchedule = scheduler.expectMessageType[ScheduleActivation]
      hpInitSchedule.tick shouldBe INIT_SIM_TICK
      val heatPumpAgent = hpInitSchedule.actor

      /* INIT */

      heatPumpAgent ! Activation(INIT_SIM_TICK)

      primaryServiceProxy.expectMessage(
        PrimaryServiceRegistrationMessage(
          hpAgent,
          typicalHpInputModel.getUuid,
        )
      )

      // heat pump
      hpAgent ! RegistrationFailedMessage(primaryServiceProxy.ref)

      weatherService.expectMessage(
        RegisterForWeatherMessage(
          hpAgent,
          typicalHpInputModel.getNode.getGeoPosition.getY,
          typicalHpInputModel.getNode.getGeoPosition.getX,
        )
      )

      hpAgent ! RegistrationSuccessfulMessage(
        weatherService.ref,
        0,
      )
      val weatherDependentAgents = Seq(hpAgent)

      scheduler.expectMessage(Completion(heatPumpAgent, Some(0)))

      /* TICK 0
      Start of Simulation
      House demand heating : requiredDemand = 0.0 kWh, possibleDemand = 0.0 kWh
      ThermalStorage       : requiredDemand = 10.44 kWh, possibleDemand = 10.44 kWh
      Heat pump: turned on - to serve the storage demand
       */

      heatPumpAgent ! Activation(0)

      weatherDependentAgents.foreach {
        _ ! DataProvision(
          0,
          weatherService.ref,
          WeatherData(
            WattsPerSquareMeter(0d),
            WattsPerSquareMeter(0d),
            Celsius(-5d),
            MetersPerSecond(0d),
          ),
          Some(3600),
        )
      }

      Range(0, 3)
        .map { _ =>
          resultListener.expectMessageType[ResultEvent]
        }
<<<<<<< HEAD
        .foreach { case ResultEvent.ThermalResultEvent(thermalUnitResult) =>
          thermalUnitResult match {
            case ThermalHouseResult(
                  time,
                  inputModel,
                  qDot,
                  indoorTemperature,
                ) =>
              inputModel shouldBe typicalThermalHouse.getUuid
              time shouldBe 0.toDateTime
              qDot should equalWithTolerance(0.0.asMegaWatt)
              indoorTemperature should equalWithTolerance(19.99.asDegreeCelsius)

            case CylindricalThermalStorageResult(
                  time,
                  inputModel,
                  qDot,
                  energy,
                ) =>
              inputModel shouldBe typicalThermalStorage.getUuid
              time shouldBe 0.toDateTime
              qDot should equalWithTolerance(0.011.asMegaWatt)
              energy should equalWithTolerance(0.asMegaWattHour)
            case _ =>
              fail(
                "Expected a ThermalHouseResult and a ThermalStorageResult but got something else"
              )
          }
=======
        .foreach {
          case ParticipantResultEvent(participantResult) =>
            participantResult match {
              case HpResult(hpResult) =>
                hpResult._2 shouldBe typicalHpInputModel.getUuid
                hpResult._1 shouldBe 0.toDateTime
                hpResult._3 should equalWithTolerance(pRunningHp)
                hpResult._4 should equalWithTolerance(qRunningHp)
            }
          case ThermalResultEvent(thermalUnitResult) =>
            thermalUnitResult match {
              case ThermalHouseResult(
                    time,
                    inputModel,
                    qDot,
                    indoorTemperature,
                  ) =>
                inputModel shouldBe typicalThermalHouse.getUuid
                time shouldBe 0.toDateTime
                qDot should equalWithTolerance(0.0.asMegaWatt)
                indoorTemperature should equalWithTolerance(
                  20.asDegreeCelsius
                )(temperatureTolerance)

              case CylindricalThermalStorageResult(
                    time,
                    inputModel,
                    qDot,
                    energy,
                  ) =>
                inputModel shouldBe typicalThermalStorage.getUuid
                time shouldBe 0.toDateTime
                qDot should equalWithTolerance(0.011.asMegaWatt)
                energy should equalWithTolerance(0.asMegaWattHour)
            }
>>>>>>> 589701c1
        }

      scheduler.expectMessage(Completion(heatPumpAgent, Some(3416)))

      /* TICK 3416
      Storage is fully heated up
      House demand heating : requiredDemand = 0.0 kWh, possibleDemand = 2.37 kWh
      ThermalStorage       : requiredDemand = 0.0 kWh, possibleDemand = 0.0 kWh
      Heat pump: stays on since it was on and the house has possible demand
       */

      heatPumpAgent ! Activation(3416)

      Range(0, 3)
        .map { _ =>
          resultListener.expectMessageType[ResultEvent]
        }
<<<<<<< HEAD
        .foreach { case ResultEvent.ThermalResultEvent(thermalUnitResult) =>
          thermalUnitResult match {
            case ThermalHouseResult(
                  time,
                  inputModel,
                  qDot,
                  indoorTemperature,
                ) =>
              inputModel shouldBe typicalThermalHouse.getUuid
              time shouldBe 3416.toDateTime
              qDot should equalWithTolerance(0.011.asMegaWatt)
              indoorTemperature should equalWithTolerance(19.68.asDegreeCelsius)

            case CylindricalThermalStorageResult(
                  time,
                  inputModel,
                  qDot,
                  energy,
                ) =>
              inputModel shouldBe typicalThermalStorage.getUuid
              time shouldBe 3416.toDateTime
              qDot should equalWithTolerance(0.asMegaWatt)
              energy should equalWithTolerance(0.01044.asMegaWattHour)
            case _ =>
              fail(
                "Expected a ThermalHouseResult and a ThermalStorageResult but got something else"
              )
          }
=======
        .foreach {
          case ParticipantResultEvent(participantResult) =>
            participantResult match {
              case HpResult(hpResult) =>
                hpResult._2 shouldBe typicalHpInputModel.getUuid
                hpResult._1 shouldBe 3416.toDateTime
                hpResult._3 should equalWithTolerance(pRunningHp)
                hpResult._4 should equalWithTolerance(qRunningHp)
            }
          case ThermalResultEvent(thermalUnitResult) =>
            thermalUnitResult match {
              case ThermalHouseResult(
                    time,
                    inputModel,
                    qDot,
                    indoorTemperature,
                  ) =>
                inputModel shouldBe typicalThermalHouse.getUuid
                time shouldBe 3416.toDateTime
                qDot should equalWithTolerance(0.011.asMegaWatt)
                indoorTemperature should equalWithTolerance(
                  19.68.asDegreeCelsius
                )(temperatureTolerance)
              case CylindricalThermalStorageResult(
                    time,
                    inputModel,
                    qDot,
                    energy,
                  ) =>
                inputModel shouldBe typicalThermalStorage.getUuid
                time shouldBe 3416.toDateTime
                qDot should equalWithTolerance(0.asMegaWatt)
                energy should equalWithTolerance(0.01044.asMegaWattHour)

            }
>>>>>>> 589701c1
        }

      scheduler.expectMessage(Completion(heatPumpAgent, Some(3600)))

      /* TICK 3600
      New weather data (unchanged) incoming
      House demand heating : requiredDemand = 0.0 kWh, possibleDemand = 1.94 kWh
      ThermalStorage       : requiredDemand = 0.0 kWh, possibleDemand = 0.0 kWh
      Heat pump: stays on, we got triggered by incoming weather data. So we continue with same behaviour as before
       */

      heatPumpAgent ! Activation(3600)

      weatherDependentAgents.foreach {
        _ ! DataProvision(
          3600,
          weatherService.ref,
          WeatherData(
            WattsPerSquareMeter(1d),
            WattsPerSquareMeter(1d),
            Celsius(-5d),
            MetersPerSecond(0d),
          ),
          Some(21600),
        )
      }

      resultListener.expectMessageType[ParticipantResultEvent] match {
        case ParticipantResultEvent(hpResult) =>
          hpResult.getInputModel shouldBe typicalHpInputModel.getUuid
          hpResult.getTime shouldBe 3600.toDateTime
          hpResult.getP should equalWithTolerance(pRunningHp)
          hpResult.getQ should equalWithTolerance(
            qRunningHp
          )
      }

<<<<<<< HEAD
      Range(0, 2)
        .map { _ =>
          resultListener.expectMessageType[ResultEvent]
        }
        .foreach { case ResultEvent.ThermalResultEvent(thermalUnitResult) =>
          thermalUnitResult match {
            case ThermalHouseResult(
                  time,
                  inputModel,
                  qDot,
                  indoorTemperature,
                ) =>
              inputModel shouldBe typicalThermalHouse.getUuid
              time shouldBe 3600.toDateTime
              qDot should equalWithTolerance(0.011.asMegaWatt)
              indoorTemperature should equalWithTolerance(19.74.asDegreeCelsius)

            case CylindricalThermalStorageResult(
                  time,
                  inputModel,
                  qDot,
                  energy,
                ) =>
              inputModel shouldBe typicalThermalStorage.getUuid
              time shouldBe 3600.toDateTime
              qDot should equalWithTolerance(0.asMegaWatt)
              energy should equalWithTolerance(0.01044.asMegaWattHour)
            case _ =>
              fail(
                "Expected a ThermalHouseResult and a ThermalStorageResult but got something else"
              )
          }
        }
=======
      // Since this activation is caused by new weather data, we don't expect any
      // message for house or storage since there is no change of their operating
      // point nor one of it reached any boundary.
      resultListener.expectNoMessage()
>>>>>>> 589701c1

      scheduler.expectMessage(Completion(heatPumpAgent, Some(4417)))

      /* TICK 4417
      House reaches target temperature boundary
      House demand heating : requiredDemand = 0.0 kWh, possibleDemand = 0.0 kWh
      ThermalStorage       : requiredDemand = 0.0 kWh, possibleDemand = 0.0 kWh
      Heat pump: turned off
       */

      heatPumpAgent ! Activation(4417)

      Range(0, 2)
        .map { _ =>
          resultListener.expectMessageType[ResultEvent]
        }
<<<<<<< HEAD
        .foreach { case ResultEvent.ThermalResultEvent(thermalUnitResult) =>
          thermalUnitResult match {
            case ThermalHouseResult(
                  time,
                  inputModel,
                  qDot,
                  indoorTemperature,
                ) =>
              inputModel shouldBe typicalThermalHouse.getUuid
              time shouldBe 4417.toDateTime
              qDot should equalWithTolerance(0.asMegaWatt)
              indoorTemperature should equalWithTolerance(19.99.asDegreeCelsius)

            case CylindricalThermalStorageResult(
                  time,
                  inputModel,
                  qDot,
                  energy,
                ) =>
              inputModel shouldBe typicalThermalStorage.getUuid
              time shouldBe 4417.toDateTime
              qDot should equalWithTolerance(0.asMegaWatt)
              energy should equalWithTolerance(0.01044.asMegaWattHour)
            case _ =>
              fail(
                "Expected a ThermalHouseResult and a ThermalStorageResult but got something else"
              )
          }
=======
        .foreach {
          case ParticipantResultEvent(participantResult) =>
            participantResult match {
              case HpResult(hpResult) =>
                hpResult._2 shouldBe typicalHpInputModel.getUuid
                hpResult._1 shouldBe 4417.toDateTime
                hpResult._3 should equalWithTolerance(0.asMegaWatt)
                hpResult._4 should equalWithTolerance(0.asMegaVar)
            }
          case ThermalResultEvent(thermalUnitResult) =>
            thermalUnitResult match {
              case ThermalHouseResult(
                    time,
                    inputModel,
                    qDot,
                    indoorTemperature,
                  ) =>
                inputModel shouldBe typicalThermalHouse.getUuid
                time shouldBe 4417.toDateTime
                qDot should equalWithTolerance(0.asMegaWatt)
                indoorTemperature should equalWithTolerance(
                  19.99.asDegreeCelsius
                )(temperatureTolerance)

            }
>>>>>>> 589701c1
        }

      scheduler.expectMessage(Completion(heatPumpAgent, Some(21600)))

      /* TICK 21600
      House would reach lowerTempBoundary at tick 50797.
      But now it's getting colder which should decrease inner temp of house faster.
      House demand heating : requiredDemand = 0.0 kWh, possibleDemand = 11.9 kWh
      ThermalStorage       : requiredDemand = 0.0 kWh, possibleDemand = 0.0 kWh
      Heat pump: stays off
       */

      heatPumpAgent ! Activation(21600)

      weatherDependentAgents.foreach {
        _ ! DataProvision(
          21600,
          weatherService.ref,
          WeatherData(
            WattsPerSquareMeter(2d),
            WattsPerSquareMeter(2d),
            Celsius(-55d),
            MetersPerSecond(0d),
          ),
          Some(25000),
        )
      }

      resultListener.expectMessageType[ParticipantResultEvent] match {
        case ParticipantResultEvent(hpResult) =>
          hpResult.getInputModel shouldBe typicalHpInputModel.getUuid
          hpResult.getTime shouldBe 21600.toDateTime
          hpResult.getP should equalWithTolerance(0.0.asMegaWatt)
          hpResult.getQ should equalWithTolerance(0.0.asMegaVar)
      }

<<<<<<< HEAD
      Range(0, 2)
        .map { _ =>
          resultListener.expectMessageType[ResultEvent]
        }
        .foreach { case ResultEvent.ThermalResultEvent(thermalUnitResult) =>
          thermalUnitResult match {
            case ThermalHouseResult(
                  time,
                  inputModel,
                  qDot,
                  indoorTemperature,
                ) =>
              inputModel shouldBe typicalThermalHouse.getUuid
              time shouldBe 21600.toDateTime
              qDot should equalWithTolerance(0.0.asMegaWatt)
              indoorTemperature should equalWithTolerance(18.40.asDegreeCelsius)

            case CylindricalThermalStorageResult(
                  time,
                  inputModel,
                  qDot,
                  energy,
                ) =>
              inputModel shouldBe typicalThermalStorage.getUuid
              time shouldBe 21600.toDateTime
              qDot should equalWithTolerance(0.0.asMegaWatt)
              energy should equalWithTolerance(0.01044.asMegaWattHour)
            case _ =>
              fail(
                "Expected a ThermalHouseResult and a ThermalStorageResult but got something else"
              )
          }
        }
=======
      // Since this activation is caused by new weather data, we don't expect any
      // message for house or storage since there is no change of their operating
      // point nor one of it reached any boundary.
      resultListener.expectNoMessage()
>>>>>>> 589701c1

      scheduler.expectMessage(Completion(heatPumpAgent, Some(23103)))

      /* TICK 23103
      House reach lowerTemperatureBoundary
      House demand heating : requiredDemand = 15.0 kWh, possibleDemand = 15.00 kWh
      ThermalStorage       : requiredDemand = 0.0 kWh, possibleDemand = 0.0 kWh
      Heat pump: stays off, demand should be covered by storage
       */

      heatPumpAgent ! Activation(23103)

      Range(0, 3)
        .map { _ =>
          resultListener.expectMessageType[ResultEvent]
        }
<<<<<<< HEAD
        .foreach { case ResultEvent.ThermalResultEvent(thermalUnitResult) =>
          thermalUnitResult match {
            case ThermalHouseResult(
                  time,
                  inputModel,
                  qDot,
                  indoorTemperature,
                ) =>
              inputModel shouldBe typicalThermalHouse.getUuid
              time shouldBe 23103.toDateTime
              qDot should equalWithTolerance(0.01044.asMegaWatt)
              indoorTemperature should equalWithTolerance(18.00.asDegreeCelsius)

            case CylindricalThermalStorageResult(
                  time,
                  inputModel,
                  qDot,
                  energy,
                ) =>
              inputModel shouldBe typicalThermalStorage.getUuid
              time shouldBe 23103.toDateTime
              qDot should equalWithTolerance(-0.01044.asMegaWatt)
              energy should equalWithTolerance(0.01044.asMegaWattHour)
            case _ =>
              fail(
                "Expected a ThermalHouseResult and a ThermalStorageResult but got something else"
              )
          }
=======
        .foreach {
          case ParticipantResultEvent(participantResult) =>
            participantResult match {
              case HpResult(hpResult) =>
                hpResult._2 shouldBe typicalHpInputModel.getUuid
                hpResult._1 shouldBe 23103.toDateTime
                hpResult._3 should equalWithTolerance(0.asMegaWatt)
                hpResult._4 should equalWithTolerance(0.asMegaVar)
            }
          case ThermalResultEvent(thermalUnitResult) =>
            thermalUnitResult match {
              case ThermalHouseResult(
                    time,
                    inputModel,
                    qDot,
                    indoorTemperature,
                  ) =>
                inputModel shouldBe typicalThermalHouse.getUuid
                time shouldBe 23103.toDateTime
                qDot should equalWithTolerance(0.01044.asMegaWatt)
                indoorTemperature should equalWithTolerance(
                  18.00.asDegreeCelsius
                )(temperatureTolerance)
              case CylindricalThermalStorageResult(
                    time,
                    inputModel,
                    qDot,
                    energy,
                  ) =>
                inputModel shouldBe typicalThermalStorage.getUuid
                time shouldBe 23103.toDateTime
                qDot should equalWithTolerance(-0.01044.asMegaWatt)
                energy should equalWithTolerance(0.01044.asMegaWattHour)
            }
>>>>>>> 589701c1
        }

      scheduler.expectMessage(Completion(heatPumpAgent, Some(25000)))

      /* TICK 25000
        Storage will be empty at tick 26705
        Additional trigger caused by (unchanged) weather data should not change this
        House demand heating : requiredDemand = 0.0 kWh, possibleDemand = 13.35 kWh
        ThermalStorage       : requiredDemand = 0.0 kWh, possibleDemand = 5.50 kWh
        Heat pump: stays off
       */

      heatPumpAgent ! Activation(25000)

      weatherDependentAgents.foreach {
        _ ! DataProvision(
          25000,
          weatherService.ref,
          WeatherData(
            WattsPerSquareMeter(3d),
            WattsPerSquareMeter(3d),
            Celsius(-55d),
            MetersPerSecond(0d),
          ),
          Some(28000),
        )
      }

      resultListener.expectMessageType[ParticipantResultEvent] match {
        case ParticipantResultEvent(hpResult) =>
          hpResult.getInputModel shouldBe typicalHpInputModel.getUuid
          hpResult.getTime shouldBe 25000.toDateTime
          hpResult.getP should equalWithTolerance(0.0.asMegaWatt)
          hpResult.getQ should equalWithTolerance(0.0.asMegaVar)
      }

<<<<<<< HEAD
      Range(0, 2)
        .map { _ =>
          resultListener.expectMessageType[ResultEvent]
        }
        .foreach { case ResultEvent.ThermalResultEvent(thermalUnitResult) =>
          thermalUnitResult match {
            case ThermalHouseResult(
                  time,
                  inputModel,
                  qDot,
                  indoorTemperature,
                ) =>
              inputModel shouldBe typicalThermalHouse.getUuid
              time shouldBe 25000.toDateTime
              qDot should equalWithTolerance(0.01044.asMegaWatt)
              indoorTemperature should equalWithTolerance(18.22.asDegreeCelsius)

            case CylindricalThermalStorageResult(
                  time,
                  inputModel,
                  qDot,
                  energy,
                ) =>
              inputModel shouldBe typicalThermalStorage.getUuid
              time shouldBe 25000.toDateTime
              qDot should equalWithTolerance(-0.01044.asMegaWatt)
              energy should equalWithTolerance(
                0.0049387.asMegaWattHour
              )
            case _ =>
              fail(
                "Expected a ThermalHouseResult and a ThermalStorageResult but got something else"
              )
          }
        }
=======
      // Since this activation is caused by new weather data, we don't expect any
      // message for house or storage since there is no change of their operating
      // point nor one of it reached any boundary.
      resultListener.expectNoMessage()
>>>>>>> 589701c1

      scheduler.expectMessage(Completion(heatPumpAgent, Some(26702)))

      /* TICK 26702
        Storage will be empty
        House demand heating : requiredDemand = 0.0kWh, possibleDemand = 11.87 kWh
        ThermalStorage       : requiredDemand = 10.44 kWh, possibleDemand = 10.44 kWh
        Heat pump: will be turned on - to serve the remaining heat demand of house (and refill storage later)
       */

      heatPumpAgent ! Activation(26702)

      Range(0, 3)
        .map { _ =>
          resultListener.expectMessageType[ResultEvent]
        }
<<<<<<< HEAD
        .foreach { case ResultEvent.ThermalResultEvent(thermalUnitResult) =>
          thermalUnitResult match {
            case ThermalHouseResult(
                  time,
                  inputModel,
                  qDot,
                  indoorTemperature,
                ) =>
              inputModel shouldBe typicalThermalHouse.getUuid
              time shouldBe 26702.toDateTime
              qDot should equalWithTolerance(0.011.asMegaWatt)
              indoorTemperature should equalWithTolerance(18.41.asDegreeCelsius)

            case CylindricalThermalStorageResult(
                  time,
                  inputModel,
                  qDot,
                  energy,
                ) =>
              inputModel shouldBe typicalThermalStorage.getUuid
              time shouldBe 26702.toDateTime
              qDot should equalWithTolerance(0.asMegaWatt)
              energy should equalWithTolerance(0.asMegaWattHour)
            case _ =>
              fail(
                "Expected a ThermalHouseResult and a ThermalStorageResult but got something else"
              )
          }
=======
        .foreach {
          case ParticipantResultEvent(participantResult) =>
            participantResult match {
              case HpResult(hpResult) =>
                hpResult._2 shouldBe typicalHpInputModel.getUuid
                hpResult._1 shouldBe 26702.toDateTime
                hpResult._3 should equalWithTolerance(pRunningHp)
                hpResult._4 should equalWithTolerance(qRunningHp)
            }
          case ThermalResultEvent(thermalUnitResult) =>
            thermalUnitResult match {
              case ThermalHouseResult(
                    time,
                    inputModel,
                    qDot,
                    indoorTemperature,
                  ) =>
                inputModel shouldBe typicalThermalHouse.getUuid
                time shouldBe 26702.toDateTime
                qDot should equalWithTolerance(0.011.asMegaWatt)
                indoorTemperature should equalWithTolerance(
                  18.41.asDegreeCelsius
                )(temperatureTolerance)

              case CylindricalThermalStorageResult(
                    time,
                    inputModel,
                    qDot,
                    energy,
                  ) =>
                inputModel shouldBe typicalThermalStorage.getUuid
                time shouldBe 26702.toDateTime
                qDot should equalWithTolerance(0.asMegaWatt)
                energy should equalWithTolerance(0.asMegaWattHour)
            }
>>>>>>> 589701c1
        }

      scheduler.expectMessage(Completion(heatPumpAgent, Some(28000)))

      /* TICK 28000
        New weather data: it's getting warmer again
        House demand heating : requiredDemand = 0.00 kWh, possibleDemand = 10.55 kWh
        ThermalStorage       : requiredDemand = 10.44 kWh, possibleDemand = 10.44 kWh
        Heat pump: stays on
       */

      heatPumpAgent ! Activation(28000)

      weatherDependentAgents.foreach {
        _ ! DataProvision(
          28000,
          weatherService.ref,
          WeatherData(
            WattsPerSquareMeter(4d),
            WattsPerSquareMeter(4d),
            Celsius(5d),
            MetersPerSecond(0d),
          ),
          Some(151200),
        )
      }

      resultListener.expectMessageType[ParticipantResultEvent] match {
        case ParticipantResultEvent(hpResult) =>
          hpResult.getInputModel shouldBe typicalHpInputModel.getUuid
          hpResult.getTime shouldBe 28000.toDateTime
          hpResult.getP should equalWithTolerance(pRunningHp)
          hpResult.getQ should equalWithTolerance(qRunningHp)
      }

<<<<<<< HEAD
      Range(0, 2)
        .map { _ =>
          resultListener.expectMessageType[ResultEvent]
        }
        .foreach { case ResultEvent.ThermalResultEvent(thermalUnitResult) =>
          thermalUnitResult match {
            case ThermalHouseResult(
                  time,
                  inputModel,
                  qDot,
                  indoorTemperature,
                ) =>
              inputModel shouldBe typicalThermalHouse.getUuid
              time shouldBe 28000.toDateTime
              qDot should equalWithTolerance(0.011.asMegaWatt)
              indoorTemperature should equalWithTolerance(18.59.asDegreeCelsius)

            case CylindricalThermalStorageResult(
                  time,
                  inputModel,
                  qDot,
                  energy,
                ) =>
              inputModel shouldBe typicalThermalStorage.getUuid
              time shouldBe 28000.toDateTime
              qDot should equalWithTolerance(0.asMegaWatt)
              energy should equalWithTolerance(0.asMegaWattHour)
          }
        }
=======
      // Since this activation is caused by new weather data, we don't expect any
      // message for house or storage since there is no change of their operating
      // point nor one of it reached any boundary.
      resultListener.expectNoMessage()
>>>>>>> 589701c1

      scheduler.expectMessage(Completion(heatPumpAgent, Some(31939)))

      /* TICK 31939
        House will reach the upperTemperatureBoundary
        House demand heating : requiredDemand = 0.00 kWh, possibleDemand = 0.00 kWh
        ThermalStorage       : requiredDemand = 10.44 kWh, possibleDemand = 10.44 kWh
        Heat pump: stays on to recharge the storage now
       */

      heatPumpAgent ! Activation(31939)

      Range(0, 3)
        .map { _ =>
          resultListener.expectMessageType[ResultEvent]
        }
<<<<<<< HEAD
        .foreach { case ResultEvent.ThermalResultEvent(thermalUnitResult) =>
          thermalUnitResult match {
            case ThermalHouseResult(
                  time,
                  inputModel,
                  qDot,
                  indoorTemperature,
                ) =>
              inputModel shouldBe typicalThermalHouse.getUuid
              time shouldBe 31940.toDateTime
              qDot should equalWithTolerance(0.asMegaWatt)
              indoorTemperature should equalWithTolerance(19.99.asDegreeCelsius)

            case CylindricalThermalStorageResult(
                  time,
                  inputModel,
                  qDot,
                  energy,
                ) =>
              inputModel shouldBe typicalThermalStorage.getUuid
              time shouldBe 31940.toDateTime
              qDot should equalWithTolerance(0.011.asMegaWatt)
              energy should equalWithTolerance(
                0.asMegaWattHour
              )
          }
=======
        .foreach {
          case ParticipantResultEvent(participantResult) =>
            participantResult match {
              case HpResult(hpResult) =>
                hpResult._2 shouldBe typicalHpInputModel.getUuid
                hpResult._1 shouldBe 31939.toDateTime
                hpResult._3 should equalWithTolerance(pRunningHp)
                hpResult._4 should equalWithTolerance(qRunningHp)
            }
          case ThermalResultEvent(thermalUnitResult) =>
            thermalUnitResult match {
              case ThermalHouseResult(
                    time,
                    inputModel,
                    qDot,
                    indoorTemperature,
                  ) =>
                inputModel shouldBe typicalThermalHouse.getUuid
                time shouldBe 31939.toDateTime
                qDot should equalWithTolerance(0.asMegaWatt)
                indoorTemperature should equalWithTolerance(
                  19.99.asDegreeCelsius
                )(temperatureTolerance)

              case CylindricalThermalStorageResult(
                    time,
                    inputModel,
                    qDot,
                    energy,
                  ) =>
                inputModel shouldBe typicalThermalStorage.getUuid
                time shouldBe 31939.toDateTime
                qDot should equalWithTolerance(0.011.asMegaWatt)
                energy should equalWithTolerance(
                  0.asMegaWattHour
                )
            }
>>>>>>> 589701c1
        }

      scheduler.expectMessage(Completion(heatPumpAgent, Some(35355)))

      /* TICK 35355
        Storage will be fully charged, but meanwhile the house cooled a bit
        House demand heating : requiredDemand = 0.00 kWh, possibleDemand = 1.42 kWh
        ThermalStorage       : requiredDemand = 0.00 kWh, possibleDemand = 0.00 kWh
        Heat pump: stays on
       */

      heatPumpAgent ! Activation(35355)

      Range(0, 3)
        .map { _ =>
          resultListener.expectMessageType[ResultEvent]
        }
<<<<<<< HEAD
        .foreach { case ResultEvent.ThermalResultEvent(thermalUnitResult) =>
          thermalUnitResult match {
            case ThermalHouseResult(
                  time,
                  inputModel,
                  qDot,
                  indoorTemperature,
                ) =>
              inputModel shouldBe typicalThermalHouse.getUuid
              time shouldBe 35356.toDateTime
              qDot should equalWithTolerance(0.011.asMegaWatt)
              indoorTemperature should equalWithTolerance(19.81.asDegreeCelsius)

            case CylindricalThermalStorageResult(
                  time,
                  inputModel,
                  qDot,
                  energy,
                ) =>
              inputModel shouldBe typicalThermalStorage.getUuid
              time shouldBe 35356.toDateTime
              qDot should equalWithTolerance(0.asMegaWatt)
              energy should equalWithTolerance(
                0.01044.asMegaWattHour
              )
          }
=======
        .foreach {
          case ParticipantResultEvent(participantResult) =>
            participantResult match {
              case HpResult(hpResult) =>
                hpResult._2 shouldBe typicalHpInputModel.getUuid
                hpResult._1 shouldBe 35355.toDateTime
                hpResult._3 should equalWithTolerance(pRunningHp)
                hpResult._4 should equalWithTolerance(qRunningHp)
            }
          case ThermalResultEvent(thermalUnitResult) =>
            thermalUnitResult match {
              case ThermalHouseResult(
                    time,
                    inputModel,
                    qDot,
                    indoorTemperature,
                  ) =>
                inputModel shouldBe typicalThermalHouse.getUuid
                time shouldBe 35355.toDateTime
                qDot should equalWithTolerance(0.011.asMegaWatt)
                indoorTemperature should equalWithTolerance(
                  19.81.asDegreeCelsius
                )(temperatureTolerance)

              case CylindricalThermalStorageResult(
                    time,
                    inputModel,
                    qDot,
                    energy,
                  ) =>
                inputModel shouldBe typicalThermalStorage.getUuid
                time shouldBe 35355.toDateTime
                qDot should equalWithTolerance(0.asMegaWatt)
                energy should equalWithTolerance(
                  0.01044.asMegaWattHour
                )
            }
>>>>>>> 589701c1
        }

      scheduler.expectMessage(Completion(heatPumpAgent, Some(35894)))

      /* TICK 35894
      Neither house nor storage have any demand
      House demand heating : requiredDemand = 0.00 kWh, possibleDemand = 0.00 kWh
      ThermalStorage       : requiredDemand = 0.00 kWh, possibleDemand = 0.00 kWh
      Heat pump: turned off
       */

      heatPumpAgent ! Activation(35894)

      Range(0, 2)
        .map { _ =>
          resultListener.expectMessageType[ResultEvent]
        }
<<<<<<< HEAD
        .foreach { case ResultEvent.ThermalResultEvent(thermalUnitResult) =>
          thermalUnitResult match {
            case ThermalHouseResult(
                  time,
                  inputModel,
                  qDot,
                  indoorTemperature,
                ) =>
              inputModel shouldBe typicalThermalHouse.getUuid
              time shouldBe 35894.toDateTime
              qDot should equalWithTolerance(0.0.asMegaWatt)
              indoorTemperature should equalWithTolerance(20.asDegreeCelsius)

            case CylindricalThermalStorageResult(
                  time,
                  inputModel,
                  qDot,
                  energy,
                ) =>
              inputModel shouldBe typicalThermalStorage.getUuid
              time shouldBe 35894.toDateTime
              qDot should equalWithTolerance(0.asMegaWatt)
              energy should equalWithTolerance(
                0.01044.asMegaWattHour
              )
          }
=======
        .foreach {
          case ParticipantResultEvent(participantResult) =>
            participantResult match {
              case HpResult(hpResult) =>
                hpResult._2 shouldBe typicalHpInputModel.getUuid
                hpResult._1 shouldBe 35894.toDateTime
                hpResult._3 should equalWithTolerance(0.asMegaWatt)
                hpResult._4 should equalWithTolerance(0.asMegaVar)
            }
          case ThermalResultEvent(thermalUnitResult) =>
            thermalUnitResult match {
              case ThermalHouseResult(
                    time,
                    inputModel,
                    qDot,
                    indoorTemperature,
                  ) =>
                inputModel shouldBe typicalThermalHouse.getUuid
                time shouldBe 35894.toDateTime
                qDot should equalWithTolerance(0.0.asMegaWatt)
                indoorTemperature should equalWithTolerance(
                  20.asDegreeCelsius
                )(temperatureTolerance)
            }
>>>>>>> 589701c1
        }

      scheduler.expectMessage(Completion(heatPumpAgent, Some(71892)))

    }
  }

  "A Thermal Grid with thermal house, thermal storage and heat pump that is controlled by an energy management" should {
    "be initialized correctly and run through some activations" in {
      implicit val simulationStartWithPv: ZonedDateTime =
        TimeUtil.withDefaults.toZonedDateTime("2020-06-01T10:00:00Z")
      val simulationEndWithPv: ZonedDateTime =
        TimeUtil.withDefaults.toZonedDateTime("2020-06-12T10:00:00Z")

      val simulationParams = SimulationParameters(
        expectedPowerRequestTick = Long.MaxValue,
        requestVoltageDeviationTolerance = Each(1e-14d),
        simulationStart = simulationStartWithPv,
        simulationEnd = simulationEndWithPv,
      )

      val gridAgent = TestProbe[GridAgent.Request]("GridAgent")
      val resultListener: TestProbe[ResultEvent] = TestProbe("resultListener")
      val scheduler: TestProbe[SchedulerMessage] = TestProbe("scheduler")
      val primaryServiceProxy =
        TestProbe[ServiceMessage]("PrimaryServiceProxy")

      val weatherService = TestProbe[ServiceMessage]("WeatherService")

      val participantRefs = ParticipantRefs(
        gridAgent = gridAgent.ref,
        primaryServiceProxy = primaryServiceProxy.ref,
        services = Map(ServiceType.WeatherService -> weatherService.ref),
        resultListener = Iterable(resultListener.ref),
      )

      val keys = ScheduleLock
        .multiKey(TSpawner, scheduler.ref, PRE_INIT_TICK, 2)
        .iterator
      val lockActivation =
        scheduler.expectMessageType[ScheduleActivation].actor
      lockActivation ! Activation(PRE_INIT_TICK)

      val emAgent = spawn(
        EmAgent(
          emInput,
          modelConfig,
          outputConfigOn,
          "PRIORITIZED",
          simulationStartWithPv,
          parent = Left(scheduler.ref),
          listener = Iterable(resultListener.ref),
        ),
        "EmAgent",
      )

      val pvAgent = spawn(
        ParticipantAgentInit(
          pvInputContainer,
          PvRuntimeConfig(calculateMissingReactivePowerWithModel = true),
          outputConfigOff,
          participantRefs,
          simulationParams,
          Right(emAgent),
          keys.next(),
        ),
        "PvAgent",
      )

      val hpAgent = spawn(
        ParticipantAgentInit(
          typicalHpInputContainer,
          HpRuntimeConfig(),
          outputConfigOn,
          participantRefs,
          simulationParams,
          Right(emAgent),
          keys.next(),
        ),
        "HeatPumpAgentWithEm",
      )

      val pRunningHp = 0.0038.asMegaWatt
      val qRunningHp = 0.0012489995996796802.asMegaVar

      val emInitSchedule = scheduler.expectMessageType[ScheduleActivation]
      emInitSchedule.tick shouldBe INIT_SIM_TICK
      val emAgentActivation = emInitSchedule.actor

      scheduler.expectNoMessage()

      emInitSchedule.unlockKey.value.unlock()
      scheduler.expectMessage(Completion(lockActivation))

      /* INIT */

      emAgentActivation ! Activation(INIT_SIM_TICK)

      primaryServiceProxy.receiveMessages(2) should contain allOf (
        PrimaryServiceRegistrationMessage(
          hpAgent,
          typicalHpInputModel.getUuid,
        ),
        PrimaryServiceRegistrationMessage(
          pvAgent,
          pvInput.getUuid,
        )
      )

      // pv
      pvAgent ! RegistrationFailedMessage(primaryServiceProxy.ref)

      // deal with weather service registration
      weatherService.expectMessage(
        RegisterForWeatherMessage(
          pvAgent,
          pvInput.getNode.getGeoPosition.getY,
          pvInput.getNode.getGeoPosition.getX,
        )
      )

      pvAgent ! RegistrationSuccessfulMessage(
        weatherService.ref,
        0L,
      )

      // heat pump
      hpAgent ! RegistrationFailedMessage(primaryServiceProxy.ref)

      // deal with weather service registration
      weatherService.expectMessage(
        RegisterForWeatherMessage(
          hpAgent,
          typicalHpInputModel.getNode.getGeoPosition.getY,
          typicalHpInputModel.getNode.getGeoPosition.getX,
        )
      )

      hpAgent ! RegistrationSuccessfulMessage(
        weatherService.ref,
        0L,
      )

      scheduler.expectMessage(Completion(emAgentActivation, Some(0)))

      val weatherDependentAgents = Seq(hpAgent.toClassic, pvAgent.toClassic)

      /* TICK 0
        Start of Simulation, No sun at the moment.
        PV: 0.0 kW
        House demand heating : requiredDemand = 0.0 kWh, possibleDemand 0.0 kWh
        ThermalStorage       : requiredDemand = 10.44 kWh, possibleDemand = 10.44 kWh
        Heat pump: stays out - since requiredDemand of ThermalStorage not necessarily demand hp operation.
       */

      emAgentActivation ! Activation(0)

      weatherDependentAgents.foreach {
        _ ! DataProvision(
          0,
          weatherService.ref,
          WeatherData(
            WattsPerSquareMeter(0),
            WattsPerSquareMeter(0),
            Celsius(-5d),
            MetersPerSecond(0d),
          ),
          Some(1800),
        )
      }

      Range(0, 4)
        .map { _ =>
          resultListener.expectMessageType[ResultEvent]
        }
        .foreach {
          case ParticipantResultEvent(participantResult) =>
            participantResult match {
              case HpResult(hpResult) =>
                hpResult._2 shouldBe typicalHpInputModel.getUuid
                hpResult._1 shouldBe 0.toDateTime
                hpResult._3 should equalWithTolerance(0.asMegaWatt)
                hpResult._4 should equalWithTolerance(0.asMegaVar)

              case EmResult(emResult) =>
                emResult._2 shouldBe emInput.getUuid
                emResult._1 shouldBe 0.toDateTime
                emResult._3 should equalWithTolerance(0.asMegaWatt)
                emResult._4 should equalWithTolerance(0.asMegaVar)
            }
          case ThermalResultEvent(thermalUnitResult) =>
            thermalUnitResult match {
              case ThermalHouseResult(
                    time,
                    inputModel,
                    qDot,
                    indoorTemperature,
                  ) =>
                inputModel shouldBe typicalThermalHouse.getUuid
                time shouldBe 0.toDateTime
                qDot should equalWithTolerance(0.asMegaWatt)
                indoorTemperature should equalWithTolerance(20.asDegreeCelsius)

              case CylindricalThermalStorageResult(
                    time,
                    inputModel,
                    qDot,
                    energy,
                  ) =>
                inputModel shouldBe typicalThermalStorage.getUuid
                time shouldBe 0.toDateTime
                qDot should equalWithTolerance(0.asMegaWatt)
                energy should equalWithTolerance(0.asMegaWattHour)
            }
        }

      scheduler.expectMessage(Completion(emAgentActivation, Some(1800)))

      /* TICK 1800
        New Weather: The sun comes out, PV will produce.
        PV: -6.3 kW
        House demand heating : requiredDemand = 0.0 kWh, possibleDemand = 1.25 kWh
        ThermalStorage       : requiredDemand = 10.44 kWh, possibleDemand = 10.44 kWh
        Heat pump: turns on - since now we have flexibility potential available which can be used by hp to serve the reqDemand of ThermalStorage
       */

      emAgentActivation ! Activation(1800)

      weatherDependentAgents.foreach {
        _ ! DataProvision(
          1800,
          weatherService.ref,
          WeatherData(
            WattsPerSquareMeter(540),
            WattsPerSquareMeter(400),
            Celsius(-5d),
            MetersPerSecond(0d),
          ),
          Some(5400),
        )
      }

      Range(0, 3)
        .map { _ =>
          resultListener.expectMessageType[ResultEvent]
        }
        .foreach {
          case ParticipantResultEvent(participantResult) =>
            participantResult match {
              case HpResult(hpResult) =>
                hpResult._2 shouldBe typicalHpInputModel.getUuid
                hpResult._1 shouldBe 1800.toDateTime
                hpResult._3 should equalWithTolerance(pRunningHp)
                hpResult._4 should equalWithTolerance(qRunningHp)

              case EmResult(emResult) =>
                emResult._2 shouldBe emInput.getUuid
                emResult._1 shouldBe 1800.toDateTime
                emResult._3 should equalWithTolerance(
                  -0.002517561515.asMegaWatt
                )
                emResult._4 should equalWithTolerance(
                  -0.00082748245392177.asMegaVar
                )
            }
          case ThermalResultEvent(thermalUnitResult) =>
            thermalUnitResult match {
<<<<<<< HEAD
              case ThermalHouseResult(
                    time,
                    inputModel,
                    qDot,
                    indoorTemperature,
                  ) =>
                inputModel shouldBe typicalThermalHouse.getUuid
                time shouldBe 1800.toDateTime
                qDot should equalWithTolerance(0.asMegaWatt)
                indoorTemperature should equalWithTolerance(
                  19.83.asDegreeCelsius
                )

=======
>>>>>>> 589701c1
              case CylindricalThermalStorageResult(
                    time,
                    inputModel,
                    qDot,
                    energy,
                  ) =>
                inputModel shouldBe typicalThermalStorage.getUuid
                time shouldBe 1800.toDateTime
                qDot should equalWithTolerance(0.011.asMegaWatt)
                energy should equalWithTolerance(0.asMegaWattHour)
            }
        }

      scheduler.expectMessage(Completion(emAgentActivation, Some(5216)))

      /* TICK 5216
      Storage is fully heated up, meanwhile house cooled a bit.
      PV: -6.3 kW
      House demand heating : requiredDemand = 0.0 kWh, possibleDemand = 3.6 kWh
      ThermalStorage       : requiredDemand = 0.0 kWh, possibleDemand = 0.0 kWh
      Heat pump: stays on since it was on and the house has possible demand
       */

      emAgentActivation ! Activation(5216)

      Range(0, 4)
        .map { _ =>
          resultListener.expectMessageType[ResultEvent]
        }
        .foreach {
          case ParticipantResultEvent(participantResult) =>
            participantResult match {
              case HpResult(hpResult) =>
                hpResult._2 shouldBe typicalHpInputModel.getUuid
                hpResult._1 shouldBe 5216.toDateTime
                hpResult._3 should equalWithTolerance(pRunningHp)
                hpResult._4 should equalWithTolerance(qRunningHp)

              case EmResult(emResult) =>
                emResult._2 shouldBe emInput.getUuid
                emResult._1 shouldBe 5216.toDateTime
                emResult._3 should equalWithTolerance(
                  -0.0025175615153993284.asMegaWatt
                )
                emResult._4 should equalWithTolerance(
                  -0.00082748245392177.asMegaVar
                )
            }
          case ThermalResultEvent(thermalUnitResult) =>
            thermalUnitResult match {
              case ThermalHouseResult(
                    time,
                    inputModel,
                    qDot,
                    indoorTemperature,
                  ) =>
                inputModel shouldBe typicalThermalHouse.getUuid
                time shouldBe 5216.toDateTime
                qDot should equalWithTolerance(0.011.asMegaWatt)
                indoorTemperature should equalWithTolerance(
                  19.52.asDegreeCelsius
                )

              case CylindricalThermalStorageResult(
                    time,
                    inputModel,
                    qDot,
                    energy,
                  ) =>
                inputModel shouldBe typicalThermalStorage.getUuid
                time shouldBe 5216.toDateTime
                qDot should equalWithTolerance(0.0.asMegaWatt)
                energy should equalWithTolerance(0.01044.asMegaWattHour)
            }
        }

      scheduler.expectMessage(Completion(emAgentActivation, Some(5400)))

      /* TICK 5400
      PV: 0.0 kW
      New weather data, sun is gone again, thus we should now heat the house by storage.
      House demand heating : requiredDemand = 0.0 kWh, possibleDemand = 3.17 kWh
      ThermalStorage       : requiredDemand = 0.0 kWh, possibleDemand = 0.0 kWh
      Heat pump: turns off
       */

      emAgentActivation ! Activation(5400)

      weatherDependentAgents.foreach {
        _ ! DataProvision(
          5400,
          weatherService.ref,
          WeatherData(
            WattsPerSquareMeter(0),
            WattsPerSquareMeter(0),
            Celsius(-5d),
            MetersPerSecond(0d),
          ),
          Some(9200),
        )
      }

      Range(0, 4)
        .map { _ =>
          resultListener.expectMessageType[ResultEvent]
        }
        .foreach {
          case ParticipantResultEvent(participantResult) =>
            participantResult match {
              case HpResult(hpResult) =>
                hpResult._2 shouldBe typicalHpInputModel.getUuid
                hpResult._1 shouldBe 5400.toDateTime
                hpResult._3 should equalWithTolerance(0.asMegaWatt)
                hpResult._4 should equalWithTolerance(0.asMegaVar)

              case EmResult(emResult) =>
                emResult._2 shouldBe emInput.getUuid
                emResult._1 shouldBe 5400.toDateTime
                emResult._3 should equalWithTolerance(0.asMegaWatt)
                emResult._4 should equalWithTolerance(0.asMegaVar)
            }
          case ThermalResultEvent(thermalUnitResult) =>
            thermalUnitResult match {
              case ThermalHouseResult(
                    time,
                    inputModel,
                    qDot,
                    indoorTemperature,
                  ) =>
                inputModel shouldBe typicalThermalHouse.getUuid
                time shouldBe 5400.toDateTime
                qDot should equalWithTolerance(0.01044.asMegaWatt)
                indoorTemperature should equalWithTolerance(
                  19.58.asDegreeCelsius
                )

              case CylindricalThermalStorageResult(
                    time,
                    inputModel,
                    qDot,
                    energy,
                  ) =>
                inputModel shouldBe typicalThermalStorage.getUuid
                time shouldBe 5400.toDateTime
                qDot should equalWithTolerance(-0.01044.asMegaWatt)
                energy should equalWithTolerance(0.01044.asMegaWattHour)
            }
        }

      scheduler.expectMessage(Completion(emAgentActivation, Some(6829)))

      /* TICK 6829
     The house reaches target temperature
     PV: 0.0 kW
     House demand heating : requiredDemand = 0.0 kWh, possibleDemand = 0.0 kWh
     ThermalStorage       : requiredDemand = 0.0 kWh, possibleDemand = 4.15 kWh
     Heat pump: stays off
       */

      emAgentActivation ! Activation(6829)

      Range(0, 4)
        .map { _ =>
          resultListener.expectMessageType[ResultEvent]
        }
        .foreach {
          case ParticipantResultEvent(participantResult) =>
            participantResult match {
              case HpResult(hpResult) =>
                hpResult._2 shouldBe typicalHpInputModel.getUuid
                hpResult._1 shouldBe 6829.toDateTime
                hpResult._3 should equalWithTolerance(0.asMegaWatt)
                hpResult._4 should equalWithTolerance(0.asMegaVar)

              case EmResult(emResult) =>
                emResult._2 shouldBe emInput.getUuid
                emResult._1 shouldBe 6829.toDateTime
                emResult._3 should equalWithTolerance(0.0.asMegaWatt)
                emResult._4 should equalWithTolerance(0.0.asMegaVar)
            }
          case ThermalResultEvent(thermalUnitResult) =>
            thermalUnitResult match {
              case ThermalHouseResult(
                    time,
                    inputModel,
                    qDot,
                    indoorTemperature,
                  ) =>
                inputModel shouldBe typicalThermalHouse.getUuid
                time shouldBe 6829.toDateTime
                qDot should equalWithTolerance(0.asMegaWatt)
                indoorTemperature should equalWithTolerance(20.asDegreeCelsius)

              case CylindricalThermalStorageResult(
                    time,
                    inputModel,
                    qDot,
                    energy,
                  ) =>
                inputModel shouldBe typicalThermalStorage.getUuid
                time shouldBe 6829.toDateTime
                qDot should equalWithTolerance(0.0.asMegaWatt)
                energy should equalWithTolerance(0.0062959.asMegaWattHour)
            }
        }

      scheduler.expectMessage(Completion(emAgentActivation, Some(9200)))

      /* TICK 9200
     The sun is back again, storage first.
     PV: -5.2 kW
     House demand heating : requiredDemand = 0.0 kWh, possibleDemand = 1.64 kWh
     ThermalStorage       : requiredDemand = 0.0 kWh, possibleDemand = 4.15 kWh
     Heat pump: turned on
       */

      emAgentActivation ! Activation(9200)

      weatherDependentAgents.foreach {
        _ ! DataProvision(
          9200,
          weatherService.ref,
          WeatherData(
            WattsPerSquareMeter(450),
            WattsPerSquareMeter(250),
            Celsius(-5d),
            MetersPerSecond(0d),
          ),
          Some(12000),
        )
      }

      Range(0, 3)
        .map { _ =>
          resultListener.expectMessageType[ResultEvent]
        }
        .foreach {
          case ParticipantResultEvent(participantResult) =>
            participantResult match {
              case HpResult(hpResult) =>
                hpResult._2 shouldBe typicalHpInputModel.getUuid
                hpResult._1 shouldBe 9200.toDateTime
                hpResult._3 should equalWithTolerance(pRunningHp)
                hpResult._4 should equalWithTolerance(qRunningHp)

              case EmResult(emResult) =>
                emResult._2 shouldBe emInput.getUuid
                emResult._1 shouldBe 9200.toDateTime
                emResult._3 should equalWithTolerance(
                  -0.0013527980811294546.asMegaWatt
                )
                emResult._4 should equalWithTolerance(
                  -0.00044464322678371.asMegaVar
                )
            }
          case ThermalResultEvent(thermalUnitResult) =>
            thermalUnitResult match {
<<<<<<< HEAD
              case ThermalHouseResult(
                    time,
                    inputModel,
                    qDot,
                    indoorTemperature,
                  ) =>
                inputModel shouldBe typicalThermalHouse.getUuid
                time shouldBe 9200.toDateTime
                qDot should equalWithTolerance(0.asMegaWatt)
                indoorTemperature should equalWithTolerance(
                  19.78.asDegreeCelsius
                )

=======
>>>>>>> 589701c1
              case CylindricalThermalStorageResult(
                    time,
                    inputModel,
                    qDot,
                    energy,
                  ) =>
                inputModel shouldBe typicalThermalStorage.getUuid
                time shouldBe 9200.toDateTime
                qDot should equalWithTolerance(0.011.asMegaWatt)
                energy should equalWithTolerance(
                  0.0062959.asMegaWattHour
                )
            }
        }

      scheduler.expectMessage(Completion(emAgentActivation, Some(10556)))

      /* TICK 10556
      Storage is full, now heating the house till target temperature.
      PV: -5.2 kW
      House demand heating : requiredDemand = 0.0 kWh, possibleDemand = 2.58 kWh
      ThermalStorage       : requiredDemand = 0.0 kWh, possibleDemand = 0.0 kWh
      Heat pump: stays on
       */

      emAgentActivation ! Activation(10556)

      Range(0, 4)
        .map { _ =>
          resultListener.expectMessageType[ResultEvent]
        }
        .foreach {
          case ParticipantResultEvent(participantResult) =>
            participantResult match {
              case HpResult(hpResult) =>
                hpResult._2 shouldBe typicalHpInputModel.getUuid
                hpResult._1 shouldBe 10556.toDateTime
                hpResult._3 should equalWithTolerance(pRunningHp)
                hpResult._4 should equalWithTolerance(qRunningHp)

              case EmResult(emResult) =>
                emResult._2 shouldBe emInput.getUuid
                emResult._1 shouldBe 10556.toDateTime
                emResult._3 should equalWithTolerance(
                  -0.0013527980811294546.asMegaWatt
                )
                emResult._4 should equalWithTolerance(
                  -0.000444643226783.asMegaVar
                )
            }
          case ThermalResultEvent(thermalUnitResult) =>
            thermalUnitResult match {
              case ThermalHouseResult(
                    time,
                    inputModel,
                    qDot,
                    indoorTemperature,
                  ) =>
                inputModel shouldBe typicalThermalHouse.getUuid
                time shouldBe 10556.toDateTime
                qDot should equalWithTolerance(0.011.asMegaWatt)
                indoorTemperature should equalWithTolerance(
                  19.66.asDegreeCelsius
                )

              case CylindricalThermalStorageResult(
                    time,
                    inputModel,
                    qDot,
                    energy,
                  ) =>
                inputModel shouldBe typicalThermalStorage.getUuid
                time shouldBe 10556.toDateTime
                qDot should equalWithTolerance(0.0.asMegaWatt)
                energy should equalWithTolerance(0.01044.asMegaWattHour)
            }
        }

      scheduler.expectMessage(Completion(emAgentActivation, Some(11644)))

      /* TICK 11644
      House reaches target temperature boundary.
      PV: -5.2 kW
      House demand heating : requiredDemand = 0.0 kWh, possibleDemand = 0.0 kWh
      ThermalStorage       : requiredDemand = 0.0 kWh, possibleDemand = 0.0 kWh
      Heat pump: turned off
       */

      emAgentActivation ! Activation(11644)

      Range(0, 3)
        .map { _ =>
          resultListener.expectMessageType[ResultEvent]
        }
        .foreach {
          case ParticipantResultEvent(participantResult) =>
            participantResult match {
              case HpResult(hpResult) =>
                hpResult._2 shouldBe typicalHpInputModel.getUuid
                hpResult._1 shouldBe 11644.toDateTime
                hpResult._3 should equalWithTolerance(0.asMegaWatt)
                hpResult._4 should equalWithTolerance(0.asMegaVar)

              case EmResult(emResult) =>
                emResult._2 shouldBe emInput.getUuid
                emResult._1 shouldBe 11644.toDateTime
                emResult._3 should equalWithTolerance(
                  -0.005152798081129455.asMegaWatt
                )
                emResult._4 should equalWithTolerance(
                  -0.0016936428264633.asMegaVar
                )
            }
          case ThermalResultEvent(thermalUnitResult) =>
            thermalUnitResult match {
              case ThermalHouseResult(
                    time,
                    inputModel,
                    qDot,
                    indoorTemperature,
                  ) =>
                inputModel shouldBe typicalThermalHouse.getUuid
                time shouldBe 11644.toDateTime
                qDot should equalWithTolerance(0.asMegaWatt)
<<<<<<< HEAD
                indoorTemperature should equalWithTolerance(20.asDegreeCelsius)

              case CylindricalThermalStorageResult(
                    time,
                    inputModel,
                    qDot,
                    energy,
                  ) =>
                inputModel shouldBe typicalThermalStorage.getUuid
                time shouldBe 11644.toDateTime
                qDot should equalWithTolerance(0.0.asMegaWatt)
                energy should equalWithTolerance(0.01044.asMegaWattHour)
=======
                indoorTemperature should equalWithTolerance(
                  20.asDegreeCelsius
                )(temperatureTolerance)
>>>>>>> 589701c1
            }
        }

      scheduler.expectMessage(Completion(emAgentActivation, Some(12000)))

      /* TICK 12000
      House would reach lowerTempBoundary at tick 23809,
      but now it's getting colder which should decrease inner temp of house faster, but the sun is still there.
      PV: -5.2 kW
      House demand heating : requiredDemand = 0.0 kWh, possibleDemand = 0.25 kWh
      ThermalStorage       : requiredDemand = 0.0 kWh, possibleDemand = 0.0 kWh
      Heat pump: turned on, since there is possibleDemand and setPower is 3800 W which is > 0.5 sRated of Hp
       */

      emAgentActivation ! Activation(12000)

      weatherDependentAgents.foreach {
        _ ! DataProvision(
          12000,
          weatherService.ref,
          WeatherData(
            WattsPerSquareMeter(450),
            WattsPerSquareMeter(250),
            Celsius(-25d),
            MetersPerSecond(0d),
          ),
          Some(12500),
        )
      }

      Range(0, 3)
        .map { _ =>
          resultListener.expectMessageType[ResultEvent]
        }
        .foreach {
          case ParticipantResultEvent(participantResult) =>
            participantResult match {
              case HpResult(hpResult) =>
                hpResult._2 shouldBe typicalHpInputModel.getUuid
                hpResult._1 shouldBe 12000.toDateTime
                hpResult._3 should equalWithTolerance(pRunningHp)
                hpResult._4 should equalWithTolerance(qRunningHp)

              case EmResult(emResult) =>
                emResult._2 shouldBe emInput.getUuid
                emResult._1 shouldBe 12000.toDateTime
                emResult._3 should equalWithTolerance(
                  -0.0014021250411259763.asMegaWatt
                )
                emResult._4 should equalWithTolerance(
                  -0.000460856214491.asMegaVar
                )
            }
          case ThermalResultEvent(thermalUnitResult) =>
            thermalUnitResult match {
              case ThermalHouseResult(
                    time,
                    inputModel,
                    qDot,
                    indoorTemperature,
                  ) =>
                inputModel shouldBe typicalThermalHouse.getUuid
                time shouldBe 12000.toDateTime
                qDot should equalWithTolerance(0.011.asMegaWatt)
                indoorTemperature should equalWithTolerance(
                  19.97.asDegreeCelsius
<<<<<<< HEAD
                )

              case CylindricalThermalStorageResult(
                    time,
                    inputModel,
                    qDot,
                    energy,
                  ) =>
                inputModel shouldBe typicalThermalStorage.getUuid
                time shouldBe 12000.toDateTime
                qDot should equalWithTolerance(0.asMegaWatt)
                energy should equalWithTolerance(
                  0.01044.asMegaWattHour
                )
=======
                )(temperatureTolerance)
>>>>>>> 589701c1
            }
        }

      scheduler.expectMessage(Completion(emAgentActivation, Some(12137)))

      /* TICK 12137
      PV: 0.0 kW
      House reaches the target temperature.
      House demand heating : requiredDemand = 0.0 kWh, possibleDemand = 0.0 kWh
      ThermalStorage       : requiredDemand = 0.0 kWh, possibleDemand = 0.0 kWh
      Heat pump: turned off
       */

      emAgentActivation ! Activation(12137)

      Range(0, 3)
        .map { _ =>
          resultListener.expectMessageType[ResultEvent]
        }
        .foreach {
          case ParticipantResultEvent(participantResult) =>
            participantResult match {
              case HpResult(hpResult) =>
                hpResult._2 shouldBe typicalHpInputModel.getUuid
                hpResult._1 shouldBe 12137.toDateTime
                hpResult._3 should equalWithTolerance(0.asMegaWatt)
                hpResult._4 should equalWithTolerance(0.asMegaVar)

              case EmResult(emResult) =>
                emResult._2 shouldBe emInput.getUuid
                emResult._1 shouldBe 12137.toDateTime
                emResult._3 should equalWithTolerance(
                  -0.005202125041125976.asMegaWatt
                )
                emResult._4 should equalWithTolerance(
                  -0.0017098558141710484.asMegaVar
                )
            }
          case ThermalResultEvent(thermalUnitResult) =>
            thermalUnitResult match {
              case ThermalHouseResult(
                    time,
                    inputModel,
                    qDot,
                    indoorTemperature,
                  ) =>
                inputModel shouldBe typicalThermalHouse.getUuid
                time shouldBe 12137.toDateTime
                qDot should equalWithTolerance(0.asMegaWatt)
<<<<<<< HEAD
                indoorTemperature should equalWithTolerance(20.asDegreeCelsius)

              case CylindricalThermalStorageResult(
                    time,
                    inputModel,
                    qDot,
                    energy,
                  ) =>
                inputModel shouldBe typicalThermalStorage.getUuid
                time shouldBe 12138.toDateTime
                qDot should equalWithTolerance(0.0.asMegaWatt)
                energy should equalWithTolerance(0.01044.asMegaWattHour)
=======
                indoorTemperature should equalWithTolerance(
                  20.asDegreeCelsius
                )(temperatureTolerance)
>>>>>>> 589701c1
            }
        }

      scheduler.expectMessage(Completion(emAgentActivation, Some(12500)))

      /* TICK 12500
       PV: 0.0 kW
       Inner temperature of the house is decreasing but above the lower boundary.
       Thus, updated weather data (sun is gone) should not change behaviour.
       House demand heating : requiredDemand = 0.0 kWh, possibleDemand = 0.45 kWh
       ThermalStorage       : requiredDemand = 0.0 kWh, possibleDemand = 0.0 kWh
       Heat pump: stays off
       */

      emAgentActivation ! Activation(12500)

      weatherDependentAgents.foreach {
        _ ! DataProvision(
          12500,
          weatherService.ref,
          WeatherData(
            WattsPerSquareMeter(0d),
            WattsPerSquareMeter(0d),
            Celsius(-25d),
            MetersPerSecond(0d),
          ),
          Some(25200),
        )
      }

      Range(0, 2)
        .map { _ =>
          resultListener.expectMessageType[ResultEvent]
        }
<<<<<<< HEAD
        .foreach {
          case ParticipantResultEvent(participantResult) =>
            participantResult match {
              case HpResult(hpResult) =>
                hpResult._2 shouldBe typicalHpInputModel.getUuid
                hpResult._1 shouldBe 12500.toDateTime
                hpResult._3 should equalWithTolerance(0.asMegaWatt)
                hpResult._4 should equalWithTolerance(0.asMegaVar)

              case EmResult(emResult) =>
                emResult._2 shouldBe emInput.getUuid
                emResult._1 shouldBe 12500.toDateTime
                emResult._3 should equalWithTolerance(
                  0.asMegaWatt
                )
                emResult._4 should equalWithTolerance(
                  0.asMegaVar
                )
            }
          case ThermalResultEvent(thermalUnitResult) =>
            thermalUnitResult match {
              case ThermalHouseResult(
                    time,
                    inputModel,
                    qDot,
                    indoorTemperature,
                  ) =>
                inputModel shouldBe typicalThermalHouse.getUuid
                time shouldBe 12500.toDateTime
                qDot should equalWithTolerance(0.0.asMegaWatt)
                indoorTemperature should equalWithTolerance(
                  19.94.asDegreeCelsius
                )

              case CylindricalThermalStorageResult(
                    time,
                    inputModel,
                    qDot,
                    energy,
                  ) =>
                inputModel shouldBe typicalThermalStorage.getUuid
                time shouldBe 12500.toDateTime
                qDot should equalWithTolerance(0.0.asMegaWatt)
                energy should equalWithTolerance(0.01044.asMegaWattHour)
            }
=======
        .foreach { case ParticipantResultEvent(participantResult) =>
          participantResult match {
            case HpResult(hpResult) =>
              hpResult._2 shouldBe typicalHpInputModel.getUuid
              hpResult._1 shouldBe 12500.toDateTime
              hpResult._3 should equalWithTolerance(0.asMegaWatt)
              hpResult._4 should equalWithTolerance(0.asMegaVar)

            case EmResult(emResult) =>
              emResult._2 shouldBe emInput.getUuid
              emResult._1 shouldBe 12500.toDateTime
              emResult._3 should equalWithTolerance(
                0.asMegaWatt
              )
              emResult._4 should equalWithTolerance(
                0.asMegaVar
              )
          }
>>>>>>> 589701c1
        }

      scheduler.expectMessage(Completion(emAgentActivation, Some(24151)))

      /* TICK 24151
        House reaches lower boundary, since we don't have surplus energy from pv, we would use the energy from storage to heat the house.
        PV: 0.0 kW
        House demand heating : requiredDemand = 15.0 kWh, possibleDemand = 15.0 kWh
        ThermalStorage       : requiredDemand = 0.0 kWh, possibleDemand = 0.0 kWh
        Heat pump: stays off
       */

      emAgentActivation ! Activation(24151)

      Range(0, 4)
        .map { _ =>
          resultListener.expectMessageType[ResultEvent]
        }
        .foreach {
          case ParticipantResultEvent(participantResult) =>
            participantResult match {
              case HpResult(hpResult) =>
                hpResult._2 shouldBe typicalHpInputModel.getUuid
                hpResult._1 shouldBe 24151.toDateTime
                hpResult._3 should equalWithTolerance(0.asMegaWatt)
                hpResult._4 should equalWithTolerance(0.asMegaVar)

              case EmResult(emResult) =>
                emResult._2 shouldBe emInput.getUuid
                emResult._1 shouldBe 24151.toDateTime
                emResult._3 should equalWithTolerance(
                  0.asMegaWatt
                )
                emResult._4 should equalWithTolerance(
                  0.asMegaVar
                )
            }
          case ThermalResultEvent(thermalUnitResult) =>
            thermalUnitResult match {
              case ThermalHouseResult(
                    time,
                    inputModel,
                    qDot,
                    indoorTemperature,
                  ) =>
                inputModel shouldBe typicalThermalHouse.getUuid
                time shouldBe 24151.toDateTime
                qDot should equalWithTolerance(0.01044.asMegaWatt)
                indoorTemperature should equalWithTolerance(18.asDegreeCelsius)

              case CylindricalThermalStorageResult(
                    time,
                    inputModel,
                    qDot,
                    energy,
                  ) =>
                inputModel shouldBe typicalThermalStorage.getUuid
                time shouldBe 24151.toDateTime
                qDot should equalWithTolerance(-0.01044.asMegaWatt)
                energy should equalWithTolerance(0.01044.asMegaWattHour)
            }
        }

      scheduler.expectMessage(Completion(emAgentActivation, Some(25200)))

      /* TICK 25200
        The sun comes out and it's getting warmer.
        PV: -4.4 kW
        House demand heating : requiredDemand = 0.0 kWh, possibleDemand = 13.21 kWh
        ThermalStorage       : requiredDemand = 0.0 kWh, possibleDemand = 3.04 kWh
        Heat pump: will be turned on and will continue heating the house
       */

      emAgentActivation ! Activation(25200)

      weatherDependentAgents.foreach {
        _ ! DataProvision(
          25200,
          weatherService.ref,
          WeatherData(
            WattsPerSquareMeter(450),
            WattsPerSquareMeter(250),
            Celsius(-5d),
            MetersPerSecond(0d),
          ),
          Some(27500),
        )
      }

      Range(0, 4)
        .map { _ =>
          resultListener.expectMessageType[ResultEvent]
        }
        .foreach {
          case ParticipantResultEvent(participantResult) =>
            participantResult match {
              case HpResult(hpResult) =>
                hpResult._2 shouldBe typicalHpInputModel.getUuid
                hpResult._1 shouldBe 25200.toDateTime
                hpResult._3 should equalWithTolerance(pRunningHp)
                hpResult._4 should equalWithTolerance(qRunningHp)

              case EmResult(emResult) =>
                emResult._2 shouldBe emInput.getUuid
                emResult._1 shouldBe 25200.toDateTime
                emResult._3 should equalWithTolerance(
                  -0.000557218282208516.asMegaWatt
                )
                emResult._4 should equalWithTolerance(
                  -0.000183148792477.asMegaVar
                )
            }
          case ThermalResultEvent(thermalUnitResult) =>
            thermalUnitResult match {
              case ThermalHouseResult(
                    time,
                    inputModel,
                    qDot,
                    indoorTemperature,
                  ) =>
                inputModel shouldBe typicalThermalHouse.getUuid
                time shouldBe 25200.toDateTime
                qDot should equalWithTolerance(0.011.asMegaWatt)
                indoorTemperature should equalWithTolerance(
                  18.24.asDegreeCelsius
                )

              case CylindricalThermalStorageResult(
                    time,
                    inputModel,
                    qDot,
                    energy,
                  ) =>
                inputModel shouldBe typicalThermalStorage.getUuid
                time shouldBe 25200.toDateTime
                qDot should equalWithTolerance(0.0.asMegaWatt)
                energy should equalWithTolerance(
                  0.0073979.asMegaWattHour
                )
            }
        }

      scheduler.expectMessage(Completion(emAgentActivation, Some(27500)))

      /* TICK 27500
        Additional trigger caused by (unchanged) weather data should not change this.
        PV: -3.9 kW
        House demand heating : requiredDemand = 0.0 kWh, possibleDemand = 7.67 kWh
        ThermalStorage       : requiredDemand = 0.0 kWh, possibleDemand = 3.04 kWh
        Heat pump: stays on
       */
      emAgentActivation ! Activation(27500)

      weatherDependentAgents.foreach {
        _ ! DataProvision(
          27500,
          weatherService.ref,
          WeatherData(
            WattsPerSquareMeter(450),
            WattsPerSquareMeter(250),
            Celsius(-5d),
            MetersPerSecond(0d),
          ),
          Some(31000),
        )
      }

      Range(0, 2)
        .map { _ =>
          resultListener.expectMessageType[ResultEvent]
        }
<<<<<<< HEAD
        .foreach {
          case ParticipantResultEvent(participantResult) =>
            participantResult match {
              case HpResult(hpResult) =>
                hpResult._2 shouldBe typicalHpInputModel.getUuid
                hpResult._1 shouldBe 27500.toDateTime
                hpResult._3 should equalWithTolerance(pRunningHp)
                hpResult._4 should equalWithTolerance(qRunningHp)

              case EmResult(emResult) =>
                emResult._2 shouldBe emInput.getUuid
                emResult._1 shouldBe 27500.toDateTime
                emResult._3 should equalWithTolerance(
                  -0.00006389649707132048.asMegaWatt
                )
                emResult._4 should equalWithTolerance(
                  0.0012489995996796802.asMegaVar
                )
            }
          case ThermalResultEvent(thermalUnitResult) =>
            thermalUnitResult match {
              case ThermalHouseResult(
                    time,
                    inputModel,
                    qDot,
                    indoorTemperature,
                  ) =>
                inputModel shouldBe typicalThermalHouse.getUuid
                time shouldBe 27500.toDateTime
                qDot should equalWithTolerance(0.011.asMegaWatt)
                indoorTemperature should equalWithTolerance(
                  18.98.asDegreeCelsius
                )

              case CylindricalThermalStorageResult(
                    time,
                    inputModel,
                    qDot,
                    energy,
                  ) =>
                inputModel shouldBe typicalThermalStorage.getUuid
                time shouldBe 27500.toDateTime
                qDot should equalWithTolerance(0.asMegaWatt)
                energy should equalWithTolerance(
                  0.007403699999999999.asMegaWattHour
                )
            }
=======
        .foreach { case ParticipantResultEvent(participantResult) =>
          participantResult match {
            case HpResult(hpResult) =>
              hpResult._2 shouldBe typicalHpInputModel.getUuid
              hpResult._1 shouldBe 27500.toDateTime
              hpResult._3 should equalWithTolerance(pRunningHp)
              hpResult._4 should equalWithTolerance(qRunningHp)

            case EmResult(emResult) =>
              emResult._2 shouldBe emInput.getUuid
              emResult._1 shouldBe 27500.toDateTime
              emResult._3 should equalWithTolerance(
                -0.00006389649707132048.asMegaWatt
              )
              emResult._4 should equalWithTolerance(
                -0.00002100176296395.asMegaVar
              )
          }
>>>>>>> 589701c1
        }

      scheduler.expectMessage(Completion(emAgentActivation, Some(30708)))

      /* TICK 30708
        House reaches target temperature, since Hp is running we now charge the storage.
        PV: -3.9 kW
        House demand heating : requiredDemand = 0.0 kWh, possibleDemand = 0.0 kWh
        ThermalStorage       : requiredDemand = 0.0 kWh, possibleDemand = 3.04 kWh
        Heat pump: stays on - to serve the remaining heat demand of the storage.
       */

      emAgentActivation ! Activation(30708)

      Range(0, 4)
        .map { _ =>
          resultListener.expectMessageType[ResultEvent]
        }
        .foreach {
          case ParticipantResultEvent(participantResult) =>
            participantResult match {
              case HpResult(hpResult) =>
                hpResult._2 shouldBe typicalHpInputModel.getUuid
                hpResult._1 shouldBe 30708.toDateTime
                hpResult._3 should equalWithTolerance(pRunningHp)
                hpResult._4 should equalWithTolerance(qRunningHp)

              case EmResult(emResult) =>
                emResult._2 shouldBe emInput.getUuid
                emResult._1 shouldBe 30708.toDateTime
                emResult._3 should equalWithTolerance(
                  -0.00006389649707132048.asMegaWatt
                )
                emResult._4 should equalWithTolerance(
                  -0.00002100176296395.asMegaVar
                )
            }
          case ThermalResultEvent(thermalUnitResult) =>
            thermalUnitResult match {
              case ThermalHouseResult(
                    time,
                    inputModel,
                    qDot,
                    indoorTemperature,
                  ) =>
                inputModel shouldBe typicalThermalHouse.getUuid
                time shouldBe 30708.toDateTime
                qDot should equalWithTolerance(0.asMegaWatt)
<<<<<<< HEAD
                indoorTemperature should equalWithTolerance(20.asDegreeCelsius)

=======
                indoorTemperature should equalWithTolerance(
                  20.asDegreeCelsius
                )(temperatureTolerance)
>>>>>>> 589701c1
              case CylindricalThermalStorageResult(
                    time,
                    inputModel,
                    qDot,
                    energy,
                  ) =>
                inputModel shouldBe typicalThermalStorage.getUuid
                time shouldBe 30708.toDateTime
                qDot should equalWithTolerance(0.011.asMegaWatt)
                energy should equalWithTolerance(
                  0.0073979.asMegaWattHour
                )
            }
        }

      scheduler.expectMessage(Completion(emAgentActivation, Some(31000)))

      /* TICK 31000
      The sun is gone again, it's getting colder as well.
      PV: 0.0 kW
      House demand heating : requiredDemand = 0.0 kWh, possibleDemand = 0.2 kWh
      ThermalStorage       : requiredDemand = 0.0 kWh, possibleDemand = 2.15 kWh
      Heat pump: Will be turned off since no required demand need to be covered.
       */
      emAgentActivation ! Activation(31000)

      weatherDependentAgents.foreach {
        _ ! DataProvision(
          31000,
          weatherService.ref,
          WeatherData(
            WattsPerSquareMeter(0),
            WattsPerSquareMeter(0),
            Celsius(-35d),
            MetersPerSecond(0d),
          ),
          Some(145000),
        )
      }

      Range(0, 3)
        .map { _ =>
          resultListener.expectMessageType[ResultEvent]
        }
        .foreach {
          case ParticipantResultEvent(participantResult) =>
            participantResult match {
              case HpResult(hpResult) =>
                hpResult._2 shouldBe typicalHpInputModel.getUuid
                hpResult._1 shouldBe 31000.toDateTime
                hpResult._3 should equalWithTolerance(0.asMegaWatt)
                hpResult._4 should equalWithTolerance(0.asMegaVar)

              case EmResult(emResult) =>
                emResult._2 shouldBe emInput.getUuid
                emResult._1 shouldBe 31000.toDateTime
                emResult._3 should equalWithTolerance(
                  0.0.asMegaWatt
                )
                emResult._4 should equalWithTolerance(
                  0.0.asMegaVar
                )
            }
          case ThermalResultEvent(thermalUnitResult) =>
            thermalUnitResult match {
<<<<<<< HEAD
              case ThermalHouseResult(
                    time,
                    inputModel,
                    qDot,
                    indoorTemperature,
                  ) =>
                inputModel shouldBe typicalThermalHouse.getUuid
                time shouldBe 31000.toDateTime
                qDot should equalWithTolerance(0.asMegaWatt)
                indoorTemperature should equalWithTolerance(
                  19.97.asDegreeCelsius
                )

=======
>>>>>>> 589701c1
              case CylindricalThermalStorageResult(
                    time,
                    inputModel,
                    qDot,
                    energy,
                  ) =>
                inputModel shouldBe typicalThermalStorage.getUuid
                time shouldBe 31000.toDateTime
                qDot should equalWithTolerance(0.asMegaWatt)
                energy should equalWithTolerance(
                  0.00829012222222222.asMegaWattHour
                )
            }
        }

      scheduler.expectMessage(Completion(emAgentActivation, Some(40689)))

      /* TICK 40689
        House reach lower temperature boundary
        PV: 0.0 kW
        House demand heating : requiredDemand = 15.00 kWh, possibleDemand = 15.00 kWh
        ThermalStorage       : requiredDemand = 0.00 kWh, possibleDemand = 2.15 kWh
        Heat pump: stays off - demand will be covered by storage.
       */

      emAgentActivation ! Activation(40689)

      Range(0, 4)
        .map { _ =>
          resultListener.expectMessageType[ResultEvent]
        }
        .foreach {
          case ParticipantResultEvent(participantResult) =>
            participantResult match {
              case HpResult(hpResult) =>
                hpResult._2 shouldBe typicalHpInputModel.getUuid
                hpResult._1 shouldBe 40689.toDateTime
                hpResult._3 should equalWithTolerance(0.asMegaWatt)
                hpResult._4 should equalWithTolerance(0.asMegaVar)

              case EmResult(emResult) =>
                emResult._2 shouldBe emInput.getUuid
                emResult._1 shouldBe 40689.toDateTime
                emResult._3 should equalWithTolerance(
                  0.0.asMegaWatt
                )
                emResult._4 should equalWithTolerance(
                  0.0.asMegaVar
                )
            }
          case ThermalResultEvent(thermalUnitResult) =>
            thermalUnitResult match {
              case ThermalHouseResult(
                    time,
                    inputModel,
                    qDot,
                    indoorTemperature,
                  ) =>
                inputModel shouldBe typicalThermalHouse.getUuid
                time shouldBe 40689.toDateTime
                qDot should equalWithTolerance(0.01044.asMegaWatt)
<<<<<<< HEAD
                indoorTemperature should equalWithTolerance(18.asDegreeCelsius)

=======
                indoorTemperature should equalWithTolerance(
                  18.asDegreeCelsius
                )(temperatureTolerance)
>>>>>>> 589701c1
              case CylindricalThermalStorageResult(
                    time,
                    inputModel,
                    qDot,
                    energy,
                  ) =>
                inputModel shouldBe typicalThermalStorage.getUuid
                time shouldBe 40689.toDateTime
                qDot should equalWithTolerance(-0.01044.asMegaWatt)
                energy should equalWithTolerance(
                  0.00829012222222222.asMegaWattHour
                )
            }
        }

      scheduler.expectMessage(Completion(emAgentActivation, Some(43547)))

      /* TICK 43547
        Storage is empty now.
        Note: One could argue, that new weather should not change the operation of an agent (at least,
        if the weather did not change the flexOptions), but so far we don't check for this.
        Thus, the Hp will stop operation since it can be turned off
        (lower Temp < innerTemp < targetTemp && storage must not directly recharged).
        PV: 0.0 kW
        House demand heating : requiredDemand = 0.00 kWh, possibleDemand = 10.92 kWh
        ThermalStorage       : requiredDemand = 10.44 kWh, possibleDemand = 10.44 kWh
        Heat pump: stays off
       */

      emAgentActivation ! Activation(43547)

      Range(0, 4)
        .map { _ =>
          resultListener.expectMessageType[ResultEvent]
        }
        .foreach {
          case ParticipantResultEvent(participantResult) =>
            participantResult match {
              case HpResult(hpResult) =>
                hpResult._2 shouldBe typicalHpInputModel.getUuid
                hpResult._1 shouldBe 43547.toDateTime
                hpResult._3 should equalWithTolerance(0.asMegaWatt)
                hpResult._4 should equalWithTolerance(0.asMegaVar)

              case EmResult(emResult) =>
                emResult._2 shouldBe emInput.getUuid
                emResult._1 shouldBe 43547.toDateTime
                emResult._3 should equalWithTolerance(
                  0.0.asMegaWatt
                )
                emResult._4 should equalWithTolerance(
                  0.asMegaVar
                )
            }
          case ThermalResultEvent(thermalUnitResult) =>
            thermalUnitResult match {
              case ThermalHouseResult(
                    time,
                    inputModel,
                    qDot,
                    indoorTemperature,
                  ) =>
                inputModel shouldBe typicalThermalHouse.getUuid
                time shouldBe 43547.toDateTime
                qDot should equalWithTolerance(0.asMegaWatt)
                indoorTemperature should equalWithTolerance(
                  18.54.asDegreeCelsius
<<<<<<< HEAD
                )

=======
                )(temperatureTolerance)
>>>>>>> 589701c1
              case CylindricalThermalStorageResult(
                    time,
                    inputModel,
                    qDot,
                    energy,
                  ) =>
                inputModel shouldBe typicalThermalStorage.getUuid
                time shouldBe 43547.toDateTime
                qDot should equalWithTolerance(0.0.asMegaWatt)
                energy should equalWithTolerance(0.0.asMegaWattHour)
            }
        }

      scheduler.expectMessage(Completion(emAgentActivation, Some(46290)))

      /* TICK 46290
        House will reach the lower temperature boundary
        PV: 0.0 kW
        House demand heating : requiredDemand = 15.00 kWh, possibleDemand = 15.00 kWh
        ThermalStorage       : requiredDemand = 10.44 kWh, possibleDemand = 10.44 kWh
        Heat pump: turned on to heat the house
       */

      emAgentActivation ! Activation(46290)

      Range(0, 3)
        .map { _ =>
          resultListener.expectMessageType[ResultEvent]
        }
        .foreach {
          case ParticipantResultEvent(participantResult) =>
            participantResult match {
              case HpResult(hpResult) =>
                hpResult._2 shouldBe typicalHpInputModel.getUuid
                hpResult._1 shouldBe 46290.toDateTime
                hpResult._3 should equalWithTolerance(pRunningHp)
                hpResult._4 should equalWithTolerance(qRunningHp)
              case EmResult(emResult) =>
                emResult._2 shouldBe emInput.getUuid
                emResult._1 shouldBe 46290.toDateTime
                emResult._3 should equalWithTolerance(
                  pRunningHp
                )
                emResult._4 should equalWithTolerance(
                  qRunningHp
                )
            }
          case ThermalResultEvent(thermalUnitResult) =>
            thermalUnitResult match {
              case ThermalHouseResult(
                    time,
                    inputModel,
                    qDot,
                    indoorTemperature,
                  ) =>
                inputModel shouldBe typicalThermalHouse.getUuid
                time shouldBe 46290.toDateTime
                qDot should equalWithTolerance(0.011.asMegaWatt)
<<<<<<< HEAD
                indoorTemperature should equalWithTolerance(18.asDegreeCelsius)

              case CylindricalThermalStorageResult(
                    time,
                    inputModel,
                    qDot,
                    energy,
                  ) =>
                inputModel shouldBe typicalThermalStorage.getUuid
                time shouldBe 46292.toDateTime
                qDot should equalWithTolerance(0.asMegaWatt)
                energy should equalWithTolerance(0.asMegaWattHour)
=======
                indoorTemperature should equalWithTolerance(
                  18.asDegreeCelsius
                )(temperatureTolerance)
>>>>>>> 589701c1
            }
        }

      scheduler.expectMessage(Completion(emAgentActivation, Some(55762)))

      /* TICK 55762
        House will reach target temperature
        PV: 0.0 kW
        House demand heating : requiredDemand = 0.0 kWh, possibleDemand = 0.0 kWh
        ThermalStorage       : requiredDemand = 10.44 kWh, possibleDemand = 10.44 kWh
        Heat pump: turned off - no surplus energy to recharge the storage now
       */

      emAgentActivation ! Activation(55762)

      Range(0, 3)
        .map { _ =>
          resultListener.expectMessageType[ResultEvent]
        }
        .foreach {
          case ParticipantResultEvent(participantResult) =>
            participantResult match {
              case HpResult(hpResult) =>
                hpResult._2 shouldBe typicalHpInputModel.getUuid
                hpResult._1 shouldBe 55762.toDateTime
                hpResult._3 should equalWithTolerance(0.asMegaWatt)
                hpResult._4 should equalWithTolerance(0.asMegaVar)

              case EmResult(emResult) =>
                emResult._2 shouldBe emInput.getUuid
                emResult._1 shouldBe 55762.toDateTime
                emResult._3 should equalWithTolerance(
                  0.asMegaWatt
                )
                emResult._4 should equalWithTolerance(
                  0.asMegaVar
                )
            }
          case ThermalResultEvent(thermalUnitResult) =>
            thermalUnitResult match {
              case ThermalHouseResult(
                    time,
                    inputModel,
                    qDot,
                    indoorTemperature,
                  ) =>
                inputModel shouldBe typicalThermalHouse.getUuid
                time shouldBe 55762.toDateTime
                qDot should equalWithTolerance(0.asMegaWatt)
<<<<<<< HEAD
                indoorTemperature should equalWithTolerance(20.asDegreeCelsius)

              case CylindricalThermalStorageResult(
                    time,
                    inputModel,
                    qDot,
                    energy,
                  ) =>
                inputModel shouldBe typicalThermalStorage.getUuid
                time shouldBe 55765.toDateTime
                qDot should equalWithTolerance(0.asMegaWatt)
                energy should equalWithTolerance(0.asMegaWattHour)
=======
                indoorTemperature should equalWithTolerance(
                  20.asDegreeCelsius
                )(temperatureTolerance)
>>>>>>> 589701c1
            }
        }

      scheduler.expectMessage(Completion(emAgentActivation, Some(65579)))

    }
  }
}<|MERGE_RESOLUTION|>--- conflicted
+++ resolved
@@ -47,13 +47,8 @@
   ScalaTestWithActorTestKit,
   TestProbe,
 }
-<<<<<<< HEAD
-import org.apache.pekko.actor.typed.scaladsl.adapter.{TypedActorRefOps, *}
-import org.apache.pekko.testkit.TestActorRef
-=======
 import org.apache.pekko.actor.typed.scaladsl.adapter.TypedActorRefOps
 import org.scalatest.OptionValues.convertOptionToValuable
->>>>>>> 589701c1
 import org.scalatest.matchers.should
 import org.scalatest.wordspec.AnyWordSpecLike
 import org.scalatestplus.mockito.MockitoSugar
@@ -77,16 +72,8 @@
     with MockitoSugar
     with DefaultTestData
     with TestSpawnerTyped {
-<<<<<<< HEAD
-  private implicit val classicSystem: ActorSystem = system.toClassic
-  private given temperatureTolerance: Double = 0.01
-
-  private val resolution =
-    simonaConfig.simona.powerflow.resolution.toSeconds
-=======
-  private implicit val quantityTolerance: Double = 1e-10d
+  private given val quantityTolerance: Double = 1e-10d
   protected val temperatureTolerance: Double = 0.01
->>>>>>> 589701c1
 
   private val outputConfigOn = NotifierConfig(
     simulationResultInfo = true,
@@ -211,36 +198,6 @@
         .map { _ =>
           resultListener.expectMessageType[ResultEvent]
         }
-<<<<<<< HEAD
-        .foreach { case ResultEvent.ThermalResultEvent(thermalUnitResult) =>
-          thermalUnitResult match {
-            case ThermalHouseResult(
-                  time,
-                  inputModel,
-                  qDot,
-                  indoorTemperature,
-                ) =>
-              inputModel shouldBe typicalThermalHouse.getUuid
-              time shouldBe 0.toDateTime
-              qDot should equalWithTolerance(0.0.asMegaWatt)
-              indoorTemperature should equalWithTolerance(19.99.asDegreeCelsius)
-
-            case CylindricalThermalStorageResult(
-                  time,
-                  inputModel,
-                  qDot,
-                  energy,
-                ) =>
-              inputModel shouldBe typicalThermalStorage.getUuid
-              time shouldBe 0.toDateTime
-              qDot should equalWithTolerance(0.011.asMegaWatt)
-              energy should equalWithTolerance(0.asMegaWattHour)
-            case _ =>
-              fail(
-                "Expected a ThermalHouseResult and a ThermalStorageResult but got something else"
-              )
-          }
-=======
         .foreach {
           case ParticipantResultEvent(participantResult) =>
             participantResult match {
@@ -276,7 +233,6 @@
                 qDot should equalWithTolerance(0.011.asMegaWatt)
                 energy should equalWithTolerance(0.asMegaWattHour)
             }
->>>>>>> 589701c1
         }
 
       scheduler.expectMessage(Completion(heatPumpAgent, Some(3416)))
@@ -294,36 +250,6 @@
         .map { _ =>
           resultListener.expectMessageType[ResultEvent]
         }
-<<<<<<< HEAD
-        .foreach { case ResultEvent.ThermalResultEvent(thermalUnitResult) =>
-          thermalUnitResult match {
-            case ThermalHouseResult(
-                  time,
-                  inputModel,
-                  qDot,
-                  indoorTemperature,
-                ) =>
-              inputModel shouldBe typicalThermalHouse.getUuid
-              time shouldBe 3416.toDateTime
-              qDot should equalWithTolerance(0.011.asMegaWatt)
-              indoorTemperature should equalWithTolerance(19.68.asDegreeCelsius)
-
-            case CylindricalThermalStorageResult(
-                  time,
-                  inputModel,
-                  qDot,
-                  energy,
-                ) =>
-              inputModel shouldBe typicalThermalStorage.getUuid
-              time shouldBe 3416.toDateTime
-              qDot should equalWithTolerance(0.asMegaWatt)
-              energy should equalWithTolerance(0.01044.asMegaWattHour)
-            case _ =>
-              fail(
-                "Expected a ThermalHouseResult and a ThermalStorageResult but got something else"
-              )
-          }
-=======
         .foreach {
           case ParticipantResultEvent(participantResult) =>
             participantResult match {
@@ -359,7 +285,6 @@
                 energy should equalWithTolerance(0.01044.asMegaWattHour)
 
             }
->>>>>>> 589701c1
         }
 
       scheduler.expectMessage(Completion(heatPumpAgent, Some(3600)))
@@ -397,46 +322,10 @@
           )
       }
 
-<<<<<<< HEAD
-      Range(0, 2)
-        .map { _ =>
-          resultListener.expectMessageType[ResultEvent]
-        }
-        .foreach { case ResultEvent.ThermalResultEvent(thermalUnitResult) =>
-          thermalUnitResult match {
-            case ThermalHouseResult(
-                  time,
-                  inputModel,
-                  qDot,
-                  indoorTemperature,
-                ) =>
-              inputModel shouldBe typicalThermalHouse.getUuid
-              time shouldBe 3600.toDateTime
-              qDot should equalWithTolerance(0.011.asMegaWatt)
-              indoorTemperature should equalWithTolerance(19.74.asDegreeCelsius)
-
-            case CylindricalThermalStorageResult(
-                  time,
-                  inputModel,
-                  qDot,
-                  energy,
-                ) =>
-              inputModel shouldBe typicalThermalStorage.getUuid
-              time shouldBe 3600.toDateTime
-              qDot should equalWithTolerance(0.asMegaWatt)
-              energy should equalWithTolerance(0.01044.asMegaWattHour)
-            case _ =>
-              fail(
-                "Expected a ThermalHouseResult and a ThermalStorageResult but got something else"
-              )
-          }
-        }
-=======
       // Since this activation is caused by new weather data, we don't expect any
       // message for house or storage since there is no change of their operating
       // point nor one of it reached any boundary.
       resultListener.expectNoMessage()
->>>>>>> 589701c1
 
       scheduler.expectMessage(Completion(heatPumpAgent, Some(4417)))
 
@@ -453,36 +342,6 @@
         .map { _ =>
           resultListener.expectMessageType[ResultEvent]
         }
-<<<<<<< HEAD
-        .foreach { case ResultEvent.ThermalResultEvent(thermalUnitResult) =>
-          thermalUnitResult match {
-            case ThermalHouseResult(
-                  time,
-                  inputModel,
-                  qDot,
-                  indoorTemperature,
-                ) =>
-              inputModel shouldBe typicalThermalHouse.getUuid
-              time shouldBe 4417.toDateTime
-              qDot should equalWithTolerance(0.asMegaWatt)
-              indoorTemperature should equalWithTolerance(19.99.asDegreeCelsius)
-
-            case CylindricalThermalStorageResult(
-                  time,
-                  inputModel,
-                  qDot,
-                  energy,
-                ) =>
-              inputModel shouldBe typicalThermalStorage.getUuid
-              time shouldBe 4417.toDateTime
-              qDot should equalWithTolerance(0.asMegaWatt)
-              energy should equalWithTolerance(0.01044.asMegaWattHour)
-            case _ =>
-              fail(
-                "Expected a ThermalHouseResult and a ThermalStorageResult but got something else"
-              )
-          }
-=======
         .foreach {
           case ParticipantResultEvent(participantResult) =>
             participantResult match {
@@ -508,7 +367,6 @@
                 )(temperatureTolerance)
 
             }
->>>>>>> 589701c1
         }
 
       scheduler.expectMessage(Completion(heatPumpAgent, Some(21600)))
@@ -545,46 +403,10 @@
           hpResult.getQ should equalWithTolerance(0.0.asMegaVar)
       }
 
-<<<<<<< HEAD
-      Range(0, 2)
-        .map { _ =>
-          resultListener.expectMessageType[ResultEvent]
-        }
-        .foreach { case ResultEvent.ThermalResultEvent(thermalUnitResult) =>
-          thermalUnitResult match {
-            case ThermalHouseResult(
-                  time,
-                  inputModel,
-                  qDot,
-                  indoorTemperature,
-                ) =>
-              inputModel shouldBe typicalThermalHouse.getUuid
-              time shouldBe 21600.toDateTime
-              qDot should equalWithTolerance(0.0.asMegaWatt)
-              indoorTemperature should equalWithTolerance(18.40.asDegreeCelsius)
-
-            case CylindricalThermalStorageResult(
-                  time,
-                  inputModel,
-                  qDot,
-                  energy,
-                ) =>
-              inputModel shouldBe typicalThermalStorage.getUuid
-              time shouldBe 21600.toDateTime
-              qDot should equalWithTolerance(0.0.asMegaWatt)
-              energy should equalWithTolerance(0.01044.asMegaWattHour)
-            case _ =>
-              fail(
-                "Expected a ThermalHouseResult and a ThermalStorageResult but got something else"
-              )
-          }
-        }
-=======
       // Since this activation is caused by new weather data, we don't expect any
       // message for house or storage since there is no change of their operating
       // point nor one of it reached any boundary.
       resultListener.expectNoMessage()
->>>>>>> 589701c1
 
       scheduler.expectMessage(Completion(heatPumpAgent, Some(23103)))
 
@@ -601,36 +423,6 @@
         .map { _ =>
           resultListener.expectMessageType[ResultEvent]
         }
-<<<<<<< HEAD
-        .foreach { case ResultEvent.ThermalResultEvent(thermalUnitResult) =>
-          thermalUnitResult match {
-            case ThermalHouseResult(
-                  time,
-                  inputModel,
-                  qDot,
-                  indoorTemperature,
-                ) =>
-              inputModel shouldBe typicalThermalHouse.getUuid
-              time shouldBe 23103.toDateTime
-              qDot should equalWithTolerance(0.01044.asMegaWatt)
-              indoorTemperature should equalWithTolerance(18.00.asDegreeCelsius)
-
-            case CylindricalThermalStorageResult(
-                  time,
-                  inputModel,
-                  qDot,
-                  energy,
-                ) =>
-              inputModel shouldBe typicalThermalStorage.getUuid
-              time shouldBe 23103.toDateTime
-              qDot should equalWithTolerance(-0.01044.asMegaWatt)
-              energy should equalWithTolerance(0.01044.asMegaWattHour)
-            case _ =>
-              fail(
-                "Expected a ThermalHouseResult and a ThermalStorageResult but got something else"
-              )
-          }
-=======
         .foreach {
           case ParticipantResultEvent(participantResult) =>
             participantResult match {
@@ -665,7 +457,6 @@
                 qDot should equalWithTolerance(-0.01044.asMegaWatt)
                 energy should equalWithTolerance(0.01044.asMegaWattHour)
             }
->>>>>>> 589701c1
         }
 
       scheduler.expectMessage(Completion(heatPumpAgent, Some(25000)))
@@ -702,48 +493,10 @@
           hpResult.getQ should equalWithTolerance(0.0.asMegaVar)
       }
 
-<<<<<<< HEAD
-      Range(0, 2)
-        .map { _ =>
-          resultListener.expectMessageType[ResultEvent]
-        }
-        .foreach { case ResultEvent.ThermalResultEvent(thermalUnitResult) =>
-          thermalUnitResult match {
-            case ThermalHouseResult(
-                  time,
-                  inputModel,
-                  qDot,
-                  indoorTemperature,
-                ) =>
-              inputModel shouldBe typicalThermalHouse.getUuid
-              time shouldBe 25000.toDateTime
-              qDot should equalWithTolerance(0.01044.asMegaWatt)
-              indoorTemperature should equalWithTolerance(18.22.asDegreeCelsius)
-
-            case CylindricalThermalStorageResult(
-                  time,
-                  inputModel,
-                  qDot,
-                  energy,
-                ) =>
-              inputModel shouldBe typicalThermalStorage.getUuid
-              time shouldBe 25000.toDateTime
-              qDot should equalWithTolerance(-0.01044.asMegaWatt)
-              energy should equalWithTolerance(
-                0.0049387.asMegaWattHour
-              )
-            case _ =>
-              fail(
-                "Expected a ThermalHouseResult and a ThermalStorageResult but got something else"
-              )
-          }
-        }
-=======
       // Since this activation is caused by new weather data, we don't expect any
       // message for house or storage since there is no change of their operating
       // point nor one of it reached any boundary.
       resultListener.expectNoMessage()
->>>>>>> 589701c1
 
       scheduler.expectMessage(Completion(heatPumpAgent, Some(26702)))
 
@@ -760,36 +513,6 @@
         .map { _ =>
           resultListener.expectMessageType[ResultEvent]
         }
-<<<<<<< HEAD
-        .foreach { case ResultEvent.ThermalResultEvent(thermalUnitResult) =>
-          thermalUnitResult match {
-            case ThermalHouseResult(
-                  time,
-                  inputModel,
-                  qDot,
-                  indoorTemperature,
-                ) =>
-              inputModel shouldBe typicalThermalHouse.getUuid
-              time shouldBe 26702.toDateTime
-              qDot should equalWithTolerance(0.011.asMegaWatt)
-              indoorTemperature should equalWithTolerance(18.41.asDegreeCelsius)
-
-            case CylindricalThermalStorageResult(
-                  time,
-                  inputModel,
-                  qDot,
-                  energy,
-                ) =>
-              inputModel shouldBe typicalThermalStorage.getUuid
-              time shouldBe 26702.toDateTime
-              qDot should equalWithTolerance(0.asMegaWatt)
-              energy should equalWithTolerance(0.asMegaWattHour)
-            case _ =>
-              fail(
-                "Expected a ThermalHouseResult and a ThermalStorageResult but got something else"
-              )
-          }
-=======
         .foreach {
           case ParticipantResultEvent(participantResult) =>
             participantResult match {
@@ -825,7 +548,6 @@
                 qDot should equalWithTolerance(0.asMegaWatt)
                 energy should equalWithTolerance(0.asMegaWattHour)
             }
->>>>>>> 589701c1
         }
 
       scheduler.expectMessage(Completion(heatPumpAgent, Some(28000)))
@@ -861,42 +583,10 @@
           hpResult.getQ should equalWithTolerance(qRunningHp)
       }
 
-<<<<<<< HEAD
-      Range(0, 2)
-        .map { _ =>
-          resultListener.expectMessageType[ResultEvent]
-        }
-        .foreach { case ResultEvent.ThermalResultEvent(thermalUnitResult) =>
-          thermalUnitResult match {
-            case ThermalHouseResult(
-                  time,
-                  inputModel,
-                  qDot,
-                  indoorTemperature,
-                ) =>
-              inputModel shouldBe typicalThermalHouse.getUuid
-              time shouldBe 28000.toDateTime
-              qDot should equalWithTolerance(0.011.asMegaWatt)
-              indoorTemperature should equalWithTolerance(18.59.asDegreeCelsius)
-
-            case CylindricalThermalStorageResult(
-                  time,
-                  inputModel,
-                  qDot,
-                  energy,
-                ) =>
-              inputModel shouldBe typicalThermalStorage.getUuid
-              time shouldBe 28000.toDateTime
-              qDot should equalWithTolerance(0.asMegaWatt)
-              energy should equalWithTolerance(0.asMegaWattHour)
-          }
-        }
-=======
       // Since this activation is caused by new weather data, we don't expect any
       // message for house or storage since there is no change of their operating
       // point nor one of it reached any boundary.
       resultListener.expectNoMessage()
->>>>>>> 589701c1
 
       scheduler.expectMessage(Completion(heatPumpAgent, Some(31939)))
 
@@ -913,34 +603,6 @@
         .map { _ =>
           resultListener.expectMessageType[ResultEvent]
         }
-<<<<<<< HEAD
-        .foreach { case ResultEvent.ThermalResultEvent(thermalUnitResult) =>
-          thermalUnitResult match {
-            case ThermalHouseResult(
-                  time,
-                  inputModel,
-                  qDot,
-                  indoorTemperature,
-                ) =>
-              inputModel shouldBe typicalThermalHouse.getUuid
-              time shouldBe 31940.toDateTime
-              qDot should equalWithTolerance(0.asMegaWatt)
-              indoorTemperature should equalWithTolerance(19.99.asDegreeCelsius)
-
-            case CylindricalThermalStorageResult(
-                  time,
-                  inputModel,
-                  qDot,
-                  energy,
-                ) =>
-              inputModel shouldBe typicalThermalStorage.getUuid
-              time shouldBe 31940.toDateTime
-              qDot should equalWithTolerance(0.011.asMegaWatt)
-              energy should equalWithTolerance(
-                0.asMegaWattHour
-              )
-          }
-=======
         .foreach {
           case ParticipantResultEvent(participantResult) =>
             participantResult match {
@@ -978,7 +640,6 @@
                   0.asMegaWattHour
                 )
             }
->>>>>>> 589701c1
         }
 
       scheduler.expectMessage(Completion(heatPumpAgent, Some(35355)))
@@ -996,34 +657,6 @@
         .map { _ =>
           resultListener.expectMessageType[ResultEvent]
         }
-<<<<<<< HEAD
-        .foreach { case ResultEvent.ThermalResultEvent(thermalUnitResult) =>
-          thermalUnitResult match {
-            case ThermalHouseResult(
-                  time,
-                  inputModel,
-                  qDot,
-                  indoorTemperature,
-                ) =>
-              inputModel shouldBe typicalThermalHouse.getUuid
-              time shouldBe 35356.toDateTime
-              qDot should equalWithTolerance(0.011.asMegaWatt)
-              indoorTemperature should equalWithTolerance(19.81.asDegreeCelsius)
-
-            case CylindricalThermalStorageResult(
-                  time,
-                  inputModel,
-                  qDot,
-                  energy,
-                ) =>
-              inputModel shouldBe typicalThermalStorage.getUuid
-              time shouldBe 35356.toDateTime
-              qDot should equalWithTolerance(0.asMegaWatt)
-              energy should equalWithTolerance(
-                0.01044.asMegaWattHour
-              )
-          }
-=======
         .foreach {
           case ParticipantResultEvent(participantResult) =>
             participantResult match {
@@ -1061,7 +694,6 @@
                   0.01044.asMegaWattHour
                 )
             }
->>>>>>> 589701c1
         }
 
       scheduler.expectMessage(Completion(heatPumpAgent, Some(35894)))
@@ -1079,34 +711,6 @@
         .map { _ =>
           resultListener.expectMessageType[ResultEvent]
         }
-<<<<<<< HEAD
-        .foreach { case ResultEvent.ThermalResultEvent(thermalUnitResult) =>
-          thermalUnitResult match {
-            case ThermalHouseResult(
-                  time,
-                  inputModel,
-                  qDot,
-                  indoorTemperature,
-                ) =>
-              inputModel shouldBe typicalThermalHouse.getUuid
-              time shouldBe 35894.toDateTime
-              qDot should equalWithTolerance(0.0.asMegaWatt)
-              indoorTemperature should equalWithTolerance(20.asDegreeCelsius)
-
-            case CylindricalThermalStorageResult(
-                  time,
-                  inputModel,
-                  qDot,
-                  energy,
-                ) =>
-              inputModel shouldBe typicalThermalStorage.getUuid
-              time shouldBe 35894.toDateTime
-              qDot should equalWithTolerance(0.asMegaWatt)
-              energy should equalWithTolerance(
-                0.01044.asMegaWattHour
-              )
-          }
-=======
         .foreach {
           case ParticipantResultEvent(participantResult) =>
             participantResult match {
@@ -1131,7 +735,6 @@
                   20.asDegreeCelsius
                 )(temperatureTolerance)
             }
->>>>>>> 589701c1
         }
 
       scheduler.expectMessage(Completion(heatPumpAgent, Some(71892)))
@@ -1399,22 +1002,6 @@
             }
           case ThermalResultEvent(thermalUnitResult) =>
             thermalUnitResult match {
-<<<<<<< HEAD
-              case ThermalHouseResult(
-                    time,
-                    inputModel,
-                    qDot,
-                    indoorTemperature,
-                  ) =>
-                inputModel shouldBe typicalThermalHouse.getUuid
-                time shouldBe 1800.toDateTime
-                qDot should equalWithTolerance(0.asMegaWatt)
-                indoorTemperature should equalWithTolerance(
-                  19.83.asDegreeCelsius
-                )
-
-=======
->>>>>>> 589701c1
               case CylindricalThermalStorageResult(
                     time,
                     inputModel,
@@ -1672,22 +1259,6 @@
             }
           case ThermalResultEvent(thermalUnitResult) =>
             thermalUnitResult match {
-<<<<<<< HEAD
-              case ThermalHouseResult(
-                    time,
-                    inputModel,
-                    qDot,
-                    indoorTemperature,
-                  ) =>
-                inputModel shouldBe typicalThermalHouse.getUuid
-                time shouldBe 9200.toDateTime
-                qDot should equalWithTolerance(0.asMegaWatt)
-                indoorTemperature should equalWithTolerance(
-                  19.78.asDegreeCelsius
-                )
-
-=======
->>>>>>> 589701c1
               case CylindricalThermalStorageResult(
                     time,
                     inputModel,
@@ -1812,24 +1383,9 @@
                 inputModel shouldBe typicalThermalHouse.getUuid
                 time shouldBe 11644.toDateTime
                 qDot should equalWithTolerance(0.asMegaWatt)
-<<<<<<< HEAD
-                indoorTemperature should equalWithTolerance(20.asDegreeCelsius)
-
-              case CylindricalThermalStorageResult(
-                    time,
-                    inputModel,
-                    qDot,
-                    energy,
-                  ) =>
-                inputModel shouldBe typicalThermalStorage.getUuid
-                time shouldBe 11644.toDateTime
-                qDot should equalWithTolerance(0.0.asMegaWatt)
-                energy should equalWithTolerance(0.01044.asMegaWattHour)
-=======
                 indoorTemperature should equalWithTolerance(
                   20.asDegreeCelsius
                 )(temperatureTolerance)
->>>>>>> 589701c1
             }
         }
 
@@ -1896,24 +1452,7 @@
                 qDot should equalWithTolerance(0.011.asMegaWatt)
                 indoorTemperature should equalWithTolerance(
                   19.97.asDegreeCelsius
-<<<<<<< HEAD
-                )
-
-              case CylindricalThermalStorageResult(
-                    time,
-                    inputModel,
-                    qDot,
-                    energy,
-                  ) =>
-                inputModel shouldBe typicalThermalStorage.getUuid
-                time shouldBe 12000.toDateTime
-                qDot should equalWithTolerance(0.asMegaWatt)
-                energy should equalWithTolerance(
-                  0.01044.asMegaWattHour
-                )
-=======
                 )(temperatureTolerance)
->>>>>>> 589701c1
             }
         }
 
@@ -1963,24 +1502,9 @@
                 inputModel shouldBe typicalThermalHouse.getUuid
                 time shouldBe 12137.toDateTime
                 qDot should equalWithTolerance(0.asMegaWatt)
-<<<<<<< HEAD
-                indoorTemperature should equalWithTolerance(20.asDegreeCelsius)
-
-              case CylindricalThermalStorageResult(
-                    time,
-                    inputModel,
-                    qDot,
-                    energy,
-                  ) =>
-                inputModel shouldBe typicalThermalStorage.getUuid
-                time shouldBe 12138.toDateTime
-                qDot should equalWithTolerance(0.0.asMegaWatt)
-                energy should equalWithTolerance(0.01044.asMegaWattHour)
-=======
                 indoorTemperature should equalWithTolerance(
                   20.asDegreeCelsius
                 )(temperatureTolerance)
->>>>>>> 589701c1
             }
         }
 
@@ -2015,53 +1539,6 @@
         .map { _ =>
           resultListener.expectMessageType[ResultEvent]
         }
-<<<<<<< HEAD
-        .foreach {
-          case ParticipantResultEvent(participantResult) =>
-            participantResult match {
-              case HpResult(hpResult) =>
-                hpResult._2 shouldBe typicalHpInputModel.getUuid
-                hpResult._1 shouldBe 12500.toDateTime
-                hpResult._3 should equalWithTolerance(0.asMegaWatt)
-                hpResult._4 should equalWithTolerance(0.asMegaVar)
-
-              case EmResult(emResult) =>
-                emResult._2 shouldBe emInput.getUuid
-                emResult._1 shouldBe 12500.toDateTime
-                emResult._3 should equalWithTolerance(
-                  0.asMegaWatt
-                )
-                emResult._4 should equalWithTolerance(
-                  0.asMegaVar
-                )
-            }
-          case ThermalResultEvent(thermalUnitResult) =>
-            thermalUnitResult match {
-              case ThermalHouseResult(
-                    time,
-                    inputModel,
-                    qDot,
-                    indoorTemperature,
-                  ) =>
-                inputModel shouldBe typicalThermalHouse.getUuid
-                time shouldBe 12500.toDateTime
-                qDot should equalWithTolerance(0.0.asMegaWatt)
-                indoorTemperature should equalWithTolerance(
-                  19.94.asDegreeCelsius
-                )
-
-              case CylindricalThermalStorageResult(
-                    time,
-                    inputModel,
-                    qDot,
-                    energy,
-                  ) =>
-                inputModel shouldBe typicalThermalStorage.getUuid
-                time shouldBe 12500.toDateTime
-                qDot should equalWithTolerance(0.0.asMegaWatt)
-                energy should equalWithTolerance(0.01044.asMegaWattHour)
-            }
-=======
         .foreach { case ParticipantResultEvent(participantResult) =>
           participantResult match {
             case HpResult(hpResult) =>
@@ -2080,7 +1557,6 @@
                 0.asMegaVar
               )
           }
->>>>>>> 589701c1
         }
 
       scheduler.expectMessage(Completion(emAgentActivation, Some(24151)))
@@ -2252,55 +1728,6 @@
         .map { _ =>
           resultListener.expectMessageType[ResultEvent]
         }
-<<<<<<< HEAD
-        .foreach {
-          case ParticipantResultEvent(participantResult) =>
-            participantResult match {
-              case HpResult(hpResult) =>
-                hpResult._2 shouldBe typicalHpInputModel.getUuid
-                hpResult._1 shouldBe 27500.toDateTime
-                hpResult._3 should equalWithTolerance(pRunningHp)
-                hpResult._4 should equalWithTolerance(qRunningHp)
-
-              case EmResult(emResult) =>
-                emResult._2 shouldBe emInput.getUuid
-                emResult._1 shouldBe 27500.toDateTime
-                emResult._3 should equalWithTolerance(
-                  -0.00006389649707132048.asMegaWatt
-                )
-                emResult._4 should equalWithTolerance(
-                  0.0012489995996796802.asMegaVar
-                )
-            }
-          case ThermalResultEvent(thermalUnitResult) =>
-            thermalUnitResult match {
-              case ThermalHouseResult(
-                    time,
-                    inputModel,
-                    qDot,
-                    indoorTemperature,
-                  ) =>
-                inputModel shouldBe typicalThermalHouse.getUuid
-                time shouldBe 27500.toDateTime
-                qDot should equalWithTolerance(0.011.asMegaWatt)
-                indoorTemperature should equalWithTolerance(
-                  18.98.asDegreeCelsius
-                )
-
-              case CylindricalThermalStorageResult(
-                    time,
-                    inputModel,
-                    qDot,
-                    energy,
-                  ) =>
-                inputModel shouldBe typicalThermalStorage.getUuid
-                time shouldBe 27500.toDateTime
-                qDot should equalWithTolerance(0.asMegaWatt)
-                energy should equalWithTolerance(
-                  0.007403699999999999.asMegaWattHour
-                )
-            }
-=======
         .foreach { case ParticipantResultEvent(participantResult) =>
           participantResult match {
             case HpResult(hpResult) =>
@@ -2319,7 +1746,6 @@
                 -0.00002100176296395.asMegaVar
               )
           }
->>>>>>> 589701c1
         }
 
       scheduler.expectMessage(Completion(emAgentActivation, Some(30708)))
@@ -2368,14 +1794,9 @@
                 inputModel shouldBe typicalThermalHouse.getUuid
                 time shouldBe 30708.toDateTime
                 qDot should equalWithTolerance(0.asMegaWatt)
-<<<<<<< HEAD
-                indoorTemperature should equalWithTolerance(20.asDegreeCelsius)
-
-=======
                 indoorTemperature should equalWithTolerance(
                   20.asDegreeCelsius
                 )(temperatureTolerance)
->>>>>>> 589701c1
               case CylindricalThermalStorageResult(
                     time,
                     inputModel,
@@ -2441,22 +1862,6 @@
             }
           case ThermalResultEvent(thermalUnitResult) =>
             thermalUnitResult match {
-<<<<<<< HEAD
-              case ThermalHouseResult(
-                    time,
-                    inputModel,
-                    qDot,
-                    indoorTemperature,
-                  ) =>
-                inputModel shouldBe typicalThermalHouse.getUuid
-                time shouldBe 31000.toDateTime
-                qDot should equalWithTolerance(0.asMegaWatt)
-                indoorTemperature should equalWithTolerance(
-                  19.97.asDegreeCelsius
-                )
-
-=======
->>>>>>> 589701c1
               case CylindricalThermalStorageResult(
                     time,
                     inputModel,
@@ -2518,14 +1923,9 @@
                 inputModel shouldBe typicalThermalHouse.getUuid
                 time shouldBe 40689.toDateTime
                 qDot should equalWithTolerance(0.01044.asMegaWatt)
-<<<<<<< HEAD
-                indoorTemperature should equalWithTolerance(18.asDegreeCelsius)
-
-=======
                 indoorTemperature should equalWithTolerance(
                   18.asDegreeCelsius
                 )(temperatureTolerance)
->>>>>>> 589701c1
               case CylindricalThermalStorageResult(
                     time,
                     inputModel,
@@ -2593,12 +1993,7 @@
                 qDot should equalWithTolerance(0.asMegaWatt)
                 indoorTemperature should equalWithTolerance(
                   18.54.asDegreeCelsius
-<<<<<<< HEAD
-                )
-
-=======
                 )(temperatureTolerance)
->>>>>>> 589701c1
               case CylindricalThermalStorageResult(
                     time,
                     inputModel,
@@ -2657,24 +2052,9 @@
                 inputModel shouldBe typicalThermalHouse.getUuid
                 time shouldBe 46290.toDateTime
                 qDot should equalWithTolerance(0.011.asMegaWatt)
-<<<<<<< HEAD
-                indoorTemperature should equalWithTolerance(18.asDegreeCelsius)
-
-              case CylindricalThermalStorageResult(
-                    time,
-                    inputModel,
-                    qDot,
-                    energy,
-                  ) =>
-                inputModel shouldBe typicalThermalStorage.getUuid
-                time shouldBe 46292.toDateTime
-                qDot should equalWithTolerance(0.asMegaWatt)
-                energy should equalWithTolerance(0.asMegaWattHour)
-=======
                 indoorTemperature should equalWithTolerance(
                   18.asDegreeCelsius
                 )(temperatureTolerance)
->>>>>>> 589701c1
             }
         }
 
@@ -2724,24 +2104,9 @@
                 inputModel shouldBe typicalThermalHouse.getUuid
                 time shouldBe 55762.toDateTime
                 qDot should equalWithTolerance(0.asMegaWatt)
-<<<<<<< HEAD
-                indoorTemperature should equalWithTolerance(20.asDegreeCelsius)
-
-              case CylindricalThermalStorageResult(
-                    time,
-                    inputModel,
-                    qDot,
-                    energy,
-                  ) =>
-                inputModel shouldBe typicalThermalStorage.getUuid
-                time shouldBe 55765.toDateTime
-                qDot should equalWithTolerance(0.asMegaWatt)
-                energy should equalWithTolerance(0.asMegaWattHour)
-=======
                 indoorTemperature should equalWithTolerance(
                   20.asDegreeCelsius
                 )(temperatureTolerance)
->>>>>>> 589701c1
             }
         }
 
