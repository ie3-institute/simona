/*
 * © 2020. TU Dortmund University,
 * Institute of Energy Systems, Energy Efficiency and Energy Economics,
 * Research group Distribution grid planning and operation
 */

package edu.ie3.simona.agent.grid

import edu.ie3.simona.agent.em.EmAgent
import edu.ie3.simona.agent.participant.data.secondary.SecondaryDataService.ActorWeatherService
import edu.ie3.simona.agent.participant.hp.HpAgent
import edu.ie3.simona.agent.participant.statedata.ParticipantStateData.ParticipantInitializeStateData
import edu.ie3.simona.agent.participant2.ParticipantAgent.{
  DataProvision,
  RegistrationFailedMessage,
  RegistrationSuccessfulMessage,
}
import edu.ie3.simona.agent.participant2.ParticipantAgentInit
import edu.ie3.simona.agent.participant2.ParticipantAgentInit.{
  ParticipantRefs,
  SimulationParameters,
}
import edu.ie3.simona.config.RuntimeConfig.{HpRuntimeConfig, PvRuntimeConfig}
import edu.ie3.simona.event.ResultEvent
import edu.ie3.simona.event.ResultEvent.*
import edu.ie3.simona.event.notifier.NotifierConfig
import edu.ie3.simona.model.thermal.ThermalHouseTestData
import edu.ie3.simona.ontology.messages.SchedulerMessage.{
  Completion,
  ScheduleActivation,
}
import edu.ie3.simona.ontology.messages.services.ServiceMessage
import edu.ie3.simona.ontology.messages.services.ServiceMessage.PrimaryServiceRegistrationMessage
import edu.ie3.simona.ontology.messages.services.WeatherMessage.{
  RegisterForWeatherMessage,
  WeatherData,
}
import edu.ie3.simona.ontology.messages.{Activation, SchedulerMessage}
import edu.ie3.simona.scheduler.ScheduleLock
import edu.ie3.simona.service.ServiceType
import edu.ie3.simona.test.common.input.EmInputTestData
import edu.ie3.simona.test.common.{DefaultTestData, TestSpawnerTyped}
<<<<<<< HEAD
import edu.ie3.simona.test.matchers.QuantityMatchers
import edu.ie3.simona.util.SimonaConstants.INIT_SIM_TICK
=======
import edu.ie3.simona.util.SimonaConstants.{INIT_SIM_TICK, PRE_INIT_TICK}
>>>>>>> 853c1a00
import edu.ie3.simona.util.TickUtil.TickLong
import edu.ie3.util.TimeUtil
import edu.ie3.util.quantities.QuantityUtils.RichQuantityDouble
import edu.ie3.util.scala.quantities.WattsPerSquareMeter
import org.apache.pekko.actor.ActorSystem
import org.apache.pekko.actor.testkit.typed.scaladsl.{
  ScalaTestWithActorTestKit,
  TestProbe,
}
import org.apache.pekko.actor.typed.scaladsl.adapter.{TypedActorRefOps, *}
import org.apache.pekko.testkit.TestActorRef
import org.scalatest.matchers.should
import org.scalatest.wordspec.AnyWordSpecLike
import org.scalatestplus.mockito.MockitoSugar
import squants.Each
import squants.motion.MetersPerSecond
import squants.thermal.Celsius

import java.time.ZonedDateTime
import scala.language.postfixOps

/** Test to ensure the functions that a thermal grid and its connected assets is
  * capable.
  */
class ThermalGridIT
    extends ScalaTestWithActorTestKit
    with ThermalHouseTestData
    with AnyWordSpecLike
    with should.Matchers
    with QuantityMatchers
    with EmInputTestData
    with MockitoSugar
    with DefaultTestData
    with TestSpawnerTyped {
  private implicit val classicSystem: ActorSystem = system.toClassic
<<<<<<< HEAD
  protected implicit val simulationStartDate: ZonedDateTime =
    TimeUtil.withDefaults.toZonedDateTime("2020-01-01T00:00:00Z")
  protected val temperatureTolerance: Double = 0.01
  protected val simulationEndDate: ZonedDateTime =
    TimeUtil.withDefaults.toZonedDateTime("2020-01-02T02:00:00Z")
=======
  private implicit val temperatureTolerance: Double = 0.01
>>>>>>> 853c1a00

  private val resolution =
    simonaConfig.simona.powerflow.resolution.toSeconds

  private val outputConfigOn = NotifierConfig(
    simulationResultInfo = true,
    powerRequestReply = false,
    flexResult = false,
  )

  private val outputConfigOff = NotifierConfig(
    simulationResultInfo = false,
    powerRequestReply = false,
    flexResult = false,
  )

  "A Thermal Grid with thermal house, storage and heat pump not under the control of energy management" should {
    "be initialized correctly and run through some activations" in {

      implicit val simulationStartDate: ZonedDateTime =
        TimeUtil.withDefaults.toZonedDateTime("2020-01-01T00:00:00Z")
      val simulationEndDate: ZonedDateTime =
        TimeUtil.withDefaults.toZonedDateTime("2020-01-02T02:00:00Z")

      val scheduler: TestProbe[SchedulerMessage] = TestProbe("scheduler")
      val primaryServiceProxy =
        TestProbe[ServiceMessage]("PrimaryServiceProxy")

      val weatherService = TestProbe[ServiceMessage]("WeatherService")

      val resultListener: TestProbe[ResultEvent] = TestProbe("resultListener")

      val heatPumpAgent = TestActorRef(
        new HpAgent(
          scheduler = scheduler.ref.toClassic,
          initStateData = ParticipantInitializeStateData(
            typicalHpInputModel,
            typicalThermalGrid,
            HpRuntimeConfig(
              calculateMissingReactivePowerWithModel = true,
              1.0,
              List.empty[String],
            ),
            primaryServiceProxy.ref.toClassic,
            Iterable(ActorWeatherService(weatherService.ref.toClassic)),
            simulationStartDate,
            simulationEndDate,
            resolution,
            simonaConfig.simona.runtime.participant.requestVoltageDeviationThreshold,
            outputConfigOn,
            None,
          ),
          listener = Iterable(resultListener.ref.toClassic),
        ),
        "HeatPumpAgent1",
      )

      val pRunningHp = 0.0038.asMegaWatt
      val qRunningHp = 0.0012489995996796802.asMegaVar

      scheduler.expectNoMessage()

      /* INIT */
      // heat pump
      heatPumpAgent ! Activation(INIT_SIM_TICK)

      primaryServiceProxy.expectMessage(
        PrimaryServiceRegistrationMessage(
          heatPumpAgent.ref,
          typicalHpInputModel.getUuid,
        )
      )
      heatPumpAgent ! RegistrationFailedMessage(
        primaryServiceProxy.ref.toClassic
      )

      weatherService.expectMessage(
        RegisterForWeatherMessage(
          heatPumpAgent.ref,
          typicalHpInputModel.getNode.getGeoPosition.getY,
          typicalHpInputModel.getNode.getGeoPosition.getX,
        )
      )

      heatPumpAgent ! RegistrationSuccessfulMessage(
        weatherService.ref.toClassic,
        0,
      )
      val weatherDependentAgents = Seq(heatPumpAgent)

      scheduler.expectMessage(Completion(heatPumpAgent, Some(0)))

      /* TICK 0
      Start of Simulation
      House demand heating : requiredDemand = 0.0 kWh, possibleDemand = 0.0 kWh
      ThermalStorage       : requiredDemand = 10.44 kWh, possibleDemand = 10.44 kWh
      Heat pump: turned on - to serve the storage demand
       */

      heatPumpAgent ! Activation(0)

      weatherDependentAgents.foreach {
        _ ! DataProvision(
          0,
          weatherService.ref.toClassic,
          WeatherData(
            WattsPerSquareMeter(0d),
            WattsPerSquareMeter(0d),
            Celsius(-5d),
            MetersPerSecond(0d),
          ),
          Some(3600),
        )
      }

      resultListener.expectMessageType[ParticipantResultEvent] match {
        case ParticipantResultEvent(hpResult) =>
          hpResult.getInputModel shouldBe typicalHpInputModel.getUuid
          hpResult.getTime shouldBe 0.toDateTime
          hpResult.getP should equalWithTolerance(pRunningHp)
          hpResult.getQ should equalWithTolerance(qRunningHp)
      }

      Range(0, 2)
        .map { _ =>
          resultListener.expectMessageType[ResultEvent]
        }
        .foreach { case ResultEvent.ThermalResultEvent(thermalUnitResult) =>
          thermalUnitResult match {
            case ThermalHouseResult(
                  time,
                  inputModel,
                  qDot,
                  indoorTemperature,
                ) =>
              inputModel shouldBe typicalThermalHouse.getUuid
              time shouldBe 0.toDateTime
              qDot should equalWithTolerance(0.0.asMegaWatt)
              indoorTemperature should equalWithTolerance(
                19.99.asDegreeCelsius,
                temperatureTolerance,
              )
            case CylindricalThermalStorageResult(
                  time,
                  inputModel,
                  qDot,
                  energy,
                ) =>
              inputModel shouldBe typicalThermalStorage.getUuid
              time shouldBe 0.toDateTime
              qDot should equalWithTolerance(0.011.asMegaWatt)
              energy should equalWithTolerance(0.asMegaWattHour)
            case _ =>
              fail(
                "Expected a ThermalHouseResult and a ThermalStorageResult but got something else"
              )
          }
        }

      scheduler.expectMessage(Completion(heatPumpAgent, Some(3416)))

      /* TICK 3416
      Storage is fully heated up
      House demand heating : requiredDemand = 0.0 kWh, possibleDemand = 2.37 kWh
      ThermalStorage       : requiredDemand = 0.0 kWh, possibleDemand = 0.0 kWh
      Heat pump: stays on since it was on and the house has possible demand
       */

      heatPumpAgent ! Activation(3416)

      resultListener.expectMessageType[ParticipantResultEvent] match {
        case ParticipantResultEvent(hpResult) =>
          hpResult.getInputModel shouldBe typicalHpInputModel.getUuid
          hpResult.getTime shouldBe 3416.toDateTime
          hpResult.getP should equalWithTolerance(pRunningHp)
          hpResult.getQ should equalWithTolerance(
            qRunningHp
          )
      }

      Range(0, 2)
        .map { _ =>
          resultListener.expectMessageType[ResultEvent]
        }
        .foreach { case ResultEvent.ThermalResultEvent(thermalUnitResult) =>
          thermalUnitResult match {
            case ThermalHouseResult(
                  time,
                  inputModel,
                  qDot,
                  indoorTemperature,
                ) =>
              inputModel shouldBe typicalThermalHouse.getUuid
              time shouldBe 3416.toDateTime
              qDot should equalWithTolerance(0.011.asMegaWatt)
              indoorTemperature should equalWithTolerance(
                19.68.asDegreeCelsius,
                temperatureTolerance,
              )

            case CylindricalThermalStorageResult(
                  time,
                  inputModel,
                  qDot,
                  energy,
                ) =>
              inputModel shouldBe typicalThermalStorage.getUuid
              time shouldBe 3416.toDateTime
              qDot should equalWithTolerance(0.asMegaWatt)
              energy should equalWithTolerance(0.01044.asMegaWattHour)
            case _ =>
              fail(
                "Expected a ThermalHouseResult and a ThermalStorageResult but got something else"
              )
          }
        }

      scheduler.expectMessage(Completion(heatPumpAgent, Some(3600)))

      /* TICK 3600
      New weather data (unchanged) incoming
      House demand heating : requiredDemand = 0.0 kWh, possibleDemand = 1.94 kWh
      ThermalStorage       : requiredDemand = 0.0 kWh, possibleDemand = 0.0 kWh
      Heat pump: stays on, we got triggered by incoming weather data. So we continue with same behaviour as before
       */

      heatPumpAgent ! Activation(3600)

      weatherDependentAgents.foreach {
        _ ! DataProvision(
          3600,
          weatherService.ref.toClassic,
          WeatherData(
            WattsPerSquareMeter(1d),
            WattsPerSquareMeter(1d),
            Celsius(-5d),
            MetersPerSecond(0d),
          ),
          Some(21600),
        )
      }

      resultListener.expectMessageType[ParticipantResultEvent] match {
        case ParticipantResultEvent(hpResult) =>
          hpResult.getInputModel shouldBe typicalHpInputModel.getUuid
          hpResult.getTime shouldBe 3600.toDateTime
          hpResult.getP should equalWithTolerance(pRunningHp)
          hpResult.getQ should equalWithTolerance(
            qRunningHp
          )
      }

      Range(0, 2)
        .map { _ =>
          resultListener.expectMessageType[ResultEvent]
        }
        .foreach { case ResultEvent.ThermalResultEvent(thermalUnitResult) =>
          thermalUnitResult match {
            case ThermalHouseResult(
                  time,
                  inputModel,
                  qDot,
                  indoorTemperature,
                ) =>
              inputModel shouldBe typicalThermalHouse.getUuid
              time shouldBe 3600.toDateTime
              qDot should equalWithTolerance(0.011.asMegaWatt)
              indoorTemperature should equalWithTolerance(
                19.74.asDegreeCelsius,
                temperatureTolerance,
              )
            case CylindricalThermalStorageResult(
                  time,
                  inputModel,
                  qDot,
                  energy,
                ) =>
              inputModel shouldBe typicalThermalStorage.getUuid
              time shouldBe 3600.toDateTime
              qDot should equalWithTolerance(0.asMegaWatt)
              energy should equalWithTolerance(0.01044.asMegaWattHour)
            case _ =>
              fail(
                "Expected a ThermalHouseResult and a ThermalStorageResult but got something else"
              )
          }
        }

      scheduler.expectMessage(Completion(heatPumpAgent, Some(4417)))

      /* TICK 4419
      House reaches upper temperature boundary
      House demand heating : requiredDemand = 0.0 kWh, possibleDemand = 0.0 kWh
      ThermalStorage       : requiredDemand = 0.0 kWh, possibleDemand = 0.0 kWh
      Heat pump: turned off
       */

      heatPumpAgent ! Activation(4417)

      resultListener.expectMessageType[ParticipantResultEvent] match {
        case ParticipantResultEvent(hpResult) =>
          hpResult.getInputModel shouldBe typicalHpInputModel.getUuid
          hpResult.getTime shouldBe 4417.toDateTime
          hpResult.getP should equalWithTolerance(0.asMegaWatt)
          hpResult.getQ should equalWithTolerance(0.asMegaVar)
      }

      Range(0, 2)
        .map { _ =>
          resultListener.expectMessageType[ResultEvent]
        }
        .foreach { case ResultEvent.ThermalResultEvent(thermalUnitResult) =>
          thermalUnitResult match {
            case ThermalHouseResult(
                  time,
                  inputModel,
                  qDot,
                  indoorTemperature,
                ) =>
              inputModel shouldBe typicalThermalHouse.getUuid
              time shouldBe 4417.toDateTime
              qDot should equalWithTolerance(0.asMegaWatt)
              indoorTemperature should equalWithTolerance(
                19.99.asDegreeCelsius,
                temperatureTolerance,
              )
            case CylindricalThermalStorageResult(
                  time,
                  inputModel,
                  qDot,
                  energy,
                ) =>
              inputModel shouldBe typicalThermalStorage.getUuid
              time shouldBe 4417.toDateTime
              qDot should equalWithTolerance(0.asMegaWatt)
              energy should equalWithTolerance(0.01044.asMegaWattHour)
            case _ =>
              fail(
                "Expected a ThermalHouseResult and a ThermalStorageResult but got something else"
              )
          }
        }

      scheduler.expectMessage(Completion(heatPumpAgent, Some(21600)))

      /* TICK 21600
      House would reach lowerTempBoundary at tick 50797.
      But now it's getting colder which should decrease inner temp of house faster.
      House demand heating : requiredDemand = 0.0 kWh, possibleDemand = 11.9 kWh
      ThermalStorage       : requiredDemand = 0.0 kWh, possibleDemand = 0.0 kWh
      Heat pump: stays off
       */

      heatPumpAgent ! Activation(21600)

      weatherDependentAgents.foreach {
        _ ! DataProvision(
          21600,
          weatherService.ref.toClassic,
          WeatherData(
            WattsPerSquareMeter(2d),
            WattsPerSquareMeter(2d),
            Celsius(-55d),
            MetersPerSecond(0d),
          ),
          Some(25000),
        )
      }

      resultListener.expectMessageType[ParticipantResultEvent] match {
        case ParticipantResultEvent(hpResult) =>
          hpResult.getInputModel shouldBe typicalHpInputModel.getUuid
          hpResult.getTime shouldBe 21600.toDateTime
          hpResult.getP should equalWithTolerance(0.0.asMegaWatt)
          hpResult.getQ should equalWithTolerance(0.0.asMegaVar)
      }

      Range(0, 2)
        .map { _ =>
          resultListener.expectMessageType[ResultEvent]
        }
        .foreach { case ResultEvent.ThermalResultEvent(thermalUnitResult) =>
          thermalUnitResult match {
            case ThermalHouseResult(
                  time,
                  inputModel,
                  qDot,
                  indoorTemperature,
                ) =>
              inputModel shouldBe typicalThermalHouse.getUuid
              time shouldBe 21600.toDateTime
              qDot should equalWithTolerance(0.0.asMegaWatt)
              indoorTemperature should equalWithTolerance(
                18.40.asDegreeCelsius,
                temperatureTolerance,
              )

            case CylindricalThermalStorageResult(
                  time,
                  inputModel,
                  qDot,
                  energy,
                ) =>
              inputModel shouldBe typicalThermalStorage.getUuid
              time shouldBe 21600.toDateTime
              qDot should equalWithTolerance(0.0.asMegaWatt)
              energy should equalWithTolerance(0.01044.asMegaWattHour)
            case _ =>
              fail(
                "Expected a ThermalHouseResult and a ThermalStorageResult but got something else"
              )
          }
        }

      scheduler.expectMessage(Completion(heatPumpAgent, Some(23103)))

      /* TICK 23103
      House reach lowerTemperatureBoundary
      House demand heating : requiredDemand = 15.0 kWh, possibleDemand = 15.00 kWh
      ThermalStorage       : requiredDemand = 0.0 kWh, possibleDemand = 0.0 kWh
      Heat pump: stays off, demand should be covered by storage
       */

      heatPumpAgent ! Activation(23103)

      resultListener.expectMessageType[ParticipantResultEvent] match {
        case ParticipantResultEvent(hpResult) =>
          hpResult.getInputModel shouldBe typicalHpInputModel.getUuid
          hpResult.getTime shouldBe 23103.toDateTime
          hpResult.getP should equalWithTolerance(0.0.asMegaWatt)
          hpResult.getQ should equalWithTolerance(0.0.asMegaVar)
      }

      Range(0, 2)
        .map { _ =>
          resultListener.expectMessageType[ResultEvent]
        }
        .foreach { case ResultEvent.ThermalResultEvent(thermalUnitResult) =>
          thermalUnitResult match {
            case ThermalHouseResult(
                  time,
                  inputModel,
                  qDot,
                  indoorTemperature,
                ) =>
              inputModel shouldBe typicalThermalHouse.getUuid
              time shouldBe 23103.toDateTime
              qDot should equalWithTolerance(0.01044.asMegaWatt)
              indoorTemperature should equalWithTolerance(
                18.00.asDegreeCelsius,
                temperatureTolerance,
              )

            case CylindricalThermalStorageResult(
                  time,
                  inputModel,
                  qDot,
                  energy,
                ) =>
              inputModel shouldBe typicalThermalStorage.getUuid
              time shouldBe 23103.toDateTime
              qDot should equalWithTolerance(-0.01044.asMegaWatt)
              energy should equalWithTolerance(0.01044.asMegaWattHour)
            case _ =>
              fail(
                "Expected a ThermalHouseResult and a ThermalStorageResult but got something else"
              )
          }
        }

      scheduler.expectMessage(Completion(heatPumpAgent, Some(25000)))

      /* TICK 25000
        Storage will be empty at tick 26705
        Additional trigger caused by (unchanged) weather data should not change this
        House demand heating : requiredDemand = 0.0 kWh, possibleDemand = 13.35 kWh
        ThermalStorage       : requiredDemand = 0.0 kWh, possibleDemand = 5.50 kWh
        Heat pump: stays off
       */

      heatPumpAgent ! Activation(25000)

      weatherDependentAgents.foreach {
        _ ! DataProvision(
          25000,
          weatherService.ref.toClassic,
          WeatherData(
            WattsPerSquareMeter(3d),
            WattsPerSquareMeter(3d),
            Celsius(-55d),
            MetersPerSecond(0d),
          ),
          Some(28000),
        )
      }

      resultListener.expectMessageType[ParticipantResultEvent] match {
        case ParticipantResultEvent(hpResult) =>
          hpResult.getInputModel shouldBe typicalHpInputModel.getUuid
          hpResult.getTime shouldBe 25000.toDateTime
          hpResult.getP should equalWithTolerance(0.0.asMegaWatt)
          hpResult.getQ should equalWithTolerance(0.0.asMegaVar)
      }

      Range(0, 2)
        .map { _ =>
          resultListener.expectMessageType[ResultEvent]
        }
        .foreach { case ResultEvent.ThermalResultEvent(thermalUnitResult) =>
          thermalUnitResult match {
            case ThermalHouseResult(
                  time,
                  inputModel,
                  qDot,
                  indoorTemperature,
                ) =>
              inputModel shouldBe typicalThermalHouse.getUuid
              time shouldBe 25000.toDateTime
              qDot should equalWithTolerance(0.01044.asMegaWatt)
              indoorTemperature should equalWithTolerance(
                18.22.asDegreeCelsius,
                temperatureTolerance,
              )

            case CylindricalThermalStorageResult(
                  time,
                  inputModel,
                  qDot,
                  energy,
                ) =>
              inputModel shouldBe typicalThermalStorage.getUuid
              time shouldBe 25000.toDateTime
              qDot should equalWithTolerance(-0.01044.asMegaWatt)
              energy should equalWithTolerance(
                0.0049387.asMegaWattHour
              )
            case _ =>
              fail(
                "Expected a ThermalHouseResult and a ThermalStorageResult but got something else"
              )
          }
        }

      scheduler.expectMessage(Completion(heatPumpAgent, Some(26702)))

      /* TICK 26702
        Storage will be empty
        House demand heating : requiredDemand = 0.0kWh, possibleDemand = 11.87 kWh
        ThermalStorage       : requiredDemand = 10.44 kWh, possibleDemand = 10.44 kWh
        Heat pump: will be turned on - to serve the remaining heat demand of house (and refill storage later)
       */

      heatPumpAgent ! Activation(26702)

      resultListener.expectMessageType[ParticipantResultEvent] match {
        case ParticipantResultEvent(hpResult) =>
          hpResult.getInputModel shouldBe typicalHpInputModel.getUuid
          hpResult.getTime shouldBe 26702.toDateTime
          hpResult.getP should equalWithTolerance(pRunningHp)
          hpResult.getQ should equalWithTolerance(qRunningHp)
      }

      Range(0, 2)
        .map { _ =>
          resultListener.expectMessageType[ResultEvent]
        }
        .foreach { case ResultEvent.ThermalResultEvent(thermalUnitResult) =>
          thermalUnitResult match {
            case ThermalHouseResult(
                  time,
                  inputModel,
                  qDot,
                  indoorTemperature,
                ) =>
              inputModel shouldBe typicalThermalHouse.getUuid
              time shouldBe 26702.toDateTime
              qDot should equalWithTolerance(0.011.asMegaWatt)
              indoorTemperature should equalWithTolerance(
                18.41.asDegreeCelsius,
                temperatureTolerance,
              )

            case CylindricalThermalStorageResult(
                  time,
                  inputModel,
                  qDot,
                  energy,
                ) =>
              inputModel shouldBe typicalThermalStorage.getUuid
              time shouldBe 26702.toDateTime
              qDot should equalWithTolerance(0.asMegaWatt)
              energy should equalWithTolerance(0.asMegaWattHour)
            case _ =>
              fail(
                "Expected a ThermalHouseResult and a ThermalStorageResult but got something else"
              )
          }
        }

      scheduler.expectMessage(Completion(heatPumpAgent, Some(28000)))

      /* TICK 28000
        New weather data: it's getting warmer again
        House demand heating : requiredDemand = 0.00 kWh, possibleDemand = 10.55 kWh
        ThermalStorage       : requiredDemand = 10.44 kWh, possibleDemand = 10.44 kWh
        Heat pump: stays on
       */

      heatPumpAgent ! Activation(28000)

      weatherDependentAgents.foreach {
        _ ! DataProvision(
          28000,
          weatherService.ref.toClassic,
          WeatherData(
            WattsPerSquareMeter(4d),
            WattsPerSquareMeter(4d),
            Celsius(5d),
            MetersPerSecond(0d),
          ),
          Some(151200),
        )
      }

      resultListener.expectMessageType[ParticipantResultEvent] match {
        case ParticipantResultEvent(hpResult) =>
          hpResult.getInputModel shouldBe typicalHpInputModel.getUuid
          hpResult.getTime shouldBe 28000.toDateTime
          hpResult.getP should equalWithTolerance(pRunningHp)
          hpResult.getQ should equalWithTolerance(qRunningHp)
      }

      Range(0, 2)
        .map { _ =>
          resultListener.expectMessageType[ResultEvent]
        }
        .foreach { case ResultEvent.ThermalResultEvent(thermalUnitResult) =>
          thermalUnitResult match {
            case ThermalHouseResult(
                  time,
                  inputModel,
                  qDot,
                  indoorTemperature,
                ) =>
              inputModel shouldBe typicalThermalHouse.getUuid
              time shouldBe 28000.toDateTime
              qDot should equalWithTolerance(0.011.asMegaWatt)
              indoorTemperature should equalWithTolerance(
                18.59.asDegreeCelsius,
                temperatureTolerance,
              )

            case CylindricalThermalStorageResult(
                  time,
                  inputModel,
                  qDot,
                  energy,
                ) =>
              inputModel shouldBe typicalThermalStorage.getUuid
              time shouldBe 28000.toDateTime
              qDot should equalWithTolerance(0.asMegaWatt)
              energy should equalWithTolerance(0.asMegaWattHour)
          }
        }

      scheduler.expectMessage(Completion(heatPumpAgent, Some(31940)))

      /* TICK 31940
        House will reach the upperTemperatureBoundary
        House demand heating : requiredDemand = 0.00 kWh, possibleDemand = 0.00 kWh
        ThermalStorage       : requiredDemand = 10.44 kWh, possibleDemand = 10.44 kWh
        Heat pump: stays on to recharge the storage now
       */

      heatPumpAgent ! Activation(31940)

      resultListener.expectMessageType[ParticipantResultEvent] match {
        case ParticipantResultEvent(hpResult) =>
          hpResult.getInputModel shouldBe typicalHpInputModel.getUuid
          hpResult.getTime shouldBe 31940.toDateTime
          hpResult.getP should equalWithTolerance(pRunningHp)
          hpResult.getQ should equalWithTolerance(qRunningHp)
      }

      Range(0, 2)
        .map { _ =>
          resultListener.expectMessageType[ResultEvent]
        }
        .foreach { case ResultEvent.ThermalResultEvent(thermalUnitResult) =>
          thermalUnitResult match {
            case ThermalHouseResult(
                  time,
                  inputModel,
                  qDot,
                  indoorTemperature,
                ) =>
              inputModel shouldBe typicalThermalHouse.getUuid
              time shouldBe 31940.toDateTime
              qDot should equalWithTolerance(0.asMegaWatt)
              indoorTemperature should equalWithTolerance(
                19.99.asDegreeCelsius,
                temperatureTolerance,
              )

            case CylindricalThermalStorageResult(
                  time,
                  inputModel,
                  qDot,
                  energy,
                ) =>
              inputModel shouldBe typicalThermalStorage.getUuid
              time shouldBe 31940.toDateTime
              qDot should equalWithTolerance(0.011.asMegaWatt)
              energy should equalWithTolerance(
                0.asMegaWattHour
              )
          }
        }

      scheduler.expectMessage(Completion(heatPumpAgent, Some(35356)))

      /* TICK 35356
        Storage will be fully charged, but meanwhile the house cooled a bit
        House demand heating : requiredDemand = 0.00 kWh, possibleDemand = 1.42 kWh
        ThermalStorage       : requiredDemand = 0.00 kWh, possibleDemand = 0.00 kWh
        Heat pump: stays on
       */

      heatPumpAgent ! Activation(35356)

      resultListener.expectMessageType[ParticipantResultEvent] match {
        case ParticipantResultEvent(hpResult) =>
          hpResult.getInputModel shouldBe typicalHpInputModel.getUuid
          hpResult.getTime shouldBe 35356.toDateTime
          hpResult.getP should equalWithTolerance(pRunningHp)
          hpResult.getQ should equalWithTolerance(qRunningHp)
      }

      Range(0, 2)
        .map { _ =>
          resultListener.expectMessageType[ResultEvent]
        }
        .foreach { case ResultEvent.ThermalResultEvent(thermalUnitResult) =>
          thermalUnitResult match {
            case ThermalHouseResult(
                  time,
                  inputModel,
                  qDot,
                  indoorTemperature,
                ) =>
              inputModel shouldBe typicalThermalHouse.getUuid
              time shouldBe 35356.toDateTime
              qDot should equalWithTolerance(0.011.asMegaWatt)
              indoorTemperature should equalWithTolerance(
                19.81.asDegreeCelsius,
                temperatureTolerance,
              )

            case CylindricalThermalStorageResult(
                  time,
                  inputModel,
                  qDot,
                  energy,
                ) =>
              inputModel shouldBe typicalThermalStorage.getUuid
              time shouldBe 35356.toDateTime
              qDot should equalWithTolerance(0.asMegaWatt)
              energy should equalWithTolerance(
                0.01044.asMegaWattHour
              )
          }
        }

      scheduler.expectMessage(Completion(heatPumpAgent, Some(35894)))

      /* TICK 35894
      Neither house nor storage have any demand
      House demand heating : requiredDemand = 0.00 kWh, possibleDemand = 0.00 kWh
      ThermalStorage       : requiredDemand = 0.00 kWh, possibleDemand = 0.00 kWh
      Heat pump: turned off
       */

      heatPumpAgent ! Activation(35894)

      resultListener.expectMessageType[ParticipantResultEvent] match {
        case ParticipantResultEvent(hpResult) =>
          hpResult.getInputModel shouldBe typicalHpInputModel.getUuid
          hpResult.getTime shouldBe 35894.toDateTime
          hpResult.getP should equalWithTolerance(0.asMegaWatt)
          hpResult.getQ should equalWithTolerance(0.asMegaVar)
      }

      Range(0, 2)
        .map { _ =>
          resultListener.expectMessageType[ResultEvent]
        }
        .foreach { case ResultEvent.ThermalResultEvent(thermalUnitResult) =>
          thermalUnitResult match {
            case ThermalHouseResult(
                  time,
                  inputModel,
                  qDot,
                  indoorTemperature,
                ) =>
              inputModel shouldBe typicalThermalHouse.getUuid
              time shouldBe 35894.toDateTime
              qDot should equalWithTolerance(0.0.asMegaWatt)
              indoorTemperature should equalWithTolerance(
<<<<<<< HEAD
                19.99.asDegreeCelsius,
                temperatureTolerance,
              )
=======
                20.asDegreeCelsius
              )(temperatureTolerance)
>>>>>>> 853c1a00

            case CylindricalThermalStorageResult(
                  time,
                  inputModel,
                  qDot,
                  energy,
                ) =>
              inputModel shouldBe typicalThermalStorage.getUuid
              time shouldBe 35894.toDateTime
              qDot should equalWithTolerance(0.asMegaWatt)
              energy should equalWithTolerance(
                0.01044.asMegaWattHour
              )
          }
        }

      scheduler.expectMessage(Completion(heatPumpAgent, Some(71891)))

    }
  }

  "A Thermal Grid with thermal house, thermal storage and heat pump that is controlled by an energy management" should {
    "be initialized correctly and run through some activations" in {
      implicit val simulationStartWithPv: ZonedDateTime =
        TimeUtil.withDefaults.toZonedDateTime("2020-06-01T10:00:00Z")
      val simulationEndWithPv: ZonedDateTime =
        TimeUtil.withDefaults.toZonedDateTime("2020-06-12T10:00:00Z")

      val simulationParams = SimulationParameters(
        expectedPowerRequestTick = Long.MaxValue,
        requestVoltageDeviationTolerance = Each(1e-14d),
        simulationStart = simulationStartWithPv,
        simulationEnd = simulationEndWithPv,
      )

      val gridAgent = TestProbe[GridAgent.Request]("GridAgent")
      val resultListener: TestProbe[ResultEvent] = TestProbe("resultListener")
      val scheduler: TestProbe[SchedulerMessage] = TestProbe("scheduler")
      val primaryServiceProxy =
        TestProbe[ServiceMessage]("PrimaryServiceProxy")

      val weatherService = TestProbe[ServiceMessage]("WeatherService")

      val participantRefs = ParticipantRefs(
        gridAgent = gridAgent.ref,
        primaryServiceProxy = primaryServiceProxy.ref.toClassic,
        services =
          Map(ServiceType.WeatherService -> weatherService.ref.toClassic),
        resultListener = Iterable(resultListener.ref),
      )

      val keys = ScheduleLock
        .multiKey(TSpawner, scheduler.ref, PRE_INIT_TICK, 3)
        .iterator
      val lockActivation =
        scheduler.expectMessageType[ScheduleActivation].actor
      lockActivation ! Activation(PRE_INIT_TICK)

      val emAgent = spawn(
        EmAgent(
          emInput,
          modelConfig,
          outputConfigOn,
          "PRIORITIZED",
          simulationStartWithPv,
          parent = Left(scheduler.ref),
          listener = Iterable(resultListener.ref),
        ),
        "EmAgent",
      )

      val pvAgent = spawn(
        ParticipantAgentInit(
          pvInputContainer,
          PvRuntimeConfig(calculateMissingReactivePowerWithModel = true),
          outputConfigOff,
          participantRefs,
          simulationParams,
          Right(emAgent),
          keys.next(),
        ),
        "PvAgent",
      )

      val heatPumpAgentWithEm = TestActorRef(
        new HpAgent(
          scheduler = scheduler.ref.toClassic,
          initStateData = ParticipantInitializeStateData(
            typicalHpInputModel,
            typicalThermalGrid,
            HpRuntimeConfig(
              calculateMissingReactivePowerWithModel = true,
              1.0,
              List.empty[String],
            ),
            primaryServiceProxy.ref.toClassic,
            Iterable(ActorWeatherService(weatherService.ref.toClassic)),
            simulationStartWithPv,
            simulationEndWithPv,
            resolution,
            simonaConfig.simona.runtime.participant.requestVoltageDeviationThreshold,
            outputConfigOn,
            Some(emAgent),
          ),
          listener = Iterable(resultListener.ref.toClassic),
        ),
        "HeatPumpAgentWithEm",
      )

      val pRunningHp = 0.0038.asMegaWatt
      val qRunningHp = 0.0012489995996796802.asMegaVar

      val emInitSchedule = scheduler.expectMessageType[ScheduleActivation]
      emInitSchedule.tick shouldBe INIT_SIM_TICK
      val emAgentActivation = emInitSchedule.actor

      /* INIT */

      emAgentActivation ! Activation(INIT_SIM_TICK)

      primaryServiceProxy.receiveMessages(1) should contain oneOf (
        PrimaryServiceRegistrationMessage(
          heatPumpAgentWithEm.ref,
          typicalHpInputModel.getUuid,
        ),
        PrimaryServiceRegistrationMessage(
          pvAgent.toClassic,
          pvInput.getUuid,
        )
      )

      // pv
      pvAgent ! RegistrationFailedMessage(primaryServiceProxy.ref.toClassic)

      // deal with weather service registration
      weatherService.expectMessage(
        RegisterForWeatherMessage(
          pvAgent.toClassic,
          pvInput.getNode.getGeoPosition.getY,
          pvInput.getNode.getGeoPosition.getX,
        )
      )

      pvAgent ! RegistrationSuccessfulMessage(
        weatherService.ref.toClassic,
        0L,
      )

      scheduler.expectMessage(Completion(emAgentActivation, Some(0)))

      // heat pump
      heatPumpAgentWithEm ! Activation(INIT_SIM_TICK)

      primaryServiceProxy.expectMessage(
        PrimaryServiceRegistrationMessage(
          heatPumpAgentWithEm.ref,
          typicalHpInputModel.getUuid,
        )
      )
      heatPumpAgentWithEm ! RegistrationFailedMessage(
        primaryServiceProxy.ref.toClassic
      )

      weatherService.expectMessage(
        RegisterForWeatherMessage(
          heatPumpAgentWithEm.ref,
          typicalHpInputModel.getNode.getGeoPosition.getY,
          typicalHpInputModel.getNode.getGeoPosition.getX,
        )
      )

      heatPumpAgentWithEm ! RegistrationSuccessfulMessage(
        weatherService.ref.toClassic,
        0L,
      )

      scheduler.expectMessage(Completion(heatPumpAgentWithEm))

      val weatherDependentAgents = Seq(heatPumpAgentWithEm, pvAgent.toClassic)

      /* TICK 0
        Start of Simulation, No sun at the moment.
        PV: 0.0 kW
        House demand heating : requiredDemand = 0.0 kWh, possibleDemand 0.0 kWh
        ThermalStorage       : requiredDemand = 10.44 kWh, possibleDemand = 10.44 kWh
        Heat pump: stays out - since requiredDemand of ThermalStorage not necessarily demand hp operation.
       */

      emAgentActivation ! Activation(0)

      weatherDependentAgents.foreach {
        _ ! DataProvision(
          0,
          weatherService.ref.toClassic,
          WeatherData(
            WattsPerSquareMeter(0),
            WattsPerSquareMeter(0),
            Celsius(-5d),
            MetersPerSecond(0d),
          ),
          Some(1800),
        )
      }

      Range(0, 4)
        .map { _ =>
          resultListener.expectMessageType[ResultEvent]
        }
        .foreach {
          case ParticipantResultEvent(participantResult) =>
            participantResult match {
              case HpResult(hpResult) =>
                hpResult._2 shouldBe typicalHpInputModel.getUuid
                hpResult._1 shouldBe 0.toDateTime
                hpResult._3 should equalWithTolerance(0.asMegaWatt)
                hpResult._4 should equalWithTolerance(0.asMegaVar)

              case EmResult(emResult) =>
                emResult._2 shouldBe emInput.getUuid
                emResult._1 shouldBe 0.toDateTime
                emResult._3 should equalWithTolerance(0.asMegaWatt)
                emResult._4 should equalWithTolerance(0.asMegaVar)
            }
          case ThermalResultEvent(thermalUnitResult) =>
            thermalUnitResult match {
              case ThermalHouseResult(
                    time,
                    inputModel,
                    qDot,
                    indoorTemperature,
                  ) =>
                inputModel shouldBe typicalThermalHouse.getUuid
                time shouldBe 0.toDateTime
                qDot should equalWithTolerance(0.asMegaWatt)
                indoorTemperature should equalWithTolerance(
                  20.asDegreeCelsius
                )(temperatureTolerance)

              case CylindricalThermalStorageResult(
                    time,
                    inputModel,
                    qDot,
                    energy,
                  ) =>
                inputModel shouldBe typicalThermalStorage.getUuid
                time shouldBe 0.toDateTime
                qDot should equalWithTolerance(0.asMegaWatt)
                energy should equalWithTolerance(0.asMegaWattHour)
            }
        }

      scheduler.expectMessage(Completion(emAgentActivation, Some(1800)))

      /* TICK 1800
        New Weather: The sun comes out, PV will produce.
        PV: -6.3 kW
        House demand heating : requiredDemand = 0.0 kWh, possibleDemand = 1.25 kWh
        ThermalStorage       : requiredDemand = 10.44 kWh, possibleDemand = 10.44 kWh
        Heat pump: turns on - since now we have flexibility potential available which can be used by hp to serve the reqDemand of ThermalStorage
       */

      emAgentActivation ! Activation(1800)

      weatherDependentAgents.foreach {
        _ ! DataProvision(
          1800,
          weatherService.ref.toClassic,
          WeatherData(
            WattsPerSquareMeter(540),
            WattsPerSquareMeter(400),
            Celsius(-5d),
            MetersPerSecond(0d),
          ),
          Some(5400),
        )
      }

      Range(0, 4)
        .map { _ =>
          resultListener.expectMessageType[ResultEvent]
        }
        .foreach {
          case ParticipantResultEvent(participantResult) =>
            participantResult match {
              case HpResult(hpResult) =>
                hpResult._2 shouldBe typicalHpInputModel.getUuid
                hpResult._1 shouldBe 1800.toDateTime
                hpResult._3 should equalWithTolerance(pRunningHp)
                hpResult._4 should equalWithTolerance(qRunningHp)

              case EmResult(emResult) =>
                emResult._2 shouldBe emInput.getUuid
                emResult._1 shouldBe 1800.toDateTime
                emResult._3 should equalWithTolerance(
                  -0.002517561515.asMegaWatt
                )
                emResult._4 should equalWithTolerance(0.0012489996.asMegaVar)
            }
          case ThermalResultEvent(thermalUnitResult) =>
            thermalUnitResult match {
              case ThermalHouseResult(
                    time,
                    inputModel,
                    qDot,
                    indoorTemperature,
                  ) =>
                inputModel shouldBe typicalThermalHouse.getUuid
                time shouldBe 1800.toDateTime
                qDot should equalWithTolerance(0.asMegaWatt)
                indoorTemperature should equalWithTolerance(
                  19.83.asDegreeCelsius
                )(temperatureTolerance)

              case CylindricalThermalStorageResult(
                    time,
                    inputModel,
                    qDot,
                    energy,
                  ) =>
                inputModel shouldBe typicalThermalStorage.getUuid
                time shouldBe 1800.toDateTime
                qDot should equalWithTolerance(0.011.asMegaWatt)
                energy should equalWithTolerance(0.asMegaWattHour)
            }
        }

      scheduler.expectMessage(Completion(emAgentActivation, Some(5216)))

      /* TICK 5216
      Storage is fully heated up, meanwhile house cooled a bit.
      PV: -6.3 kW
      House demand heating : requiredDemand = 0.0 kWh, possibleDemand = 3.6 kWh
      ThermalStorage       : requiredDemand = 0.0 kWh, possibleDemand = 0.0 kWh
      Heat pump: stays on since it was on and the house has possible demand
       */

      emAgentActivation ! Activation(5216)

      Range(0, 4)
        .map { _ =>
          resultListener.expectMessageType[ResultEvent]
        }
        .foreach {
          case ParticipantResultEvent(participantResult) =>
            participantResult match {
              case HpResult(hpResult) =>
                hpResult._2 shouldBe typicalHpInputModel.getUuid
                hpResult._1 shouldBe 5216.toDateTime
                hpResult._3 should equalWithTolerance(pRunningHp)
                hpResult._4 should equalWithTolerance(qRunningHp)

              case EmResult(emResult) =>
                emResult._2 shouldBe emInput.getUuid
                emResult._1 shouldBe 5216.toDateTime
                emResult._3 should equalWithTolerance(
                  -0.0025175615153993284.asMegaWatt
                )
                emResult._4 should equalWithTolerance(0.0012489996.asMegaVar)
            }
          case ThermalResultEvent(thermalUnitResult) =>
            thermalUnitResult match {
              case ThermalHouseResult(
                    time,
                    inputModel,
                    qDot,
                    indoorTemperature,
                  ) =>
                inputModel shouldBe typicalThermalHouse.getUuid
                time shouldBe 5216.toDateTime
                qDot should equalWithTolerance(0.011.asMegaWatt)
                indoorTemperature should equalWithTolerance(
                  19.52.asDegreeCelsius
                )(temperatureTolerance)

              case CylindricalThermalStorageResult(
                    time,
                    inputModel,
                    qDot,
                    energy,
                  ) =>
                inputModel shouldBe typicalThermalStorage.getUuid
                time shouldBe 5216.toDateTime
                qDot should equalWithTolerance(0.0.asMegaWatt)
                energy should equalWithTolerance(0.01044.asMegaWattHour)
            }
        }

      scheduler.expectMessage(Completion(emAgentActivation, Some(5400)))

      /* TICK 5400
      PV: 0.0 kW
      New weather data, sun is gone again, thus we should now heat the house by storage.
      House demand heating : requiredDemand = 0.0 kWh, possibleDemand = 3.17 kWh
      ThermalStorage       : requiredDemand = 0.0 kWh, possibleDemand = 0.0 kWh
      Heat pump: turns off
       */

      emAgentActivation ! Activation(5400)

      weatherDependentAgents.foreach {
        _ ! DataProvision(
          5400,
          weatherService.ref.toClassic,
          WeatherData(
            WattsPerSquareMeter(0),
            WattsPerSquareMeter(0),
            Celsius(-5d),
            MetersPerSecond(0d),
          ),
          Some(9200),
        )
      }

      Range(0, 4)
        .map { _ =>
          resultListener.expectMessageType[ResultEvent]
        }
        .foreach {
          case ParticipantResultEvent(participantResult) =>
            participantResult match {
              case HpResult(hpResult) =>
                hpResult._2 shouldBe typicalHpInputModel.getUuid
                hpResult._1 shouldBe 5400.toDateTime
                hpResult._3 should equalWithTolerance(0.asMegaWatt)
                hpResult._4 should equalWithTolerance(0.asMegaVar)

              case EmResult(emResult) =>
                emResult._2 shouldBe emInput.getUuid
                emResult._1 shouldBe 5400.toDateTime
                emResult._3 should equalWithTolerance(0.asMegaWatt)
                emResult._4 should equalWithTolerance(0.asMegaVar)
            }
          case ThermalResultEvent(thermalUnitResult) =>
            thermalUnitResult match {
              case ThermalHouseResult(
                    time,
                    inputModel,
                    qDot,
                    indoorTemperature,
                  ) =>
                inputModel shouldBe typicalThermalHouse.getUuid
                time shouldBe 5400.toDateTime
                qDot should equalWithTolerance(0.01044.asMegaWatt)
                indoorTemperature should equalWithTolerance(
                  19.58.asDegreeCelsius
                )(temperatureTolerance)

              case CylindricalThermalStorageResult(
                    time,
                    inputModel,
                    qDot,
                    energy,
                  ) =>
                inputModel shouldBe typicalThermalStorage.getUuid
                time shouldBe 5400.toDateTime
                qDot should equalWithTolerance(-0.01044.asMegaWatt)
                energy should equalWithTolerance(0.01044.asMegaWattHour)
            }
        }

      scheduler.expectMessage(Completion(emAgentActivation, Some(6829)))

      /* TICK 6829
     The house reaches target temperature
     PV: 0.0 kW
     House demand heating : requiredDemand = 0.0 kWh, possibleDemand = 0.0 kWh
     ThermalStorage       : requiredDemand = 0.0 kWh, possibleDemand = 4.15 kWh
     Heat pump: stays off
       */

      emAgentActivation ! Activation(6829)

      Range(0, 4)
        .map { _ =>
          resultListener.expectMessageType[ResultEvent]
        }
        .foreach {
          case ParticipantResultEvent(participantResult) =>
            participantResult match {
              case HpResult(hpResult) =>
                hpResult._2 shouldBe typicalHpInputModel.getUuid
                hpResult._1 shouldBe 6829.toDateTime
                hpResult._3 should equalWithTolerance(0.asMegaWatt)
                hpResult._4 should equalWithTolerance(0.asMegaVar)

              case EmResult(emResult) =>
                emResult._2 shouldBe emInput.getUuid
                emResult._1 shouldBe 6829.toDateTime
                emResult._3 should equalWithTolerance(0.0.asMegaWatt)
                emResult._4 should equalWithTolerance(0.0.asMegaVar)
            }
          case ThermalResultEvent(thermalUnitResult) =>
            thermalUnitResult match {
              case ThermalHouseResult(
                    time,
                    inputModel,
                    qDot,
                    indoorTemperature,
                  ) =>
                inputModel shouldBe typicalThermalHouse.getUuid
                time shouldBe 6829.toDateTime
                qDot should equalWithTolerance(0.asMegaWatt)
                indoorTemperature should equalWithTolerance(
                  20.asDegreeCelsius
                )(temperatureTolerance)

              case CylindricalThermalStorageResult(
                    time,
                    inputModel,
                    qDot,
                    energy,
                  ) =>
                inputModel shouldBe typicalThermalStorage.getUuid
                time shouldBe 6829.toDateTime
                qDot should equalWithTolerance(0.0.asMegaWatt)
                energy should equalWithTolerance(0.0062900999999.asMegaWattHour)
            }
        }

      scheduler.expectMessage(Completion(emAgentActivation, Some(9200)))

      /* TICK 9200
     The sun is back again, storage first.
     PV: -5.2 kW
     House demand heating : requiredDemand = 0.0 kWh, possibleDemand = 1.64 kWh
     ThermalStorage       : requiredDemand = 0.0 kWh, possibleDemand = 4.15 kWh
     Heat pump: turned off
       */

      emAgentActivation ! Activation(9200)

      weatherDependentAgents.foreach {
        _ ! DataProvision(
          9200,
          weatherService.ref.toClassic,
          WeatherData(
            WattsPerSquareMeter(450),
            WattsPerSquareMeter(250),
            Celsius(-5d),
            MetersPerSecond(0d),
          ),
          Some(12000),
        )
      }

      Range(0, 4)
        .map { _ =>
          resultListener.expectMessageType[ResultEvent]
        }
        .foreach {
          case ParticipantResultEvent(participantResult) =>
            participantResult match {
              case HpResult(hpResult) =>
                hpResult._2 shouldBe typicalHpInputModel.getUuid
                hpResult._1 shouldBe 9200.toDateTime
                hpResult._3 should equalWithTolerance(pRunningHp)
                hpResult._4 should equalWithTolerance(qRunningHp)

              case EmResult(emResult) =>
                emResult._2 shouldBe emInput.getUuid
                emResult._1 shouldBe 9200.toDateTime
                emResult._3 should equalWithTolerance(
                  -0.0013527980811294546.asMegaWatt
                )
                emResult._4 should equalWithTolerance(
                  0.0012489995996796802.asMegaVar
                )
            }
          case ThermalResultEvent(thermalUnitResult) =>
            thermalUnitResult match {
              case ThermalHouseResult(
                    time,
                    inputModel,
                    qDot,
                    indoorTemperature,
                  ) =>
                inputModel shouldBe typicalThermalHouse.getUuid
                time shouldBe 9200.toDateTime
                qDot should equalWithTolerance(0.asMegaWatt)
                indoorTemperature should equalWithTolerance(
                  19.78.asDegreeCelsius
                )(temperatureTolerance)

              case CylindricalThermalStorageResult(
                    time,
                    inputModel,
                    qDot,
                    energy,
                  ) =>
                inputModel shouldBe typicalThermalStorage.getUuid
                time shouldBe 9200.toDateTime
                qDot should equalWithTolerance(0.011.asMegaWatt)
                energy should equalWithTolerance(
                  0.006290099999999.asMegaWattHour
                )
            }
        }

      scheduler.expectMessage(Completion(emAgentActivation, Some(10556)))

      /* TICK 10556
      Storage is full, now heating the house till target temperature.
      PV: -5.2 kW
      House demand heating : requiredDemand = 0.0 kWh, possibleDemand = 2.58 kWh
      ThermalStorage       : requiredDemand = 0.0 kWh, possibleDemand = 0.0 kWh
      Heat pump: stays on
       */

      emAgentActivation ! Activation(10556)

      Range(0, 4)
        .map { _ =>
          resultListener.expectMessageType[ResultEvent]
        }
        .foreach {
          case ParticipantResultEvent(participantResult) =>
            participantResult match {
              case HpResult(hpResult) =>
                hpResult._2 shouldBe typicalHpInputModel.getUuid
                hpResult._1 shouldBe 10556.toDateTime
                hpResult._3 should equalWithTolerance(pRunningHp)
                hpResult._4 should equalWithTolerance(qRunningHp)

              case EmResult(emResult) =>
                emResult._2 shouldBe emInput.getUuid
                emResult._1 shouldBe 10556.toDateTime
                emResult._3 should equalWithTolerance(
                  -0.0013527980811294546.asMegaWatt
                )
                emResult._4 should equalWithTolerance(
                  0.0012489995996796802.asMegaVar
                )
            }
          case ThermalResultEvent(thermalUnitResult) =>
            thermalUnitResult match {
              case ThermalHouseResult(
                    time,
                    inputModel,
                    qDot,
                    indoorTemperature,
                  ) =>
                inputModel shouldBe typicalThermalHouse.getUuid
                time shouldBe 10556.toDateTime
                qDot should equalWithTolerance(0.011.asMegaWatt)
                indoorTemperature should equalWithTolerance(
                  19.66.asDegreeCelsius
                )(temperatureTolerance)

              case CylindricalThermalStorageResult(
                    time,
                    inputModel,
                    qDot,
                    energy,
                  ) =>
                inputModel shouldBe typicalThermalStorage.getUuid
                time shouldBe 10556.toDateTime
                qDot should equalWithTolerance(0.0.asMegaWatt)
                energy should equalWithTolerance(0.01044.asMegaWattHour)
            }
        }

      scheduler.expectMessage(Completion(emAgentActivation, Some(11644)))

      /* TICK 11644
      House reaches target temperature boundary.
      PV: -5.2 kW
      House demand heating : requiredDemand = 0.0 kWh, possibleDemand = 0.0 kWh
      ThermalStorage       : requiredDemand = 0.0 kWh, possibleDemand = 0.0 kWh
      Heat pump: stays on
       */

      emAgentActivation ! Activation(11644)

      Range(0, 4)
        .map { _ =>
          resultListener.expectMessageType[ResultEvent]
        }
        .foreach {
          case ParticipantResultEvent(participantResult) =>
            participantResult match {
              case HpResult(hpResult) =>
                hpResult._2 shouldBe typicalHpInputModel.getUuid
                hpResult._1 shouldBe 11644.toDateTime
                hpResult._3 should equalWithTolerance(0.asMegaWatt)
                hpResult._4 should equalWithTolerance(0.asMegaVar)

              case EmResult(emResult) =>
                emResult._2 shouldBe emInput.getUuid
                emResult._1 shouldBe 11644.toDateTime
                emResult._3 should equalWithTolerance(
                  -0.005152798081129455.asMegaWatt
                )
                emResult._4 should equalWithTolerance(
                  0.asMegaVar
                )
            }
          case ThermalResultEvent(thermalUnitResult) =>
            thermalUnitResult match {
              case ThermalHouseResult(
                    time,
                    inputModel,
                    qDot,
                    indoorTemperature,
                  ) =>
                inputModel shouldBe typicalThermalHouse.getUuid
                time shouldBe 11644.toDateTime
                qDot should equalWithTolerance(0.asMegaWatt)
                indoorTemperature should equalWithTolerance(
                  20.asDegreeCelsius
                )(temperatureTolerance)

              case CylindricalThermalStorageResult(
                    time,
                    inputModel,
                    qDot,
                    energy,
                  ) =>
                inputModel shouldBe typicalThermalStorage.getUuid
                time shouldBe 11644.toDateTime
                qDot should equalWithTolerance(0.0.asMegaWatt)
                energy should equalWithTolerance(0.01044.asMegaWattHour)
            }
        }

      scheduler.expectMessage(Completion(emAgentActivation, Some(12000)))

      /* TICK 12000
      House would reach lowerTempBoundary at tick 23809,
      but now it's getting colder which should decrease inner temp of house faster, but the sun is still there.
      PV: -5.2 kW
      House demand heating : requiredDemand = 0.0 kWh, possibleDemand = 0.25 kWh
      ThermalStorage       : requiredDemand = 0.0 kWh, possibleDemand = 0.0 kWh
      Heat pump: turned on, since there is possibleDemand and setPower is 3800 W which is > 0.5 sRated of Hp
       */

      emAgentActivation ! Activation(12000)

      weatherDependentAgents.foreach {
        _ ! DataProvision(
          12000,
          weatherService.ref.toClassic,
          WeatherData(
            WattsPerSquareMeter(450),
            WattsPerSquareMeter(250),
            Celsius(-25d),
            MetersPerSecond(0d),
          ),
          Some(12500),
        )
      }

      Range(0, 4)
        .map { _ =>
          resultListener.expectMessageType[ResultEvent]
        }
        .foreach {
          case ParticipantResultEvent(participantResult) =>
            participantResult match {
              case HpResult(hpResult) =>
                hpResult._2 shouldBe typicalHpInputModel.getUuid
                hpResult._1 shouldBe 12000.toDateTime
                hpResult._3 should equalWithTolerance(pRunningHp)
                hpResult._4 should equalWithTolerance(qRunningHp)

              case EmResult(emResult) =>
                emResult._2 shouldBe emInput.getUuid
                emResult._1 shouldBe 12000.toDateTime
                emResult._3 should equalWithTolerance(
                  -0.0014021250411259763.asMegaWatt
                )
                emResult._4 should equalWithTolerance(
                  0.0012489995996796802.asMegaVar
                )
            }
          case ThermalResultEvent(thermalUnitResult) =>
            thermalUnitResult match {
              case ThermalHouseResult(
                    time,
                    inputModel,
                    qDot,
                    indoorTemperature,
                  ) =>
                inputModel shouldBe typicalThermalHouse.getUuid
                time shouldBe 12000.toDateTime
                qDot should equalWithTolerance(0.011.asMegaWatt)
                indoorTemperature should equalWithTolerance(
                  19.97.asDegreeCelsius
                )(temperatureTolerance)

              case CylindricalThermalStorageResult(
                    time,
                    inputModel,
                    qDot,
                    energy,
                  ) =>
                inputModel shouldBe typicalThermalStorage.getUuid
                time shouldBe 12000.toDateTime
                qDot should equalWithTolerance(0.asMegaWatt)
                energy should equalWithTolerance(
                  0.01044.asMegaWattHour
                )
            }
        }

      scheduler.expectMessage(Completion(emAgentActivation, Some(12138)))

      /* TICK 12138
      PV: 0.0 kW
      House reaches the target temperature.
      House demand heating : requiredDemand = 0.0 kWh, possibleDemand = 0.0 kWh
      ThermalStorage       : requiredDemand = 0.0 kWh, possibleDemand = 0.0 kWh
      Heat pump: stays off
       */

      emAgentActivation ! Activation(12138)

      Range(0, 4)
        .map { _ =>
          resultListener.expectMessageType[ResultEvent]
        }
        .foreach {
          case ParticipantResultEvent(participantResult) =>
            participantResult match {
              case HpResult(hpResult) =>
                hpResult._2 shouldBe typicalHpInputModel.getUuid
                hpResult._1 shouldBe 12138.toDateTime
                hpResult._3 should equalWithTolerance(0.asMegaWatt)
                hpResult._4 should equalWithTolerance(0.asMegaVar)

              case EmResult(emResult) =>
                emResult._2 shouldBe emInput.getUuid
                emResult._1 shouldBe 12138.toDateTime
                emResult._3 should equalWithTolerance(
                  -0.005202125041125976.asMegaWatt
                )
                emResult._4 should equalWithTolerance(
                  0.asMegaVar
                )
            }
          case ThermalResultEvent(thermalUnitResult) =>
            thermalUnitResult match {
              case ThermalHouseResult(
                    time,
                    inputModel,
                    qDot,
                    indoorTemperature,
                  ) =>
                inputModel shouldBe typicalThermalHouse.getUuid
                time shouldBe 12138.toDateTime
                qDot should equalWithTolerance(0.asMegaWatt)
                indoorTemperature should equalWithTolerance(
                  20.asDegreeCelsius
                )(temperatureTolerance)

              case CylindricalThermalStorageResult(
                    time,
                    inputModel,
                    qDot,
                    energy,
                  ) =>
                inputModel shouldBe typicalThermalStorage.getUuid
                time shouldBe 12138.toDateTime
                qDot should equalWithTolerance(0.0.asMegaWatt)
                energy should equalWithTolerance(0.01044.asMegaWattHour)
            }
        }

      scheduler.expectMessage(Completion(emAgentActivation, Some(12500)))

      /* TICK 12500
       PV: 0.0 kW
       Inner temperature of the house is decreasing but above the lower boundary.
       Thus, updated weather data (sun is gone) should not change behaviour.
       House demand heating : requiredDemand = 0.0 kWh, possibleDemand = 0.45 kWh
       ThermalStorage       : requiredDemand = 0.0 kWh, possibleDemand = 0.0 kWh
       Heat pump: stays off
       */

      emAgentActivation ! Activation(12500)

      weatherDependentAgents.foreach {
        _ ! DataProvision(
          12500,
          weatherService.ref.toClassic,
          WeatherData(
            WattsPerSquareMeter(0d),
            WattsPerSquareMeter(0d),
            Celsius(-25d),
            MetersPerSecond(0d),
          ),
          Some(25200),
        )
      }

      Range(0, 4)
        .map { _ =>
          resultListener.expectMessageType[ResultEvent]
        }
        .foreach {
          case ParticipantResultEvent(participantResult) =>
            participantResult match {
              case HpResult(hpResult) =>
                hpResult._2 shouldBe typicalHpInputModel.getUuid
                hpResult._1 shouldBe 12500.toDateTime
                hpResult._3 should equalWithTolerance(0.asMegaWatt)
                hpResult._4 should equalWithTolerance(0.asMegaVar)

              case EmResult(emResult) =>
                emResult._2 shouldBe emInput.getUuid
                emResult._1 shouldBe 12500.toDateTime
                emResult._3 should equalWithTolerance(
                  0.asMegaWatt
                )
                emResult._4 should equalWithTolerance(
                  0.asMegaVar
                )
            }
          case ThermalResultEvent(thermalUnitResult) =>
            thermalUnitResult match {
              case ThermalHouseResult(
                    time,
                    inputModel,
                    qDot,
                    indoorTemperature,
                  ) =>
                inputModel shouldBe typicalThermalHouse.getUuid
                time shouldBe 12500.toDateTime
                qDot should equalWithTolerance(0.0.asMegaWatt)
                indoorTemperature should equalWithTolerance(
                  19.94.asDegreeCelsius
                )(temperatureTolerance)

              case CylindricalThermalStorageResult(
                    time,
                    inputModel,
                    qDot,
                    energy,
                  ) =>
                inputModel shouldBe typicalThermalStorage.getUuid
                time shouldBe 12500.toDateTime
                qDot should equalWithTolerance(0.0.asMegaWatt)
                energy should equalWithTolerance(0.01044.asMegaWattHour)
            }
        }

      scheduler.expectMessage(Completion(emAgentActivation, Some(24153)))

      /* TICK 24153
        House reaches lower boundary, since we don't have surplus energy from pv, we would use the energy from storage to heat the house.

        PV: 0.0 kW
        House demand heating : requiredDemand = 15.0 kWh, possibleDemand = 15.0 kWh
        ThermalStorage       : requiredDemand = 0.0 kWh, possibleDemand = 0.0 kWh
        Heat pump: stays off
       */

      emAgentActivation ! Activation(24153)

      Range(0, 4)
        .map { _ =>
          resultListener.expectMessageType[ResultEvent]
        }
        .foreach {
          case ParticipantResultEvent(participantResult) =>
            participantResult match {
              case HpResult(hpResult) =>
                hpResult._2 shouldBe typicalHpInputModel.getUuid
                hpResult._1 shouldBe 24153.toDateTime
                hpResult._3 should equalWithTolerance(0.asMegaWatt)
                hpResult._4 should equalWithTolerance(0.asMegaVar)

              case EmResult(emResult) =>
                emResult._2 shouldBe emInput.getUuid
                emResult._1 shouldBe 24153.toDateTime
                emResult._3 should equalWithTolerance(
                  0.asMegaWatt
                )
                emResult._4 should equalWithTolerance(
                  0.asMegaVar
                )
            }
          case ThermalResultEvent(thermalUnitResult) =>
            thermalUnitResult match {
              case ThermalHouseResult(
                    time,
                    inputModel,
                    qDot,
                    indoorTemperature,
                  ) =>
                inputModel shouldBe typicalThermalHouse.getUuid
                time shouldBe 24153.toDateTime
                qDot should equalWithTolerance(0.01044.asMegaWatt)
                indoorTemperature should equalWithTolerance(
                  18.asDegreeCelsius
                )(temperatureTolerance)

              case CylindricalThermalStorageResult(
                    time,
                    inputModel,
                    qDot,
                    energy,
                  ) =>
                inputModel shouldBe typicalThermalStorage.getUuid
                time shouldBe 24153.toDateTime
                qDot should equalWithTolerance(-0.01044.asMegaWatt)
                energy should equalWithTolerance(0.01044.asMegaWattHour)
            }
        }

      scheduler.expectMessage(Completion(emAgentActivation, Some(25200)))

      /* TICK 25200
        The sun comes out and it's getting warmer.
        PV: -4.4 kW
        House demand heating : requiredDemand = 15.0 kWh, possibleDemand = 13.21 kWh
        ThermalStorage       : requiredDemand = 0.0 kWh, possibleDemand = 3.04 kWh
        Heat pump: will be turned on and will continue heating the house
       */

      emAgentActivation ! Activation(25200)

      weatherDependentAgents.foreach {
        _ ! DataProvision(
          25200,
          weatherService.ref.toClassic,
          WeatherData(
            WattsPerSquareMeter(450),
            WattsPerSquareMeter(250),
            Celsius(-5d),
            MetersPerSecond(0d),
          ),
          Some(27500),
        )
      }

      Range(0, 4)
        .map { _ =>
          resultListener.expectMessageType[ResultEvent]
        }
        .foreach {
          case ParticipantResultEvent(participantResult) =>
            participantResult match {
              case HpResult(hpResult) =>
                hpResult._2 shouldBe typicalHpInputModel.getUuid
                hpResult._1 shouldBe 25200.toDateTime
                hpResult._3 should equalWithTolerance(pRunningHp)
                hpResult._4 should equalWithTolerance(qRunningHp)

              case EmResult(emResult) =>
                emResult._2 shouldBe emInput.getUuid
                emResult._1 shouldBe 25200.toDateTime
                emResult._3 should equalWithTolerance(
                  -0.000557218282208516.asMegaWatt
                )
                emResult._4 should equalWithTolerance(
                  0.0012489995996796802.asMegaVar
                )
            }
          case ThermalResultEvent(thermalUnitResult) =>
            thermalUnitResult match {
              case ThermalHouseResult(
                    time,
                    inputModel,
                    qDot,
                    indoorTemperature,
                  ) =>
                inputModel shouldBe typicalThermalHouse.getUuid
                time shouldBe 25200.toDateTime
                qDot should equalWithTolerance(0.011.asMegaWatt)
                indoorTemperature should equalWithTolerance(
                  18.24.asDegreeCelsius
                )(temperatureTolerance)

              case CylindricalThermalStorageResult(
                    time,
                    inputModel,
                    qDot,
                    energy,
                  ) =>
                inputModel shouldBe typicalThermalStorage.getUuid
                time shouldBe 25200.toDateTime
                qDot should equalWithTolerance(0.0.asMegaWatt)
                energy should equalWithTolerance(
                  0.007403699999999999.asMegaWattHour
                )
            }
        }

      scheduler.expectMessage(Completion(emAgentActivation, Some(27500)))

      /* TICK 27500
        Additional trigger caused by (unchanged) weather data should not change this.
        PV: -3.9 kW
        House demand heating : requiredDemand = 0.0 kWh, possibleDemand = 7.67 kWh
        ThermalStorage       : requiredDemand = 0.0 kWh, possibleDemand = 3.04 kWh
        Heat pump: stays on
       */
      emAgentActivation ! Activation(27500)

      weatherDependentAgents.foreach {
        _ ! DataProvision(
          27500,
          weatherService.ref.toClassic,
          WeatherData(
            WattsPerSquareMeter(450),
            WattsPerSquareMeter(250),
            Celsius(-5d),
            MetersPerSecond(0d),
          ),
          Some(31000),
        )
      }

      Range(0, 4)
        .map { _ =>
          resultListener.expectMessageType[ResultEvent]
        }
        .foreach {
          case ParticipantResultEvent(participantResult) =>
            participantResult match {
              case HpResult(hpResult) =>
                hpResult._2 shouldBe typicalHpInputModel.getUuid
                hpResult._1 shouldBe 27500.toDateTime
                hpResult._3 should equalWithTolerance(pRunningHp)
                hpResult._4 should equalWithTolerance(qRunningHp)

              case EmResult(emResult) =>
                emResult._2 shouldBe emInput.getUuid
                emResult._1 shouldBe 27500.toDateTime
                emResult._3 should equalWithTolerance(
                  -0.00006389649707132048.asMegaWatt
                )
                emResult._4 should equalWithTolerance(
                  0.0012489995996796802.asMegaVar
                )
            }
          case ThermalResultEvent(thermalUnitResult) =>
            thermalUnitResult match {
              case ThermalHouseResult(
                    time,
                    inputModel,
                    qDot,
                    indoorTemperature,
                  ) =>
                inputModel shouldBe typicalThermalHouse.getUuid
                time shouldBe 27500.toDateTime
                qDot should equalWithTolerance(0.011.asMegaWatt)
                indoorTemperature should equalWithTolerance(
                  18.98.asDegreeCelsius
                )(temperatureTolerance)

              case CylindricalThermalStorageResult(
                    time,
                    inputModel,
                    qDot,
                    energy,
                  ) =>
                inputModel shouldBe typicalThermalStorage.getUuid
                time shouldBe 27500.toDateTime
                qDot should equalWithTolerance(0.asMegaWatt)
                energy should equalWithTolerance(
                  0.007403699999999999.asMegaWattHour
                )
            }
        }

      scheduler.expectMessage(Completion(emAgentActivation, Some(30710)))

      /* TICK 30710
        House reaches target temperature, since Hp is running we now charge the storage.
        PV: -3.9 kW
        House demand heating : requiredDemand = 0.0 kWh, possibleDemand = 0.0 kWh
        ThermalStorage       : requiredDemand = 0.0 kWh, possibleDemand = 3.04 kWh
        Heat pump: stays on - to serve the remaining heat demand of the storage.
       */

      emAgentActivation ! Activation(30710)

      Range(0, 4)
        .map { _ =>
          resultListener.expectMessageType[ResultEvent]
        }
        .foreach {
          case ParticipantResultEvent(participantResult) =>
            participantResult match {
              case HpResult(hpResult) =>
                hpResult._2 shouldBe typicalHpInputModel.getUuid
                hpResult._1 shouldBe 30710.toDateTime
                hpResult._3 should equalWithTolerance(pRunningHp)
                hpResult._4 should equalWithTolerance(qRunningHp)

              case EmResult(emResult) =>
                emResult._2 shouldBe emInput.getUuid
                emResult._1 shouldBe 30710.toDateTime
                emResult._3 should equalWithTolerance(
                  -0.00006389649707132048.asMegaWatt
                )
                emResult._4 should equalWithTolerance(
                  0.0012489995996796802.asMegaVar
                )
            }
          case ThermalResultEvent(thermalUnitResult) =>
            thermalUnitResult match {
              case ThermalHouseResult(
                    time,
                    inputModel,
                    qDot,
                    indoorTemperature,
                  ) =>
                inputModel shouldBe typicalThermalHouse.getUuid
                time shouldBe 30710.toDateTime
                qDot should equalWithTolerance(0.asMegaWatt)
                indoorTemperature should equalWithTolerance(
                  20.asDegreeCelsius
                )(temperatureTolerance)

              case CylindricalThermalStorageResult(
                    time,
                    inputModel,
                    qDot,
                    energy,
                  ) =>
                inputModel shouldBe typicalThermalStorage.getUuid
                time shouldBe 30710.toDateTime
                qDot should equalWithTolerance(0.011.asMegaWatt)
                energy should equalWithTolerance(
                  0.007403699999999999.asMegaWattHour
                )
            }
        }

      scheduler.expectMessage(Completion(emAgentActivation, Some(31000)))

      /* TICK 31000
      The sun is gone again, it's getting colder as well.
      PV: 0.0 kW
      House demand heating : requiredDemand = 0.0 kWh, possibleDemand = 0.2 kWh
      ThermalStorage       : requiredDemand = 0.0 kWh, possibleDemand = 2.15 kWh
      Heat pump: Will be turned off since no required demand need to be covered.
       */
      emAgentActivation ! Activation(31000)

      weatherDependentAgents.foreach {
        _ ! DataProvision(
          31000,
          weatherService.ref.toClassic,
          WeatherData(
            WattsPerSquareMeter(0),
            WattsPerSquareMeter(0),
            Celsius(-35d),
            MetersPerSecond(0d),
          ),
          Some(145000),
        )
      }

      Range(0, 4)
        .map { _ =>
          resultListener.expectMessageType[ResultEvent]
        }
        .foreach {
          case ParticipantResultEvent(participantResult) =>
            participantResult match {
              case HpResult(hpResult) =>
                hpResult._2 shouldBe typicalHpInputModel.getUuid
                hpResult._1 shouldBe 31000.toDateTime
                hpResult._3 should equalWithTolerance(0.asMegaWatt)
                hpResult._4 should equalWithTolerance(0.asMegaVar)

              case EmResult(emResult) =>
                emResult._2 shouldBe emInput.getUuid
                emResult._1 shouldBe 31000.toDateTime
                emResult._3 should equalWithTolerance(
                  0.0.asMegaWatt
                )
                emResult._4 should equalWithTolerance(
                  0.0.asMegaVar
                )
            }
          case ThermalResultEvent(thermalUnitResult) =>
            thermalUnitResult match {
              case ThermalHouseResult(
                    time,
                    inputModel,
                    qDot,
                    indoorTemperature,
                  ) =>
                inputModel shouldBe typicalThermalHouse.getUuid
                time shouldBe 31000.toDateTime
                qDot should equalWithTolerance(0.asMegaWatt)
                indoorTemperature should equalWithTolerance(
                  19.97.asDegreeCelsius
                )(temperatureTolerance)

              case CylindricalThermalStorageResult(
                    time,
                    inputModel,
                    qDot,
                    energy,
                  ) =>
                inputModel shouldBe typicalThermalStorage.getUuid
                time shouldBe 31000.toDateTime
                qDot should equalWithTolerance(0.asMegaWatt)
                energy should equalWithTolerance(
                  0.008289811111111111.asMegaWattHour
                )
            }
        }

      scheduler.expectMessage(Completion(emAgentActivation, Some(40690)))

      /* TICK 40690
        House reach lower temperature boundary
        PV: 0.0 kW
        House demand heating : requiredDemand = 15.00 kWh, possibleDemand = 15.00 kWh
        ThermalStorage       : requiredDemand = 0.00 kWh, possibleDemand = 2.15 kWh
        Heat pump: stays off - demand will be covered by storage.
       */

      emAgentActivation ! Activation(40690)

      Range(0, 4)
        .map { _ =>
          resultListener.expectMessageType[ResultEvent]
        }
        .foreach {
          case ParticipantResultEvent(participantResult) =>
            participantResult match {
              case HpResult(hpResult) =>
                hpResult._2 shouldBe typicalHpInputModel.getUuid
                hpResult._1 shouldBe 40690.toDateTime
                hpResult._3 should equalWithTolerance(0.asMegaWatt)
                hpResult._4 should equalWithTolerance(0.asMegaVar)

              case EmResult(emResult) =>
                emResult._2 shouldBe emInput.getUuid
                emResult._1 shouldBe 40690.toDateTime
                emResult._3 should equalWithTolerance(
                  0.0.asMegaWatt
                )
                emResult._4 should equalWithTolerance(
                  0.0.asMegaVar
                )
            }
          case ThermalResultEvent(thermalUnitResult) =>
            thermalUnitResult match {
              case ThermalHouseResult(
                    time,
                    inputModel,
                    qDot,
                    indoorTemperature,
                  ) =>
                inputModel shouldBe typicalThermalHouse.getUuid
                time shouldBe 40690.toDateTime
                qDot should equalWithTolerance(0.01044.asMegaWatt)
                indoorTemperature should equalWithTolerance(
                  18.asDegreeCelsius
                )(temperatureTolerance)

              case CylindricalThermalStorageResult(
                    time,
                    inputModel,
                    qDot,
                    energy,
                  ) =>
                inputModel shouldBe typicalThermalStorage.getUuid
                time shouldBe 40690.toDateTime
                qDot should equalWithTolerance(-0.01044.asMegaWatt)
                energy should equalWithTolerance(
                  0.008289811111111111.asMegaWattHour
                )
            }
        }

      scheduler.expectMessage(Completion(emAgentActivation, Some(43548)))

      /* TICK 43548
        Storage is empty now.
        Note: One could argue, that new weather should not change the operation of an agent (at least,
        if the weather did not change the flexOptions), but so far we don't check for this.
        Thus, the Hp will stop operation since it can be turned off
        (lower Temp < innerTemp < targetTemp && storage must not directly recharged).
        PV: 0.0 kW
        House demand heating : requiredDemand = 0.00 kWh, possibleDemand = 10.92 kWh
        ThermalStorage       : requiredDemand = 10.44 kWh, possibleDemand = 10.44 kWh
        Heat pump: turned off
       */

      emAgentActivation ! Activation(43548)

      Range(0, 4)
        .map { _ =>
          resultListener.expectMessageType[ResultEvent]
        }
        .foreach {
          case ParticipantResultEvent(participantResult) =>
            participantResult match {
              case HpResult(hpResult) =>
                hpResult._2 shouldBe typicalHpInputModel.getUuid
                hpResult._1 shouldBe 43548.toDateTime
                hpResult._3 should equalWithTolerance(0.asMegaWatt)
                hpResult._4 should equalWithTolerance(0.asMegaVar)

              case EmResult(emResult) =>
                emResult._2 shouldBe emInput.getUuid
                emResult._1 shouldBe 43548.toDateTime
                emResult._3 should equalWithTolerance(
                  0.0.asMegaWatt
                )
                emResult._4 should equalWithTolerance(
                  0.asMegaVar
                )
            }
          case ThermalResultEvent(thermalUnitResult) =>
            thermalUnitResult match {
              case ThermalHouseResult(
                    time,
                    inputModel,
                    qDot,
                    indoorTemperature,
                  ) =>
                inputModel shouldBe typicalThermalHouse.getUuid
                time shouldBe 43548.toDateTime
                qDot should equalWithTolerance(0.asMegaWatt)
                indoorTemperature should equalWithTolerance(
                  18.54.asDegreeCelsius
                )(temperatureTolerance)

              case CylindricalThermalStorageResult(
                    time,
                    inputModel,
                    qDot,
                    energy,
                  ) =>
                inputModel shouldBe typicalThermalStorage.getUuid
                time shouldBe 43548.toDateTime
                qDot should equalWithTolerance(0.0.asMegaWatt)
                energy should equalWithTolerance(0.0.asMegaWattHour)
            }
        }

      scheduler.expectMessage(Completion(emAgentActivation, Some(46292)))

      /* TICK 46292
        House will reach the lower temperature boundary
        PV: 0.0 kW
        House demand heating : requiredDemand = 15.00 kWh, possibleDemand = 15.00 kWh
        ThermalStorage       : requiredDemand = 10.44 kWh, possibleDemand = 10.44 kWh
        Heat pump: turned on to heat the house
       */

      emAgentActivation ! Activation(46292)

      Range(0, 4)
        .map { _ =>
          resultListener.expectMessageType[ResultEvent]
        }
        .foreach {
          case ParticipantResultEvent(participantResult) =>
            participantResult match {
              case HpResult(hpResult) =>
                hpResult._2 shouldBe typicalHpInputModel.getUuid
                hpResult._1 shouldBe 46292.toDateTime
                hpResult._3 should equalWithTolerance(pRunningHp)
                hpResult._4 should equalWithTolerance(qRunningHp)

              case EmResult(emResult) =>
                emResult._2 shouldBe emInput.getUuid
                emResult._1 shouldBe 46292.toDateTime
                emResult._3 should equalWithTolerance(
                  pRunningHp
                )
                emResult._4 should equalWithTolerance(
                  qRunningHp
                )
            }
          case ThermalResultEvent(thermalUnitResult) =>
            thermalUnitResult match {
              case ThermalHouseResult(
                    time,
                    inputModel,
                    qDot,
                    indoorTemperature,
                  ) =>
                inputModel shouldBe typicalThermalHouse.getUuid
                time shouldBe 46292.toDateTime
                qDot should equalWithTolerance(0.011.asMegaWatt)
                indoorTemperature should equalWithTolerance(
                  18.asDegreeCelsius
                )(temperatureTolerance)

              case CylindricalThermalStorageResult(
                    time,
                    inputModel,
                    qDot,
                    energy,
                  ) =>
                inputModel shouldBe typicalThermalStorage.getUuid
                time shouldBe 46292.toDateTime
                qDot should equalWithTolerance(0.asMegaWatt)
                energy should equalWithTolerance(0.asMegaWattHour)
            }
        }

      scheduler.expectMessage(Completion(emAgentActivation, Some(55765)))

      /* TICK 55765
        House will reach target temperature
        PV: 0.0 kW
        House demand heating : requiredDemand = 0.0 kWh, possibleDemand = 0.0 kWh
        ThermalStorage       : requiredDemand = 10.44 kWh, possibleDemand = 10.44 kWh
        Heat pump: turned off - no surplus energy to recharge the storage now
       */

      emAgentActivation ! Activation(55765)

      Range(0, 4)
        .map { _ =>
          resultListener.expectMessageType[ResultEvent]
        }
        .foreach {
          case ParticipantResultEvent(participantResult) =>
            participantResult match {
              case HpResult(hpResult) =>
                hpResult._2 shouldBe typicalHpInputModel.getUuid
                hpResult._1 shouldBe 55765.toDateTime
                hpResult._3 should equalWithTolerance(0.asMegaWatt)
                hpResult._4 should equalWithTolerance(0.asMegaVar)

              case EmResult(emResult) =>
                emResult._2 shouldBe emInput.getUuid
                emResult._1 shouldBe 55765.toDateTime
                emResult._3 should equalWithTolerance(
                  0.asMegaWatt
                )
                emResult._4 should equalWithTolerance(
                  0.asMegaVar
                )
            }
          case ThermalResultEvent(thermalUnitResult) =>
            thermalUnitResult match {
              case ThermalHouseResult(
                    time,
                    inputModel,
                    qDot,
                    indoorTemperature,
                  ) =>
                inputModel shouldBe typicalThermalHouse.getUuid
                time shouldBe 55765.toDateTime
                qDot should equalWithTolerance(0.asMegaWatt)
                indoorTemperature should equalWithTolerance(
                  20.asDegreeCelsius
                )(temperatureTolerance)

              case CylindricalThermalStorageResult(
                    time,
                    inputModel,
                    qDot,
                    energy,
                  ) =>
                inputModel shouldBe typicalThermalStorage.getUuid
                time shouldBe 55765.toDateTime
                qDot should equalWithTolerance(0.asMegaWatt)
                energy should equalWithTolerance(0.asMegaWattHour)
            }
        }

      scheduler.expectMessage(Completion(emAgentActivation, Some(65582)))

    }
  }
}<|MERGE_RESOLUTION|>--- conflicted
+++ resolved
@@ -40,12 +40,8 @@
 import edu.ie3.simona.service.ServiceType
 import edu.ie3.simona.test.common.input.EmInputTestData
 import edu.ie3.simona.test.common.{DefaultTestData, TestSpawnerTyped}
-<<<<<<< HEAD
 import edu.ie3.simona.test.matchers.QuantityMatchers
-import edu.ie3.simona.util.SimonaConstants.INIT_SIM_TICK
-=======
 import edu.ie3.simona.util.SimonaConstants.{INIT_SIM_TICK, PRE_INIT_TICK}
->>>>>>> 853c1a00
 import edu.ie3.simona.util.TickUtil.TickLong
 import edu.ie3.util.TimeUtil
 import edu.ie3.util.quantities.QuantityUtils.RichQuantityDouble
@@ -81,15 +77,7 @@
     with DefaultTestData
     with TestSpawnerTyped {
   private implicit val classicSystem: ActorSystem = system.toClassic
-<<<<<<< HEAD
-  protected implicit val simulationStartDate: ZonedDateTime =
-    TimeUtil.withDefaults.toZonedDateTime("2020-01-01T00:00:00Z")
-  protected val temperatureTolerance: Double = 0.01
-  protected val simulationEndDate: ZonedDateTime =
-    TimeUtil.withDefaults.toZonedDateTime("2020-01-02T02:00:00Z")
-=======
   private implicit val temperatureTolerance: Double = 0.01
->>>>>>> 853c1a00
 
   private val resolution =
     simonaConfig.simona.powerflow.resolution.toSeconds
@@ -898,14 +886,8 @@
               time shouldBe 35894.toDateTime
               qDot should equalWithTolerance(0.0.asMegaWatt)
               indoorTemperature should equalWithTolerance(
-<<<<<<< HEAD
-                19.99.asDegreeCelsius,
-                temperatureTolerance,
-              )
-=======
                 20.asDegreeCelsius
               )(temperatureTolerance)
->>>>>>> 853c1a00
 
             case CylindricalThermalStorageResult(
                   time,
