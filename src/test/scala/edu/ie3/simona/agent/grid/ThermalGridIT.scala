/*
 * © 2020. TU Dortmund University,
 * Institute of Energy Systems, Energy Efficiency and Energy Economics,
 * Research group Distribution grid planning and operation
 */

package edu.ie3.simona.agent.grid

import edu.ie3.simona.agent.participant.data.secondary.SecondaryDataService.ActorWeatherService
import edu.ie3.simona.agent.participant.hp.HpAgent
import edu.ie3.simona.agent.participant.statedata.ParticipantStateData.ParticipantInitializeStateData
import edu.ie3.simona.agent.participant2.ParticipantAgent.{
  DataProvision,
  RegistrationFailedMessage,
  RegistrationSuccessfulMessage,
}
import edu.ie3.simona.config.RuntimeConfig.HpRuntimeConfig
import edu.ie3.simona.event.ResultEvent
import edu.ie3.simona.event.ResultEvent.{
  CylindricalThermalStorageResult,
  ParticipantResultEvent,
  ThermalHouseResult,
}
import edu.ie3.simona.event.notifier.NotifierConfig
import edu.ie3.simona.model.thermal.ThermalHouseTestData
import edu.ie3.simona.ontology.messages.SchedulerMessage.Completion
import edu.ie3.simona.ontology.messages.services.ServiceMessage
import edu.ie3.simona.ontology.messages.services.ServiceMessage.PrimaryServiceRegistrationMessage
import edu.ie3.simona.ontology.messages.services.WeatherMessage.{
  RegisterForWeatherMessage,
  WeatherData,
}
import edu.ie3.simona.ontology.messages.{Activation, SchedulerMessage}
import edu.ie3.simona.test.common.DefaultTestData
import edu.ie3.simona.test.common.input.EmInputTestData
import edu.ie3.simona.util.SimonaConstants.INIT_SIM_TICK
import edu.ie3.simona.util.TickUtil.TickLong
import edu.ie3.util.TimeUtil
import edu.ie3.util.quantities.QuantityMatchers.equalWithTolerance
import edu.ie3.util.quantities.QuantityUtils.RichQuantityDouble
import edu.ie3.util.scala.quantities.WattsPerSquareMeter
import org.apache.pekko.actor.ActorSystem
import org.apache.pekko.actor.testkit.typed.scaladsl.{
  ScalaTestWithActorTestKit,
  TestProbe,
}
import org.apache.pekko.actor.typed.scaladsl.adapter.{TypedActorRefOps, _}
import org.apache.pekko.testkit.TestActorRef
import org.scalatest.matchers.should
import org.scalatest.wordspec.AnyWordSpecLike
import org.scalatestplus.mockito.MockitoSugar
import squants.motion.MetersPerSecond
import squants.thermal.Celsius

import java.time.ZonedDateTime
import scala.language.postfixOps

/** Test to ensure the functions that a thermal grid and its connected assets is
  * capable.
  */
class ThermalGridIT
    extends ScalaTestWithActorTestKit
    with ThermalHouseTestData
    with AnyWordSpecLike
    with should.Matchers
    with EmInputTestData
    with MockitoSugar
    with DefaultTestData {
  private implicit val classicSystem: ActorSystem = system.toClassic
  protected implicit val simulationStartDate: ZonedDateTime =
    TimeUtil.withDefaults.toZonedDateTime("2020-01-01T00:00:00Z")
  protected val simulationEndDate: ZonedDateTime =
    TimeUtil.withDefaults.toZonedDateTime("2020-01-02T02:00:00Z")

  private val resolution =
    simonaConfig.simona.powerflow.resolution.getSeconds

  private val outputConfigOn = NotifierConfig(
    simulationResultInfo = true,
    powerRequestReply = false,
    flexResult = false,
  )

  "A Thermal Grid with thermal house, storage and heat pump not under the control of energy management" should {
    "be initialized correctly and run through some activations" in {
      val scheduler: TestProbe[SchedulerMessage] = TestProbe("scheduler")
      val primaryServiceProxy =
        TestProbe[ServiceMessage]("PrimaryServiceProxy")

      val weatherService = TestProbe[ServiceMessage]("WeatherService")

      val resultListener: TestProbe[ResultEvent] = TestProbe("resultListener")

      val heatPumpAgent = TestActorRef(
        new HpAgent(
          scheduler = scheduler.ref.toClassic,
          initStateData = ParticipantInitializeStateData(
            typicalHpInputModel,
            typicalThermalGrid,
            HpRuntimeConfig(
              calculateMissingReactivePowerWithModel = true,
              1.0,
              List.empty[String],
            ),
            primaryServiceProxy.ref.toClassic,
            Iterable(ActorWeatherService(weatherService.ref.toClassic)),
            simulationStartDate,
            simulationEndDate,
            resolution,
            simonaConfig.simona.runtime.participant.requestVoltageDeviationThreshold,
            outputConfigOn,
            None,
          ),
          listener = Iterable(resultListener.ref.toClassic),
        ),
        "HeatPumpAgent1",
      )

      val pRunningHp = 0.0038.asMegaWatt
      val qRunningHp = 0.0012489995996796802.asMegaVar

      scheduler.expectNoMessage()

      /* INIT */
      // heat pump
      heatPumpAgent ! Activation(INIT_SIM_TICK)

      primaryServiceProxy.expectMessage(
        PrimaryServiceRegistrationMessage(
          heatPumpAgent.ref,
          typicalHpInputModel.getUuid,
        )
      )
      heatPumpAgent ! RegistrationFailedMessage(
        primaryServiceProxy.ref.toClassic
      )

      weatherService.expectMessage(
        RegisterForWeatherMessage(
          typicalHpInputModel.getNode.getGeoPosition.getY,
          typicalHpInputModel.getNode.getGeoPosition.getX,
        )
      )

      heatPumpAgent ! RegistrationSuccessfulMessage(
        weatherService.ref.toClassic,
        0,
      )
      val weatherDependentAgents = Seq(heatPumpAgent)

      scheduler.expectMessage(Completion(heatPumpAgent, Some(0)))

      /* TICK 0
      Start of Simulation
      House demand heating : requiredDemand = 0.0 kWh, possibleDemand = 0.0 kWh
      ThermalStorage       : requiredDemand = 10.44 kWh, possibleDemand = 10.44 kWh
      Heat pump: turned on - to serve the storage demand
       */

      heatPumpAgent ! Activation(0)

      weatherDependentAgents.foreach {
        _ ! DataProvision(
          0,
          weatherService.ref.toClassic,
          WeatherData(
            WattsPerSquareMeter(0d),
            WattsPerSquareMeter(0d),
            Celsius(-5d),
            MetersPerSecond(0d),
          ),
          Some(3600),
        )
      }

      resultListener.expectMessageType[ParticipantResultEvent] match {
        case ParticipantResultEvent(hpResult) =>
          hpResult.getInputModel shouldBe typicalHpInputModel.getUuid
          hpResult.getTime shouldBe 0.toDateTime
          hpResult.getP should equalWithTolerance(pRunningHp)
          hpResult.getQ should equalWithTolerance(qRunningHp)
      }

      Range(0, 2)
        .map { _ =>
          resultListener.expectMessageType[ResultEvent]
        }
        .foreach { case ResultEvent.ThermalResultEvent(thermalUnitResult) =>
          thermalUnitResult match {
            case ThermalHouseResult(
                  time,
                  inputModel,
                  qDot,
                  indoorTemperature,
                ) =>
              inputModel shouldBe typicalThermalHouse.getUuid
              time shouldBe 0.toDateTime
              qDot should equalWithTolerance(0.0.asMegaWatt)
              indoorTemperature should equalWithTolerance(
                19.9999074074074.asDegreeCelsius
              )
            case CylindricalThermalStorageResult(
                  time,
                  inputModel,
                  qDot,
                  energy,
                ) =>
              inputModel shouldBe typicalThermalStorage.getUuid
              time shouldBe 0.toDateTime
              qDot should equalWithTolerance(0.011.asMegaWatt)
              energy should equalWithTolerance(0.asMegaWattHour)
            case _ =>
              fail(
                "Expected a ThermalHouseResult and a ThermalStorageResult but got something else"
              )
          }
        }

      scheduler.expectMessage(Completion(heatPumpAgent, Some(3417)))

      /* TICK 3417
      Storage is fully heated up
      House demand heating : requiredDemand = 0.0 kWh, possibleDemand = 2.37 kWh
      ThermalStorage       : requiredDemand = 0.0 kWh, possibleDemand = 0.0 kWh
      Heat pump: stays on since it was on and the house has possible demand
       */

      heatPumpAgent ! Activation(3417)

      resultListener.expectMessageType[ParticipantResultEvent] match {
        case ParticipantResultEvent(hpResult) =>
          hpResult.getInputModel shouldBe typicalHpInputModel.getUuid
          hpResult.getTime shouldBe 3417.toDateTime
          hpResult.getP should equalWithTolerance(pRunningHp)
          hpResult.getQ should equalWithTolerance(
            qRunningHp
          )
      }

      Range(0, 2)
        .map { _ =>
          resultListener.expectMessageType[ResultEvent]
        }
        .foreach { case ResultEvent.ThermalResultEvent(thermalUnitResult) =>
          thermalUnitResult match {
            case ThermalHouseResult(
                  time,
                  inputModel,
                  qDot,
                  indoorTemperature,
                ) =>
              inputModel shouldBe typicalThermalHouse.getUuid
              time shouldBe 3417.toDateTime
              qDot should equalWithTolerance(0.011.asMegaWatt)
              indoorTemperature should equalWithTolerance(
                19.6835196903292.asDegreeCelsius
              )

            case CylindricalThermalStorageResult(
                  time,
                  inputModel,
                  qDot,
                  energy,
                ) =>
              inputModel shouldBe typicalThermalStorage.getUuid
              time shouldBe 3417.toDateTime
              qDot should equalWithTolerance(0.asMegaWatt)
              energy should equalWithTolerance(0.01044.asMegaWattHour)
            case _ =>
              fail(
                "Expected a ThermalHouseResult and a ThermalStorageResult but got something else"
              )
          }
        }

      scheduler.expectMessage(Completion(heatPumpAgent, Some(3600)))

      /* TICK 3600
      New weather data (unchanged) incoming
      House demand heating : requiredDemand = 0.0 kWh, possibleDemand = 1.94 kWh
      ThermalStorage       : requiredDemand = 0.0 kWh, possibleDemand = 0.0 kWh
      Heat pump: stays on, we got triggered by incoming weather data. So we continue with same behaviour as before
       */

      heatPumpAgent ! Activation(3600)

      weatherDependentAgents.foreach {
<<<<<<< HEAD
        _ ! ProvideWeatherMessage(
          3600,
=======
        _ ! DataProvision(
          7200,
>>>>>>> 483ff7f5
          weatherService.ref.toClassic,
          WeatherData(
            WattsPerSquareMeter(1d),
            WattsPerSquareMeter(1d),
            Celsius(-5d),
            MetersPerSecond(0d),
          ),
          Some(21600),
        )
      }

      resultListener.expectMessageType[ParticipantResultEvent] match {
        case ParticipantResultEvent(hpResult) =>
          hpResult.getInputModel shouldBe typicalHpInputModel.getUuid
          hpResult.getTime shouldBe 3600.toDateTime
          hpResult.getP should equalWithTolerance(pRunningHp)
          hpResult.getQ should equalWithTolerance(
            qRunningHp
          )
      }

      Range(0, 2)
        .map { _ =>
          resultListener.expectMessageType[ResultEvent]
        }
        .foreach { case ResultEvent.ThermalResultEvent(thermalUnitResult) =>
          thermalUnitResult match {
            case ThermalHouseResult(
                  time,
                  inputModel,
                  qDot,
                  indoorTemperature,
                ) =>
              inputModel shouldBe typicalThermalHouse.getUuid
              time shouldBe 3600.toDateTime
              qDot should equalWithTolerance(0.011.asMegaWatt)
              indoorTemperature should equalWithTolerance(
                19.7413453047613.asDegreeCelsius
              )
            case CylindricalThermalStorageResult(
                  time,
                  inputModel,
                  qDot,
                  energy,
                ) =>
              inputModel shouldBe typicalThermalStorage.getUuid
              time shouldBe 3600.toDateTime
              qDot should equalWithTolerance(0.asMegaWatt)
              energy should equalWithTolerance(0.01044.asMegaWattHour)
            case _ =>
              fail(
                "Expected a ThermalHouseResult and a ThermalStorageResult but got something else"
              )
          }
        }

      scheduler.expectMessage(Completion(heatPumpAgent, Some(4419)))

      /* TICK 4419
      House reaches upper temperature boundary
      House demand heating : requiredDemand = 0.0 kWh, possibleDemand = 0.0 kWh
      ThermalStorage       : requiredDemand = 0.0 kWh, possibleDemand = 0.0 kWh
      Heat pump: turned off
       */

      heatPumpAgent ! Activation(4419)

      resultListener.expectMessageType[ParticipantResultEvent] match {
        case ParticipantResultEvent(hpResult) =>
          hpResult.getInputModel shouldBe typicalHpInputModel.getUuid
          hpResult.getTime shouldBe 4419.toDateTime
          hpResult.getP should equalWithTolerance(0.asMegaWatt)
          hpResult.getQ should equalWithTolerance(0.asMegaVar)
      }

      Range(0, 2)
        .map { _ =>
          resultListener.expectMessageType[ResultEvent]
        }
        .foreach { case ResultEvent.ThermalResultEvent(thermalUnitResult) =>
          thermalUnitResult match {
            case ThermalHouseResult(
                  time,
                  inputModel,
                  qDot,
                  indoorTemperature,
                ) =>
              inputModel shouldBe typicalThermalHouse.getUuid
              time shouldBe 4419.toDateTime
              qDot should equalWithTolerance(0.asMegaWatt)
              indoorTemperature should equalWithTolerance(
                19.9999632240035.asDegreeCelsius
              )
            case CylindricalThermalStorageResult(
                  time,
                  inputModel,
                  qDot,
                  energy,
                ) =>
              inputModel shouldBe typicalThermalStorage.getUuid
              time shouldBe 4419.toDateTime
              qDot should equalWithTolerance(0.asMegaWatt)
              energy should equalWithTolerance(0.01044.asMegaWattHour)
            case _ =>
              fail(
                "Expected a ThermalHouseResult and a ThermalStorageResult but got something else"
              )
          }
        }

      scheduler.expectMessage(Completion(heatPumpAgent, Some(21600)))

      /* TICK 21600
      House would reach lowerTempBoundary at tick 50797.
      But now it's getting colder which should decrease inner temp of house faster.
      Since we're below target temperature, the house has required demand. Thus it gets heated from storage.
      House demand heating : requiredDemand = 0.0 kWh, possibleDemand = 11.9 kWh
      ThermalStorage       : requiredDemand = 0.0 kWh, possibleDemand = 0.0 kWh
      Heat pump: stays off
       */

      heatPumpAgent ! Activation(21600)

      weatherDependentAgents.foreach {
<<<<<<< HEAD
        _ ! ProvideWeatherMessage(
          21600,
=======
        _ ! DataProvision(
          28800,
>>>>>>> 483ff7f5
          weatherService.ref.toClassic,
          WeatherData(
            WattsPerSquareMeter(2d),
            WattsPerSquareMeter(2d),
            Celsius(-25d),
            MetersPerSecond(0d),
          ),
          Some(25000),
        )
      }

      resultListener.expectMessageType[ParticipantResultEvent] match {
        case ParticipantResultEvent(hpResult) =>
          hpResult.getInputModel shouldBe typicalHpInputModel.getUuid
          hpResult.getTime shouldBe 21600.toDateTime
          hpResult.getP should equalWithTolerance(0.0.asMegaWatt)
          hpResult.getQ should equalWithTolerance(0.0.asMegaVar)
      }

      Range(0, 2)
        .map { _ =>
          resultListener.expectMessageType[ResultEvent]
        }
        .foreach { case ResultEvent.ThermalResultEvent(thermalUnitResult) =>
          thermalUnitResult match {
            case ThermalHouseResult(
                  time,
                  inputModel,
                  qDot,
                  indoorTemperature,
                ) =>
              inputModel shouldBe typicalThermalHouse.getUuid
              time shouldBe 21600.toDateTime
              qDot should equalWithTolerance(0.01044.asMegaWatt)
              indoorTemperature should equalWithTolerance(
                18.4091322308494.asDegreeCelsius
              )

            case CylindricalThermalStorageResult(
                  time,
                  inputModel,
                  qDot,
                  energy,
                ) =>
              inputModel shouldBe typicalThermalStorage.getUuid
              time shouldBe 21600.toDateTime
              qDot should equalWithTolerance(-0.01044.asMegaWatt)
              energy should equalWithTolerance(0.01044.asMegaWattHour)
            case _ =>
              fail(
                "Expected a ThermalHouseResult and a ThermalStorageResult but got something else"
              )
          }
        }

      scheduler.expectMessage(Completion(heatPumpAgent, Some(25000)))

      /* TICK 25000
        Storage will be empty at tick 25200
        Additional trigger caused by (unchanged) weather data should not change this
        House demand heating : requiredDemand = 0.0 kWh, possibleDemand = 6.17 kWh
        ThermalStorage       : requiredDemand = 0.0 kWh, possibleDemand = 9.86 kWh
        Heat pump: stays off
       */

      heatPumpAgent ! Activation(25000)

      weatherDependentAgents.foreach {
<<<<<<< HEAD
        _ ! ProvideWeatherMessage(
          25000,
=======
        _ ! DataProvision(
          45000,
>>>>>>> 483ff7f5
          weatherService.ref.toClassic,
          WeatherData(
            WattsPerSquareMeter(3d),
            WattsPerSquareMeter(3d),
            Celsius(-25d),
            MetersPerSecond(0d),
          ),
          Some(28000),
        )
      }

      resultListener.expectMessageType[ParticipantResultEvent] match {
        case ParticipantResultEvent(hpResult) =>
          hpResult.getInputModel shouldBe typicalHpInputModel.getUuid
          hpResult.getTime shouldBe 25000.toDateTime
          hpResult.getP should equalWithTolerance(0.0.asMegaWatt)
          hpResult.getQ should equalWithTolerance(0.0.asMegaVar)
      }

      Range(0, 2)
        .map { _ =>
          resultListener.expectMessageType[ResultEvent]
        }
        .foreach { case ResultEvent.ThermalResultEvent(thermalUnitResult) =>
          thermalUnitResult match {
            case ThermalHouseResult(
                  time,
                  inputModel,
                  qDot,
                  indoorTemperature,
                ) =>
              inputModel shouldBe typicalThermalHouse.getUuid
              time shouldBe 25000.toDateTime
              qDot should equalWithTolerance(0.01044.asMegaWatt)
              indoorTemperature should equalWithTolerance(
                19.177165380535.asDegreeCelsius
              )

            case CylindricalThermalStorageResult(
                  time,
                  inputModel,
                  qDot,
                  energy,
                ) =>
              inputModel shouldBe typicalThermalStorage.getUuid
              time shouldBe 25000.toDateTime
              qDot should equalWithTolerance(-0.01044.asMegaWatt)
              energy should equalWithTolerance(
                0.00058.asMegaWattHour
              )
            case _ =>
              fail(
                "Expected a ThermalHouseResult and a ThermalStorageResult but got something else"
              )
          }
        }

      scheduler.expectMessage(Completion(heatPumpAgent, Some(25200)))

      /* TICK 25200
        Storage will be empty
        House demand heating : requiredDemand = 0.0kWh, possibleDemand = 5.83 kWh
        ThermalStorage       : requiredDemand = 10.44 kWh, possibleDemand = 10.44 kWh
        DomesticWaterStorage : tba
        Heat pump: will be turned on - to serve the remaining heat demand of house (and refill storage later)
       */

      heatPumpAgent ! Activation(25200)

      resultListener.expectMessageType[ParticipantResultEvent] match {
        case ParticipantResultEvent(hpResult) =>
          hpResult.getInputModel shouldBe typicalHpInputModel.getUuid
          hpResult.getTime shouldBe 25200.toDateTime
          hpResult.getP should equalWithTolerance(pRunningHp)
          hpResult.getQ should equalWithTolerance(qRunningHp)
      }

      Range(0, 2)
        .map { _ =>
          resultListener.expectMessageType[ResultEvent]
        }
        .foreach { case ResultEvent.ThermalResultEvent(thermalUnitResult) =>
          thermalUnitResult match {
            case ThermalHouseResult(
                  time,
                  inputModel,
                  qDot,
                  indoorTemperature,
                ) =>
              inputModel shouldBe typicalThermalHouse.getUuid
              time shouldBe 25200.toDateTime
              qDot should equalWithTolerance(0.011.asMegaWatt)
              indoorTemperature should equalWithTolerance(
                19.22177488766054.asDegreeCelsius
              )

            case CylindricalThermalStorageResult(
                  time,
                  inputModel,
                  qDot,
                  energy,
                ) =>
              inputModel shouldBe typicalThermalStorage.getUuid
              time shouldBe 25200.toDateTime
              qDot should equalWithTolerance(0.asMegaWatt)
              energy should equalWithTolerance(0.asMegaWattHour)
            case _ =>
              fail(
                "Expected a ThermalHouseResult and a ThermalStorageResult but got something else"
              )
          }
        }

      scheduler.expectMessage(Completion(heatPumpAgent, Some(28000)))

      /* TICK 28000
        New weather data: it's getting warmer again
        House demand heating : requiredDemand = 0.00 kWh, possibleDemand = 0.72 kWh
        ThermalStorage       : requiredDemand = 10.44 kWh, possibleDemand = 10.44 kWh
        Heat pump: stays on
       */

      heatPumpAgent ! Activation(28000)

      weatherDependentAgents.foreach {
<<<<<<< HEAD
        _ ! ProvideWeatherMessage(
          28000,
=======
        _ ! DataProvision(
          57600,
>>>>>>> 483ff7f5
          weatherService.ref.toClassic,
          WeatherData(
            WattsPerSquareMeter(4d),
            WattsPerSquareMeter(4d),
            Celsius(5d),
            MetersPerSecond(0d),
          ),
          Some(151200),
        )
      }

      resultListener.expectMessageType[ParticipantResultEvent] match {
        case ParticipantResultEvent(hpResult) =>
          hpResult.getInputModel shouldBe typicalHpInputModel.getUuid
          hpResult.getTime shouldBe 28000.toDateTime
          hpResult.getP should equalWithTolerance(pRunningHp)
          hpResult.getQ should equalWithTolerance(qRunningHp)
      }

      Range(0, 2)
        .map { _ =>
          resultListener.expectMessageType[ResultEvent]
        }
        .foreach { case ResultEvent.ThermalResultEvent(thermalUnitResult) =>
          thermalUnitResult match {
            case ThermalHouseResult(
                  time,
                  inputModel,
                  qDot,
                  indoorTemperature,
                ) =>
              inputModel shouldBe typicalThermalHouse.getUuid
              time shouldBe 28000.toDateTime
              qDot should equalWithTolerance(0.011.asMegaWatt)
              indoorTemperature should equalWithTolerance(
                19.9039194443811.asDegreeCelsius
              )

            case CylindricalThermalStorageResult(
                  time,
                  inputModel,
                  qDot,
                  energy,
                ) =>
              inputModel shouldBe typicalThermalStorage.getUuid
              time shouldBe 28000.toDateTime
              qDot should equalWithTolerance(0.asMegaWatt)
              energy should equalWithTolerance(0.asMegaWattHour)
          }
        }

      scheduler.expectMessage(Completion(heatPumpAgent, Some(28273)))

      /* TICK 28273
        House will reach the upperTemperatureBoundary
        House demand heating : requiredDemand = 0.00 kWh, possibleDemand = 0.00 kWh
        ThermalStorage       : requiredDemand = 10.44 kWh, possibleDemand = 10.44 kWh
        Heat pump: stays on to recharge the storage now
       */

      heatPumpAgent ! Activation(28273)

      resultListener.expectMessageType[ParticipantResultEvent] match {
        case ParticipantResultEvent(hpResult) =>
          hpResult.getInputModel shouldBe typicalHpInputModel.getUuid
          hpResult.getTime shouldBe 28273.toDateTime
          hpResult.getP should equalWithTolerance(pRunningHp)
          hpResult.getQ should equalWithTolerance(qRunningHp)
      }

      Range(0, 2)
        .map { _ =>
          resultListener.expectMessageType[ResultEvent]
        }
        .foreach { case ResultEvent.ThermalResultEvent(thermalUnitResult) =>
          thermalUnitResult match {
            case ThermalHouseResult(
                  time,
                  inputModel,
                  qDot,
                  indoorTemperature,
                ) =>
              inputModel shouldBe typicalThermalHouse.getUuid
              time shouldBe 28273.toDateTime
              qDot should equalWithTolerance(0.asMegaWatt)
              indoorTemperature should equalWithTolerance(
                20.000072148054.asDegreeCelsius
              )

            case CylindricalThermalStorageResult(
                  time,
                  inputModel,
                  qDot,
                  energy,
                ) =>
              inputModel shouldBe typicalThermalStorage.getUuid
              time shouldBe 28273.toDateTime
              qDot should equalWithTolerance(0.011.asMegaWatt)
              energy should equalWithTolerance(
                0.asMegaWattHour
              )
          }
        }

      scheduler.expectMessage(Completion(heatPumpAgent, Some(31690)))

      /* TICK 31690
        Storage will be fully charged, but meanwhile the house cooled a bit
        House demand heating : requiredDemand = 0.00 kWh, possibleDemand = 1.42 kWh
        ThermalStorage       : requiredDemand = 0.00 kWh, possibleDemand = 0.00 kWh
        Heat pump: stays on
       */

      heatPumpAgent ! Activation(31690)

      resultListener.expectMessageType[ParticipantResultEvent] match {
        case ParticipantResultEvent(hpResult) =>
          hpResult.getInputModel shouldBe typicalHpInputModel.getUuid
          hpResult.getTime shouldBe 31690.toDateTime
          hpResult.getP should equalWithTolerance(pRunningHp)
          hpResult.getQ should equalWithTolerance(qRunningHp)
      }

      Range(0, 2)
        .map { _ =>
          resultListener.expectMessageType[ResultEvent]
        }
        .foreach { case ResultEvent.ThermalResultEvent(thermalUnitResult) =>
          thermalUnitResult match {
            case ThermalHouseResult(
                  time,
                  inputModel,
                  qDot,
                  indoorTemperature,
                ) =>
              inputModel shouldBe typicalThermalHouse.getUuid
              time shouldBe 31690.toDateTime
              qDot should equalWithTolerance(0.011.asMegaWatt)
              indoorTemperature should equalWithTolerance(
                19.81023790164696.asDegreeCelsius
              )

            case CylindricalThermalStorageResult(
                  time,
                  inputModel,
                  qDot,
                  energy,
                ) =>
              inputModel shouldBe typicalThermalStorage.getUuid
              time shouldBe 31690.toDateTime
              qDot should equalWithTolerance(0.asMegaWatt)
              energy should equalWithTolerance(
                0.01044.asMegaWattHour
              )
          }
        }

      scheduler.expectMessage(Completion(heatPumpAgent, Some(32228)))

      /* TICK 32228
      Neither house nor storage have any demand
      House demand heating : requiredDemand = 0.00 kWh, possibleDemand = 0.00 kWh
      ThermalStorage       : requiredDemand = 0.00 kWh, possibleDemand = 0.00 kWh
      Heat pump: turned off
       */

      heatPumpAgent ! Activation(32228)

      resultListener.expectMessageType[ParticipantResultEvent] match {
        case ParticipantResultEvent(hpResult) =>
          hpResult.getInputModel shouldBe typicalHpInputModel.getUuid
          hpResult.getTime shouldBe 32228.toDateTime
          hpResult.getP should equalWithTolerance(0.asMegaWatt)
          hpResult.getQ should equalWithTolerance(0.asMegaVar)
      }

      Range(0, 2)
        .map { _ =>
          resultListener.expectMessageType[ResultEvent]
        }
        .foreach { case ResultEvent.ThermalResultEvent(thermalUnitResult) =>
          thermalUnitResult match {
            case ThermalHouseResult(
                  time,
                  inputModel,
                  qDot,
                  indoorTemperature,
                ) =>
              inputModel shouldBe typicalThermalHouse.getUuid
              time shouldBe 32228.toDateTime
              qDot should equalWithTolerance(0.0.asMegaWatt)
              indoorTemperature should equalWithTolerance(
                19.9999123164948.asDegreeCelsius
              )

            case CylindricalThermalStorageResult(
                  time,
                  inputModel,
                  qDot,
                  energy,
                ) =>
              inputModel shouldBe typicalThermalStorage.getUuid
              time shouldBe 32228.toDateTime
              qDot should equalWithTolerance(0.asMegaWatt)
              energy should equalWithTolerance(
                0.01044.asMegaWattHour
              )
          }
        }

      scheduler.expectMessage(Completion(heatPumpAgent, Some(68227)))

    }
  }
}<|MERGE_RESOLUTION|>--- conflicted
+++ resolved
@@ -285,13 +285,8 @@
       heatPumpAgent ! Activation(3600)
 
       weatherDependentAgents.foreach {
-<<<<<<< HEAD
-        _ ! ProvideWeatherMessage(
+        _ ! DataProvision(
           3600,
-=======
-        _ ! DataProvision(
-          7200,
->>>>>>> 483ff7f5
           weatherService.ref.toClassic,
           WeatherData(
             WattsPerSquareMeter(1d),
@@ -416,13 +411,8 @@
       heatPumpAgent ! Activation(21600)
 
       weatherDependentAgents.foreach {
-<<<<<<< HEAD
-        _ ! ProvideWeatherMessage(
+        _ ! DataProvision(
           21600,
-=======
-        _ ! DataProvision(
-          28800,
->>>>>>> 483ff7f5
           weatherService.ref.toClassic,
           WeatherData(
             WattsPerSquareMeter(2d),
@@ -491,13 +481,8 @@
       heatPumpAgent ! Activation(25000)
 
       weatherDependentAgents.foreach {
-<<<<<<< HEAD
-        _ ! ProvideWeatherMessage(
+        _ ! DataProvision(
           25000,
-=======
-        _ ! DataProvision(
-          45000,
->>>>>>> 483ff7f5
           weatherService.ref.toClassic,
           WeatherData(
             WattsPerSquareMeter(3d),
@@ -623,13 +608,8 @@
       heatPumpAgent ! Activation(28000)
 
       weatherDependentAgents.foreach {
-<<<<<<< HEAD
-        _ ! ProvideWeatherMessage(
+        _ ! DataProvision(
           28000,
-=======
-        _ ! DataProvision(
-          57600,
->>>>>>> 483ff7f5
           weatherService.ref.toClassic,
           WeatherData(
             WattsPerSquareMeter(4d),
