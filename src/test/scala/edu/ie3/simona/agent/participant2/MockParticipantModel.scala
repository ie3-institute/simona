/*
 * © 2024. TU Dortmund University,
 * Institute of Energy Systems, Energy Efficiency and Energy Economics,
 * Research group Distribution grid planning and operation
 */

package edu.ie3.simona.agent.participant2

import edu.ie3.datamodel.models.result.system.SystemParticipantResult
import edu.ie3.simona.agent.participant.data.Data
import edu.ie3.simona.agent.participant.data.Data.{PrimaryData, SecondaryData}
import edu.ie3.simona.agent.participant2.MockParticipantModel._
import edu.ie3.simona.agent.participant2.ParticipantAgent.ParticipantRequest
import edu.ie3.simona.model.participant.control.QControl
import edu.ie3.simona.model.participant.control.QControl.CosPhiFixed
import edu.ie3.simona.model.participant2.ParticipantModel
import edu.ie3.simona.model.participant2.ParticipantModel._
import edu.ie3.simona.ontology.messages.flex.FlexibilityMessage
import edu.ie3.simona.ontology.messages.flex.MinMaxFlexibilityMessage.ProvideMinMaxFlexOptions
import edu.ie3.simona.service.ServiceType
import edu.ie3.util.quantities.QuantityUtils.RichQuantityDouble
import edu.ie3.util.scala.quantities.DefaultQuantities._
import edu.ie3.util.scala.quantities.{ApparentPower, Kilovoltamperes}
import org.apache.pekko.actor.typed.ActorRef
import org.apache.pekko.actor.typed.scaladsl.ActorContext
import squants.Dimensionless
import squants.energy.{Energy, Kilowatts, Power}
import squants.time.Seconds
import tech.units.indriya.ComparableQuantity

import java.time.ZonedDateTime
import java.util.UUID
import javax.measure.quantity.{Power => QuantPower}

/** Mock [[ParticipantModel]] to test various functionality of
  * [[edu.ie3.simona.model.participant2.ParticipantModelShell]] and
  * [[ParticipantAgent]].
  *
  * @param mockActivationTicks
  *   Map where a current tick maps to the next activation tick
  * @param mockChangeAtNext
  *   Set of current ticks when an activation at the next tick is desired (used
  *   with flexibility)
  */
class MockParticipantModel(
    override val uuid: UUID = UUID.fromString("0-0-0-0-1"),
    override val id: String = "MockParticipant 1",
    override val sRated: ApparentPower = Kilovoltamperes(10),
    override val cosPhiRated: Double = 0.9,
    override val qControl: QControl = CosPhiFixed(0.9),
    mockActivationTicks: Map[Long, Long] = Map.empty,
    mockChangeAtNext: Set[Long] = Set.empty,
) extends ParticipantModel[
      ActivePowerOperatingPoint,
      MockState,
    ] {

<<<<<<< HEAD
  override val initialState: (Long, ZonedDateTime) => MockState = { (tick, _) =>
    MockState(
      None,
      zeroKWh,
      tick,
    )
  }

  override def determineState(
      lastState: MockState,
      operatingPoint: ActivePowerOperatingPoint,
      tick: Long,
      simulationTime: ZonedDateTime,
  ): MockState = {
    val energySinceLastState =
      operatingPoint.activePower * Seconds(tick - lastState.tick)

    lastState.copy(
      tick = tick,
      countedEnergy = lastState.countedEnergy + energySinceLastState,
    )
  }

  override def handleInput(
      state: MockState,
      receivedData: Seq[Data],
      nodalVoltage: Dimensionless,
  ): MockState = {
    val maybeAdditionalPower = receivedData.collectFirst {
      case data: MockSecondaryData =>
        data.additionalP
    }

    state.copy(additionalP = maybeAdditionalPower)
  }

=======
  override val initialState: (Long, ZonedDateTime) => MockState =
    (tick, _) =>
      MockState(
        None,
        zeroKWh,
        tick,
      )

  override def determineState(
      lastState: MockState,
      operatingPoint: ActivePowerOperatingPoint,
      tick: Long,
      simulationTime: ZonedDateTime,
  ): MockState = {
    val energySinceLastState =
      operatingPoint.activePower * Seconds(tick - lastState.tick)

    lastState.copy(
      tick = tick,
      countedEnergy = lastState.countedEnergy + energySinceLastState,
    )
  }

  override def handleInput(
      state: MockState,
      receivedData: Seq[Data],
      nodalVoltage: Dimensionless,
  ): MockState = {
    val maybeAdditionalPower = receivedData.collectFirst {
      case data: MockSecondaryData =>
        data.additionalP
    }

    state.copy(additionalP = maybeAdditionalPower)
  }

>>>>>>> 022650a5
  override def determineOperatingPoint(
      state: MockState
  ): (ActivePowerOperatingPoint, Option[Long]) = {
    (
      ActivePowerOperatingPoint(
        Kilowatts(6) + state.additionalP.getOrElse(zeroKW)
      ),
      mockActivationTicks.get(state.tick),
    )
  }

  override def zeroPowerOperatingPoint: ActivePowerOperatingPoint =
    ActivePowerOperatingPoint.zero

  override def createResults(
      state: MockState,
      lastOperatingPoint: Option[ActivePowerOperatingPoint],
      currentOperatingPoint: ActivePowerOperatingPoint,
      complexPower: PrimaryData.ComplexPower,
      dateTime: ZonedDateTime,
  ): Iterable[SystemParticipantResult] =
    Iterable(
      MockResult(
        dateTime,
        uuid,
        complexPower.p.toMegawatts.asMegaWatt,
        complexPower.q.toMegavars.asMegaVar,
      )
    )

  override def createPrimaryDataResult(
      data: PrimaryData.PrimaryDataWithComplexPower[_],
      dateTime: ZonedDateTime,
  ): SystemParticipantResult = {
    MockResult(
      dateTime,
      uuid,
      data.p.toMegawatts.asMegaWatt,
      data.q.toMegavars.asMegaVar,
    )
  }

  override def getRequiredSecondaryServices: Iterable[ServiceType] =
    throw new NotImplementedError() // Not tested

  override def determineFlexOptions(
      state: MockState
  ): FlexibilityMessage.ProvideFlexOptions = {
    val additionalP = state.additionalP.getOrElse(zeroKW)
    ProvideMinMaxFlexOptions(
      uuid,
      Kilowatts(1) + additionalP,
      Kilowatts(-1) + additionalP,
      Kilowatts(3) + additionalP,
    )
  }

  override def determineOperatingPoint(
      state: MockState,
      setPower: Power,
  ): (ActivePowerOperatingPoint, OperationChangeIndicator) =
    (
      ActivePowerOperatingPoint(setPower),
      OperationChangeIndicator(
        changesAtNextActivation = mockChangeAtNext.contains(state.tick),
        changesAtTick = mockActivationTicks.get(state.tick),
      ),
    )

  override def handleRequest(
      state: MockState,
      ctx: ActorContext[ParticipantAgent.Request],
      msg: ParticipantRequest,
  ): MockState = {
    msg match {
      case MockRequestMessage(_, replyTo) =>
        replyTo ! MockResponseMessage(state.countedEnergy)
    }

    state
  }

}

object MockParticipantModel {

  /** Simple [[ModelState]] to test its usage in operation point calculations.
    * Produced and consumed energy is counted in order to test the handling of
    * states.
    *
    * @param additionalP
    *   Power value that is added to the power or flex options power for testing
    *   purposes
    * @param countedEnergy
    *   The counted produced and consumed energy since beginning of the
    *   simulation
    */
  final case class MockState(
      additionalP: Option[Power],
      countedEnergy: Energy,
      override val tick: Long,
  ) extends ModelState

  final case class MockResult(
      time: ZonedDateTime,
      inputModel: UUID,
      p: ComparableQuantity[QuantPower],
      q: ComparableQuantity[QuantPower],
  ) extends SystemParticipantResult(time, inputModel, p, q)

  final case class MockRequestMessage(
      override val tick: Long,
      replyTo: ActorRef[MockResponseMessage],
  ) extends ParticipantRequest

  /** Mock response message that also enables testing of state handling
    *
    * @param countedEnergy
    *   The counted energy per current state
    */
  final case class MockResponseMessage(
      countedEnergy: Energy
  )

  final case class MockSecondaryData(additionalP: Power) extends SecondaryData

}<|MERGE_RESOLUTION|>--- conflicted
+++ resolved
@@ -55,14 +55,13 @@
       MockState,
     ] {
 
-<<<<<<< HEAD
-  override val initialState: (Long, ZonedDateTime) => MockState = { (tick, _) =>
-    MockState(
-      None,
-      zeroKWh,
-      tick,
-    )
-  }
+  override val initialState: (Long, ZonedDateTime) => MockState =
+    (tick, _) =>
+      MockState(
+        None,
+        zeroKWh,
+        tick,
+      )
 
   override def determineState(
       lastState: MockState,
@@ -92,44 +91,6 @@
     state.copy(additionalP = maybeAdditionalPower)
   }
 
-=======
-  override val initialState: (Long, ZonedDateTime) => MockState =
-    (tick, _) =>
-      MockState(
-        None,
-        zeroKWh,
-        tick,
-      )
-
-  override def determineState(
-      lastState: MockState,
-      operatingPoint: ActivePowerOperatingPoint,
-      tick: Long,
-      simulationTime: ZonedDateTime,
-  ): MockState = {
-    val energySinceLastState =
-      operatingPoint.activePower * Seconds(tick - lastState.tick)
-
-    lastState.copy(
-      tick = tick,
-      countedEnergy = lastState.countedEnergy + energySinceLastState,
-    )
-  }
-
-  override def handleInput(
-      state: MockState,
-      receivedData: Seq[Data],
-      nodalVoltage: Dimensionless,
-  ): MockState = {
-    val maybeAdditionalPower = receivedData.collectFirst {
-      case data: MockSecondaryData =>
-        data.additionalP
-    }
-
-    state.copy(additionalP = maybeAdditionalPower)
-  }
-
->>>>>>> 022650a5
   override def determineOperatingPoint(
       state: MockState
   ): (ActivePowerOperatingPoint, Option[Long]) = {
