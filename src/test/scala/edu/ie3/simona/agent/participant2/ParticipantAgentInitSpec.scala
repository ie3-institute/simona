--- conflicted
+++ resolved
@@ -408,15 +408,9 @@
 
         service.expectMessage(
           RegisterForWeatherMessage(
-<<<<<<< HEAD
             participantAgent,
-            mockInput.getNode.getGeoPosition.getY,
-            mockInput.getNode.getGeoPosition.getX,
-=======
-            participantAgent.toClassic,
             mockInput.electricalInputModel.getNode.getGeoPosition.getY,
             mockInput.electricalInputModel.getNode.getGeoPosition.getX,
->>>>>>> 3a535dcd
           )
         )
 
@@ -554,15 +548,9 @@
 
         service.expectMessage(
           RegisterForWeatherMessage(
-<<<<<<< HEAD
             participantAgent,
-            mockInput.getNode.getGeoPosition.getY,
-            mockInput.getNode.getGeoPosition.getX,
-=======
-            participantAgent.toClassic,
             mockInput.electricalInputModel.getNode.getGeoPosition.getY,
             mockInput.electricalInputModel.getNode.getGeoPosition.getX,
->>>>>>> 3a535dcd
           )
         )
 
