--- conflicted
+++ resolved
@@ -7,16 +7,7 @@
 package edu.ie3.simona.scheduler
 
 import akka.actor._
-<<<<<<< HEAD
-import akka.actor.typed.scaladsl.adapter.{
-  ClassicActorSystemOps,
-  TypedActorRefOps
-}
-import akka.testkit.{ImplicitSender, TestActorRef}
-import akka.util.Timeout
-=======
 import akka.testkit.{ImplicitSender, TestActorRef, TestProbe}
->>>>>>> e7c9884b
 import com.typesafe.config.ConfigFactory
 import edu.ie3.simona.config.SimonaConfig
 import edu.ie3.simona.event.RuntimeEvent._
@@ -50,147 +41,6 @@
           )
       )
     )
-<<<<<<< HEAD
-    with ImplicitSender
-    with AnyWordSpecLike
-    with Matchers
-    with PrivateMethodTester
-    with ConfigTestData {
-
-  implicit val timeout: Timeout = Timeout(10, TimeUnit.SECONDS)
-
-  private final case class DummyInitServiceStateData(
-  ) extends ServiceStateData
-
-  // setup values
-  val resolutionInSec = 3600
-  val pauseScheduleAtTick: Long = Long.MaxValue
-  val triggerId = 0
-  val eventQueue: BlockingQueue[RuntimeEvent] =
-    new LinkedBlockingQueue[RuntimeEvent]
-
-  // setup config for scheduler
-  private val config = ConfigFactory
-    .parseString(s"""simona.time.startDateTime = "2011-01-01 00:00:00"
-            simona.time.endDateTime = "2011-01-01 01:00:00"
-            simona.input.grid.datasource.id = "csv"
-            simona.time.schedulerReadyCheckWindow = 900
-            simona.output.base.dir = "testOutput/"
-            simona.output.grid = {
-              notifier = "grid"
-              nodes = false
-              lines = false
-              switches = false
-              transformers2w = false
-              transformers3w = false
-            }
-            simona.output.participant.defaultConfig = {
-              notifier = "default"
-              powerRequestReply = false
-              simulationResult = false
-            }
-            simona.output.participant.individualConfigs = []
-            simona.input.grid.datasource.id = "csv"
-            simona.input.grid.datasource.csvParams.directoryPath = "netdata"
-            simona.input.grid.datasource.csvParams.csvSep =","
-            simona.input.grid.datasource.csvParams.isHierarchic = false
-            simona.runtime.participant.load = {
-              defaultConfig = {
-                calculateMissingReactivePowerWithModel = false
-                uuids = ["default"]
-                scaling = 1.0
-                modelBehaviour = "fix"
-                reference = "power"
-              }
-              individualConfigs = []
-            }
-            simona.runtime.participant.fixedFeedIn = {
-              defaultConfig = {
-                calculateMissingReactivePowerWithModel = false
-                uuids = ["default"]
-                scaling = 1.0
-              }
-              individualConfigs = [
-                {
-                  calculateMissingReactivePowerWithModel = false
-                  uuids = ["4eeaf76a-ec17-4fc3-872d-34b7d6004b03"]
-                  scaling = 1.0
-                }
-              ]
-            }
-
-            simona.runtime.participant.pv = {
-              defaultConfig = {
-                calculateMissingReactivePowerWithModel = false
-                uuids = ["default"]
-                scaling = 1.0
-              }
-              individualConfigs = [
-                {
-                  calculateMissingReactivePowerWithModel = false
-                  uuids = ["4eeaf76a-ec17-4fc3-872d-34b7d6004b03"]
-                  scaling = 1.0
-                }
-              ]
-            }
-
-            simona.runtime.participant.wec = {
-              defaultConfig = {
-                calculateMissingReactivePowerWithModel = false
-                uuids = ["default"]
-                scaling = 1.0
-              }
-              individualConfigs = [
-                {
-                  calculateMissingReactivePowerWithModel = false
-                  uuids = ["4eeaf76a-ec17-4fc3-872d-34b7d6004b03"]
-                  scaling = 1.0
-                }
-              ]
-            }
-
-            simona.runtime.participant.evcs = {
-              defaultConfig = {
-                calculateMissingReactivePowerWithModel = false
-                uuids = ["default"]
-                scaling = 1.0
-              }
-              individualConfigs = [
-                {
-                  calculateMissingReactivePowerWithModel = false
-                  uuids = ["4eeaf76a-ec17-4fc3-872d-34b7d6004b03"]
-                  scaling = 1.0
-                }
-              ]
-            }
-
-            simona.powerflow.maxSweepPowerDeviation = 1E-5 // the maximum allowed deviation in power between two sweeps, before overall convergence is assumed
-            simona.powerflow.skipOnFailure = true
-            simona.powerflow.resolution = "${resolutionInSec}s"
-            simona.powerflow.newtonraphson.epsilon = [1E-12]
-            simona.powerflow.newtonraphson.iterations = 50
-            simona.simulationName = "ConfigTestDataSimulation"
-            simona.gridConfig.refSystems = []
-          """)
-    .resolve()
-  override protected val simonaConfig: SimonaConfig = SimonaConfig(config)
-
-  // build the run time listener
-  private val runtimeListeners = Seq(
-    system
-      .spawn(
-        RuntimeEventListener(
-          SimonaConfig.Simona.Runtime.Listener(
-            None,
-            None
-          ),
-          Some(eventQueue),
-          simonaConfig.simona.time.startDateTime
-        ),
-        RuntimeEventListener.getClass.getSimpleName
-      )
-      .toClassic
-=======
     with ImplicitSender {
 
   private val defaultTimeConfig = SimonaConfig.Simona.Time(
@@ -198,7 +48,6 @@
     endDateTime = "2011-01-01 01:00:00",
     schedulerReadyCheckWindow = Some(900),
     stopOnFailedPowerFlow = false
->>>>>>> e7c9884b
   )
 
   def setupScheduler(
