--- conflicted
+++ resolved
@@ -175,103 +175,60 @@
 
     "throw an InvalidConfigParameterException when the provided gridId format is unknown" in {
 
-<<<<<<< HEAD
-      val validRefSystems: List[SimonaConfig.RefSystemConfig] =
-        List(
-          RefSystemConfig(
+      val validRefSystems: Option[List[SimonaConfig.RefSystemConfig]] =
+        Some(
+          List(
+            RefSystemConfig(
             gridIds = Some(List("asd")),
             sNom = "100 MVA",
             vNom = "10 kV",
             voltLvls = Some(
-              List(VoltLvlConfig("MS", "10 kV"), VoltLvlConfig("MS", "20 kV"))
-            )
-          ),
-          RefSystemConfig(
+              List(VoltLvlConfig("MV", "10 kV"), VoltLvlConfig("MV", "20 kV"))
+              ),
+            ),
+            RefSystemConfig(
             gridIds = None,
             sNom = "100 MVA",
             vNom = "10 kV",
             voltLvls = Some(
-              List(VoltLvlConfig("MS", "10 kV"), VoltLvlConfig("MS", "20 kV"))
-            )
-=======
-      val validRefSystems: Option[List[SimonaConfig.RefSystemConfig]] =
-        Some(
-          List(
-            new RefSystemConfig(
-              gridIds = Some(List("asd")),
-              sNom = "100 MVA",
-              vNom = "10 kV",
-              voltLvls = Some(
-                List(VoltLvlConfig("MV", "10 kV"), VoltLvlConfig("MV", "20 kV"))
-              ),
-            ),
-            new RefSystemConfig(
-              gridIds = None,
-              sNom = "100 MVA",
-              vNom = "10 kV",
-              voltLvls = Some(
-                List(VoltLvlConfig("MV", "10 kV"), VoltLvlConfig("MV", "20 kV"))
-              ),
-            ),
->>>>>>> 12f4e119
+              List(VoltLvlConfig("MV", "10 kV"), VoltLvlConfig("MV", "20 kV"))
+              ),
+            ),
           )
         )
       intercept[InvalidConfigParameterException] {
         RefSystemParser.parse(validRefSystems)
-<<<<<<< HEAD
       }.getMessage startsWith "Unknown gridId format asd provided for refSystem"
-=======
+      /*fixme mh genauer?
       }.getMessage shouldBe "Unknown gridId format asd provided for refSystem RefSystemConfig(Some(List(asd)),100 MVA,10 kV,Some(List(VoltLvlConfig(MV,10 kV), VoltLvlConfig(MV,20 kV))))"
->>>>>>> 12f4e119
-
+       */
     }
 
   }
 
   "A valid ConfigRefSystem" must {
 
-<<<<<<< HEAD
-    val validRefSystems: List[SimonaConfig.RefSystemConfig] =
-      List(
-        RefSystemConfig(
+    val validRefSystems: Option[List[SimonaConfig.RefSystemConfig]] =
+      Some(
+        List(
+          RefSystemConfig(
           gridIds = Some(List("1", "2-10", "15...20")),
           sNom = "100 MVA",
           vNom = "10 kV",
           voltLvls = Some(
-            List(VoltLvlConfig("MS", "10 kV"), VoltLvlConfig("MS", "20 kV"))
-          )
-        ),
-        RefSystemConfig(
+            List(VoltLvlConfig("MV", "10 kV"), VoltLvlConfig("MV", "20 kV"))
+            ),
+          ),
+          RefSystemConfig(
           gridIds = Some(List("100")),
           sNom = "5000 MVA",
           vNom = "110 kV",
           voltLvls = Some(
-            List(VoltLvlConfig("HS", "110 kV"), VoltLvlConfig("HoeS", "380 kV"))
-          )
-=======
-    val validRefSystems: Option[List[SimonaConfig.RefSystemConfig]] =
-      Some(
-        List(
-          new RefSystemConfig(
-            gridIds = Some(List("1", "2-10", "15...20")),
-            sNom = "100 MVA",
-            vNom = "10 kV",
-            voltLvls = Some(
-              List(VoltLvlConfig("MV", "10 kV"), VoltLvlConfig("MV", "20 kV"))
-            ),
-          ),
-          new RefSystemConfig(
-            gridIds = Some(List("100")),
-            sNom = "5000 MVA",
-            vNom = "110 kV",
-            voltLvls = Some(
-              List(
-                VoltLvlConfig("HV", "110 kV"),
+            List(VoltLvlConfig("HV", "110 kV"),
                 VoltLvlConfig("EHV", "380 kV"),
               )
             ),
           ),
->>>>>>> 12f4e119
         )
       )
 
