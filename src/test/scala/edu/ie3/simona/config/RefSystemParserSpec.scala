/*
 * © 2020. TU Dortmund University,
 * Institute of Energy Systems, Energy Efficiency and Energy Economics,
 * Research group Distribution grid planning and operation
 */

package edu.ie3.simona.config

<<<<<<< HEAD
import edu.ie3.datamodel.models.voltagelevels.GermanVoltageLevelUtils
=======
import edu.ie3.datamodel.models.voltagelevels.{
  CommonVoltageLevel,
  GermanVoltageLevelUtils
}
>>>>>>> 73dcc5a2
import edu.ie3.simona.config.SimonaConfig.{RefSystemConfig, VoltLvlConfig}
import edu.ie3.simona.exceptions.InvalidConfigParameterException
import edu.ie3.simona.model.grid.RefSystem
import edu.ie3.simona.test.common.UnitSpec
import tech.units.indriya.quantity.Quantities

class RefSystemParserSpec extends UnitSpec {

  "A RefSystemParser" must {
    "parse provided valid simona config refSystems correctly" in {
      val validRefSystems: List[SimonaConfig.RefSystemConfig] =
        List(
          new RefSystemConfig(
            gridIds = Some(List("1", "2-10", "15...20")),
            sNom = "100 MVA",
            vNom = "10 kV",
            voltLvls = Some(
              List(VoltLvlConfig("MS", "10 kV"), VoltLvlConfig("MS", "20 kV"))
            )
          ),
          new RefSystemConfig(
            gridIds = Some(List("100")),
            sNom = "5000 MVA",
            vNom = "110 kV",
            voltLvls = Some(
              List(
                VoltLvlConfig("HS", "110 kV"),
                VoltLvlConfig("HoeS", "380 kV")
              )
            )
          ),
          new RefSystemConfig(
            gridIds = None,
            sNom = "5000 MVA",
            vNom = "110 kV",
            voltLvls = None
          )
        )

      val configRefSystems = RefSystemParser.parse(validRefSystems)

      // prepare internal value check
      val configRefSystemOne = RefSystem("100 MVA", "10 kV")
      val configRefSystemTwo = RefSystem("5000 MVA", "110 kV")

      // check internal gridIdRefSystems
      val gridIdRefSystems =
        PrivateMethod[Map[Int, RefSystem]](Symbol("gridIdRefSystems"))
      configRefSystems invokePrivate gridIdRefSystems() shouldBe Map(
        1 -> configRefSystemOne,
        2 -> configRefSystemOne,
        3 -> configRefSystemOne,
        4 -> configRefSystemOne,
        5 -> configRefSystemOne,
        6 -> configRefSystemOne,
        7 -> configRefSystemOne,
        8 -> configRefSystemOne,
        9 -> configRefSystemOne,
        10 -> configRefSystemOne,
        15 -> configRefSystemOne,
        16 -> configRefSystemOne,
        17 -> configRefSystemOne,
        18 -> configRefSystemOne,
        19 -> configRefSystemOne,
        20 -> configRefSystemOne,
        100 -> configRefSystemTwo
      )

      // check internal voltLvLRefSystems
      val voltLvLRefSystems =
        PrivateMethod[Map[String, RefSystem]](Symbol("voltLvLRefSystems"))
      configRefSystems invokePrivate voltLvLRefSystems() shouldBe Map(
        GermanVoltageLevelUtils.MV_10KV -> configRefSystemOne,
        GermanVoltageLevelUtils.MV_20KV -> configRefSystemOne,
        GermanVoltageLevelUtils.HV -> configRefSystemTwo,
        GermanVoltageLevelUtils.EHV_380KV -> configRefSystemTwo
      )

    }

    "throw an InvalidConfigParameterException when provided gridIds contains duplicate entries" in {

      val validRefSystems: List[SimonaConfig.RefSystemConfig] =
        List(
          new RefSystemConfig(
            gridIds = Some(List("1", "2", "2-10", "15...20")),
            sNom = "100 MVA",
            vNom = "10 kV",
            voltLvls = Some(
              List(VoltLvlConfig("MS", "10 kV"), VoltLvlConfig("MS", "20 kV"))
            )
          )
        )
      intercept[InvalidConfigParameterException] {
        RefSystemParser.parse(validRefSystems)
      }.getMessage shouldBe s"The provided gridIds in simona.gridConfig.refSystems contains duplicates. Please check if there are either duplicate entries or overlapping ranges!"

    }

    "throw an InvalidConfigParameterException when provided voltLvls contains duplicate entries" in {

      val validRefSystems: List[SimonaConfig.RefSystemConfig] =
        List(
          new RefSystemConfig(
            gridIds = None,
            sNom = "100 MVA",
            vNom = "10 kV",
            voltLvls = Some(
              List(VoltLvlConfig("MS", "10 kV"), VoltLvlConfig("MS", "20 kV"))
            )
          ),
          new RefSystemConfig(
            gridIds = None,
            sNom = "100 MVA",
            vNom = "10 kV",
            voltLvls = Some(
              List(VoltLvlConfig("MS", "10 kV"), VoltLvlConfig("MS", "20 kV"))
            )
          )
        )
      intercept[InvalidConfigParameterException] {
        RefSystemParser.parse(validRefSystems)
      }.getMessage shouldBe s"The provided voltLvls in simona.gridConfig.refSystems contains duplicates. Please check your configuration for duplicates in voltLvl entries!"

    }

    "throw an InvalidConfigParameterException when the provided gridId format is unknown" in {

      val validRefSystems: List[SimonaConfig.RefSystemConfig] =
        List(
          new RefSystemConfig(
            gridIds = Some(List("asd")),
            sNom = "100 MVA",
            vNom = "10 kV",
            voltLvls = Some(
              List(VoltLvlConfig("MS", "10 kV"), VoltLvlConfig("MS", "20 kV"))
            )
          ),
          new RefSystemConfig(
            gridIds = None,
            sNom = "100 MVA",
            vNom = "10 kV",
            voltLvls = Some(
              List(VoltLvlConfig("MS", "10 kV"), VoltLvlConfig("MS", "20 kV"))
            )
          )
        )
      intercept[InvalidConfigParameterException] {
        RefSystemParser.parse(validRefSystems)
      }.getMessage shouldBe "Unknown gridId format asd provided for refSystem RefSystemConfig(Some(List(asd)),100 MVA,10 kV,Some(List(VoltLvlConfig(MS,10 kV), VoltLvlConfig(MS,20 kV))))"

    }

  }

  "A valid ConfigRefSystem" must {

    val validRefSystems: List[SimonaConfig.RefSystemConfig] =
      List(
        new RefSystemConfig(
          gridIds = Some(List("1", "2-10", "15...20")),
          sNom = "100 MVA",
          vNom = "10 kV",
          voltLvls = Some(
            List(VoltLvlConfig("MS", "10 kV"), VoltLvlConfig("MS", "20 kV"))
          )
        ),
        new RefSystemConfig(
          gridIds = Some(List("100")),
          sNom = "5000 MVA",
          vNom = "110 kV",
          voltLvls = Some(
            List(VoltLvlConfig("HS", "110 kV"), VoltLvlConfig("HoeS", "380 kV"))
          )
        )
      )

    val configRefSystems = RefSystemParser.parse(validRefSystems)

    // prepare expected RefSystems
    val configRefSystemOne = RefSystem("100 MVA", "10 kV")
    val configRefSystemTwo = RefSystem("5000 MVA", "110 kV")

    "find the corresponding RefSystem for a present gridId if no voltLvl is provided" in {

      configRefSystems.find(1) shouldBe Some(configRefSystemOne)

    }

    "find the corresponding RefSystem for a present gridId if a voltLvl is provided" in {

      configRefSystems.find(
        1,
        Some(GermanVoltageLevelUtils.MV_10KV)
      ) shouldBe Some(
        configRefSystemOne
      )

    }

    "find the corresponding RefSystem for a non-present gridId if a voltLvl is provided" in {

      configRefSystems.find(
        1000,
        Some(GermanVoltageLevelUtils.HV)
      ) shouldBe Some(
        configRefSystemTwo
      )

    }

    "return None if a RefSystem cannot be found by it's gridId and no voltLvl is provided" in {

      configRefSystems.find(1000) shouldBe None

    }

    "return None if a RefSystem cannot be found neither by its gridId nor by its voltLvl" in {

      configRefSystems.find(
        1000,
        Some(GermanVoltageLevelUtils.EHV_220KV)
      ) shouldBe None

    }

  }

}<|MERGE_RESOLUTION|>--- conflicted
+++ resolved
@@ -6,14 +6,10 @@
 
 package edu.ie3.simona.config
 
-<<<<<<< HEAD
-import edu.ie3.datamodel.models.voltagelevels.GermanVoltageLevelUtils
-=======
 import edu.ie3.datamodel.models.voltagelevels.{
   CommonVoltageLevel,
   GermanVoltageLevelUtils
 }
->>>>>>> 73dcc5a2
 import edu.ie3.simona.config.SimonaConfig.{RefSystemConfig, VoltLvlConfig}
 import edu.ie3.simona.exceptions.InvalidConfigParameterException
 import edu.ie3.simona.model.grid.RefSystem
@@ -163,7 +159,7 @@
         )
       intercept[InvalidConfigParameterException] {
         RefSystemParser.parse(validRefSystems)
-      }.getMessage shouldBe "Unknown gridId format asd provided for refSystem RefSystemConfig(Some(List(asd)),100 MVA,10 kV,Some(List(VoltLvlConfig(MS,10 kV), VoltLvlConfig(MS,20 kV))))"
+      }.getMessage shouldBe "Unknown gridId format asd provided for refSystem RefSystemConfig(Some(List(asd)),100 MVA,10 kV,Some(List({MS, 10 kV}, {MS, 20 kV})))"
 
     }
 
