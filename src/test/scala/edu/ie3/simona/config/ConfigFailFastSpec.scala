--- conflicted
+++ resolved
@@ -8,20 +8,13 @@
 
 import com.typesafe.config.ConfigFactory
 import edu.ie3.simona.config.InputConfig.{
-<<<<<<< HEAD
   WeatherDataSourceConfig,
   WeatherSampleParams,
-=======
-  GridDataSource,
-  WeatherDataSourceConfig,
-  WeatherSampleParams
->>>>>>> 2e5641f6
 }
 import edu.ie3.simona.config.IoConfigUtils.{
   BaseCsvParams,
   InfluxDb1xParams,
   PsdmCsvParams,
-<<<<<<< HEAD
   ResultKafkaParams,
 }
 import edu.ie3.simona.config.OutputConfig.{OutputCsvParams, OutputSinkConfig}
@@ -30,7 +23,16 @@
   NewtonRaphsonConfig,
   PowerFlowConfig,
   TimeConfig,
-=======
+}
+import edu.ie3.simona.config.InputConfig.{
+  GridDataSource,
+  WeatherDataSourceConfig,
+  WeatherSampleParams
+}
+import edu.ie3.simona.config.IoConfigUtils.{
+  BaseCsvParams,
+  InfluxDb1xParams,
+  PsdmCsvParams,
   ResultKafkaParams
 }
 import edu.ie3.simona.config.OutputConfig.{
@@ -46,7 +48,6 @@
   NewtonRaphsonConfig,
   PowerFlowConfig,
   TimeConfig
->>>>>>> 2e5641f6
 }
 import edu.ie3.simona.exceptions.InvalidConfigParameterException
 import edu.ie3.simona.test.common.{ConfigTestData, UnitSpec}
@@ -68,7 +69,7 @@
                 "2020-05-18T13:41:00Z",
                 "2020-06-18T13:41:00Z",
                 stopOnFailedPowerFlow = true,
-                None
+                None,
               )
             )
           }
@@ -81,7 +82,7 @@
                 "2020-07-18T13:41:00Z",
                 "2020-06-18T13:41:00Z",
                 stopOnFailedPowerFlow = true,
-                None
+                None,
               )
             )
           }.getMessage shouldBe "Invalid time configuration." +
@@ -109,11 +110,7 @@
               "total non-sense"
             )
           }.getMessage shouldBe "Invalid dateTimeString: total non-sense." +
-<<<<<<< HEAD
             "Please ensure that your date/time parameter match the following pattern: 'yyyy-MM-dd'T'HH:mm:ss'Z''"
-=======
-            "Please ensure that your date/time parameter match the following pattern: 'yyyy-MM-dd HH:mm:ss'"
->>>>>>> 2e5641f6
         }
       }
 
@@ -131,12 +128,8 @@
                   List(10, 30),
                   100,
                 ),
-<<<<<<< HEAD
                 3600.seconds,
                 stopOnFailure = false,
-=======
-                3600.seconds
->>>>>>> 2e5641f6
               )
             )
           }
@@ -152,13 +145,9 @@
                   List(10, 30),
                   100,
                 ),
-<<<<<<< HEAD
                 3600.nanos,
                 3600.seconds,
                 stopOnFailure = false,
-=======
-                3600.nanos
->>>>>>> 2e5641f6
               )
             )
           }.getMessage shouldBe "Invalid time resolution. Please ensure, that the time resolution for power flow calculation is at least rounded to a full second!"
@@ -195,7 +184,6 @@
                    |   gridIds = [$malformedGridId]
                    |   }
                    |]""".stripMargin
-<<<<<<< HEAD
 
             val faultyConfig =
               refSystemConfigAllEmpty.withFallback(typesafeConfig).resolve()
@@ -204,12 +192,6 @@
 
             intercept[InvalidConfigParameterException] {
 
-=======
-            val faultySimonaConfig =
-              read_conf_with_fallback(refSystemConfigAllEmpty)
-
-            intercept[InvalidConfigParameterException] {
->>>>>>> 2e5641f6
               faultySimonaConfig.gridConfig.refSystems.foreach(refSystem =>
                 ConfigFailFast invokePrivate checkRefSystem(refSystem)
               )
@@ -228,16 +210,11 @@
                 |   voltLvls = [{id = "1", vNom = "foo"}]
                 |   }
                 |]""".stripMargin
-<<<<<<< HEAD
 
           val faultyConfig =
             refSystemConfigAllEmpty.withFallback(typesafeConfig).resolve()
           val faultySimonaConfig: List[SimonaConfig] =
             List(SimonaConfig(faultyConfig))
-=======
-          val faultySimonaConfig =
-            read_conf_with_fallback(refSystemConfigAllEmpty)
->>>>>>> 2e5641f6
 
           intercept[InvalidConfigParameterException] {
 
@@ -258,16 +235,11 @@
                 |   voltLvls = [{id = "MV", vNom = "10 kV"},{id = "HV", vNom = "110 kV"}]
                 |   }
                 |]""".stripMargin
-<<<<<<< HEAD
 
           val faultyConfig =
             refSystemConfigAllEmpty.withFallback(typesafeConfig).resolve()
           val faultySimonaConfig: List[SimonaConfig] =
             List(SimonaConfig(faultyConfig))
-=======
-          val faultySimonaConfig =
-            read_conf_with_fallback(refSystemConfigAllEmpty)
->>>>>>> 2e5641f6
 
           intercept[InvalidConfigParameterException] {
 
@@ -289,28 +261,19 @@
                 |   voltLvls = [{id = "MV", vNom = "10 kV"},{id = "HV", vNom = "110 kV"}]
                 |   }
                 |]""".stripMargin
-<<<<<<< HEAD
 
           val faultyConfig =
             refSystemConfigAllEmpty.withFallback(typesafeConfig).resolve()
           val faultySimonaConfig: List[SimonaConfig] =
             List(SimonaConfig(faultyConfig))
-=======
-          val faultySimonaConfig =
-            read_conf_with_fallback(refSystemConfigAllEmpty)
->>>>>>> 2e5641f6
 
           intercept[InvalidConfigParameterException] {
 
             faultySimonaConfig.gridConfig.refSystems.foreach(refSystem =>
               ConfigFailFast invokePrivate checkRefSystem(refSystem)
             )
-<<<<<<< HEAD
 
           }.getMessage startsWith "Invalid value for vNom from provided refSystem RefSystemConfig(None,100 MVA,0.4,Some(List(VoltLvlConfig(MV,10 kV), VoltLvlConfig(HV,110 kV)))). Is a valid unit provided?"
-=======
-          }.getMessage startsWith "Invalid value for vNom from provided refSystem RefSystemConfig"
->>>>>>> 2e5641f6
 
         }
 
@@ -953,14 +916,9 @@
 
         "identify a path pointing to a file" in {
           val csvParams = BaseCsvParams(
-<<<<<<< HEAD
             ",",
             "inputData/common/pekko.conf",
             isHierarchic = false,
-=======
-            "inputData/common/akka.conf",
-            ","
->>>>>>> 2e5641f6
           )
 
           intercept[InvalidConfigParameterException] {
@@ -990,11 +948,7 @@
             id = "",
             csvParams = Some(
               PsdmCsvParams(",", "inputData/vn_simona", isHierarchic = false)
-<<<<<<< HEAD
             ),
-=======
-            )
->>>>>>> 2e5641f6
           )
 
           intercept[InvalidConfigParameterException] {
