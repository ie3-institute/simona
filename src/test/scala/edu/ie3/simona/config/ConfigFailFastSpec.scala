/*
 * © 2020. TU Dortmund University,
 * Institute of Energy Systems, Energy Efficiency and Energy Economics,
 * Research group Distribution grid planning and operation
 */

package edu.ie3.simona.config

import com.typesafe.config.ConfigFactory
import edu.ie3.simona.config.SimonaConfig.BaseCsvParams
import edu.ie3.simona.config.SimonaConfig.Simona.Input.Weather.Datasource.CoordinateSource
import edu.ie3.simona.config.SimonaConfig.Simona.Output.Sink
import edu.ie3.simona.config.SimonaConfig.Simona.Output.Sink.{Csv, InfluxDb1x}
import edu.ie3.simona.config.SimonaConfig.Simona.Powerflow.Newtonraphson
import edu.ie3.simona.config.SimonaConfig.Simona.{Powerflow, Time}
import edu.ie3.simona.exceptions.InvalidConfigParameterException
import edu.ie3.simona.test.common.{ConfigTestData, UnitSpec}
import edu.ie3.simona.util.ConfigUtil.{CsvConfigUtil, NotifierIdentifier}

import java.time.Duration
import java.time.temporal.ChronoUnit

class ConfigFailFastSpec extends UnitSpec with ConfigTestData {
  "Validating the configs" when {
    "validating the simona config" when {
      "Checking date input" should {
        val checkDateTime = PrivateMethod[Unit](Symbol("checkDateTime"))

        "let valid input pass" in {
          noException shouldBe thrownBy {
            ConfigFailFast invokePrivate checkDateTime(
              new Time(
                "2020-06-18 13:41:00",
                None,
                "2020-05-18 13:41:00",
                true
              )
            )
          }
        }

        "identify invalid input" in {
          intercept[InvalidConfigParameterException] {
            ConfigFailFast invokePrivate checkDateTime(
              new Time(
                "2020-06-18 13:41:00",
                None,
                "total non-sense",
                true
              )
            )
          }.getMessage shouldBe "Invalid dateTimeString for config parameter simonaConfig.simona.time.startDateTime: total non-sense. Please " +
            "ensure that your date/time parameter match the following pattern: ‘yyyy-MM-dd HH:mm:ss'"
        }
      }

      "Checking power flow resolution" should {
        val checkPowerFlowResolutionConfiguration =
          PrivateMethod[Unit](Symbol("checkPowerFlowResolutionConfiguration"))

        "let valid input pass" in {
          noException shouldBe thrownBy {
            ConfigFailFast invokePrivate checkPowerFlowResolutionConfiguration(
              new Powerflow(
                10,
                new Newtonraphson(
                  List(10, 30),
                  100
                ),
                Duration.of(3600, ChronoUnit.SECONDS),
                Duration.of(3600, ChronoUnit.SECONDS)
              )
            )
          }
        }

        "identify invalid input" in {
          intercept[InvalidConfigParameterException] {
            ConfigFailFast invokePrivate checkPowerFlowResolutionConfiguration(
              new Powerflow(
                10,
                new Newtonraphson(
                  List(10, 30),
                  100
                ),
                resolution = Duration.of(3600, ChronoUnit.NANOS),
                sweepTimeout = Duration.of(3600, ChronoUnit.SECONDS)
              )
            )
          }.getMessage shouldBe "Invalid time resolution. Please ensure, that the time resolution for power flow calculation is at least rounded to a full second!"
        }
      }

      "A configuration with faulty refSystem parameters" should {
        val checkRefSystem = PrivateMethod[Unit](Symbol("checkRefSystem"))

        "throw an InvalidConfigParametersException when gridIds and voltLvls are empty" in {

          val refSystemConfigAllEmpty = ConfigFactory.parseString(
            "simona.gridConfig.refSystems = [{sNom=\"100 MVA\", vNom=\"0.4 kV\"}]"
          )
          val faultyConfig =
            refSystemConfigAllEmpty.withFallback(typesafeConfig).resolve()
          val faultySimonaConfig = SimonaConfig(faultyConfig)

          intercept[InvalidConfigParameterException] {
            ConfigFailFast.check(faultySimonaConfig)
          }.getMessage shouldBe "The provided values for voltLvls and gridIds are empty! " +
            "At least one of these optional parameters has to be provided for a valid refSystem! " +
            "Provided refSystem is: RefSystemConfig(None,100 MVA,0.4 kV,None)."

        }

        "throw an InvalidConfigParametersException when the gridId is malformed" in {

          val malformedGridIds = List("10--100", "MS", "10..100")

          malformedGridIds.foreach(malformedGridId => {

            val refSystemConfigAllEmpty =
              ConfigFactory.parseString(s"""simona.gridConfig.refSystems = [
                                           |  {
                                           |   sNom="100 MVA",
                                           |   vNom="0.4 kV",
                                           |   gridIds = [$malformedGridId]
                                           |   }
                                           |]""".stripMargin)
            val faultyConfig =
              refSystemConfigAllEmpty.withFallback(typesafeConfig).resolve()
            val faultySimonaConfig = SimonaConfig(faultyConfig)

            intercept[InvalidConfigParameterException] {
              faultySimonaConfig.simona.gridConfig.refSystems.foreach(
                refSystem =>
                  ConfigFailFast invokePrivate checkRefSystem(refSystem)
              )
            }.getMessage shouldBe s"The provided gridId $malformedGridId is malformed!"

          })
        }

        "throw an InvalidConfigParameterException if the nominal voltage of the voltage level is malformed" in {

          val refSystemConfigAllEmpty =
            ConfigFactory.parseString("""simona.gridConfig.refSystems = [
                                          |  {
                                          |   sNom="100 MVA",
                                          |   vNom="0.4 kV",
                                          |   voltLvls = [{id = "1", vNom = "foo"}]
                                          |   }
                                          |]""".stripMargin)
          val faultyConfig =
            refSystemConfigAllEmpty.withFallback(typesafeConfig).resolve()
          val faultySimonaConfig = SimonaConfig(faultyConfig)

          intercept[InvalidConfigParameterException] {
            faultySimonaConfig.simona.gridConfig.refSystems.foreach(refSystem =>
              ConfigFailFast invokePrivate checkRefSystem(refSystem)
            )
<<<<<<< HEAD
          }.getMessage shouldBe "The given nominal voltage 'foo' cannot be parsed to Quantity."
=======
          }.getMessage shouldBe "The given nominal voltage 'foo' cannot be parsed to a quantity. Did you provide the volt level with it's unit (e.g. \"20 kV\")?"
>>>>>>> 6348f8c2

        }

        "throw an InvalidConfigParametersException when sNom is invalid" in {
          val refSystemConfigAllEmpty =
            ConfigFactory.parseString(
              """simona.gridConfig.refSystems = [
                                        |  {
                                        |   sNom="100",
                                        |   vNom="0.4 kV",
                                        |   voltLvls = [{id = "MS", vNom = "10 kV"},{id = "HS", vNom = "110 kV"}]
                                        |   }
                                        |]""".stripMargin
            )
          val faultyConfig =
            refSystemConfigAllEmpty.withFallback(typesafeConfig).resolve()
          val faultySimonaConfig = SimonaConfig(faultyConfig)

          intercept[InvalidConfigParameterException] {
            faultySimonaConfig.simona.gridConfig.refSystems.foreach(refSystem =>
              ConfigFailFast invokePrivate checkRefSystem(refSystem)
            )
          }.getMessage shouldBe "Invalid value for sNom from provided refSystem RefSystemConfig(None,100,0.4 kV,Some(List(VoltLvlConfig(MS,10 kV), VoltLvlConfig(HS,110 kV)))). Is a valid unit provided?"

        }

        "throw an InvalidConfigParametersException when vNom is invalid" in {

          val refSystemConfigAllEmpty =
            ConfigFactory.parseString(
              """simona.gridConfig.refSystems = [
                                        |  {
                                        |   sNom="100 MVA",
                                        |   vNom="0.4",
                                        |   voltLvls = [{id = "MS", vNom = "10 kV"},{id = "HS", vNom = "110 kV"}]
                                        |   }
                                        |]""".stripMargin
            )
          val faultyConfig =
            refSystemConfigAllEmpty.withFallback(typesafeConfig).resolve()
          val faultySimonaConfig = SimonaConfig(faultyConfig)

          intercept[InvalidConfigParameterException] {
            faultySimonaConfig.simona.gridConfig.refSystems.foreach(refSystem =>
              ConfigFailFast invokePrivate checkRefSystem(refSystem)
            )
          }.getMessage shouldBe "Invalid value for vNom from provided refSystem RefSystemConfig(None,100 MVA,0.4,Some(List(VoltLvlConfig(MS,10 kV), VoltLvlConfig(HS,110 kV)))). Is a valid unit provided?"

        }

        "work as expected for correctly provided data" in {
          val refSystemConfigAllEmpty =
            ConfigFactory.parseString(
              """simona.gridConfig.refSystems = [
                |  {
                |   sNom="100 MVA",
                |   vNom="0.4 kV",
                |   voltLvls = [{id = "MS", vNom = "10 kV"},{id = "HS", vNom = "110 kV"}]
                |   gridIds = ["1","1-10","10...100"]
                |   },
                |   {
                |   sNom="1000 MVA",
                |   vNom="10kV",
                |   voltLvls = [{id = "HS", vNom = "110 kV"},{id = "HoeS", vNom = "380 kV"}]
                |   gridIds = ["1-3","3...6","10...100"]
                |   }
                |]""".stripMargin
            )
          val config =
            refSystemConfigAllEmpty.withFallback(typesafeConfig).resolve()
          val simonaConfig = SimonaConfig(config)

          simonaConfig.simona.gridConfig.refSystems.foreach(refSystem => {
            ConfigFailFast invokePrivate checkRefSystem(refSystem)
          })

        }
      }

      "Checking a participant model config" should {
        val checkParticipantRuntimeConfiguration =
          PrivateMethod[Unit](Symbol("checkParticipantRuntimeConfiguration"))

        "throw an InvalidConfigParameterException, if the participant power request voltage deviation threshold is negative" in {
          val participantModelConfig = ConfigFactory.parseString(
            "simona.runtime.participant.requestVoltageDeviationThreshold = -1E-10"
          )
          val config =
            participantModelConfig.withFallback(typesafeConfig).resolve()
          val simonaConfig = SimonaConfig(config)

          intercept[InvalidConfigParameterException] {
            ConfigFailFast invokePrivate checkParticipantRuntimeConfiguration(
              simonaConfig.simona.runtime.participant
            )
          }.getMessage shouldBe "The participant power request voltage deviation threshold must be positive!"
        }

        "let a valid uniform config pass if only default config is given" in {
          val participantModelConfig = ConfigFactory.parseString(
            """simona.runtime.participant.load = {
              |  defaultConfig = {
              |    uuids = ["default"]
              |    scaling = 1.0
              |    modelBehaviour = "fix"
              |    reference = "power"
              |  }
              |  individualConfigs = []
              |}
              |
              |simona.runtime.participant.fixedFeedIn = {
              |  defaultConfig = {
              |     uuids = ["default"]
              |     scaling = 1.0
              |  }
              |  individualConfigs = []
              |}""".stripMargin
          )
          val config =
            participantModelConfig.withFallback(typesafeConfig).resolve()
          val simonaConfig = SimonaConfig(config)

          noException shouldBe thrownBy {
            ConfigFailFast invokePrivate checkParticipantRuntimeConfiguration(
              simonaConfig.simona.runtime.participant
            )
          }
        }

        "let a valid config with specific load and fixed feed in model config pass" in {
          val loadModelConfig = ConfigFactory.parseString(
            """simona.runtime.participant.load = {
              |  defaultConfig = {
              |    calculateMissingReactivePowerWithModel = false
              |    uuids = ["default"]
              |    scaling = 1.0
              |    modelBehaviour = "fix"
              |    reference = "power"
              |  }
              |  individualConfigs = [
              |    {
              |     calculateMissingReactivePowerWithModel = false
              |      uuids = ["49f250fa-41ff-4434-a083-79c98d260a76"]
              |      scaling = 1.3
              |      modelBehaviour = "profile"
              |      reference = "power"
              |    }
              |  ]
              |}
              |
              |simona.runtime.participant.fixedFeedIn = {
              |  defaultConfig = {
              |       calculateMissingReactivePowerWithModel = false
              |       uuids = ["default"]
              |       scaling = 1.0
              |  }
              |  individualConfigs = [
              |    {
              |       calculateMissingReactivePowerWithModel = false
              |       uuids = ["49f250fa-41ff-4434-a083-79c98d260a76"]
              |       scaling = 1.3
              |    }
              |  ]
              |}""".stripMargin
          )
          val config =
            loadModelConfig.withFallback(typesafeConfig).resolve()
          val simonaConfig = SimonaConfig(config)

          val checkParticipantRuntimeConfiguration =
            PrivateMethod[Unit](Symbol("checkParticipantRuntimeConfiguration"))

          noException shouldBe thrownBy {
            ConfigFailFast invokePrivate checkParticipantRuntimeConfiguration(
              simonaConfig.simona.runtime.participant
            )
          }
        }

        "let a valid list of load and fixed feed in individual configs pass" in {
          val loadModelConfig = ConfigFactory.parseString(
            """simona.runtime.participant.load = {
              |  defaultConfig = {
              |    calculateMissingReactivePowerWithModel = false
              |    uuids = ["default"]
              |    scaling = 1.0
              |    modelBehaviour = "fix"
              |    reference = "power"
              |  }
              |  individualConfigs = [
              |    {
              |     calculateMissingReactivePowerWithModel = false
              |      uuids = ["49f250fa-41ff-4434-a083-79c98d260a76"]
              |      scaling = 1.3
              |      modelBehaviour = "profile"
              |      reference = "power"
              |    },
              |    {
              |     calculateMissingReactivePowerWithModel = false
              |      uuids = ["fb8f1443-1843-4ecd-a94a-59be8148397f"]
              |      scaling = 1.5
              |      modelBehaviour = "random"
              |      reference = "energy"
              |      }
              |  ]
              |}
              |
              |simona.runtime.participant.fixedFeedIn = {
              |  defaultConfig = {
              |     calculateMissingReactivePowerWithModel = false
              |     uuids = ["default"]
              |     scaling = 1.0
              |  }
              |  individualConfigs = [
              |    {
              |       calculateMissingReactivePowerWithModel = false
              |       uuids = ["49f250fa-41ff-4434-a083-79c98d260a76"]
              |       scaling = 1.3
              |    },
              |    {
              |      calculateMissingReactivePowerWithModel = false
              |      uuids = ["fb8f1443-1843-4ecd-a94a-59be8148397f"]
              |      scaling = 1.5
              |    }
              |  ]
              |}""".stripMargin
          )
          val config =
            loadModelConfig.withFallback(typesafeConfig).resolve()
          val simonaConfig = SimonaConfig(config)

          noException shouldBe thrownBy {
            ConfigFailFast invokePrivate checkParticipantRuntimeConfiguration(
              simonaConfig.simona.runtime.participant
            )
          }
        }
      }

      "Checking a runtime model config" should {
        // get the private method for validation
        val checkBaseRuntimeConfigs =
          PrivateMethod[Unit](Symbol("checkBaseRuntimeConfigs"))

        val defaultString: String = "default"

        "throw an InvalidConfigParameterException if the list of UUIDs of the base model config is empty" in {
          val baseRuntimeConfig = ConfigFactory.parseString(
            """simona.runtime.participant.load = {
              |  defaultConfig = {
              |    calculateMissingReactivePowerWithModel = false
              |    uuids = []
              |    scaling = 1.3
              |    modelBehaviour = "profile"
              |    reference = "power"
              |  }
              |  individualConfigs = []
              |}""".stripMargin
          )
          val config =
            baseRuntimeConfig.withFallback(typesafeConfig).resolve()
          val simonaConfig = SimonaConfig(config)

          intercept[InvalidConfigParameterException] {
            ConfigFailFast invokePrivate checkBaseRuntimeConfigs(
              simonaConfig.simona.runtime.participant.load.defaultConfig,
              simonaConfig.simona.runtime.participant.load.individualConfigs,
              defaultString
            )
          }.getMessage shouldBe "There has to be at least one identifier for each participant."
        }

        "throw an InvalidConfigParameterException if a valid single key is given and the UUID of the base model config is not valid" in {
          val baseRuntimeConfig = ConfigFactory.parseString(
            """simona.runtime.participant.load = {
              |  defaultConfig = {
              |    calculateMissingReactivePowerWithModel = false
              |    uuids = ["blabla"]
              |    scaling = 1.3
              |    modelBehaviour = "profile"
              |    reference = "power"
              |  }
              |  individualConfigs = []
              |}""".stripMargin
          )
          val config =
            baseRuntimeConfig.withFallback(typesafeConfig).resolve()
          val simonaConfig = SimonaConfig(config)

          intercept[InvalidConfigParameterException] {
            ConfigFailFast invokePrivate checkBaseRuntimeConfigs(
              simonaConfig.simona.runtime.participant.load.defaultConfig,
              simonaConfig.simona.runtime.participant.load.individualConfigs,
              defaultString
            )
          }.getMessage shouldBe "Found invalid UUID 'blabla' it was meant to be the string 'default' or a valid UUID."
        }

        "throw an InvalidConfigParameterException if the UUID of the base model config is not valid" in {
          val baseRuntimeConfig = ConfigFactory.parseString(
            """simona.runtime.participant.load = {
              |  defaultConfig = {
              |    calculateMissingReactivePowerWithModel = false
              |    uuids = ["blabla"]
              |    scaling = 1.3
              |    modelBehaviour = "profile"
              |    reference = "power"
              |  }
              |  individualConfigs = []
              |}""".stripMargin
          )
          val config =
            baseRuntimeConfig.withFallback(typesafeConfig).resolve()
          val simonaConfig = SimonaConfig(config)

          intercept[InvalidConfigParameterException] {
            ConfigFailFast invokePrivate checkBaseRuntimeConfigs(
              simonaConfig.simona.runtime.participant.load.defaultConfig,
              simonaConfig.simona.runtime.participant.load.individualConfigs,
              defaultString
            )
          }.getMessage shouldBe s"Found invalid UUID 'blabla' it was meant to be the string 'default' or a valid UUID."
        }

        "throw an InvalidConfigParameterException if the scaling factor of the load model config is negative" in {
          val baseRuntimeConfig = ConfigFactory.parseString(
            """simona.runtime.participant.load = {
              |  defaultConfig = {
              |    calculateMissingReactivePowerWithModel = false
              |    uuids = ["49f250fa-41ff-4434-a083-79c98d260a76"]
              |    scaling = -5.3
              |    modelBehaviour = "profile"
              |    reference = "power"
              |  }
              |  individualConfigs = []
              |}""".stripMargin
          )
          val config =
            baseRuntimeConfig.withFallback(typesafeConfig).resolve()
          val simonaConfig = SimonaConfig(config)

          intercept[InvalidConfigParameterException] {
            ConfigFailFast invokePrivate checkBaseRuntimeConfigs(
              simonaConfig.simona.runtime.participant.load.defaultConfig,
              simonaConfig.simona.runtime.participant.load.individualConfigs,
              defaultString
            )
          }.getMessage shouldBe "The scaling factor for system participants with UUID '49f250fa-41ff-4434-a083-79c98d260a76' may not be negative."
        }

        "throw an InvalidConfigParameterException if there is an ambiguous model configuration" in {
          val baseRuntimeConfig = ConfigFactory.parseString(
            """simona.runtime.participant.load = {
              |  defaultConfig = {
              |    calculateMissingReactivePowerWithModel = false
              |    uuids = ["default"]
              |    scaling = 1.0
              |    modelBehaviour = "fix"
              |    reference = "power"
              |  }
              |  individualConfigs = [
              |    {
              |      calculateMissingReactivePowerWithModel = false
              |      uuids = ["49f250fa-41ff-4434-a083-79c98d260a76"]
              |      scaling = 1.3
              |      modelBehaviour = "profile"
              |      reference = "power"
              |    },
              |    {
              |      calculateMissingReactivePowerWithModel = false
              |      uuids = ["49f250fa-41ff-4434-a083-79c98d260a76"]
              |      scaling = 1.5
              |      modelBehaviour = "random"
              |      reference = "energy"
              |      }
              |  ]
              |}""".stripMargin
          )
          val config =
            baseRuntimeConfig.withFallback(typesafeConfig).resolve()
          val simonaConfig = SimonaConfig(config)

          intercept[InvalidConfigParameterException] {
            ConfigFailFast invokePrivate checkBaseRuntimeConfigs(
              simonaConfig.simona.runtime.participant.load.defaultConfig,
              simonaConfig.simona.runtime.participant.load.individualConfigs,
              defaultString
            )
          }.getMessage shouldBe "The basic model configurations contain ambiguous definitions."
        }
      }

      "Checking specific load model configs" should {
        // get the private method for validation
        val checkSpecificLoadModelConfig =
          PrivateMethod[Unit](Symbol("checkSpecificLoadModelConfig"))

        "throw an InvalidConfigParameterException if the model behaviour of the load model config is not supported" in {

          val loadModelConfig = ConfigFactory.parseString(
            """simona.runtime.participant.load = {
              |  defaultConfig = {
              |    calculateMissingReactivePowerWithModel = false
              |    uuids = ["49f250fa-41ff-4434-a083-79c98d260a76"]
              |    scaling = 1.3
              |    modelBehaviour = "blabla"
              |    reference = "power"
              |  }
              |  individualConfigs = []
              |}""".stripMargin
          )
          val config =
            loadModelConfig.withFallback(typesafeConfig).resolve()
          val simonaConfig = SimonaConfig(config)

          intercept[InvalidConfigParameterException] {
            ConfigFailFast invokePrivate checkSpecificLoadModelConfig(
              simonaConfig.simona.runtime.participant.load.defaultConfig
            )
          }.getMessage shouldBe "The load model behaviour 'blabla' for the loads with UUIDs '49f250fa-41ff-4434-a083-79c98d260a76' is invalid."
        }

        "throw an InvalidConfigParameterException if the load profile reference of the load model config is not supported" in {
          val loadModelConfig = ConfigFactory.parseString(
            """simona.runtime.participant.load = {
              |  defaultConfig = {
              |    calculateMissingReactivePowerWithModel = false
              |    uuids = ["49f250fa-41ff-4434-a083-79c98d260a76"]
              |    scaling = 1.3
              |    modelBehaviour = "profile"
              |    reference = "blabla"
              |  }
              |  individualConfigs = []
              |}""".stripMargin
          )
          val config =
            loadModelConfig.withFallback(typesafeConfig).resolve()
          val simonaConfig = SimonaConfig(config)

          intercept[InvalidConfigParameterException] {
            ConfigFailFast invokePrivate checkSpecificLoadModelConfig(
              simonaConfig.simona.runtime.participant.load.defaultConfig
            )
          }.getMessage shouldBe "The standard load profile reference 'blabla' for the loads with UUIDs '49f250fa-41ff-4434-a083-79c98d260a76' is invalid."
        }

      }

      "Checking participant output configs" should {
        val checkNotifierIdentifier =
          PrivateMethod[Unit](Symbol("checkNotifierIdentifier"))

        "identify faulty notifier identifiers" in {
          intercept[InvalidConfigParameterException] {
            ConfigFailFast invokePrivate checkNotifierIdentifier("whatever")
          }.getMessage shouldBe s"The identifier 'whatever' you provided is not valid. Valid input: ${NotifierIdentifier.values.map(_.toString).mkString(",")}"
        }

        "let all valid notifier identifiers pass" in {
          noException shouldBe thrownBy {
            NotifierIdentifier.values.map(id =>
              ConfigFailFast invokePrivate checkNotifierIdentifier(
                id.toString
              )
            )
          }
        }

        val checkIndividualParticipantsOutputConfigs =
          PrivateMethod[Unit](
            Symbol("checkIndividualParticipantsOutputConfigs")
          )

        "let distinct configs pass" in {
          val validInput = List(
            SimonaConfig.BaseOutputConfig(
              notifier = "load",
              powerRequestReply = true,
              simulationResult = false
            ),
            SimonaConfig.BaseOutputConfig(
              notifier = "pv",
              powerRequestReply = true,
              simulationResult = false
            ),
            SimonaConfig.BaseOutputConfig(
              notifier = "chp",
              powerRequestReply = true,
              simulationResult = false
            )
          )

          noException shouldBe thrownBy {
            ConfigFailFast invokePrivate checkIndividualParticipantsOutputConfigs(
              validInput
            )
          }
        }

        "throw an exception, when there is a duplicate entry for the same model type" in {
          val invalidInput = List(
            SimonaConfig.BaseOutputConfig(
              notifier = "load",
              powerRequestReply = true,
              simulationResult = false
            ),
            SimonaConfig.BaseOutputConfig(
              notifier = "pv",
              powerRequestReply = true,
              simulationResult = false
            ),
            SimonaConfig.BaseOutputConfig(
              notifier = "load",
              powerRequestReply = false,
              simulationResult = true
            )
          )

          intercept[InvalidConfigParameterException](
            ConfigFailFast invokePrivate checkIndividualParticipantsOutputConfigs(
              invalidInput
            )
          ).getMessage shouldBe "There are multiple output configurations for participant types 'load'."
        }
      }

      "Checking data sinks" should {
        val checkDataSinks = PrivateMethod[Unit](Symbol("checkDataSink"))

        "throw an exception if no sink is provided" in {
          intercept[InvalidConfigParameterException] {
            ConfigFailFast invokePrivate checkDataSinks(Sink(None, None))
          }.getLocalizedMessage shouldBe "No sink configuration found! Please ensure that at least " +
            "one sink is configured! You can choose from: influxdb1x, csv."
        }

        "throw an exception if more than one sink is provided" in {
          intercept[InvalidConfigParameterException] {
            ConfigFailFast invokePrivate checkDataSinks(
              Sink(
                Some(Csv("", "", "", isHierarchic = false)),
                Some(InfluxDb1x("", 0, ""))
              )
            )
          }.getLocalizedMessage shouldBe "Multiple sink configurations are not supported! Please ensure that only " +
            "one sink is configured!"
        }

        "throw an exception if an influxDb1x is configured, but not accessible" ignore {
          intercept[java.lang.IllegalArgumentException] {
            ConfigFailFast invokePrivate checkDataSinks(
              Sink(None, Some(InfluxDb1x("", 0, "")))
            )
          }.getLocalizedMessage shouldBe "Unable to reach configured influxDb1x with url ':0' for 'Sink' configuration and database ''. " +
            "Exception: java.lang.IllegalArgumentException: Unable to parse url: :0"
        }

      }

      "Checking grid data sources" should {
        "identify a faulty csv separator" in {
          val csvParams =
            BaseCsvParams("\t", "inputData/test", isHierarchic = false)

          intercept[InvalidConfigParameterException] {
            CsvConfigUtil.checkBaseCsvParams(
              csvParams,
              "CsvGridData"
            )
          }.getMessage shouldBe "The csvSep parameter '\t' for 'CsvGridData' configuration is invalid! Please choose between ';' or ','!"
        }

        "identify a an empty path" in {
          val csvParams = BaseCsvParams(",", "", isHierarchic = false)
          intercept[InvalidConfigParameterException] {
            CsvConfigUtil.checkBaseCsvParams(
              csvParams,
              "CsvGridData"
            )
          }.getMessage shouldBe "The provided directoryPath for .csv-files '' for 'CsvGridData' configuration is invalid! Please correct the path!"
        }

        "identify a non-existing path" in {
          val csvParams =
            BaseCsvParams(",", "somewhere/else", isHierarchic = false)

          intercept[InvalidConfigParameterException] {
            CsvConfigUtil.checkBaseCsvParams(
              csvParams,
              "CsvGridData"
            )
          }.getMessage shouldBe "The provided directoryPath for .csv-files 'somewhere/else' for 'CsvGridData' configuration is invalid! Please correct the path!"
        }

        "identify a path pointing to a file" in {
          val csvParams = BaseCsvParams(
            ",",
            "inputData/common/akka.conf",
            isHierarchic = false
          )

          intercept[InvalidConfigParameterException] {
            CsvConfigUtil.checkBaseCsvParams(
              csvParams,
              "CsvGridData"
            )
          }.getMessage shouldBe "The provided directoryPath for .csv-files 'inputData/common/akka.conf' for 'CsvGridData' configuration is invalid! Please correct the path!"
        }

        "let valid csv parameters pass" in {
          val csvParams =
            BaseCsvParams(",", "input/samples/vn_simona", isHierarchic = false)
          noException shouldBe thrownBy {
            CsvConfigUtil.checkBaseCsvParams(
              csvParams,
              "CsvGridData"
            )
          }
        }

        val checkGridDataSource =
          PrivateMethod[Unit](Symbol("checkGridDataSource"))

        "identify grid data source with empty id" in {
          val gridDataSource = SimonaConfig.Simona.Input.Grid.Datasource(
            Some(
              BaseCsvParams(",", "inputData/vn_simona", isHierarchic = false)
            ),
            id = ""
          )

          intercept[InvalidConfigParameterException] {
            ConfigFailFast invokePrivate checkGridDataSource(gridDataSource)
          }.getMessage shouldBe "No grid data source information provided! Cannot proceed!"
        }

        "identify unsupported id" in {
          val gridDataSource = SimonaConfig.Simona.Input.Grid.Datasource(
            None,
            id = "someWhereUndefined"
          )

          intercept[InvalidConfigParameterException] {
            ConfigFailFast invokePrivate checkGridDataSource(gridDataSource)
          }.getMessage shouldBe "The provided grid data source 'someWhereUndefined' is not supported!"
        }

        "identify missing csv parameters" in {
          val gridDataSource = SimonaConfig.Simona.Input.Grid.Datasource(
            None,
            id = "csv"
          )

          intercept[InvalidConfigParameterException] {
            ConfigFailFast invokePrivate checkGridDataSource(gridDataSource)
          }.getMessage shouldBe "No grid data source csv parameters provided. If you intend to read grid data from " +
            ".csv-files, please provide .csv parameters!"
        }

        "let valid csv grid data source definition pass" in {
          val gridDataSource = SimonaConfig.Simona.Input.Grid.Datasource(
            Some(
              BaseCsvParams(
                ",",
                "input/samples/vn_simona",
                isHierarchic = false
              )
            ),
            id = "csv"
          )

          noException shouldBe thrownBy {
            ConfigFailFast invokePrivate checkGridDataSource(gridDataSource)
          }
        }
      }

      /* Checking of primary source configuration is delegated to the specific actor. Tests are placed there */

      "Checking weather data sources" should {

        val checkWeatherDataSource =
          PrivateMethod[Unit](Symbol("checkWeatherDataSource"))

        "detects invalid weather data scheme" in {
          val weatherDataSource =
            new SimonaConfig.Simona.Input.Weather.Datasource(
              CoordinateSource(
                None,
                "icon",
                Some(
                  SimonaConfig.Simona.Input.Weather.Datasource.CoordinateSource
                    .SampleParams(true)
                )
              ),
              None,
              None,
              None,
              Some(360L),
              Some(
                SimonaConfig.Simona.Input.Weather.Datasource.SampleParams(true)
              ),
              "this won't work",
              None,
              Some("yyyy-MM-dd HH:mm")
            )
          intercept[InvalidConfigParameterException] {
            ConfigFailFast invokePrivate checkWeatherDataSource(
              weatherDataSource
            )
          }.getMessage shouldBe "The weather data scheme 'this won't work' is not supported. Supported schemes:\n\ticon\n\tcosmo"
        }

      }
    }

    "validating the typesafe config" when {
      "checking the availability of akka logger parameterization" should {
        val checkAkkaLoggers = PrivateMethod[Unit](Symbol("checkAkkaLoggers"))

        "log warning on malicious config" in {
          val maliciousConfig = ConfigFactory.parseString("")

          noException shouldBe thrownBy {
            ConfigFailFast invokePrivate checkAkkaLoggers(maliciousConfig)
          }
          /* Testing the log message cannot be tested, as with LazyLogging, the logger of the class cannot be spied. */
        }

        "pass on proper config" in {
          val properConfig = ConfigFactory.parseString(
            """
              |akka {
              |  loggers = ["akka.event.slf4j.Slf4jLogger"]
              |}""".stripMargin
          )

          noException shouldBe thrownBy {
            ConfigFailFast invokePrivate checkAkkaLoggers(properConfig)
          }
          /* Testing the log message cannot be tested, as with LazyLogging, the logger of the class cannot be spied. */
        }
      }

      "checking the akka config" should {
        val checkAkkaConfig = PrivateMethod[Unit](Symbol("checkAkkaConfig"))

        "log warning on missing entry" in {
          val maliciousConfig = ConfigFactory.parseString("")

          noException shouldBe thrownBy {
            ConfigFailFast invokePrivate checkAkkaConfig(maliciousConfig)
          }
          /* Testing the log message cannot be tested, as with LazyLogging, the logger of the class cannot be spied. */
        }

        "pass on proper config" in {
          val properConfig = ConfigFactory.parseString(
            """
              |akka {
              |  loggers = ["akka.event.slf4j.Slf4jLogger"]
              |}""".stripMargin
          )

          noException shouldBe thrownBy {
            ConfigFailFast invokePrivate checkAkkaConfig(properConfig)
          }
          /* Testing the log message cannot be tested, as with LazyLogging, the logger of the class cannot be spied. */
        }
      }

      "checking the overall config" should {
        "pass on proper input" in {
          val properConfig = ConfigFactory.parseString(
            """
              |akka {
              |  loggers = ["akka.event.slf4j.Slf4jLogger"]
              |}""".stripMargin
          )

          noException shouldBe thrownBy {
            ConfigFailFast.check(properConfig)
          }
          /* Testing the log message cannot be tested, as with LazyLogging, the logger of the class cannot be spied. */
        }
      }
    }

    "validating both configs together" when {
      "having two proper inputs" should {
        "pass" in {
          val properTypesafeConfig = ConfigFactory.parseString(
            "akka.loggers = [\"akka.event.slf4j.Slf4jLogger\"]"
          )
          val properSimonaConfig = simonaConfig

          noException shouldBe thrownBy {
            ConfigFailFast.check(properTypesafeConfig, properSimonaConfig)
          }
        }
      }
    }
  }
}<|MERGE_RESOLUTION|>--- conflicted
+++ resolved
@@ -157,11 +157,7 @@
             faultySimonaConfig.simona.gridConfig.refSystems.foreach(refSystem =>
               ConfigFailFast invokePrivate checkRefSystem(refSystem)
             )
-<<<<<<< HEAD
-          }.getMessage shouldBe "The given nominal voltage 'foo' cannot be parsed to Quantity."
-=======
           }.getMessage shouldBe "The given nominal voltage 'foo' cannot be parsed to a quantity. Did you provide the volt level with it's unit (e.g. \"20 kV\")?"
->>>>>>> 6348f8c2
 
         }
 
