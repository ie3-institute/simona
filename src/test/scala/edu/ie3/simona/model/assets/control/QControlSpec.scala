--- conflicted
+++ resolved
@@ -118,34 +118,20 @@
 
     "provide correct values when the requested value is part of the containing xy coordinates" in {
       val requestedValue = Each(0.5)
-<<<<<<< HEAD
-      validCosPhiP.cosPhi(requestedValue) ~= Each(-0.8)
-=======
       (validCosPhiP.cosPhi(requestedValue) ~= Each(-0.8)) shouldBe true
->>>>>>> 83d0fb03
     }
 
     "provide an interpolated value when the requested value is not part of the containing xy coordinates" in {
       val requestedValue = Each(0.75)
 
-<<<<<<< HEAD
-      validCosPhiP.cosPhi(requestedValue) ~= Each(-0.5)
-=======
       (validCosPhiP.cosPhi(requestedValue) ~= Each(-0.5)) shouldBe true
->>>>>>> 83d0fb03
     }
 
     "provide the last known value when the requested value is outside of the containing xy coordinates" in {
 
-<<<<<<< HEAD
-      validCosPhiP.cosPhi(Each(2.0)) ~= Each(-0.2)
-
-      validCosPhiP.cosPhi(Each(-1.0)) ~= Each(-1.0)
-=======
       (validCosPhiP.cosPhi(Each(2.0)) ~= Each(-0.2)) shouldBe true
 
       (validCosPhiP.cosPhi(Each(-1.0)) ~= Each(-1.0)) shouldBe true
->>>>>>> 83d0fb03
     }
   }
 
