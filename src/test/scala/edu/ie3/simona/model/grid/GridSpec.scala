/*
 * © 2020. TU Dortmund University,
 * Institute of Energy Systems, Energy Efficiency and Energy Economics,
 * Research group Distribution grid planning and operation
 */

package edu.ie3.simona.model.grid

import breeze.linalg.DenseMatrix
import breeze.math.Complex
import breeze.numerics.abs
import edu.ie3.datamodel.models.input.MeasurementUnitInput
import edu.ie3.datamodel.models.voltagelevels.GermanVoltageLevelUtils
import edu.ie3.simona.exceptions.GridInconsistencyException
import edu.ie3.simona.model.control.{GridControls, TransformerControlGroupModel}
import edu.ie3.simona.model.grid.GridModel.{
  GridComponents,
  updateUuidToIndexMap,
}
import edu.ie3.simona.test.common.input.{GridInputTestData, LineInputTestData}
import edu.ie3.simona.test.common.model.grid.{
  BasicGrid,
  BasicGridWithSwitches,
  FiveLinesWithNodes,
}
import edu.ie3.simona.test.common.{ConfigTestData, DefaultTestData, UnitSpec}
import testutils.TestObjectFactory

import java.util.UUID

class GridSpec
    extends UnitSpec
    with LineInputTestData
    with DefaultTestData
    with ConfigTestData {

  private val _printAdmittanceMatrixOnMismatch
      : (DenseMatrix[Complex], DenseMatrix[Complex]) => Unit = {
    (actualMatrix, expectedMatrix) =>
      if (!actualMatrix.equals(expectedMatrix)) {
        for (
          rowIdx <- 0 until expectedMatrix.rows;
          colIdx <- 0 until expectedMatrix.rows
        ) {
          if (
            abs(
              actualMatrix.valueAt(rowIdx, colIdx) - expectedMatrix
                .valueAt(rowIdx, colIdx)
            ) > 1e-12
          )
            logger.debug(
              s"Mismatch in ($rowIdx, $colIdx): Actual = ${actualMatrix
                  .valueAt(rowIdx, colIdx)}, expected = ${expectedMatrix.valueAt(rowIdx, colIdx)}"
            )
        }
      }
  }

  "A GridModel " must {

    "be able to build a valid line admittance matrix for a 6 node 10kV MS grid" in new FiveLinesWithNodes {

      // enable the lines first, otherwise they are not considered in building the admittance matrix
      lines.foreach(_.enable())

      // method call
      val buildAssetAdmittanceMatrix: PrivateMethod[DenseMatrix[Complex]] =
        PrivateMethod[DenseMatrix[Complex]](
          Symbol("buildAssetAdmittanceMatrix")
        )

      val getLinesAdmittanceMethod
          : PrivateMethod[(Int, Int, Complex, Complex, Complex)] =
        PrivateMethod[(Int, Int, Complex, Complex, Complex)](
          Symbol("getLinesAdmittance")
        )
      val getLinesAdmittance: (
          Map[UUID, Int],
          LineModel,
      ) => (Int, Int, Complex, Complex, Complex) =
        (nodeUuidToIndexMap, line) =>
          GridModel invokePrivate getLinesAdmittanceMethod(
            nodeUuidToIndexMap,
            line,
          )

      // result of method call
      val actualResult: DenseMatrix[Complex] =
        GridModel invokePrivate buildAssetAdmittanceMatrix(
          nodeUuidToIndexMap,
          lines,
          getLinesAdmittance,
        )

      _printAdmittanceMatrixOnMismatch(actualResult, lineAdmittanceMatrix)

      actualResult shouldBe lineAdmittanceMatrix

    }

    "be able to build a valid line admittance matrix with switches" in new BasicGridWithSwitches {
      private val withClosedSwitches = createGridCopy()
      closeSwitches(withClosedSwitches)
      GridModel.updateUuidToIndexMap(withClosedSwitches)
      private val admittanceMatixClosed = GridModel.composeAdmittanceMatrix(
        withClosedSwitches.nodeUuidToIndexMap,
        withClosedSwitches.gridComponents,
      )

      private val withOpenSwitches = createGridCopy()
      openSwitches(withOpenSwitches)
      GridModel.updateUuidToIndexMap(withOpenSwitches)
      private val admittanceMatrixOpen = GridModel.composeAdmittanceMatrix(
        withOpenSwitches.nodeUuidToIndexMap,
        withOpenSwitches.gridComponents,
      )

      // dimension of admittance matrix with closed switches should be the dimension
      // of the one with open switches, reduced by the number of closed switches
      private val closedSwitches =
        withClosedSwitches.gridComponents.switches.filter(_.isClosed)
      private val numberClosedSwitches = closedSwitches.size
      numberClosedSwitches shouldBe 3
      admittanceMatixClosed.rows shouldBe admittanceMatrixOpen.rows - numberClosedSwitches
      admittanceMatixClosed.cols shouldBe admittanceMatrixOpen.cols - numberClosedSwitches

      // we're compiling a map of nodes connected by switches, in both directions
      // no transitivity considered (for this test, consecutively connected switches should not be part of the grid!)
      private val switchConnections = closedSwitches.toSeq
        .flatMap { switch =>
          Iterable(
            switch.nodeAUuid -> switch.nodeBUuid,
            switch.nodeBUuid -> switch.nodeAUuid,
          )
        }
        .groupMap { case (key, _) => key } { case (_, value) => value }

      private val nodeUuids = withClosedSwitches.nodeUuidToIndexMap.keys
      // we're going through all node combinations in the closed grid and check whether
      // the admittances in the grid with open switches have been summed up correctly
      nodeUuids.foreach { iNode =>
        // the index of iNode in the grid with closed switches
        val iClosed = withClosedSwitches.nodeUuidToIndexMap.get(iNode).value

        // all indices that have been fused together within the grid with open switches,
        // which are represented only by iNode in the grid with closed switches
        val iOpenAll = switchConnections
          .get(iNode)
          .map(_.map(withOpenSwitches.nodeUuidToIndexMap.get(_).value))
          .getOrElse(Iterable.empty)
          .toSeq :+ withOpenSwitches.nodeUuidToIndexMap.get(iNode).value

        nodeUuids.foreach { jNode =>
          // the index of jNode in the grid with closed switches
          val jClosed = withClosedSwitches.nodeUuidToIndexMap.get(jNode).value

          // all indices that have been fused together within the grid with open switches,
          // which are represented only by jNode in the grid with closed switches
          val jOpenAll = switchConnections
            .get(jNode)
            .map(_.map(withOpenSwitches.nodeUuidToIndexMap.get(_).value))
            .getOrElse(Iterable.empty)
            .toSeq :+ withOpenSwitches.nodeUuidToIndexMap.get(jNode).value

          // all row/column combinations in the grid with open switches are summed up and
          // should then result in the same admittance in the grid with closed switches
          val sumOfAdmittancesOpenSwitches = iOpenAll
            .map { iOpen =>
              jOpenAll
                .map { jOpen =>
                  admittanceMatrixOpen.valueAt(iOpen, jOpen)
                }
                .reduceOption(_ + _)
                .getOrElse(Complex.zero)
            }
            .reduceOption(_ + _)
            .getOrElse(Complex.zero)

          admittanceMatixClosed.valueAt(
            iClosed,
            jClosed,
          ) shouldBe sumOfAdmittancesOpenSwitches withClue s" at \n\tposition ($iClosed, $jClosed) of the grid with closed switches/" +
            s"\n\tpositions (${iOpenAll.mkString(",")}) x (${jOpenAll.mkString(",")}) of the grid with open switches"

        }
      }

    }

    // todo CK
    "be able to build a valid transformer admittance matrix for a" in {}

    "validate the connectivity of a connected grid correctly" in new BasicGridWithSwitches {
      // enable nodes
      override val nodes: Seq[NodeModel] = super.nodes
      nodes.foreach(_.enable())

      // enable lines
      lines.foreach(_.enable())

      // enable transformer
      transformer2wModel.enable()

      // enable switches
      switches.foreach(_.enable())

      // get the grid from the raw data
      val gridModel = new GridModel(
        1,
        default400Kva10KvRefSystem,
        GridComponents(
          nodes,
          lines,
          Set(transformer2wModel),
          Set.empty[Transformer3wModel],
          switches,
        ),
        defaultVoltageLimits,
      )
      // get the private method for validation
      val validateConnectivity: PrivateMethod[Unit] =
        PrivateMethod[Unit](Symbol("validateConnectivity"))

      GridModel invokePrivate validateConnectivity(gridModel)

    }

    "throw an InvalidGridException if a grid is not connected" in new BasicGridWithSwitches {
      // enable nodes
      override val nodes: Seq[NodeModel] = super.nodes
      nodes.foreach(_.enable())

      // remove a line from the grid
      val adaptedLines = lines - line3To4
      adaptedLines.foreach(_.enable())

      // enable transformer
      transformer2wModel.enable()

      // enable switches
      switches.foreach(_.enable())

      // get the grid from the raw data
      val gridModel = new GridModel(
        1,
        default400Kva10KvRefSystem,
        GridComponents(
          nodes,
          adaptedLines,
          Set(transformer2wModel),
          Set.empty[Transformer3wModel],
          switches,
        ),
        defaultVoltageLimits,
      )

      // get the private method for validation
      val validateConnectivity: PrivateMethod[Unit] =
        PrivateMethod[Unit](Symbol("validateConnectivity"))

      val exception: GridInconsistencyException =
        intercept[GridInconsistencyException] {
          GridModel invokePrivate validateConnectivity(gridModel)
        }

      exception.getMessage shouldBe "The grid with subnetNo 1 is not connected! Please ensure that all elements are connected correctly and inOperation is set to true!"

    }

<<<<<<< HEAD
    "throw an InvalidGridException if two switches are connected @ the same node" in new BasicGridWithSwitches {
      // enable nodes
      override val nodes: Seq[NodeModel] = super.nodes
      nodes.foreach(_.enable())

      // add a second switch @ node13 (between node1 and node13)
      val secondSwitch = new SwitchModel(
        UUID.fromString("ebeaad04-0ee3-4b2e-ae85-8c76a583295b"),
        "SecondSwitch1",
        defaultOperationInterval,
        node1.uuid,
        node13.uuid,
      )
      // add the second switch + enable switches
      override val switches: Set[SwitchModel] = super.switches + secondSwitch
      switches.foreach(_.enable())
      // open the switches
      switches.foreach(_.open())

      // get the grid from the raw data
      val gridModel = new GridModel(
        1,
        default400Kva10KvRefSystem,
        GridComponents(
          nodes,
          lines,
          Set(transformer2wModel),
          Set.empty[Transformer3wModel],
          switches,
        ),
        defaultVoltageLimits,
      )

      // get the private method for validation
      val validateConsistency: PrivateMethod[Unit] =
        PrivateMethod[Unit](Symbol("validateConsistency"))

      // call the validation method
      val exception: InvalidGridException = intercept[InvalidGridException] {
        GridModel invokePrivate validateConsistency(gridModel)
      }

      // expect an exception for node 13
      exception.getMessage shouldBe s"The grid model for subnet 1 has nodes with multiple switches. This is not supported yet! Duplicates are located @ nodes: Vector(${node13.uuid})"

    }

=======
>>>>>>> b870fe78
    "update the nodeUuidToIndexMap correctly, when the given grid" must {

      "contain 3 open switches" in new BasicGridWithSwitches {

        // get the grid from the raw data
        val gridModel: GridModel = createGridCopy()
        openSwitches(gridModel)

        // update the uuidToIndexMap
        GridModel.updateUuidToIndexMap(gridModel)

        // values should be unique
        gridModel.nodeUuidToIndexMap.values.toVector.sorted should be(
          gridModel.nodeUuidToIndexMap.values.toSet.toVector.sorted
        )

        // values should be from 0 to 12 (we have 13 nodes in this grid and all switches
        // are open -> we have 13 rows and columns in the node admittance matrix we need indices for)
        gridModel.nodeUuidToIndexMap.values.toVector.sorted should be(
          (for (i <- 0 to 12) yield i).toVector
        )

        // keys should be the same as the node uuids we provided
        gridModel.nodeUuidToIndexMap.keySet.toVector.sorted should be(
          nodes.map(node => node.uuid).toVector.sorted
        )

      }

      "contain 3 closed switches" in new BasicGridWithSwitches {

        // get the grid from the raw data
        val gridModel: GridModel = createGridCopy()
        closeSwitches(gridModel)

        // update the uuidToIndexMap
        GridModel.updateUuidToIndexMap(gridModel)

        // values should contain duplicates 3 duplicate values -> 3 nodes with the same index
        gridModel.nodeUuidToIndexMap.values.toVector.sorted.size - 3 should be(
          gridModel.nodeUuidToIndexMap.values.toSet.toVector.sorted.size
        )

        // value set should be in the range of 0 to 9 (13 nodes with 3 closed switches -> 3 nodes are aggregated
        // = 9 rows and columns in the admittance matrix)
        gridModel.nodeUuidToIndexMap.values.toSet.toVector.sorted should be(
          Range.inclusive(0, 9).toVector.sorted
        )

        // keys should be the same as the node uuids we provided
        gridModel.nodeUuidToIndexMap.keySet.toVector.sorted should be(
          nodes.map(node => node.uuid).toVector.sorted
        )

        // we want the same indices for the switch nodes
        gridModel.nodeUuidToIndexMap.get(node13.uuid).value should be(
          gridModel.nodeUuidToIndexMap.get(node14.uuid).value
        )
        gridModel.nodeUuidToIndexMap.get(node15.uuid).value should be(
          gridModel.nodeUuidToIndexMap.get(node16.uuid).value
        )
        gridModel.nodeUuidToIndexMap.get(node17.uuid).value should be(
          gridModel.nodeUuidToIndexMap.get(node18.uuid).value
        )

      }

      "contains 1 open and 2 closed switches" in new BasicGridWithSwitches {
        // enable nodes
        override val nodes: Seq[NodeModel] = super.nodes
        nodes.foreach(_.enable())
        // enable switches
        override val switches: Set[SwitchModel] = super.switches
        switches.foreach(_.enable())
        // switches are closed by default, we open switch2
        switch2.open()

        // get the grid from the raw data
        val gridModel = new GridModel(
          1,
          default400Kva10KvRefSystem,
          GridComponents(
            nodes,
            lines,
            Set(transformer2wModel),
            Set.empty[Transformer3wModel],
            switches,
          ),
          defaultVoltageLimits,
        )

        // update the uuidToIndexMap
        GridModel.updateUuidToIndexMap(gridModel)

        // values should contain 2 duplicates as two switches are closed
        gridModel.nodeUuidToIndexMap.values.toVector.sorted.size - 2 should be(
          gridModel.nodeUuidToIndexMap.values.toSet.toVector.sorted.size
        )

        // values should be from 0 to 10 (we have 13 nodes in this grid and two switches
        // are open -> we have 11 rows and columns in the node admittance matrix we need indices for)
        gridModel.nodeUuidToIndexMap.values.toSet.toVector.sorted should be(
          (for (i <- 0 to 10) yield i).toVector
        )

        // keys should be the same as the node uuids we provided
        gridModel.nodeUuidToIndexMap.keySet.toVector.sorted should be(
          nodes.map(node => node.uuid).toVector.sorted
        )

        // we want the same indices for the switch nodes that are closed (switch1 and switch3)
        gridModel.nodeUuidToIndexMap.get(node13.uuid).value should be(
          gridModel.nodeUuidToIndexMap.get(node14.uuid).value
        )
        gridModel.nodeUuidToIndexMap.get(node17.uuid).value should be(
          gridModel.nodeUuidToIndexMap.get(node18.uuid).value
        )

        // different indices for the switch that is open (switch2)
        gridModel.nodeUuidToIndexMap.get(node15.uuid).value shouldNot be(
          gridModel.nodeUuidToIndexMap.get(node16.uuid).value
        )
      }

      "contains no switches" in new BasicGrid {
        // enable nodes
        override val nodes: Seq[NodeModel] = super.nodes
        nodes.foreach(_.enable())

        // get the grid from the raw data
        val gridModel = new GridModel(
          1,
          default400Kva10KvRefSystem,
          GridComponents(
            nodes,
            lines,
            Set(transformer2wModel),
            Set.empty[Transformer3wModel],
            Set.empty[SwitchModel],
          ),
          defaultVoltageLimits,
        )

        // update the uuidToIndexMap
        GridModel.updateUuidToIndexMap(gridModel)

        // values should be unique
        gridModel.nodeUuidToIndexMap.values.toVector.sorted should be(
          gridModel.nodeUuidToIndexMap.values.toSet.toVector.sorted
        )

        // values should be from 0 to 6 (we have 7 nodes in this grid and no switches
        // -> we have 7 rows and columns in the node admittance matrix we need indices for)
        gridModel.nodeUuidToIndexMap.values.toVector.sorted should be(
          (for (i <- 0 to 6) yield i).toVector
        )

        // keys should be the same as the node uuids we provided
        gridModel.nodeUuidToIndexMap.keySet.toVector.sorted should be(
          nodes.map(node => node.uuid).toVector.sorted
        )
      }

      "contains two closed switches with a common node" in new BasicGridWithSwitches {
        // enable nodes
        override val nodes: Seq[NodeModel] = super.nodes
        nodes.foreach(_.enable())

        // add a second switch @ node13 (between node1 and node13)
        val secondSwitch = new SwitchModel(
          UUID.fromString("ebeaad04-0ee3-4b2e-ae85-8c76a583295b"),
          "SecondSwitch1",
          defaultOperationInterval,
          node1.uuid,
          node13.uuid,
        )
        // add the second switch + enable switches
        override val switches: Set[SwitchModel] = super.switches + secondSwitch
        switches.foreach(_.enable())
        // close the switches
        switches.foreach(_.close())

        // get the grid from the raw data
        val gridModel = new GridModel(
          1,
          default400Kva10KvRefSystem,
          GridComponents(
            nodes,
            lines,
            Set(transformer2wModel),
            Set.empty[Transformer3wModel],
            switches,
          ),
          GridControls.empty,
        )

        updateUuidToIndexMap(gridModel)

        // nodes 1, 13 and 14 should map to the same node
        val node1Index = gridModel.nodeUuidToIndexMap
          .get(node1.uuid)
          .value
        gridModel.nodeUuidToIndexMap.get(node13.uuid).value shouldBe node1Index
        gridModel.nodeUuidToIndexMap.get(node14.uuid).value shouldBe node1Index
      }

      "contains closed switches in a complex pattern" in new BasicGridWithSwitches {
        // just six nodes from the basic grid
        override val nodes: Seq[NodeModel] =
          Seq(node1, node2, node3, node4, node5, node6)
        nodes.foreach(_.enable())

        // nodes 1-4 connected by switches in a rectangle plus diagonal,
        // nodes 5-6 connected separately
        override val switches: Set[SwitchModel] = Set(
          SwitchModel(
            UUID.fromString("0-0-0-0-1"),
            "Switch1",
            defaultOperationInterval,
            node1.uuid,
            node2.uuid,
          ),
          SwitchModel(
            UUID.fromString("0-0-0-0-2"),
            "Switch2",
            defaultOperationInterval,
            node2.uuid,
            node3.uuid,
          ),
          SwitchModel(
            UUID.fromString("0-0-0-0-3"),
            "Switch3",
            defaultOperationInterval,
            node3.uuid,
            node4.uuid,
          ),
          SwitchModel(
            UUID.fromString("0-0-0-0-4"),
            "Switch4",
            defaultOperationInterval,
            node1.uuid,
            node4.uuid,
          ),
          SwitchModel(
            UUID.fromString("0-0-0-0-5"),
            "Switch5",
            defaultOperationInterval,
            node2.uuid,
            node4.uuid,
          ),
          SwitchModel(
            UUID.fromString("0-0-0-0-6"),
            "Switch6",
            defaultOperationInterval,
            node5.uuid,
            node6.uuid,
          ),
        )
        switches.foreach(_.enable())
        // close the switches
        switches.foreach(_.close())

        // get the grid from the raw data
        val gridModel = new GridModel(
          1,
          default400Kva10KvRefSystem,
          GridComponents(
            nodes,
            Set.empty,
            Set.empty,
            Set.empty,
            switches,
          ),
          GridControls.empty,
        )

        // testing the assignment of nodes to indices
        updateUuidToIndexMap(gridModel)

        gridModel.nodeUuidToIndexMap.get(node1.uuid).value shouldBe 0
        gridModel.nodeUuidToIndexMap.get(node2.uuid).value shouldBe 0
        gridModel.nodeUuidToIndexMap.get(node3.uuid).value shouldBe 0
        gridModel.nodeUuidToIndexMap.get(node4.uuid).value shouldBe 0
        gridModel.nodeUuidToIndexMap.get(node5.uuid).value shouldBe 1
        gridModel.nodeUuidToIndexMap.get(node6.uuid).value shouldBe 1
      }

    }

    "build correct transformer control models" should {
      /* Testing of distinct transformer control group building can be found in the spec for transformer control groups */

      "determine node uuids correctly" in {
        val determineNodeUuids =
          PrivateMethod[Set[UUID]](Symbol("determineNodeUuids"))

        val node0 = TestObjectFactory.buildNodeInput(
          false,
          GermanVoltageLevelUtils.MV_10KV,
          1,
        )
        val node1 = TestObjectFactory.buildNodeInput(
          false,
          GermanVoltageLevelUtils.MV_10KV,
          1,
        )
        val node2 = TestObjectFactory.buildNodeInput(
          false,
          GermanVoltageLevelUtils.MV_10KV,
          1,
        )
        val node3 = TestObjectFactory.buildNodeInput(
          false,
          GermanVoltageLevelUtils.MV_10KV,
          1,
        )

        val measurementUnits = Set(
          new MeasurementUnitInput(
            UUID.fromString("3ad9e076-c02b-4cf9-8720-18e2bb541ede"),
            "measurement_unit_0",
            node0,
            true,
            false,
            false,
            false,
          ),
          new MeasurementUnitInput(
            UUID.fromString("ab66fbb0-ece1-44b9-9341-86a884233ec4"),
            "measurement_unit_1",
            node1,
            true,
            false,
            false,
            false,
          ),
          new MeasurementUnitInput(
            UUID.fromString("93b4d0d8-cc67-41f5-9d5c-1cd6dbb2e70d"),
            "measurement_unit_2",
            node2,
            true,
            false,
            false,
            false,
          ),
          new MeasurementUnitInput(
            UUID.fromString("8e84eb8a-2940-4900-b0ce-0eeb6bca8bae"),
            "measurement_unit_3",
            node3,
            false,
            false,
            false,
            false,
          ),
        )
        val selectedMeasurements = Set(
          "ab66fbb0-ece1-44b9-9341-86a884233ec4",
          "93b4d0d8-cc67-41f5-9d5c-1cd6dbb2e70d",
          "8e84eb8a-2940-4900-b0ce-0eeb6bca8bae",
        )
        val expectedUuids = Set(node1, node2).map(_.getUuid)

        val actual =
          TransformerControlGroupModel invokePrivate determineNodeUuids(
            measurementUnits,
            selectedMeasurements,
          )
        actual should contain theSameElementsAs expectedUuids
      }

    }

    "process a valid GridInputModel without an Exception" in new GridInputTestData {
      GridModel(
        validTestGridInputModel,
        gridInputModelTestDataRefSystem,
        defaultVoltageLimits,
        defaultSimulationStart,
        defaultSimulationEnd,
        simonaConfig,
      )

    }
  }

}<|MERGE_RESOLUTION|>--- conflicted
+++ resolved
@@ -216,6 +216,7 @@
           switches,
         ),
         defaultVoltageLimits,
+        GridControls.empty,
       )
       // get the private method for validation
       val validateConnectivity: PrivateMethod[Unit] =
@@ -252,6 +253,7 @@
           switches,
         ),
         defaultVoltageLimits,
+        GridControls.empty,
       )
 
       // get the private method for validation
@@ -267,56 +269,6 @@
 
     }
 
-<<<<<<< HEAD
-    "throw an InvalidGridException if two switches are connected @ the same node" in new BasicGridWithSwitches {
-      // enable nodes
-      override val nodes: Seq[NodeModel] = super.nodes
-      nodes.foreach(_.enable())
-
-      // add a second switch @ node13 (between node1 and node13)
-      val secondSwitch = new SwitchModel(
-        UUID.fromString("ebeaad04-0ee3-4b2e-ae85-8c76a583295b"),
-        "SecondSwitch1",
-        defaultOperationInterval,
-        node1.uuid,
-        node13.uuid,
-      )
-      // add the second switch + enable switches
-      override val switches: Set[SwitchModel] = super.switches + secondSwitch
-      switches.foreach(_.enable())
-      // open the switches
-      switches.foreach(_.open())
-
-      // get the grid from the raw data
-      val gridModel = new GridModel(
-        1,
-        default400Kva10KvRefSystem,
-        GridComponents(
-          nodes,
-          lines,
-          Set(transformer2wModel),
-          Set.empty[Transformer3wModel],
-          switches,
-        ),
-        defaultVoltageLimits,
-      )
-
-      // get the private method for validation
-      val validateConsistency: PrivateMethod[Unit] =
-        PrivateMethod[Unit](Symbol("validateConsistency"))
-
-      // call the validation method
-      val exception: InvalidGridException = intercept[InvalidGridException] {
-        GridModel invokePrivate validateConsistency(gridModel)
-      }
-
-      // expect an exception for node 13
-      exception.getMessage shouldBe s"The grid model for subnet 1 has nodes with multiple switches. This is not supported yet! Duplicates are located @ nodes: Vector(${node13.uuid})"
-
-    }
-
-=======
->>>>>>> b870fe78
     "update the nodeUuidToIndexMap correctly, when the given grid" must {
 
       "contain 3 open switches" in new BasicGridWithSwitches {
@@ -406,6 +358,7 @@
             switches,
           ),
           defaultVoltageLimits,
+          GridControls.empty,
         )
 
         // update the uuidToIndexMap
@@ -458,6 +411,7 @@
             Set.empty[SwitchModel],
           ),
           defaultVoltageLimits,
+          GridControls.empty,
         )
 
         // update the uuidToIndexMap
@@ -590,6 +544,7 @@
             Set.empty,
             switches,
           ),
+          defaultVoltageLimits,
           GridControls.empty,
         )
 
