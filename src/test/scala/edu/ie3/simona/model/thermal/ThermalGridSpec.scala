/*
 * © 2022. TU Dortmund University,
 * Institute of Energy Systems, Energy Efficiency and Energy Economics,
 * Research group Distribution grid planning and operation
 */

package edu.ie3.simona.model.thermal

import edu.ie3.simona.exceptions.InvalidParameterException
import edu.ie3.datamodel.models.input.thermal.ThermalStorageInput
import edu.ie3.simona.exceptions.InvalidParameterException
import edu.ie3.simona.model.thermal.ThermalGrid.ThermalEnergyDemand
import edu.ie3.simona.test.common.UnitSpec
import squants.energy.{KilowattHours, MegawattHours, WattHours, Watts}
import squants.thermal.Celsius
import squants.{Energy, Power, Temperature}

import scala.jdk.CollectionConverters._

class ThermalGridSpec
    extends UnitSpec
    with ThermalHouseTestData
    with ThermalStorageTestData {

  implicit val tempTolerance: Temperature = Celsius(1e-3)
  implicit val powerTolerance: Power = Watts(1e-3)
  implicit val energyTolerance: Energy = WattHours(1e-3)

  "Testing the thermal energy demand" when {
    "instantiating it from given values" should {
<<<<<<< HEAD
      "throw exception for non-plausible input (positive)" in {
=======
      "throw exception for non-sensible input (positive)" in {
>>>>>>> ff8feb5b
        val possible = MegawattHours(40d)
        val required = MegawattHours(42d)

        intercept[InvalidParameterException] {
          ThermalEnergyDemand(required, possible)
        }.getMessage shouldBe s"The possible amount of energy {$possible} is smaller than the required amount of energy {$required}. This is not supported."
<<<<<<< HEAD
      }

      "throw exception for non-sensible input (negative)" in {
        val possible = MegawattHours(-40d)
        val required = MegawattHours(-42d)

        intercept[InvalidParameterException] {
          ThermalEnergyDemand(required, possible)
        }.getMessage shouldBe s"The possible amount of energy {$possible} is smaller than the required amount of energy {$required}. This is not supported."
=======
>>>>>>> ff8feb5b
      }

      "set the correct values, if they are sensible" in {
        val possible = MegawattHours(45d)
        val required = MegawattHours(42d)

        val energyDemand = ThermalEnergyDemand(required, possible)

        energyDemand.required should approximate(required)
        energyDemand.possible should approximate(possible)
      }
    }

    "defining no demand" should {
      "actually have no demand" in {
        val energyDemand = ThermalEnergyDemand.noDemand

        energyDemand.required should approximate(MegawattHours(0d))
        energyDemand.possible should approximate(MegawattHours(0d))
      }
    }

    "checking for required and additional demand" should {
      "return proper information, if no required and no additional demand is apparent" in {
<<<<<<< HEAD
=======
        val required = MegawattHours(0d)
        val possible = MegawattHours(0d)

        val energyDemand = ThermalEnergyDemand(required, possible)
        energyDemand.hasRequiredDemand shouldBe false
        energyDemand.hasAdditionalDemand shouldBe false
      }

      "return proper information, if no required but additional demand is apparent" in {
>>>>>>> ff8feb5b
        val required = MegawattHours(0d)
        val possible = MegawattHours(0d)

        val energyDemand = ThermalEnergyDemand(required, possible)
        energyDemand.hasRequiredDemand shouldBe false
        energyDemand.hasAdditionalDemand shouldBe false
      }

<<<<<<< HEAD
      "return proper information, if no required but additional demand is apparent" in {
        val required = MegawattHours(0d)
        val possible = MegawattHours(45d)

        val energyDemand = ThermalEnergyDemand(required, possible)
        energyDemand.hasRequiredDemand shouldBe false
        energyDemand.hasAdditionalDemand shouldBe true
      }

      "throw exception, if required demand is higher than possible demand" in {
        val required = MegawattHours(1d)
        val possible = MegawattHours(0d)
        intercept[InvalidParameterException] {
          ThermalEnergyDemand(required, possible)
        }.getMessage shouldBe s"The possible amount of energy {$possible} is smaller than the required amount of energy {$required}. This is not supported."
=======
      "throw exception, if required demand is higher than possible demand" in {
        val required = MegawattHours(1d)
        val possible = MegawattHours(0d)
        intercept[InvalidParameterException] {
          ThermalEnergyDemand(required, possible)
        }.getMessage shouldBe s"The possible amount of energy {$possible} is smaller than the required amount of energy {$required}. This is not supported."
      }

      "throw exception, if required demand is smaller than zero" in {
        val required = MegawattHours(-2d)
        val possible = MegawattHours(5d)
        intercept[InvalidParameterException] {
          ThermalEnergyDemand(required, possible)
        }.getMessage shouldBe s"The possible {$possible} or required {$required} amount of energy is smaller than zero. This is not supported."
      }

      "throw exception, if possible demand is smaller than zero" in {
        val required = MegawattHours(2d)
        val possible = MegawattHours(-5d)
        intercept[InvalidParameterException] {
          ThermalEnergyDemand(required, possible)
        }.getMessage shouldBe s"The possible {$possible} or required {$required} amount of energy is smaller than zero. This is not supported."
      }

      "throw exception, if possible and required demand are smaller than zero" in {
        val required = MegawattHours(-2d)
        val possible = MegawattHours(-5d)
        intercept[InvalidParameterException] {
          ThermalEnergyDemand(required, possible)
        }.getMessage shouldBe s"The possible {$possible} or required {$required} amount of energy is smaller than zero. This is not supported."
>>>>>>> ff8feb5b
      }

      "return proper information, if required and additional demand is apparent" in {
        val required = MegawattHours(45d)
        val possible = MegawattHours(47d)

        val energyDemand = ThermalEnergyDemand(required, possible)
        energyDemand.hasRequiredDemand shouldBe true
        energyDemand.hasAdditionalDemand shouldBe true
      }
    }

    "adding two demands" should {
      "deliver proper results" in {
        val energyDemand1 = ThermalEnergyDemand(
          MegawattHours(45d),
          MegawattHours(47d),
        )
        val energyDemand2 = ThermalEnergyDemand(
          MegawattHours(23d),
          MegawattHours(28d),
        )

        val totalDemand = energyDemand1 + energyDemand2

        totalDemand.required should approximate(MegawattHours(68d))
        totalDemand.possible should approximate(MegawattHours(75d))
      }
    }
  }
  "ThermalGridState" should {
    val thermalGridOnlyHouse = ThermalGrid(
      new edu.ie3.datamodel.models.input.container.ThermalGrid(
        thermalBusInput,
        Set(thermalHouseInput).asJava,
        Set.empty[ThermalStorageInput].asJava,
      )
    )

    "return true when there is no storage" in {
      val initialState = ThermalGrid.startingState(thermalGridOnlyHouse)
      val result = initialState.isThermalStorageEmpty
      result shouldBe true
    }

    val thermalGrid = ThermalGrid(
      new edu.ie3.datamodel.models.input.container.ThermalGrid(
        thermalBusInput,
        Set(thermalHouseInput).asJava,
        Set[ThermalStorageInput](thermalStorageInput).asJava,
      )
    )

    "return true when all stored energy is effectively zero" in {
      val initialState = ThermalGrid.startingState(thermalGrid)
      val result = initialState.isThermalStorageEmpty
      result shouldBe true
    }

    "return false when storage is not empty" in {
      val initialState = ThermalGrid.startingState(thermalGrid)
      val gridState = initialState.copy(storageState =
        initialState.storageState.map(storageState =>
          storageState.copy(storedEnergy = KilowattHours(1))
        )
      )
      val result = gridState.isThermalStorageEmpty
      result shouldBe false
    }
  }
}<|MERGE_RESOLUTION|>--- conflicted
+++ resolved
@@ -28,29 +28,13 @@
 
   "Testing the thermal energy demand" when {
     "instantiating it from given values" should {
-<<<<<<< HEAD
-      "throw exception for non-plausible input (positive)" in {
-=======
       "throw exception for non-sensible input (positive)" in {
->>>>>>> ff8feb5b
         val possible = MegawattHours(40d)
         val required = MegawattHours(42d)
 
         intercept[InvalidParameterException] {
           ThermalEnergyDemand(required, possible)
         }.getMessage shouldBe s"The possible amount of energy {$possible} is smaller than the required amount of energy {$required}. This is not supported."
-<<<<<<< HEAD
-      }
-
-      "throw exception for non-sensible input (negative)" in {
-        val possible = MegawattHours(-40d)
-        val required = MegawattHours(-42d)
-
-        intercept[InvalidParameterException] {
-          ThermalEnergyDemand(required, possible)
-        }.getMessage shouldBe s"The possible amount of energy {$possible} is smaller than the required amount of energy {$required}. This is not supported."
-=======
->>>>>>> ff8feb5b
       }
 
       "set the correct values, if they are sensible" in {
@@ -75,8 +59,6 @@
 
     "checking for required and additional demand" should {
       "return proper information, if no required and no additional demand is apparent" in {
-<<<<<<< HEAD
-=======
         val required = MegawattHours(0d)
         val possible = MegawattHours(0d)
 
@@ -86,17 +68,6 @@
       }
 
       "return proper information, if no required but additional demand is apparent" in {
->>>>>>> ff8feb5b
-        val required = MegawattHours(0d)
-        val possible = MegawattHours(0d)
-
-        val energyDemand = ThermalEnergyDemand(required, possible)
-        energyDemand.hasRequiredDemand shouldBe false
-        energyDemand.hasAdditionalDemand shouldBe false
-      }
-
-<<<<<<< HEAD
-      "return proper information, if no required but additional demand is apparent" in {
         val required = MegawattHours(0d)
         val possible = MegawattHours(45d)
 
@@ -105,13 +76,6 @@
         energyDemand.hasAdditionalDemand shouldBe true
       }
 
-      "throw exception, if required demand is higher than possible demand" in {
-        val required = MegawattHours(1d)
-        val possible = MegawattHours(0d)
-        intercept[InvalidParameterException] {
-          ThermalEnergyDemand(required, possible)
-        }.getMessage shouldBe s"The possible amount of energy {$possible} is smaller than the required amount of energy {$required}. This is not supported."
-=======
       "throw exception, if required demand is higher than possible demand" in {
         val required = MegawattHours(1d)
         val possible = MegawattHours(0d)
@@ -142,7 +106,6 @@
         intercept[InvalidParameterException] {
           ThermalEnergyDemand(required, possible)
         }.getMessage shouldBe s"The possible {$possible} or required {$required} amount of energy is smaller than zero. This is not supported."
->>>>>>> ff8feb5b
       }
 
       "return proper information, if required and additional demand is apparent" in {
