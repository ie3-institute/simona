--- conflicted
+++ resolved
@@ -27,30 +27,13 @@
 
   "Testing the thermal energy demand" when {
     "instantiating it from given values" should {
-<<<<<<< HEAD
-      "throw exception for non-plausible input (positive)" in {
-=======
       "throw exception for non-sensible input (positive)" in {
->>>>>>> 14d49fc0
         val possible = MegawattHours(40d)
         val required = MegawattHours(42d)
 
         intercept[InvalidParameterException] {
           ThermalEnergyDemand(required, possible)
-<<<<<<< HEAD
-        }.getMessage shouldBe s"The possible amount of energy {$possible} is smaller than the required amount of energy {$required}. This is not supported."
-      }
-
-      "throw exception for non-sensible input (negative)" in {
-        val possible = MegawattHours(-40d)
-        val required = MegawattHours(-42d)
-
-        intercept[InvalidParameterException] {
-          ThermalEnergyDemand(required, possible)
-        }.getMessage shouldBe s"The possible amount of energy {$possible} is smaller than the required amount of energy {$required}. This is not supported."
-=======
         }.getMessage shouldBe s"The possible amount of energy $possible is smaller than the required amount of energy $required. This is not supported."
->>>>>>> 14d49fc0
       }
 
       "set the correct values, if they are sensible" in {
@@ -75,8 +58,6 @@
 
     "checking for required and additional demand" should {
       "return proper information, if no required and no additional demand is apparent" in {
-<<<<<<< HEAD
-=======
         val required = MegawattHours(0d)
         val possible = MegawattHours(0d)
 
@@ -86,17 +67,6 @@
       }
 
       "return proper information, if no required but additional demand is apparent" in {
->>>>>>> 14d49fc0
-        val required = MegawattHours(0d)
-        val possible = MegawattHours(0d)
-
-        val energyDemand = ThermalEnergyDemand(required, possible)
-        energyDemand.hasRequiredDemand shouldBe false
-        energyDemand.hasAdditionalDemand shouldBe false
-      }
-
-<<<<<<< HEAD
-      "return proper information, if no required but additional demand is apparent" in {
         val required = MegawattHours(0d)
         val possible = MegawattHours(45d)
 
@@ -105,13 +75,6 @@
         energyDemand.hasAdditionalDemand shouldBe true
       }
 
-      "throw exception, if required demand is higher than possible demand" in {
-        val required = MegawattHours(1d)
-        val possible = MegawattHours(0d)
-        intercept[InvalidParameterException] {
-          ThermalEnergyDemand(required, possible)
-        }.getMessage shouldBe s"The possible amount of energy {$possible} is smaller than the required amount of energy {$required}. This is not supported."
-=======
       "throw exception, if required demand is higher than possible demand" in {
         val required = MegawattHours(1d)
         val possible = MegawattHours(0d)
@@ -142,7 +105,6 @@
         intercept[InvalidParameterException] {
           ThermalEnergyDemand(required, possible)
         }.getMessage shouldBe s"The possible $possible or required $required amount of energy cannot be negative. This is not supported."
->>>>>>> 14d49fc0
       }
 
       "return proper information, if required and additional demand is apparent" in {
