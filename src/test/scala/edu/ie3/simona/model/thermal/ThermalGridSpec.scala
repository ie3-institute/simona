/*
 * © 2022. TU Dortmund University,
 * Institute of Energy Systems, Energy Efficiency and Energy Economics,
 * Research group Distribution grid planning and operation
 */

package edu.ie3.simona.model.thermal

import edu.ie3.simona.model.thermal.ThermalGrid.ThermalEnergyDemand
import edu.ie3.simona.test.common.UnitSpec
import squants.energy.{MegawattHours, WattHours, Watts}
import squants.thermal.Celsius
import squants.{Energy, Power, Temperature}

class ThermalGridSpec extends UnitSpec {

  implicit val tempTolerance: Temperature = Celsius(1e-3)
  implicit val powerTolerance: Power = Watts(1e-3)
  implicit val energyTolerance: Energy = WattHours(1e-3)

  "Testing the thermal energy demand" when {
    "instantiating it from given values" should {
      "correct non-sensible input" in {
        val possible = MegawattHours(40d)
        val required = MegawattHours(42d)

        val energyDemand = ThermalEnergyDemand(required, possible)

        energyDemand.required should approximate(possible)
        energyDemand.possible should approximate(possible)
      }

      "set the correct values, if they are sensible" in {
        val possible = MegawattHours(45d)
        val required = MegawattHours(42d)

        val energyDemand = ThermalEnergyDemand(required, possible)

        energyDemand.required should approximate(required)
        energyDemand.possible should approximate(possible)
      }
    }

    "defining no demand" should {
      "actually have no demand" in {
        val energyDemand = ThermalEnergyDemand.noDemand

<<<<<<< HEAD
        (energyDemand.required =~ MegawattHours(0d)) shouldBe true
        (energyDemand.possible =~ MegawattHours(0d)) shouldBe true
=======
        energyDemand.required should approximate(MegawattHours(0d))
        energyDemand.possible should approximate(MegawattHours(0d))
>>>>>>> 208e2711
      }
    }

    "checking for required and additional demand" should {
      "return proper information, if no required but additional demand is apparent" in {
        val required = MegawattHours(0d)
        val possible = MegawattHours(45d)

        val energyDemand = ThermalEnergyDemand(required, possible)
        energyDemand.hasRequiredDemand shouldBe false
        energyDemand.hasAdditionalDemand shouldBe true
      }

      "return proper information, if required but no additional demand is apparent" in {
        val required = MegawattHours(45d)
        val possible = MegawattHours(45d)

        val energyDemand = ThermalEnergyDemand(required, possible)
        energyDemand.hasRequiredDemand shouldBe true
        energyDemand.hasAdditionalDemand shouldBe false
      }

      "return proper information, if required and additional demand is apparent" in {
        val required = MegawattHours(45d)
        val possible = MegawattHours(47d)

        val energyDemand = ThermalEnergyDemand(required, possible)
        energyDemand.hasRequiredDemand shouldBe true
        energyDemand.hasAdditionalDemand shouldBe true
      }
    }

    "adding two demands" should {
      "deliver proper results" in {
        val energyDemand1 = ThermalEnergyDemand(
          MegawattHours(45d),
          MegawattHours(47d)
        )
        val energyDemand2 = ThermalEnergyDemand(
          MegawattHours(23d),
          MegawattHours(28d)
        )

        val totalDemand = energyDemand1 + energyDemand2

<<<<<<< HEAD
        (totalDemand.required =~ MegawattHours(68d)) shouldBe true
        (totalDemand.possible =~ MegawattHours(75d)) shouldBe true
=======
        totalDemand.required should approximate(MegawattHours(68d))
        totalDemand.possible should approximate(MegawattHours(75d))
>>>>>>> 208e2711
      }
    }
  }
}<|MERGE_RESOLUTION|>--- conflicted
+++ resolved
@@ -45,13 +45,8 @@
       "actually have no demand" in {
         val energyDemand = ThermalEnergyDemand.noDemand
 
-<<<<<<< HEAD
-        (energyDemand.required =~ MegawattHours(0d)) shouldBe true
-        (energyDemand.possible =~ MegawattHours(0d)) shouldBe true
-=======
         energyDemand.required should approximate(MegawattHours(0d))
         energyDemand.possible should approximate(MegawattHours(0d))
->>>>>>> 208e2711
       }
     }
 
@@ -97,13 +92,8 @@
 
         val totalDemand = energyDemand1 + energyDemand2
 
-<<<<<<< HEAD
-        (totalDemand.required =~ MegawattHours(68d)) shouldBe true
-        (totalDemand.possible =~ MegawattHours(75d)) shouldBe true
-=======
         totalDemand.required should approximate(MegawattHours(68d))
         totalDemand.possible should approximate(MegawattHours(75d))
->>>>>>> 208e2711
       }
     }
   }
