/*
 * © 2022. TU Dortmund University,
 * Institute of Energy Systems, Energy Efficiency and Energy Economics,
 * Research group Distribution grid planning and operation
 */

package edu.ie3.simona.model.thermal

import edu.ie3.datamodel.models.OperationTime
import edu.ie3.datamodel.models.input.OperatorInput
import edu.ie3.datamodel.models.input.thermal.ThermalBusInput
import edu.ie3.simona.model.thermal.ThermalGrid.{
  ThermalDemandWrapper,
  ThermalEnergyDemand,
}
import edu.ie3.util.scala.quantities.DefaultQuantities.zeroKWh
import squants.energy.{KilowattHours, Kilowatts, Power}
import squants.thermal.{Celsius, Temperature}

import java.util.UUID

trait ThermalGridTestData {
  protected val thermalBusInput = new ThermalBusInput(
    UUID.fromString("48fa6e8d-c07f-45cd-9ad7-094a1f2a7489"),
    "Thermal Bus",
    OperatorInput.NO_OPERATOR_ASSIGNED,
    OperationTime.notLimited(),
  )
  protected val testGridAmbientTemperature: Temperature = Celsius(12d)
  protected val testGridQDotInfeed: Power = Kilowatts(15d)
  protected val testGridQDotConsumption: Power = Kilowatts(-42d)
  protected val testGridQDotConsumptionHigh: Power = Kilowatts(-200d)
<<<<<<< HEAD
  protected val houseInhabitants = 2.0
=======
  protected val noThermalDemand: ThermalDemandWrapper =
    ThermalDemandWrapper(
      ThermalEnergyDemand(zeroKWh, zeroKWh),
      ThermalEnergyDemand(zeroKWh, zeroKWh),
    )
  protected val onlyThermalDemandOfHouse: ThermalDemandWrapper =
    ThermalDemandWrapper(
      ThermalEnergyDemand(KilowattHours(1), KilowattHours(2)),
      ThermalEnergyDemand(zeroKWh, zeroKWh),
    )
  protected val onlyThermalDemandOfHeatStorage: ThermalDemandWrapper =
    ThermalDemandWrapper(
      ThermalEnergyDemand(zeroKWh, zeroKWh),
      ThermalEnergyDemand(KilowattHours(1), KilowattHours(2)),
    )
>>>>>>> da0dd0bf
  protected val isRunning: Boolean = true
  protected val isNotRunning: Boolean = false
}<|MERGE_RESOLUTION|>--- conflicted
+++ resolved
@@ -30,9 +30,6 @@
   protected val testGridQDotInfeed: Power = Kilowatts(15d)
   protected val testGridQDotConsumption: Power = Kilowatts(-42d)
   protected val testGridQDotConsumptionHigh: Power = Kilowatts(-200d)
-<<<<<<< HEAD
-  protected val houseInhabitants = 2.0
-=======
   protected val noThermalDemand: ThermalDemandWrapper =
     ThermalDemandWrapper(
       ThermalEnergyDemand(zeroKWh, zeroKWh),
@@ -48,7 +45,7 @@
       ThermalEnergyDemand(zeroKWh, zeroKWh),
       ThermalEnergyDemand(KilowattHours(1), KilowattHours(2)),
     )
->>>>>>> da0dd0bf
   protected val isRunning: Boolean = true
   protected val isNotRunning: Boolean = false
+  protected val houseInhabitants = 2.0
 }