/*
 * © 2020. TU Dortmund University,
 * Institute of Energy Systems, Energy Efficiency and Energy Economics,
 * Research group Distribution grid planning and operation
 */

package edu.ie3.simona.model.thermal

import edu.ie3.datamodel.models.StandardUnits
import edu.ie3.datamodel.models.input.thermal.CylindricalStorageInput
import edu.ie3.simona.test.common.UnitSpec
import edu.ie3.util.quantities.PowerSystemUnits
import edu.ie3.util.scala.quantities.KilowattHoursPerKelvinCubicMeters
import org.scalatest.BeforeAndAfterAll
import org.scalatest.matchers.should.Matchers
import squants.Energy
import squants.energy.{KilowattHours, Kilowatts}
import squants.space.{CubicMeters, Volume}
import squants.thermal.Celsius
import tech.units.indriya.quantity.Quantities.getQuantity
import tech.units.indriya.unit.Units

import java.util.UUID

class CylindricalThermalStorageSpec
    extends UnitSpec
    with Matchers
    with BeforeAndAfterAll {

  implicit val tolerance: Energy = KilowattHours(1e-10)

  lazy val storageInput = new CylindricalStorageInput(
    UUID.randomUUID(),
    "ThermalStorage",
    null,
    getQuantity(100, StandardUnits.VOLUME),
<<<<<<< HEAD
=======
    getQuantity(0, StandardUnits.VOLUME),
>>>>>>> 6d320b7c
    getQuantity(30, StandardUnits.TEMPERATURE),
    getQuantity(40, StandardUnits.TEMPERATURE),
    getQuantity(1.15, StandardUnits.SPECIFIC_HEAT_CAPACITY),
    getQuantity(50, PowerSystemUnits.KILOWATT),
  )

  def buildThermalStorage(
      storageInput: CylindricalStorageInput,
      volume: Volume,
  ): CylindricalThermalStorage = {
    val storedEnergy = CylindricalThermalStorage.volumeToEnergy(
      volume,
      KilowattHoursPerKelvinCubicMeters(
        storageInput.getC
          .to(PowerSystemUnits.KILOWATTHOUR_PER_KELVIN_TIMES_CUBICMETRE)
          .getValue
          .doubleValue
      ),
      Celsius(
        storageInput.getInletTemp.to(Units.CELSIUS).getValue.doubleValue()
      ),
      Celsius(
        storageInput.getReturnTemp.to(Units.CELSIUS).getValue.doubleValue()
      ),
    )
    CylindricalThermalStorage(storageInput, storedEnergy)
  }

  def vol2Energy(volume: Volume): Energy = {
    CylindricalThermalStorage.volumeToEnergy(
      volume,
      KilowattHoursPerKelvinCubicMeters(
        storageInput.getC
          .to(PowerSystemUnits.KILOWATTHOUR_PER_KELVIN_TIMES_CUBICMETRE)
          .getValue
          .doubleValue
      ),
      Celsius(
        storageInput.getInletTemp.to(Units.CELSIUS).getValue.doubleValue()
      ),
      Celsius(
        storageInput.getReturnTemp.to(Units.CELSIUS).getValue.doubleValue()
      ),
    )
  }

  "CylindricalThermalStorage Model" should {

    "Check storage level operations:" in {
      val storage = buildThermalStorage(storageInput, CubicMeters(70))

      val initialLevel = storage._storedEnergy
      storage._storedEnergy_=(vol2Energy(CubicMeters(50)))
      val newLevel1 = storage._storedEnergy
      val surplus =
        storage.tryToStoreAndReturnRemainder(vol2Energy(CubicMeters(55)))
      val newLevel2 = storage._storedEnergy
      val isCovering = storage.isDemandCoveredByStorage(KilowattHours(5))
      val lack = storage.tryToTakeAndReturnLack(vol2Energy(CubicMeters(115)))
      val newLevel3 = storage._storedEnergy
      val notCovering = storage.isDemandCoveredByStorage(KilowattHours(1))

      initialLevel should approximate(vol2Energy(CubicMeters(70)))
      newLevel1 should approximate(vol2Energy(CubicMeters(50)))
      surplus.value shouldBe vol2Energy(CubicMeters(5))
      newLevel2 should approximate(vol2Energy(CubicMeters(100)))
      lack.value shouldBe vol2Energy(CubicMeters(15))
      newLevel3 should approximate(vol2Energy(CubicMeters(0)))
      isCovering shouldBe true
      notCovering shouldBe false
    }

    "Converting methods work correctly" in {
      val storage = buildThermalStorage(storageInput, CubicMeters(70))

      val usableThermalEnergy = storage.usableThermalEnergy
<<<<<<< HEAD
      usableThermalEnergy should approximate(KilowattHours(5 * 115 + 230))
=======
      usableThermalEnergy should approximate(KilowattHours(805))
>>>>>>> 6d320b7c
    }

    "Apply, validation, and build method work correctly" in {
      val storage = buildThermalStorage(storageInput, CubicMeters(70))

      storage.uuid shouldBe storageInput.getUuid
      storage.id shouldBe storageInput.getId
      storage.operatorInput shouldBe storageInput.getOperator
      storage.operationTime shouldBe storageInput.getOperationTime
      storage.bus shouldBe storageInput.getThermalBus
    }

    "Check mutable state update correctly update the state with thresholds" in {
      val cases = Table(
        (
          "tick",
          "storedEnergy",
          "qDot",
          "newTick",
          "newQDot",
          "expectedStoredEnergy",
          "expectedThreshold",
        ),
        (
          0L,
          250.0,
          10.0,
          3600L,
          42.0,
          260.0,
          ThermalStorage.ThermalStorageThreshold.StorageFull(79886L),
        ),
        (
          0L,
          20.0,
          10.0,
          3600L,
          -42.0,
          30.0,
          ThermalStorage.ThermalStorageThreshold.StorageEmpty(6171L),
        ),
        (
          0L,
          250.0,
          -10.0,
          3600L,
          42.0,
          240.0,
          ThermalStorage.ThermalStorageThreshold.StorageFull(81600L),
        ),
        (
          0L,
          20.0,
          -10.0,
          3600L,
          -42.0,
          10.0,
          ThermalStorage.ThermalStorageThreshold.StorageEmpty(4457L),
        ),
        (
          0L,
          1000.0,
          149.0,
          3600L,
          5000.0,
          1149.0,
          ThermalStorage.ThermalStorageThreshold.StorageFull(3601L),
        ),
        (
          0L,
          10.0,
          -9.0,
          3600L,
          -5000.0,
          1.0,
          ThermalStorage.ThermalStorageThreshold.StorageEmpty(3601L),
        ),
      )

      forAll(cases) {
        (
            tick,
            storedEnergy,
            qDot,
            newTick,
            newQDot,
            expectedStoredEnergy,
            expectedThreshold,
        ) =>
          val storage = buildThermalStorage(storageInput, CubicMeters(70))
          val lastState = ThermalStorage.ThermalStorageState(
            tick,
            KilowattHours(storedEnergy),
            Kilowatts(qDot),
          )
          val result =
            storage.updateState(newTick, Kilowatts(newQDot), lastState)

          result._1.storedEnergy should approximate(
            KilowattHours(expectedStoredEnergy)
          )

          result._2 match {
            case Some(threshold) => threshold shouldBe expectedThreshold
            case None            => fail("Expected a threshold but got None")
          }
      }

    }

    "Check mutable state update, if no threshold is reached update state without hitting a threshold" in {
      val cases = Table(
        (
          "tick",
          "storedEnergy",
          "qDot",
          "newTick",
          "newQDot",
          "expectedStoredEnergy",
        ),
        (0L, 250.0, 10.0, 3600L, 0.0, 260.0),
        (0L, 20.0, -10.0, 3600L, 0.0, 10.0),
      )

      forAll(cases) {
        (tick, storedEnergy, qDot, newTick, newQDot, expectedStoredEnergy) =>
          val storage = buildThermalStorage(storageInput, CubicMeters(70))
          val lastState = ThermalStorage.ThermalStorageState(
            tick,
            KilowattHours(storedEnergy),
            Kilowatts(qDot),
          )
          val result =
            storage.updateState(newTick, Kilowatts(newQDot), lastState)

          result._1.storedEnergy should approximate(
            KilowattHours(expectedStoredEnergy)
          )

          result._2 match {
            case Some(threshold) =>
              fail(s"Expected no threshold, but got: $threshold")
            case None => succeed
          }
      }
    }
  }
}<|MERGE_RESOLUTION|>--- conflicted
+++ resolved
@@ -34,10 +34,6 @@
     "ThermalStorage",
     null,
     getQuantity(100, StandardUnits.VOLUME),
-<<<<<<< HEAD
-=======
-    getQuantity(0, StandardUnits.VOLUME),
->>>>>>> 6d320b7c
     getQuantity(30, StandardUnits.TEMPERATURE),
     getQuantity(40, StandardUnits.TEMPERATURE),
     getQuantity(1.15, StandardUnits.SPECIFIC_HEAT_CAPACITY),
@@ -114,11 +110,7 @@
       val storage = buildThermalStorage(storageInput, CubicMeters(70))
 
       val usableThermalEnergy = storage.usableThermalEnergy
-<<<<<<< HEAD
-      usableThermalEnergy should approximate(KilowattHours(5 * 115 + 230))
-=======
       usableThermalEnergy should approximate(KilowattHours(805))
->>>>>>> 6d320b7c
     }
 
     "Apply, validation, and build method work correctly" in {
