--- conflicted
+++ resolved
@@ -82,40 +82,6 @@
 
   "CylindricalThermalStorage Model" should {
 
-<<<<<<< HEAD
-    "Check storage level operations:" in {
-      var storage = buildThermalStorage(storageInput, CubicMeters(70))
-
-      val initialLevel = storage.getStoredEnergy
-      storage = storage.copy(_storedEnergy = vol2Energy(CubicMeters(50)))
-      val newLevel1 = storage.getStoredEnergy
-      val surplus =
-        storage.tryToStoreAndReturnRemainder(vol2Energy(CubicMeters(55)))
-      val newLevel2 = storage.getStoredEnergy
-      val isCovering = storage.isDemandCoveredByStorage(KilowattHours(5))
-      val lack = storage.tryToTakeAndReturnLack(vol2Energy(CubicMeters(115)))
-      val newLevel3 = storage.getStoredEnergy
-      val notCovering = storage.isDemandCoveredByStorage(KilowattHours(1))
-
-      initialLevel should approximate(vol2Energy(CubicMeters(70)))
-      newLevel1 should approximate(vol2Energy(CubicMeters(50)))
-      surplus.value shouldBe vol2Energy(CubicMeters(5))
-      newLevel2 should approximate(vol2Energy(CubicMeters(100)))
-      lack.value shouldBe vol2Energy(CubicMeters(15))
-      newLevel3 should approximate(vol2Energy(CubicMeters(0)))
-      isCovering shouldBe true
-      notCovering shouldBe false
-    }
-
-    "Converting methods work correctly" in {
-      val storage = buildThermalStorage(storageInput, CubicMeters(70))
-
-      val usableThermalEnergy = storage.usableThermalEnergy
-      usableThermalEnergy should approximate(KilowattHours(805))
-    }
-
-=======
->>>>>>> ca775588
     "Apply, validation, and build method work correctly" in {
       val storage = buildThermalStorage(storageInput, CubicMeters(70))
 
