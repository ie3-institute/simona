--- conflicted
+++ resolved
@@ -110,11 +110,7 @@
       val storage = buildThermalStorage(storageInput, CubicMeters(70))
 
       val usableThermalEnergy = storage.usableThermalEnergy
-<<<<<<< HEAD
-      usableThermalEnergy should approximate(KilowattHours(5 * 115 + 230))
-=======
       usableThermalEnergy should approximate(KilowattHours(805))
->>>>>>> a7271a70
     }
 
     "Apply, validation, and build method work correctly" in {
