/*
 * © 2022. TU Dortmund University,
 * Institute of Energy Systems, Energy Efficiency and Energy Economics,
 * Research group Distribution grid planning and operation
 */

package edu.ie3.simona.model.thermal

import edu.ie3.datamodel.models.input.thermal.{
  ThermalHouseInput,
  ThermalStorageInput,
}
import edu.ie3.simona.model.thermal.ThermalGrid.{
  ThermalEnergyDemand,
  ThermalGridState,
}
import edu.ie3.simona.model.thermal.ThermalStorage.ThermalStorageState
import edu.ie3.simona.model.thermal.ThermalStorage.ThermalStorageThreshold.{
  StorageEmpty,
  StorageFull,
}
import edu.ie3.simona.test.common.{DefaultTestData, UnitSpec}
import edu.ie3.util.scala.quantities.DefaultQuantities.{zeroKW, zeroKWH}
import squants.energy._
import squants.thermal.Celsius
import squants.{Energy, Power, Temperature}

import scala.jdk.CollectionConverters._

class ThermalGridWithStorageOnlySpec
    extends UnitSpec
    with ThermalStorageTestData
    with DefaultTestData {

  implicit val tempTolerance: Temperature = Celsius(1e-3)
  implicit val powerTolerance: Power = Watts(1e-3)
  implicit val energyTolerance: Energy = WattHours(1e-3)

  "Testing thermal grid generation with only a storage" should {
    "instantiating correctly from input data" in new ThermalStorageTestData {
      val thermalGridInput =
        new edu.ie3.datamodel.models.input.container.ThermalGrid(
          thermalBusInput,
          Set.empty[ThermalHouseInput].asJava,
          Set[ThermalStorageInput](thermalStorageInput).asJava,
          Set.empty[ThermalStorageInput].asJava,
        )

      ThermalGrid(thermalGridInput) match {
        case ThermalGrid(None, Some(thermalStorageGenerated), None) =>
          thermalStorageGenerated shouldBe thermalStorage
        case _ =>
          fail("Generation of thermal grid from thermal input grid failed.")
      }
    }
  }

  "Testing a thermal grid with only a storage" when {
    val thermalGrid: ThermalGrid = ThermalGrid(
      new edu.ie3.datamodel.models.input.container.ThermalGrid(
        thermalBusInput,
        Set.empty[ThermalHouseInput].asJava,
        Set[ThermalStorageInput](thermalStorageInput).asJava,
        Set.empty[ThermalStorageInput].asJava,
      )
    )

    "requesting the starting state" should {
      "deliver proper results" in {
        ThermalGrid.startingState(thermalGrid) match {
          case ThermalGridState(
                None,
                Some(ThermalStorageState(tick, storedEnergy, qDot)),
                None,
              ) =>
            tick shouldBe expectedCylindricalStorageStartingState.tick
            storedEnergy should approximate(
              expectedCylindricalStorageStartingState.storedEnergy
            )
            qDot should approximate(
              expectedCylindricalStorageStartingState.qDot
            )

          case _ => fail("Determination of starting state failed")
        }
      }
    }

    "determining the energy demand" should {
      "deliver the capabilities of the storage" in {
        val tick = 10800 // after three hours

        val (
          houseDemand,
          storageDemand,
          waterStorageDemand,
          updatedThermalGridState,
        ) =
          thermalGrid.energyDemandAndUpdatedState(
            tick,
            testGridAmbientTemperature,
            testGridAmbientTemperature,
            ThermalGrid.startingState(thermalGrid),
            defaultSimulationStart,
            houseInhabitants,
          )

        houseDemand.required should approximate(zeroKWH)
        houseDemand.possible should approximate(zeroKWH)
        storageDemand.required should approximate(KilowattHours(1150d))
        storageDemand.possible should approximate(KilowattHours(1150d))
        waterStorageDemand.required should approximate(zeroKWH)
        waterStorageDemand.possible should approximate(zeroKWH)
        updatedThermalGridState.houseState shouldBe None
        updatedThermalGridState.storageState shouldBe Some(
          ThermalStorageState(10800, zeroKWH, zeroKW)
        )
        updatedThermalGridState.domesticHotWaterStorageState shouldBe None
      }

      "deliver the capabilities of a half full storage" in {
        val tick = 10800 // after three hours

        val (
          houseDemand,
          storageDemand,
          waterStorageDemand,
          updatedThermalGridState,
        ) =
          thermalGrid.energyDemandAndUpdatedState(
            tick,
            testGridAmbientTemperature,
            testGridAmbientTemperature,
            ThermalGridState(
              None,
              Some(ThermalStorageState(0L, KilowattHours(575d), zeroKW)),
              None,
            ),
            defaultSimulationStart,
            houseInhabitants,
          )

        houseDemand.required should approximate(zeroKWH)
        houseDemand.possible should approximate(zeroKWH)
        storageDemand.required should approximate(zeroKWH)
        storageDemand.possible should approximate(KilowattHours(575d))
        waterStorageDemand.required should approximate(zeroKWH)
        waterStorageDemand.possible should approximate(zeroKWH)
        updatedThermalGridState.houseState shouldBe None
        updatedThermalGridState.storageState shouldBe Some(
          ThermalStorageState(10800L, KilowattHours(575d), zeroKW)
        )
        updatedThermalGridState.domesticHotWaterStorageState shouldBe None
      }
    }

    "handling thermal energy consumption from grid" should {
      val handleConsumption =
        PrivateMethod[(ThermalGridState, Option[ThermalThreshold])](
          Symbol("handleConsumption")
        )

      "properly take the energy from storage" in {
        val tick = 0L
        val gridState = ThermalGrid
          .startingState(thermalGrid)
          .copy(storageState =
            Some(
              ThermalStorageState(
                0L,
                KilowattHours(200d),
                zeroKW,
              )
            )
          )

        val (updatedGridState, reachedThreshold) =
          thermalGrid invokePrivate handleConsumption(
            tick,
            testGridAmbientTemperature,
            testGridAmbientTemperature,
            gridState,
            testGridQDotConsumptionHigh,
            defaultSimulationStart,
            houseInhabitants,
          )

        updatedGridState match {
          case ThermalGridState(
                None,
                Some(ThermalStorageState(tick, storedEnergy, qDot)),
                None,
              ) =>
            tick shouldBe 0L
            storedEnergy should approximate(KilowattHours(200d))
            qDot should approximate(testGridQDotConsumptionHigh)
          case _ => fail("Thermal grid state has been calculated wrong.")
        }
        reachedThreshold shouldBe Some(StorageEmpty(3600L))
      }
    }

    "handling thermal infeed into the grid" should {
      val handleInfeed =
        PrivateMethod[(ThermalGridState, Option[ThermalThreshold])](
          Symbol("handleInfeed")
        )

      "properly put energy to storage" in {
        val tick = 0L
        val gridState = ThermalGrid.startingState(thermalGrid)

        val (updatedGridState, reachedThreshold) =
          thermalGrid invokePrivate handleInfeed(
            tick,
            testGridAmbientTemperature,
            testGridAmbientTemperature,
            gridState,
            false,
            testGridQDotInfeed,
            ThermalEnergyDemand(zeroKWH, zeroKWH),
            ThermalEnergyDemand(KilowattHours(1), KilowattHours(1)),
            ThermalEnergyDemand(zeroKWH, zeroKWH),
            defaultSimulationStart,
            houseInhabitants,
          )

        updatedGridState match {
          case ThermalGridState(
                None,
                Some(ThermalStorageState(tick, storedEnergy, qDot)),
                None,
              ) =>
            tick shouldBe 0L
            storedEnergy should approximate(zeroKWH)
            qDot should approximate(testGridQDotInfeed)
          case _ => fail("Thermal grid state has been calculated wrong.")
        }
        reachedThreshold shouldBe Some(StorageFull(276000L))
      }
    }

    "updating the grid state dependent on the given thermal infeed" should {
      "deliver proper result, if energy is fed into the grid" in {
        val (updatedState, nextThreshold) = thermalGrid.updateState(
          0L,
          ThermalGrid.startingState(thermalGrid),
          testGridAmbientTemperature,
          testGridAmbientTemperature,
<<<<<<< HEAD
          isRunning,
=======
>>>>>>> b870fe78
          testGridQDotInfeed,
          ThermalEnergyDemand(zeroKWH, zeroKWH),
          ThermalEnergyDemand(KilowattHours(1150), KilowattHours(1150)),
          ThermalEnergyDemand(zeroKWH, zeroKWH),
          defaultSimulationStart,
          houseInhabitants,
        )

        nextThreshold shouldBe Some(StorageFull(276000L))

        updatedState match {
          case ThermalGridState(
                None,
                Some(ThermalStorageState(tick, storedEnergy, qDot)),
                None,
              ) =>
            tick shouldBe 0L
            storedEnergy should approximate(zeroKWH)
            qDot should approximate(testGridQDotInfeed)
          case _ => fail("Thermal grid state updated failed")
        }
      }

      "deliver proper result, if energy is consumed from the grid" in {
        thermalGrid.updateState(
          0L,
          ThermalGrid
            .startingState(thermalGrid)
            .copy(storageState =
              Some(
                ThermalStorageState(
                  0L,
                  KilowattHours(200d),
                  zeroKW,
                )
              )
            ),
          testGridAmbientTemperature,
          testGridAmbientTemperature,
<<<<<<< HEAD
          isRunning,
=======
>>>>>>> b870fe78
          testGridQDotConsumptionHigh,
          ThermalEnergyDemand(zeroKWH, zeroKWH),
          ThermalEnergyDemand(zeroKWH, zeroKWH),
          ThermalEnergyDemand(zeroKWH, zeroKWH),
          defaultSimulationStart,
          houseInhabitants,
        ) match {
          case (
                ThermalGridState(
                  None,
                  Some(ThermalStorageState(tick, storedEnergy, qDot)),
                  None,
                ),
                Some(StorageEmpty(thresholdTick)),
              ) =>
            tick shouldBe 0L
            storedEnergy should approximate(KilowattHours(200d))
            qDot should approximate(testGridQDotConsumptionHigh)
            thresholdTick shouldBe 3600L
          case _ => fail("Thermal grid state updated failed")
        }
      }

      "deliver proper result, if energy is neither consumed from nor fed into the grid" in {
        val updatedState = thermalGrid.updateState(
          0L,
          ThermalGrid.startingState(thermalGrid),
          testGridAmbientTemperature,
          testGridAmbientTemperature,
<<<<<<< HEAD
          isRunning,
          zeroKW,
          ThermalEnergyDemand(zeroKWH, zeroKWH),
          ThermalEnergyDemand(zeroKWH, zeroKWH),
          ThermalEnergyDemand(zeroKWH, zeroKWH),
          defaultSimulationStart,
          houseInhabitants,
=======
          Kilowatts(0d),
>>>>>>> b870fe78
        )
        updatedState match {
          case (
                ThermalGridState(
                  None,
                  Some(ThermalStorageState(tick, storedEnergy, qDot)),
                  None,
                ),
                None,
              ) =>
            tick shouldBe 0L
            storedEnergy should approximate(zeroKWH)
            qDot should approximate(zeroKW)

          case _ => fail("Thermal grid state updated failed")
        }
      }
    }
  }
}<|MERGE_RESOLUTION|>--- conflicted
+++ resolved
@@ -247,10 +247,7 @@
           ThermalGrid.startingState(thermalGrid),
           testGridAmbientTemperature,
           testGridAmbientTemperature,
-<<<<<<< HEAD
           isRunning,
-=======
->>>>>>> b870fe78
           testGridQDotInfeed,
           ThermalEnergyDemand(zeroKWH, zeroKWH),
           ThermalEnergyDemand(KilowattHours(1150), KilowattHours(1150)),
@@ -290,10 +287,8 @@
             ),
           testGridAmbientTemperature,
           testGridAmbientTemperature,
-<<<<<<< HEAD
+          testGridAmbientTemperature,
           isRunning,
-=======
->>>>>>> b870fe78
           testGridQDotConsumptionHigh,
           ThermalEnergyDemand(zeroKWH, zeroKWH),
           ThermalEnergyDemand(zeroKWH, zeroKWH),
@@ -323,7 +318,7 @@
           ThermalGrid.startingState(thermalGrid),
           testGridAmbientTemperature,
           testGridAmbientTemperature,
-<<<<<<< HEAD
+          testGridAmbientTemperature,
           isRunning,
           zeroKW,
           ThermalEnergyDemand(zeroKWH, zeroKWH),
@@ -331,9 +326,6 @@
           ThermalEnergyDemand(zeroKWH, zeroKWH),
           defaultSimulationStart,
           houseInhabitants,
-=======
-          Kilowatts(0d),
->>>>>>> b870fe78
         )
         updatedState match {
           case (
