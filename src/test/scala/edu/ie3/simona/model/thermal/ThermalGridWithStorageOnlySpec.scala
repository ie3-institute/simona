/*
 * © 2022. TU Dortmund University,
 * Institute of Energy Systems, Energy Efficiency and Energy Economics,
 * Research group Distribution grid planning and operation
 */

package edu.ie3.simona.model.thermal

import edu.ie3.datamodel.models.input.thermal.{
  ThermalHouseInput,
  ThermalStorageInput,
}
import edu.ie3.simona.model.thermal.ThermalGrid.ThermalGridState
import edu.ie3.simona.model.thermal.ThermalStorage.ThermalStorageState
import edu.ie3.simona.model.thermal.ThermalStorage.ThermalStorageThreshold.{
  StorageEmpty,
  StorageFull,
}
import edu.ie3.simona.test.common.UnitSpec
import squants.energy._
import squants.thermal.Celsius
import squants.{Energy, Power, Temperature}

import scala.jdk.CollectionConverters._

class ThermalGridWithStorageOnlySpec
    extends UnitSpec
    with ThermalStorageTestData {

  implicit val tempTolerance: Temperature = Celsius(1e-3)
  implicit val powerTolerance: Power = Watts(1e-3)
  implicit val energyTolerance: Energy = WattHours(1e-3)

  "Testing thermal grid generation with only a storage" should {
    "instantiating correctly from input data" in new ThermalStorageTestData {
      val thermalGridInput =
        new edu.ie3.datamodel.models.input.container.ThermalGrid(
          thermalBusInput,
          Set.empty[ThermalHouseInput].asJava,
          Set[ThermalStorageInput](thermalStorageInput).asJava,
        )

      ThermalGrid(thermalGridInput) match {
        case ThermalGrid(None, Some(thermalStorageGenerated), None) =>
          thermalStorageGenerated shouldBe thermalStorage
        case _ =>
          fail("Generation of thermal grid from thermal input grid failed.")
      }
    }
  }

  "Testing a thermal grid with only a storage" when {
    val thermalGrid: ThermalGrid = ThermalGrid(
      new edu.ie3.datamodel.models.input.container.ThermalGrid(
        thermalBusInput,
        Set.empty[ThermalHouseInput].asJava,
        Set[ThermalStorageInput](thermalStorageInput).asJava,
      )
    )

    "requesting the starting state" should {
      "deliver proper results" in {
        ThermalGrid.startingState(thermalGrid) match {
          case ThermalGridState(
                None,
                Some(ThermalStorageState(tick, storedEnergy, qDot)),
                None,
              ) =>
            tick shouldBe expectedStorageStartingState.tick
            storedEnergy should approximate(
              expectedStorageStartingState.storedEnergy
            )
            qDot should approximate(expectedStorageStartingState.qDot)

          case _ => fail("Determination of starting state failed")
        }
      }
    }

    "determining the energy demand" should {
      "deliver the capabilities of the storage" in {
        val tick = 10800 // after three hours

<<<<<<< HEAD
        val (houseDemand, storageDemand) = thermalGrid.energyDemand(
          tick,
          testGridambientTemperature,
          ThermalGrid.startingState(thermalGrid),
=======
        val (houseDemand, storageDemand, updatedThermalGridState) =
          thermalGrid.energyDemandAndUpdatedState(
            tick,
            testGridAmbientTemperature,
            ThermalGrid.startingState(thermalGrid),
          )

        houseDemand.required should approximate(KilowattHours(0d))
        houseDemand.possible should approximate(KilowattHours(0d))
        storageDemand.required should approximate(KilowattHours(1150d))
        storageDemand.possible should approximate(KilowattHours(1150d))
        updatedThermalGridState.houseState shouldBe None
        updatedThermalGridState.storageState shouldBe Some(
          ThermalStorageState(10800, KilowattHours(0d), Kilowatts(0d))
>>>>>>> 68075ac8
        )
      }

      "deliver the capabilities of a half full storage" in {
        val tick = 10800 // after three hours

        val (houseDemand, storageDemand, updatedThermalGridState) =
          thermalGrid.energyDemandAndUpdatedState(
            tick,
            testGridAmbientTemperature,
            ThermalGridState(
              None,
              Some(ThermalStorageState(0L, KilowattHours(575d), Kilowatts(0d))),
            ),
          )

        houseDemand.required should approximate(KilowattHours(0d))
        houseDemand.possible should approximate(KilowattHours(0d))
<<<<<<< HEAD
        storageDemand.required should approximate(KilowattHours(345d))
        storageDemand.possible should approximate(KilowattHours(920d))
=======
        storageDemand.required should approximate(KilowattHours(0d))
        storageDemand.possible should approximate(KilowattHours(575d))
        updatedThermalGridState.houseState shouldBe None
        updatedThermalGridState.storageState shouldBe Some(
          ThermalStorageState(10800L, KilowattHours(575d), Kilowatts(0d))
        )
>>>>>>> 68075ac8
      }
    }

    "handling thermal energy consumption from grid" should {
      val handleConsumption =
        PrivateMethod[(ThermalGridState, Option[ThermalThreshold])](
          Symbol("handleConsumption")
        )

      "properly take the energy from storage" in {
        val tick = 0L
        val gridState = ThermalGrid
          .startingState(thermalGrid)
          .copy(storageState =
            Some(
              ThermalStorageState(
                0L,
                KilowattHours(200d),
                Kilowatts(0d),
              )
            )
          )

        val (updatedGridState, reachedThreshold) =
          thermalGrid invokePrivate handleConsumption(
            tick,
            testGridAmbientTemperature,
            gridState,
            testGridQDotConsumptionHigh,
          )

        updatedGridState match {
          case ThermalGridState(
                None,
                Some(ThermalStorageState(tick, storedEnergy, qDot)),
                None,
              ) =>
            tick shouldBe 0L
            storedEnergy should approximate(KilowattHours(200d))
            qDot should approximate(testGridQDotConsumptionHigh)
          case _ => fail("Thermal grid state has been calculated wrong.")
        }
        reachedThreshold shouldBe Some(StorageEmpty(3600L))
      }
    }

    "handling thermal infeed into the grid" should {
      val handleInfeed =
        PrivateMethod[(ThermalGridState, Option[ThermalThreshold])](
          Symbol("handleInfeed")
        )

      "properly put energy to storage" in {
        val tick = 0L
        val gridState = ThermalGrid.startingState(thermalGrid)

        val (updatedGridState, reachedThreshold) =
          thermalGrid invokePrivate handleInfeed(
            tick,
            testGridAmbientTemperature,
            gridState,
            testGridQDotInfeed,
            noThermalDemand,
            thermalDemand,
          )

        updatedGridState match {
          case ThermalGridState(
                None,
                Some(ThermalStorageState(tick, storedEnergy, qDot)),
                None,
              ) =>
            tick shouldBe 0L
            storedEnergy should approximate(KilowattHours(0d))
            qDot should approximate(testGridQDotInfeed)
          case _ => fail("Thermal grid state has been calculated wrong.")
        }
        reachedThreshold shouldBe Some(StorageFull(276000L))
      }
    }

    "updating the grid state dependent on the given thermal infeed" should {
      "deliver proper result, if energy is fed into the grid" in {
        val (updatedState, nextThreshold) = thermalGrid.updateState(
          0L,
          ThermalGrid.startingState(thermalGrid),
          testGridAmbientTemperature,
          testGridQDotInfeed,
          noThermalDemand,
          thermalDemand,
        )

        nextThreshold shouldBe Some(StorageFull(276000L))

        updatedState match {
          case ThermalGridState(
                None,
                Some(ThermalStorageState(tick, storedEnergy, qDot)),
                None,
              ) =>
            tick shouldBe 0L
            storedEnergy should approximate(KilowattHours(0d))
            qDot should approximate(testGridQDotInfeed)
          case _ => fail("Thermal grid state updated failed")
        }
      }

      "deliver proper result, if energy is consumed from the grid" in {
        thermalGrid.updateState(
          0L,
          ThermalGrid
            .startingState(thermalGrid)
            .copy(storageState =
              Some(
                ThermalStorageState(
                  0L,
                  KilowattHours(200d),
                  Kilowatts(0d),
                )
              )
            ),
          testGridAmbientTemperature,
          testGridQDotConsumptionHigh,
          thermalDemand,
          noThermalDemand,
        ) match {
          case (
                ThermalGridState(
                  None,
                  Some(ThermalStorageState(tick, storedEnergy, qDot)),
                  None,
                ),
                Some(StorageEmpty(thresholdTick)),
              ) =>
            tick shouldBe 0L
            storedEnergy should approximate(KilowattHours(200d))
            qDot should approximate(testGridQDotConsumptionHigh)
            thresholdTick shouldBe 3600L
          case _ => fail("Thermal grid state updated failed")
        }
      }

      "deliver proper result, if energy is neither consumed from nor fed into the grid" in {
        val updatedState = thermalGrid.updateState(
          0L,
          ThermalGrid.startingState(thermalGrid),
          testGridAmbientTemperature,
          Kilowatts(0d),
          noThermalDemand,
          noThermalDemand,
        )
        updatedState match {
          case (
                ThermalGridState(
                  None,
                  Some(ThermalStorageState(tick, storedEnergy, qDot)),
                  None,
                ),
                None,
              ) =>
            tick shouldBe 0L
            storedEnergy should approximate(KilowattHours(0d))
            qDot should approximate(Megawatts(0d))

          case _ => fail("Thermal grid state updated failed")
        }
      }
    }
  }
}<|MERGE_RESOLUTION|>--- conflicted
+++ resolved
@@ -81,12 +81,6 @@
       "deliver the capabilities of the storage" in {
         val tick = 10800 // after three hours
 
-<<<<<<< HEAD
-        val (houseDemand, storageDemand) = thermalGrid.energyDemand(
-          tick,
-          testGridambientTemperature,
-          ThermalGrid.startingState(thermalGrid),
-=======
         val (houseDemand, storageDemand, updatedThermalGridState) =
           thermalGrid.energyDemandAndUpdatedState(
             tick,
@@ -101,7 +95,6 @@
         updatedThermalGridState.houseState shouldBe None
         updatedThermalGridState.storageState shouldBe Some(
           ThermalStorageState(10800, KilowattHours(0d), Kilowatts(0d))
->>>>>>> 68075ac8
         )
       }
 
@@ -120,17 +113,12 @@
 
         houseDemand.required should approximate(KilowattHours(0d))
         houseDemand.possible should approximate(KilowattHours(0d))
-<<<<<<< HEAD
-        storageDemand.required should approximate(KilowattHours(345d))
-        storageDemand.possible should approximate(KilowattHours(920d))
-=======
         storageDemand.required should approximate(KilowattHours(0d))
         storageDemand.possible should approximate(KilowattHours(575d))
         updatedThermalGridState.houseState shouldBe None
         updatedThermalGridState.storageState shouldBe Some(
           ThermalStorageState(10800L, KilowattHours(575d), Kilowatts(0d))
         )
->>>>>>> 68075ac8
       }
     }
 
