/*
 * © 2022. TU Dortmund University,
 * Institute of Energy Systems, Energy Efficiency and Energy Economics,
 * Research group Distribution grid planning and operation
 */

package edu.ie3.simona.model.thermal

import edu.ie3.datamodel.models.input.thermal.{
  ThermalHouseInput,
  ThermalStorageInput,
}
import edu.ie3.simona.model.thermal.ThermalGrid.ThermalGridState
import edu.ie3.simona.model.thermal.ThermalStorage.ThermalStorageState
import edu.ie3.simona.model.thermal.ThermalStorage.ThermalStorageThreshold.{
  StorageEmpty,
  StorageFull,
}
import edu.ie3.simona.test.common.UnitSpec
<<<<<<< HEAD
import edu.ie3.util.scala.quantities.DefaultQuantities.{zeroKW, zeroKWH}
=======
import edu.ie3.util.scala.quantities.DefaultQuantities.{zeroKW, zeroKWh}
>>>>>>> 9d780a74
import squants.energy._
import squants.thermal.Celsius
import squants.{Energy, Power, Temperature}

import scala.jdk.CollectionConverters._

class ThermalGridWithStorageOnlySpec
    extends UnitSpec
    with ThermalStorageTestData {

  implicit val tempTolerance: Temperature = Celsius(1e-3)
  implicit val powerTolerance: Power = Watts(1e-3)
  implicit val energyTolerance: Energy = WattHours(1e-3)

  "Testing thermal grid generation with only a storage" should {
    "instantiating correctly from input data" in new ThermalStorageTestData {
      val thermalGridInput =
        new edu.ie3.datamodel.models.input.container.ThermalGrid(
          thermalBusInput,
          Set.empty[ThermalHouseInput].asJava,
          Set[ThermalStorageInput](thermalStorageInput).asJava,
        )

      ThermalGrid(thermalGridInput) match {
        case ThermalGrid(None, Some(thermalStorageGenerated)) =>
          thermalStorageGenerated shouldBe thermalStorage
        case _ =>
          fail("Generation of thermal grid from thermal input grid failed.")
      }
    }
  }

  "Testing a thermal grid with only a storage" when {
    val thermalGrid: ThermalGrid = ThermalGrid(
      new edu.ie3.datamodel.models.input.container.ThermalGrid(
        thermalBusInput,
        Set.empty[ThermalHouseInput].asJava,
        Set[ThermalStorageInput](thermalStorageInput).asJava,
      )
    )

    "requesting the starting state" should {
      "deliver proper results" in {
        ThermalGrid.startingState(thermalGrid) match {
          case ThermalGridState(
                None,
                Some(ThermalStorageState(tick, storedEnergy, qDot)),
              ) =>
            tick shouldBe expectedStorageStartingState.tick
            storedEnergy should approximate(
              expectedStorageStartingState.storedEnergy
            )
            qDot should approximate(expectedStorageStartingState.qDot)

          case _ => fail("Determination of starting state failed")
        }
      }
    }

    "determining the energy demand" should {
      "deliver the capabilities of the storage" in {
        val tick = 10800 // after three hours

        val (houseDemand, storageDemand, updatedThermalGridState) =
          thermalGrid.energyDemandAndUpdatedState(
            tick,
            testGridAmbientTemperature,
            testGridAmbientTemperature,
            ThermalGrid.startingState(thermalGrid),
          )

<<<<<<< HEAD
        houseDemand.required should approximate(zeroKWH)
        houseDemand.possible should approximate(zeroKWH)
=======
        houseDemand.required should approximate(zeroKWh)
        houseDemand.possible should approximate(zeroKWh)
>>>>>>> 9d780a74
        storageDemand.required should approximate(KilowattHours(1150d))
        storageDemand.possible should approximate(KilowattHours(1150d))
        updatedThermalGridState.houseState shouldBe None
        updatedThermalGridState.storageState shouldBe Some(
<<<<<<< HEAD
          ThermalStorageState(10800, zeroKWH, zeroKW)
=======
          ThermalStorageState(10800, zeroKWh, zeroKW)
>>>>>>> 9d780a74
        )
      }

      "deliver the capabilities of a half full storage" in {
        val tick = 10800 // after three hours

        val (houseDemand, storageDemand, updatedThermalGridState) =
          thermalGrid.energyDemandAndUpdatedState(
            tick,
            testGridAmbientTemperature,
            testGridAmbientTemperature,
            ThermalGridState(
              None,
              Some(ThermalStorageState(0L, KilowattHours(575d), zeroKW)),
            ),
          )

<<<<<<< HEAD
        houseDemand.required should approximate(zeroKWH)
        houseDemand.possible should approximate(zeroKWH)
        storageDemand.required should approximate(zeroKWH)
=======
        houseDemand.required should approximate(zeroKWh)
        houseDemand.possible should approximate(zeroKWh)
        storageDemand.required should approximate(zeroKWh)
>>>>>>> 9d780a74
        storageDemand.possible should approximate(KilowattHours(575d))
        updatedThermalGridState.houseState shouldBe None
        updatedThermalGridState.storageState shouldBe Some(
          ThermalStorageState(10800L, KilowattHours(575d), zeroKW)
        )
      }
    }

    "handling thermal energy consumption from grid" should {
      val handleConsumption =
        PrivateMethod[(ThermalGridState, Option[ThermalThreshold])](
          Symbol("handleConsumption")
        )

      "properly take the energy from storage" in {
        val tick = 0L
        val gridState = ThermalGrid
          .startingState(thermalGrid)
          .copy(storageState =
            Some(
              ThermalStorageState(
                0L,
                KilowattHours(200d),
                zeroKW,
              )
            )
          )

        val (updatedGridState, reachedThreshold) =
          thermalGrid invokePrivate handleConsumption(
            tick,
            testGridAmbientTemperature,
            testGridAmbientTemperature,
            gridState,
            testGridQDotConsumptionHigh,
          )

        updatedGridState match {
          case ThermalGridState(
                None,
                Some(ThermalStorageState(tick, storedEnergy, qDot)),
              ) =>
            tick shouldBe 0L
            storedEnergy should approximate(KilowattHours(200d))
            qDot should approximate(testGridQDotConsumptionHigh)
          case _ => fail("Thermal grid state has been calculated wrong.")
        }
        reachedThreshold shouldBe Some(StorageEmpty(3600L))
      }
    }

    "handling thermal infeed into the grid" should {
      val handleInfeed =
        PrivateMethod[(ThermalGridState, Option[ThermalThreshold])](
          Symbol("handleInfeed")
        )

      "properly put energy to storage" in {
        val tick = 0L
        val gridState = ThermalGrid.startingState(thermalGrid)

        val (updatedGridState, reachedThreshold) =
          thermalGrid invokePrivate handleInfeed(
            tick,
            testGridAmbientTemperature,
            testGridAmbientTemperature,
            gridState,
            isNotRunning,
            testGridQDotInfeed,
            onlyThermalDemandOfHeatStorage,
          )

        updatedGridState match {
          case ThermalGridState(
                None,
                Some(ThermalStorageState(tick, storedEnergy, qDot)),
              ) =>
            tick shouldBe 0L
<<<<<<< HEAD
            storedEnergy should approximate(zeroKWH)
=======
            storedEnergy should approximate(zeroKWh)
>>>>>>> 9d780a74
            qDot should approximate(testGridQDotInfeed)
          case _ => fail("Thermal grid state has been calculated wrong.")
        }
        reachedThreshold shouldBe Some(StorageFull(276000L))
      }
    }

    "updating the grid state dependent on the given thermal infeed" should {
      "deliver proper result, if energy is fed into the grid" in {
        val (updatedState, nextThreshold) = thermalGrid.updateState(
          0L,
          ThermalGrid.startingState(thermalGrid),
          testGridAmbientTemperature,
          testGridAmbientTemperature,
          isRunning,
          testGridQDotInfeed,
          onlyThermalDemandOfHeatStorage,
        )

        nextThreshold shouldBe Some(StorageFull(276000L))

        updatedState match {
          case ThermalGridState(
                None,
                Some(ThermalStorageState(tick, storedEnergy, qDot)),
              ) =>
            tick shouldBe 0L
<<<<<<< HEAD
            storedEnergy should approximate(zeroKWH)
=======
            storedEnergy should approximate(zeroKWh)
>>>>>>> 9d780a74
            qDot should approximate(testGridQDotInfeed)
          case _ => fail("Thermal grid state updated failed")
        }
      }

      "deliver proper result, if energy is consumed from the grid" in {
        thermalGrid.updateState(
          0L,
          ThermalGrid
            .startingState(thermalGrid)
            .copy(storageState =
              Some(
                ThermalStorageState(
                  0L,
                  KilowattHours(200d),
                  zeroKW,
                )
              )
            ),
          testGridAmbientTemperature,
          testGridAmbientTemperature,
          isRunning,
          testGridQDotConsumptionHigh,
          onlyThermalDemandOfHouse,
        ) match {
          case (
                ThermalGridState(
                  None,
                  Some(ThermalStorageState(tick, storedEnergy, qDot)),
                ),
                Some(StorageEmpty(thresholdTick)),
              ) =>
            tick shouldBe 0L
            storedEnergy should approximate(KilowattHours(200d))
            qDot should approximate(testGridQDotConsumptionHigh)
            thresholdTick shouldBe 3600L
          case _ => fail("Thermal grid state updated failed")
        }
      }

      "deliver proper result, if energy is neither consumed from nor fed into the grid" in {
        val updatedState = thermalGrid.updateState(
          0L,
          ThermalGrid.startingState(thermalGrid),
          testGridAmbientTemperature,
          testGridAmbientTemperature,
<<<<<<< HEAD
          isRunning,
          zeroKW,
          noThermalDemand,
=======
          zeroKW,
>>>>>>> 9d780a74
        )
        updatedState match {
          case (
                ThermalGridState(
                  None,
                  Some(ThermalStorageState(tick, storedEnergy, qDot)),
                ),
                None,
              ) =>
            tick shouldBe 0L
<<<<<<< HEAD
            storedEnergy should approximate(zeroKWH)
=======
            storedEnergy should approximate(zeroKWh)
>>>>>>> 9d780a74
            qDot should approximate(zeroKW)

          case _ => fail("Thermal grid state updated failed")
        }
      }
    }
  }
}<|MERGE_RESOLUTION|>--- conflicted
+++ resolved
@@ -17,11 +17,7 @@
   StorageFull,
 }
 import edu.ie3.simona.test.common.UnitSpec
-<<<<<<< HEAD
-import edu.ie3.util.scala.quantities.DefaultQuantities.{zeroKW, zeroKWH}
-=======
 import edu.ie3.util.scala.quantities.DefaultQuantities.{zeroKW, zeroKWh}
->>>>>>> 9d780a74
 import squants.energy._
 import squants.thermal.Celsius
 import squants.{Energy, Power, Temperature}
@@ -93,22 +89,13 @@
             ThermalGrid.startingState(thermalGrid),
           )
 
-<<<<<<< HEAD
-        houseDemand.required should approximate(zeroKWH)
-        houseDemand.possible should approximate(zeroKWH)
-=======
         houseDemand.required should approximate(zeroKWh)
         houseDemand.possible should approximate(zeroKWh)
->>>>>>> 9d780a74
         storageDemand.required should approximate(KilowattHours(1150d))
         storageDemand.possible should approximate(KilowattHours(1150d))
         updatedThermalGridState.houseState shouldBe None
         updatedThermalGridState.storageState shouldBe Some(
-<<<<<<< HEAD
-          ThermalStorageState(10800, zeroKWH, zeroKW)
-=======
           ThermalStorageState(10800, zeroKWh, zeroKW)
->>>>>>> 9d780a74
         )
       }
 
@@ -126,15 +113,9 @@
             ),
           )
 
-<<<<<<< HEAD
-        houseDemand.required should approximate(zeroKWH)
-        houseDemand.possible should approximate(zeroKWH)
-        storageDemand.required should approximate(zeroKWH)
-=======
         houseDemand.required should approximate(zeroKWh)
         houseDemand.possible should approximate(zeroKWh)
         storageDemand.required should approximate(zeroKWh)
->>>>>>> 9d780a74
         storageDemand.possible should approximate(KilowattHours(575d))
         updatedThermalGridState.houseState shouldBe None
         updatedThermalGridState.storageState shouldBe Some(
@@ -213,11 +194,7 @@
                 Some(ThermalStorageState(tick, storedEnergy, qDot)),
               ) =>
             tick shouldBe 0L
-<<<<<<< HEAD
-            storedEnergy should approximate(zeroKWH)
-=======
             storedEnergy should approximate(zeroKWh)
->>>>>>> 9d780a74
             qDot should approximate(testGridQDotInfeed)
           case _ => fail("Thermal grid state has been calculated wrong.")
         }
@@ -245,11 +222,7 @@
                 Some(ThermalStorageState(tick, storedEnergy, qDot)),
               ) =>
             tick shouldBe 0L
-<<<<<<< HEAD
-            storedEnergy should approximate(zeroKWH)
-=======
             storedEnergy should approximate(zeroKWh)
->>>>>>> 9d780a74
             qDot should approximate(testGridQDotInfeed)
           case _ => fail("Thermal grid state updated failed")
         }
@@ -296,13 +269,9 @@
           ThermalGrid.startingState(thermalGrid),
           testGridAmbientTemperature,
           testGridAmbientTemperature,
-<<<<<<< HEAD
           isRunning,
           zeroKW,
           noThermalDemand,
-=======
-          zeroKW,
->>>>>>> 9d780a74
         )
         updatedState match {
           case (
@@ -313,11 +282,7 @@
                 None,
               ) =>
             tick shouldBe 0L
-<<<<<<< HEAD
-            storedEnergy should approximate(zeroKWH)
-=======
             storedEnergy should approximate(zeroKWh)
->>>>>>> 9d780a74
             qDot should approximate(zeroKW)
 
           case _ => fail("Thermal grid state updated failed")
