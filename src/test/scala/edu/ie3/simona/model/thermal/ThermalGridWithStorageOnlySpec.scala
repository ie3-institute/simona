--- conflicted
+++ resolved
@@ -13,22 +13,11 @@
 import edu.ie3.simona.model.participant2.HpModel.{
   HpOperatingPoint,
   HpState,
-<<<<<<< HEAD
   ThermalGridOperatingPoint,
 }
 import edu.ie3.simona.model.thermal.ThermalGrid.ThermalGridState
 import edu.ie3.simona.model.thermal.ThermalStorage.ThermalStorageState
 import edu.ie3.simona.model.thermal.ThermalStorage.ThermalStorageThreshold.StorageFull
-=======
-  ThermalOpWrapper,
-}
-import edu.ie3.simona.model.thermal.ThermalGrid.ThermalGridState
-import edu.ie3.simona.model.thermal.ThermalStorage.ThermalStorageState
-import edu.ie3.simona.model.thermal.ThermalStorage.ThermalStorageThreshold.{
-  StorageEmpty,
-  StorageFull,
-}
->>>>>>> 6b77033c
 import edu.ie3.simona.test.common.{DefaultTestData, UnitSpec}
 import edu.ie3.util.scala.quantities.DefaultQuantities.{zeroKW, zeroKWh}
 import squants.energy._
@@ -73,22 +62,12 @@
         Set.empty[ThermalStorageInput].asJava,
       )
     )
-<<<<<<< HEAD
     val initialGridState =
       ThermalGrid.startingState(thermalGrid, testGridAmbientTemperature)
     val initialHpState = HpState(
       0L,
       initialGridState,
       HpOperatingPoint(zeroKW, ThermalGridOperatingPoint.zero),
-=======
-    val initialGridState = ThermalGrid.startingState(thermalGrid)
-    val initialHpState = HpState(
-      0L,
-      testGridAmbientTemperature,
-      initialGridState,
-      HpOperatingPoint(zeroKW, ThermalOpWrapper.zero),
-      testGridAmbientTemperature,
->>>>>>> 6b77033c
       onlyThermalDemandOfHeatStorage,
     )
 
@@ -120,17 +99,10 @@
         val state = initialHpState.copy(tick = tick)
 
         val updatedThermalGridState =
-<<<<<<< HEAD
           thermalGrid.updateThermalGridState(
             state.tick,
             state,
             HpOperatingPoint(zeroKW, ThermalGridOperatingPoint.zero),
-=======
-          thermalGrid.updatedThermalGridState(
-            state.tick,
-            state,
-            HpOperatingPoint(zeroKW, ThermalOpWrapper.zero),
->>>>>>> 6b77033c
           )
 
         val thermalDemands =
@@ -161,30 +133,20 @@
         )
         val state = HpState(
           10800, // after three hours
-<<<<<<< HEAD
           gridState,
           HpOperatingPoint(zeroKW, ThermalGridOperatingPoint.zero),
-=======
-          testGridAmbientTemperature,
+          onlyAdditionalDemandOfHeatStorage,
           gridState,
           HpOperatingPoint(zeroKW, ThermalOpWrapper.zero),
           testGridAmbientTemperature,
->>>>>>> 6b77033c
           onlyAdditionalDemandOfHeatStorage,
         )
 
         val updatedThermalGridState =
-<<<<<<< HEAD
           thermalGrid.updateThermalGridState(
             state.tick,
             state,
             HpOperatingPoint(zeroKW, ThermalGridOperatingPoint.zero),
-=======
-          thermalGrid.updatedThermalGridState(
-            state.tick,
-            state,
-            HpOperatingPoint(zeroKW, ThermalOpWrapper.zero),
->>>>>>> 6b77033c
           )
 
         val thermalDemands =
@@ -206,7 +168,6 @@
 
     "handling thermal feed in into the grid" should {
       val handleFeedIn =
-<<<<<<< HEAD
         PrivateMethod[
           (
               ThermalGridState,
@@ -214,18 +175,11 @@
               ThermalGridOperatingPoint,
           )
         ](
-=======
-        PrivateMethod[(ThermalGridState, Option[ThermalThreshold])](
->>>>>>> 6b77033c
           Symbol("handleFeedIn")
         )
 
       "properly put energy to storage" in {
-<<<<<<< HEAD
         val (updatedGridState, reachedThreshold, thermalGridOperatingPoint) =
-=======
-        val (updatedGridState, reachedThreshold) =
->>>>>>> 6b77033c
           thermalGrid invokePrivate handleFeedIn(
             initialHpState,
             isRunning,
@@ -254,53 +208,10 @@
           testGridQDotInfeed,
         )
       }
-<<<<<<< HEAD
-=======
-
-      "properly take energy from storage" in {
-        val gridState = initialGridState
-          .copy(storageState =
-            Some(
-              ThermalStorageState(
-                0L,
-                KilowattHours(150d),
-                zeroKW,
-              )
-            )
-          )
-
-        val state = initialHpState.copy(
-          thermalGridState = gridState,
-          thermalDemands = onlyAdditionalDemandOfHeatStorage,
-        )
-
-        val (updatedGridState, reachedThreshold) =
-          thermalGrid invokePrivate handleFeedIn(
-            state,
-            isNotRunning,
-            testGridQDotInfeed,
-            onlyThermalDemandOfHeatStorage,
-          )
-
-        updatedGridState match {
-          case ThermalGridState(
-                None,
-                Some(ThermalStorageState(tick, storedEnergy, qDot)),
-              ) =>
-            tick shouldBe 0L
-            storedEnergy should approximate(KilowattHours(150d))
-            qDot should approximate(testGridQDotInfeed * (-1))
-          case _ => fail("Thermal grid state has been calculated wrong.")
-        }
-        reachedThreshold shouldBe Some(StorageEmpty(36000L))
-      }
-
->>>>>>> 6b77033c
     }
 
     "updating the grid state dependent on the given thermal infeed" should {
       "deliver proper result, if energy is fed into the grid" in {
-<<<<<<< HEAD
         val (updatedState, nextThreshold, thermalGridOperatingPoint) =
           thermalGrid.handleFeedIn(
             initialHpState,
@@ -308,14 +219,6 @@
             testGridQDotInfeed,
             onlyThermalDemandOfHeatStorage,
           )
-=======
-        val (updatedState, nextThreshold) = thermalGrid.handleFeedIn(
-          initialHpState,
-          isRunning,
-          testGridQDotInfeed,
-          onlyThermalDemandOfHeatStorage,
-        )
->>>>>>> 6b77033c
 
         nextThreshold shouldBe Some(StorageFull(276000L))
 
@@ -364,7 +267,6 @@
                   ),
                 ),
                 None,
-<<<<<<< HEAD
                 thermalGridOperatingPoint,
               ) =>
             tick shouldBe 0L
@@ -374,12 +276,6 @@
               zeroKW,
               zeroKW,
             )
-=======
-              ) =>
-            tick shouldBe 0L
-            storedEnergy should approximate(KilowattHours(200d))
-            qDot should approximate(zeroKW)
->>>>>>> 6b77033c
           case _ => fail("Thermal grid state updated failed")
         }
       }
