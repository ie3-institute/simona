/*
 * © 2022. TU Dortmund University,
 * Institute of Energy Systems, Energy Efficiency and Energy Economics,
 * Research group Distribution grid planning and operation
 */

package edu.ie3.simona.model.thermal

import edu.ie3.datamodel.models.input.thermal.{
  ThermalHouseInput,
  ThermalStorageInput,
}
import edu.ie3.simona.model.participant.HpModel.{HpRelevantData, HpState}
import edu.ie3.simona.model.thermal.ThermalGrid.ThermalGridState
import edu.ie3.simona.model.thermal.ThermalStorage.ThermalStorageState
import edu.ie3.simona.model.thermal.ThermalStorage.ThermalStorageThreshold.{
  StorageEmpty,
  StorageFull,
}
import edu.ie3.simona.test.common.UnitSpec
import edu.ie3.util.scala.quantities.DefaultQuantities.{zeroKW, zeroKWh}
import squants.energy._
import squants.thermal.Celsius
import squants.{Energy, Power, Temperature}

import scala.jdk.CollectionConverters._

class ThermalGridWithStorageOnlySpec
    extends UnitSpec
    with ThermalStorageTestData {

  implicit val tempTolerance: Temperature = Celsius(1e-3)
  implicit val powerTolerance: Power = Watts(1e-3)
  implicit val energyTolerance: Energy = WattHours(1e-3)

  "Testing thermal grid generation with only a storage" should {
    "instantiating correctly from input data" in new ThermalStorageTestData {
      val thermalGridInput =
        new edu.ie3.datamodel.models.input.container.ThermalGrid(
          thermalBusInput,
          Set.empty[ThermalHouseInput].asJava,
          Set[ThermalStorageInput](thermalStorageInput).asJava,
        )

      ThermalGrid(thermalGridInput) match {
        case ThermalGrid(None, Some(thermalStorageGenerated)) =>
          thermalStorageGenerated shouldBe thermalStorage
        case _ =>
          fail("Generation of thermal grid from thermal input grid failed.")
      }
    }
  }

  "Testing a thermal grid with only a storage" when {
    val thermalGrid: ThermalGrid = ThermalGrid(
      new edu.ie3.datamodel.models.input.container.ThermalGrid(
        thermalBusInput,
        Set.empty[ThermalHouseInput].asJava,
        Set[ThermalStorageInput](thermalStorageInput).asJava,
      )
    )

    "requesting the starting state" should {
      "deliver proper results" in {
        ThermalGrid.startingState(thermalGrid) match {
          case ThermalGridState(
                None,
                Some(ThermalStorageState(tick, storedEnergy, qDot)),
              ) =>
            tick shouldBe expectedStorageStartingState.tick
            storedEnergy should approximate(
              expectedStorageStartingState.storedEnergy
            )
            qDot should approximate(expectedStorageStartingState.qDot)

          case _ => fail("Determination of starting state failed")
        }
      }
    }

    "determining the energy demand" should {
      "deliver the capabilities of the storage" in {
        val relevantData = HpRelevantData(
          10800, // after three hours
          testGridAmbientTemperature,
        )
        val lastHpState = HpState(
          true,
          relevantData.currentTick,
          Some(testGridAmbientTemperature),
          Kilowatts(42),
          Kilowatts(42),
          ThermalGrid.startingState(thermalGrid),
          None,
        )

        val (thermalDemands, updatedThermalGridState) =
          thermalGrid.energyDemandAndUpdatedState(
            relevantData,
            lastHpState,
          )
        val houseDemand = thermalDemands.houseDemand
        val storageDemand = thermalDemands.heatStorageDemand

        houseDemand.required should approximate(zeroKWh)
        houseDemand.possible should approximate(zeroKWh)
        storageDemand.required should approximate(KilowattHours(1150d))
        storageDemand.possible should approximate(KilowattHours(1150d))
        updatedThermalGridState.houseState shouldBe None
        updatedThermalGridState.storageState shouldBe Some(
          ThermalStorageState(10800, zeroKWh, zeroKW)
        )
      }

      "deliver the capabilities of a half full storage" in {
        val relevantData = HpRelevantData(
          10800, // after three hours
          testGridAmbientTemperature,
        )
        val lastHpState = HpState(
          true,
          relevantData.currentTick,
          Some(testGridAmbientTemperature),
          Kilowatts(42),
          Kilowatts(42),
          ThermalGridState(
            None,
            Some(ThermalStorageState(0L, KilowattHours(575d), zeroKW)),
          ),
          None,
        )

        val (thermalDemands, updatedThermalGridState) =
          thermalGrid.energyDemandAndUpdatedState(
            relevantData,
            lastHpState,
          )
        val houseDemand = thermalDemands.houseDemand
        val storageDemand = thermalDemands.heatStorageDemand

        houseDemand.required should approximate(zeroKWh)
        houseDemand.possible should approximate(zeroKWh)
        storageDemand.required should approximate(zeroKWh)
        storageDemand.possible should approximate(KilowattHours(575d))
        updatedThermalGridState.houseState shouldBe None
        updatedThermalGridState.storageState shouldBe Some(
          ThermalStorageState(10800L, KilowattHours(575d), zeroKW)
        )
      }
    }

    "handling thermal energy consumption from grid" should {
      val handleConsumption =
        PrivateMethod[(ThermalGridState, Option[ThermalThreshold])](
          Symbol("handleConsumption")
        )

      "properly take the energy from storage" in {
        val relevantData = HpRelevantData(
          0L,
          testGridAmbientTemperature,
        )
        val gridState = ThermalGrid
          .startingState(thermalGrid)
          .copy(storageState =
            Some(
              ThermalStorageState(
                0L,
                KilowattHours(200d),
                zeroKW,
              )
            )
          )

        val (updatedGridState, reachedThreshold) =
          thermalGrid invokePrivate handleConsumption(
            relevantData,
            testGridAmbientTemperature,
            gridState,
            testGridQDotConsumptionHigh,
          )

        updatedGridState match {
          case ThermalGridState(
                None,
                Some(ThermalStorageState(tick, storedEnergy, qDot)),
              ) =>
            tick shouldBe 0L
            storedEnergy should approximate(KilowattHours(200d))
            qDot should approximate(testGridQDotConsumptionHigh)
          case _ => fail("Thermal grid state has been calculated wrong.")
        }
        reachedThreshold shouldBe Some(StorageEmpty(3600L))
      }
    }

    "handling thermal infeed into the grid" should {
      val handleInfeed =
        PrivateMethod[(ThermalGridState, Option[ThermalThreshold])](
          Symbol("handleInfeed")
        )

      "properly put energy to storage" in {
        val relevantData = HpRelevantData(
          0L,
          testGridAmbientTemperature,
        )
        val gridState = ThermalGrid.startingState(thermalGrid)

        val (updatedGridState, reachedThreshold) =
          thermalGrid invokePrivate handleInfeed(
            relevantData,
            testGridAmbientTemperature,
            gridState,
            isRunning,
            testGridQDotInfeed,
            onlyThermalDemandOfHeatStorage,
          )

        updatedGridState match {
          case ThermalGridState(
                None,
                Some(ThermalStorageState(tick, storedEnergy, qDot)),
              ) =>
            tick shouldBe 0L
            storedEnergy should approximate(zeroKWh)
            qDot should approximate(testGridQDotInfeed)
          case _ => fail("Thermal grid state has been calculated wrong.")
        }
        reachedThreshold shouldBe Some(StorageFull(276000L))
      }

      "properly take energy from storage" in {
<<<<<<< HEAD
        val tick = 0L
=======
        val relevantData = HpRelevantData(0, testGridAmbientTemperature)
>>>>>>> 6163afd4
        val gridState = ThermalGrid
          .startingState(thermalGrid)
          .copy(storageState =
            Some(
              ThermalStorageState(
                0L,
                KilowattHours(150d),
                zeroKW,
              )
            )
          )

        val (updatedGridState, reachedThreshold) =
          thermalGrid invokePrivate handleInfeed(
<<<<<<< HEAD
            tick,
            testGridAmbientTemperature,
=======
            relevantData,
>>>>>>> 6163afd4
            testGridAmbientTemperature,
            gridState,
            isNotRunning,
            testGridQDotInfeed,
            onlyThermalDemandOfHeatStorage,
          )

        updatedGridState match {
          case ThermalGridState(
                None,
                Some(ThermalStorageState(tick, storedEnergy, qDot)),
              ) =>
            tick shouldBe 0L
            storedEnergy should approximate(KilowattHours(150d))
            qDot should approximate(testGridQDotInfeed * (-1))
          case _ => fail("Thermal grid state has been calculated wrong.")
        }
        reachedThreshold shouldBe Some(StorageEmpty(36000L))
      }

    }

    "updating the grid state dependent on the given thermal infeed" should {
      val relevantData = HpRelevantData(0, testGridAmbientTemperature)
      "deliver proper result, if energy is fed into the grid" in {
        val (updatedState, nextThreshold) = thermalGrid.updateState(
          relevantData,
          ThermalGrid.startingState(thermalGrid),
          testGridAmbientTemperature,
<<<<<<< HEAD
          testGridAmbientTemperature,
=======
>>>>>>> 6163afd4
          isRunning,
          testGridQDotInfeed,
          onlyThermalDemandOfHeatStorage,
        )

        nextThreshold shouldBe Some(StorageFull(276000L))

        updatedState match {
          case ThermalGridState(
                None,
                Some(ThermalStorageState(tick, storedEnergy, qDot)),
              ) =>
            tick shouldBe 0L
            storedEnergy should approximate(zeroKWh)
            qDot should approximate(testGridQDotInfeed)
          case _ => fail("Thermal grid state updated failed")
        }
      }

      "deliver proper result, if energy is consumed from the grid" in {
        thermalGrid.updateState(
          relevantData,
          ThermalGrid
            .startingState(thermalGrid)
            .copy(storageState =
              Some(
                ThermalStorageState(
                  0L,
                  KilowattHours(200d),
                  zeroKW,
                )
              )
            ),
          testGridAmbientTemperature,
<<<<<<< HEAD
          testGridAmbientTemperature,
=======
>>>>>>> 6163afd4
          isRunning,
          testGridQDotConsumptionHigh,
          onlyThermalDemandOfHouse,
        ) match {
          case (
                ThermalGridState(
                  None,
                  Some(ThermalStorageState(tick, storedEnergy, qDot)),
                ),
                Some(StorageEmpty(thresholdTick)),
              ) =>
            tick shouldBe 0L
            storedEnergy should approximate(KilowattHours(200d))
            qDot should approximate(testGridQDotConsumptionHigh)
            thresholdTick shouldBe 3600L
          case _ => fail("Thermal grid state updated failed")
        }
      }

      "deliver proper result, if energy is neither consumed from nor fed into the grid" in {
        val updatedState = thermalGrid.updateState(
          relevantData,
          ThermalGrid.startingState(thermalGrid),
          testGridAmbientTemperature,
<<<<<<< HEAD
          testGridAmbientTemperature,
=======
>>>>>>> 6163afd4
          isRunning,
          zeroKW,
          noThermalDemand,
        )
        updatedState match {
          case (
                ThermalGridState(
                  None,
                  Some(ThermalStorageState(tick, storedEnergy, qDot)),
                ),
                None,
              ) =>
            tick shouldBe 0L
            storedEnergy should approximate(zeroKWh)
            qDot should approximate(zeroKW)

          case _ => fail("Thermal grid state updated failed")
        }
      }
    }
  }
}<|MERGE_RESOLUTION|>--- conflicted
+++ resolved
@@ -231,11 +231,7 @@
       }
 
       "properly take energy from storage" in {
-<<<<<<< HEAD
-        val tick = 0L
-=======
         val relevantData = HpRelevantData(0, testGridAmbientTemperature)
->>>>>>> 6163afd4
         val gridState = ThermalGrid
           .startingState(thermalGrid)
           .copy(storageState =
@@ -250,12 +246,7 @@
 
         val (updatedGridState, reachedThreshold) =
           thermalGrid invokePrivate handleInfeed(
-<<<<<<< HEAD
-            tick,
-            testGridAmbientTemperature,
-=======
-            relevantData,
->>>>>>> 6163afd4
+            relevantData,
             testGridAmbientTemperature,
             gridState,
             isNotRunning,
@@ -285,10 +276,6 @@
           relevantData,
           ThermalGrid.startingState(thermalGrid),
           testGridAmbientTemperature,
-<<<<<<< HEAD
-          testGridAmbientTemperature,
-=======
->>>>>>> 6163afd4
           isRunning,
           testGridQDotInfeed,
           onlyThermalDemandOfHeatStorage,
@@ -323,10 +310,6 @@
               )
             ),
           testGridAmbientTemperature,
-<<<<<<< HEAD
-          testGridAmbientTemperature,
-=======
->>>>>>> 6163afd4
           isRunning,
           testGridQDotConsumptionHigh,
           onlyThermalDemandOfHouse,
@@ -351,10 +334,6 @@
           relevantData,
           ThermalGrid.startingState(thermalGrid),
           testGridAmbientTemperature,
-<<<<<<< HEAD
-          testGridAmbientTemperature,
-=======
->>>>>>> 6163afd4
           isRunning,
           zeroKW,
           noThermalDemand,
