/*
 * © 2022. TU Dortmund University,
 * Institute of Energy Systems, Energy Efficiency and Energy Economics,
 * Research group Distribution grid planning and operation
 */

package edu.ie3.simona.model.thermal

import edu.ie3.datamodel.models.input.thermal.{
  ThermalHouseInput,
  ThermalStorageInput,
}
import edu.ie3.simona.model.thermal.ThermalGrid.{
  ThermalEnergyDemand,
  ThermalGridState,
}
import edu.ie3.simona.model.thermal.ThermalStorage.ThermalStorageState
import edu.ie3.simona.model.thermal.ThermalStorage.ThermalStorageThreshold.{
  StorageEmpty,
  StorageFull,
}
import edu.ie3.simona.test.common.{DefaultTestData, UnitSpec}
import edu.ie3.util.scala.quantities.DefaultQuantities.{zeroKW, zeroKWh}
import squants.energy._
import squants.thermal.Celsius
import squants.{Energy, Power, Temperature}

import scala.jdk.CollectionConverters._

class ThermalGridWithStorageOnlySpec
    extends UnitSpec
    with ThermalStorageTestData
    with DefaultTestData {

  implicit val tempTolerance: Temperature = Celsius(1e-3)
  implicit val powerTolerance: Power = Watts(1e-3)
  implicit val energyTolerance: Energy = WattHours(1e-3)

  "Testing thermal grid generation with only a storage" should {
    "instantiating correctly from input data" in new ThermalStorageTestData {
      val thermalGridInput =
        new edu.ie3.datamodel.models.input.container.ThermalGrid(
          thermalBusInput,
          Set.empty[ThermalHouseInput].asJava,
          Set[ThermalStorageInput](thermalStorageInput).asJava,
          Set.empty[ThermalStorageInput].asJava,
        )

      ThermalGrid(thermalGridInput) match {
        case ThermalGrid(None, Some(thermalStorageGenerated), None) =>
          thermalStorageGenerated shouldBe thermalStorage
        case _ =>
          fail("Generation of thermal grid from thermal input grid failed.")
      }
    }
  }

  "Testing a thermal grid with only a storage" when {
    val thermalGrid: ThermalGrid = ThermalGrid(
      new edu.ie3.datamodel.models.input.container.ThermalGrid(
        thermalBusInput,
        Set.empty[ThermalHouseInput].asJava,
        Set[ThermalStorageInput](thermalStorageInput).asJava,
        Set.empty[ThermalStorageInput].asJava,
      )
    )

    "requesting the starting state" should {
      "deliver proper results" in {
        ThermalGrid.startingState(thermalGrid) match {
          case ThermalGridState(
                None,
                Some(ThermalStorageState(tick, storedEnergy, qDot)),
                None,
              ) =>
            tick shouldBe expectedCylindricalStorageStartingState.tick
            storedEnergy should approximate(
              expectedCylindricalStorageStartingState.storedEnergy
            )
            qDot should approximate(
              expectedCylindricalStorageStartingState.qDot
            )

          case _ => fail("Determination of starting state failed")
        }
      }
    }

    "determining the energy demand" should {
      "deliver the capabilities of the storage" in {
        val tick = 10800 // after three hours

<<<<<<< HEAD
        val (
          houseDemand,
          storageDemand,
          waterStorageDemand,
          updatedThermalGridState,
        ) =
=======
        val (thermalDemands, updatedThermalGridState) =
>>>>>>> da0dd0bf
          thermalGrid.energyDemandAndUpdatedState(
            tick,
            testGridAmbientTemperature,
            testGridAmbientTemperature,
            ThermalGrid.startingState(thermalGrid),
            defaultSimulationStart,
            houseInhabitants,
          )
        val houseDemand = thermalDemands.houseDemand
        val storageDemand = thermalDemands.heatStorageDemand

        houseDemand.required should approximate(zeroKWh)
        houseDemand.possible should approximate(zeroKWh)
        storageDemand.required should approximate(KilowattHours(1150d))
        storageDemand.possible should approximate(KilowattHours(1150d))
        waterStorageDemand.required should approximate(zeroKWh)
        waterStorageDemand.possible should approximate(zeroKWh)
        updatedThermalGridState.houseState shouldBe None
        updatedThermalGridState.storageState shouldBe Some(
          ThermalStorageState(10800, zeroKWh, zeroKW)
        )
        updatedThermalGridState.domesticHotWaterStorageState shouldBe None
      }

      "deliver the capabilities of a half full storage" in {
        val tick = 10800 // after three hours

<<<<<<< HEAD
        val (
          houseDemand,
          storageDemand,
          waterStorageDemand,
          updatedThermalGridState,
        ) =
=======
        val (thermalDemands, updatedThermalGridState) =
>>>>>>> da0dd0bf
          thermalGrid.energyDemandAndUpdatedState(
            tick,
            testGridAmbientTemperature,
            testGridAmbientTemperature,
            ThermalGridState(
              None,
              Some(ThermalStorageState(0L, KilowattHours(575d), zeroKW)),
              None,
            ),
            defaultSimulationStart,
            houseInhabitants,
          )
        val houseDemand = thermalDemands.houseDemand
        val storageDemand = thermalDemands.heatStorageDemand

        houseDemand.required should approximate(zeroKWh)
        houseDemand.possible should approximate(zeroKWh)
        storageDemand.required should approximate(zeroKWh)
        storageDemand.possible should approximate(KilowattHours(575d))
        waterStorageDemand.required should approximate(zeroKWh)
        waterStorageDemand.possible should approximate(zeroKWh)
        updatedThermalGridState.houseState shouldBe None
        updatedThermalGridState.storageState shouldBe Some(
          ThermalStorageState(10800L, KilowattHours(575d), zeroKW)
        )
        updatedThermalGridState.domesticHotWaterStorageState shouldBe None
      }
    }

    "handling thermal energy consumption from grid" should {
      val handleConsumption =
        PrivateMethod[(ThermalGridState, Option[ThermalThreshold])](
          Symbol("handleConsumption")
        )

      "properly take the energy from storage" in {
        val tick = 0L
        val gridState = ThermalGrid
          .startingState(thermalGrid)
          .copy(storageState =
            Some(
              ThermalStorageState(
                0L,
                KilowattHours(200d),
                zeroKW,
              )
            )
          )

        val (updatedGridState, reachedThreshold) =
          thermalGrid invokePrivate handleConsumption(
            tick,
            testGridAmbientTemperature,
            testGridAmbientTemperature,
            gridState,
            testGridQDotConsumptionHigh,
            defaultSimulationStart,
            houseInhabitants,
          )

        updatedGridState match {
          case ThermalGridState(
                None,
                Some(ThermalStorageState(tick, storedEnergy, qDot)),
                None,
              ) =>
            tick shouldBe 0L
            storedEnergy should approximate(KilowattHours(200d))
            qDot should approximate(testGridQDotConsumptionHigh)
          case _ => fail("Thermal grid state has been calculated wrong.")
        }
        reachedThreshold shouldBe Some(StorageEmpty(3600L))
      }
    }

    "handling thermal infeed into the grid" should {
      val handleInfeed =
        PrivateMethod[(ThermalGridState, Option[ThermalThreshold])](
          Symbol("handleInfeed")
        )

      "properly put energy to storage" in {
        val tick = 0L
        val gridState = ThermalGrid.startingState(thermalGrid)

        val (updatedGridState, reachedThreshold) =
          thermalGrid invokePrivate handleInfeed(
            tick,
            testGridAmbientTemperature,
            testGridAmbientTemperature,
            gridState,
<<<<<<< HEAD
            false,
            testGridQDotInfeed,
            ThermalEnergyDemand(zeroKWh, zeroKWh),
            ThermalEnergyDemand(KilowattHours(1), KilowattHours(1)),
            ThermalEnergyDemand(zeroKWh, zeroKWh),
            defaultSimulationStart,
            houseInhabitants,
=======
            isRunning,
            testGridQDotInfeed,
            onlyThermalDemandOfHeatStorage,
>>>>>>> da0dd0bf
          )

        updatedGridState match {
          case ThermalGridState(
                None,
                Some(ThermalStorageState(tick, storedEnergy, qDot)),
                None,
              ) =>
            tick shouldBe 0L
            storedEnergy should approximate(zeroKWh)
            qDot should approximate(testGridQDotInfeed)
          case _ => fail("Thermal grid state has been calculated wrong.")
        }
        reachedThreshold shouldBe Some(StorageFull(276000L))
      }

      "properly take energy from storage" in {
        val tick = 0L
        val gridState = ThermalGrid
          .startingState(thermalGrid)
          .copy(storageState =
            Some(
              ThermalStorageState(
                0L,
                KilowattHours(150d),
                zeroKW,
              )
            )
          )

        val (updatedGridState, reachedThreshold) =
          thermalGrid invokePrivate handleInfeed(
            tick,
            testGridAmbientTemperature,
            testGridAmbientTemperature,
            gridState,
            isNotRunning,
            testGridQDotInfeed,
            onlyThermalDemandOfHeatStorage,
          )

        updatedGridState match {
          case ThermalGridState(
                None,
                Some(ThermalStorageState(tick, storedEnergy, qDot)),
              ) =>
            tick shouldBe 0L
            storedEnergy should approximate(KilowattHours(150d))
            qDot should approximate(testGridQDotInfeed * (-1))
          case _ => fail("Thermal grid state has been calculated wrong.")
        }
        reachedThreshold shouldBe Some(StorageEmpty(36000L))
      }

    }

    "updating the grid state dependent on the given thermal infeed" should {
      "deliver proper result, if energy is fed into the grid" in {
        val (updatedState, nextThreshold) = thermalGrid.updateState(
          0L,
          ThermalGrid.startingState(thermalGrid),
          testGridAmbientTemperature,
          testGridAmbientTemperature,
          isRunning,
          testGridQDotInfeed,
<<<<<<< HEAD
          ThermalEnergyDemand(zeroKWh, zeroKWh),
          ThermalEnergyDemand(KilowattHours(1150), KilowattHours(1150)),
          ThermalEnergyDemand(zeroKWh, zeroKWh),
          defaultSimulationStart,
          houseInhabitants,
=======
          onlyThermalDemandOfHeatStorage,
>>>>>>> da0dd0bf
        )

        nextThreshold shouldBe Some(StorageFull(276000L))

        updatedState match {
          case ThermalGridState(
                None,
                Some(ThermalStorageState(tick, storedEnergy, qDot)),
                None,
              ) =>
            tick shouldBe 0L
            storedEnergy should approximate(zeroKWh)
            qDot should approximate(testGridQDotInfeed)
          case _ => fail("Thermal grid state updated failed")
        }
      }

      "deliver proper result, if energy is consumed from the grid" in {
        thermalGrid.updateState(
          0L,
          ThermalGrid
            .startingState(thermalGrid)
            .copy(storageState =
              Some(
                ThermalStorageState(
                  0L,
                  KilowattHours(200d),
                  zeroKW,
                )
              )
            ),
          testGridAmbientTemperature,
          testGridAmbientTemperature,
          isRunning,
          testGridQDotConsumptionHigh,
<<<<<<< HEAD
          ThermalEnergyDemand(zeroKWh, zeroKWh),
          ThermalEnergyDemand(zeroKWh, zeroKWh),
          ThermalEnergyDemand(zeroKWh, zeroKWh),
          defaultSimulationStart,
          houseInhabitants,
=======
          onlyThermalDemandOfHouse,
>>>>>>> da0dd0bf
        ) match {
          case (
                ThermalGridState(
                  None,
                  Some(ThermalStorageState(tick, storedEnergy, qDot)),
                  None,
                ),
                Some(StorageEmpty(thresholdTick)),
              ) =>
            tick shouldBe 0L
            storedEnergy should approximate(KilowattHours(200d))
            qDot should approximate(testGridQDotConsumptionHigh)
            thresholdTick shouldBe 3600L
          case _ => fail("Thermal grid state updated failed")
        }
      }

      "deliver proper result, if energy is neither consumed from nor fed into the grid" in {
        val updatedState = thermalGrid.updateState(
          0L,
          ThermalGrid.startingState(thermalGrid),
          testGridAmbientTemperature,
          testGridAmbientTemperature,
          isRunning,
          zeroKW,
<<<<<<< HEAD
          ThermalEnergyDemand(zeroKWh, zeroKWh),
          ThermalEnergyDemand(zeroKWh, zeroKWh),
          ThermalEnergyDemand(zeroKWh, zeroKWh),
          defaultSimulationStart,
          houseInhabitants,
=======
          noThermalDemand,
>>>>>>> da0dd0bf
        )
        updatedState match {
          case (
                ThermalGridState(
                  None,
                  Some(ThermalStorageState(tick, storedEnergy, qDot)),
                  None,
                ),
                None,
              ) =>
            tick shouldBe 0L
            storedEnergy should approximate(zeroKWh)
            qDot should approximate(zeroKW)

          case _ => fail("Thermal grid state updated failed")
        }
      }
    }
  }
}<|MERGE_RESOLUTION|>--- conflicted
+++ resolved
@@ -90,16 +90,11 @@
       "deliver the capabilities of the storage" in {
         val tick = 10800 // after three hours
 
-<<<<<<< HEAD
         val (
-          houseDemand,
-          storageDemand,
+          thermalDemands,
           waterStorageDemand,
           updatedThermalGridState,
         ) =
-=======
-        val (thermalDemands, updatedThermalGridState) =
->>>>>>> da0dd0bf
           thermalGrid.energyDemandAndUpdatedState(
             tick,
             testGridAmbientTemperature,
@@ -127,16 +122,11 @@
       "deliver the capabilities of a half full storage" in {
         val tick = 10800 // after three hours
 
-<<<<<<< HEAD
         val (
-          houseDemand,
-          storageDemand,
+          thermalDemands,
           waterStorageDemand,
           updatedThermalGridState,
         ) =
-=======
-        val (thermalDemands, updatedThermalGridState) =
->>>>>>> da0dd0bf
           thermalGrid.energyDemandAndUpdatedState(
             tick,
             testGridAmbientTemperature,
@@ -228,7 +218,6 @@
             testGridAmbientTemperature,
             testGridAmbientTemperature,
             gridState,
-<<<<<<< HEAD
             false,
             testGridQDotInfeed,
             ThermalEnergyDemand(zeroKWh, zeroKWh),
@@ -236,11 +225,6 @@
             ThermalEnergyDemand(zeroKWh, zeroKWh),
             defaultSimulationStart,
             houseInhabitants,
-=======
-            isRunning,
-            testGridQDotInfeed,
-            onlyThermalDemandOfHeatStorage,
->>>>>>> da0dd0bf
           )
 
         updatedGridState match {
@@ -306,15 +290,11 @@
           testGridAmbientTemperature,
           isRunning,
           testGridQDotInfeed,
-<<<<<<< HEAD
           ThermalEnergyDemand(zeroKWh, zeroKWh),
           ThermalEnergyDemand(KilowattHours(1150), KilowattHours(1150)),
           ThermalEnergyDemand(zeroKWh, zeroKWh),
           defaultSimulationStart,
           houseInhabitants,
-=======
-          onlyThermalDemandOfHeatStorage,
->>>>>>> da0dd0bf
         )
 
         nextThreshold shouldBe Some(StorageFull(276000L))
@@ -350,15 +330,11 @@
           testGridAmbientTemperature,
           isRunning,
           testGridQDotConsumptionHigh,
-<<<<<<< HEAD
           ThermalEnergyDemand(zeroKWh, zeroKWh),
           ThermalEnergyDemand(zeroKWh, zeroKWh),
           ThermalEnergyDemand(zeroKWh, zeroKWh),
           defaultSimulationStart,
           houseInhabitants,
-=======
-          onlyThermalDemandOfHouse,
->>>>>>> da0dd0bf
         ) match {
           case (
                 ThermalGridState(
@@ -384,15 +360,11 @@
           testGridAmbientTemperature,
           isRunning,
           zeroKW,
-<<<<<<< HEAD
           ThermalEnergyDemand(zeroKWh, zeroKWh),
           ThermalEnergyDemand(zeroKWh, zeroKWh),
           ThermalEnergyDemand(zeroKWh, zeroKWh),
           defaultSimulationStart,
           houseInhabitants,
-=======
-          noThermalDemand,
->>>>>>> da0dd0bf
         )
         updatedState match {
           case (
