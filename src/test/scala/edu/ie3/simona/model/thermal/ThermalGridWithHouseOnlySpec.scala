--- conflicted
+++ resolved
@@ -190,11 +190,7 @@
         )
 
         val (updatedGridState, reachedThreshold) =
-<<<<<<< HEAD
-          thermalGrid invokePrivate handleInfeed(
-=======
           thermalGrid invokePrivate handleFeedIn(
->>>>>>> 0cd7187c
             state,
             isNotRunning,
             testGridQDotInfeed,
@@ -223,11 +219,7 @@
         )
         val initState = initialHpState.copy(thermalGridState = gridState)
 
-<<<<<<< HEAD
-        thermalGrid.handleInfeed(
-=======
         thermalGrid.handleFeedIn(
->>>>>>> 0cd7187c
           initState,
           isRunning,
           testGridQDotInfeed,
