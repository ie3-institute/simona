--- conflicted
+++ resolved
@@ -229,11 +229,7 @@
           relevantData,
           ThermalGrid.startingState(thermalGrid),
           testGridAmbientTemperature,
-<<<<<<< HEAD
-          testGridAmbientTemperature,
           isRunning,
-=======
->>>>>>> e420a547
           testGridQDotInfeed,
           onlyThermalDemandOfHouse,
         ) match {
@@ -257,11 +253,7 @@
           relevantData,
           ThermalGrid.startingState(thermalGrid),
           testGridAmbientTemperature,
-<<<<<<< HEAD
-          testGridAmbientTemperature,
           isNotRunning,
-=======
->>>>>>> e420a547
           testGridQDotConsumption,
           onlyThermalDemandOfHouse,
         ) match {
@@ -285,11 +277,7 @@
           relevantData,
           ThermalGrid.startingState(thermalGrid),
           testGridAmbientTemperature,
-<<<<<<< HEAD
-          testGridAmbientTemperature,
           isNotRunning,
-=======
->>>>>>> e420a547
           zeroKW,
           onlyThermalDemandOfHouse,
         ) match {
