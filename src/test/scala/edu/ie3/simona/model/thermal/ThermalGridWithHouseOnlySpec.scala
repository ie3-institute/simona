/*
 * © 2022. TU Dortmund University,
 * Institute of Energy Systems, Energy Efficiency and Energy Economics,
 * Research group Distribution grid planning and operation
 */

package edu.ie3.simona.model.thermal

import edu.ie3.datamodel.models.input.thermal.ThermalStorageInput
import edu.ie3.simona.model.participant2.HpModel.HpState
import edu.ie3.simona.model.thermal.ThermalGrid.{
  ThermalGridState,
  startingState,
}
import edu.ie3.simona.model.thermal.ThermalHouse.ThermalHouseState
import edu.ie3.simona.model.thermal.ThermalHouse.ThermalHouseThreshold.{
  HouseTargetTemperatureReached,
  HouseTemperatureLowerBoundaryReached,
}
import edu.ie3.simona.test.common.UnitSpec
import edu.ie3.util.scala.quantities.DefaultQuantities.{zeroKW, zeroKWh}
import squants.energy._
import squants.thermal.Celsius
import squants.{Energy, Kelvin, Power, Temperature}

import scala.jdk.CollectionConverters._

class ThermalGridWithHouseOnlySpec extends UnitSpec with ThermalHouseTestData {

  implicit val tempTolerance: Temperature = Celsius(1e-3)
  implicit val powerTolerance: Power = Watts(1e-3)
  implicit val energyTolerance: Energy = WattHours(1e-3)

  "Testing thermal grid generation with only a house" should {
    "instantiating correctly from input data" in new ThermalHouseTestData {
      val thermalGridInput =
        new edu.ie3.datamodel.models.input.container.ThermalGrid(
          thermalBusInput,
          Set(thermalHouseInput).asJava,
          Set.empty[ThermalStorageInput].asJava,
          Set.empty[ThermalStorageInput].asJava,
        )

      ThermalGrid(thermalGridInput) match {
        case ThermalGrid(Some(thermalHouseGenerated), None) =>
          thermalHouseGenerated shouldBe thermalHouse
        case _ =>
          fail("Generation of thermal grid from thermal input grid failed.")
      }
    }
  }

  "Testing a thermal grid with only a house" when {
    val thermalGrid: ThermalGrid = ThermalGrid(
      new edu.ie3.datamodel.models.input.container.ThermalGrid(
        thermalBusInput,
        Set(thermalHouseInput).asJava,
        Set.empty[ThermalStorageInput].asJava,
        Set.empty[ThermalStorageInput].asJava,
      )
    )
    val initialGridState: ThermalGridState =
      ThermalGrid.startingState(thermalGrid)

    "requesting the starting state" should {
      "deliver proper results" in {
        initialGridState match {
          case ThermalGridState(
                Some(ThermalHouseState(tick, innerTemperature, thermalInfeed)),
                None,
              ) =>
            tick shouldBe expectedHouseStartingState.tick
            innerTemperature should approximate(
              expectedHouseStartingState.innerTemperature
            )
            thermalInfeed should approximate(expectedHouseStartingState.qDot)

          case _ => fail("Determination of starting state failed")
        }
      }
    }

    "determining the energy demand" should {
      "exactly be the demand of the house" in {
        val state = HpState(
          10800, // after three hours
          testGridAmbientTemperature,
          initialGridState,
          testGridAmbientTemperature,
          // FIXME?
          noThermalDemand,
        )

<<<<<<< HEAD
        val expectedHouseDemand = thermalHouse.energyDemand(
          state,
          expectedHouseStartingState,
        )

=======
>>>>>>> 7dbf2b46
        val (thermalDemands, updatedThermalGridState) =
          thermalGrid.energyDemandAndUpdatedState(state.tick, state)

        val houseDemand = thermalDemands.houseDemand
        val storageDemand = thermalDemands.heatStorageDemand

        houseDemand.required should approximate(zeroKWh)
        houseDemand.possible should approximate(KilowattHours(1.050097))
        storageDemand.required should approximate(zeroKWh)
        storageDemand.possible should approximate(zeroKWh)
        updatedThermalGridState.houseState shouldBe Some(
          ThermalHouseState(10800, Kelvin(292.0799935185185), zeroKW)
        )
        updatedThermalGridState.storageState shouldBe None
      }
    }

    "handling thermal energy consumption from grid" should {
      val handleConsumption =
        PrivateMethod[(ThermalGridState, Option[ThermalThreshold])](
          Symbol("handleConsumption")
        )

      "deliver the house state by just letting it cool down, if just no infeed is given" in {
        val state = HpState(
          0,
          testGridAmbientTemperature,
          initialGridState,
          testGridAmbientTemperature,
          noThermalDemand,
        )
        val externalQDot = zeroKW

        val (updatedGridState, reachedThreshold) =
          thermalGrid invokePrivate handleConsumption(
            state.tick,
            state,
            externalQDot,
          )

        updatedGridState match {
          case ThermalGridState(
                Some(ThermalHouseState(tick, innerTemperature, qDot)),
                None,
              ) =>
            tick shouldBe 0L
            innerTemperature should approximate(Celsius(18.9999d))
            qDot should approximate(externalQDot)
          case _ => fail("Thermal grid state has been calculated wrong.")
        }
        reachedThreshold shouldBe Some(
          HouseTemperatureLowerBoundaryReached(154285L)
        )
      }

      "not withdraw energy from the house, if actual consumption is given" in {
        val state = HpState(
          0,
          testGridAmbientTemperature,
          initialGridState,
          testGridAmbientTemperature,
          // FIXME?
          noThermalDemand,
        )

        val (updatedGridState, reachedThreshold) =
          thermalGrid invokePrivate handleConsumption(
            state.tick,
            state,
            testGridQDotConsumption,
          )

        updatedGridState match {
          case ThermalGridState(
                Some(ThermalHouseState(tick, innerTemperature, qDot)),
                None,
              ) =>
            tick shouldBe 0L
            innerTemperature should approximate(Celsius(18.9999d))
            qDot should approximate(zeroKW)
          case _ => fail("Thermal grid state has been calculated wrong.")
        }
        reachedThreshold shouldBe Some(
          HouseTemperatureLowerBoundaryReached(154285L)
        )
      }
    }

    "handling thermal infeed into the grid" should {
      val handleInfeed =
        PrivateMethod[(ThermalGridState, Option[ThermalThreshold])](
          Symbol("handleInfeed")
        )

      "solely heat up the house" in {
        val state = HpState(
          0,
          testGridAmbientTemperature,
          initialGridState,
          testGridAmbientTemperature,
          // FIXME?
          noThermalDemand,
        )
<<<<<<< HEAD
=======
        val gridState = ThermalGridState(
          Some(ThermalHouseState(-1, Celsius(17), zeroKW)),
          None,
        )
>>>>>>> 7dbf2b46

        val (updatedGridState, reachedThreshold) =
          thermalGrid invokePrivate handleInfeed(
            state.tick,
            state,
            isNotRunning,
            testGridQDotInfeed,
            onlyThermalDemandOfHouse,
          )

        updatedGridState match {
          case ThermalGridState(
                Some(ThermalHouseState(tick, innerTemperature, qDot)),
                None,
              ) =>
            tick shouldBe 0L
            innerTemperature should approximate(Celsius(16.9999d))
            qDot should approximate(testGridQDotInfeed)
          case _ => fail("Thermal grid state has been calculated wrong.")
        }
        reachedThreshold shouldBe Some(HouseTargetTemperatureReached(7322L))
      }
    }

    "updating the grid state dependent on the given thermal infeed" should {
      val relevantData = HpState(
        0,
        testGridAmbientTemperature,
        initialGridState,
        testGridAmbientTemperature,
        // FIXME?
        noThermalDemand,
      )
      "deliver proper result, if energy is fed into the grid" in {
        val gridState = ThermalGridState(
          Some(ThermalHouseState(-1, Celsius(17), zeroKW)),
          None,
        )

        thermalGrid.updateState(
          relevantData.tick,
          relevantData,
<<<<<<< HEAD
=======
          gridState,
          testGridAmbientTemperature,
>>>>>>> 7dbf2b46
          isRunning,
          testGridQDotInfeed,
          onlyThermalDemandOfHouse,
        ) match {
          case (
                ThermalGridState(
                  Some(ThermalHouseState(tick, innerTemperature, qDot)),
                  None,
                ),
                Some(HouseTargetTemperatureReached(thresholdTick)),
              ) =>
            tick shouldBe 0L
            innerTemperature should approximate(Celsius(16.9999d))
            qDot should approximate(testGridQDotInfeed)
            thresholdTick shouldBe 7322L
          case _ => fail("Thermal grid state updated failed")
        }
      }

      "deliver proper result, if energy is consumed from the grid" in {
        thermalGrid.updateState(
          relevantData.tick,
          relevantData,
          isNotRunning,
          testGridQDotConsumption,
          onlyThermalDemandOfHouse,
        ) match {
          case (
                ThermalGridState(
                  Some(ThermalHouseState(tick, innerTemperature, qDot)),
                  None,
                ),
                Some(HouseTemperatureLowerBoundaryReached(thresholdTick)),
              ) =>
            tick shouldBe 0L
            innerTemperature should approximate(Celsius(18.9999d))
            qDot should approximate(zeroKW)
            thresholdTick shouldBe 154285L
          case _ => fail("Thermal grid state updated failed")
        }
      }

      "deliver proper result, if energy is neither consumed from nor fed into the grid" in {
        thermalGrid.updateState(
          relevantData.tick,
          relevantData,
          isNotRunning,
          zeroKW,
          onlyThermalDemandOfHouse,
        ) match {
          case (
                ThermalGridState(
                  Some(ThermalHouseState(tick, innerTemperature, qDot)),
                  None,
                ),
                Some(HouseTemperatureLowerBoundaryReached(thresholdTick)),
              ) =>
            tick shouldBe 0L
            innerTemperature should approximate(Celsius(18.9999d))
            qDot should approximate(zeroKW)
            thresholdTick shouldBe 154285L
          case _ => fail("Thermal grid state updated failed")
        }
      }
    }
  }
}<|MERGE_RESOLUTION|>--- conflicted
+++ resolved
@@ -91,14 +91,6 @@
           noThermalDemand,
         )
 
-<<<<<<< HEAD
-        val expectedHouseDemand = thermalHouse.energyDemand(
-          state,
-          expectedHouseStartingState,
-        )
-
-=======
->>>>>>> 7dbf2b46
         val (thermalDemands, updatedThermalGridState) =
           thermalGrid.energyDemandAndUpdatedState(state.tick, state)
 
@@ -202,13 +194,6 @@
           // FIXME?
           noThermalDemand,
         )
-<<<<<<< HEAD
-=======
-        val gridState = ThermalGridState(
-          Some(ThermalHouseState(-1, Celsius(17), zeroKW)),
-          None,
-        )
->>>>>>> 7dbf2b46
 
         val (updatedGridState, reachedThreshold) =
           thermalGrid invokePrivate handleInfeed(
@@ -251,11 +236,6 @@
         thermalGrid.updateState(
           relevantData.tick,
           relevantData,
-<<<<<<< HEAD
-=======
-          gridState,
-          testGridAmbientTemperature,
->>>>>>> 7dbf2b46
           isRunning,
           testGridQDotInfeed,
           onlyThermalDemandOfHouse,
