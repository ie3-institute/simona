/*
 * © 2022. TU Dortmund University,
 * Institute of Energy Systems, Energy Efficiency and Energy Economics,
 * Research group Distribution grid planning and operation
 */

package edu.ie3.simona.model.thermal

import edu.ie3.datamodel.models.input.thermal.ThermalStorageInput
import edu.ie3.simona.model.thermal.ThermalGrid.ThermalGridState
import edu.ie3.simona.model.thermal.ThermalHouse.ThermalHouseState
import edu.ie3.simona.model.thermal.ThermalHouse.ThermalHouseThreshold.{
  HouseTemperatureLowerBoundaryReached,
  HouseTemperatureUpperBoundaryReached,
}
import edu.ie3.simona.test.common.UnitSpec
import squants.energy._
import squants.thermal.Celsius
import squants.{Energy, Kelvin, Power, Temperature}

import scala.jdk.CollectionConverters._

class ThermalGridWithHouseOnlySpec extends UnitSpec with ThermalHouseTestData {

  implicit val tempTolerance: Temperature = Celsius(1e-3)
  implicit val powerTolerance: Power = Watts(1e-3)
  implicit val energyTolerance: Energy = WattHours(1e-3)

  "Testing thermal grid generation with only a house" should {
    "instantiating correctly from input data" in new ThermalHouseTestData {
      val thermalGridInput =
        new edu.ie3.datamodel.models.input.container.ThermalGrid(
          thermalBusInput,
          Set(thermalHouseInput).asJava,
          Set.empty[ThermalStorageInput].asJava,
        )

      ThermalGrid(thermalGridInput) match {
        case ThermalGrid(Some(thermalHouseGenerated), None) =>
          thermalHouseGenerated shouldBe thermalHouse
        case _ =>
          fail("Generation of thermal grid from thermal input grid failed.")
      }
    }
  }

  "Testing a thermal grid with only a house" when {
    val thermalGrid: ThermalGrid = ThermalGrid(
      new edu.ie3.datamodel.models.input.container.ThermalGrid(
        thermalBusInput,
        Set(thermalHouseInput).asJava,
        Set.empty[ThermalStorageInput].asJava,
      )
    )

    "requesting the starting state" should {
      "deliver proper results" in {
        ThermalGrid.startingState(thermalGrid) match {
          case ThermalGridState(
                Some(ThermalHouseState(tick, innerTemperature, thermalInfeed)),
                None,
              ) =>
            tick shouldBe expectedHouseStartingState.tick
            innerTemperature should approximate(
              expectedHouseStartingState.innerTemperature
            )
            thermalInfeed should approximate(expectedHouseStartingState.qDot)

          case _ => fail("Determination of starting state failed")
        }
      }
    }

    "determining the energy demand" should {
      "exactly be the demand of the house" in {
        val tick = 10800 // after three hours
        val expectedHouseDemand = thermalHouse.energyDemand(
          tick,
          testGridAmbientTemperature,
          expectedHouseStartingState,
        )

        val (houseDemand, storageDemand, updatedThermalGridState) =
          thermalGrid.energyDemandAndUpdatedState(
            tick,
            testGridAmbientTemperature,
            testGridAmbientTemperature,
            ThermalGrid.startingState(thermalGrid),
          )

        houseDemand.required should approximate(expectedHouseDemand.required)
        houseDemand.possible should approximate(expectedHouseDemand.possible)
        storageDemand.required should approximate(KilowattHours(0d))
        storageDemand.possible should approximate(KilowattHours(0d))
        updatedThermalGridState.houseState shouldBe Some(
          ThermalHouseState(10800, Kelvin(292.0799935185185), Kilowatts(0d))
        )
        updatedThermalGridState.storageState shouldBe None
      }
    }

    "handling thermal energy consumption from grid" should {
      val handleConsumption =
        PrivateMethod[(ThermalGridState, Option[ThermalThreshold])](
          Symbol("handleConsumption")
        )

      "deliver the house state by just letting it cool down, if just no infeed is given" in {
        val tick = 0L
        val gridState = ThermalGrid.startingState(thermalGrid)
        val externalQDot = Megawatts(0d)

        val (updatedGridState, reachedThreshold) =
          thermalGrid invokePrivate handleConsumption(
            tick,
            testGridAmbientTemperature,
            testGridAmbientTemperature,
            gridState,
            externalQDot,
          )

        updatedGridState match {
          case ThermalGridState(
                Some(ThermalHouseState(tick, innerTemperature, qDot)),
                None,
              ) =>
            tick shouldBe 0L
            innerTemperature should approximate(Celsius(18.9999d))
            qDot should approximate(externalQDot)
          case _ => fail("Thermal grid state has been calculated wrong.")
        }
        reachedThreshold shouldBe Some(
          HouseTemperatureLowerBoundaryReached(154285L)
        )
      }

      "not withdraw energy from the house, if actual consumption is given" in {
        val tick = 0L // after three hours
        val gridState = ThermalGrid.startingState(thermalGrid)

        val (updatedGridState, reachedThreshold) =
          thermalGrid invokePrivate handleConsumption(
            tick,
            testGridAmbientTemperature,
            testGridAmbientTemperature,
            gridState,
            testGridQDotConsumption,
          )

        updatedGridState match {
          case ThermalGridState(
                Some(ThermalHouseState(tick, innerTemperature, qDot)),
                None,
              ) =>
            tick shouldBe 0L
            innerTemperature should approximate(Celsius(18.9999d))
            qDot should approximate(Megawatts(0d))
          case _ => fail("Thermal grid state has been calculated wrong.")
        }
        reachedThreshold shouldBe Some(
          HouseTemperatureLowerBoundaryReached(154285L)
        )
      }
    }

    "handling thermal infeed into the grid" should {
      val handleInfeed =
        PrivateMethod[(ThermalGridState, Option[ThermalThreshold])](
          Symbol("handleInfeed")
        )

      "solely heat up the house" in {
        val tick = 0L
        val gridState = ThermalGrid.startingState(thermalGrid)

        val (updatedGridState, reachedThreshold) =
          thermalGrid invokePrivate handleInfeed(
            tick,
            testGridAmbientTemperature,
            testGridAmbientTemperature,
            gridState,
            isNotRunning,
            testGridQDotInfeed,
<<<<<<< HEAD
            thermalDemand,
            noThermalDemand,
=======
            onlyThermalDemandOfHouse,
>>>>>>> 95d0562c
          )

        updatedGridState match {
          case ThermalGridState(
                Some(ThermalHouseState(tick, innerTemperature, qDot)),
                None,
              ) =>
            tick shouldBe 0L
            innerTemperature should approximate(Celsius(18.9999d))
            qDot should approximate(testGridQDotInfeed)
          case _ => fail("Thermal grid state has been calculated wrong.")
        }
        reachedThreshold shouldBe Some(
          HouseTemperatureUpperBoundaryReached(7372L)
        )
      }
    }

    "updating the grid state dependent on the given thermal infeed" should {
      "deliver proper result, if energy is fed into the grid" in {
        thermalGrid.updateState(
          0L,
          ThermalGrid.startingState(thermalGrid),
          testGridAmbientTemperature,
          testGridAmbientTemperature,
          isRunning,
          testGridQDotInfeed,
<<<<<<< HEAD
          thermalDemand,
          noThermalDemand,
=======
          onlyThermalDemandOfHouse,
>>>>>>> 95d0562c
        ) match {
          case (
                ThermalGridState(
                  Some(ThermalHouseState(tick, innerTemperature, qDot)),
                  None,
                ),
                Some(HouseTemperatureUpperBoundaryReached(thresholdTick)),
              ) =>
            tick shouldBe 0L
            innerTemperature should approximate(Celsius(18.9999d))
            qDot should approximate(testGridQDotInfeed)
            thresholdTick shouldBe 7372L
          case _ => fail("Thermal grid state updated failed")
        }
      }

      "deliver proper result, if energy is consumed from the grid" in {
        thermalGrid.updateState(
          0L,
          ThermalGrid.startingState(thermalGrid),
          testGridAmbientTemperature,
          testGridAmbientTemperature,
          isNotRunning,
          testGridQDotConsumption,
<<<<<<< HEAD
          thermalDemand,
          noThermalDemand,
=======
          onlyThermalDemandOfHouse,
>>>>>>> 95d0562c
        ) match {
          case (
                ThermalGridState(
                  Some(ThermalHouseState(tick, innerTemperature, qDot)),
                  None,
                ),
                Some(HouseTemperatureLowerBoundaryReached(thresholdTick)),
              ) =>
            tick shouldBe 0L
            innerTemperature should approximate(Celsius(18.9999d))
            qDot should approximate(Megawatts(0d))
            thresholdTick shouldBe 154285L
          case _ => fail("Thermal grid state updated failed")
        }
      }

      "deliver proper result, if energy is neither consumed from nor fed into the grid" in {
        thermalGrid.updateState(
          0L,
          ThermalGrid.startingState(thermalGrid),
          testGridAmbientTemperature,
          testGridAmbientTemperature,
          isNotRunning,
          Megawatts(0d),
<<<<<<< HEAD
          thermalDemand,
          noThermalDemand,
=======
          onlyThermalDemandOfHouse,
>>>>>>> 95d0562c
        ) match {
          case (
                ThermalGridState(
                  Some(ThermalHouseState(tick, innerTemperature, qDot)),
                  None,
                ),
                Some(HouseTemperatureLowerBoundaryReached(thresholdTick)),
              ) =>
            tick shouldBe 0L
            innerTemperature should approximate(Celsius(18.9999d))
            qDot should approximate(Kilowatts(0d))
            thresholdTick shouldBe 154285L
          case _ => fail("Thermal grid state updated failed")
        }
      }
    }
  }
}<|MERGE_RESOLUTION|>--- conflicted
+++ resolved
@@ -181,12 +181,7 @@
             gridState,
             isNotRunning,
             testGridQDotInfeed,
-<<<<<<< HEAD
-            thermalDemand,
-            noThermalDemand,
-=======
             onlyThermalDemandOfHouse,
->>>>>>> 95d0562c
           )
 
         updatedGridState match {
@@ -214,12 +209,7 @@
           testGridAmbientTemperature,
           isRunning,
           testGridQDotInfeed,
-<<<<<<< HEAD
-          thermalDemand,
-          noThermalDemand,
-=======
           onlyThermalDemandOfHouse,
->>>>>>> 95d0562c
         ) match {
           case (
                 ThermalGridState(
@@ -244,12 +234,7 @@
           testGridAmbientTemperature,
           isNotRunning,
           testGridQDotConsumption,
-<<<<<<< HEAD
-          thermalDemand,
-          noThermalDemand,
-=======
           onlyThermalDemandOfHouse,
->>>>>>> 95d0562c
         ) match {
           case (
                 ThermalGridState(
@@ -274,12 +259,7 @@
           testGridAmbientTemperature,
           isNotRunning,
           Megawatts(0d),
-<<<<<<< HEAD
-          thermalDemand,
-          noThermalDemand,
-=======
           onlyThermalDemandOfHouse,
->>>>>>> 95d0562c
         ) match {
           case (
                 ThermalGridState(
