/*
 * © 2022. TU Dortmund University,
 * Institute of Energy Systems, Energy Efficiency and Energy Economics,
 * Research group Distribution grid planning and operation
 */

package edu.ie3.simona.model.thermal

import edu.ie3.datamodel.models.input.thermal.ThermalStorageInput
import edu.ie3.simona.model.participant.HpModel.{
  HpOperatingPoint,
  HpState,
  ThermalGridOperatingPoint,
}
import edu.ie3.simona.model.thermal.ThermalGrid.{
  ThermalEnergyDemand,
  ThermalGridState,
}
import edu.ie3.simona.model.thermal.ThermalHouse.ThermalHouseState
import edu.ie3.simona.model.thermal.ThermalHouse.ThermalHouseThreshold.{
  HouseTargetTemperatureReached,
  HouseTemperatureLowerBoundaryReached,
}
import edu.ie3.simona.model.thermal.ThermalStorage.ThermalStorageState
import edu.ie3.simona.model.thermal.ThermalStorage.ThermalStorageState
import edu.ie3.simona.model.thermal.ThermalStorage.ThermalStorageThreshold.StorageFull
import edu.ie3.simona.test.common.{DefaultTestData, UnitSpec}
import edu.ie3.util.scala.quantities.DefaultQuantities.{zeroKW, zeroKWh}
import squants.energy._
import squants.thermal.Celsius
import squants.{Energy, Kelvin, Power, Temperature}

import scala.jdk.CollectionConverters._

class ThermalGridWithHouseOnlySpec
    extends UnitSpec
    with ThermalHouseTestData
    with DefaultTestData
    with ThermalStorageTestData {

  implicit val tempTolerance: Temperature = Celsius(1e-3)
  implicit val powerTolerance: Power = Watts(1e-3)
  implicit val energyTolerance: Energy = WattHours(1e-3)

  "Testing thermal grid generation with only a house" should {
    "instantiating correctly from input data" in new ThermalHouseTestData {
      val thermalGridInput =
        new edu.ie3.datamodel.models.input.container.ThermalGrid(
          thermalBusInput,
          Set(thermalHouseInput).asJava,
          Set.empty[ThermalStorageInput].asJava,
          Set[ThermalStorageInput](domesticHotWaterStorageInput).asJava,
        )

      ThermalGrid(thermalGridInput) match {
        case ThermalGrid(
              Some(thermalHouseGenerated),
              None,
              Some(domesticHotWaterStorageGenerated),
            ) =>
          thermalHouseGenerated shouldBe thermalHouse
          domesticHotWaterStorageGenerated shouldBe domesticHotWaterStorage
        case _ =>
          fail("Generation of thermal grid from thermal input grid failed.")
      }
    }
  }

  "Testing a thermal grid with only a house and a domestic hot water storage" when {
    val thermalGrid: ThermalGrid = ThermalGrid(
      new edu.ie3.datamodel.models.input.container.ThermalGrid(
        thermalBusInput,
        Set(thermalHouseInput).asJava,
        Set.empty[ThermalStorageInput].asJava,
        Set[ThermalStorageInput](domesticHotWaterStorageInput).asJava,
      )
    )
    val initialGridState: ThermalGridState =
      ThermalGrid.startingState(thermalGrid, testGridAmbientTemperature)

    val initialHpState = HpState(
      0L,
      defaultSimulationStart,
      initialGridState,
      HpOperatingPoint(zeroKW, ThermalGridOperatingPoint.zero),
      noThermalDemand,
    )

    "requesting the starting state" should {
      "deliver proper results" in {
        initialGridState match {
          case ThermalGridState(
                Some(
                  ThermalHouseState(
                    houseTick,
                    _,
                    innerTemperature,
                  )
                ),
                None,
                Some(
                  ThermalStorageState(
                    waterDomesticHotStorageTick,
                    storedEnergyDomesticHotWaterStorage,
                  )
                ),
              ) =>
            houseTick shouldBe expectedHouseStartingState.tick
            waterDomesticHotStorageTick shouldBe expectedDomesticHotWaterStorageStartingState.tick
            innerTemperature should approximate(
              expectedHouseStartingState.innerTemperature
            )
            storedEnergyDomesticHotWaterStorage should approximate(
              expectedDomesticHotWaterStorageStartingState.storedEnergy
            )

          case _ => fail("Determination of starting state failed")
        }
      }
    }

    "updatedThermalGridState" should {
      "exactly calculate the state of the thermalGrid" in {
        val tick = 10800L // after three hours

<<<<<<< HEAD
        val updatedThermalGridState =
          thermalGrid.determineState(
            tick,
            initialGridState,
            HpOperatingPoint(zeroKW, ThermalGridOperatingPoint.zero),
          )
=======
        val updatedThermalGridState = thermalGrid.determineState(
          tick,
          initialHpState.thermalGridState,
          HpOperatingPoint(zeroKW, ThermalGridOperatingPoint.zero),
        )
>>>>>>> 286ce75d

        updatedThermalGridState match {
          case ThermalGridState(
                Some(ThermalHouseState(houseTick, _, innerTemperature)),
                None,
<<<<<<< HEAD
                Some(
                  ThermalStorageState(
                    waterStorageTick,
                    waterStorageStoredEnergy,
                  )
                ),
              ) =>
            houseTick shouldBe 10800
            waterStorageTick shouldBe 10800
            innerTemperature should approximate(Celsius(18.93))
            waterStorageStoredEnergy should approximate(KilowattHours(12.18))

=======
              ) =>
            houseTick shouldBe 10800
            innerTemperature should approximate(Celsius(18.93))
>>>>>>> 286ce75d
          case _ => fail("Thermal grid state couldn't matched")
        }
      }
    }

    "determining the energy demand" should {
      "exactly be the demand of the house" in {
        val tick = 10800L // after three hours

        val hoursToDetermine =
          thermalHouse.checkIfNeedToDetermineDomesticHotWaterDemand(
            tick,
            defaultSimulationStart,
            initialHpState,
          )

        val updatedThermalGridState =
          thermalGrid.determineState(
            tick,
            initialGridState,
            HpOperatingPoint.zero,
          )

        val thermalDemands =
          thermalGrid.determineEnergyDemand(
            updatedThermalGridState,
            hoursToDetermine,
          )

        val houseDemand = thermalDemands.houseDemand
        val storageDemand = thermalDemands.heatStorageDemand
        val domesticHotWaterDemand =
          thermalDemands.domesticHotWaterStorageDemand

        houseDemand.required should approximate(zeroKWh)
<<<<<<< HEAD
        houseDemand.possible should approximate(KilowattHours(1.0447908333333))
=======
        houseDemand.possible should approximate(KilowattHours(1.04476746))
>>>>>>> 286ce75d
        storageDemand.required should approximate(zeroKWh)
        storageDemand.possible should approximate(zeroKWh)
        domesticHotWaterDemand.required should approximate(zeroKWh)
        domesticHotWaterDemand.possible should approximate(zeroKWh)
        updatedThermalGridState.houseState shouldBe Some(
          ThermalHouseState(10800, Celsius(12), Kelvin(292.0803472671214))
        )
        updatedThermalGridState.heatStorageState shouldBe None
        updatedThermalGridState.domesticHotWaterStorageState shouldBe Some(
          ThermalStorageState(
            10800,
            // when simulating from tick 0 - 10800 the hourly demand
            // for hot water would normally be taken from domestic
            // hot water storage, resulting in a lower storedEnergy here
            expectedDomesticHotWaterStorageStartingState.storedEnergy,
          )
        )

      }
    }

    "determining the energy demand for domestic warm water supply" should {
      "exactly be the thermal demand for domestic water supply of the house" in {
        val tick = 86399 // heat demand for one day
        val expectedEnergyDemandWater =
          ThermalEnergyDemand(
            KilowattHours(3.7469589),
            KilowattHours(3.7469589),
          )

        val hoursToDetermine =
          thermalHouse.checkIfNeedToDetermineDomesticHotWaterDemand(
            tick,
            defaultSimulationStart,
            initialHpState,
          )

        val energyDemandDomesticHotWater =
          thermalHouse.energyDemandDomesticHotWater(
            hoursToDetermine,
            Some(expectedHouseStartingState),
          )

        energyDemandDomesticHotWater.required should approximate(
          expectedEnergyDemandWater.required
        )
        energyDemandDomesticHotWater.possible should approximate(
          expectedEnergyDemandWater.possible
        )
      }
    }

    "handling thermal energy consumption from grid" should {

      "deliver the house state by just letting it cool down, if just no feed in is given" in {
        val (thermalGridOperatingPoint, reachedThreshold) =
          thermalGrid.handleConsumption(initialHpState)

        reachedThreshold shouldBe Some(
<<<<<<< HEAD
          SimpleThermalThreshold(3600)
=======
          HouseTemperatureLowerBoundaryReached(166482)
>>>>>>> 286ce75d
        )
        thermalGridOperatingPoint shouldBe ThermalGridOperatingPoint.zero
      }
    }

    "handling thermal feed in into the grid" should {
      "heat up the house and domestic hot water storage parallel" in {
        val gridState = initialGridState.copy(
          houseState = initialGridState.houseState.map(
            _.copy(innerTemperature = thermalHouse.lowerBoundaryTemperature)
          ),
          domesticHotWaterStorageState =
            initialGridState.domesticHotWaterStorageState.map(
              _.copy(storedEnergy = zeroKWh)
            ),
        )

        val state = HpState(
          0,
          defaultSimulationStart,
          gridState,
          HpOperatingPoint(zeroKW, ThermalGridOperatingPoint.zero),
          thermalDemandOfHouseAndWaterStorage,
        )

        val (thermalGridOperatingPoint, reachedThreshold) =
          thermalGrid.handleFeedIn(
            state,
            testGridQDotInfeed,
          )

<<<<<<< HEAD
        reachedThreshold shouldBe Some(StorageFull(5846L))
=======
        reachedThreshold shouldBe Some(HouseTargetTemperatureReached(7345))
>>>>>>> 286ce75d
        thermalGridOperatingPoint shouldBe ThermalGridOperatingPoint(
          testGridQDotInfeed,
          testGridQDotInfeed / 2,
          zeroKW,
          testGridQDotInfeed / 2,
        )
      }
    }

    "updating the grid state dependent on the given thermal feed in" should {
      "deliver proper result, if energy is fed into the grid" in {
        val gridState = ThermalGridState(
          Some(
            ThermalHouseState(
              -1,
              testGridAmbientTemperature,
              Celsius(18),
            )
          ),
          None,
          Some(
            ThermalStorageState(
              -1,
              KilowattHours(42),
            )
          ),
        )
        val initState = initialHpState.copy(
          thermalGridState = gridState,
          thermalDemands = onlyThermalDemandOfHouse,
        )

        thermalGrid.handleFeedIn(
          initState,
          testGridQDotInfeed,
        ) match {
          case (
                thermalGridOperatingPoint,
                Some(SimpleThermalThreshold(thresholdTick)),
              ) =>
<<<<<<< HEAD
            thresholdTick shouldBe 3600
=======
            thresholdTick shouldBe 7345
>>>>>>> 286ce75d
            thermalGridOperatingPoint shouldBe ThermalGridOperatingPoint(
              testGridQDotInfeed,
              testGridQDotInfeed,
              zeroKW,
              zeroKW,
            )
          case _ => fail("Thermal grid state updated failed")
        }
      }

      "deliver proper result, if energy is consumed from the grid" in {
        thermalGrid.handleConsumption(initialHpState) match {
          case (
                thermalGridOperatingPoint,
                Some(SimpleThermalThreshold(thresholdTick)),
              ) =>
<<<<<<< HEAD
            thresholdTick shouldBe 3600L
=======
            thresholdTick shouldBe 166482
>>>>>>> 286ce75d
            thermalGridOperatingPoint shouldBe ThermalGridOperatingPoint.zero
          case _ => fail("Thermal grid state updated failed")
        }
      }
    }
  }
}<|MERGE_RESOLUTION|>--- conflicted
+++ resolved
@@ -123,26 +123,17 @@
       "exactly calculate the state of the thermalGrid" in {
         val tick = 10800L // after three hours
 
-<<<<<<< HEAD
         val updatedThermalGridState =
           thermalGrid.determineState(
             tick,
             initialGridState,
             HpOperatingPoint(zeroKW, ThermalGridOperatingPoint.zero),
           )
-=======
-        val updatedThermalGridState = thermalGrid.determineState(
-          tick,
-          initialHpState.thermalGridState,
-          HpOperatingPoint(zeroKW, ThermalGridOperatingPoint.zero),
-        )
->>>>>>> 286ce75d
 
         updatedThermalGridState match {
           case ThermalGridState(
                 Some(ThermalHouseState(houseTick, _, innerTemperature)),
                 None,
-<<<<<<< HEAD
                 Some(
                   ThermalStorageState(
                     waterStorageTick,
@@ -155,11 +146,6 @@
             innerTemperature should approximate(Celsius(18.93))
             waterStorageStoredEnergy should approximate(KilowattHours(12.18))
 
-=======
-              ) =>
-            houseTick shouldBe 10800
-            innerTemperature should approximate(Celsius(18.93))
->>>>>>> 286ce75d
           case _ => fail("Thermal grid state couldn't matched")
         }
       }
@@ -195,11 +181,7 @@
           thermalDemands.domesticHotWaterStorageDemand
 
         houseDemand.required should approximate(zeroKWh)
-<<<<<<< HEAD
-        houseDemand.possible should approximate(KilowattHours(1.0447908333333))
-=======
         houseDemand.possible should approximate(KilowattHours(1.04476746))
->>>>>>> 286ce75d
         storageDemand.required should approximate(zeroKWh)
         storageDemand.possible should approximate(zeroKWh)
         domesticHotWaterDemand.required should approximate(zeroKWh)
@@ -259,11 +241,7 @@
           thermalGrid.handleConsumption(initialHpState)
 
         reachedThreshold shouldBe Some(
-<<<<<<< HEAD
           SimpleThermalThreshold(3600)
-=======
-          HouseTemperatureLowerBoundaryReached(166482)
->>>>>>> 286ce75d
         )
         thermalGridOperatingPoint shouldBe ThermalGridOperatingPoint.zero
       }
@@ -295,11 +273,7 @@
             testGridQDotInfeed,
           )
 
-<<<<<<< HEAD
         reachedThreshold shouldBe Some(StorageFull(5846L))
-=======
-        reachedThreshold shouldBe Some(HouseTargetTemperatureReached(7345))
->>>>>>> 286ce75d
         thermalGridOperatingPoint shouldBe ThermalGridOperatingPoint(
           testGridQDotInfeed,
           testGridQDotInfeed / 2,
@@ -340,11 +314,7 @@
                 thermalGridOperatingPoint,
                 Some(SimpleThermalThreshold(thresholdTick)),
               ) =>
-<<<<<<< HEAD
             thresholdTick shouldBe 3600
-=======
-            thresholdTick shouldBe 7345
->>>>>>> 286ce75d
             thermalGridOperatingPoint shouldBe ThermalGridOperatingPoint(
               testGridQDotInfeed,
               testGridQDotInfeed,
@@ -361,11 +331,7 @@
                 thermalGridOperatingPoint,
                 Some(SimpleThermalThreshold(thresholdTick)),
               ) =>
-<<<<<<< HEAD
             thresholdTick shouldBe 3600L
-=======
-            thresholdTick shouldBe 166482
->>>>>>> 286ce75d
             thermalGridOperatingPoint shouldBe ThermalGridOperatingPoint.zero
           case _ => fail("Thermal grid state updated failed")
         }
