/*
 * © 2022. TU Dortmund University,
 * Institute of Energy Systems, Energy Efficiency and Energy Economics,
 * Research group Distribution grid planning and operation
 */

package edu.ie3.simona.model.thermal

import edu.ie3.datamodel.models.input.thermal.ThermalStorageInput
import edu.ie3.simona.model.thermal.ThermalGrid.ThermalGridState
import edu.ie3.simona.model.thermal.ThermalHouse.ThermalHouseState
import edu.ie3.simona.model.thermal.ThermalHouse.ThermalHouseThreshold.{
  HouseTemperatureLowerBoundaryReached,
  HouseTemperatureUpperBoundaryReached,
}
import edu.ie3.simona.test.common.UnitSpec
import squants.energy._
import squants.thermal.Celsius
import squants.{Energy, Kelvin, Power, Temperature}

import scala.jdk.CollectionConverters._

class ThermalGridWithHouseOnlySpec extends UnitSpec with ThermalHouseTestData {

  implicit val tempTolerance: Temperature = Celsius(1e-3)
  implicit val powerTolerance: Power = Watts(1e-3)
  implicit val energyTolerance: Energy = WattHours(1e-3)

  "Testing thermal grid generation with only a house" should {
    "instantiating correctly from input data" in new ThermalHouseTestData {
      val thermalGridInput =
        new edu.ie3.datamodel.models.input.container.ThermalGrid(
          thermalBusInput,
          Set(thermalHouseInput).asJava,
          Set.empty[ThermalStorageInput].asJava,
        )

      ThermalGrid(thermalGridInput) match {
        case ThermalGrid(Some(thermalHouseGenerated), None) =>
          thermalHouseGenerated shouldBe thermalHouse
        case _ =>
          fail("Generation of thermal grid from thermal input grid failed.")
      }
    }
  }

  "Testing a thermal grid with only a house" when {
    val thermalGrid: ThermalGrid = ThermalGrid(
      new edu.ie3.datamodel.models.input.container.ThermalGrid(
        thermalBusInput,
        Set(thermalHouseInput).asJava,
        Set.empty[ThermalStorageInput].asJava,
      )
    )

    "requesting the starting state" should {
      "deliver proper results" in {
        ThermalGrid.startingState(thermalGrid) match {
          case ThermalGridState(
                Some(ThermalHouseState(tick, innerTemperature, thermalInfeed)),
                None,
              ) =>
            tick shouldBe expectedHouseStartingState.tick
            innerTemperature should approximate(
              expectedHouseStartingState.innerTemperature
            )
            thermalInfeed should approximate(expectedHouseStartingState.qDot)

          case _ => fail("Determination of starting state failed")
        }
      }
    }

    "determining the energy demand" should {
      "exactly be the demand of the house" in {
        val tick = 10800 // after three hours
        val expectedHouseDemand = thermalHouse.energyDemand(
          tick,
          testGridAmbientTemperature,
          expectedHouseStartingState,
        )

        val (houseDemand, storageDemand, updatedThermalGridState) =
          thermalGrid.energyDemandAndUpdatedState(
            tick,
            testGridAmbientTemperature,
            testGridAmbientTemperature,
            ThermalGrid.startingState(thermalGrid),
          )

        houseDemand.required should approximate(expectedHouseDemand.required)
        houseDemand.possible should approximate(expectedHouseDemand.possible)
        storageDemand.required should approximate(KilowattHours(0d))
        storageDemand.possible should approximate(KilowattHours(0d))
        updatedThermalGridState.houseState shouldBe Some(
          ThermalHouseState(10800, Kelvin(292.0799935185185), Kilowatts(0d))
        )
        updatedThermalGridState.storageState shouldBe None
      }
    }

    "handling thermal energy consumption from grid" should {
      val handleConsumption =
        PrivateMethod[(ThermalGridState, Option[ThermalThreshold])](
          Symbol("handleConsumption")
        )

      "deliver the house state by just letting it cool down, if just no infeed is given" in {
        val tick = 0L
        val gridState = ThermalGrid.startingState(thermalGrid)
        val externalQDot = Megawatts(0d)

        val (updatedGridState, reachedThreshold) =
          thermalGrid invokePrivate handleConsumption(
            tick,
            testGridAmbientTemperature,
            testGridAmbientTemperature,
            gridState,
            externalQDot,
          )

        updatedGridState match {
          case ThermalGridState(
                Some(ThermalHouseState(tick, innerTemperature, qDot)),
                None,
              ) =>
            tick shouldBe 0L
            innerTemperature should approximate(Celsius(18.9999d))
            qDot should approximate(externalQDot)
          case _ => fail("Thermal grid state has been calculated wrong.")
        }
        reachedThreshold shouldBe Some(
          HouseTemperatureLowerBoundaryReached(154285L)
        )
      }

      "not withdraw energy from the house, if actual consumption is given" in {
        val tick = 0L // after three hours
        val gridState = ThermalGrid.startingState(thermalGrid)

        val (updatedGridState, reachedThreshold) =
          thermalGrid invokePrivate handleConsumption(
            tick,
            testGridAmbientTemperature,
            testGridAmbientTemperature,
            gridState,
            testGridQDotConsumption,
          )

        updatedGridState match {
          case ThermalGridState(
                Some(ThermalHouseState(tick, innerTemperature, qDot)),
                None,
              ) =>
            tick shouldBe 0L
            innerTemperature should approximate(Celsius(18.9999d))
            qDot should approximate(Megawatts(0d))
          case _ => fail("Thermal grid state has been calculated wrong.")
        }
        reachedThreshold shouldBe Some(
          HouseTemperatureLowerBoundaryReached(154285L)
        )
      }
    }

    "handling thermal infeed into the grid" should {
      val handleInfeed =
        PrivateMethod[(ThermalGridState, Option[ThermalThreshold])](
          Symbol("handleInfeed")
        )

      "solely heat up the house" in {
        val tick = 0L
        val gridState = ThermalGrid.startingState(thermalGrid)

        val (updatedGridState, reachedThreshold) =
          thermalGrid invokePrivate handleInfeed(
            tick,
            testGridAmbientTemperature,
            testGridAmbientTemperature,
            gridState,
            isNotRunning,
            testGridQDotInfeed,
            thermalDemand,
            noThermalDemand,
          )

        updatedGridState match {
          case ThermalGridState(
                Some(ThermalHouseState(tick, innerTemperature, qDot)),
                None,
              ) =>
            tick shouldBe 0L
            innerTemperature should approximate(Celsius(18.9999d))
            qDot should approximate(testGridQDotInfeed)
          case _ => fail("Thermal grid state has been calculated wrong.")
        }
        reachedThreshold shouldBe Some(
          HouseTemperatureUpperBoundaryReached(7372L)
        )
      }
    }

    "updating the grid state dependent on the given thermal infeed" should {
      "deliver proper result, if energy is fed into the grid" in {
        thermalGrid.updateState(
          0L,
          ThermalGrid.startingState(thermalGrid),
          testGridAmbientTemperature,
          testGridAmbientTemperature,
<<<<<<< HEAD
          isRunning,
=======
>>>>>>> b870fe78
          testGridQDotInfeed,
          thermalDemand,
          noThermalDemand,
        ) match {
          case (
                ThermalGridState(
                  Some(ThermalHouseState(tick, innerTemperature, qDot)),
                  None,
                ),
                Some(HouseTemperatureUpperBoundaryReached(thresholdTick)),
              ) =>
            tick shouldBe 0L
            innerTemperature should approximate(Celsius(18.9999d))
            qDot should approximate(testGridQDotInfeed)
            thresholdTick shouldBe 7372L
          case _ => fail("Thermal grid state updated failed")
        }
      }

      "deliver proper result, if energy is consumed from the grid" in {
        thermalGrid.updateState(
          0L,
          ThermalGrid.startingState(thermalGrid),
          testGridAmbientTemperature,
          testGridAmbientTemperature,
<<<<<<< HEAD
          isNotRunning,
=======
>>>>>>> b870fe78
          testGridQDotConsumption,
          thermalDemand,
          noThermalDemand,
        ) match {
          case (
                ThermalGridState(
                  Some(ThermalHouseState(tick, innerTemperature, qDot)),
                  None,
                ),
                Some(HouseTemperatureLowerBoundaryReached(thresholdTick)),
              ) =>
            tick shouldBe 0L
            innerTemperature should approximate(Celsius(18.9999d))
            qDot should approximate(Megawatts(0d))
            thresholdTick shouldBe 154285L
          case _ => fail("Thermal grid state updated failed")
        }
      }

      "deliver proper result, if energy is neither consumed from nor fed into the grid" in {
        thermalGrid.updateState(
          0L,
          ThermalGrid.startingState(thermalGrid),
          testGridAmbientTemperature,
          testGridAmbientTemperature,
<<<<<<< HEAD
          isNotRunning,
=======
>>>>>>> b870fe78
          Megawatts(0d),
          thermalDemand,
          noThermalDemand,
        ) match {
          case (
                ThermalGridState(
                  Some(ThermalHouseState(tick, innerTemperature, qDot)),
                  None,
                ),
                Some(HouseTemperatureLowerBoundaryReached(thresholdTick)),
              ) =>
            tick shouldBe 0L
            innerTemperature should approximate(Celsius(18.9999d))
            qDot should approximate(Kilowatts(0d))
            thresholdTick shouldBe 154285L
          case _ => fail("Thermal grid state updated failed")
        }
      }
    }
  }
}<|MERGE_RESOLUTION|>--- conflicted
+++ resolved
@@ -115,6 +115,7 @@
             tick,
             testGridAmbientTemperature,
             testGridAmbientTemperature,
+            testGridAmbientTemperature,
             gridState,
             externalQDot,
           )
@@ -141,6 +142,7 @@
         val (updatedGridState, reachedThreshold) =
           thermalGrid invokePrivate handleConsumption(
             tick,
+            testGridAmbientTemperature,
             testGridAmbientTemperature,
             testGridAmbientTemperature,
             gridState,
@@ -176,6 +178,7 @@
         val (updatedGridState, reachedThreshold) =
           thermalGrid invokePrivate handleInfeed(
             tick,
+            testGridAmbientTemperature,
             testGridAmbientTemperature,
             testGridAmbientTemperature,
             gridState,
@@ -208,10 +211,8 @@
           ThermalGrid.startingState(thermalGrid),
           testGridAmbientTemperature,
           testGridAmbientTemperature,
-<<<<<<< HEAD
+          testGridAmbientTemperature,
           isRunning,
-=======
->>>>>>> b870fe78
           testGridQDotInfeed,
           thermalDemand,
           noThermalDemand,
@@ -237,10 +238,7 @@
           ThermalGrid.startingState(thermalGrid),
           testGridAmbientTemperature,
           testGridAmbientTemperature,
-<<<<<<< HEAD
           isNotRunning,
-=======
->>>>>>> b870fe78
           testGridQDotConsumption,
           thermalDemand,
           noThermalDemand,
@@ -266,10 +264,8 @@
           ThermalGrid.startingState(thermalGrid),
           testGridAmbientTemperature,
           testGridAmbientTemperature,
-<<<<<<< HEAD
+          testGridAmbientTemperature,
           isNotRunning,
-=======
->>>>>>> b870fe78
           Megawatts(0d),
           thermalDemand,
           noThermalDemand,
