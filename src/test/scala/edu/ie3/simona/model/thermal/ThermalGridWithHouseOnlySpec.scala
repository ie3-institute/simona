--- conflicted
+++ resolved
@@ -142,31 +142,11 @@
     }
 
     "handling thermal energy consumption from grid" should {
-<<<<<<< HEAD
 
       "deliver the house state by just letting it cool down, if just no feed in is given" in {
         val (thermalGridOperatingPoint, reachedThreshold) =
           thermalGrid.handleConsumption(initialHpState)
 
-=======
-      "deliver the house state by just letting it cool down, if just no infeed is given" in {
-        val tick = 0L
-        val externalQDot = zeroKW
-
-        val (updatedGridState, reachedThreshold) =
-          thermalGrid.handleConsumption(initialHpState)
-
-        updatedGridState match {
-          case ThermalGridState(
-                Some(ThermalHouseState(tick, innerTemperature, qDot)),
-                None,
-              ) =>
-            tick shouldBe 0L
-            innerTemperature should approximate(Celsius(18.9999d))
-            qDot should approximate(externalQDot)
-          case _ => fail("Thermal grid state has been calculated wrong.")
-        }
->>>>>>> 7494decc
         reachedThreshold shouldBe Some(
           HouseTemperatureLowerBoundaryReached(154284L)
         )
@@ -174,11 +154,7 @@
       }
 
       "not withdraw energy from the house, if actual consumption is given" in {
-<<<<<<< HEAD
         val (thermalGridOperatingPoint, reachedThreshold) =
-=======
-        val (updatedGridState, reachedThreshold) =
->>>>>>> 7494decc
           thermalGrid.handleConsumption(initialHpState)
 
         reachedThreshold shouldBe Some(
@@ -208,16 +184,9 @@
           onlyThermalDemandOfHouse,
         )
 
-<<<<<<< HEAD
         val (thermalGridOperatingPoint, reachedThreshold) =
           thermalGrid.handleFeedIn(
             state,
-            isRunning,
-=======
-        val (updatedGridState, reachedThreshold) =
-          thermalGrid.handleFeedIn(
-            state,
->>>>>>> 7494decc
             testGridQDotInfeed,
             onlyThermalDemandOfHouse,
           )
