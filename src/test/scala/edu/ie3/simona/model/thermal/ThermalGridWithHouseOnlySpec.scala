/*
 * © 2022. TU Dortmund University,
 * Institute of Energy Systems, Energy Efficiency and Energy Economics,
 * Research group Distribution grid planning and operation
 */

package edu.ie3.simona.model.thermal

import edu.ie3.datamodel.models.input.thermal.ThermalStorageInput
import edu.ie3.simona.model.thermal.ThermalGrid.ThermalGridState
import edu.ie3.simona.model.thermal.ThermalHouse.ThermalHouseState
import edu.ie3.simona.model.thermal.ThermalHouse.ThermalHouseThreshold.{
  HouseTemperatureLowerBoundaryReached,
  HouseTemperatureUpperBoundaryReached,
}
import edu.ie3.util.scala.quantities.DefaultQuantities.{zeroKW, zeroKWH}
import edu.ie3.simona.test.common.UnitSpec
import squants.energy._
import squants.thermal.Celsius
import squants.{Energy, Kelvin, Power, Temperature}

import scala.jdk.CollectionConverters._

class ThermalGridWithHouseOnlySpec extends UnitSpec with ThermalHouseTestData {

  implicit val tempTolerance: Temperature = Celsius(1e-3)
  implicit val powerTolerance: Power = Watts(1e-3)
  implicit val energyTolerance: Energy = WattHours(1e-3)

  "Testing thermal grid generation with only a house" should {
    "instantiating correctly from input data" in new ThermalHouseTestData {
      val thermalGridInput =
        new edu.ie3.datamodel.models.input.container.ThermalGrid(
          thermalBusInput,
          Set(thermalHouseInput).asJava,
          Set.empty[ThermalStorageInput].asJava,
        )

      ThermalGrid(thermalGridInput) match {
        case ThermalGrid(Some(thermalHouseGenerated), None) =>
          thermalHouseGenerated shouldBe thermalHouse
        case _ =>
          fail("Generation of thermal grid from thermal input grid failed.")
      }
    }
  }

  "Testing a thermal grid with only a house" when {
    val thermalGrid: ThermalGrid = ThermalGrid(
      new edu.ie3.datamodel.models.input.container.ThermalGrid(
        thermalBusInput,
        Set(thermalHouseInput).asJava,
        Set.empty[ThermalStorageInput].asJava,
      )
    )

    "requesting the starting state" should {
      "deliver proper results" in {
        ThermalGrid.startingState(thermalGrid) match {
          case ThermalGridState(
                Some(ThermalHouseState(tick, innerTemperature, thermalInfeed)),
                None,
              ) =>
            tick shouldBe expectedHouseStartingState.tick
            innerTemperature should approximate(
              expectedHouseStartingState.innerTemperature
            )
            thermalInfeed should approximate(expectedHouseStartingState.qDot)

          case _ => fail("Determination of starting state failed")
        }
      }
    }

    "determining the energy demand" should {
      "exactly be the demand of the house" in {
        val tick = 10800 // after three hours
        val expectedHouseDemand = thermalHouse.energyDemand(
          tick,
          testGridAmbientTemperature,
          expectedHouseStartingState,
        )

        val (houseDemand, storageDemand, updatedThermalGridState) =
          thermalGrid.energyDemandAndUpdatedState(
            tick,
            testGridAmbientTemperature,
            testGridAmbientTemperature,
            ThermalGrid.startingState(thermalGrid),
          )

        houseDemand.required should approximate(expectedHouseDemand.required)
        houseDemand.possible should approximate(expectedHouseDemand.possible)
        storageDemand.required should approximate(zeroKWH)
        storageDemand.possible should approximate(zeroKWH)
        updatedThermalGridState.houseState shouldBe Some(
          ThermalHouseState(10800, Kelvin(292.0799935185185), zeroKW)
        )
        updatedThermalGridState.storageState shouldBe None
      }
    }

    "handling thermal energy consumption from grid" should {
      val handleConsumption =
        PrivateMethod[(ThermalGridState, Option[ThermalThreshold])](
          Symbol("handleConsumption")
        )

      "deliver the house state by just letting it cool down, if just no infeed is given" in {
        val tick = 0L
        val gridState = ThermalGrid.startingState(thermalGrid)
        val externalQDot = zeroKW

        val (updatedGridState, reachedThreshold) =
          thermalGrid invokePrivate handleConsumption(
            tick,
            testGridAmbientTemperature,
            testGridAmbientTemperature,
            gridState,
            externalQDot,
          )

        updatedGridState match {
          case ThermalGridState(
                Some(ThermalHouseState(tick, innerTemperature, qDot)),
                None,
              ) =>
            tick shouldBe 0L
            innerTemperature should approximate(Celsius(18.9999d))
            qDot should approximate(externalQDot)
          case _ => fail("Thermal grid state has been calculated wrong.")
        }
        reachedThreshold shouldBe Some(
          HouseTemperatureLowerBoundaryReached(154285L)
        )
      }

      "not withdraw energy from the house, if actual consumption is given" in {
        val tick = 0L // after three hours
        val gridState = ThermalGrid.startingState(thermalGrid)

        val (updatedGridState, reachedThreshold) =
          thermalGrid invokePrivate handleConsumption(
            tick,
            testGridAmbientTemperature,
            testGridAmbientTemperature,
            gridState,
            testGridQDotConsumption,
          )

        updatedGridState match {
          case ThermalGridState(
                Some(ThermalHouseState(tick, innerTemperature, qDot)),
                None,
              ) =>
            tick shouldBe 0L
            innerTemperature should approximate(Celsius(18.9999d))
            qDot should approximate(zeroKW)
          case _ => fail("Thermal grid state has been calculated wrong.")
        }
        reachedThreshold shouldBe Some(
          HouseTemperatureLowerBoundaryReached(154285L)
        )
      }
    }

    "handling thermal infeed into the grid" should {
      val handleInfeed =
        PrivateMethod[(ThermalGridState, Option[ThermalThreshold])](
          Symbol("handleInfeed")
        )

      "solely heat up the house" in {
        val tick = 0L
        val gridState = ThermalGrid.startingState(thermalGrid)

        val (updatedGridState, reachedThreshold) =
          thermalGrid invokePrivate handleInfeed(
            tick,
            testGridAmbientTemperature,
            testGridAmbientTemperature,
            gridState,
            isNotRunning,
            testGridQDotInfeed,
            onlyThermalDemandOfHouse,
          )

        updatedGridState match {
          case ThermalGridState(
                Some(ThermalHouseState(tick, innerTemperature, qDot)),
                None,
              ) =>
            tick shouldBe 0L
            innerTemperature should approximate(Celsius(18.9999d))
            qDot should approximate(testGridQDotInfeed)
          case _ => fail("Thermal grid state has been calculated wrong.")
        }
        reachedThreshold shouldBe Some(
          HouseTemperatureUpperBoundaryReached(7372L)
        )
      }
    }

    "updating the grid state dependent on the given thermal infeed" should {
      "deliver proper result, if energy is fed into the grid" in {
        thermalGrid.updateState(
          0L,
          ThermalGrid.startingState(thermalGrid),
          testGridAmbientTemperature,
          testGridAmbientTemperature,
          isRunning,
          testGridQDotInfeed,
          onlyThermalDemandOfHouse,
        ) match {
          case (
                ThermalGridState(
                  Some(ThermalHouseState(tick, innerTemperature, qDot)),
                  None,
                ),
                Some(HouseTemperatureUpperBoundaryReached(thresholdTick)),
              ) =>
            tick shouldBe 0L
            innerTemperature should approximate(Celsius(18.9999d))
            qDot should approximate(testGridQDotInfeed)
            thresholdTick shouldBe 7372L
          case _ => fail("Thermal grid state updated failed")
        }
      }

      "deliver proper result, if energy is consumed from the grid" in {
        thermalGrid.updateState(
          0L,
          ThermalGrid.startingState(thermalGrid),
          testGridAmbientTemperature,
          testGridAmbientTemperature,
          isNotRunning,
          testGridQDotConsumption,
          onlyThermalDemandOfHouse,
        ) match {
          case (
                ThermalGridState(
                  Some(ThermalHouseState(tick, innerTemperature, qDot)),
                  None,
                ),
                Some(HouseTemperatureLowerBoundaryReached(thresholdTick)),
              ) =>
            tick shouldBe 0L
            innerTemperature should approximate(Celsius(18.9999d))
            qDot should approximate(zeroKW)
            thresholdTick shouldBe 154285L
          case _ => fail("Thermal grid state updated failed")
        }
      }

      "deliver proper result, if energy is neither consumed from nor fed into the grid" in {
        thermalGrid.updateState(
          0L,
          ThermalGrid.startingState(thermalGrid),
          testGridAmbientTemperature,
          testGridAmbientTemperature,
<<<<<<< HEAD
          isNotRunning,
          Megawatts(0d),
          onlyThermalDemandOfHouse,
=======
          zeroKW,
>>>>>>> 86fcf1ee
        ) match {
          case (
                ThermalGridState(
                  Some(ThermalHouseState(tick, innerTemperature, qDot)),
                  None,
                ),
                Some(HouseTemperatureLowerBoundaryReached(thresholdTick)),
              ) =>
            tick shouldBe 0L
            innerTemperature should approximate(Celsius(18.9999d))
            qDot should approximate(zeroKW)
            thresholdTick shouldBe 154285L
          case _ => fail("Thermal grid state updated failed")
        }
      }
    }
  }
}<|MERGE_RESOLUTION|>--- conflicted
+++ resolved
@@ -258,13 +258,9 @@
           ThermalGrid.startingState(thermalGrid),
           testGridAmbientTemperature,
           testGridAmbientTemperature,
-<<<<<<< HEAD
           isNotRunning,
-          Megawatts(0d),
+          zeroKW,
           onlyThermalDemandOfHouse,
-=======
-          zeroKW,
->>>>>>> 86fcf1ee
         ) match {
           case (
                 ThermalGridState(
