/*
 * © 2022. TU Dortmund University,
 * Institute of Energy Systems, Energy Efficiency and Energy Economics,
 * Research group Distribution grid planning and operation
 */

package edu.ie3.simona.model.thermal

import edu.ie3.datamodel.models.input.thermal.ThermalStorageInput
import edu.ie3.simona.model.thermal.ThermalGrid.{
  ThermalEnergyDemand,
  ThermalGridState,
}
import edu.ie3.simona.model.thermal.ThermalHouse.ThermalHouseState
import edu.ie3.simona.model.thermal.ThermalHouse.ThermalHouseThreshold.{
  HouseTemperatureLowerBoundaryReached,
  HouseTemperatureUpperBoundaryReached,
}
import edu.ie3.simona.model.thermal.ThermalStorage.ThermalStorageState
import edu.ie3.simona.test.common.UnitSpec
<<<<<<< HEAD
import edu.ie3.util.scala.quantities.DefaultQuantities.{zeroKW, zeroKWH}
=======
>>>>>>> 0c36ce5b
import squants.energy._
import squants.thermal.Celsius
import squants.{Energy, Kelvin, Power, Temperature}

import scala.jdk.CollectionConverters._

class ThermalGridWithHouseOnlySpec
    extends UnitSpec
    with ThermalHouseTestData
    with ThermalStorageTestData {

  implicit val tempTolerance: Temperature = Celsius(1e-3)
  implicit val powerTolerance: Power = Watts(1e-3)
  implicit val energyTolerance: Energy = WattHours(1e-3)

  "Testing thermal grid generation with only a house" should {
    "instantiating correctly from input data" in new ThermalHouseTestData {
      val thermalGridInput =
        new edu.ie3.datamodel.models.input.container.ThermalGrid(
          thermalBusInput,
          Set(thermalHouseInput).asJava,
          Set.empty[ThermalStorageInput].asJava,
          Set[ThermalStorageInput](domesticHotWaterStorageInput).asJava,
        )

      ThermalGrid(thermalGridInput) match {
        case ThermalGrid(
              Some(thermalHouseGenerated),
              None,
              Some(domesticHotWaterStorageGenerated),
            ) =>
          thermalHouseGenerated shouldBe thermalHouse
          domesticHotWaterStorageGenerated shouldBe domesticHotWaterStorage
        case _ =>
          fail("Generation of thermal grid from thermal input grid failed.")
      }
    }
  }

  "Testing a thermal grid with only a house" when {
    val thermalGrid: ThermalGrid = ThermalGrid(
      new edu.ie3.datamodel.models.input.container.ThermalGrid(
        thermalBusInput,
        Set(thermalHouseInput).asJava,
        Set.empty[ThermalStorageInput].asJava,
        Set[ThermalStorageInput](domesticHotWaterStorageInput).asJava,
      )
    )

    "requesting the starting state" should {
      "deliver proper results" in {
        ThermalGrid.startingState(thermalGrid) match {
          case ThermalGridState(
                Some(
                  ThermalHouseState(
                    houseTick,
                    innerTemperature,
                    thermalInfeedHouse,
                  )
                ),
                None,
                Some(
                  ThermalStorageState(
                    waterDomesticHotStorageTick,
                    storedEnergyDomesticHotWaterStorage,
                    qDotDomesticHotWaterStorage,
                  )
                ),
              ) =>
            houseTick shouldBe expectedHouseStartingState.tick
            waterDomesticHotStorageTick shouldBe expectedDomesticHotWaterStorageStartingState.tick
            innerTemperature should approximate(
              expectedHouseStartingState.innerTemperature
            )
            storedEnergyDomesticHotWaterStorage should approximate(
              expectedDomesticHotWaterStorageStartingState.storedEnergy
            )
            thermalInfeedHouse should approximate(
              expectedHouseStartingState.qDot
            )
            qDotDomesticHotWaterStorage should approximate(
              expectedDomesticHotWaterStorageStartingState.qDot
            )
          case _ => fail("Determination of starting state failed")
        }
      }
    }

<<<<<<< HEAD
    "determining the energy demand for heating and domestic hot water" should {
      "exactly be the thermal demand for heating of the house" in {
        val tick = 10800 // after three hours
        val expectedHouseDemand = thermalHouse.energyDemandHeating(
=======
    "determining the energy demand" should {
      "exactly be the demand of the house" in {
        val tick = 10800 // after three hours
        val expectedHouseDemand = thermalHouse.energyDemand(
>>>>>>> 0c36ce5b
          tick,
          testGridAmbientTemperature,
          expectedHouseStartingState,
        )

<<<<<<< HEAD
        val (
          houseDemand,
          storageDemand,
          domesticHotWaterDemand,
          updatedThermalGridState,
        ) =
          thermalGrid.energyDemandAndUpdatedState(
            tick,
            testGridAmbientTemperature,
            ThermalGrid.startingState(thermalGrid),
            defaultSimulationStart,
            houseInhabitants,
          )

        houseDemand.required should approximate(expectedHouseDemand.required)
        houseDemand.possible should approximate(expectedHouseDemand.possible)
        storageDemand.required should approximate(zeroKWH)
        storageDemand.possible should approximate(zeroKWH)
        domesticHotWaterDemand.required should approximate(KilowattHours(0d))
        domesticHotWaterDemand.possible should approximate(KilowattHours(0d))
        updatedThermalGridState.houseState shouldBe Some(
          ThermalHouseState(10800, Kelvin(292.0799935185185), zeroKW)
        )
        updatedThermalGridState.storageState shouldBe None
        updatedThermalGridState.domesticHotWaterStorageState shouldBe Some(
          ThermalStorageState(
            10800,
            // when simulating from tick 0 - 10800 the hourly demand
            // for hot water would normally be taken from domestic
            // hot water storage, resulting in a lower storedEnergy here
            expectedDomesticHotWaterStorageStartingState.storedEnergy,
            domesticHotWaterStorage.getChargingPower * (-1),
          )
        )
      }
    }

    "determining the energy demand for domestic warm water supply" should {
      "exactly be the thermal demand for domestic water supply of the house" in {
        val tick = 86399 // heat demand for one day
        val expectedEnergyDemandWater =
          ThermalEnergyDemand(
            KilowattHours(3.7469589),
            KilowattHours(3.7469589),
          )

        val energyDemandDomesticHotWater =
          thermalHouse.energyDemandDomesticHotWater(
            tick,
            Some(expectedHouseStartingState),
            defaultSimulationStart,
            houseInhabitants,
          )

        energyDemandDomesticHotWater.required should approximate(
          expectedEnergyDemandWater.required
        )
        energyDemandDomesticHotWater.possible should approximate(
          expectedEnergyDemandWater.possible
        )
=======
        val (houseDemand, storageDemand, updatedThermalGridState) =
          thermalGrid.energyDemandAndUpdatedState(
            tick,
            testGridAmbientTemperature,
            testGridAmbientTemperature,
            ThermalGrid.startingState(thermalGrid),
          )

        houseDemand.required should approximate(expectedHouseDemand.required)
        houseDemand.possible should approximate(expectedHouseDemand.possible)
        storageDemand.required should approximate(KilowattHours(0d))
        storageDemand.possible should approximate(KilowattHours(0d))
        updatedThermalGridState.houseState shouldBe Some(
          ThermalHouseState(10800, Kelvin(292.0799935185185), Kilowatts(0d))
        )
        updatedThermalGridState.storageState shouldBe None
>>>>>>> 0c36ce5b
      }
    }

    "handling thermal energy consumption from grid" should {
      val handleConsumption =
        PrivateMethod[(ThermalGridState, Option[ThermalThreshold])](
          Symbol("handleConsumption")
        )

      "deliver the house state by just letting it cool down, if just no infeed is given" in {
        val tick = 0L
        val gridState = ThermalGrid.startingState(thermalGrid)
        val externalQDot = Megawatts(0d)

        val (updatedGridState, reachedThreshold) =
          thermalGrid invokePrivate handleConsumption(
            tick,
            testGridAmbientTemperature,
            testGridAmbientTemperature,
            gridState,
            externalQDot,
            defaultSimulationStart,
            houseInhabitants,
          )

        updatedGridState match {
          case ThermalGridState(
                Some(ThermalHouseState(tickHouse, innerTemperature, qDotHouse)),
                None,
                Some(
                  ThermalStorageState(
                    tickDomesticHotWaterStorage,
                    energyDomesticHotWaterStorage,
                    qDotDomesticHotWaterStorage,
                  )
                ),
              ) =>
            tickHouse shouldBe 0L
            tickDomesticHotWaterStorage shouldBe 0L
            innerTemperature should approximate(Celsius(18.9999d))
            energyDomesticHotWaterStorage should approximate(
              domesticHotWaterStorage.maxEnergyThreshold
            )
            qDotHouse should approximate(externalQDot)
            qDotDomesticHotWaterStorage should approximate(
              (-1) * domesticHotWaterStorage.getChargingPower
            )
          case _ => fail("Thermal grid state has been calculated wrong.")
        }
        reachedThreshold shouldBe Some(
          SimpleThermalThreshold(22L)
        )

        val (nextUpdatedGridState, nextReachedThreshold) =
          thermalGrid invokePrivate handleConsumption(
            22L,
            testGridAmbientTemperature,
            updatedGridState,
            externalQDot,
            defaultSimulationStart,
            houseInhabitants,
          )

        nextUpdatedGridState match {
          case ThermalGridState(
                Some(ThermalHouseState(tickHouse, innerTemperature, qDotHouse)),
                None,
                Some(
                  ThermalStorageState(
                    tickDomesticHotWaterStorage,
                    energyDomesticHotWaterStorage,
                    qDotDomesticHotWaterStorage,
                  )
                ),
              ) =>
            tickHouse shouldBe 22L
            tickDomesticHotWaterStorage shouldBe 22L
            innerTemperature should approximate(Celsius(18.9999d))
            energyDomesticHotWaterStorage should approximate(
              KilowattHours(12.112777)
            )
            qDotHouse should approximate(externalQDot)
            qDotDomesticHotWaterStorage should approximate(zeroKW)
          case _ => fail("Thermal grid state has been calculated wrong.")
        }
        nextReachedThreshold shouldBe Some(
          HouseTemperatureLowerBoundaryReached(154288)
        )
      }

      "not withdraw energy from the house, if actual consumption is given" in {
<<<<<<< HEAD
        val tick = 0L
=======
        val tick = 0L // after three hours
>>>>>>> 0c36ce5b
        val gridState = ThermalGrid.startingState(thermalGrid)

        val (updatedGridState, reachedThreshold) =
          thermalGrid invokePrivate handleConsumption(
            tick,
            testGridAmbientTemperature,
            testGridAmbientTemperature,
            gridState,
            testGridQDotConsumption,
            defaultSimulationStart,
            houseInhabitants,
          )

        updatedGridState match {
          case ThermalGridState(
                Some(ThermalHouseState(tickHouse, innerTemperature, qDotHouse)),
                None,
                Some(
                  ThermalStorageState(
                    tickDomesticHotWaterStorage,
                    energyDomesticHotWaterStorage,
                    qDotDomesticHotWaterStorage,
                  )
                ),
              ) =>
            tickHouse shouldBe 0L
            tickDomesticHotWaterStorage shouldBe 0L
            innerTemperature should approximate(Celsius(18.9999d))
            energyDomesticHotWaterStorage should approximate(
              domesticHotWaterStorage.maxEnergyThreshold
            )
            qDotHouse should approximate(Megawatts(0d))
            qDotDomesticHotWaterStorage should approximate(
              domesticHotWaterStorage.getChargingPower * (-1)
            )
          case _ => fail("Thermal grid state has been calculated wrong.")
        }
        reachedThreshold shouldBe Some(
          SimpleThermalThreshold(22L)
        )

        val (nextUpdatedGridState, nextReachedThreshold) =
          thermalGrid invokePrivate handleConsumption(
            22L,
            testGridAmbientTemperature,
            updatedGridState,
            testGridQDotConsumption,
            defaultSimulationStart,
            houseInhabitants,
          )

        nextUpdatedGridState match {
          case ThermalGridState(
                Some(ThermalHouseState(tickHouse, innerTemperature, qDotHouse)),
                None,
                Some(
                  ThermalStorageState(
                    tickDomesticHotWaterStorage,
                    energyDomesticHotWaterStorage,
                    qDotDomesticHotWaterStorage,
                  )
                ),
              ) =>
            tickHouse shouldBe 22L
            tickDomesticHotWaterStorage shouldBe 22L
            innerTemperature should approximate(Celsius(18.9999d))
            energyDomesticHotWaterStorage should approximate(
              KilowattHours(12.112777)
            )
            qDotHouse should approximate(zeroKW)
            qDotDomesticHotWaterStorage should approximate(zeroKW)
          case _ => fail("Thermal grid state has been calculated wrong.")
        }
        nextReachedThreshold shouldBe Some(
          HouseTemperatureLowerBoundaryReached(154288)
        )
      }
    }

    "handling thermal infeed into the grid" should {
      val handleInfeed =
        PrivateMethod[(ThermalGridState, Option[ThermalThreshold])](
          Symbol("handleInfeed")
        )

      "solely heat up the house" in {
        val tick = 0L
        val gridState = ThermalGrid.startingState(thermalGrid)

        val (updatedGridState, reachedThreshold) =
          thermalGrid invokePrivate handleInfeed(
            tick,
            testGridAmbientTemperature,
            testGridAmbientTemperature,
            gridState,
            false,
            testGridQDotInfeed,
            thermalDemand,
            noThermalDemand,
<<<<<<< HEAD
            thermalDemand,
=======
>>>>>>> 0c36ce5b
          )

        updatedGridState match {
          case ThermalGridState(
                Some(ThermalHouseState(tickHouse, innerTemperature, qDotHouse)),
                None,
                Some(
                  ThermalStorageState(
                    tickDomesticHotWaterStorage,
                    energyDomesticHotWaterStorage,
                    qDotDomesticHotWaterStorage,
                  )
                ),
              ) =>
            tickHouse shouldBe 0L
            tickDomesticHotWaterStorage shouldBe 0L
            innerTemperature should approximate(Celsius(18.9999d))
            energyDomesticHotWaterStorage should approximate(
              domesticHotWaterStorage.maxEnergyThreshold
            )
            qDotHouse should approximate(testGridQDotInfeed / 2)
            qDotDomesticHotWaterStorage should approximate(
              testGridQDotInfeed / 2
            )
          case _ => fail("Thermal grid state has been calculated wrong.")
        }
        reachedThreshold shouldBe Some(
          HouseTemperatureUpperBoundaryReached(15105)
        )
      }
    }

    "updating the grid state dependent on the given thermal infeed" should {
      "deliver proper result, if energy is fed into the grid" in {
        thermalGrid.updateState(
          0L,
          ThermalGrid.startingState(thermalGrid),
          testGridAmbientTemperature,
          testGridAmbientTemperature,
          true,
          testGridQDotInfeed,
          thermalDemand,
          noThermalDemand,
<<<<<<< HEAD
          thermalDemand,
          defaultSimulationStart,
          houseInhabitants,
=======
>>>>>>> 0c36ce5b
        ) match {
          case (
                ThermalGridState(
                  Some(
                    ThermalHouseState(tickHouse, innerTemperature, qDotHouse)
                  ),
                  None,
                  Some(
                    ThermalStorageState(
                      tickDomesticHotWaterStorage,
                      energyDomesticHotWaterStorage,
                      qDotDomesticHotWaterStorage,
                    )
                  ),
                ),
                Some(HouseTemperatureUpperBoundaryReached(thresholdTick)),
              ) =>
            tickHouse shouldBe 0L
            tickDomesticHotWaterStorage shouldBe 0L
            innerTemperature should approximate(Celsius(18.9999d))
            energyDomesticHotWaterStorage should approximate(
              expectedDomesticHotWaterStorageStartingState.storedEnergy
            )
            qDotHouse should approximate(testGridQDotInfeed / 2)
            qDotDomesticHotWaterStorage should approximate(
              testGridQDotInfeed / 2
            )
            thresholdTick shouldBe 15105L
          case _ => fail("Thermal grid state updated failed")
        }
      }

      "deliver proper result, if energy is consumed from the grid" in {
        val updatedState = thermalGrid.updateState(
          0L,
          ThermalGrid.startingState(thermalGrid),
          testGridAmbientTemperature,
          testGridAmbientTemperature,
          false,
          testGridQDotConsumption,
          thermalDemand,
          noThermalDemand,
<<<<<<< HEAD
          thermalDemand,
          defaultSimulationStart,
          houseInhabitants,
        )

        updatedState match {
=======
        ) match {
>>>>>>> 0c36ce5b
          case (
                ThermalGridState(
                  Some(
                    ThermalHouseState(tickHouse, innerTemperature, qDotHouse)
                  ),
                  None,
                  Some(
                    ThermalStorageState(
                      tickDomesticHotWaterStorage,
                      energyDomesticHotWaterStorage,
                      qDotDomesticHotWaterStorage,
                    )
                  ),
                ),
                Some(SimpleThermalThreshold(thresholdTick)),
              ) =>
            tickHouse shouldBe 0L
            tickDomesticHotWaterStorage shouldBe 0L
            innerTemperature should approximate(Celsius(18.9999d))
            energyDomesticHotWaterStorage should approximate(
              expectedDomesticHotWaterStorageStartingState.storedEnergy
            )
            qDotHouse should approximate(Megawatts(0d))
            qDotDomesticHotWaterStorage should approximate(Kilowatts(-11d))
            thresholdTick shouldBe 22
          case _ => fail("Thermal grid state updated failed")
        }

        val nextUpdatedState = thermalGrid.updateState(
          22L,
          updatedState._1,
          testGridAmbientTemperature,
          testGridQDotConsumption,
          thermalDemand,
          noThermalDemand,
          thermalDemand,
          defaultSimulationStart,
          houseInhabitants,
        )

        nextUpdatedState match {
          case (
                ThermalGridState(
                  Some(
                    ThermalHouseState(tickHouse, innerTemperature, qDotHouse)
                  ),
                  None,
                  Some(
                    ThermalStorageState(
                      tickDomesticHotWaterStorage,
                      energyDomesticHotWaterStorage,
                      qDotDomesticHotWaterStorage,
                    )
                  ),
                ),
                Some(HouseTemperatureLowerBoundaryReached(thresholdTick)),
              ) =>
            tickHouse shouldBe 22L
            tickDomesticHotWaterStorage shouldBe 22L
            innerTemperature should approximate(Celsius(18.9999d))
            energyDomesticHotWaterStorage should approximate(
              KilowattHours(12.1127777)
            )
            qDotHouse should approximate(zeroKW)
            qDotDomesticHotWaterStorage should approximate(zeroKW)
            thresholdTick shouldBe 154288
          case _ => fail("Thermal grid state updated failed")
        }

      }

      "deliver proper result, if energy is neither consumed from nor fed into the grid" in {
        val updatedState = thermalGrid.updateState(
          0L,
          ThermalGrid.startingState(thermalGrid),
          testGridAmbientTemperature,
<<<<<<< HEAD
          zeroKW,
          thermalDemand,
          noThermalDemand,
          thermalDemand,
          defaultSimulationStart,
          houseInhabitants,
        )

        updatedState match {
          case (
                ThermalGridState(
                  Some(
                    ThermalHouseState(tickHouse, innerTemperature, qDotHouse)
                  ),
                  None,
                  Some(
                    ThermalStorageState(
                      tickDomesticHotWaterStorage,
                      energyDomesticHotWaterStorage,
                      qDotDomesticHotWaterStorage,
                    )
                  ),
                ),
                Some(SimpleThermalThreshold(thresholdTick)),
              ) =>
            tickHouse shouldBe 0L
            tickDomesticHotWaterStorage shouldBe 0L
            innerTemperature should approximate(Celsius(18.9999d))
            energyDomesticHotWaterStorage should approximate(
              expectedDomesticHotWaterStorageStartingState.storedEnergy
            )
            qDotHouse should approximate(zeroKW)
            qDotDomesticHotWaterStorage should approximate(
              domesticHotWaterStorage.getChargingPower * (-1)
            )
            thresholdTick shouldBe 22
          case _ => fail("Thermal grid state updated failed")
        }

        val nextUpdatedState = thermalGrid.updateState(
          22L,
          updatedState._1,
          testGridAmbientTemperature,
          zeroKW,
          thermalDemand,
          noThermalDemand,
          thermalDemand,
          defaultSimulationStart,
          houseInhabitants,
        )

        nextUpdatedState match {
=======
          testGridAmbientTemperature,
          false,
          Megawatts(0d),
          thermalDemand,
          noThermalDemand,
        ) match {
>>>>>>> 0c36ce5b
          case (
                ThermalGridState(
                  Some(
                    ThermalHouseState(tickHouse, innerTemperature, qDotHouse)
                  ),
                  None,
                  Some(
                    ThermalStorageState(
                      tickDomesticHotWaterStorage,
                      energyDomesticHotWaterStorage,
                      qDotDomesticHotWaterStorage,
                    )
                  ),
                ),
                Some(HouseTemperatureLowerBoundaryReached(thresholdTick)),
              ) =>
            tickHouse shouldBe 22L
            tickDomesticHotWaterStorage shouldBe 22L
            innerTemperature should approximate(Celsius(18.9999d))
            energyDomesticHotWaterStorage should approximate(
              KilowattHours(12.1127777)
            )
            qDotHouse should approximate(zeroKW)
            qDotDomesticHotWaterStorage should approximate(zeroKW)
            thresholdTick shouldBe 154288
          case _ => fail("Thermal grid state updated failed")
        }
      }
    }
  }
}<|MERGE_RESOLUTION|>--- conflicted
+++ resolved
@@ -18,10 +18,7 @@
 }
 import edu.ie3.simona.model.thermal.ThermalStorage.ThermalStorageState
 import edu.ie3.simona.test.common.UnitSpec
-<<<<<<< HEAD
 import edu.ie3.util.scala.quantities.DefaultQuantities.{zeroKW, zeroKWH}
-=======
->>>>>>> 0c36ce5b
 import squants.energy._
 import squants.thermal.Celsius
 import squants.{Energy, Kelvin, Power, Temperature}
@@ -110,23 +107,15 @@
       }
     }
 
-<<<<<<< HEAD
     "determining the energy demand for heating and domestic hot water" should {
       "exactly be the thermal demand for heating of the house" in {
         val tick = 10800 // after three hours
         val expectedHouseDemand = thermalHouse.energyDemandHeating(
-=======
-    "determining the energy demand" should {
-      "exactly be the demand of the house" in {
-        val tick = 10800 // after three hours
-        val expectedHouseDemand = thermalHouse.energyDemand(
->>>>>>> 0c36ce5b
           tick,
           testGridAmbientTemperature,
           expectedHouseStartingState,
         )
 
-<<<<<<< HEAD
         val (
           houseDemand,
           storageDemand,
@@ -135,6 +124,7 @@
         ) =
           thermalGrid.energyDemandAndUpdatedState(
             tick,
+            testGridAmbientTemperature,
             testGridAmbientTemperature,
             ThermalGrid.startingState(thermalGrid),
             defaultSimulationStart,
@@ -187,24 +177,6 @@
         energyDemandDomesticHotWater.possible should approximate(
           expectedEnergyDemandWater.possible
         )
-=======
-        val (houseDemand, storageDemand, updatedThermalGridState) =
-          thermalGrid.energyDemandAndUpdatedState(
-            tick,
-            testGridAmbientTemperature,
-            testGridAmbientTemperature,
-            ThermalGrid.startingState(thermalGrid),
-          )
-
-        houseDemand.required should approximate(expectedHouseDemand.required)
-        houseDemand.possible should approximate(expectedHouseDemand.possible)
-        storageDemand.required should approximate(KilowattHours(0d))
-        storageDemand.possible should approximate(KilowattHours(0d))
-        updatedThermalGridState.houseState shouldBe Some(
-          ThermalHouseState(10800, Kelvin(292.0799935185185), Kilowatts(0d))
-        )
-        updatedThermalGridState.storageState shouldBe None
->>>>>>> 0c36ce5b
       }
     }
 
@@ -296,11 +268,7 @@
       }
 
       "not withdraw energy from the house, if actual consumption is given" in {
-<<<<<<< HEAD
         val tick = 0L
-=======
-        val tick = 0L // after three hours
->>>>>>> 0c36ce5b
         val gridState = ThermalGrid.startingState(thermalGrid)
 
         val (updatedGridState, reachedThreshold) =
@@ -400,10 +368,7 @@
             testGridQDotInfeed,
             thermalDemand,
             noThermalDemand,
-<<<<<<< HEAD
             thermalDemand,
-=======
->>>>>>> 0c36ce5b
           )
 
         updatedGridState match {
@@ -447,12 +412,9 @@
           testGridQDotInfeed,
           thermalDemand,
           noThermalDemand,
-<<<<<<< HEAD
           thermalDemand,
           defaultSimulationStart,
           houseInhabitants,
-=======
->>>>>>> 0c36ce5b
         ) match {
           case (
                 ThermalGridState(
@@ -495,16 +457,12 @@
           testGridQDotConsumption,
           thermalDemand,
           noThermalDemand,
-<<<<<<< HEAD
           thermalDemand,
           defaultSimulationStart,
           houseInhabitants,
         )
 
         updatedState match {
-=======
-        ) match {
->>>>>>> 0c36ce5b
           case (
                 ThermalGridState(
                   Some(
@@ -581,7 +539,8 @@
           0L,
           ThermalGrid.startingState(thermalGrid),
           testGridAmbientTemperature,
-<<<<<<< HEAD
+          testGridAmbientTemperature,
+          false,
           zeroKW,
           thermalDemand,
           noThermalDemand,
@@ -634,14 +593,6 @@
         )
 
         nextUpdatedState match {
-=======
-          testGridAmbientTemperature,
-          false,
-          Megawatts(0d),
-          thermalDemand,
-          noThermalDemand,
-        ) match {
->>>>>>> 0c36ce5b
           case (
                 ThermalGridState(
                   Some(
