/*
 * © 2021. TU Dortmund University,
 * Institute of Energy Systems, Energy Efficiency and Energy Economics,
 * Research group Distribution grid planning and operation
 */

package edu.ie3.simona.model.thermal

import edu.ie3.simona.model.thermal.ThermalHouse.ThermalHouseThreshold.{
  HouseTargetTemperatureReached,
  HouseTemperatureLowerBoundaryReached,
}
import edu.ie3.simona.model.thermal.ThermalHouse.{
  ThermalHouseState,
  startingState,
}
import edu.ie3.simona.test.common.UnitSpec
import edu.ie3.simona.test.common.input.HpInputTestData
import edu.ie3.util.scala.quantities.WattsPerKelvin
import org.scalatest.prop.{TableFor2, TableFor3}
import squants.energy._
import squants.thermal._
import squants.time._
import squants.{Energy, Temperature}

class ThermalHouseSpec extends UnitSpec with HpInputTestData {

  implicit val tolerance: Temperature = Celsius(1e-4)
  implicit val energyTolerance: Energy = KilowattHours(1e-4)

  "ThermalHouse" should {
    "Functions testing inner temperature work as expected" in {

      val thermalHouseTest = thermalHouse(18, 22)

      val testCases: TableFor3[Double, Boolean, Boolean] = Table(
        ("Inner Temperature (C)", "Is Too High", "Is Too Low"),
        (17d, false, true),
        (17.98d, false, true),
        (18d, false, true),
        (19.98d, false, false),
        (20d, true, false),
        (22d, true, false),
        (22.02d, true, false),
        (23d, true, false),
      )

      forAll(testCases) {
        (innerTemperature: Double, isTooHigh: Boolean, isTooLow: Boolean) =>
          val innerTemp = Temperature(innerTemperature, Celsius)
          val isHigher = thermalHouseTest.isInnerTemperatureTooHigh(innerTemp)
          val isLower = thermalHouseTest.isInnerTemperatureTooLow(innerTemp)

          isHigher shouldBe isTooHigh
          isLower shouldBe isTooLow
      }
    }

    "Comprising function to calculate new inner temperature works as expected" in {
      val thermalHouseTest = thermalHouse(18, 22)
      val thermalPower = Kilowatts(100)
      val duration = Seconds(3600)
      val currentInnerTemperature = Temperature(20, Celsius)
      val ambientTemperature = Temperature(10, Celsius)

      val newInnerTemperature = thermalHouseTest.newInnerTemperature(
        thermalPower,
        duration,
        currentInnerTemperature,
        ambientTemperature,
      )

      newInnerTemperature should approximate(Temperature(29, Celsius))
    }

<<<<<<< HEAD
    "Check for the correct state of house" in {
      val house = thermalHouse(18, 22)
      val tick = 3600
      val ambientTemperature = Temperature(15, Celsius)
      val initialHouseState = startingState(house, ambientTemperature)

      val testCases: TableFor2[Double, Double] = Table(
        ("qDotHouse", "expectedTemperature(K)"),
        // loss is higher than gain
        (0d, 292.64986111),
        (1d, 292.74988888888885),
        (2d, 292.8499166666667),
        // Loss and gain should be equal resulting no temperature change
        (5d, 293.15),
        // gain is higher than loss
        (6d, 293.2500),
        (10d, 293.6501388889),
      )
=======
    "Check for the correct state of house when ambient temperature changes" in {
      val house = thermalHouse(18, 22)
      val tick = 3600
      val ambientTemperature = Temperature(-20, Celsius)
      val initialHouseState = startingState(house)
      val lastAmbientTemperature = Temperature(15, Celsius)

      val (thermalHouseState, threshold) =
        house.updateState(
          tick,
          initialHouseState,
          ambientTemperature,
          lastAmbientTemperature,
          zeroKW,
        )
>>>>>>> 6b77033c

      forAll(testCases) {
        (lastOperatingPoint: Double, expectedTemperature: Double) =>
          val thermalHouseState =
            house.determineState(
              tick,
              initialHouseState,
              Kilowatts(lastOperatingPoint),
            )

          thermalHouseState match {
            case ThermalHouseState(
                  tick,
                  _,
                  temperature,
                ) =>
              tick shouldBe 3600L
              temperature should approximate(Kelvin(expectedTemperature))
            case unexpected =>
              fail(s"Expected a thermalHouseState but got none $unexpected.")
          }
      }
    }

    "Check for the correct next threshold of house with thermal feed in" in {
      val tick = 3600
      val house = thermalHouse(18, 22)
      val ambientTemperature = Temperature(15, Celsius)
      val initialHouseState = startingState(house, ambientTemperature)

      val testCases: TableFor3[Double, Double, Option[ThermalThreshold]] =
        Table(
          ("lastOperatingPoint", "newOperatingPoint", "expectedThreshold"),
          // some OperatingPoints not capable to heat the house sufficient
          (0d, 0d, Some(HouseTemperatureLowerBoundaryReached(15599))),
          (1d, 1d, Some(HouseTemperatureLowerBoundaryReached(19599))),
          (2d, 2d, Some(HouseTemperatureLowerBoundaryReached(26266))),
          // OperatingPoint that keeps the house in perfect balance
          (5d, 5d, None),
          // some OperatingPoints that increase the house inner temperature after some cooling down first
          (0d, 6d, Some(HouseTargetTemperatureReached(15602))),
          (0d, 10d, Some(HouseTargetTemperatureReached(6873))),
        )

      forAll(testCases) {
        (
            lastOp: Double,
            newOp: Double,
            expectedThreshold: Option[ThermalThreshold],
        ) =>
          val lastOperatingPoint = Kilowatts(lastOp)
          val newOperatingPoint = Kilowatts(newOp)

          val state = house.determineState(
            tick,
            initialHouseState,
            lastOperatingPoint,
          )
          val threshold = house.determineNextThreshold(
            state,
            newOperatingPoint,
          )

          threshold match {
            case threshold => threshold shouldBe expectedThreshold
            case unexpected =>
              fail(
                s"Expected a thermalHouseThreshold but got none $unexpected."
              )
          }
      }
    }

    "Check for the correct state of house when thermal in feed changes" in {
      val house = thermalHouse(18, 22)
      val tick = 3600
      val ambientTemperature = Temperature(10, Celsius)
      val initQDot = Kilowatts(5) // won't be sufficient to increase inner temp
      val initialHouseState = ThermalHouseState(0, Celsius(18.5), initQDot)
      val newQDot = Kilowatts(100) // should increase inner temp

      val (thermalHouseState, threshold) =
        house.updateState(
          tick,
          initialHouseState,
          ambientTemperature,
          ambientTemperature,
          newQDot,
        )

      thermalHouseState match {
        case ThermalHouseState(tick, temperature, qDot) =>
          tick shouldBe 3600L
          temperature should approximate(Celsius(18.15))
          qDot shouldBe newQDot
        case unexpected =>
          fail(s"Expected a thermalHouseState but got none $unexpected.")
      }
      threshold shouldBe Some(HouseTargetTemperatureReached(4325))
    }

    "Check build method" in {

      val thermalTestHouse = thermalHouse(18, 22)
      val thermalHouseInput = defaultThermalHouseInput

      thermalTestHouse.id shouldBe thermalHouseInput.getId
      thermalTestHouse.operatorInput shouldBe thermalHouseInput.getOperator
      thermalTestHouse.operationTime shouldBe thermalHouseInput.getOperationTime
      thermalTestHouse.bus shouldBe null
      thermalTestHouse.ethLosses shouldBe WattsPerKelvin(1000.0)
      (thermalTestHouse.ethCapa * Temperature(
        1,
        Kelvin,
      )) shouldBe KilowattHours(10.0)
      thermalTestHouse.lowerBoundaryTemperature should approximate(
        Temperature(
          18,
          Celsius,
        )
      )
      thermalTestHouse.upperBoundaryTemperature should approximate(
        Temperature(
          22,
          Celsius,
        )
      )
    }
  }
}<|MERGE_RESOLUTION|>--- conflicted
+++ resolved
@@ -73,9 +73,10 @@
       newInnerTemperature should approximate(Temperature(29, Celsius))
     }
 
-<<<<<<< HEAD
     "Check for the correct state of house" in {
       val house = thermalHouse(18, 22)
+      val tick = 3600
+      val ambientTemperature = Temperature(-20, Celsius)
       val tick = 3600
       val ambientTemperature = Temperature(15, Celsius)
       val initialHouseState = startingState(house, ambientTemperature)
@@ -92,30 +93,13 @@
         (6d, 293.2500),
         (10d, 293.6501388889),
       )
-=======
-    "Check for the correct state of house when ambient temperature changes" in {
-      val house = thermalHouse(18, 22)
-      val tick = 3600
-      val ambientTemperature = Temperature(-20, Celsius)
-      val initialHouseState = startingState(house)
-      val lastAmbientTemperature = Temperature(15, Celsius)
-
-      val (thermalHouseState, threshold) =
-        house.updateState(
-          tick,
-          initialHouseState,
-          ambientTemperature,
-          lastAmbientTemperature,
-          zeroKW,
-        )
->>>>>>> 6b77033c
 
       forAll(testCases) {
         (lastOperatingPoint: Double, expectedTemperature: Double) =>
           val thermalHouseState =
             house.determineState(
               tick,
-              initialHouseState,
+              initialHouseState,ambientTemperature,
               Kilowatts(lastOperatingPoint),
             )
 
