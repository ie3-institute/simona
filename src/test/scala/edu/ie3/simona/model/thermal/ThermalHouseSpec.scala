/*
 * © 2021. TU Dortmund University,
 * Institute of Energy Systems, Energy Efficiency and Energy Economics,
 * Research group Distribution grid planning and operation
 */

package edu.ie3.simona.model.thermal

import edu.ie3.simona.model.participant.HpModel.{HpOperatingPoint, HpState}
import edu.ie3.simona.model.thermal.ThermalGrid.ThermalGridState
import edu.ie3.simona.model.thermal.ThermalHouse.ThermalHouseThreshold.{
  HouseTargetTemperatureReached,
  HouseTemperatureLowerBoundaryReached,
}
import edu.ie3.simona.model.thermal.ThermalHouse.{
  ThermalHouseState,
  startingState,
}
import edu.ie3.simona.model.thermal.ThermalStorage.ThermalStorageState
import edu.ie3.simona.test.common.{DefaultTestData, UnitSpec}
import edu.ie3.simona.test.common.input.HpInputTestData
import edu.ie3.simona.util.TickUtil.TickLong
import edu.ie3.util.scala.quantities.DefaultQuantities.zeroKWh
import edu.ie3.util.scala.quantities.WattsPerKelvin
import org.scalatest.prop.{TableFor2, TableFor3, TableFor7}
import squants.energy._
import squants.space.Litres
import squants.thermal._
import squants.time._
import squants.{Energy, Temperature, Volume}

<<<<<<< HEAD
import java.time.ZonedDateTime

class ThermalHouseSpec
    extends UnitSpec
    with HpInputTestData
    with ThermalHouseTestData
    with DefaultTestData {
  implicit val tolerance: Temperature = Celsius(1e-2)
=======
class ThermalHouseSpec extends UnitSpec with HpInputTestData {

  implicit val tolerance: Temperature = Celsius(1e-4)
>>>>>>> 34e3aea6
  implicit val energyTolerance: Energy = KilowattHours(1e-4)
  implicit val volumeTolerance: Volume = Litres(0.01)

  "ThermalHouse" should {
    "Functions testing inner temperature work as expected" in {

      val thermalHouseTest = thermalHouse(18, 22)

      val testCases: TableFor3[Double, Boolean, Boolean] = Table(
        ("Inner Temperature (C)", "Is Too High", "Is Too Low"),
        (17d, false, true),
        (17.98d, false, true),
        (18d, false, true),
        (19.98d, false, false),
        (20d, true, false),
        (22d, true, false),
        (22.02d, true, false),
        (23d, true, false),
      )

      forAll(testCases) {
        (innerTemperature: Double, isTooHigh: Boolean, isTooLow: Boolean) =>
          val innerTemp = Temperature(innerTemperature, Celsius)
          val isHigher = thermalHouseTest.isInnerTemperatureTooHigh(innerTemp)
          val isLower = thermalHouseTest.isInnerTemperatureTooLow(innerTemp)

          isHigher shouldBe isTooHigh
          isLower shouldBe isTooLow
      }
    }

    "Comprising function to calculate new inner temperature works as expected" in {
      val thermalHouseTest = thermalHouse(18, 22)
      val thermalPower = Kilowatts(100)
      val duration = Seconds(3600)
      val currentInnerTemperature = Temperature(20, Celsius)
      val ambientTemperature = Temperature(10, Celsius)

      val newInnerTemperature = thermalHouseTest.newInnerTemperatureRecursive(
        thermalPower,
        duration,
        currentInnerTemperature,
        ambientTemperature,
      )

      newInnerTemperature should approximate(Temperature(28.5646, Celsius))
    }

    "Check for the correct state of house" in {
      val house = thermalHouse(18, 22)
      val tick = 3600
      val ambientTemperature = Temperature(15, Celsius)
      val initialHouseState = startingState(house, ambientTemperature)

      val testCases: TableFor2[Double, Double] = Table(
        ("qDotHouse", "expectedTemperature(K)"),
        // loss is higher than gain
        (0d, 292.67418),
        (1d, 292.76935),
        (2d, 292.86451),
        // Loss and gain should be equal resulting no temperature change
        (5d, 293.15),
        // gain is higher than loss
        (6d, 293.2451),
        (10d, 293.6258),
      )

      forAll(testCases) {
        (lastOperatingPoint: Double, expectedTemperature: Double) =>
          val thermalHouseState =
            house.determineState(
              tick,
              initialHouseState,
              Kilowatts(lastOperatingPoint),
            )

          thermalHouseState match {
            case ThermalHouseState(
                  tick,
                  _,
                  temperature,
                ) =>
              tick shouldBe 3600L
              temperature should approximate(Kelvin(expectedTemperature))
            case unexpected =>
              fail(s"Expected a thermalHouseState but got none $unexpected.")
          }
      }
    }

    "Check for the correct state over multiple simulation steps" in {
      val house = thermalHouse(18, 22)
      val ambientTemperature = Celsius(5)

      val testCases
          : TableFor7[Double, Double, Long, Double, Double, Long, Double] =
        Table(
          (
            "startingTemp",
            "qDotFirstPeriod",
            "firstTick",
            "expectedTemperatureFirstPeriod",
            "qDotSecondPeriod",
            "secondTick",
            "expectedTemperatureSecondPeriod",
          ),
          (20d, 30d, 36000, 29.4818, 30d, 72000, 32.97),
          (20d, 30d, 18000, 25.9020, 30d, 72000, 32.97),
          (20d, 30d, 7200, 22.719, 30d, 72000, 32.97),
          (20d, 0d, 5151, 18.0002, 30d, 72000, 32.3454),
          (20d, 1d, 5549, 18.0001, 20d, 72000, 23.8948),
          (20d, 2d, 6013, 18.0002, 10d, 72000, 15.4799),
          (19d, 14d, 99999, 19.0, 14d, 72000, 19.00),
          (20d, 15d, 99999, 20.0, 15d, 72000, 20.00),
          (18d, 16d, 39550, 20.0, 10d, 72000, 17.03),
          (18d, 20d, 12113, 20.0, 5d, 72000, 11.8947),
          (18d, 25d, 6563, 19.9998, 0d, 72000, 7.436),
        )

      forAll(testCases) {
        (
            startingTemp: Double,
            qDotFirstPeriod: Double,
            firstTick: Long,
            expectedTemperatureFirstPeriod: Double,
            qDotSecondPeriod: Double,
            secondTick: Long,
            expectedTemperatureSecondPeriod: Double,
        ) =>
          val initialHouseState = startingState(house, ambientTemperature)
            .copy(innerTemperature = Celsius(startingTemp))
          val thermalHouseState = house.determineState(
            firstTick,
            initialHouseState,
            Kilowatts(qDotFirstPeriod),
          )

          thermalHouseState match {
            case ThermalHouseState(
                  tick,
                  _,
                  temperature,
                ) =>
              tick shouldBe firstTick
              temperature should approximate(
                Celsius(expectedTemperatureFirstPeriod)
              )
            case unexpected =>
              fail(s"Expected a thermalHouseState but got none $unexpected.")
          }

          val finalThermalHouseState = house.determineState(
            secondTick,
            thermalHouseState,
            Kilowatts(qDotSecondPeriod),
          )

          finalThermalHouseState match {
            case ThermalHouseState(
                  tick,
                  _,
                  temperature,
                ) =>
              tick shouldBe secondTick
              temperature should approximate(
                Celsius(expectedTemperatureSecondPeriod)
              )
            case unexpected =>
              fail(s"Expected a thermalHouseState but got none $unexpected.")
          }
      }
    }

    "Check if the same state is reached by different ways of simulation steps" in {
      val house = thermalHouse(18, 22)
      val ambientTemperature = Celsius(5)
      val initialHouseState = startingState(house, ambientTemperature)

      val qDot = Kilowatts(30)
      val firstTickCaseA = 18000
      val firstTickCaseB = 7200

      val finalTick = 72000

      val thermalHouseStateCaseA = house.determineState(
        firstTickCaseA,
        initialHouseState,
        qDot,
      )

      val thermalHouseStateCaseB = house.determineState(
        firstTickCaseB,
        initialHouseState,
        qDot,
      )

      val finalThermalHouseStateCaseA = house.determineState(
        finalTick,
        thermalHouseStateCaseA,
        qDot,
      )
      val finalThermalHouseStateCaseB = house.determineState(
        finalTick,
        thermalHouseStateCaseB,
        qDot,
      )

      val finalThermalHouseStateCaseC = house.determineState(
        finalTick,
        initialHouseState,
        qDot,
      )
      finalThermalHouseStateCaseA.innerTemperature should approximate(
        finalThermalHouseStateCaseC.innerTemperature
      )
      finalThermalHouseStateCaseA.innerTemperature should approximate(
        finalThermalHouseStateCaseB.innerTemperature
      )
    }

    "Check if the same threshold is determined by different ways of simulation steps" in {
      val house = thermalHouse(18, 22)
      val ambientTemperature = Celsius(5)
      val initialHouseState = startingState(house, ambientTemperature)
        .copy(innerTemperature = Celsius(6))
      val qDot = Kilowatts(30)

      val inBetweenStateCaseA =
        house.determineState(3600, initialHouseState, qDot)
      val inBetweenStateCaseB =
        house.determineState(18000, initialHouseState, qDot)

      val finalThresholdCaseA =
        house.determineNextThreshold(inBetweenStateCaseA, qDot)
      val finalThresholdCaseB =
        house.determineNextThreshold(inBetweenStateCaseB, qDot)

      val finalThresholdCaseC = house.determineNextThreshold(
        initialHouseState,
        qDot,
      )

      val tolerance = 1d
      (finalThresholdCaseA, finalThresholdCaseB, finalThresholdCaseC) match {
        case (Some(thresholdA), Some(thresholdB), Some(thresholdC)) => {
          thresholdA.tick.doubleValue should approximate(
            thresholdB.tick.doubleValue
          )(tolerance)
          thresholdB.tick.doubleValue should approximate(
            thresholdC.tick.doubleValue
          )(tolerance)
          thresholdC shouldBe HouseTargetTemperatureReached(23732)
        }
        case _ => fail("Could not match thresholds.")
      }
    }

    "Check for the correct next threshold of house with thermal feed in" in {
      val house = thermalHouse(18, 22)
      val ambientTemperature = Celsius(5d)
      val initialHouseState = startingState(house, ambientTemperature)

      val testCases: TableFor3[Double, Double, Option[ThermalThreshold]] =
        Table(
          ("currentInnerTemp", "newOperatingPoint", "expectedThreshold"),
          // some OperatingPoints not capable to heat the house sufficient
          (20d, 0d, Some(HouseTemperatureLowerBoundaryReached(5151))),
          (20d, 1d, Some(HouseTemperatureLowerBoundaryReached(5549))),
          (20d, 2d, Some(HouseTemperatureLowerBoundaryReached(6013))),
          (20d, 10d, Some(HouseTemperatureLowerBoundaryReached(18389))),
          // OperatingPoint that keeps the house in perfect balance
          (19d, 14d, None),
          (20d, 15d, None),
          // some OperatingPoints that increase the house inner temperature after some cooling down first
          (18d, 16d, Some(HouseTargetTemperatureReached(39550))),
          (18d, 20d, Some(HouseTargetTemperatureReached(12113))),
          (18d, 25d, Some(HouseTargetTemperatureReached(6563))),
        )

      forAll(testCases) {
        (
            currentInnerTemp: Double,
            newOp: Double,
            expectedThreshold: Option[ThermalThreshold],
        ) =>
          val newOperatingPoint = Kilowatts(newOp)
          val state =
            initialHouseState.copy(innerTemperature = Celsius(currentInnerTemp))

          val threshold = house.determineNextThreshold(
            state,
            newOperatingPoint,
          )

          threshold match {
            case threshold => threshold shouldBe expectedThreshold
            case unexpected =>
              fail(
                s"Expected a thermalHouseThreshold but got none $unexpected."
              )
          }
      }
    }

    "calculating thermal energy demand for heating water" should {

      val thermalEnergyDemandWater =
        PrivateMethod[Energy](
          Symbol("thermalEnergyDemandWater")
        )

      "calculate the thermal energy demand to heat up water correctly" in {

        val cases = Table(
          ("waterDemand", "startTemp", "endTemp", "expectedEnergy"),
          (1d, 1d, 2d, 0.00116),
          (1000d, -5d, 55d, 69.6),
          (20d, 20d, 30d, 0.232),
          (55d, 100d, 100d, 0d),
          (2500d, 30d, 65d, 101.5),
        )

        forAll(cases) { (waterDemand, startTemp, endTemp, expectedResult) =>
          val result =
            thermalHouse invokePrivate thermalEnergyDemandWater(
              Litres(waterDemand),
              Celsius(startTemp),
              Celsius(endTemp),
            )

          result should approximate(KilowattHours(expectedResult))
        }

      }

      "throw an exception if end temperature is lower than start temperature" in {
        val waterDemand = Litres(100)
        val startTemp = Celsius(60)
        val endTemp = Celsius(20)

        intercept[RuntimeException] {
          thermalHouse invokePrivate thermalEnergyDemandWater(
            waterDemand,
            startTemp,
            endTemp,
          )
        }.getMessage shouldBe "End temperature of 20.0°C is lower than the start temperature 60.0°C for the water heating system."
      }

      "calculate the water demand correctly for a given hour" in {
        val waterDemandOfHour =
          PrivateMethod[Volume](
            Symbol("waterDemandOfHour")
          )
        val cases = Table(
          ("hour", "housingType", "noPersons", "expectedVolume"),
          (0, "house", 0d, 0d),
          (0, "house", 1d, 0.64602),
          (0, "house", 2d, 1.29205),
          (1, "house", 1d, 0.358904),
          (3, "house", 4d, 0.43068),
          (8, "house", 4d, 9.76219),
          (0, "flat", 0d, 0d),
          (0, "flat", 1d, 0.3589),
          (0, "flat", 2d, 0.7178),
          (1, "flat", 1d, 0.3589),
          (3, "flat", 4d, 0d),
          (8, "flat", 4d, 11.48493),
        )

        forAll(cases) { (hour, housingType, noPersons, expectedResult) =>
          val demand = thermalHouse invokePrivate waterDemandOfHour(
            hour,
            noPersons,
            housingType,
          )
          val expected = Litres(expectedResult)
          demand should approximate(expected)
        }
      }

      "return the correct sequence of hours to determine hot water demand for" in {
        val simulationStart = ZonedDateTime.parse("2024-01-01T00:00:00Z")
        val cases = Table(
          ("lastTick", "tick", "expectedResult"),
          (-1L, 0L, Some(Seq(0))),
          (0L, 1800L, None),
          (1800L, 1801L, None),
          (0L, 3600L, Some(Seq(1))),
          (3599L, 7200L, Some(Seq(1, 2))),
          (-1L, 7200L, Some(Seq(0, 1, 2))),
          (86000L, 86400L, Some(Seq(0))),
          (
            -1L,
            86400L,
            Some(
              Seq(0, 1, 2, 3, 4, 5, 6, 7, 8, 9, 10, 11, 12, 13, 14, 15, 16, 17,
                18, 19, 20, 21, 22, 23, 0)
            ),
          ),
        )

        forAll(cases) { (lastTick, tick, expectedResult) =>
          val thermalGridState = ThermalGridState(
            Some(
              ThermalHouseState(
                lastTick,
                testGridAmbientTemperature,
                Celsius(20),
              )
            ),
            None,
            Some(ThermalStorageState(lastTick, zeroKWh)),
          )

          val state = HpState(
            lastTick,
            defaultSimulationStart.plusSeconds(lastTick),
            thermalGridState,
            HpOperatingPoint.zero,
            noThermalDemand,
          )

          val simulationTime = tick.toDateTime(simulationStart)

          val sequenceOfHours =
            thermalHouse.checkIfNeedToDetermineDomesticHotWaterDemand(
              tick,
              simulationTime,
              state,
            )

          expectedResult match {
            case Some(expectedSeq) => sequenceOfHours shouldBe Some(expectedSeq)
            case None              => sequenceOfHours shouldBe None
          }
        }
      }
    }

    "Check build method" in {

      val thermalTestHouse = thermalHouse(18, 22)
      val thermalHouseInput = defaultThermalHouseInput

      thermalTestHouse.id shouldBe thermalHouseInput.getId
      thermalTestHouse.operatorInput shouldBe thermalHouseInput.getOperator
      thermalTestHouse.operationTime shouldBe thermalHouseInput.getOperationTime
      thermalTestHouse.bus shouldBe null
      thermalTestHouse.ethLosses shouldBe WattsPerKelvin(1000.0)
      (thermalTestHouse.ethCapa * Temperature(
        1,
        Kelvin,
      )) shouldBe KilowattHours(10.0)
      thermalTestHouse.lowerBoundaryTemperature should approximate(
        Temperature(
          18,
          Celsius,
        )
      )
      thermalTestHouse.upperBoundaryTemperature should approximate(
        Temperature(
          22,
          Celsius,
        )
      )
    }
  }
}<|MERGE_RESOLUTION|>--- conflicted
+++ resolved
@@ -29,7 +29,6 @@
 import squants.time._
 import squants.{Energy, Temperature, Volume}
 
-<<<<<<< HEAD
 import java.time.ZonedDateTime
 
 class ThermalHouseSpec
@@ -37,12 +36,8 @@
     with HpInputTestData
     with ThermalHouseTestData
     with DefaultTestData {
-  implicit val tolerance: Temperature = Celsius(1e-2)
-=======
-class ThermalHouseSpec extends UnitSpec with HpInputTestData {
 
   implicit val tolerance: Temperature = Celsius(1e-4)
->>>>>>> 34e3aea6
   implicit val energyTolerance: Energy = KilowattHours(1e-4)
   implicit val volumeTolerance: Volume = Litres(0.01)
 
