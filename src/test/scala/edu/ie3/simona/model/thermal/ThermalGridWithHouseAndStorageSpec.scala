/*
 * © 2022. TU Dortmund University,
 * Institute of Energy Systems, Energy Efficiency and Energy Economics,
 * Research group Distribution grid planning and operation
 */

package edu.ie3.simona.model.thermal

import edu.ie3.datamodel.models.input.thermal.ThermalStorageInput
import edu.ie3.simona.model.participant2.HpModel.{
  HpOperatingPoint,
  HpState,
  ThermalOpWrapper,
}
import edu.ie3.simona.model.thermal.ThermalGrid.ThermalGridState
import edu.ie3.simona.model.thermal.ThermalHouse.ThermalHouseThreshold.{
  HouseTargetTemperatureReached,
  HouseTemperatureLowerBoundaryReached,
<<<<<<< HEAD
}
import edu.ie3.simona.model.thermal.ThermalHouse.{
  ThermalHouseOperatingPoint,
  ThermalHouseState,
=======
>>>>>>> ddee442d
}
import edu.ie3.simona.model.thermal.ThermalStorage.ThermalStorageThreshold.{
  StorageEmpty,
  StorageFull,
}
import edu.ie3.simona.model.thermal.ThermalStorage.{
  ThermalStorageOperatingPoint,
  ThermalStorageState,
}
import edu.ie3.simona.test.common.UnitSpec
import edu.ie3.util.scala.quantities.DefaultQuantities.{zeroKW, zeroKWh}
import squants.energy._
import squants.thermal.Celsius
import squants.{Energy, Kelvin, Power, Temperature}
import tech.units.indriya.unit.Units

import scala.jdk.CollectionConverters._

class ThermalGridWithHouseAndStorageSpec
    extends UnitSpec
    with ThermalHouseTestData
    with ThermalStorageTestData {

  implicit val tempTolerance: Temperature = Kelvin(1e-3)
  implicit val powerTolerance: Power = Watts(1e-3)
  implicit val energyTolerance: Energy = WattHours(1e-3)

  "Testing thermal grid generation with only a house" should {
    "instantiating correctly from input data" in {
      val thermalGridInput =
        new edu.ie3.datamodel.models.input.container.ThermalGrid(
          thermalBusInput,
          Set(thermalHouseInput).asJava,
          Set[ThermalStorageInput](thermalStorageInput).asJava,
          Set.empty[ThermalStorageInput].asJava,
        )

      ThermalGrid(thermalGridInput) match {
        case ThermalGrid(
              Some(thermalHouseGenerated),
              Some(thermalStorageGenerated),
            ) =>
          thermalHouseGenerated shouldBe thermalHouse
          thermalStorageGenerated shouldBe thermalStorage
        case _ =>
          fail("Generation of thermal grid from thermal input grid failed.")
      }
    }
  }

  "Testing a thermal grid with house and storage" when {
    val thermalGrid: ThermalGrid = ThermalGrid(
      new edu.ie3.datamodel.models.input.container.ThermalGrid(
        thermalBusInput,
        Set(thermalHouseInput).asJava,
        Set[ThermalStorageInput](thermalStorageInput).asJava,
        Set.empty[ThermalStorageInput].asJava,
      )
    )

    val initialGridState: ThermalGridState =
<<<<<<< HEAD
      ThermalGrid.startingState(thermalGrid, testGridAmbientTemperature)
=======
      ThermalGrid.startingState(thermalGrid)
>>>>>>> ddee442d

    val initialHpState = HpState(
      0L,
      testGridAmbientTemperature,
      initialGridState,
      HpOperatingPoint(zeroKW, ThermalOpWrapper.zero),
<<<<<<< HEAD
=======
      testGridAmbientTemperature,
>>>>>>> ddee442d
      noThermalDemand,
    )

    "requesting the starting state" should {
      "deliver proper results" in {
        initialGridState match {
          case ThermalGridState(
                Some(
                  ThermalHouseState(
                    houseTick,
                    _,
                    ThermalHouseOperatingPoint(qDotHouse),
                    innerTemperature,
                  )
                ),
                Some(
                  ThermalStorageState(
                    storageTick,
                    storedEnergy,
                    ThermalStorageOperatingPoint(qDotStorage),
                  )
                ),
              ) =>
            houseTick shouldBe expectedHouseStartingState.tick
            storageTick shouldBe expectedHouseStartingState.tick

            innerTemperature should approximate(
              expectedHouseStartingState.innerTemperature
            )
            storedEnergy should approximate(
              expectedStorageStartingState.storedEnergy
            )
            qDotHouse should approximate(
              expectedHouseStartingState.operatingPoint.activePower
            )
            qDotStorage should approximate(
              expectedStorageStartingState.operatingPoint.activePower
            )

          case _ => fail("Determination of starting state failed")
        }
      }
    }

    "updatedThermalGridState" should {
      "exactly calculate the state of the thermalGrid" in {
        val tick = 10800L // after three hours
        val state = initialHpState.copy(
          tick = tick,
          thermalDemands = onlyThermalDemandOfHeatStorage,
        )

        val updatedThermalGridState =
          thermalGrid.updateThermalGridState(
            state.tick,
            state,
            HpOperatingPoint(zeroKW, ThermalOpWrapper.zero),
          )

        updatedThermalGridState.houseState shouldBe Some(
          ThermalHouseState(
            10800,
            testGridAmbientTemperature,
            ThermalHouseOperatingPoint(zeroKW),
            Kelvin(292.0799935185185),
          )
        )
        updatedThermalGridState.storageState shouldBe Some(
          ThermalStorageState(
            10800,
            zeroKWh,
            ThermalStorageOperatingPoint(zeroKW),
          )
        )

      }
    }

    "determining the energy demand" should {
      "deliver the house demand (no demand) with added flexibility by storage" in {
        val tick = 10800L // after three hours
        val state = initialHpState.copy(
          tick = tick,
          thermalDemands = onlyThermalDemandOfHeatStorage,
        )

        val updatedThermalGridState =
<<<<<<< HEAD
          thermalGrid.updateThermalGridState(
=======
          thermalGrid.updatedThermalGridState(
>>>>>>> ddee442d
            state.tick,
            state,
            HpOperatingPoint(zeroKW, ThermalOpWrapper.zero),
          )

        val thermalDemands =
          thermalGrid.determineEnergyDemand(updatedThermalGridState)

        val houseDemand = thermalDemands.houseDemand
        val storageDemand = thermalDemands.heatStorageDemand

        houseDemand.required should approximate(zeroKWh)
        houseDemand.possible should approximate(KilowattHours(1.05009722d))
        storageDemand.required should approximate(KilowattHours(1150d))
        storageDemand.possible should approximate(KilowattHours(1150d))
      }

<<<<<<< HEAD
      "updatedThermalGridState" should {
        "exactly calculate the state of the thermalGrid" in {

          val tick = 10800
          val gridState = initialGridState.copy(houseState =
            initialGridState.houseState.map(
              _.copy(innerTemperature = Celsius(16d))
            )
          )

          val state = initialHpState.copy(
            tick = tick,
            thermalGridState = gridState,
            thermalDemands = onlyThermalDemandOfHeatStorage,
          )

          val updatedThermalGridState =
            thermalGrid.updateThermalGridState(
              state.tick,
              state,
              HpOperatingPoint(zeroKW, ThermalOpWrapper.zero),
            )

          updatedThermalGridState.houseState shouldBe Some(
            ThermalHouseState(
              10800,
              testGridAmbientTemperature,
              ThermalHouseOperatingPoint(zeroKW),
              Celsius(15.959996296296296),
            )
          )
          updatedThermalGridState.storageState shouldBe Some(
            ThermalStorageState(
              10800,
              zeroKWh,
              ThermalStorageOperatingPoint(zeroKW),
            )
          )
        }
      }

=======
>>>>>>> ddee442d
      "deliver the correct house and storage demand" in {
        val tick = 10800
        val gridState = initialGridState.copy(houseState =
          initialGridState.houseState.map(
            _.copy(innerTemperature = Celsius(16d))
          )
<<<<<<< HEAD
        )

        val state = initialHpState.copy(
          tick = tick,
          thermalGridState = gridState,
          thermalDemands = onlyThermalDemandOfHeatStorage,
        )

        val updatedThermalGridState =
          thermalGrid.updateThermalGridState(
=======
        )

        val state = initialHpState.copy(
          tick = tick,
          thermalGridState = gridState,
          thermalDemands = onlyThermalDemandOfHeatStorage,
        )

        val updatedThermalGridState =
          thermalGrid.updatedThermalGridState(
>>>>>>> ddee442d
            state.tick,
            state,
            HpOperatingPoint(zeroKW, ThermalOpWrapper.zero),
          )

        val thermalDemands =
          thermalGrid.determineEnergyDemand(updatedThermalGridState)

        val houseDemand = thermalDemands.houseDemand
        val storageDemand = thermalDemands.heatStorageDemand

        houseDemand.required should approximate(KilowattHours(45.6000555))
        houseDemand.possible should approximate(KilowattHours(45.600055555))
        storageDemand.required should approximate(KilowattHours(1150d))
        storageDemand.possible should approximate(KilowattHours(1150d))
      }
    }

    "handling thermal energy consumption from grid" should {
      val handleConsumption =
        PrivateMethod[(ThermalGridState, Option[ThermalThreshold])](
          Symbol("handleConsumption")
        )

      "return house threshold, if storage is in balance" in {
        val initialLoading = KilowattHours(430d)
        val gridState = initialGridState.copy(storageState =
          initialGridState.storageState.map(storageState =>
            storageState.copy(storedEnergy = initialLoading)
          )
        )

        val state = initialHpState.copy(
          thermalGridState = gridState,
          thermalDemands = onlyAdditionalDemandOfHeatStorage,
        )

        val externalQDot = zeroKW

        val (updatedGridState, reachedThreshold) =
          thermalGrid invokePrivate handleConsumption(state)

        updatedGridState match {
          case ThermalGridState(
                _,
                Some(
                  ThermalStorageState(
                    storageTick,
                    storedEnergy,
                    ThermalStorageOperatingPoint(qDotStorage),
                  )
                ),
              ) =>
            storageTick shouldBe 0L
            storedEnergy should approximate(initialLoading)
            qDotStorage should approximate(externalQDot)
          case _ => fail("Thermal grid state has been calculated wrong.")
        }
        reachedThreshold shouldBe Some(
          HouseTemperatureLowerBoundaryReached(154284L)
        )
      }

      "take energy from storage, if there is actual consumption" in {
        val initialLoading = KilowattHours(10d)
        val gridState = initialGridState.copy(
          houseState = initialGridState.houseState.map(houseState =>
            houseState.copy(innerTemperature = Celsius(17))
          ),
          storageState = initialGridState.storageState.map(storageState =>
            storageState.copy(storedEnergy = initialLoading)
          ),
        )

        val state = initialHpState.copy(
          thermalGridState = gridState,
          thermalDemands = onlyAdditionalDemandOfHeatStorage,
        )

        val (updatedGridState, reachedThreshold) =
          thermalGrid invokePrivate handleConsumption(state)

        updatedGridState match {
          case ThermalGridState(
                Some(
                  ThermalHouseState(
                    houseTick,
                    _,
                    ThermalHouseOperatingPoint(qDotHouse),
                    innerTemperature,
                  )
                ),
                Some(
                  ThermalStorageState(
                    storageTick,
                    storedEnergy,
                    ThermalStorageOperatingPoint(qDotStorage),
                  )
                ),
              ) =>
            houseTick shouldBe 0L
            innerTemperature should approximate(Celsius(16.9999))
            qDotHouse should approximate(thermalStorage.pThermalMax)

            storageTick shouldBe 0L
            storedEnergy should approximate(initialLoading)
            qDotStorage should approximate(thermalStorage.pThermalMax * -1)
          case _ => fail("Thermal grid state has been calculated wrong.")
        }
        reachedThreshold shouldBe Some(StorageEmpty(1800L))
      }
    }

    "revising infeed from storage to house" should {
      val zeroInflux = zeroKW

      val state = initialHpState.copy(
        tick = 3600L,
        thermalDemands = onlyThermalDemandOfHeatStorage,
      )
      "hand back unaltered information if needed information is missing" in {
        val maybeHouseState = Some(
<<<<<<< HEAD
          ThermalHouseState(
            state.tick,
            testGridAmbientTemperature,
            ThermalHouseOperatingPoint(zeroInflux),
            Celsius(
              thermalHouseInput.getTargetTemperature
                .to(Units.CELSIUS)
                .getValue
                .doubleValue
=======
          (
            ThermalHouseState(
              state.tick,
              Celsius(
                thermalHouseInput.getTargetTemperature
                  .to(Units.CELSIUS)
                  .getValue
                  .doubleValue
              ),
              zeroInflux,
>>>>>>> ddee442d
            ),
          )
        )
        val maybeStorageState = None

<<<<<<< HEAD
        thermalGrid.reviseInfeedFromStorage(
          state,
          maybeHouseState,
          maybeStorageState,
=======
        thermalGrid.reviseFeedInFromStorage(
          state,
          maybeHouseState,
          maybeStorageState,
          zeroKW,
>>>>>>> ddee442d
        ) match {
          case (maybeRevisedHouseState, maybeRevisedStorageState) =>
            maybeRevisedHouseState shouldBe maybeHouseState
            maybeRevisedStorageState shouldBe maybeStorageState
        }
      }

      "hand back unaltered information if house temperature is above lower boundary temperature" in {
        val maybeHouseState = Some(
<<<<<<< HEAD
          ThermalHouseState(
            state.tick,
            testGridAmbientTemperature,
            ThermalHouseOperatingPoint(zeroInflux),
            Celsius(
              thermalHouseInput.getTargetTemperature
                .to(Units.CELSIUS)
                .getValue
                .doubleValue
=======
          (
            ThermalHouseState(
              state.tick,
              Celsius(
                thermalHouseInput.getTargetTemperature
                  .to(Units.CELSIUS)
                  .getValue
                  .doubleValue
              ),
              zeroInflux,
>>>>>>> ddee442d
            ),
          )
        )
        val maybeStorageState = Some(
<<<<<<< HEAD
          ThermalStorageState(
            state.tick,
            KilowattHours(50d),
            ThermalStorageOperatingPoint(zeroInflux),
          )
        )

        thermalGrid.reviseInfeedFromStorage(
          state,
          maybeHouseState,
          maybeStorageState,
=======
          (
            ThermalStorageState(
              state.tick,
              KilowattHours(50d),
              zeroInflux,
            ),
            None,
          )
        )

        thermalGrid.reviseFeedInFromStorage(
          state,
          maybeHouseState,
          maybeStorageState,
          zeroInflux,
>>>>>>> ddee442d
        ) match {
          case (maybeRevisedHouseState, maybeRevisedStorageState) =>
            maybeRevisedHouseState shouldBe maybeHouseState
            maybeRevisedStorageState shouldBe maybeStorageState
        }
      }

      "hand back unaltered information if house temperature is above lower boundary temperature, but has influx" in {
        val maybeHouseState = Some(
<<<<<<< HEAD
          ThermalHouseState(
            state.tick,
            testGridAmbientTemperature,
            ThermalHouseOperatingPoint(testGridQDotInfeed),
            Celsius(
              thermalHouseInput.getTargetTemperature
                .to(Units.CELSIUS)
                .getValue
                .doubleValue
=======
          (
            ThermalHouseState(
              state.tick,
              Celsius(
                thermalHouseInput.getTargetTemperature
                  .to(Units.CELSIUS)
                  .getValue
                  .doubleValue
              ),
              testGridQDotInfeed,
>>>>>>> ddee442d
            ),
          )
        )
        val maybeStorageState = Some(
<<<<<<< HEAD
          ThermalStorageState(
            state.tick,
            KilowattHours(50d),
            ThermalStorageOperatingPoint(zeroInflux),
          )
        )

        thermalGrid.reviseInfeedFromStorage(
          state,
          maybeHouseState,
          maybeStorageState,
=======
          (
            ThermalStorageState(
              state.tick,
              KilowattHours(50d),
              zeroInflux,
            ),
            None,
          )
        )

        thermalGrid.reviseFeedInFromStorage(
          state,
          maybeHouseState,
          maybeStorageState,
          testGridQDotInfeed,
>>>>>>> ddee442d
        ) match {
          case (maybeRevisedHouseState, maybeRevisedStorageState) =>
            maybeRevisedHouseState shouldBe maybeHouseState
            maybeRevisedStorageState shouldBe maybeStorageState
        }
      }

      "hand back unaltered information if house temperature is at lower boundary temperature, but storage is empty" in {
        val maybeHouseState = Some(
          (
            ThermalHouseState(
              state.tick,
<<<<<<< HEAD
              testGridAmbientTemperature,
              ThermalHouseOperatingPoint(zeroInflux),
=======
>>>>>>> ddee442d
              Celsius(
                thermalHouseInput.getLowerTemperatureLimit
                  .to(Units.CELSIUS)
                  .getValue
                  .doubleValue
              ),
<<<<<<< HEAD
            )
          )
        )
        val maybeStorageState = Some(
          ThermalStorageState(
            state.tick,
            zeroKWh,
            ThermalStorageOperatingPoint(testGridQDotInfeed),
          )
        )

        thermalGrid.reviseInfeedFromStorage(
          state,
          maybeHouseState,
          maybeStorageState,
=======
              zeroInflux,
            ),
            Some(
              HouseTemperatureLowerBoundaryReached(state.tick)
            ),
          )
        )
        val maybeStorageState = Some(
          (
            ThermalStorageState(
              state.tick,
              zeroKWh,
              testGridQDotInfeed,
            ),
            Some(StorageEmpty(state.tick)),
          )
        )

        thermalGrid.reviseFeedInFromStorage(
          state,
          maybeHouseState,
          maybeStorageState,
          zeroInflux,
>>>>>>> ddee442d
        ) match {
          case (maybeRevisedHouseState, maybeRevisedStorageState) =>
            maybeRevisedHouseState shouldBe maybeHouseState
            maybeRevisedStorageState shouldBe maybeStorageState
        }
      }

      "alter the given states as expected, when all conditions are met" in {
<<<<<<< HEAD
        val tick = 3600
        val dischargingRate = Kilowatts(-20d)

        val maybeHouseState = Some(
          ThermalHouseState(
            tick,
            testGridAmbientTemperature,
            ThermalHouseOperatingPoint(zeroKW),
            Celsius(
              thermalHouseInput.getLowerTemperatureLimit
                .to(Units.CELSIUS)
                .getValue
                .doubleValue
=======
        val tick = 3600L
        val initialLoading = KilowattHours(70d)
        val dischargingRate = Kilowatts(-50d)
        val gridState = initialGridState.copy(storageState =
          initialGridState.storageState.map(storageState =>
            storageState.copy(
              storedEnergy = initialLoading,
              qDot = dischargingRate,
            )
          )
        )

        val state = initialHpState.copy(
          tick = tick,
          thermalGridState = gridState,
          lastStateAmbientTemperature = Celsius(14),
          thermalDemands = noThermalDemand,
        )

        val maybeHouseState = Some(
          (
            ThermalHouseState(
              state.tick,
              Celsius(
                thermalHouseInput.getLowerTemperatureLimit
                  .to(Units.CELSIUS)
                  .getValue
                  .doubleValue
              ),
              zeroInflux,
            ),
            Some(
              HouseTemperatureLowerBoundaryReached(state.tick)
>>>>>>> ddee442d
            ),
          )
        )
        val maybeStorageState = Some(
<<<<<<< HEAD
          ThermalStorageState(
            tick,
            KilowattHours(20d),
            ThermalStorageOperatingPoint(zeroKW),
          )
        )

        val gridState = initialGridState.copy(
          houseState = maybeHouseState,
          storageState = maybeStorageState,
        )

        val state = initialHpState.copy(
          tick = tick,
          thermalGridState = gridState,
          thermalDemands = onlyThermalDemandOfHouse,
        )

        val (hpState, threshold) = thermalGrid.handleConsumption(
          state
        )

        hpState match {
          case ThermalGridState(
=======
          (
            ThermalStorageState(
              state.tick,
              KilowattHours(20d),
              // just any Power, the stored energy is what we need here.
              zeroKW,
            ),
            None,
          )
        )

        thermalGrid.reviseFeedInFromStorage(
          state,
          maybeHouseState,
          maybeStorageState,
          zeroInflux,
        ) match {
          case (
>>>>>>> ddee442d
                Some(
                  ThermalHouseState(
                    houseTick,
                    _,
                    houseOperatingPoint,
                    innerTemperature,
                  )
                ),
                Some(
                  ThermalStorageState(
                    storageTick,
                    storedEnergy,
                    storageOperatingPoint,
                  )
                ),
              ) =>
            houseTick shouldBe state.tick
            storageTick shouldBe state.tick

            houseOperatingPoint shouldBe ThermalHouseOperatingPoint(
              thermalStorage.pThermalMax
            )
            storageOperatingPoint shouldBe ThermalStorageOperatingPoint(
              thermalStorage.pThermalMax * -1
            )

<<<<<<< HEAD
            innerTemperature should approximate(Celsius(18))
            storedEnergy should approximate(KilowattHours(20d))

            threshold shouldBe Some(HouseTargetTemperatureReached(6341))
=======
            houseWarmTick shouldBe 3645
            storageEmptyTick shouldBe 7197
>>>>>>> ddee442d
          case _ => fail("Revision of states failed")
        }
      }
    }

    "handling thermal feed in into the grid" should {
      val handleFeedIn =
        PrivateMethod[(ThermalGridState, Option[ThermalThreshold])](
          Symbol("handleFeedIn")
        )

      "heat the house, if the target temperature in the house is not reached" in {
        val initialGridState = ThermalGridState(
          Some(
            ThermalHouseState(
              -1,
              testGridAmbientTemperature,
              ThermalHouseOperatingPoint(zeroKW),
              Celsius(17),
            )
          ),
          Some(expectedStorageStartingState),
        )

        val state = initialHpState.copy(
          thermalGridState = initialGridState,
          thermalDemands = onlyThermalDemandOfHouse,
        )

        val externalQDot = testGridQDotInfeed

        val (updatedGridState, reachedThreshold) =
<<<<<<< HEAD
          thermalGrid invokePrivate handleInfeed(
=======
          thermalGrid invokePrivate handleFeedIn(
>>>>>>> ddee442d
            state,
            isRunning,
            externalQDot,
            onlyThermalDemandOfHouse,
          )

        updatedGridState match {
          case ThermalGridState(
                Some(
                  ThermalHouseState(
                    houseTick,
                    _,
                    ThermalHouseOperatingPoint(qDotHouse),
                    innerTemperature,
                  )
                ),
                Some(
                  ThermalStorageState(
                    storageTick,
                    storedEnergy,
                    ThermalStorageOperatingPoint(qDotStorage),
                  )
                ),
              ) =>
            houseTick shouldBe 0L
            innerTemperature should approximate(Celsius(16.9999d))
            qDotHouse should approximate(externalQDot)

            storageTick shouldBe 0L
            storedEnergy should approximate(
              initialGridState.storageState
                .map(_.storedEnergy)
                .getOrElse(fail("No initial storage state found"))
            )

            qDotStorage should approximate(zeroKW)

          case _ => fail("Thermal grid state has been calculated wrong.")
        }
        reachedThreshold shouldBe Some(HouseTargetTemperatureReached(7321L))
      }

      "load the storage, if the target temperature in the house is reached" in {
        val gridState = initialGridState.copy(houseState =
          initialGridState.houseState.map(
            _.copy(innerTemperature = thermalHouse.targetTemperature)
          )
        )
        val state = initialHpState.copy(
          thermalGridState = gridState,
          thermalDemands = onlyThermalDemandOfHeatStorage,
        )
<<<<<<< HEAD

        val hpOperatingPoint = HpOperatingPoint.zero

        val updatedThermalGridState =
          thermalGrid.updateThermalGridState(0, state, hpOperatingPoint)
        val updatedHpState =
          state.copy(thermalGridState = updatedThermalGridState)

        val externalQDot = testGridQDotInfeed * 10

        val (updatedGridState, reachedThreshold) =
          thermalGrid invokePrivate handleInfeed(
            updatedHpState,
=======
        val externalQDot = testGridQDotInfeed * 10

        val (updatedGridState, reachedThreshold) =
          thermalGrid invokePrivate handleFeedIn(
            state,
>>>>>>> ddee442d
            isRunning,
            externalQDot,
            onlyThermalDemandOfHeatStorage,
          )

        updatedGridState match {
          case ThermalGridState(
                Some(
                  ThermalHouseState(
                    houseTick,
                    _,
                    ThermalHouseOperatingPoint(qDotHouse),
                    innerTemperature,
                  )
                ),
                Some(
                  ThermalStorageState(
                    storageTick,
                    storedEnergy,
                    ThermalStorageOperatingPoint(qDotStorage),
                  )
                ),
              ) =>
            houseTick shouldBe 0L
            innerTemperature should approximate(Celsius(18.99999167d))
            qDotHouse should approximate(zeroKW)

            storageTick shouldBe 0L
            storedEnergy should approximate(
              gridState.storageState
                .map(_.storedEnergy)
                .getOrElse(fail("No initial storage state found"))
            )
            qDotStorage should approximate(externalQDot)
          case _ => fail("Thermal grid state has been calculated wrong.")
        }
        reachedThreshold shouldBe Some(
          StorageFull(27600L)
        )
      }
    }
  }
}<|MERGE_RESOLUTION|>--- conflicted
+++ resolved
@@ -16,13 +16,10 @@
 import edu.ie3.simona.model.thermal.ThermalHouse.ThermalHouseThreshold.{
   HouseTargetTemperatureReached,
   HouseTemperatureLowerBoundaryReached,
-<<<<<<< HEAD
 }
 import edu.ie3.simona.model.thermal.ThermalHouse.{
   ThermalHouseOperatingPoint,
   ThermalHouseState,
-=======
->>>>>>> ddee442d
 }
 import edu.ie3.simona.model.thermal.ThermalStorage.ThermalStorageThreshold.{
   StorageEmpty,
@@ -84,21 +81,13 @@
     )
 
     val initialGridState: ThermalGridState =
-<<<<<<< HEAD
       ThermalGrid.startingState(thermalGrid, testGridAmbientTemperature)
-=======
-      ThermalGrid.startingState(thermalGrid)
->>>>>>> ddee442d
 
     val initialHpState = HpState(
       0L,
       testGridAmbientTemperature,
       initialGridState,
       HpOperatingPoint(zeroKW, ThermalOpWrapper.zero),
-<<<<<<< HEAD
-=======
-      testGridAmbientTemperature,
->>>>>>> ddee442d
       noThermalDemand,
     )
 
@@ -186,11 +175,7 @@
         )
 
         val updatedThermalGridState =
-<<<<<<< HEAD
           thermalGrid.updateThermalGridState(
-=======
-          thermalGrid.updatedThermalGridState(
->>>>>>> ddee442d
             state.tick,
             state,
             HpOperatingPoint(zeroKW, ThermalOpWrapper.zero),
@@ -208,7 +193,6 @@
         storageDemand.possible should approximate(KilowattHours(1150d))
       }
 
-<<<<<<< HEAD
       "updatedThermalGridState" should {
         "exactly calculate the state of the thermalGrid" in {
 
@@ -250,15 +234,12 @@
         }
       }
 
-=======
->>>>>>> ddee442d
       "deliver the correct house and storage demand" in {
         val tick = 10800
         val gridState = initialGridState.copy(houseState =
           initialGridState.houseState.map(
             _.copy(innerTemperature = Celsius(16d))
           )
-<<<<<<< HEAD
         )
 
         val state = initialHpState.copy(
@@ -269,18 +250,6 @@
 
         val updatedThermalGridState =
           thermalGrid.updateThermalGridState(
-=======
-        )
-
-        val state = initialHpState.copy(
-          tick = tick,
-          thermalGridState = gridState,
-          thermalDemands = onlyThermalDemandOfHeatStorage,
-        )
-
-        val updatedThermalGridState =
-          thermalGrid.updatedThermalGridState(
->>>>>>> ddee442d
             state.tick,
             state,
             HpOperatingPoint(zeroKW, ThermalOpWrapper.zero),
@@ -403,7 +372,6 @@
       )
       "hand back unaltered information if needed information is missing" in {
         val maybeHouseState = Some(
-<<<<<<< HEAD
           ThermalHouseState(
             state.tick,
             testGridAmbientTemperature,
@@ -413,35 +381,15 @@
                 .to(Units.CELSIUS)
                 .getValue
                 .doubleValue
-=======
-          (
-            ThermalHouseState(
-              state.tick,
-              Celsius(
-                thermalHouseInput.getTargetTemperature
-                  .to(Units.CELSIUS)
-                  .getValue
-                  .doubleValue
-              ),
-              zeroInflux,
->>>>>>> ddee442d
             ),
           )
         )
         val maybeStorageState = None
 
-<<<<<<< HEAD
-        thermalGrid.reviseInfeedFromStorage(
-          state,
-          maybeHouseState,
-          maybeStorageState,
-=======
         thermalGrid.reviseFeedInFromStorage(
           state,
           maybeHouseState,
           maybeStorageState,
-          zeroKW,
->>>>>>> ddee442d
         ) match {
           case (maybeRevisedHouseState, maybeRevisedStorageState) =>
             maybeRevisedHouseState shouldBe maybeHouseState
@@ -451,7 +399,6 @@
 
       "hand back unaltered information if house temperature is above lower boundary temperature" in {
         val maybeHouseState = Some(
-<<<<<<< HEAD
           ThermalHouseState(
             state.tick,
             testGridAmbientTemperature,
@@ -461,42 +408,14 @@
                 .to(Units.CELSIUS)
                 .getValue
                 .doubleValue
-=======
-          (
-            ThermalHouseState(
-              state.tick,
-              Celsius(
-                thermalHouseInput.getTargetTemperature
-                  .to(Units.CELSIUS)
-                  .getValue
-                  .doubleValue
-              ),
-              zeroInflux,
->>>>>>> ddee442d
             ),
           )
         )
         val maybeStorageState = Some(
-<<<<<<< HEAD
           ThermalStorageState(
             state.tick,
             KilowattHours(50d),
             ThermalStorageOperatingPoint(zeroInflux),
-          )
-        )
-
-        thermalGrid.reviseInfeedFromStorage(
-          state,
-          maybeHouseState,
-          maybeStorageState,
-=======
-          (
-            ThermalStorageState(
-              state.tick,
-              KilowattHours(50d),
-              zeroInflux,
-            ),
-            None,
           )
         )
 
@@ -504,8 +423,6 @@
           state,
           maybeHouseState,
           maybeStorageState,
-          zeroInflux,
->>>>>>> ddee442d
         ) match {
           case (maybeRevisedHouseState, maybeRevisedStorageState) =>
             maybeRevisedHouseState shouldBe maybeHouseState
@@ -515,7 +432,6 @@
 
       "hand back unaltered information if house temperature is above lower boundary temperature, but has influx" in {
         val maybeHouseState = Some(
-<<<<<<< HEAD
           ThermalHouseState(
             state.tick,
             testGridAmbientTemperature,
@@ -525,42 +441,14 @@
                 .to(Units.CELSIUS)
                 .getValue
                 .doubleValue
-=======
-          (
-            ThermalHouseState(
-              state.tick,
-              Celsius(
-                thermalHouseInput.getTargetTemperature
-                  .to(Units.CELSIUS)
-                  .getValue
-                  .doubleValue
-              ),
-              testGridQDotInfeed,
->>>>>>> ddee442d
             ),
           )
         )
         val maybeStorageState = Some(
-<<<<<<< HEAD
           ThermalStorageState(
             state.tick,
             KilowattHours(50d),
             ThermalStorageOperatingPoint(zeroInflux),
-          )
-        )
-
-        thermalGrid.reviseInfeedFromStorage(
-          state,
-          maybeHouseState,
-          maybeStorageState,
-=======
-          (
-            ThermalStorageState(
-              state.tick,
-              KilowattHours(50d),
-              zeroInflux,
-            ),
-            None,
           )
         )
 
@@ -568,8 +456,6 @@
           state,
           maybeHouseState,
           maybeStorageState,
-          testGridQDotInfeed,
->>>>>>> ddee442d
         ) match {
           case (maybeRevisedHouseState, maybeRevisedStorageState) =>
             maybeRevisedHouseState shouldBe maybeHouseState
@@ -582,18 +468,14 @@
           (
             ThermalHouseState(
               state.tick,
-<<<<<<< HEAD
               testGridAmbientTemperature,
               ThermalHouseOperatingPoint(zeroInflux),
-=======
->>>>>>> ddee442d
               Celsius(
                 thermalHouseInput.getLowerTemperatureLimit
                   .to(Units.CELSIUS)
                   .getValue
                   .doubleValue
               ),
-<<<<<<< HEAD
             )
           )
         )
@@ -602,29 +484,6 @@
             state.tick,
             zeroKWh,
             ThermalStorageOperatingPoint(testGridQDotInfeed),
-          )
-        )
-
-        thermalGrid.reviseInfeedFromStorage(
-          state,
-          maybeHouseState,
-          maybeStorageState,
-=======
-              zeroInflux,
-            ),
-            Some(
-              HouseTemperatureLowerBoundaryReached(state.tick)
-            ),
-          )
-        )
-        val maybeStorageState = Some(
-          (
-            ThermalStorageState(
-              state.tick,
-              zeroKWh,
-              testGridQDotInfeed,
-            ),
-            Some(StorageEmpty(state.tick)),
           )
         )
 
@@ -632,8 +491,6 @@
           state,
           maybeHouseState,
           maybeStorageState,
-          zeroInflux,
->>>>>>> ddee442d
         ) match {
           case (maybeRevisedHouseState, maybeRevisedStorageState) =>
             maybeRevisedHouseState shouldBe maybeHouseState
@@ -642,7 +499,6 @@
       }
 
       "alter the given states as expected, when all conditions are met" in {
-<<<<<<< HEAD
         val tick = 3600
         val dischargingRate = Kilowatts(-20d)
 
@@ -656,46 +512,10 @@
                 .to(Units.CELSIUS)
                 .getValue
                 .doubleValue
-=======
-        val tick = 3600L
-        val initialLoading = KilowattHours(70d)
-        val dischargingRate = Kilowatts(-50d)
-        val gridState = initialGridState.copy(storageState =
-          initialGridState.storageState.map(storageState =>
-            storageState.copy(
-              storedEnergy = initialLoading,
-              qDot = dischargingRate,
-            )
-          )
-        )
-
-        val state = initialHpState.copy(
-          tick = tick,
-          thermalGridState = gridState,
-          lastStateAmbientTemperature = Celsius(14),
-          thermalDemands = noThermalDemand,
-        )
-
-        val maybeHouseState = Some(
-          (
-            ThermalHouseState(
-              state.tick,
-              Celsius(
-                thermalHouseInput.getLowerTemperatureLimit
-                  .to(Units.CELSIUS)
-                  .getValue
-                  .doubleValue
-              ),
-              zeroInflux,
             ),
-            Some(
-              HouseTemperatureLowerBoundaryReached(state.tick)
->>>>>>> ddee442d
-            ),
           )
         )
         val maybeStorageState = Some(
-<<<<<<< HEAD
           ThermalStorageState(
             tick,
             KilowattHours(20d),
@@ -720,26 +540,6 @@
 
         hpState match {
           case ThermalGridState(
-=======
-          (
-            ThermalStorageState(
-              state.tick,
-              KilowattHours(20d),
-              // just any Power, the stored energy is what we need here.
-              zeroKW,
-            ),
-            None,
-          )
-        )
-
-        thermalGrid.reviseFeedInFromStorage(
-          state,
-          maybeHouseState,
-          maybeStorageState,
-          zeroInflux,
-        ) match {
-          case (
->>>>>>> ddee442d
                 Some(
                   ThermalHouseState(
                     houseTick,
@@ -766,15 +566,10 @@
               thermalStorage.pThermalMax * -1
             )
 
-<<<<<<< HEAD
             innerTemperature should approximate(Celsius(18))
             storedEnergy should approximate(KilowattHours(20d))
 
             threshold shouldBe Some(HouseTargetTemperatureReached(6341))
-=======
-            houseWarmTick shouldBe 3645
-            storageEmptyTick shouldBe 7197
->>>>>>> ddee442d
           case _ => fail("Revision of states failed")
         }
       }
@@ -807,11 +602,7 @@
         val externalQDot = testGridQDotInfeed
 
         val (updatedGridState, reachedThreshold) =
-<<<<<<< HEAD
-          thermalGrid invokePrivate handleInfeed(
-=======
           thermalGrid invokePrivate handleFeedIn(
->>>>>>> ddee442d
             state,
             isRunning,
             externalQDot,
@@ -864,7 +655,6 @@
           thermalGridState = gridState,
           thermalDemands = onlyThermalDemandOfHeatStorage,
         )
-<<<<<<< HEAD
 
         val hpOperatingPoint = HpOperatingPoint.zero
 
@@ -876,15 +666,8 @@
         val externalQDot = testGridQDotInfeed * 10
 
         val (updatedGridState, reachedThreshold) =
-          thermalGrid invokePrivate handleInfeed(
+          thermalGrid invokePrivate handleFeedIn(
             updatedHpState,
-=======
-        val externalQDot = testGridQDotInfeed * 10
-
-        val (updatedGridState, reachedThreshold) =
-          thermalGrid invokePrivate handleFeedIn(
-            state,
->>>>>>> ddee442d
             isRunning,
             externalQDot,
             onlyThermalDemandOfHeatStorage,
