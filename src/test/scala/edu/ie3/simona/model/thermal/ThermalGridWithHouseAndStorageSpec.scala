/*
 * © 2022. TU Dortmund University,
 * Institute of Energy Systems, Energy Efficiency and Energy Economics,
 * Research group Distribution grid planning and operation
 */

package edu.ie3.simona.model.thermal

import edu.ie3.datamodel.models.input.thermal.ThermalStorageInput
import edu.ie3.simona.model.participant.HpModel.{
  HpOperatingPoint,
  HpState,
  ThermalGridOperatingPoint,
}
import edu.ie3.simona.model.thermal.ThermalGrid.{
  ThermalDemandWrapper,
  ThermalEnergyDemand,
  ThermalGridState,
}
import edu.ie3.simona.model.thermal.ThermalHouse.ThermalHouseState
import edu.ie3.simona.model.thermal.ThermalHouse.ThermalHouseThreshold.{
  HouseTargetTemperatureReached,
  HouseTemperatureLowerBoundaryReached,
}
import edu.ie3.simona.model.thermal.ThermalStorage.ThermalStorageState
import edu.ie3.simona.model.thermal.ThermalStorage.ThermalStorageThreshold.{
  StorageEmpty,
  StorageFull,
}
import edu.ie3.simona.test.common.{DefaultTestData, UnitSpec}
import edu.ie3.util.scala.quantities.DefaultQuantities.{zeroKW, zeroKWh}
import squants.energy._
import squants.thermal.Celsius
import squants.{Energy, Kelvin, Power, Temperature}
import tech.units.indriya.unit.Units

import scala.jdk.CollectionConverters._

class ThermalGridWithHouseAndStorageSpec
    extends UnitSpec
    with ThermalHouseTestData
    with ThermalStorageTestData
    with DefaultTestData {

  implicit val tempTolerance: Temperature = Kelvin(1e-3)
  implicit val powerTolerance: Power = Watts(1e-3)
  implicit val energyTolerance: Energy = WattHours(1e-3)

  val thermalGrid: ThermalGrid = ThermalGrid(
    new edu.ie3.datamodel.models.input.container.ThermalGrid(
      thermalBusInput,
      Set(thermalHouseInput).asJava,
      Set[ThermalStorageInput](thermalStorageInput).asJava,
      Set[ThermalStorageInput](domesticHotWaterStorageInput).asJava,
    )
  )

  val initialGridState: ThermalGridState =
    ThermalGrid.startingState(thermalGrid, testGridAmbientTemperature)

  val initialHpState = HpState(
    0L,
    defaultSimulationStart,
    initialGridState,
    HpOperatingPoint(zeroKW, ThermalGridOperatingPoint.zero),
    onlyThermalDemandOfHeatStorage,
  )

  "Testing thermal grid generation with only a house" should {
    "instantiating correctly from input data" in {
      val thermalGridInput =
        new edu.ie3.datamodel.models.input.container.ThermalGrid(
          thermalBusInput,
          Set(thermalHouseInput).asJava,
          Set[ThermalStorageInput](thermalStorageInput).asJava,
          Set[ThermalStorageInput](domesticHotWaterStorageInput).asJava,
        )

      ThermalGrid(thermalGridInput) match {
        case ThermalGrid(
              Some(thermalHouseGenerated),
              Some(thermalHeatStorageGenerated),
              Some(domesticHotWaterStorageGenerated),
            ) =>
          thermalHouseGenerated shouldBe thermalHouse
          thermalHeatStorageGenerated shouldBe thermalStorage
          domesticHotWaterStorageGenerated shouldBe domesticHotWaterStorage
        case _ =>
          fail("Generation of thermal grid from thermal input grid failed.")
      }
    }
  }

  "Testing a thermal grid with house and storage" when {

    "requesting the starting state" should {
      "deliver proper results" in {
        initialGridState match {
          case ThermalGridState(
                Some(
                  ThermalHouseState(
                    houseTick,
                    _,
                    innerTemperature,
                  )
                ),
                Some(
                  ThermalStorageState(
                    tickHeatStorage,
                    storedEnergyHeatStorage,
                  )
                ),
                Some(
                  ThermalStorageState(
                    tickWaterStorage,
                    storedEnergyWaterStorage,
                  )
                ),
              ) =>
            houseTick shouldBe expectedHouseStartingState.tick
            tickHeatStorage shouldBe expectedCylindricalStorageStartingState.tick
            tickWaterStorage shouldBe expectedDomesticHotWaterStorageStartingState.tick

            innerTemperature should approximate(
              expectedHouseStartingState.innerTemperature
            )
            storedEnergyHeatStorage should approximate(
              expectedCylindricalStorageStartingState.storedEnergy
            )

            storedEnergyWaterStorage should approximate(
              expectedDomesticHotWaterStorageStartingState.storedEnergy
            )
          case _ => fail("Determination of starting state failed")
        }
      }
    }

    "updatedThermalGridState" should {
      "exactly calculate the state of the thermalGrid" in {
        val tick = 10800L // after three hours

        val updatedThermalGridState =
          thermalGrid.determineState(
            tick,
            initialGridState,
            HpOperatingPoint(zeroKW, ThermalGridOperatingPoint.zero),
          )

        updatedThermalGridState match {
          case ThermalGridState(
                Some(ThermalHouseState(houseTick, _, innerTemperature)),
                Some(
                  ThermalStorageState(heatStorageTick, heatStorageStoredEnergy)
                ),
                Some(
                  ThermalStorageState(
                    waterStorageTick,
                    waterStorageStoredEnergy,
                  )
                ),
              ) =>
            houseTick shouldBe 10800
            heatStorageTick shouldBe houseTick
            waterStorageTick shouldBe houseTick
            innerTemperature should approximate(Celsius(18.93))
<<<<<<< HEAD
            heatStorageStoredEnergy shouldBe zeroKWh
            waterStorageStoredEnergy should approximate(KilowattHours(12.18))
          case _ => fail("Thermal grid state couldn't matched")
=======
            storedEnergy shouldBe zeroKWh
          case _ => fail("Thermal grid state couldn't be matched.")
>>>>>>> 34e3aea6
        }
      }
    }

    "determining the energy demand" should {
      "deliver the heat demand of the house (no demand) with added flexibility by storage" in {
        val tick = 10800L // after three hours

        val hoursToDetermine =
          thermalHouse.checkIfNeedToDetermineDomesticHotWaterDemand(
            tick,
            defaultSimulationStart,
            initialHpState,
          )

        val updatedThermalGridState =
          thermalGrid.determineState(
            tick,
            initialGridState,
            HpOperatingPoint(zeroKW, ThermalGridOperatingPoint.zero),
          )

        val thermalDemands =
          thermalGrid.determineEnergyDemand(
            updatedThermalGridState,
            hoursToDetermine,
          )

        val houseDemand = thermalDemands.houseDemand
        val storageDemand = thermalDemands.heatStorageDemand
        val waterStorageDemand = thermalDemands.domesticHotWaterStorageDemand

        houseDemand.required should approximate(zeroKWh)
        houseDemand.possible should approximate(KilowattHours(1.04476746))
        storageDemand.required should approximate(KilowattHours(1150d))
        storageDemand.possible should approximate(KilowattHours(1150d))
        waterStorageDemand.required should approximate(KilowattHours(0d))
        waterStorageDemand.possible should approximate(KilowattHours(0d))
      }

      "updatedThermalGridState" should {
        "exactly calculate the state of the thermalGrid with zero as operating point" in {
          val tick = 10800
          val gridState = initialGridState.copy(houseState =
            initialGridState.houseState.map(
              _.copy(innerTemperature = Celsius(16d))
            )
          )

          val updatedThermalGridState =
            thermalGrid.determineState(
              tick,
              gridState,
              HpOperatingPoint(zeroKW, ThermalGridOperatingPoint.zero),
            )

          updatedThermalGridState match {
            case ThermalGridState(
                  Some(ThermalHouseState(houseTick, _, innerTemperature)),
                  Some(
                    ThermalStorageState(
                      heatStorageTick,
                      heatStorageStoredEnergy,
                    )
                  ),
                  Some(
                    ThermalStorageState(
                      waterStorageTick,
                      waterStorageStoredEnergy,
                    )
                  ),
                ) =>
              houseTick shouldBe 10800
              heatStorageTick shouldBe houseTick
              innerTemperature should approximate(Celsius(15.96))
<<<<<<< HEAD
              heatStorageStoredEnergy shouldBe zeroKWh
            case _ => fail("Thermal grid state couldn't matched")
=======
              storedEnergy shouldBe zeroKWh
            case _ => fail("Thermal grid state couldn't be matched.")
>>>>>>> 34e3aea6
          }

          // OperatingPoint zero for waterStorage
          updatedThermalGridState.domesticHotWaterStorageState shouldBe Some(
            ThermalStorageState(
              10800,
              expectedDomesticHotWaterStorageStartingState.storedEnergy,
            )
          )
        }
        "exactly calculate the state of the thermalGrid with non-zero OperatingPoint" in {
          val tick = 10800
          val gridState = initialGridState.copy(houseState =
            initialGridState.houseState.map(
              _.copy(innerTemperature = Celsius(16d))
            )
          )

          val thGridOperatingPoint = ThermalGridOperatingPoint(
            testGridQDotInfeed,
            zeroKW,
            testGridQDotInfeed,
            Kilowatts(-1d),
          )

          val updatedThermalGridState =
            thermalGrid.determineState(
              tick,
              gridState,
              HpOperatingPoint(zeroKW, thGridOperatingPoint),
            )

          updatedThermalGridState match {
            case ThermalGridState(
                  Some(ThermalHouseState(houseTick, _, innerTemperature)),
                  Some(ThermalStorageState(heatStorageTick, heatStoredEnergy)),
                  Some(ThermalStorageState(waterStorageTick, waterStoredEnergy)),
                ) =>
              houseTick shouldBe 10800
              heatStorageTick shouldBe houseTick
              waterStorageTick shouldBe houseTick
              innerTemperature should approximate(Celsius(15.9602))
<<<<<<< HEAD
              heatStoredEnergy shouldBe KilowattHours(45)
              waterStoredEnergy should approximate(
                KilowattHours(12.18) - Kilowatts(1) * Hours(3)
              )
            case _ => fail("Thermal grid state couldn't matched")
=======
              storedEnergy shouldBe KilowattHours(45)
            case _ => fail("Thermal grid state couldn't be matched.")
>>>>>>> 34e3aea6
          }
        }
      }

      "determine the hot water demand" in {
        val tick = 0
        val startingState =
          ThermalGrid.startingState(thermalGrid, testGridAmbientTemperature)

        val hoursToDetermine =
          thermalHouse.checkIfNeedToDetermineDomesticHotWaterDemand(
            tick,
            defaultSimulationStart,
            initialHpState,
          )

        val thermalDemands =
          thermalGrid.determineEnergyDemand(
            startingState,
            hoursToDetermine,
          )

        thermalDemands.houseDemand.required should approximate(zeroKWh)
        thermalDemands.houseDemand.possible should approximate(zeroKWh)
        thermalDemands.heatStorageDemand.required should approximate(
          KilowattHours(1150d)
        )
        thermalDemands.heatStorageDemand.possible should approximate(
          KilowattHours(1150d)
        )
        thermalDemands.domesticHotWaterStorageDemand.required should approximate(
          KilowattHours(0d)
        )
        thermalDemands.domesticHotWaterStorageDemand.possible should approximate(
          KilowattHours(0d)
        )
      }

      "deliver the correct house and storage demand" in {
        val tick = 10800

        val hoursToDetermine =
          thermalHouse.checkIfNeedToDetermineDomesticHotWaterDemand(
            tick,
            defaultSimulationStart,
            initialHpState,
          )

        val gridState = initialGridState.copy(houseState =
          initialGridState.houseState.map(
            _.copy(innerTemperature = Celsius(16d))
          )
        )

        val updatedThermalGridState =
          thermalGrid.determineState(
            tick,
            gridState,
            HpOperatingPoint(zeroKW, ThermalGridOperatingPoint.zero),
          )

        val thermalDemands =
          thermalGrid.determineEnergyDemand(
            updatedThermalGridState,
            hoursToDetermine,
          )

        val houseDemand = thermalDemands.houseDemand
        val storageDemand = thermalDemands.heatStorageDemand
        val waterStorageDemand = thermalDemands.domesticHotWaterStorageDemand

        houseDemand.required should approximate(KilowattHours(45.59701))
        houseDemand.possible should approximate(KilowattHours(45.59701))
        storageDemand.required should approximate(KilowattHours(1150d))
        storageDemand.possible should approximate(KilowattHours(1150d))
        waterStorageDemand.required should approximate(KilowattHours(0d))
        waterStorageDemand.possible should approximate(KilowattHours(0d))
      }
    }

    "handling thermal energy consumption from grid" should {
      "return house threshold, if storage is in balance" in {
        val initialLoading = KilowattHours(430d)
        val gridState = initialGridState.copy(heatStorageState =
          initialGridState.heatStorageState.map(storageState =>
            storageState.copy(storedEnergy = initialLoading)
          )
        )

        val state = initialHpState.copy(
          thermalGridState = gridState,
          thermalDemands = onlyPossibleDemandOfHeatStorage,
        )

        val (thermalGridOperatingPoint, reachedThreshold) =
          thermalGrid.handleConsumption(state)

        reachedThreshold shouldBe Some(
<<<<<<< HEAD
          SimpleThermalThreshold(3600L)
=======
          HouseTemperatureLowerBoundaryReached(166482L)
>>>>>>> 34e3aea6
        )
        thermalGridOperatingPoint shouldBe ThermalGridOperatingPoint.zero
      }

      "take energy from storage, if there is actual consumption" in {
        val initialLoading = KilowattHours(10d)
        val gridState = initialGridState.copy(
          houseState = initialGridState.houseState.map(houseState =>
            houseState.copy(innerTemperature = Celsius(17))
          ),
          heatStorageState =
            initialGridState.heatStorageState.map(storageState =>
              storageState.copy(storedEnergy = initialLoading)
            ),
        )

        val state = initialHpState.copy(
          thermalGridState = gridState,
          // The exact amount doesn't matter
          thermalDemands = ThermalDemandWrapper(
            ThermalEnergyDemand(KilowattHours(1), KilowattHours(1)),
            ThermalEnergyDemand(KilowattHours(1), KilowattHours(1)),
            ThermalEnergyDemand.noDemand,
            ThermalEnergyDemand.noDemand,
          ),
        )

        val (thermalGridOperatingPoint, reachedThreshold) =
          thermalGrid.handleConsumption(state)

        reachedThreshold shouldBe Some(StorageEmpty(1800))
        thermalGridOperatingPoint shouldBe ThermalGridOperatingPoint(
          zeroKW,
          thermalStorage.pThermalMax,
          thermalStorage.pThermalMax * -1,
          zeroKW,
        )
      }

      "properly take energy from storage when not reached target temp and was heated last operating point from Hp" in {
        val gridState = initialGridState
          .copy(
            houseState = initialGridState.houseState.map(
              _.copy(innerTemperature = Celsius(18.5))
            ),
            heatStorageState = Some(
              ThermalStorageState(
                0L,
                KilowattHours(5d),
              )
            ),
          )
        val lastOperatingPoint = HpOperatingPoint(
          Kilowatts(1),
          ThermalGridOperatingPoint(Kilowatts(1), Kilowatts(1), zeroKW, zeroKW),
        )

        val state = initialHpState.copy(
          thermalGridState = gridState,
          lastHpOperatingPoint = lastOperatingPoint,
          // The exact amount doesn't matter
          thermalDemands = ThermalDemandWrapper(
            ThermalEnergyDemand(zeroKWh, KilowattHours(1)),
            ThermalEnergyDemand(KilowattHours(1), KilowattHours(1)),
            ThermalEnergyDemand.noDemand,
            ThermalEnergyDemand.noDemand,
          ),
        )

        val (thermalGridOperatingPoint, reachedThreshold) =
          thermalGrid.handleConsumption(state)

        thermalGridOperatingPoint shouldBe ThermalGridOperatingPoint(
          zeroKW,
          thermalStorage.pThermalMax,
          thermalStorage.pThermalMax * -1,
          zeroKW,
        )

        reachedThreshold shouldBe Some(StorageEmpty(900))
      }
    }

    "revising feed in from storage to house" should {
      val state = initialHpState.copy(
        tick = 3600L,
        thermalDemands = onlyThermalDemandOfHeatStorage,
      )
      "hand back unaltered information if needed information is missing" in {
        val maybeHouseState = Some(
          ThermalHouseState(
            state.tick,
            testGridAmbientTemperature,
            Celsius(
              thermalHouseInput.getTargetTemperature
                .to(Units.CELSIUS)
                .getValue
                .doubleValue
            ),
          )
        )
        val maybeStorageState = None

        // FIXME
        val maybeWaterStorageState = None

        val maybeThermalGridState =
          ThermalGridState(
            maybeHouseState,
            maybeStorageState,
            maybeWaterStorageState,
          )

        val maybeThreshold = None

        val hpState = state.copy(thermalGridState = maybeThermalGridState)

        thermalGrid.reviseFeedInFromStorage(
          hpState,
          maybeThreshold,
        ) match {
          case (thermalGridOperatingPoint, nextThreshold) =>
            thermalGridOperatingPoint shouldBe ThermalGridOperatingPoint.zero
            nextThreshold shouldBe None
        }
      }

      "hand back unaltered information if house temperature is above lower boundary temperature" in {
        val maybeHouseState =
          ThermalHouseState(
            state.tick,
            testGridAmbientTemperature,
            Celsius(
              thermalHouseInput.getTargetTemperature
                .to(Units.CELSIUS)
                .getValue
                .doubleValue
            ),
          )
        val maybeStorageState =
          ThermalStorageState(
            state.tick,
            KilowattHours(50d),
          )

        val maybeWaterStorageState = None

        val maybeThermalGridState =
          ThermalGridState(
            Some(maybeHouseState),
            Some(maybeStorageState),
            maybeWaterStorageState,
          )

        val hpState = state.copy(thermalGridState = maybeThermalGridState)

        val maybeThreshold =
          thermalHouse.determineNextThreshold(maybeHouseState, zeroKW)

        thermalGrid.reviseFeedInFromStorage(
          hpState,
          maybeThreshold,
        ) match {
          case (
                thermalGridOperatingPoint,
                nextThreshold,
              ) =>
            thermalGridOperatingPoint shouldBe ThermalGridOperatingPoint.zero
            nextThreshold shouldBe Some(
<<<<<<< HEAD
              HouseTemperatureLowerBoundaryReached(170082)
=======
              HouseTemperatureLowerBoundaryReached(166482L)
>>>>>>> 34e3aea6
            )
        }
      }

      "heat house from storage if house temperature is at lower boundary temperature" in {
        val maybeHouseState =
          ThermalHouseState(
            state.tick,
            testGridAmbientTemperature,
            Celsius(
              thermalHouseInput.getLowerTemperatureLimit
                .to(Units.CELSIUS)
                .getValue
                .doubleValue
            ),
          )

        val maybeHouseThreshold =
          thermalHouse.determineNextThreshold(maybeHouseState, zeroKW)

        val maybeStorageState =
          Some(ThermalStorageState(state.tick, KilowattHours(10)))

        val maybeWaterStorageState = None

        val hpState = state.copy(
          thermalGridState = state.thermalGridState.copy(
            houseState = Some(maybeHouseState),
            heatStorageState = maybeStorageState,
            domesticHotWaterStorageState = maybeWaterStorageState,
          ),
          // The exact amount doesn't matter
          thermalDemands = ThermalDemandWrapper(
            ThermalEnergyDemand(KilowattHours(1), KilowattHours(1)),
            ThermalEnergyDemand(zeroKWh, KilowattHours(1)),
            ThermalEnergyDemand.noDemand,
            ThermalEnergyDemand.noDemand,
          ),
        )

        thermalGrid.reviseFeedInFromStorage(
          hpState,
          maybeHouseThreshold,
        ) match {
          case (
                thermalGridOperatingPoint,
                nextThreshold,
              ) =>
            thermalGridOperatingPoint shouldBe ThermalGridOperatingPoint(
              zeroKW,
              thermalStorage.pThermalMax,
              thermalStorage.getpThermalMax * -1,
              zeroKW,
            )
            nextThreshold shouldBe Some(StorageEmpty(5400))
        }
      }

      "heat house from storage if house temperature is at lower boundary temperature, return houseTick" in {
        val tick = 3600

        val maybeHouseState = Some(
          ThermalHouseState(
            tick,
            testGridAmbientTemperature,
            Celsius(
              thermalHouseInput.getLowerTemperatureLimit
                .to(Units.CELSIUS)
                .getValue
                .doubleValue
            ),
          )
        )
        val maybeStorageState = Some(
          ThermalStorageState(
            tick,
            KilowattHours(20d),
          )
        )

        val gridState = initialGridState.copy(
          houseState = maybeHouseState,
          heatStorageState = maybeStorageState,
        )

        val state = initialHpState.copy(
          tick = tick,
          thermalGridState = gridState,
          // The exact amount doesn't matter
          thermalDemands = ThermalDemandWrapper(
            ThermalEnergyDemand(KilowattHours(1), KilowattHours(1)),
            ThermalEnergyDemand(zeroKWh, KilowattHours(1)),
            ThermalEnergyDemand.noDemand,
            ThermalEnergyDemand.noDemand,
          ),
        )

        val (thermalGridOperatingPoint, threshold) =
          thermalGrid.handleConsumption(
            state
          )

        thermalGridOperatingPoint shouldBe ThermalGridOperatingPoint(
          zeroKW,
          thermalStorage.pThermalMax,
          thermalStorage.pThermalMax * -1,
          zeroKW,
        )
<<<<<<< HEAD
        threshold shouldBe Some(HouseTargetTemperatureReached(6344))
=======

        threshold shouldBe Some(HouseTargetTemperatureReached(6344L))
>>>>>>> 34e3aea6
      }
    }
  }

  "handling thermal feed in into the grid" should {
    "heat the house, if the target temperature in the house is not reached" in {
      val gridState = initialGridState.copy(
        houseState = Some(
          ThermalHouseState(
            -1,
            testGridAmbientTemperature,
            Celsius(17),
          )
        ),
        Some(expectedCylindricalStorageStartingState),
        Some(expectedDomesticHotWaterStorageStartingState),
      )

      val state = initialHpState.copy(
        thermalGridState = gridState,
        // The exact amount doesn't matter
        thermalDemands = ThermalDemandWrapper(
          ThermalEnergyDemand(KilowattHours(1), KilowattHours(1)),
          ThermalEnergyDemand(KilowattHours(1), KilowattHours(1)),
          ThermalEnergyDemand.noDemand,
          ThermalEnergyDemand.noDemand,
        ),
      )

      val externalQDot = testGridQDotInfeed

      val (thermalGridOperatingPoint, reachedThreshold) =
        thermalGrid.handleFeedIn(
          state,
          externalQDot,
        )

<<<<<<< HEAD
      reachedThreshold shouldBe Some(SimpleThermalThreshold(3600L))
=======
      reachedThreshold shouldBe Some(HouseTargetTemperatureReached(7345L))
>>>>>>> 34e3aea6
      thermalGridOperatingPoint shouldBe ThermalGridOperatingPoint(
        externalQDot,
        externalQDot,
        zeroKW,
        zeroKW,
      )
    }

    "heat the house and recharge the domestic hot water storage, if the house has required heat demand and domestic hot water storage is empty" in {
      val gridState = initialGridState.copy(
        houseState = initialGridState.houseState.map(
          _.copy(innerTemperature = thermalHouse.lowerBoundaryTemperature)
        ),
        domesticHotWaterStorageState =
          initialGridState.domesticHotWaterStorageState.map(
            _.copy(storedEnergy = zeroKWh)
          ),
      )

      val state =
        HpState(
          0,
          defaultSimulationStart,
          gridState,
          HpOperatingPoint.zero,
          thermalDemandOfHouseAndWaterStorage,
        )

      val (operatingPoint, reachedThreshold) =
        thermalGrid.handleFeedIn(
          state,
          testGridQDotInfeed,
        )

      reachedThreshold shouldBe Some(StorageFull(5846))
      operatingPoint shouldBe ThermalGridOperatingPoint(
        testGridQDotInfeed,
        testGridQDotInfeed / 2,
        zeroKW,
        testGridQDotInfeed / 2,
      )
    }
  }

  "load the storage, if the target temperature in the house is reached" in {
    val externalQDot = testGridQDotInfeed * 10

    val (thermalGridOperatingPoint, reachedThreshold) =
      thermalGrid.handleFeedIn(
        initialHpState,
        externalQDot,
      )

    reachedThreshold shouldBe Some(SimpleThermalThreshold(3600))
    thermalGridOperatingPoint shouldBe ThermalGridOperatingPoint(
      externalQDot,
      zeroKW,
      externalQDot,
      zeroKW,
    )
  }
  "don't load the heat storage, use qDot directly to cover hot water demand before recharge domestic hot water storage if the upper temperature in the house is reached and the domestic hot water storage is empty" in {
    val firstThermalDemands = ThermalDemandWrapper(
      ThermalEnergyDemand(zeroKWh, zeroKWh),
      ThermalEnergyDemand(KilowattHours(1150), KilowattHours(1150)),
      ThermalEnergyDemand.noDemand,
      ThermalEnergyDemand(KilowattHours(12.18), KilowattHours(12.18)),
    )

    val gridState = initialGridState.copy(
      houseState = initialGridState.houseState.map(
        _.copy(innerTemperature = thermalHouse.upperBoundaryTemperature)
      ),
      domesticHotWaterStorageState =
        initialGridState.domesticHotWaterStorageState.map(
          _.copy(storedEnergy = zeroKWh)
        ),
    )
    val externalQDot = testGridQDotInfeed

    val state =
      HpState(
        0,
        defaultSimulationStart,
        gridState,
        HpOperatingPoint.zero,
        firstThermalDemands,
      )

    val (firstOperatingPoint, firstReachedThreshold) =
      thermalGrid.handleFeedIn(
        state,
        externalQDot,
      )

    firstOperatingPoint shouldBe ThermalGridOperatingPoint(
      testGridQDotInfeed,
      zeroKW,
      zeroKW,
      testGridQDotInfeed,
    )
    firstReachedThreshold shouldBe Some(StorageFull(2923))
  }

}<|MERGE_RESOLUTION|>--- conflicted
+++ resolved
@@ -164,14 +164,9 @@
             heatStorageTick shouldBe houseTick
             waterStorageTick shouldBe houseTick
             innerTemperature should approximate(Celsius(18.93))
-<<<<<<< HEAD
             heatStorageStoredEnergy shouldBe zeroKWh
             waterStorageStoredEnergy should approximate(KilowattHours(12.18))
-          case _ => fail("Thermal grid state couldn't matched")
-=======
-            storedEnergy shouldBe zeroKWh
           case _ => fail("Thermal grid state couldn't be matched.")
->>>>>>> 34e3aea6
         }
       }
     }
@@ -247,13 +242,8 @@
               houseTick shouldBe 10800
               heatStorageTick shouldBe houseTick
               innerTemperature should approximate(Celsius(15.96))
-<<<<<<< HEAD
               heatStorageStoredEnergy shouldBe zeroKWh
-            case _ => fail("Thermal grid state couldn't matched")
-=======
-              storedEnergy shouldBe zeroKWh
             case _ => fail("Thermal grid state couldn't be matched.")
->>>>>>> 34e3aea6
           }
 
           // OperatingPoint zero for waterStorage
@@ -296,16 +286,11 @@
               heatStorageTick shouldBe houseTick
               waterStorageTick shouldBe houseTick
               innerTemperature should approximate(Celsius(15.9602))
-<<<<<<< HEAD
               heatStoredEnergy shouldBe KilowattHours(45)
               waterStoredEnergy should approximate(
                 KilowattHours(12.18) - Kilowatts(1) * Hours(3)
               )
-            case _ => fail("Thermal grid state couldn't matched")
-=======
-              storedEnergy shouldBe KilowattHours(45)
             case _ => fail("Thermal grid state couldn't be matched.")
->>>>>>> 34e3aea6
           }
         }
       }
@@ -404,11 +389,7 @@
           thermalGrid.handleConsumption(state)
 
         reachedThreshold shouldBe Some(
-<<<<<<< HEAD
           SimpleThermalThreshold(3600L)
-=======
-          HouseTemperatureLowerBoundaryReached(166482L)
->>>>>>> 34e3aea6
         )
         thermalGridOperatingPoint shouldBe ThermalGridOperatingPoint.zero
       }
@@ -578,11 +559,7 @@
               ) =>
             thermalGridOperatingPoint shouldBe ThermalGridOperatingPoint.zero
             nextThreshold shouldBe Some(
-<<<<<<< HEAD
-              HouseTemperatureLowerBoundaryReached(170082)
-=======
               HouseTemperatureLowerBoundaryReached(166482L)
->>>>>>> 34e3aea6
             )
         }
       }
@@ -691,12 +668,7 @@
           thermalStorage.pThermalMax * -1,
           zeroKW,
         )
-<<<<<<< HEAD
-        threshold shouldBe Some(HouseTargetTemperatureReached(6344))
-=======
-
         threshold shouldBe Some(HouseTargetTemperatureReached(6344L))
->>>>>>> 34e3aea6
       }
     }
   }
@@ -734,11 +706,7 @@
           externalQDot,
         )
 
-<<<<<<< HEAD
       reachedThreshold shouldBe Some(SimpleThermalThreshold(3600L))
-=======
-      reachedThreshold shouldBe Some(HouseTargetTemperatureReached(7345L))
->>>>>>> 34e3aea6
       thermalGridOperatingPoint shouldBe ThermalGridOperatingPoint(
         externalQDot,
         externalQDot,
