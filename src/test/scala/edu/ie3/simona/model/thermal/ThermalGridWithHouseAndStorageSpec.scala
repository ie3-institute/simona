/*
 * © 2022. TU Dortmund University,
 * Institute of Energy Systems, Energy Efficiency and Energy Economics,
 * Research group Distribution grid planning and operation
 */

package edu.ie3.simona.model.thermal

import edu.ie3.datamodel.models.input.thermal.ThermalStorageInput
import edu.ie3.simona.model.participant.HpModel.{HpRelevantData, HpState}
import edu.ie3.simona.model.thermal.ThermalGrid.{
  ThermalDemandWrapper,
  ThermalEnergyDemand,
  ThermalGridState,
}
import edu.ie3.simona.model.thermal.ThermalHouse.ThermalHouseState
import edu.ie3.simona.model.thermal.ThermalHouse.ThermalHouseThreshold.{
  HouseTemperatureLowerBoundaryReached,
  HouseTemperatureUpperBoundaryReached,
}
import edu.ie3.simona.model.thermal.ThermalStorage.ThermalStorageState
import edu.ie3.simona.model.thermal.ThermalStorage.ThermalStorageThreshold.{
  StorageEmpty,
  StorageFull,
}
import edu.ie3.simona.test.common.UnitSpec
import edu.ie3.util.scala.quantities.DefaultQuantities.{zeroKW, zeroKWh}
import squants.energy._
import squants.thermal.Celsius
import squants.{Energy, Kelvin, Power, Temperature}
import tech.units.indriya.unit.Units

import scala.jdk.CollectionConverters._

class ThermalGridWithHouseAndStorageSpec
    extends UnitSpec
    with ThermalHouseTestData
    with ThermalStorageTestData {

  implicit val tempTolerance: Temperature = Kelvin(1e-3)
  implicit val powerTolerance: Power = Watts(1e-3)
  implicit val energyTolerance: Energy = WattHours(1e-3)

  "Testing thermal grid generation with only a house" should {
    "instantiating correctly from input data" in {
      val thermalGridInput =
        new edu.ie3.datamodel.models.input.container.ThermalGrid(
          thermalBusInput,
          Set(thermalHouseInput).asJava,
          Set[ThermalStorageInput](thermalStorageInput).asJava,
          Set[ThermalStorageInput](domesticHotWaterStorageInput).asJava,
        )

      ThermalGrid(thermalGridInput) match {
        case ThermalGrid(
              Some(thermalHouseGenerated),
              Some(thermalStorageGenerated),
              Some(domesticHotWaterStorageGenerated),
            ) =>
          thermalHouseGenerated shouldBe thermalHouse
          thermalStorageGenerated shouldBe thermalStorage
          domesticHotWaterStorageGenerated shouldBe domesticHotWaterStorage
        case _ =>
          fail("Generation of thermal grid from thermal input grid failed.")
      }
    }
  }

  "Testing a thermal grid with house and storage" when {
    val thermalGrid: ThermalGrid = ThermalGrid(
      new edu.ie3.datamodel.models.input.container.ThermalGrid(
        thermalBusInput,
        Set(thermalHouseInput).asJava,
        Set[ThermalStorageInput](thermalStorageInput).asJava,
        Set[ThermalStorageInput](domesticHotWaterStorageInput).asJava,
      )
    )

    "requesting the starting state" should {
      "deliver proper results" in {
        ThermalGrid.startingState(thermalGrid) match {
          case ThermalGridState(
                Some(ThermalHouseState(houseTick, innerTemperature, qDotHouse)),
                Some(
                  ThermalStorageState(
                    heatStorageTick,
                    storedEnergyHeatStorage,
                    qDotHeatStorage,
                  )
                ),
                Some(
                  ThermalStorageState(
                    waterStorageTick,
                    storedEnergyWaterStorage,
                    qDotDomesticHotWaterStorage,
                  )
                ),
              ) =>
            houseTick shouldBe expectedHouseStartingState.tick
            heatStorageTick shouldBe expectedCylindricalStorageStartingState.tick
            waterStorageTick shouldBe expectedDomesticHotWaterStorageStartingState.tick

            innerTemperature should approximate(
              expectedHouseStartingState.innerTemperature
            )
            storedEnergyHeatStorage should approximate(
              expectedCylindricalStorageStartingState.storedEnergy
            )
            storedEnergyWaterStorage should approximate(
              expectedDomesticHotWaterStorageStartingState.storedEnergy
            )
            qDotHouse should approximate(expectedHouseStartingState.qDot)
            qDotHeatStorage should approximate(
              expectedCylindricalStorageStartingState.qDot
            )
            qDotDomesticHotWaterStorage should approximate(
              expectedDomesticHotWaterStorageStartingState.qDot
            )

          case _ => fail("Determination of starting state failed")
        }
      }
    }

    "determining the energy demand" should {
      "deliver the heat demand of the house (no demand) with added flexibility by storage" in {
        // hot water demand will be excluded here for test reasons
        val relevantData = HpRelevantData(
          10800, // after three hours
          testGridAmbientTemperature,
          defaultSimulationStart,
          houseInhabitants,
        )
        val lastHpState = HpState(
          false,
          relevantData.currentTick,
          Some(testGridAmbientTemperature),
          zeroKW,
          zeroKW,
          ThermalGrid.startingState(thermalGrid),
          None,
        )

        val (thermalDemands, updatedThermalGridState) =
          thermalGrid.energyDemandAndUpdatedState(relevantData, lastHpState)
        val houseDemand = thermalDemands.houseDemand
        val storageDemand = thermalDemands.heatStorageDemand
        val waterStorageDemand = thermalDemands.domesticHotWaterStorageDemand

        houseDemand.required should approximate(zeroKWh)
        houseDemand.possible should approximate(KilowattHours(31.05009722d))
        storageDemand.required should approximate(KilowattHours(1150d))
        storageDemand.possible should approximate(KilowattHours(1150d))
        waterStorageDemand.required should approximate(KilowattHours(0d))
        waterStorageDemand.possible should approximate(KilowattHours(0d))
        updatedThermalGridState.houseState shouldBe Some(
          ThermalHouseState(10800, Kelvin(292.0799935185185), zeroKW)
        )
        updatedThermalGridState.storageState shouldBe Some(
          ThermalStorageState(10800, zeroKWh, zeroKW)
        )
        updatedThermalGridState.domesticHotWaterStorageState shouldBe Some(
          ThermalStorageState(
            10800,
            // when simulating from tick 0 - 10800 the hourly demand
            // for hot water would normally be taken from domestic
            // hot water storage, resulting in a lower storedEnergy here
            expectedDomesticHotWaterStorageStartingState.storedEnergy,
            Kilowatts(-10.991079452054795),
          )
        )
      }

      "cover the hot water demand from domestic hot water storage" in {
        val relevantData = HpRelevantData(
          0,
          testGridAmbientTemperature,
          defaultSimulationStart,
          houseInhabitants,
        )
        val startingState = ThermalGrid.startingState(thermalGrid)
        val lastHpState = HpState(
          false,
          relevantData.currentTick,
          Some(testGridAmbientTemperature),
          zeroKW,
          zeroKW,
          startingState,
          None,
        )

        val (
          thermalDemands,
          updatedThermalGridState,
        ) =
          thermalGrid.energyDemandAndUpdatedState(relevantData, lastHpState)
        val houseDemand = thermalDemands.houseDemand
        val storageDemand = thermalDemands.heatStorageDemand
        val waterStorageDemand = thermalDemands.domesticHotWaterStorageDemand

        houseDemand.required should approximate(zeroKWh)
        houseDemand.possible should approximate(KilowattHours(30.0000972d))
        storageDemand.required should approximate(KilowattHours(1150d))
        storageDemand.possible should approximate(KilowattHours(1150d))
        waterStorageDemand.required should approximate(KilowattHours(0d))
        waterStorageDemand.possible should approximate(KilowattHours(0d))
        updatedThermalGridState.houseState shouldBe Some(
          ThermalHouseState(0, Kelvin(292.1499935185185), zeroKW)
        )
        updatedThermalGridState.storageState shouldBe Some(
          ThermalStorageState(0, zeroKWh, zeroKW)
        )
        updatedThermalGridState.domesticHotWaterStorageState shouldBe Some(
          ThermalStorageState(
            0,
            expectedDomesticHotWaterStorageStartingState.storedEnergy,
            Kilowatts(-10.556649434187017),
          )
        )
      }

      "deliver the correct house and storage demand" in {
        val relevantData = HpRelevantData(
          10800, // after three hours
          testGridAmbientTemperature,
          defaultSimulationStart,
          houseInhabitants,
        )
        val startingState = ThermalGrid.startingState(thermalGrid)
        val lastHpState = HpState(
          true,
          relevantData.currentTick,
          Some(testGridAmbientTemperature),
          Kilowatts(42),
          Kilowatts(42),
          startingState.copy(houseState =
            startingState.houseState.map(
              _.copy(innerTemperature = Celsius(16d))
            )
          ),
          None,
        )

        val (thermalDemands, updatedThermalGridState) =
          thermalGrid.energyDemandAndUpdatedState(relevantData, lastHpState)
        val houseDemand = thermalDemands.houseDemand
        val storageDemand = thermalDemands.heatStorageDemand
        val waterStorageDemand = thermalDemands.domesticHotWaterStorageDemand

        houseDemand.required should approximate(KilowattHours(45.6000555))
        houseDemand.possible should approximate(KilowattHours(75.600055555))
        storageDemand.required should approximate(KilowattHours(1150d))
        storageDemand.possible should approximate(KilowattHours(1150d))
        waterStorageDemand.required should approximate(KilowattHours(0d))
        waterStorageDemand.possible should approximate(KilowattHours(0d))
        updatedThermalGridState.houseState shouldBe Some(
          ThermalHouseState(10800, Celsius(15.959996296296296), zeroKW)
        )
        updatedThermalGridState.storageState shouldBe Some(
          ThermalStorageState(10800, zeroKWh, zeroKW)
        )
        updatedThermalGridState.domesticHotWaterStorageState shouldBe Some(
          ThermalStorageState(
            10800,
            // when simulating from tick 0 - 10800 the hourly demand
            // for hot water would normally be taken from domestic
            // hot water storage, resulting in a lower storedEnergy here
            expectedDomesticHotWaterStorageStartingState.storedEnergy,
            Kilowatts(-10.991079452054795),
          )
        )
      }
    }

    "handling thermal energy consumption from grid" should {
      val handleConsumption =
        PrivateMethod[(ThermalGridState, Option[ThermalThreshold])](
          Symbol("handleConsumption")
        )

      "return house threshold, if storage is in balance" in {
        val relevantData = HpRelevantData(
          0L,
          testGridAmbientTemperature,
<<<<<<< HEAD
          defaultSimulationStart,
          houseInhabitants,
=======
>>>>>>> b90144dc
        )
        val initialGridState = ThermalGrid.startingState(thermalGrid)
        val initialLoadingHeatStorage = KilowattHours(430d)
        val gridState = initialGridState.copy(storageState =
          initialGridState.storageState.map(storageState =>
            storageState.copy(storedEnergy = initialLoadingHeatStorage)
          )
        )

        val (updatedGridState, reachedThreshold) =
          thermalGrid invokePrivate handleConsumption(
            relevantData,
            testGridAmbientTemperature,
            gridState,
            zeroKW,
          )

        updatedGridState match {
          case ThermalGridState(
                _,
                Some(
                  ThermalStorageState(
                    thermalStorageTick,
                    storedEnergyThermalStorage,
                    qDotThermalStorage,
                  )
                ),
                Some(
                  ThermalStorageState(
                    domesticHotWaterStorageTick,
                    storedEnergyDomesticHotWaterStorage,
                    qDotStorageDomesticHotWaterStorage,
                  )
                ),
              ) =>
            thermalStorageTick shouldBe 0L
            storedEnergyThermalStorage should approximate(
              initialLoadingHeatStorage
            )
            qDotThermalStorage should approximate(zeroKW)

            domesticHotWaterStorageTick shouldBe 0L
            storedEnergyDomesticHotWaterStorage should approximate(
              expectedDomesticHotWaterStorageStartingState.storedEnergy
            )
            qDotStorageDomesticHotWaterStorage should approximate(
              Kilowatts(-10.556649434187017)
            )
          case _ => fail("Thermal grid state has been calculated wrong.")
        }
        reachedThreshold shouldBe Some(
          SimpleThermalThreshold(23L)
        )

        val updatedRelevantData = HpRelevantData(
          23,
          testGridAmbientTemperature,
          defaultSimulationStart,
          houseInhabitants,
        )

        val (nextUpdatedGridState, nextReachedThreshold) =
          thermalGrid invokePrivate handleConsumption(
            updatedRelevantData,
            testGridAmbientTemperature,
            updatedGridState,
            zeroKW,
          )

        nextUpdatedGridState match {
          case ThermalGridState(
                _,
                Some(
                  ThermalStorageState(
                    thermalStorageTick,
                    storedEnergyThermalStorage,
                    qDotThermalStorage,
                  )
                ),
                Some(
                  ThermalStorageState(
                    domesticHotWaterStorageTick,
                    storedEnergyDomesticHotWaterStorage,
                    qDotStorageDomesticHotWaterStorage,
                  )
                ),
              ) =>
            thermalStorageTick shouldBe 23L
            storedEnergyThermalStorage should approximate(
              initialLoadingHeatStorage
            )
            qDotThermalStorage should approximate(zeroKW)

            domesticHotWaterStorageTick shouldBe 23L
            storedEnergyDomesticHotWaterStorage should approximate(
              KilowattHours(12.112554739726027)
            )
            qDotStorageDomesticHotWaterStorage should approximate(zeroKW)
          case _ => fail("Thermal grid state has been calculated wrong.")
        }
        nextReachedThreshold shouldBe Some(
          HouseTemperatureLowerBoundaryReached(154288L)
        )
      }

      "take energy from storage, if there is actual consumption" in {
        val relevantData = HpRelevantData(
          0L,
          testGridAmbientTemperature,
<<<<<<< HEAD
          defaultSimulationStart,
          houseInhabitants,
=======
>>>>>>> b90144dc
        )
        val initialGridState = ThermalGrid.startingState(thermalGrid)
        val initialLoading = KilowattHours(200d)
        val gridState = initialGridState.copy(storageState =
          initialGridState.storageState.map(storageState =>
            storageState.copy(storedEnergy = initialLoading)
          )
        )
        val externalQDot = testGridQDotConsumption

        val (updatedGridState, reachedThreshold) =
          thermalGrid invokePrivate handleConsumption(
            relevantData,
            testGridAmbientTemperature,
            gridState,
            externalQDot,
          )

        updatedGridState match {
          case ThermalGridState(
                Some(
                  ThermalHouseState(houseTick, innerTemperature, qDotHouse)
                ),
                Some(
                  ThermalStorageState(
                    thermalStorageTick,
                    storedEnergyThermalStorage,
                    qDotThermalStorage,
                  )
                ),
                Some(
                  ThermalStorageState(
                    domesticHotWaterStorageTick,
                    storedEnergyDomesticHotWaterStorage,
                    qDotStorageDomesticHotWaterStorage,
                  )
                ),
              ) =>
            houseTick shouldBe 0L
            innerTemperature should approximate(Celsius(18.9999d))
            qDotHouse should approximate(zeroKW)

            thermalStorageTick shouldBe 0L
            storedEnergyThermalStorage should approximate(initialLoading)
            qDotThermalStorage should approximate(externalQDot)

            domesticHotWaterStorageTick shouldBe 0L
            storedEnergyDomesticHotWaterStorage should approximate(
              expectedDomesticHotWaterStorageStartingState.storedEnergy
            )
            qDotStorageDomesticHotWaterStorage should approximate(
              Kilowatts(-10.556649434187017)
            )
          case _ => fail("Thermal grid state has been calculated wrong.")
        }
        reachedThreshold shouldBe Some(SimpleThermalThreshold(23L))
      }
    }

    "revising infeed from storage to house" should {
      val zeroInflux = zeroKW
      val relevantData = HpRelevantData(
        3600,
        testGridAmbientTemperature,
      )
      val ambientTemperature = Celsius(14d)
      "hand back unaltered information if needed information is missing" in {
        val maybeHouseState = Some(
          (
            ThermalHouseState(
              relevantData.currentTick,
              Celsius(
                thermalHouseInput.getTargetTemperature
                  .to(Units.CELSIUS)
                  .getValue
                  .doubleValue
              ),
              zeroInflux,
            ),
            None,
          )
        )
        val maybeStorageState = None

        thermalGrid.reviseInfeedFromStorage(
          relevantData,
          maybeHouseState,
          maybeStorageState,
          maybeHouseState.map(_._1),
          None,
          testGridAmbientTemperature,
          testGridQDotConsumption,
        ) match {
          case (maybeRevisedHouseState, maybeRevisedStorageState) =>
            maybeRevisedHouseState shouldBe maybeHouseState
            maybeRevisedStorageState shouldBe maybeStorageState
        }
      }

      "hand back unaltered information if house temperature is above lower boundary temperature" in {
        val maybeHouseState = Some(
          (
            ThermalHouseState(
              relevantData.currentTick,
              Celsius(
                thermalHouseInput.getTargetTemperature
                  .to(Units.CELSIUS)
                  .getValue
                  .doubleValue
              ),
              zeroInflux,
            ),
            None,
          )
        )
        val maybeStorageState = Some(
          (
            ThermalStorageState(
              relevantData.currentTick,
              KilowattHours(50d),
              zeroInflux,
            ),
            None,
          )
        )

        thermalGrid.reviseInfeedFromStorage(
          relevantData,
          maybeHouseState,
          maybeStorageState,
          maybeHouseState.map(_._1),
          maybeStorageState.map(_._1),
          ambientTemperature,
          zeroInflux,
        ) match {
          case (maybeRevisedHouseState, maybeRevisedStorageState) =>
            maybeRevisedHouseState shouldBe maybeHouseState
            maybeRevisedStorageState shouldBe maybeStorageState
        }
      }

      "hand back unaltered information if house temperature is above lower boundary temperature, but has influx" in {
        val maybeHouseState = Some(
          (
            ThermalHouseState(
              relevantData.currentTick,
              Celsius(
                thermalHouseInput.getTargetTemperature
                  .to(Units.CELSIUS)
                  .getValue
                  .doubleValue
              ),
              testGridQDotInfeed,
            ),
            Some(HouseTemperatureUpperBoundaryReached(3600L)),
          )
        )
        val maybeStorageState = Some(
          (
            ThermalStorageState(
              relevantData.currentTick,
              KilowattHours(50d),
              zeroInflux,
            ),
            None,
          )
        )

        thermalGrid.reviseInfeedFromStorage(
          relevantData,
          maybeHouseState,
          maybeStorageState,
          maybeHouseState.map(_._1),
          maybeStorageState.map(_._1),
          ambientTemperature,
          testGridQDotInfeed,
        ) match {
          case (maybeRevisedHouseState, maybeRevisedStorageState) =>
            maybeRevisedHouseState shouldBe maybeHouseState
            maybeRevisedStorageState shouldBe maybeStorageState
        }
      }

      "hand back unaltered information if house temperature is at lower boundary temperature, but storage is empty" in {
        val maybeHouseState = Some(
          (
            ThermalHouseState(
              relevantData.currentTick,
              Celsius(
                thermalHouseInput.getLowerTemperatureLimit
                  .to(Units.CELSIUS)
                  .getValue
                  .doubleValue
              ),
              zeroInflux,
            ),
            Some(
              HouseTemperatureLowerBoundaryReached(relevantData.currentTick)
            ),
          )
        )
        val maybeStorageState = Some(
          (
            ThermalStorageState(
              relevantData.currentTick,
              zeroKWh,
              testGridQDotInfeed,
            ),
            Some(StorageEmpty(relevantData.currentTick)),
          )
        )

        thermalGrid.reviseInfeedFromStorage(
          relevantData,
          maybeHouseState,
          maybeStorageState,
          maybeHouseState.map(_._1),
          maybeStorageState.map(_._1),
          ambientTemperature,
          zeroInflux,
        ) match {
          case (maybeRevisedHouseState, maybeRevisedStorageState) =>
            maybeRevisedHouseState shouldBe maybeHouseState
            maybeRevisedStorageState shouldBe maybeStorageState
        }
      }

      "alter the given states as expected, when all conditions are met" in {
        val maybeHouseState = Some(
          (
            ThermalHouseState(
              relevantData.currentTick,
              Celsius(
                thermalHouseInput.getLowerTemperatureLimit
                  .to(Units.CELSIUS)
                  .getValue
                  .doubleValue
              ),
              zeroInflux,
            ),
            Some(
              HouseTemperatureLowerBoundaryReached(relevantData.currentTick)
            ),
          )
        )
        val maybeStorageState = Some(
          (
            ThermalStorageState(
              relevantData.currentTick,
              KilowattHours(20d),
              testGridQDotInfeed,
            ),
            None,
          )
        )
        val formerHouseState = Some(
          ThermalHouseState(
            0L,
            Celsius(
              thermalHouseInput.getTargetTemperature
                .to(Units.CELSIUS)
                .getValue
                .doubleValue
            ),
            zeroInflux,
          )
        )
        val formerStorageState = Some(
          ThermalStorageState(
            0L,
            KilowattHours(70d),
            Kilowatts(-50d),
          )
        )

        thermalGrid.reviseInfeedFromStorage(
          relevantData,
          maybeHouseState,
          maybeStorageState,
          formerHouseState,
          formerStorageState,
          ambientTemperature,
          zeroInflux,
        ) match {
          case (
                Some(
                  (
                    ThermalHouseState(houseTick, _, revisedQDotHouse),
                    Some(HouseTemperatureUpperBoundaryReached(houseWarmTick)),
                  )
                ),
                Some(
                  (
                    ThermalStorageState(storageTick, _, revisedQDotStorage),
                    Some(StorageEmpty(storageEmptyTick)),
                  )
                ),
              ) =>
            houseTick shouldBe relevantData.currentTick
            storageTick shouldBe relevantData.currentTick

            revisedQDotHouse should approximate(thermalStorage.chargingPower)
            revisedQDotStorage should approximate(
              thermalStorage.chargingPower * (-1)
            )

            houseWarmTick shouldBe 13729L
            storageEmptyTick shouldBe 10145L
          case _ => fail("Revision of states failed")
        }
      }
    }

    "handling thermal infeed into the grid" should {
      val handleInfeed =
        PrivateMethod[(ThermalGridState, Option[ThermalThreshold])](
          Symbol("handleInfeed")
        )

      "heat the house, if the upper temperature in the house is not reached" in {
        val relevantData = HpRelevantData(
          0L,
          testGridAmbientTemperature,
<<<<<<< HEAD
          defaultSimulationStart,
          houseInhabitants,
        )
        val thermalDemands = ThermalDemandWrapper(
          ThermalEnergyDemand(KilowattHours(10), KilowattHours(15)),
          ThermalEnergyDemand(zeroKWh, zeroKWh),
          ThermalEnergyDemand(zeroKWh, zeroKWh),
=======
>>>>>>> b90144dc
        )
        val initialGridState = ThermalGrid.startingState(thermalGrid)
        val externalQDot = testGridQDotInfeed

        val (updatedGridState, reachedThreshold) =
          thermalGrid invokePrivate handleInfeed(
            relevantData,
            testGridAmbientTemperature,
            initialGridState,
            isRunning,
            externalQDot,
            thermalDemands,
          )

        updatedGridState match {
          case ThermalGridState(
                Some(
                  ThermalHouseState(houseTick, innerTemperature, qDotHouse)
                ),
                Some(
                  ThermalStorageState(
                    thermalStorageTick,
                    storedEnergyThermalStorage,
                    qDotThermalStorage,
                  )
                ),
                Some(
                  ThermalStorageState(
                    domesticHotWaterStorageTick,
                    storedEnergyDomesticHotWaterStorage,
                    qDotStorageDomesticHotWaterStorage,
                  )
                ),
              ) =>
            houseTick shouldBe 0L
            innerTemperature should approximate(Celsius(18.9999d))
            qDotHouse should approximate(externalQDot)

            thermalStorageTick shouldBe 0L
            storedEnergyThermalStorage should approximate(
              initialGridState.storageState
                .map(_.storedEnergy)
                .getOrElse(fail("No initial storage state found"))
            )
            qDotThermalStorage should approximate(zeroKW)

            domesticHotWaterStorageTick shouldBe 0L
            storedEnergyDomesticHotWaterStorage should approximate(
              initialGridState.domesticHotWaterStorageState
                .map(_.storedEnergy)
                .getOrElse(fail("No initial storage state found"))
            )
            qDotStorageDomesticHotWaterStorage should approximate(
              Kilowatts(-10.5566494341)
            )

          case _ => fail("Thermal grid state has been calculated wrong.")
        }
        reachedThreshold shouldBe Some(SimpleThermalThreshold(23))

        val secondRelevantData = HpRelevantData(
          23L,
          testGridAmbientTemperature,
          defaultSimulationStart,
          houseInhabitants,
        )
        val secondThermalDemands = ThermalDemandWrapper(
          ThermalEnergyDemand(KilowattHours(9.9), KilowattHours(14.9)),
          ThermalEnergyDemand(zeroKWh, zeroKWh),
          ThermalEnergyDemand(zeroKWh, zeroKWh),
        )

        val (secondUpdatedGridState, secondReachedThreshold) =
          thermalGrid invokePrivate handleInfeed(
            secondRelevantData,
            testGridAmbientTemperature,
            updatedGridState,
            isRunning,
            externalQDot,
            secondThermalDemands,
          )

        secondUpdatedGridState match {
          case ThermalGridState(
                Some(ThermalHouseState(houseTick, innerTemperature, qDotHouse)),
                Some(
                  ThermalStorageState(
                    thermalStorageTick,
                    storedEnergyThermalStorage,
                    qDotThermalStorage,
                  )
                ),
                Some(
                  ThermalStorageState(
                    domesticHotWaterStorageTick,
                    storedEnergyDomesticHotWaterStorage,
                    qDotStorageDomesticHotWaterStorage,
                  )
                ),
              ) =>
            houseTick shouldBe 23L
            innerTemperature should approximate(Celsius(19.00596203))
            qDotHouse should approximate(externalQDot)

            thermalStorageTick shouldBe 23L
            storedEnergyThermalStorage should approximate(
              initialGridState.storageState
                .map(_.storedEnergy)
                .getOrElse(fail("No initial storage state found"))
            )
            qDotThermalStorage should approximate(zeroKW)

            domesticHotWaterStorageTick shouldBe 23L
            storedEnergyDomesticHotWaterStorage should approximate(
              KilowattHours(12.112554739726027)
            )
            qDotStorageDomesticHotWaterStorage should approximate(
              zeroKW
            )

          case _ => fail("Thermal grid state has been calculated wrong.")
        }
        secondReachedThreshold shouldBe Some(
          HouseTemperatureUpperBoundaryReached(7372)
        )
      }

      "heat the house and recharge the domestic hot water storage, if the house has required heat demand and domestic hot water storage is empty" in {
        val firstRelevantData = HpRelevantData(
          0,
          testGridAmbientTemperature,
          defaultSimulationStart,
          houseInhabitants,
        )
        val firstThermalDemands = ThermalDemandWrapper(
          ThermalEnergyDemand(KilowattHours(5), KilowattHours(15)),
          ThermalEnergyDemand(zeroKWh, zeroKWh),
          ThermalEnergyDemand(KilowattHours(12.18), KilowattHours(12.18)),
        )
        val initialGridState = ThermalGrid.startingState(thermalGrid)

        val gridState = initialGridState.copy(domesticHotWaterStorageState =
          initialGridState.domesticHotWaterStorageState.map(
            _.copy(storedEnergy = zeroKWh)
          )
        )
        val externalQDot = testGridQDotInfeed

        val (updatedGridState, reachedThreshold) =
          thermalGrid invokePrivate handleInfeed(
            firstRelevantData,
            testGridAmbientTemperature,
            gridState,
            isRunning,
            externalQDot,
            firstThermalDemands,
          )

        updatedGridState match {
          case ThermalGridState(
                Some(ThermalHouseState(houseTick, innerTemperature, qDotHouse)),
                Some(
                  ThermalStorageState(
                    thermalStorageTick,
                    storedEnergyThermalStorage,
                    qDotThermalStorage,
                  )
                ),
                Some(
                  ThermalStorageState(
                    domesticHotWaterStorageTick,
                    storedEnergyDomesticHotWaterStorage,
                    qDotStorageDomesticHotWaterStorage,
                  )
                ),
              ) =>
            houseTick shouldBe 0L
            innerTemperature should approximate(Celsius(18.9999))
            qDotHouse should approximate(externalQDot / 2)

            thermalStorageTick shouldBe 0L
            storedEnergyThermalStorage should approximate(
              initialGridState.storageState
                .map(_.storedEnergy)
                .getOrElse(fail("No initial storage state found"))
            )
            qDotThermalStorage should approximate(zeroKW)

            domesticHotWaterStorageTick shouldBe 0L
            storedEnergyDomesticHotWaterStorage should approximate(
              zeroKWh
            )
            qDotStorageDomesticHotWaterStorage should approximate(
              zeroKW
            )

          case _ => fail("Thermal grid state has been calculated wrong.")
        }
        reachedThreshold shouldBe Some(
          SimpleThermalThreshold(32L)
        )

        val secondRelevantData = HpRelevantData(
          32,
          testGridAmbientTemperature,
          defaultSimulationStart,
          houseInhabitants,
        )
        val secondThermalDemands = ThermalDemandWrapper(
          ThermalEnergyDemand(KilowattHours(4.8), KilowattHours(15)),
          ThermalEnergyDemand(zeroKWh, zeroKWh),
          ThermalEnergyDemand(KilowattHours(12.18), KilowattHours(12.18)),
        )

        val (secondUpdatedGridState, secondReachedThreshold) =
          thermalGrid invokePrivate handleInfeed(
            secondRelevantData,
            testGridAmbientTemperature,
            updatedGridState,
            isRunning,
            externalQDot,
            secondThermalDemands,
          )

        secondUpdatedGridState match {
          case ThermalGridState(
                Some(ThermalHouseState(houseTick, innerTemperature, qDotHouse)),
                Some(
                  ThermalStorageState(
                    thermalStorageTick,
                    storedEnergyThermalStorage,
                    qDotThermalStorage,
                  )
                ),
                Some(
                  ThermalStorageState(
                    domesticHotWaterStorageTick,
                    storedEnergyDomesticHotWaterStorage,
                    qDotStorageDomesticHotWaterStorage,
                  )
                ),
              ) =>
            houseTick shouldBe 32L
            innerTemperature should approximate(Celsius(19.004230555))
            qDotHouse should approximate(externalQDot / 2)

            thermalStorageTick shouldBe 32L
            storedEnergyThermalStorage should approximate(
              initialGridState.storageState
                .map(_.storedEnergy)
                .getOrElse(fail("No initial storage state found"))
            )
            qDotThermalStorage should approximate(zeroKW)

            domesticHotWaterStorageTick shouldBe 32L
            storedEnergyDomesticHotWaterStorage should approximate(
              zeroKWh
            )
            qDotStorageDomesticHotWaterStorage should approximate(
              externalQDot / 2
            )

          case _ => fail("Thermal grid state has been calculated wrong.")
        }
        secondReachedThreshold shouldBe Some(
          StorageFull(5878)
        )
      }

<<<<<<< HEAD
      "load the heat storage, if the upper temperature in the house is reached and there is no heat demand of hot domestic water storage" in {
        val firstRelevantData = HpRelevantData(
          0L,
          testGridAmbientTemperature,
          defaultSimulationStart,
          houseInhabitants,
        )
        val firstThermalDemands = ThermalDemandWrapper(
          ThermalEnergyDemand(zeroKWh, zeroKWh),
          ThermalEnergyDemand(KilowattHours(1150), KilowattHours(1150)),
          ThermalEnergyDemand(zeroKWh, zeroKWh),
=======
      "load the storage, if the upper temperature in the house is reached" in {
        val relevantData = HpRelevantData(
          0L,
          testGridAmbientTemperature,
>>>>>>> b90144dc
        )
        val initialGridState = ThermalGrid.startingState(thermalGrid)
        val gridState = initialGridState.copy(houseState =
          initialGridState.houseState.map(
            _.copy(innerTemperature = thermalHouse.upperBoundaryTemperature)
          )
        )
        val externalQDot = testGridQDotInfeed

        val (firstUpdatedGridState, firstReachedThreshold) =
          thermalGrid invokePrivate handleInfeed(
<<<<<<< HEAD
            firstRelevantData,
=======
            relevantData,
>>>>>>> b90144dc
            testGridAmbientTemperature,
            gridState,
            false,
            externalQDot,
            firstThermalDemands,
          )

        firstUpdatedGridState match {
          case ThermalGridState(
                Some(
                  ThermalHouseState(houseTick, innerTemperature, qDotHouse)
                ),
                Some(
                  ThermalStorageState(
                    thermalStorageTick,
                    storedEnergyThermalStorage,
                    qDotThermalStorage,
                  )
                ),
                Some(
                  ThermalStorageState(
                    domesticHotWaterStorageTick,
                    storedEnergyDomesticHotWaterStorage,
                    qDotStorageDomesticHotWaterStorage,
                  )
                ),
              ) =>
            houseTick shouldBe 0L
            innerTemperature should approximate(Celsius(20.99999167d))
            qDotHouse should approximate(zeroKW)

            thermalStorageTick shouldBe 0L
            storedEnergyThermalStorage should approximate(
              gridState.storageState
                .map(_.storedEnergy)
                .getOrElse(fail("No initial storage state found"))
            )
            qDotThermalStorage should approximate(externalQDot)

            domesticHotWaterStorageTick shouldBe 0L
            storedEnergyDomesticHotWaterStorage should approximate(
              gridState.domesticHotWaterStorageState
                .map(_.storedEnergy)
                .getOrElse(fail("No initial storage state found"))
            )
            qDotStorageDomesticHotWaterStorage should approximate(
              Kilowatts(-10.5566494341)
            )
          case _ => fail("Thermal grid state has been calculated wrong.")
        }
        firstReachedThreshold shouldBe Some(SimpleThermalThreshold(23))

        val secondRelevantData = HpRelevantData(
          23L,
          testGridAmbientTemperature,
          defaultSimulationStart,
          houseInhabitants,
        )
        val secondThermalDemands = ThermalDemandWrapper(
          ThermalEnergyDemand(zeroKWh, zeroKWh),
          ThermalEnergyDemand(
            KilowattHours(1149.9083),
            KilowattHours(1149.9083),
          ),
          ThermalEnergyDemand(zeroKWh, zeroKWh),
        )

        val (secondUpdatedGridState, secondReachedThreshold) =
          thermalGrid invokePrivate handleInfeed(
            secondRelevantData,
            testGridAmbientTemperature,
            firstUpdatedGridState,
            false,
            externalQDot,
            secondThermalDemands,
          )

        secondUpdatedGridState match {
          case ThermalGridState(
                Some(ThermalHouseState(houseTick, innerTemperature, qDotHouse)),
                Some(
                  ThermalStorageState(
                    thermalStorageTick,
                    storedEnergyThermalStorage,
                    qDotThermalStorage,
                  )
                ),
                Some(
                  ThermalStorageState(
                    domesticHotWaterStorageTick,
                    storedEnergyDomesticHotWaterStorage,
                    qDotStorageDomesticHotWaterStorage,
                  )
                ),
              ) =>
            houseTick shouldBe 23L
            innerTemperature should approximate(Celsius(20.99999167d))
            qDotHouse should approximate(zeroKW)

            thermalStorageTick shouldBe 23L
            storedEnergyThermalStorage should approximate(
              KilowattHours(0.09583333333333334)
            )
            qDotThermalStorage should approximate(externalQDot)

            domesticHotWaterStorageTick shouldBe 23L
            storedEnergyDomesticHotWaterStorage should approximate(
              KilowattHours(12.112554739726027)
            )
            qDotStorageDomesticHotWaterStorage should approximate(zeroKW)
          case _ => fail("Thermal grid state has been calculated wrong.")
        }
        secondReachedThreshold shouldBe Some(
          StorageFull(276000L)
        )
      }

      "don't load the heat storage, use qDot directly to cover hot water demand before recharge domestic hot water storage if the upper temperature in the house is reached and the domestic hot water storage is empty" in {
        val firstRelevantData = HpRelevantData(
          0L,
          testGridAmbientTemperature,
          defaultSimulationStart,
          houseInhabitants,
        )
        val firstThermalDemands = ThermalDemandWrapper(
          ThermalEnergyDemand(zeroKWh, zeroKWh),
          ThermalEnergyDemand(KilowattHours(1150), KilowattHours(1150)),
          ThermalEnergyDemand(KilowattHours(12.18), KilowattHours(12.18)),
        )
        val initialGridState = ThermalGrid.startingState(thermalGrid)
        val gridState = initialGridState.copy(
          houseState = initialGridState.houseState.map(
            _.copy(innerTemperature = thermalHouse.upperBoundaryTemperature)
          ),
          domesticHotWaterStorageState =
            initialGridState.domesticHotWaterStorageState.map(
              _.copy(storedEnergy = zeroKWh)
            ),
        )
        val externalQDot = testGridQDotInfeed

        val (firstUpdatedGridState, firstReachedThreshold) =
          thermalGrid invokePrivate handleInfeed(
            firstRelevantData,
            testGridAmbientTemperature,
            gridState,
            isNotRunning,
            externalQDot,
            firstThermalDemands,
          )

        firstUpdatedGridState match {
          case ThermalGridState(
                Some(ThermalHouseState(houseTick, innerTemperature, qDotHouse)),
                Some(
                  ThermalStorageState(
                    thermalStorageTick,
                    storedEnergyThermalStorage,
                    qDotThermalStorage,
                  )
                ),
                Some(
                  ThermalStorageState(
                    domesticHotWaterStorageTick,
                    storedEnergyDomesticHotWaterStorage,
                    qDotStorageDomesticHotWaterStorage,
                  )
                ),
              ) =>
            houseTick shouldBe 0L
            innerTemperature should approximate(Celsius(20.99999167d))
            qDotHouse should approximate(zeroKW)

            thermalStorageTick shouldBe 0L
            storedEnergyThermalStorage should approximate(
              gridState.storageState
                .map(_.storedEnergy)
                .getOrElse(fail("No initial storage state found"))
            )
            qDotThermalStorage should approximate(zeroKW)

            domesticHotWaterStorageTick shouldBe 0L
            storedEnergyDomesticHotWaterStorage should approximate(
              gridState.domesticHotWaterStorageState
                .map(_.storedEnergy)
                .getOrElse(fail("No initial storage state found"))
            )
            qDotStorageDomesticHotWaterStorage should approximate(zeroKW)
          case _ => fail("Thermal grid state has been calculated wrong.")
        }
        firstReachedThreshold shouldBe Some(SimpleThermalThreshold(16))

        val secondRelevantData = HpRelevantData(
          16L,
          testGridAmbientTemperature,
          defaultSimulationStart,
          houseInhabitants,
        )
        val secondThermalDemands = ThermalDemandWrapper(
          ThermalEnergyDemand(zeroKWh, zeroKWh),
          ThermalEnergyDemand(KilowattHours(1150), KilowattHours(1150)),
          ThermalEnergyDemand(KilowattHours(12.18), KilowattHours(12.18)),
        )

        val (secondUpdatedGridState, secondReachedThreshold) =
          thermalGrid invokePrivate handleInfeed(
            secondRelevantData,
            testGridAmbientTemperature,
            firstUpdatedGridState,
            isNotRunning,
            externalQDot,
            secondThermalDemands,
          )

        secondUpdatedGridState match {
          case ThermalGridState(
                Some(ThermalHouseState(houseTick, innerTemperature, qDotHouse)),
                Some(
                  ThermalStorageState(
                    thermalStorageTick,
                    storedEnergyThermalStorage,
                    qDotThermalStorage,
                  )
                ),
                Some(
                  ThermalStorageState(
                    domesticHotWaterStorageTick,
                    storedEnergyDomesticHotWaterStorage,
                    qDotStorageDomesticHotWaterStorage,
                  )
                ),
              ) =>
            houseTick shouldBe 16L
            innerTemperature should approximate(Celsius(20.99999167d))
            qDotHouse should approximate(zeroKW)

            thermalStorageTick shouldBe 16L
            storedEnergyThermalStorage should approximate(
              gridState.storageState
                .map(_.storedEnergy)
                .getOrElse(fail("No initial storage state found"))
            )
            qDotThermalStorage should approximate(zeroKW)

            domesticHotWaterStorageTick shouldBe 16L
            storedEnergyDomesticHotWaterStorage should approximate(
              zeroKWh
            )
            qDotStorageDomesticHotWaterStorage should approximate(externalQDot)
          case _ => fail("Thermal grid state has been calculated wrong.")
        }
        secondReachedThreshold shouldBe Some(
          StorageFull(2939L)
        )
      }
    }
  }
}<|MERGE_RESOLUTION|>--- conflicted
+++ resolved
@@ -282,11 +282,8 @@
         val relevantData = HpRelevantData(
           0L,
           testGridAmbientTemperature,
-<<<<<<< HEAD
-          defaultSimulationStart,
-          houseInhabitants,
-=======
->>>>>>> b90144dc
+          defaultSimulationStart,
+          houseInhabitants,
         )
         val initialGridState = ThermalGrid.startingState(thermalGrid)
         val initialLoadingHeatStorage = KilowattHours(430d)
@@ -396,11 +393,8 @@
         val relevantData = HpRelevantData(
           0L,
           testGridAmbientTemperature,
-<<<<<<< HEAD
-          defaultSimulationStart,
-          houseInhabitants,
-=======
->>>>>>> b90144dc
+          defaultSimulationStart,
+          houseInhabitants,
         )
         val initialGridState = ThermalGrid.startingState(thermalGrid)
         val initialLoading = KilowattHours(200d)
@@ -724,7 +718,6 @@
         val relevantData = HpRelevantData(
           0L,
           testGridAmbientTemperature,
-<<<<<<< HEAD
           defaultSimulationStart,
           houseInhabitants,
         )
@@ -732,8 +725,6 @@
           ThermalEnergyDemand(KilowattHours(10), KilowattHours(15)),
           ThermalEnergyDemand(zeroKWh, zeroKWh),
           ThermalEnergyDemand(zeroKWh, zeroKWh),
-=======
->>>>>>> b90144dc
         )
         val initialGridState = ThermalGrid.startingState(thermalGrid)
         val externalQDot = testGridQDotInfeed
@@ -1003,7 +994,6 @@
         )
       }
 
-<<<<<<< HEAD
       "load the heat storage, if the upper temperature in the house is reached and there is no heat demand of hot domestic water storage" in {
         val firstRelevantData = HpRelevantData(
           0L,
@@ -1015,12 +1005,6 @@
           ThermalEnergyDemand(zeroKWh, zeroKWh),
           ThermalEnergyDemand(KilowattHours(1150), KilowattHours(1150)),
           ThermalEnergyDemand(zeroKWh, zeroKWh),
-=======
-      "load the storage, if the upper temperature in the house is reached" in {
-        val relevantData = HpRelevantData(
-          0L,
-          testGridAmbientTemperature,
->>>>>>> b90144dc
         )
         val initialGridState = ThermalGrid.startingState(thermalGrid)
         val gridState = initialGridState.copy(houseState =
@@ -1032,11 +1016,7 @@
 
         val (firstUpdatedGridState, firstReachedThreshold) =
           thermalGrid invokePrivate handleInfeed(
-<<<<<<< HEAD
             firstRelevantData,
-=======
-            relevantData,
->>>>>>> b90144dc
             testGridAmbientTemperature,
             gridState,
             false,
