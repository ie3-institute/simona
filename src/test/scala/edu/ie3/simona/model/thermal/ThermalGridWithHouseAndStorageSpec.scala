--- conflicted
+++ resolved
@@ -198,19 +198,6 @@
                   ThermalStorageState(storageTick, storedEnergy, qDotStorage)
                 )
               ) =>
-<<<<<<< HEAD
-            houseTick shouldBe 0L
-            innerTemperature should equalWithTolerance(
-              Quantities.getQuantity(18.9999d, Units.CELSIUS),
-              1e-3
-            )
-            qDotHouse should equalWithTolerance(
-              Quantities.getQuantity(0.0, StandardUnits.ACTIVE_POWER_RESULT),
-              1e-6
-            )
-
-=======
->>>>>>> e12e93a7
             storageTick shouldBe 0L
             storedEnergy should equalWithTolerance(initialLoading)
             qDotStorage should equalWithTolerance(externalQDot)
