--- conflicted
+++ resolved
@@ -7,27 +7,16 @@
 package edu.ie3.simona.model.thermal
 
 import edu.ie3.datamodel.models.input.thermal.ThermalStorageInput
-<<<<<<< HEAD
 import edu.ie3.simona.model.participant.HpModel.HpRelevantData
 import edu.ie3.simona.model.thermal.ThermalGrid.{
   ThermalDemandWrapper,
   ThermalEnergyDemand,
   ThermalGridState,
 }
-=======
-import edu.ie3.simona.model.participant.HpModel.{HpRelevantData, HpState}
-import edu.ie3.simona.model.thermal.ThermalGrid.ThermalGridState
->>>>>>> 6051f39d
 import edu.ie3.simona.model.thermal.ThermalHouse.ThermalHouseState
-import edu.ie3.simona.model.thermal.ThermalHouse.ThermalHouseThreshold.{
-  HouseTemperatureLowerBoundaryReached,
-  HouseTemperatureUpperBoundaryReached,
-}
+import edu.ie3.simona.model.thermal.ThermalHouse.ThermalHouseThreshold.{HouseTemperatureLowerBoundaryReached, HouseTemperatureUpperBoundaryReached}
 import edu.ie3.simona.model.thermal.ThermalStorage.ThermalStorageState
-import edu.ie3.simona.model.thermal.ThermalStorage.ThermalStorageThreshold.{
-  StorageEmpty,
-  StorageFull,
-}
+import edu.ie3.simona.model.thermal.ThermalStorage.ThermalStorageThreshold.{StorageEmpty, StorageFull}
 import edu.ie3.simona.test.common.UnitSpec
 import edu.ie3.util.scala.quantities.DefaultQuantities.{zeroKW, zeroKWh}
 import squants.energy._
@@ -128,21 +117,10 @@
     }
 
     "determining the energy demand" should {
-<<<<<<< HEAD
       "deliver the heat demand of the house (no demand) with added flexibility by storage" in {
         // hot water demand will be excluded here for test reasons
         val tick = 10800 // after three hours
 
-        val (thermalDemands, updatedThermalGridState) =
-          thermalGrid.energyDemandAndUpdatedState(
-            tick,
-            testGridAmbientTemperature,
-            testGridAmbientTemperature,
-            ThermalGrid.startingState(thermalGrid),
-            defaultSimulationStart,
-            houseInhabitants,
-=======
-      "deliver the house demand (no demand) with added flexibility by storage" in {
         val relevantData = HpRelevantData(
           10800, // after three hours
           testGridAmbientTemperature,
@@ -156,11 +134,15 @@
           ThermalGrid.startingState(thermalGrid),
           None,
         )
+
         val (thermalDemands, updatedThermalGridState) =
           thermalGrid.energyDemandAndUpdatedState(
-            relevantData,
-            lastHpState,
->>>>>>> 6051f39d
+            tick,
+            testGridAmbientTemperature,
+            testGridAmbientTemperature,
+            ThermalGrid.startingState(thermalGrid),
+            defaultSimulationStart,
+            houseInhabitants,
           )
         val houseDemand = thermalDemands.houseDemand
         val storageDemand = thermalDemands.heatStorageDemand
@@ -231,6 +213,7 @@
       }
 
       "deliver the correct house and storage demand" in {
+        val tick = 10800 // after three hours
         val relevantData = HpRelevantData(
           10800, // after three hours
           testGridAmbientTemperature,
@@ -250,9 +233,9 @@
           None,
         )
 
+        val startingState = ThermalGrid.startingState(thermalGrid)
         val (thermalDemands, updatedThermalGridState) =
           thermalGrid.energyDemandAndUpdatedState(
-<<<<<<< HEAD
             tick,
             testGridAmbientTemperature,
             testGridAmbientTemperature,
@@ -263,10 +246,6 @@
             ),
             defaultSimulationStart,
             houseInhabitants,
-=======
-            relevantData,
-            lastHpState,
->>>>>>> 6051f39d
           )
         val houseDemand = thermalDemands.houseDemand
         val storageDemand = thermalDemands.heatStorageDemand
