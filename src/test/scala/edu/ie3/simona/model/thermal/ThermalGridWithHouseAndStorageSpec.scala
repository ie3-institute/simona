--- conflicted
+++ resolved
@@ -460,16 +460,10 @@
             houseTick shouldBe tick
             storageTick shouldBe tick
 
-<<<<<<< HEAD
-            (revisedQDotHouse =~ thermalStorage.chargingPower) shouldBe true
-            (revisedQDotStorage =~ thermalStorage.chargingPower * -1) shouldBe true
-=======
             revisedQDotHouse should approximate(thermalStorage.chargingPower)
-
             revisedQDotStorage should approximate(
               thermalStorage.chargingPower * (-1)
             )
->>>>>>> 208e2711
 
             houseColdTick shouldBe 3718L
             storageEmptyTick shouldBe 3678L
@@ -554,22 +548,12 @@
             qDotHouse should approximate(Kilowatts(0d))
 
             storageTick shouldBe 0L
-<<<<<<< HEAD
-            (storedEnergy =~ gridState.storageState
-              .map(_.storedEnergy)
-              .getOrElse(fail("No initial storage state found"))) shouldBe true
-            (qDotStorage =~ externalQDot) shouldBe true
-=======
             storedEnergy should approximate(
               gridState.storageState
                 .map(_.storedEnergy)
-                .getOrElse(
-                  fail("No initial storage state found")
-                )
-            )
-
+                .getOrElse(fail("No initial storage state found"))
+            )
             qDotStorage should approximate(externalQDot)
->>>>>>> 208e2711
           case _ => fail("Thermal grid state has been calculated wrong.")
         }
         reachedThreshold shouldBe Some(
