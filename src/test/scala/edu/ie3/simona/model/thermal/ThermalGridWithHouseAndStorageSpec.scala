/*
 * © 2022. TU Dortmund University,
 * Institute of Energy Systems, Energy Efficiency and Energy Economics,
 * Research group Distribution grid planning and operation
 */

package edu.ie3.simona.model.thermal

import edu.ie3.datamodel.models.input.thermal.ThermalStorageInput
import edu.ie3.simona.model.thermal.ThermalGrid.ThermalGridState
import edu.ie3.simona.model.thermal.ThermalHouse.ThermalHouseState
import edu.ie3.simona.model.thermal.ThermalHouse.ThermalHouseThreshold.{
  HouseTemperatureLowerBoundaryReached,
  HouseTemperatureUpperBoundaryReached,
}
import edu.ie3.simona.model.thermal.ThermalStorage.ThermalStorageState
import edu.ie3.simona.model.thermal.ThermalStorage.ThermalStorageThreshold.{
  StorageEmpty,
  StorageFull,
}
import edu.ie3.simona.test.common.UnitSpec
import squants.energy._
import squants.thermal.Celsius
import squants.{Energy, Kelvin, Power, Temperature}
import tech.units.indriya.unit.Units

import scala.jdk.CollectionConverters._

class ThermalGridWithHouseAndStorageSpec
    extends UnitSpec
    with ThermalHouseTestData
    with ThermalStorageTestData {

  implicit val tempTolerance: Temperature = Kelvin(1e-3)
  implicit val powerTolerance: Power = Watts(1e-3)
  implicit val energyTolerance: Energy = WattHours(1e-3)

  "Testing thermal grid generation with only a house" should {
    "instantiating correctly from input data" in {
      val thermalGridInput =
        new edu.ie3.datamodel.models.input.container.ThermalGrid(
          thermalBusInput,
          Set(thermalHouseInput).asJava,
          Set[ThermalStorageInput](thermalStorageInput).asJava,
        )

      ThermalGrid(thermalGridInput) match {
        case ThermalGrid(
              Some(thermalHouseGenerated),
              Some(thermalStorageGenerated),
            ) =>
          thermalHouseGenerated shouldBe thermalHouse
          thermalStorageGenerated shouldBe thermalStorage
        case _ =>
          fail("Generation of thermal grid from thermal input grid failed.")
      }
    }
  }

  "Testing a thermal grid with house and storage" when {
    val thermalGrid: ThermalGrid = ThermalGrid(
      new edu.ie3.datamodel.models.input.container.ThermalGrid(
        thermalBusInput,
        Set(thermalHouseInput).asJava,
        Set[ThermalStorageInput](thermalStorageInput).asJava,
      )
    )

    "requesting the starting state" should {
      "deliver proper results" in {
        ThermalGrid.startingState(thermalGrid) match {
          case ThermalGridState(
                Some(ThermalHouseState(houseTick, innerTemperature, qDotHouse)),
                Some(
                  ThermalStorageState(storageTick, storedEnergy, qDotStorage)
                ),
              ) =>
            houseTick shouldBe expectedHouseStartingState.tick
            storageTick shouldBe expectedHouseStartingState.tick

            innerTemperature should approximate(
              expectedHouseStartingState.innerTemperature
            )
            storedEnergy should approximate(
              expectedStorageStartingState.storedEnergy
            )
            qDotHouse should approximate(expectedHouseStartingState.qDot)
            qDotStorage should approximate(expectedStorageStartingState.qDot)

          case _ => fail("Determination of starting state failed")
        }
      }
    }

    "determining the energy demand" should {
      "deliver the house demand (no demand) with added flexibility by storage" in {
        val tick = 10800 // after three hours

        val (houseDemand, storageDemand) = thermalGrid.energyDemand(
          tick,
          testGridAmbientTemperature,
          ThermalGrid.startingState(thermalGrid),
        )

        houseDemand.required should approximate(KilowattHours(0d))
        houseDemand.possible should approximate(KilowattHours(31.05009722d))
        storageDemand.required should approximate(KilowattHours(345d))
        storageDemand.possible should approximate(KilowattHours(920d))
      }

      "deliver the correct house and storage demand" in {
        val tick = 10800 // after three hours

        val startingState = ThermalGrid.startingState(thermalGrid)
        val (houseDemand, storageDemand) = thermalGrid.energyDemand(
          tick,
          testGridAmbientTemperature,
          startingState.copy(houseState =
            startingState.houseState.map(
              _.copy(innerTemperature = Celsius(16d))
            )
          ),
        )

<<<<<<< HEAD
        gridDemand.required should approximate(KilowattHours(0d))
        gridDemand.possible should approximate(KilowattHours(1041.200111111))
      }

      "consider stored energy to reduce house demand if stored energy is not enough" in {
        val tick = 10800 // after three hours

        val startingState = ThermalGrid.startingState(thermalGrid)
        val gridDemand = thermalGrid.energyDemand(
          tick,
          testGridAmbientTemperature,
          startingState.copy(houseState =
            startingState.houseState.map(
              _.copy(innerTemperature = Celsius(3d))
            )
          ),
        )
        gridDemand.required should approximate(KilowattHours(8.64987499999))
        gridDemand.possible should approximate(KilowattHours(1418.64987499999))
=======
        houseDemand.required should approximate(KilowattHours(45.6000555))
        houseDemand.possible should approximate(KilowattHours(75.600055555))
        storageDemand.required should approximate(KilowattHours(345d))
        storageDemand.possible should approximate(KilowattHours(920d))
>>>>>>> dc8ce19e
      }
    }

    "handling thermal energy consumption from grid" should {
      val handleConsumption =
        PrivateMethod[(ThermalGridState, Option[ThermalThreshold])](
          Symbol("handleConsumption")
        )

      "return house threshold, if storage is in balance" in {
        val tick = 0L
        val initialGridState = ThermalGrid.startingState(thermalGrid)
        val initialLoading = KilowattHours(430d)
        val gridState = initialGridState.copy(storageState =
          initialGridState.storageState.map(storageState =>
            storageState.copy(storedEnergy = initialLoading)
          )
        )
        val externalQDot = Kilowatts(0d)

        val (updatedGridState, reachedThreshold) =
          thermalGrid invokePrivate handleConsumption(
            tick,
            testGridAmbientTemperature,
            gridState,
            externalQDot,
          )

        updatedGridState match {
          case ThermalGridState(
                _,
                Some(
                  ThermalStorageState(storageTick, storedEnergy, qDotStorage)
                ),
              ) =>
            storageTick shouldBe 0L
            storedEnergy should approximate(initialLoading)
            qDotStorage should approximate(externalQDot)
          case _ => fail("Thermal grid state has been calculated wrong.")
        }
        reachedThreshold shouldBe Some(
          HouseTemperatureLowerBoundaryReached(154285L)
        )
      }

      "take energy from storage, if there is actual consumption" in {
        val tick = 0L
        val initialGridState = ThermalGrid.startingState(thermalGrid)
        val initialLoading = KilowattHours(430d)
        val gridState = initialGridState.copy(storageState =
          initialGridState.storageState.map(storageState =>
            storageState.copy(storedEnergy = initialLoading)
          )
        )
        val externalQDot = testGridQDotConsumption

        val (updatedGridState, reachedThreshold) =
          thermalGrid invokePrivate handleConsumption(
            tick,
            testGridAmbientTemperature,
            gridState,
            externalQDot,
          )

        updatedGridState match {
          case ThermalGridState(
                Some(ThermalHouseState(houseTick, innerTemperature, qDotHouse)),
                Some(
                  ThermalStorageState(storageTick, storedEnergy, qDotStorage)
                ),
              ) =>
            houseTick shouldBe 0L
            innerTemperature should approximate(Celsius(18.9999d))
            qDotHouse should approximate(Kilowatts(0d))

            storageTick shouldBe 0L
            storedEnergy should approximate(initialLoading)
            qDotStorage should approximate(externalQDot)
          case _ => fail("Thermal grid state has been calculated wrong.")
        }
        reachedThreshold shouldBe Some(StorageEmpty(17143L))
      }
    }

    "revising infeed from storage to house" should {
      val zeroInflux = Kilowatts(0d)
      val tick = 3600L
      val ambientTemperature = Celsius(14d)
      "hand back unaltered information if needed information is missing" in {
        val maybeHouseState = Some(
          (
            ThermalHouseState(
              tick,
              Celsius(
                thermalHouseInput.getTargetTemperature
                  .to(Units.CELSIUS)
                  .getValue
                  .doubleValue
              ),
              zeroInflux,
            ),
            None,
          )
        )
        val maybeStorageState = None

        thermalGrid.reviseInfeedFromStorage(
          tick,
          maybeHouseState,
          maybeStorageState,
          maybeHouseState.map(_._1),
          None,
          testGridAmbientTemperature,
          testGridQDotConsumption,
        ) match {
          case (maybeRevisedHouseState, maybeRevisedStorageState) =>
            maybeRevisedHouseState shouldBe maybeHouseState
            maybeRevisedStorageState shouldBe maybeStorageState
        }
      }

      "hand back unaltered information if house temperature is above lower boundary temperature" in {
        val maybeHouseState = Some(
          (
            ThermalHouseState(
              tick,
              Celsius(
                thermalHouseInput.getTargetTemperature
                  .to(Units.CELSIUS)
                  .getValue
                  .doubleValue
              ),
              zeroInflux,
            ),
            None,
          )
        )
        val maybeStorageState = Some(
          (
            ThermalStorageState(
              tick,
              KilowattHours(50d),
              zeroInflux,
            ),
            None,
          )
        )

        thermalGrid.reviseInfeedFromStorage(
          tick,
          maybeHouseState,
          maybeStorageState,
          maybeHouseState.map(_._1),
          maybeStorageState.map(_._1),
          ambientTemperature,
          zeroInflux,
        ) match {
          case (maybeRevisedHouseState, maybeRevisedStorageState) =>
            maybeRevisedHouseState shouldBe maybeHouseState
            maybeRevisedStorageState shouldBe maybeStorageState
        }
      }

      "hand back unaltered information if house temperature is above lower boundary temperature, but has influx" in {
        val maybeHouseState = Some(
          (
            ThermalHouseState(
              tick,
              Celsius(
                thermalHouseInput.getTargetTemperature
                  .to(Units.CELSIUS)
                  .getValue
                  .doubleValue
              ),
              testGridQDotInfeed,
            ),
            Some(HouseTemperatureUpperBoundaryReached(3600L)),
          )
        )
        val maybeStorageState = Some(
          (
            ThermalStorageState(
              tick,
              KilowattHours(50d),
              zeroInflux,
            ),
            None,
          )
        )

        thermalGrid.reviseInfeedFromStorage(
          tick,
          maybeHouseState,
          maybeStorageState,
          maybeHouseState.map(_._1),
          maybeStorageState.map(_._1),
          ambientTemperature,
          testGridQDotInfeed,
        ) match {
          case (maybeRevisedHouseState, maybeRevisedStorageState) =>
            maybeRevisedHouseState shouldBe maybeHouseState
            maybeRevisedStorageState shouldBe maybeStorageState
        }
      }

      "hand back unaltered information if house temperature is at lower boundary temperature, but storage is empty" in {
        val maybeHouseState = Some(
          (
            ThermalHouseState(
              tick,
              Celsius(
                thermalHouseInput.getLowerTemperatureLimit
                  .to(Units.CELSIUS)
                  .getValue
                  .doubleValue
              ),
              zeroInflux,
            ),
            Some(HouseTemperatureLowerBoundaryReached(tick)),
          )
        )
        val maybeStorageState = Some(
          (
            ThermalStorageState(
              tick,
              KilowattHours(50d),
              testGridQDotInfeed,
            ),
            Some(StorageEmpty(tick)),
          )
        )

        thermalGrid.reviseInfeedFromStorage(
          tick,
          maybeHouseState,
          maybeStorageState,
          maybeHouseState.map(_._1),
          maybeStorageState.map(_._1),
          ambientTemperature,
          zeroInflux,
        ) match {
          case (maybeRevisedHouseState, maybeRevisedStorageState) =>
            maybeRevisedHouseState shouldBe maybeHouseState
            maybeRevisedStorageState shouldBe maybeStorageState
        }
      }

      "alter the given states as expected, when all conditions are met" in {
        val maybeHouseState = Some(
          (
            ThermalHouseState(
              tick,
              Celsius(
                thermalHouseInput.getLowerTemperatureLimit
                  .to(Units.CELSIUS)
                  .getValue
                  .doubleValue
              ),
              zeroInflux,
            ),
            Some(HouseTemperatureLowerBoundaryReached(tick)),
          )
        )
        val maybeStorageState = Some(
          (
            ThermalStorageState(
              tick,
              KilowattHours(250d),
              testGridQDotInfeed,
            ),
            None,
          )
        )
        val formerHouseState = Some(
          ThermalHouseState(
            0L,
            Celsius(
              thermalHouseInput.getTargetTemperature
                .to(Units.CELSIUS)
                .getValue
                .doubleValue
            ),
            zeroInflux,
          )
        )
        val formerStorageState = Some(
          ThermalStorageState(
            0L,
            KilowattHours(300d),
            Kilowatts(-50d),
          )
        )

        thermalGrid.reviseInfeedFromStorage(
          tick,
          maybeHouseState,
          maybeStorageState,
          formerHouseState,
          formerStorageState,
          ambientTemperature,
          zeroInflux,
        ) match {
          case (
                Some(
                  (
                    ThermalHouseState(houseTick, _, revisedQDotHouse),
                    Some(HouseTemperatureUpperBoundaryReached(houseColdTick)),
                  )
                ),
                Some(
                  (
                    ThermalStorageState(storageTick, _, revisedQDotStorage),
                    Some(StorageEmpty(storageEmptyTick)),
                  )
                ),
              ) =>
            houseTick shouldBe tick
            storageTick shouldBe tick

            revisedQDotHouse should approximate(thermalStorage.chargingPower)
            revisedQDotStorage should approximate(
              thermalStorage.chargingPower * (-1)
            )

            houseColdTick shouldBe 3718L
            storageEmptyTick shouldBe 3678L
          case _ => fail("Revision of states failed")
        }
      }
    }

    "handling thermal infeed into the grid" should {
      val handleInfeed =
        PrivateMethod[(ThermalGridState, Option[ThermalThreshold])](
          Symbol("handleInfeed")
        )

      "heat the house, if the upper temperature in the house is not reached" in {
        val tick = 0L
        val initialGridState = ThermalGrid.startingState(thermalGrid)
        val externalQDot = testGridQDotInfeed

        val (updatedGridState, reachedThreshold) =
          thermalGrid invokePrivate handleInfeed(
            tick,
            testGridAmbientTemperature,
            initialGridState,
            externalQDot,
            thermalDemand,
            noThermalDemand,
          )

        updatedGridState match {
          case ThermalGridState(
                Some(ThermalHouseState(houseTick, innerTemperature, qDotHouse)),
                Some(
                  ThermalStorageState(storageTick, storedEnergy, qDotStorage)
                ),
              ) =>
            houseTick shouldBe 0L
            innerTemperature should approximate(Celsius(18.9999d))
            qDotHouse should approximate(externalQDot)

            storageTick shouldBe 0L
            storedEnergy should approximate(
              initialGridState.storageState
                .map(_.storedEnergy)
                .getOrElse(fail("No initial storage state found"))
            )

            qDotStorage should approximate(Kilowatts(0d))

          case _ => fail("Thermal grid state has been calculated wrong.")
        }
        reachedThreshold shouldBe Some(
          HouseTemperatureUpperBoundaryReached(7372L)
        )
      }

      "load the storage, if the upper temperature in the house is reached" in {
        val tick = 0L
        val initialGridState = ThermalGrid.startingState(thermalGrid)
        val gridState = initialGridState.copy(houseState =
          initialGridState.houseState.map(
            _.copy(innerTemperature = thermalHouse.upperBoundaryTemperature)
          )
        )
        val externalQDot = testGridQDotInfeed

        val (updatedGridState, reachedThreshold) =
          thermalGrid invokePrivate handleInfeed(
            tick,
            testGridAmbientTemperature,
            gridState,
            externalQDot,
            noThermalDemand,
            thermalDemand,
          )

        updatedGridState match {
          case ThermalGridState(
                Some(ThermalHouseState(houseTick, innerTemperature, qDotHouse)),
                Some(
                  ThermalStorageState(storageTick, storedEnergy, qDotStorage)
                ),
              ) =>
            houseTick shouldBe 0L
            innerTemperature should approximate(Celsius(20.99999167d))
            qDotHouse should approximate(Kilowatts(0d))

            storageTick shouldBe 0L
            storedEnergy should approximate(
              gridState.storageState
                .map(_.storedEnergy)
                .getOrElse(fail("No initial storage state found"))
            )
            qDotStorage should approximate(externalQDot)
          case _ => fail("Thermal grid state has been calculated wrong.")
        }
        reachedThreshold shouldBe Some(
          StorageFull(220800L)
        )
      }
    }
  }
}<|MERGE_RESOLUTION|>--- conflicted
+++ resolved
@@ -122,9 +122,10 @@
           ),
         )
 
-<<<<<<< HEAD
-        gridDemand.required should approximate(KilowattHours(0d))
-        gridDemand.possible should approximate(KilowattHours(1041.200111111))
+        houseDemand.required should approximate(KilowattHours(45.6000555))
+        houseDemand.possible should approximate(KilowattHours(75.600055555))
+        storageDemand.required should approximate(KilowattHours(345d))
+        storageDemand.possible should approximate(KilowattHours(920d))
       }
 
       "consider stored energy to reduce house demand if stored energy is not enough" in {
@@ -142,12 +143,6 @@
         )
         gridDemand.required should approximate(KilowattHours(8.64987499999))
         gridDemand.possible should approximate(KilowattHours(1418.64987499999))
-=======
-        houseDemand.required should approximate(KilowattHours(45.6000555))
-        houseDemand.possible should approximate(KilowattHours(75.600055555))
-        storageDemand.required should approximate(KilowattHours(345d))
-        storageDemand.possible should approximate(KilowattHours(920d))
->>>>>>> dc8ce19e
       }
     }
 
