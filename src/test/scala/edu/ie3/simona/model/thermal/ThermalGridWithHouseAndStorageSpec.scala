/*
 * © 2022. TU Dortmund University,
 * Institute of Energy Systems, Energy Efficiency and Energy Economics,
 * Research group Distribution grid planning and operation
 */

package edu.ie3.simona.model.thermal

import edu.ie3.datamodel.models.input.thermal.ThermalStorageInput
import edu.ie3.simona.model.thermal.ThermalGrid.ThermalGridState
import edu.ie3.simona.model.thermal.ThermalHouse.ThermalHouseState
import edu.ie3.simona.model.thermal.ThermalHouse.ThermalHouseThreshold.{
  HouseTemperatureLowerBoundaryReached,
  HouseTemperatureUpperBoundaryReached,
}
import edu.ie3.simona.model.thermal.ThermalStorage.ThermalStorageState
import edu.ie3.simona.model.thermal.ThermalStorage.ThermalStorageThreshold.{
  StorageEmpty,
  StorageFull,
}
import edu.ie3.simona.test.common.UnitSpec
import squants.energy._
import squants.thermal.Celsius
import squants.{Energy, Kelvin, Power, Temperature}
import tech.units.indriya.unit.Units

import scala.jdk.CollectionConverters._

class ThermalGridWithHouseAndStorageSpec
    extends UnitSpec
    with ThermalHouseTestData
    with ThermalStorageTestData {

  implicit val tempTolerance: Temperature = Kelvin(1e-3)
  implicit val powerTolerance: Power = Watts(1e-3)
  implicit val energyTolerance: Energy = WattHours(1e-3)

  "Testing thermal grid generation with only a house" should {
    "instantiating correctly from input data" in {
      val thermalGridInput =
        new edu.ie3.datamodel.models.input.container.ThermalGrid(
          thermalBusInput,
          Set(thermalHouseInput).asJava,
          Set[ThermalStorageInput](thermalStorageInput).asJava,
        )

      ThermalGrid(thermalGridInput) match {
        case ThermalGrid(
              Some(thermalHouseGenerated),
              Some(thermalStorageGenerated),
            ) =>
          thermalHouseGenerated shouldBe thermalHouse
          thermalStorageGenerated shouldBe thermalStorage
        case _ =>
          fail("Generation of thermal grid from thermal input grid failed.")
      }
    }
  }

  "Testing a thermal grid with house and storage" when {
    val thermalGrid: ThermalGrid = ThermalGrid(
      new edu.ie3.datamodel.models.input.container.ThermalGrid(
        thermalBusInput,
        Set(thermalHouseInput).asJava,
        Set[ThermalStorageInput](thermalStorageInput).asJava,
      )
    )

    "requesting the starting state" should {
      "deliver proper results" in {
        ThermalGrid.startingState(thermalGrid) match {
          case ThermalGridState(
                Some(ThermalHouseState(houseTick, innerTemperature, qDotHouse)),
                Some(
                  ThermalStorageState(storageTick, storedEnergy, qDotStorage)
                ),
              ) =>
            houseTick shouldBe expectedHouseStartingState.tick
            storageTick shouldBe expectedHouseStartingState.tick

            innerTemperature should approximate(
              expectedHouseStartingState.innerTemperature
            )
            storedEnergy should approximate(
              expectedStorageStartingState.storedEnergy
            )
            qDotHouse should approximate(expectedHouseStartingState.qDot)
            qDotStorage should approximate(expectedStorageStartingState.qDot)

          case _ => fail("Determination of starting state failed")
        }
      }
    }

    "determining the energy demand" should {
      "deliver the house demand (no demand) with added flexibility by storage" in {
        val tick = 10800 // after three hours

        val (houseDemand, storageDemand) = thermalGrid.energyDemand(
          tick,
          testGridambientTemperature,
          ThermalGrid.startingState(thermalGrid),
        )

<<<<<<< HEAD
        houseDemand.required should approximate(KilowattHours(0d))
        houseDemand.possible should approximate(KilowattHours(31.05009722d))
        storageDemand.required should approximate(KilowattHours(345d))
        storageDemand.possible should approximate(KilowattHours(920d))
=======
        gridDemand.required should approximate(KilowattHours(0d))
        gridDemand.possible should approximate(
          KilowattHours(31.05009722 + 1150)
        )
>>>>>>> 27b94e98
      }

      "deliver the correct house and storage demand" in {
        val tick = 10800 // after three hours

        val startingState = ThermalGrid.startingState(thermalGrid)
        val (houseDemand, storageDemand) = thermalGrid.energyDemand(
          tick,
          testGridambientTemperature,
          startingState.copy(houseState =
            startingState.houseState.map(
              _.copy(innerTemperature = Celsius(16d))
            )
          ),
        )

<<<<<<< HEAD
        houseDemand.required should approximate(KilowattHours(45.6000555))
        houseDemand.possible should approximate(KilowattHours(75.600055555))
        storageDemand.required should approximate(KilowattHours(345d))
        storageDemand.possible should approximate(KilowattHours(920d))
=======
        gridDemand.required should approximate(KilowattHours(45.60005555555534))
        gridDemand.possible should approximate(KilowattHours(1225.600055555))
      }

      "consider stored energy to reduce house demand if stored energy is not enough" in {
        val tick = 10800 // after three hours

        val startingState = ThermalGrid.startingState(thermalGrid)
        val gridDemand = thermalGrid.energyDemand(
          tick,
          testGridambientTemperature,
          startingState.copy(houseState =
            startingState.houseState.map(
              _.copy(innerTemperature = Celsius(3d))
            )
          ),
        )
        gridDemand.required should approximate(
          KilowattHours(238.64987499999984)
        )
        gridDemand.possible should approximate(KilowattHours(1418.64987499999))
>>>>>>> 27b94e98
      }
    }

    "handling thermal energy consumption from grid" should {
      val handleConsumption =
        PrivateMethod[(ThermalGridState, Option[ThermalThreshold])](
          Symbol("handleConsumption")
        )

      "return house threshold, if storage is in balance" in {
        val tick = 0L
        val initialGridState = ThermalGrid.startingState(thermalGrid)
        val initialLoading = KilowattHours(430d)
        val gridState = initialGridState.copy(storageState =
          initialGridState.storageState.map(storageState =>
            storageState.copy(storedEnergy = initialLoading)
          )
        )
        val externalQDot = Kilowatts(0d)

        val (updatedGridState, reachedThreshold) =
          thermalGrid invokePrivate handleConsumption(
            tick,
            testGridambientTemperature,
            gridState,
            externalQDot,
          )

        updatedGridState match {
          case ThermalGridState(
                _,
                Some(
                  ThermalStorageState(storageTick, storedEnergy, qDotStorage)
                ),
              ) =>
            storageTick shouldBe 0L
            storedEnergy should approximate(initialLoading)
            qDotStorage should approximate(externalQDot)
          case _ => fail("Thermal grid state has been calculated wrong.")
        }
        reachedThreshold shouldBe Some(
          HouseTemperatureLowerBoundaryReached(154285L)
        )
      }

      "take energy from storage, if there is actual consumption" in {
        val tick = 0L
        val initialGridState = ThermalGrid.startingState(thermalGrid)
        val initialLoading = KilowattHours(200d)
        val gridState = initialGridState.copy(storageState =
          initialGridState.storageState.map(storageState =>
            storageState.copy(storedEnergy = initialLoading)
          )
        )
        val externalQDot = testGridQDotConsumption

        val (updatedGridState, reachedThreshold) =
          thermalGrid invokePrivate handleConsumption(
            tick,
            testGridambientTemperature,
            gridState,
            externalQDot,
          )

        updatedGridState match {
          case ThermalGridState(
                Some(ThermalHouseState(houseTick, innerTemperature, qDotHouse)),
                Some(
                  ThermalStorageState(storageTick, storedEnergy, qDotStorage)
                ),
              ) =>
            houseTick shouldBe 0L
            innerTemperature should approximate(Celsius(18.9999d))
            qDotHouse should approximate(Kilowatts(0d))

            storageTick shouldBe 0L
            storedEnergy should approximate(initialLoading)
            qDotStorage should approximate(externalQDot)
          case _ => fail("Thermal grid state has been calculated wrong.")
        }
        reachedThreshold shouldBe Some(StorageEmpty(17143L))
      }
    }

    "revising infeed from storage to house" should {
      val zeroInflux = Kilowatts(0d)
      val tick = 3600L
      val ambientTemperature = Celsius(14d)
      "hand back unaltered information if needed information is missing" in {
        val maybeHouseState = Some(
          (
            ThermalHouseState(
              tick,
              Celsius(
                thermalHouseInput.getTargetTemperature
                  .to(Units.CELSIUS)
                  .getValue
                  .doubleValue
              ),
              zeroInflux,
            ),
            None,
          )
        )
        val maybeStorageState = None

        thermalGrid.reviseInfeedFromStorage(
          tick,
          maybeHouseState,
          maybeStorageState,
          maybeHouseState.map(_._1),
          None,
          testGridambientTemperature,
          testGridQDotConsumption,
        ) match {
          case (maybeRevisedHouseState, maybeRevisedStorageState) =>
            maybeRevisedHouseState shouldBe maybeHouseState
            maybeRevisedStorageState shouldBe maybeStorageState
        }
      }

      "hand back unaltered information if house temperature is above lower boundary temperature" in {
        val maybeHouseState = Some(
          (
            ThermalHouseState(
              tick,
              Celsius(
                thermalHouseInput.getTargetTemperature
                  .to(Units.CELSIUS)
                  .getValue
                  .doubleValue
              ),
              zeroInflux,
            ),
            None,
          )
        )
        val maybeStorageState = Some(
          (
            ThermalStorageState(
              tick,
              KilowattHours(50d),
              zeroInflux,
            ),
            None,
          )
        )

        thermalGrid.reviseInfeedFromStorage(
          tick,
          maybeHouseState,
          maybeStorageState,
          maybeHouseState.map(_._1),
          maybeStorageState.map(_._1),
          ambientTemperature,
          zeroInflux,
        ) match {
          case (maybeRevisedHouseState, maybeRevisedStorageState) =>
            maybeRevisedHouseState shouldBe maybeHouseState
            maybeRevisedStorageState shouldBe maybeStorageState
        }
      }

      "hand back unaltered information if house temperature is above lower boundary temperature, but has influx" in {
        val maybeHouseState = Some(
          (
            ThermalHouseState(
              tick,
              Celsius(
                thermalHouseInput.getTargetTemperature
                  .to(Units.CELSIUS)
                  .getValue
                  .doubleValue
              ),
              testGridQDotInfeed,
            ),
            Some(HouseTemperatureUpperBoundaryReached(3600L)),
          )
        )
        val maybeStorageState = Some(
          (
            ThermalStorageState(
              tick,
              KilowattHours(50d),
              zeroInflux,
            ),
            None,
          )
        )

        thermalGrid.reviseInfeedFromStorage(
          tick,
          maybeHouseState,
          maybeStorageState,
          maybeHouseState.map(_._1),
          maybeStorageState.map(_._1),
          ambientTemperature,
          testGridQDotInfeed,
        ) match {
          case (maybeRevisedHouseState, maybeRevisedStorageState) =>
            maybeRevisedHouseState shouldBe maybeHouseState
            maybeRevisedStorageState shouldBe maybeStorageState
        }
      }

      "hand back unaltered information if house temperature is at lower boundary temperature, but storage is empty" in {
        val maybeHouseState = Some(
          (
            ThermalHouseState(
              tick,
              Celsius(
                thermalHouseInput.getLowerTemperatureLimit
                  .to(Units.CELSIUS)
                  .getValue
                  .doubleValue
              ),
              zeroInflux,
            ),
            Some(HouseTemperatureLowerBoundaryReached(tick)),
          )
        )
        val maybeStorageState = Some(
          (
            ThermalStorageState(
              tick,
              KilowattHours(0d),
              testGridQDotInfeed,
            ),
            Some(StorageEmpty(tick)),
          )
        )

        thermalGrid.reviseInfeedFromStorage(
          tick,
          maybeHouseState,
          maybeStorageState,
          maybeHouseState.map(_._1),
          maybeStorageState.map(_._1),
          ambientTemperature,
          zeroInflux,
        ) match {
          case (maybeRevisedHouseState, maybeRevisedStorageState) =>
            maybeRevisedHouseState shouldBe maybeHouseState
            maybeRevisedStorageState shouldBe maybeStorageState
        }
      }

      "alter the given states as expected, when all conditions are met" in {
        val maybeHouseState = Some(
          (
            ThermalHouseState(
              tick,
              Celsius(
                thermalHouseInput.getLowerTemperatureLimit
                  .to(Units.CELSIUS)
                  .getValue
                  .doubleValue
              ),
              zeroInflux,
            ),
            Some(HouseTemperatureLowerBoundaryReached(tick)),
          )
        )
        val maybeStorageState = Some(
          (
            ThermalStorageState(
              tick,
              KilowattHours(20d),
              testGridQDotInfeed,
            ),
            None,
          )
        )
        val formerHouseState = Some(
          ThermalHouseState(
            0L,
            Celsius(
              thermalHouseInput.getTargetTemperature
                .to(Units.CELSIUS)
                .getValue
                .doubleValue
            ),
            zeroInflux,
          )
        )
        val formerStorageState = Some(
          ThermalStorageState(
            0L,
            KilowattHours(70d),
            Kilowatts(-50d),
          )
        )

        thermalGrid.reviseInfeedFromStorage(
          tick,
          maybeHouseState,
          maybeStorageState,
          formerHouseState,
          formerStorageState,
          ambientTemperature,
          zeroInflux,
        ) match {
          case (
                Some(
                  (
                    ThermalHouseState(houseTick, _, revisedQDotHouse),
                    Some(HouseTemperatureUpperBoundaryReached(houseColdTick)),
                  )
                ),
                Some(
                  (
                    ThermalStorageState(storageTick, _, revisedQDotStorage),
                    Some(StorageEmpty(storageEmptyTick)),
                  )
                ),
              ) =>
            houseTick shouldBe tick
            storageTick shouldBe tick

            revisedQDotHouse should approximate(thermalStorage.chargingPower)
            revisedQDotStorage should approximate(
              thermalStorage.chargingPower * (-1)
            )

            houseColdTick shouldBe 3695L
            storageEmptyTick shouldBe 3663L
          case _ => fail("Revision of states failed")
        }
      }
    }

    "handling thermal infeed into the grid" should {
      val handleInfeed =
        PrivateMethod[(ThermalGridState, Option[ThermalThreshold])](
          Symbol("handleInfeed")
        )

      "heat the house, if the upper temperature in the house is not reached" in {
        val tick = 0L
        val initialGridState = ThermalGrid.startingState(thermalGrid)
        val externalQDot = testGridQDotInfeed

        val (updatedGridState, reachedThreshold) =
          thermalGrid invokePrivate handleInfeed(
            tick,
            testGridambientTemperature,
            initialGridState,
            externalQDot,
            thermalDemand,
            noThermalDemand,
          )

        updatedGridState match {
          case ThermalGridState(
                Some(ThermalHouseState(houseTick, innerTemperature, qDotHouse)),
                Some(
                  ThermalStorageState(storageTick, storedEnergy, qDotStorage)
                ),
              ) =>
            houseTick shouldBe 0L
            innerTemperature should approximate(Celsius(18.9999d))
            qDotHouse should approximate(externalQDot)

            storageTick shouldBe 0L
            storedEnergy should approximate(
              initialGridState.storageState
                .map(_.storedEnergy)
                .getOrElse(fail("No initial storage state found"))
            )

            qDotStorage should approximate(Kilowatts(0d))

          case _ => fail("Thermal grid state has been calculated wrong.")
        }
        reachedThreshold shouldBe Some(
          HouseTemperatureUpperBoundaryReached(7372L)
        )
      }

      "load the storage, if the upper temperature in the house is reached" in {
        val tick = 0L
        val initialGridState = ThermalGrid.startingState(thermalGrid)
        val gridState = initialGridState.copy(houseState =
          initialGridState.houseState.map(
            _.copy(innerTemperature = thermalHouse.upperBoundaryTemperature)
          )
        )
        val externalQDot = testGridQDotInfeed

        val (updatedGridState, reachedThreshold) =
          thermalGrid invokePrivate handleInfeed(
            tick,
            testGridambientTemperature,
            gridState,
            externalQDot,
            noThermalDemand,
            thermalDemand,
          )

        updatedGridState match {
          case ThermalGridState(
                Some(ThermalHouseState(houseTick, innerTemperature, qDotHouse)),
                Some(
                  ThermalStorageState(storageTick, storedEnergy, qDotStorage)
                ),
              ) =>
            houseTick shouldBe 0L
            innerTemperature should approximate(Celsius(20.99999167d))
            qDotHouse should approximate(Kilowatts(0d))

            storageTick shouldBe 0L
            storedEnergy should approximate(
              gridState.storageState
                .map(_.storedEnergy)
                .getOrElse(fail("No initial storage state found"))
            )
            qDotStorage should approximate(externalQDot)
          case _ => fail("Thermal grid state has been calculated wrong.")
        }
        reachedThreshold shouldBe Some(
          StorageFull(276000L)
        )
      }
    }
  }
}<|MERGE_RESOLUTION|>--- conflicted
+++ resolved
@@ -102,17 +102,10 @@
           ThermalGrid.startingState(thermalGrid),
         )
 
-<<<<<<< HEAD
         houseDemand.required should approximate(KilowattHours(0d))
         houseDemand.possible should approximate(KilowattHours(31.05009722d))
         storageDemand.required should approximate(KilowattHours(345d))
         storageDemand.possible should approximate(KilowattHours(920d))
-=======
-        gridDemand.required should approximate(KilowattHours(0d))
-        gridDemand.possible should approximate(
-          KilowattHours(31.05009722 + 1150)
-        )
->>>>>>> 27b94e98
       }
 
       "deliver the correct house and storage demand" in {
@@ -129,34 +122,10 @@
           ),
         )
 
-<<<<<<< HEAD
         houseDemand.required should approximate(KilowattHours(45.6000555))
         houseDemand.possible should approximate(KilowattHours(75.600055555))
         storageDemand.required should approximate(KilowattHours(345d))
         storageDemand.possible should approximate(KilowattHours(920d))
-=======
-        gridDemand.required should approximate(KilowattHours(45.60005555555534))
-        gridDemand.possible should approximate(KilowattHours(1225.600055555))
-      }
-
-      "consider stored energy to reduce house demand if stored energy is not enough" in {
-        val tick = 10800 // after three hours
-
-        val startingState = ThermalGrid.startingState(thermalGrid)
-        val gridDemand = thermalGrid.energyDemand(
-          tick,
-          testGridambientTemperature,
-          startingState.copy(houseState =
-            startingState.houseState.map(
-              _.copy(innerTemperature = Celsius(3d))
-            )
-          ),
-        )
-        gridDemand.required should approximate(
-          KilowattHours(238.64987499999984)
-        )
-        gridDemand.possible should approximate(KilowattHours(1418.64987499999))
->>>>>>> 27b94e98
       }
     }
 
