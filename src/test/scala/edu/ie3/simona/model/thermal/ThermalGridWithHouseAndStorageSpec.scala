/*
 * © 2022. TU Dortmund University,
 * Institute of Energy Systems, Energy Efficiency and Energy Economics,
 * Research group Distribution grid planning and operation
 */

package edu.ie3.simona.model.thermal

import edu.ie3.datamodel.models.input.thermal.ThermalStorageInput
import edu.ie3.simona.model.participant.HpModel.{
  HpOperatingPoint,
  HpState,
  ThermalGridOperatingPoint,
}
import edu.ie3.simona.model.thermal.ThermalGrid.{
  ThermalDemandWrapper,
  ThermalEnergyDemand,
  ThermalGridState,
}
import edu.ie3.simona.model.thermal.ThermalHouse.ThermalHouseState
import edu.ie3.simona.model.thermal.ThermalHouse.ThermalHouseThreshold.{
  HouseTargetTemperatureReached,
  HouseTemperatureLowerBoundaryReached,
}
import edu.ie3.simona.model.thermal.ThermalStorage.ThermalStorageState
import edu.ie3.simona.model.thermal.ThermalStorage.ThermalStorageThreshold.{
  StorageEmpty,
  StorageFull,
}
import edu.ie3.simona.test.common.UnitSpec
import edu.ie3.util.scala.quantities.DefaultQuantities.{zeroKW, zeroKWh}
import squants.energy._
import squants.thermal.Celsius
import squants.{Energy, Kelvin, Power, Temperature}
import tech.units.indriya.unit.Units

import scala.jdk.CollectionConverters._

class ThermalGridWithHouseAndStorageSpec
    extends UnitSpec
    with ThermalHouseTestData
    with ThermalStorageTestData {

  implicit val tempTolerance: Temperature = Kelvin(1e-3)
  implicit val powerTolerance: Power = Watts(1e-3)
  implicit val energyTolerance: Energy = WattHours(1e-3)

  val thermalGrid: ThermalGrid = ThermalGrid(
    new edu.ie3.datamodel.models.input.container.ThermalGrid(
      thermalBusInput,
      Set(thermalHouseInput).asJava,
      Set[ThermalStorageInput](thermalStorageInput).asJava,
      Set.empty[ThermalStorageInput].asJava,
    )
  )

  val initialGridState: ThermalGridState =
    ThermalGrid.startingState(thermalGrid, testGridAmbientTemperature)

  val initialHpState: HpState = HpState(
    0L,
    initialGridState,
    HpOperatingPoint(zeroKW, ThermalGridOperatingPoint.zero),
    onlyThermalDemandOfHeatStorage,
  )

  "Testing thermal grid generation with only a house" should {
    "instantiating correctly from input data" in {
      val thermalGridInput =
        new edu.ie3.datamodel.models.input.container.ThermalGrid(
          thermalBusInput,
          Set(thermalHouseInput).asJava,
          Set[ThermalStorageInput](thermalStorageInput).asJava,
          Set.empty[ThermalStorageInput].asJava,
        )

      ThermalGrid(thermalGridInput) match {
        case ThermalGrid(
              Some(thermalHouseGenerated),
              Some(thermalStorageGenerated),
            ) =>
          thermalHouseGenerated shouldBe thermalHouse
          thermalStorageGenerated shouldBe thermalStorage
        case _ =>
          fail("Generation of thermal grid from thermal input grid failed.")
      }
    }
  }

  "Testing a thermal grid with house and storage" when {

    "requesting the starting state" should {
      "deliver proper results" in {
        initialGridState match {
          case ThermalGridState(
                Some(
                  ThermalHouseState(
                    houseTick,
                    _,
                    innerTemperature,
                  )
                ),
                Some(
                  ThermalStorageState(
                    storageTick,
                    storedEnergy,
                  )
                ),
              ) =>
            houseTick shouldBe expectedHouseStartingState.tick
            storageTick shouldBe expectedHouseStartingState.tick

            innerTemperature should approximate(
              expectedHouseStartingState.innerTemperature
            )
            storedEnergy should approximate(
              expectedStorageStartingState.storedEnergy
            )
          case _ => fail("Determination of starting state failed")
        }
      }
    }

    "updatedThermalGridState" should {
      "exactly calculate the state of the thermalGrid" in {
        val tick = 10800L // after three hours

        val updatedThermalGridState =
          thermalGrid.determineState(
            tick,
            initialHpState.thermalGridState,
            HpOperatingPoint(zeroKW, ThermalGridOperatingPoint.zero),
          )

        updatedThermalGridState match {
          case ThermalGridState(
                Some(ThermalHouseState(houseTick, _, innerTemperature)),
                Some(ThermalStorageState(storageTick, storedEnergy)),
              ) =>
            houseTick shouldBe 10800
            storageTick shouldBe houseTick
            innerTemperature should approximate(Celsius(18.93))
            storedEnergy shouldBe zeroKWh
          case _ => fail("Thermal grid state couldn't be matched.")
        }
      }
    }

    "determining the energy demand" should {
      "deliver the heat demand of the house (no demand) with added flexibility by storage" in {
        val tick = 10800L // after three hours

        val updatedThermalGridState =
          thermalGrid.determineState(
            tick,
            initialHpState.thermalGridState,
            HpOperatingPoint(zeroKW, ThermalGridOperatingPoint.zero),
          )

        val thermalDemands =
          thermalGrid.determineEnergyDemand(updatedThermalGridState)

        val houseDemand = thermalDemands.houseDemand
        val storageDemand = thermalDemands.heatStorageDemand

        houseDemand.required should approximate(zeroKWh)
        houseDemand.possible should approximate(KilowattHours(1.04476746))
        storageDemand.required should approximate(KilowattHours(1150d))
        storageDemand.possible should approximate(KilowattHours(1150d))
      }

      "updatedThermalGridState" should {
        "exactly calculate the state of the thermalGrid with zero as operating point" in {
          val tick = 10800
          val gridState = initialGridState.copy(houseState =
            initialGridState.houseState.map(
              _.copy(innerTemperature = Celsius(16d))
            )
          )

          val updatedThermalGridState =
            thermalGrid.determineState(
              tick,
              gridState,
              HpOperatingPoint(zeroKW, ThermalGridOperatingPoint.zero),
            )

          updatedThermalGridState match {
            case ThermalGridState(
                  Some(ThermalHouseState(houseTick, _, innerTemperature)),
                  Some(ThermalStorageState(storageTick, storedEnergy)),
                ) =>
              houseTick shouldBe 10800
              storageTick shouldBe houseTick
              innerTemperature should approximate(Celsius(15.96))
              storedEnergy shouldBe zeroKWh
            case _ => fail("Thermal grid state couldn't be matched.")
          }

        }

        "exactly calculate the state of the thermalGrid with non-zero OperatingPoint" in {
          val tick = 10800
          val gridState = initialGridState.copy(houseState =
            initialGridState.houseState.map(
              _.copy(innerTemperature = Celsius(16d))
            )
          )

          val thGridOperatingPoint = ThermalGridOperatingPoint(
            testGridQDotInfeed,
            zeroKW,
            testGridQDotInfeed,
          )

          val updatedThermalGridState =
            thermalGrid.determineState(
              tick,
              gridState,
              HpOperatingPoint(zeroKW, thGridOperatingPoint),
            )

          updatedThermalGridState match {
            case ThermalGridState(
                  Some(ThermalHouseState(houseTick, _, innerTemperature)),
                  Some(ThermalStorageState(storageTick, storedEnergy)),
                ) =>
              houseTick shouldBe 10800
              storageTick shouldBe houseTick
              innerTemperature should approximate(Celsius(15.9602))
              storedEnergy shouldBe KilowattHours(45)
            case _ => fail("Thermal grid state couldn't be matched.")
          }
        }
      }

      "deliver the correct house and storage demand" in {
        val tick = 10800
        val gridState = initialGridState.copy(houseState =
          initialGridState.houseState.map(
            _.copy(innerTemperature = Celsius(16d))
          )
        )

        val updatedThermalGridState =
          thermalGrid.determineState(
            tick,
            gridState,
            HpOperatingPoint(zeroKW, ThermalGridOperatingPoint.zero),
          )

        val thermalDemands =
          thermalGrid.determineEnergyDemand(updatedThermalGridState)

        val houseDemand = thermalDemands.houseDemand
        val storageDemand = thermalDemands.heatStorageDemand

        houseDemand.required should approximate(KilowattHours(45.59701))
        houseDemand.possible should approximate(KilowattHours(45.59701))
        storageDemand.required should approximate(KilowattHours(1150d))
        storageDemand.possible should approximate(KilowattHours(1150d))
      }
    }

    "handling thermal energy consumption from grid" should {
      "return house threshold, if storage is in balance" in {
        val initialLoading = KilowattHours(430d)
        val gridState = initialGridState.copy(storageState =
          initialGridState.storageState.map(storageState =>
            storageState.copy(storedEnergy = initialLoading)
          )
        )

        val state = initialHpState.copy(
          thermalGridState = gridState,
          thermalDemands = onlyPossibleDemandOfHeatStorage,
        )

        val (thermalGridOperatingPoint, reachedThreshold) =
          thermalGrid.handleConsumption(state)

        reachedThreshold shouldBe Some(
          HouseTemperatureLowerBoundaryReached(166482L)
        )
        thermalGridOperatingPoint shouldBe ThermalGridOperatingPoint.zero
      }

      "take energy from storage, if there is actual consumption" in {
        val initialLoading = KilowattHours(10d)
        val gridState = initialGridState.copy(
          houseState = initialGridState.houseState.map(houseState =>
            houseState.copy(innerTemperature = Celsius(17))
          ),
          storageState = initialGridState.storageState.map(storageState =>
            storageState.copy(storedEnergy = initialLoading)
          ),
        )

        val state = initialHpState.copy(
          thermalGridState = gridState,
          // The exact amount doesn't matter
          thermalDemands = ThermalDemandWrapper(
            ThermalEnergyDemand(KilowattHours(1), KilowattHours(1)),
            ThermalEnergyDemand(KilowattHours(1), KilowattHours(1)),
          ),
        )

        val (thermalGridOperatingPoint, reachedThreshold) =
          thermalGrid.handleConsumption(state)

        reachedThreshold shouldBe Some(StorageEmpty(1800))
        thermalGridOperatingPoint shouldBe ThermalGridOperatingPoint(
          zeroKW,
          thermalStorage.pThermalMax,
          thermalStorage.pThermalMax * -1,
        )
      }

      "properly take energy from storage when not reached target temp and was heated last operating point from Hp" in {
        val gridState = initialGridState
          .copy(
            houseState = initialGridState.houseState.map(
              _.copy(innerTemperature = Celsius(18.5))
            ),
            storageState = Some(
              ThermalStorageState(
                0L,
                KilowattHours(5d),
              )
            ),
          )
        val lastOperatingPoint = HpOperatingPoint(
          Kilowatts(1),
          ThermalGridOperatingPoint(Kilowatts(1), Kilowatts(1), zeroKW),
        )

        val state = initialHpState.copy(
          thermalGridState = gridState,
          lastHpOperatingPoint = lastOperatingPoint,
          // The exact amount doesn't matter
          thermalDemands = ThermalDemandWrapper(
            ThermalEnergyDemand(zeroKWh, KilowattHours(1)),
            ThermalEnergyDemand(KilowattHours(1), KilowattHours(1)),
          ),
        )

        val (thermalGridOperatingPoint, reachedThreshold) =
          thermalGrid.handleConsumption(state)

        thermalGridOperatingPoint shouldBe ThermalGridOperatingPoint(
          zeroKW,
          thermalStorage.pThermalMax,
          thermalStorage.pThermalMax * -1,
        )

        reachedThreshold shouldBe Some(StorageEmpty(900))
      }
    }

    "revising feed in from storage to house" should {
      val state = initialHpState.copy(
        tick = 3600L,
        thermalDemands = onlyThermalDemandOfHeatStorage,
      )
      "hand back unaltered information if needed information is missing" in {
        val houseState = state.thermalGridState.houseState.getOrElse(
          throw new IllegalStateException(
            "Could not get state of thermal house."
          )
        )

        val maybeHouseThreshold = thermalHouse.determineNextThreshold(
          houseState,
          zeroKW,
        )

        thermalGrid.reviseFeedInFromStorage(
          state,
          maybeHouseThreshold,
        ) match {
          case (
                thermalGridOperatingPoint,
                nextThreshold,
              ) =>
            thermalGridOperatingPoint shouldBe ThermalGridOperatingPoint.zero
            nextThreshold shouldBe Some(
              HouseTemperatureLowerBoundaryReached(166482L)
            )
        }
      }

      "heat house from storage if house temperature is at lower boundary temperature" in {
        val houseState = ThermalHouseState(
          state.tick,
          testGridAmbientTemperature,
          Celsius(
            thermalHouseInput.getLowerTemperatureLimit
              .to(Units.CELSIUS)
              .getValue
              .doubleValue
          ),
        )

        val maybeHouseThreshold =
          thermalHouse.determineNextThreshold(
            houseState,
            zeroKW,
          )

        val storageState = ThermalStorageState(state.tick, KilowattHours(10))

        val hpState = state.copy(
          thermalGridState = state.thermalGridState.copy(
            houseState = Some(houseState),
            storageState = Some(storageState),
          ),
          // The exact amount doesn't matter
          thermalDemands = ThermalDemandWrapper(
            ThermalEnergyDemand(KilowattHours(1), KilowattHours(1)),
            ThermalEnergyDemand(zeroKWh, KilowattHours(1)),
          ),
        )

        thermalGrid.reviseFeedInFromStorage(
          hpState,
          maybeHouseThreshold,
        ) match {
          case (
                thermalGridOperatingPoint,
                nextThreshold,
              ) =>
            thermalGridOperatingPoint shouldBe ThermalGridOperatingPoint(
              zeroKW,
              thermalStorage.pThermalMax,
              thermalStorage.getpThermalMax * -1,
            )
            nextThreshold shouldBe Some(StorageEmpty(5400))
        }
      }

      "heat house from storage if house temperature is at lower boundary temperature, return houseTick" in {
        val tick = 3600

        val maybeHouseState = Some(
          ThermalHouseState(
            tick,
            testGridAmbientTemperature,
            Celsius(
              thermalHouseInput.getLowerTemperatureLimit
                .to(Units.CELSIUS)
                .getValue
                .doubleValue
            ),
          )
        )
        val maybeStorageState = Some(
          ThermalStorageState(
            tick,
            KilowattHours(20d),
          )
        )

        val gridState = initialGridState.copy(
          houseState = maybeHouseState,
          storageState = maybeStorageState,
        )

        val modifiedState = initialHpState.copy(
          tick = tick,
          thermalGridState = gridState,
          // The exact amount doesn't matter
          thermalDemands = ThermalDemandWrapper(
            ThermalEnergyDemand(KilowattHours(1), KilowattHours(1)),
            ThermalEnergyDemand(zeroKWh, KilowattHours(1)),
          ),
        )

        val (thermalGridOperatingPoint, threshold) =
          thermalGrid.handleConsumption(
            modifiedState
          )

        thermalGridOperatingPoint shouldBe ThermalGridOperatingPoint(
          zeroKW,
          thermalStorage.pThermalMax,
          thermalStorage.pThermalMax * -1,
        )

        threshold shouldBe Some(HouseTargetTemperatureReached(6344L))
      }
    }
  }

  "handling thermal feed in into the grid" should {
    "heat the house, if the target temperature in the house is not reached" in {
<<<<<<< HEAD
      val initialState = ThermalGridState(
        Some(
=======
      val gridState = initialGridState.copy(
        houseState = Some(
>>>>>>> 2cf8fe61
          ThermalHouseState(
            -1,
            testGridAmbientTemperature,
            Celsius(17),
          )
        ),
        storageState = Some(expectedStorageStartingState),
      )

      val state = initialHpState.copy(
<<<<<<< HEAD
        thermalGridState = initialState,
=======
        thermalGridState = gridState,
>>>>>>> 2cf8fe61
        // The exact amount doesn't matter
        thermalDemands = ThermalDemandWrapper(
          ThermalEnergyDemand(KilowattHours(1), KilowattHours(1)),
          ThermalEnergyDemand(KilowattHours(1), KilowattHours(1)),
        ),
      )

      val externalQDot = testGridQDotInfeed

      val (thermalGridOperatingPoint, reachedThreshold) =
        thermalGrid.handleFeedIn(
          state,
          externalQDot,
        )

      reachedThreshold shouldBe Some(HouseTargetTemperatureReached(7345L))
      thermalGridOperatingPoint shouldBe ThermalGridOperatingPoint(
        externalQDot,
        externalQDot,
        zeroKW,
      )
    }

    "load the storage, if the target temperature in the house is reached" in {
      val externalQDot = testGridQDotInfeed * 10

      val (thermalGridOperatingPoint, reachedThreshold) =
        thermalGrid.handleFeedIn(
          initialHpState,
          externalQDot,
        )

      reachedThreshold shouldBe Some(
        StorageFull(27600)
      )
      thermalGridOperatingPoint shouldBe ThermalGridOperatingPoint(
        externalQDot,
        zeroKW,
        externalQDot,
      )
    }
  }

}<|MERGE_RESOLUTION|>--- conflicted
+++ resolved
@@ -493,13 +493,8 @@
 
   "handling thermal feed in into the grid" should {
     "heat the house, if the target temperature in the house is not reached" in {
-<<<<<<< HEAD
-      val initialState = ThermalGridState(
-        Some(
-=======
       val gridState = initialGridState.copy(
         houseState = Some(
->>>>>>> 2cf8fe61
           ThermalHouseState(
             -1,
             testGridAmbientTemperature,
@@ -510,11 +505,7 @@
       )
 
       val state = initialHpState.copy(
-<<<<<<< HEAD
-        thermalGridState = initialState,
-=======
         thermalGridState = gridState,
->>>>>>> 2cf8fe61
         // The exact amount doesn't matter
         thermalDemands = ThermalDemandWrapper(
           ThermalEnergyDemand(KilowattHours(1), KilowattHours(1)),
