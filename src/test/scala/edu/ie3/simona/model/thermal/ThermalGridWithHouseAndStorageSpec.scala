/*
 * © 2022. TU Dortmund University,
 * Institute of Energy Systems, Energy Efficiency and Energy Economics,
 * Research group Distribution grid planning and operation
 */

package edu.ie3.simona.model.thermal

import edu.ie3.datamodel.models.input.thermal.ThermalStorageInput
import edu.ie3.simona.model.participant2.HpModel.{
  HpOperatingPoint,
  HpState,
  ThermalOpWrapper,
}
import edu.ie3.simona.model.thermal.ThermalGrid.ThermalGridState
import edu.ie3.simona.model.thermal.ThermalHouse.ThermalHouseState
import edu.ie3.simona.model.thermal.ThermalHouse.ThermalHouseThreshold.{
  HouseTargetTemperatureReached,
  HouseTemperatureLowerBoundaryReached,
}
import edu.ie3.simona.model.thermal.ThermalStorage.ThermalStorageState
import edu.ie3.simona.model.thermal.ThermalStorage.ThermalStorageThreshold.{
  StorageEmpty,
  StorageFull,
}
import edu.ie3.simona.test.common.UnitSpec
import edu.ie3.util.scala.quantities.DefaultQuantities.{zeroKW, zeroKWh}
import squants.energy._
import squants.thermal.Celsius
import squants.{Energy, Kelvin, Power, Temperature}
import tech.units.indriya.unit.Units

import scala.jdk.CollectionConverters._

class ThermalGridWithHouseAndStorageSpec
    extends UnitSpec
    with ThermalHouseTestData
    with ThermalStorageTestData {

  implicit val tempTolerance: Temperature = Kelvin(1e-3)
  implicit val powerTolerance: Power = Watts(1e-3)
  implicit val energyTolerance: Energy = WattHours(1e-3)

  "Testing thermal grid generation with only a house" should {
    "instantiating correctly from input data" in {
      val thermalGridInput =
        new edu.ie3.datamodel.models.input.container.ThermalGrid(
          thermalBusInput,
          Set(thermalHouseInput).asJava,
          Set[ThermalStorageInput](thermalStorageInput).asJava,
          Set.empty[ThermalStorageInput].asJava,
        )

      ThermalGrid(thermalGridInput) match {
        case ThermalGrid(
              Some(thermalHouseGenerated),
              Some(thermalStorageGenerated),
            ) =>
          thermalHouseGenerated shouldBe thermalHouse
          thermalStorageGenerated shouldBe thermalStorage
        case _ =>
          fail("Generation of thermal grid from thermal input grid failed.")
      }
    }
  }

  "Testing a thermal grid with house and storage" when {
    val thermalGrid: ThermalGrid = ThermalGrid(
      new edu.ie3.datamodel.models.input.container.ThermalGrid(
        thermalBusInput,
        Set(thermalHouseInput).asJava,
        Set[ThermalStorageInput](thermalStorageInput).asJava,
        Set.empty[ThermalStorageInput].asJava,
      )
    )

    val initialGridState: ThermalGridState =
      ThermalGrid.startingState(thermalGrid)

    val initialHpState = HpState(
      0L,
      testGridAmbientTemperature,
      initialGridState,
      HpOperatingPoint(zeroKW, ThermalOpWrapper.zero),
      testGridAmbientTemperature,
      noThermalDemand,
    )

    "requesting the starting state" should {
      "deliver proper results" in {
        initialGridState match {
          case ThermalGridState(
                Some(ThermalHouseState(houseTick, innerTemperature, qDotHouse)),
                Some(
                  ThermalStorageState(storageTick, storedEnergy, qDotStorage)
                ),
              ) =>
            houseTick shouldBe expectedHouseStartingState.tick
            storageTick shouldBe expectedHouseStartingState.tick

            innerTemperature should approximate(
              expectedHouseStartingState.innerTemperature
            )
            storedEnergy should approximate(
              expectedStorageStartingState.storedEnergy
            )
            qDotHouse should approximate(expectedHouseStartingState.qDot)
            qDotStorage should approximate(expectedStorageStartingState.qDot)

          case _ => fail("Determination of starting state failed")
        }
      }
    }

    "determining the energy demand" should {
      "deliver the house demand (no demand) with added flexibility by storage" in {
        val tick = 10800L // after three hours
        val state = initialHpState.copy(
          tick = tick,
          thermalDemands = onlyThermalDemandOfHeatStorage,
        )

        val updatedThermalGridState =
          thermalGrid.updatedThermalGridState(
            state.tick,
            state,
            HpOperatingPoint(zeroKW, ThermalOpWrapper.zero),
          )

        val thermalDemands =
          thermalGrid.determineEnergyDemand(updatedThermalGridState)

        val houseDemand = thermalDemands.houseDemand
        val storageDemand = thermalDemands.heatStorageDemand

        houseDemand.required should approximate(zeroKWh)
        houseDemand.possible should approximate(KilowattHours(1.05009722d))
        storageDemand.required should approximate(KilowattHours(1150d))
        storageDemand.possible should approximate(KilowattHours(1150d))
        updatedThermalGridState.houseState shouldBe Some(
          ThermalHouseState(10800, Kelvin(292.0799935185185), zeroKW)
        )
        updatedThermalGridState.storageState shouldBe Some(
          ThermalStorageState(10800, zeroKWh, zeroKW)
        )
      }

      "deliver the correct house and storage demand" in {
        val tick = 10800
        val gridState = initialGridState.copy(houseState =
          initialGridState.houseState.map(
            _.copy(innerTemperature = Celsius(16d))
          )
        )

        val state = initialHpState.copy(
          tick = tick,
          thermalGridState = gridState,
          thermalDemands = onlyThermalDemandOfHeatStorage,
        )

        val updatedThermalGridState =
          thermalGrid.updatedThermalGridState(
            state.tick,
            state,
            HpOperatingPoint(zeroKW, ThermalOpWrapper.zero),
          )

        val thermalDemands =
          thermalGrid.determineEnergyDemand(updatedThermalGridState)

        val houseDemand = thermalDemands.houseDemand
        val storageDemand = thermalDemands.heatStorageDemand

        houseDemand.required should approximate(KilowattHours(45.6000555))
        houseDemand.possible should approximate(KilowattHours(45.600055555))
        storageDemand.required should approximate(KilowattHours(1150d))
        storageDemand.possible should approximate(KilowattHours(1150d))
        updatedThermalGridState.houseState shouldBe Some(
          ThermalHouseState(10800, Celsius(15.959996296296296), zeroKW)
        )
        updatedThermalGridState.storageState shouldBe Some(
          ThermalStorageState(10800, zeroKWh, zeroKW)
        )
      }
    }

    "handling thermal energy consumption from grid" should {
      val handleConsumption =
        PrivateMethod[(ThermalGridState, Option[ThermalThreshold])](
          Symbol("handleConsumption")
        )

      "return house threshold, if storage is in balance" in {
        val initialLoading = KilowattHours(430d)
        val gridState = initialGridState.copy(storageState =
          initialGridState.storageState.map(storageState =>
            storageState.copy(storedEnergy = initialLoading)
          )
        )

        val state = initialHpState.copy(
          thermalGridState = gridState,
          thermalDemands = onlyAdditionalDemandOfHeatStorage,
        )

        val externalQDot = zeroKW

        val (updatedGridState, reachedThreshold) =
          thermalGrid invokePrivate handleConsumption(state)

        updatedGridState match {
          case ThermalGridState(
                _,
                Some(
                  ThermalStorageState(storageTick, storedEnergy, qDotStorage)
                ),
              ) =>
            storageTick shouldBe 0L
            storedEnergy should approximate(initialLoading)
            qDotStorage should approximate(externalQDot)
          case _ => fail("Thermal grid state has been calculated wrong.")
        }
        reachedThreshold shouldBe Some(
          HouseTemperatureLowerBoundaryReached(154284L)
        )
      }

      "take energy from storage, if there is actual consumption" in {
        val initialLoading = KilowattHours(10d)
        val gridState = initialGridState.copy(
          houseState = initialGridState.houseState.map(houseState =>
            houseState.copy(innerTemperature = Celsius(17))
          ),
          storageState = initialGridState.storageState.map(storageState =>
            storageState.copy(storedEnergy = initialLoading)
          ),
        )

        val state = initialHpState.copy(
          thermalGridState = gridState,
          thermalDemands = onlyAdditionalDemandOfHeatStorage,
        )

        val (updatedGridState, reachedThreshold) =
          thermalGrid invokePrivate handleConsumption(state)

        updatedGridState match {
          case ThermalGridState(
                Some(
                  ThermalHouseState(houseTick, innerTemperature, qDotHouse)
                ),
                Some(
                  ThermalStorageState(storageTick, storedEnergy, qDotStorage)
                ),
              ) =>
            houseTick shouldBe 0L
            innerTemperature should approximate(Celsius(16.9999))
            qDotHouse should approximate(thermalStorage.pThermalMax)

            storageTick shouldBe 0L
            storedEnergy should approximate(initialLoading)
            qDotStorage should approximate(thermalStorage.pThermalMax * -1)
          case _ => fail("Thermal grid state has been calculated wrong.")
        }
        reachedThreshold shouldBe Some(StorageEmpty(1800L))
      }
    }

    "revising infeed from storage to house" should {
      val zeroInflux = zeroKW

      val state = initialHpState.copy(
        tick = 3600L,
        thermalDemands = onlyThermalDemandOfHeatStorage,
      )
      "hand back unaltered information if needed information is missing" in {
        val maybeHouseState = Some(
          (
            ThermalHouseState(
              state.tick,
              Celsius(
                thermalHouseInput.getTargetTemperature
                  .to(Units.CELSIUS)
                  .getValue
                  .doubleValue
              ),
              zeroInflux,
            ),
            None,
          )
        )
        val maybeStorageState = None

<<<<<<< HEAD
        thermalGrid.reviseInfeedFromStorage(
          state.tick,
=======
        thermalGrid.reviseFeedInFromStorage(
>>>>>>> 0cd7187c
          state,
          maybeHouseState,
          maybeStorageState,
          zeroKW,
        ) match {
          case (maybeRevisedHouseState, maybeRevisedStorageState) =>
            maybeRevisedHouseState shouldBe maybeHouseState
            maybeRevisedStorageState shouldBe maybeStorageState
        }
      }

      "hand back unaltered information if house temperature is above lower boundary temperature" in {
        val maybeHouseState = Some(
          (
            ThermalHouseState(
              state.tick,
              Celsius(
                thermalHouseInput.getTargetTemperature
                  .to(Units.CELSIUS)
                  .getValue
                  .doubleValue
              ),
              zeroInflux,
            ),
            None,
          )
        )
        val maybeStorageState = Some(
          (
            ThermalStorageState(
              state.tick,
              KilowattHours(50d),
              zeroInflux,
            ),
            None,
          )
        )

<<<<<<< HEAD
        thermalGrid.reviseInfeedFromStorage(
          state.tick,
=======
        thermalGrid.reviseFeedInFromStorage(
>>>>>>> 0cd7187c
          state,
          maybeHouseState,
          maybeStorageState,
          zeroInflux,
        ) match {
          case (maybeRevisedHouseState, maybeRevisedStorageState) =>
            maybeRevisedHouseState shouldBe maybeHouseState
            maybeRevisedStorageState shouldBe maybeStorageState
        }
      }

      "hand back unaltered information if house temperature is above lower boundary temperature, but has influx" in {
        val maybeHouseState = Some(
          (
            ThermalHouseState(
              state.tick,
              Celsius(
                thermalHouseInput.getTargetTemperature
                  .to(Units.CELSIUS)
                  .getValue
                  .doubleValue
              ),
              testGridQDotInfeed,
            ),
            Some(HouseTargetTemperatureReached(3600L)),
          )
        )
        val maybeStorageState = Some(
          (
            ThermalStorageState(
              state.tick,
              KilowattHours(50d),
              zeroInflux,
            ),
            None,
          )
        )

<<<<<<< HEAD
        thermalGrid.reviseInfeedFromStorage(
          state.tick,
=======
        thermalGrid.reviseFeedInFromStorage(
>>>>>>> 0cd7187c
          state,
          maybeHouseState,
          maybeStorageState,
          testGridQDotInfeed,
        ) match {
          case (maybeRevisedHouseState, maybeRevisedStorageState) =>
            maybeRevisedHouseState shouldBe maybeHouseState
            maybeRevisedStorageState shouldBe maybeStorageState
        }
      }

      "hand back unaltered information if house temperature is at lower boundary temperature, but storage is empty" in {
        val maybeHouseState = Some(
          (
            ThermalHouseState(
              state.tick,
              Celsius(
                thermalHouseInput.getLowerTemperatureLimit
                  .to(Units.CELSIUS)
                  .getValue
                  .doubleValue
              ),
              zeroInflux,
            ),
            Some(
              HouseTemperatureLowerBoundaryReached(state.tick)
            ),
          )
        )
        val maybeStorageState = Some(
          (
            ThermalStorageState(
              state.tick,
              zeroKWh,
              testGridQDotInfeed,
            ),
            Some(StorageEmpty(state.tick)),
          )
        )

<<<<<<< HEAD
        thermalGrid.reviseInfeedFromStorage(
          state.tick,
=======
        thermalGrid.reviseFeedInFromStorage(
>>>>>>> 0cd7187c
          state,
          maybeHouseState,
          maybeStorageState,
          zeroInflux,
        ) match {
          case (maybeRevisedHouseState, maybeRevisedStorageState) =>
            maybeRevisedHouseState shouldBe maybeHouseState
            maybeRevisedStorageState shouldBe maybeStorageState
        }
      }

      "alter the given states as expected, when all conditions are met" in {
        val tick = 3600L
        val initialLoading = KilowattHours(70d)
        val dischargingRate = Kilowatts(-50d)
        val gridState = initialGridState.copy(storageState =
          initialGridState.storageState.map(storageState =>
            storageState.copy(
              storedEnergy = initialLoading,
              qDot = dischargingRate,
            )
          )
        )

        val state = initialHpState.copy(
          tick = tick,
          thermalGridState = gridState,
          lastStateAmbientTemperature = Celsius(14),
          thermalDemands = noThermalDemand,
        )

        val maybeHouseState = Some(
          (
            ThermalHouseState(
              state.tick,
              Celsius(
                thermalHouseInput.getLowerTemperatureLimit
                  .to(Units.CELSIUS)
                  .getValue
                  .doubleValue
              ),
              zeroInflux,
            ),
            Some(
              HouseTemperatureLowerBoundaryReached(state.tick)
            ),
          )
        )
        val maybeStorageState = Some(
          (
            ThermalStorageState(
              state.tick,
              KilowattHours(20d),
              // just any Power, the stored energy is what we need here.
              zeroKW,
            ),
            None,
          )
        )

<<<<<<< HEAD
        thermalGrid.reviseInfeedFromStorage(
          state.tick,
=======
        thermalGrid.reviseFeedInFromStorage(
>>>>>>> 0cd7187c
          state,
          maybeHouseState,
          maybeStorageState,
          zeroInflux,
        ) match {
          case (
                Some(
                  (
                    ThermalHouseState(houseTick, _, revisedQDotHouse),
                    Some(HouseTargetTemperatureReached(houseWarmTick)),
                  )
                ),
                Some(
                  (
                    ThermalStorageState(storageTick, _, revisedQDotStorage),
                    Some(StorageEmpty(storageEmptyTick)),
                  )
                ),
              ) =>
            houseTick shouldBe state.tick
            storageTick shouldBe state.tick

            revisedQDotHouse should approximate(thermalStorage.pThermalMax)
            revisedQDotStorage should approximate(
              thermalStorage.pThermalMax * -1
            )

            houseWarmTick shouldBe 3645
            storageEmptyTick shouldBe 7197
          case _ => fail("Revision of states failed")
        }
      }
    }

    "handling thermal feed in into the grid" should {
      val handleFeedIn =
        PrivateMethod[(ThermalGridState, Option[ThermalThreshold])](
          Symbol("handleFeedIn")
        )

      "heat the house, if the target temperature in the house is not reached" in {
        val initialGridState = ThermalGridState(
          Some(ThermalHouseState(-1, Celsius(17), zeroKW)),
          Some(expectedStorageStartingState),
        )

        val state = initialHpState.copy(
          thermalGridState = initialGridState,
          thermalDemands = onlyThermalDemandOfHouse,
        )

        val externalQDot = testGridQDotInfeed

        val (updatedGridState, reachedThreshold) =
<<<<<<< HEAD
          thermalGrid invokePrivate handleInfeed(
=======
          thermalGrid invokePrivate handleFeedIn(
>>>>>>> 0cd7187c
            state,
            isRunning,
            externalQDot,
            onlyThermalDemandOfHouse,
          )

        updatedGridState match {
          case ThermalGridState(
                Some(
                  ThermalHouseState(houseTick, innerTemperature, qDotHouse)
                ),
                Some(
                  ThermalStorageState(storageTick, storedEnergy, qDotStorage)
                ),
              ) =>
            houseTick shouldBe 0L
            innerTemperature should approximate(Celsius(16.9999d))
            qDotHouse should approximate(externalQDot)

            storageTick shouldBe 0L
            storedEnergy should approximate(
              initialGridState.storageState
                .map(_.storedEnergy)
                .getOrElse(fail("No initial storage state found"))
            )

            qDotStorage should approximate(zeroKW)

          case _ => fail("Thermal grid state has been calculated wrong.")
        }
        reachedThreshold shouldBe Some(HouseTargetTemperatureReached(7322L))
      }

      "load the storage, if the target temperature in the house is reached" in {
        val gridState = initialGridState.copy(houseState =
          initialGridState.houseState.map(
            _.copy(innerTemperature = thermalHouse.targetTemperature)
          )
        )
        val state = initialHpState.copy(
          thermalGridState = gridState,
          thermalDemands = onlyThermalDemandOfHeatStorage,
        )
        val externalQDot = testGridQDotInfeed * 10

        val (updatedGridState, reachedThreshold) =
<<<<<<< HEAD
          thermalGrid invokePrivate handleInfeed(
=======
          thermalGrid invokePrivate handleFeedIn(
>>>>>>> 0cd7187c
            state,
            isRunning,
            externalQDot,
            onlyThermalDemandOfHeatStorage,
          )

        updatedGridState match {
          case ThermalGridState(
                Some(
                  ThermalHouseState(houseTick, innerTemperature, qDotHouse)
                ),
                Some(
                  ThermalStorageState(storageTick, storedEnergy, qDotStorage)
                ),
              ) =>
            houseTick shouldBe 0L
            innerTemperature should approximate(Celsius(18.99999167d))
            qDotHouse should approximate(zeroKW)

            storageTick shouldBe 0L
            storedEnergy should approximate(
              gridState.storageState
                .map(_.storedEnergy)
                .getOrElse(fail("No initial storage state found"))
            )
            qDotStorage should approximate(externalQDot)
          case _ => fail("Thermal grid state has been calculated wrong.")
        }
        reachedThreshold shouldBe Some(
          StorageFull(27600L)
        )
      }
    }
  }
}<|MERGE_RESOLUTION|>--- conflicted
+++ resolved
@@ -292,12 +292,7 @@
         )
         val maybeStorageState = None
 
-<<<<<<< HEAD
-        thermalGrid.reviseInfeedFromStorage(
-          state.tick,
-=======
         thermalGrid.reviseFeedInFromStorage(
->>>>>>> 0cd7187c
           state,
           maybeHouseState,
           maybeStorageState,
@@ -336,12 +331,7 @@
           )
         )
 
-<<<<<<< HEAD
-        thermalGrid.reviseInfeedFromStorage(
-          state.tick,
-=======
         thermalGrid.reviseFeedInFromStorage(
->>>>>>> 0cd7187c
           state,
           maybeHouseState,
           maybeStorageState,
@@ -380,12 +370,7 @@
           )
         )
 
-<<<<<<< HEAD
-        thermalGrid.reviseInfeedFromStorage(
-          state.tick,
-=======
         thermalGrid.reviseFeedInFromStorage(
->>>>>>> 0cd7187c
           state,
           maybeHouseState,
           maybeStorageState,
@@ -426,12 +411,7 @@
           )
         )
 
-<<<<<<< HEAD
-        thermalGrid.reviseInfeedFromStorage(
-          state.tick,
-=======
         thermalGrid.reviseFeedInFromStorage(
->>>>>>> 0cd7187c
           state,
           maybeHouseState,
           maybeStorageState,
@@ -492,12 +472,7 @@
           )
         )
 
-<<<<<<< HEAD
-        thermalGrid.reviseInfeedFromStorage(
-          state.tick,
-=======
         thermalGrid.reviseFeedInFromStorage(
->>>>>>> 0cd7187c
           state,
           maybeHouseState,
           maybeStorageState,
@@ -552,11 +527,7 @@
         val externalQDot = testGridQDotInfeed
 
         val (updatedGridState, reachedThreshold) =
-<<<<<<< HEAD
-          thermalGrid invokePrivate handleInfeed(
-=======
           thermalGrid invokePrivate handleFeedIn(
->>>>>>> 0cd7187c
             state,
             isRunning,
             externalQDot,
@@ -603,11 +574,7 @@
         val externalQDot = testGridQDotInfeed * 10
 
         val (updatedGridState, reachedThreshold) =
-<<<<<<< HEAD
-          thermalGrid invokePrivate handleInfeed(
-=======
           thermalGrid invokePrivate handleFeedIn(
->>>>>>> 0cd7187c
             state,
             isRunning,
             externalQDot,
