--- conflicted
+++ resolved
@@ -48,11 +48,7 @@
           thermalBusInput,
           Set(thermalHouseInput).asJava,
           Set[ThermalStorageInput](thermalStorageInput).asJava,
-<<<<<<< HEAD
           Set[ThermalStorageInput](domesticHotWaterStorageInput).asJava,
-=======
-          Set.empty[ThermalStorageInput].asJava,
->>>>>>> 75ec12f4
         )
 
       ThermalGrid(thermalGridInput) match {
@@ -76,11 +72,7 @@
         thermalBusInput,
         Set(thermalHouseInput).asJava,
         Set[ThermalStorageInput](thermalStorageInput).asJava,
-<<<<<<< HEAD
         Set[ThermalStorageInput](domesticHotWaterStorageInput).asJava,
-=======
-        Set.empty[ThermalStorageInput].asJava,
->>>>>>> 75ec12f4
       )
     )
 
@@ -343,7 +335,6 @@
           case _ => fail("Thermal grid state has been calculated wrong.")
         }
         reachedThreshold shouldBe Some(
-<<<<<<< HEAD
           SimpleThermalThreshold(23L)
         )
 
@@ -395,9 +386,6 @@
         }
         nextReachedThreshold shouldBe Some(
           HouseTemperatureLowerBoundaryReached(154288L)
-=======
-          HouseTemperatureLowerBoundaryReached(154284L)
->>>>>>> 75ec12f4
         )
       }
 
@@ -462,11 +450,7 @@
             )
           case _ => fail("Thermal grid state has been calculated wrong.")
         }
-<<<<<<< HEAD
         reachedThreshold shouldBe Some(SimpleThermalThreshold(23L))
-=======
-        reachedThreshold shouldBe Some(StorageEmpty(17142L))
->>>>>>> 75ec12f4
       }
     }
 
@@ -719,11 +703,7 @@
               thermalStorage.pThermalMax * (-1)
             )
 
-<<<<<<< HEAD
             houseWarmTick shouldBe 13825L
-=======
-            houseWarmTick shouldBe 13824L
->>>>>>> 75ec12f4
             storageEmptyTick shouldBe 10145L
           case _ => fail("Revision of states failed")
         }
