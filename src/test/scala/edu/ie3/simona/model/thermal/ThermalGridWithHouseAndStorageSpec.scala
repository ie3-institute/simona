--- conflicted
+++ resolved
@@ -930,7 +930,6 @@
           case _ => fail("Thermal grid state has been calculated wrong.")
         }
         reachedThreshold shouldBe Some(
-<<<<<<< HEAD
           SimpleThermalThreshold(32L)
         )
 
@@ -998,9 +997,6 @@
         }
         secondReachedThreshold shouldBe Some(
           StorageFull(5878)
-=======
-          HouseTemperatureTargetOrUpperBoundaryReached(7372L)
->>>>>>> b6086b41
         )
       }
 
