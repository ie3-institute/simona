--- conflicted
+++ resolved
@@ -62,10 +62,6 @@
       "ThermalStorage",
       thermalBus,
       getQuantity(100, StandardUnits.VOLUME),
-<<<<<<< HEAD
-=======
-      getQuantity(0, StandardUnits.VOLUME),
->>>>>>> 6d320b7c
       getQuantity(30, StandardUnits.TEMPERATURE),
       getQuantity(40, StandardUnits.TEMPERATURE),
       getQuantity(1.15, StandardUnits.SPECIFIC_HEAT_CAPACITY),
@@ -152,13 +148,8 @@
         (chpStateNotRunning, 70, 0, 0), // tests case (false, false, true)
         (
           chpStateNotRunning,
-<<<<<<< HEAD
-          90,
-          8 * 115 + 230,
-=======
-          70,
-          8 * 115,
->>>>>>> 6d320b7c
+          70,
+          8 * 115,
           95,
         ), // tests case (false, true, false)
         (chpStateNotRunning, 70, 10, 0), // tests case (false, true, true)
@@ -202,13 +193,8 @@
         (chpStateNotRunning, 70, 0, 0), // tests case (false, false, true)
         (
           chpStateNotRunning,
-<<<<<<< HEAD
-          90,
-          8 * 115 + 230,
-=======
-          70,
-          8 * 115,
->>>>>>> 6d320b7c
+          70,
+          8 * 115,
           100,
         ), // tests case (false, true, false)
         (chpStateNotRunning, 70, 10, 0), // tests case (false, true, true)
@@ -255,21 +241,12 @@
           chpStateNotRunning,
           70,
           8 * 115,
-<<<<<<< HEAD
-          115,
-        ), // tests case (false, true, false)
-        (chpStateNotRunning, 90, 10, 1025), // tests case (false, true, true)
-        (chpStateRunning, 90, 0, 1135), // tests case (true, false, true)
-        (chpStateRunning, 90, 8 * 115, 215), // tests case (true, true, false)
-        (chpStateRunning, 90, 10, 1125), // tests case (true, true, true)
-=======
           0,
         ), // tests case (false, true, false)
         (chpStateNotRunning, 70, 10, 795), // tests case (false, true, true)
         (chpStateRunning, 70, 0, 905), // tests case (true, false, true)
         (chpStateRunning, 70, 8 * 115, 0), // tests case (true, true, false)
         (chpStateRunning, 70, 10, 895), // tests case (true, true, true)
->>>>>>> 6d320b7c
         (
           chpStateRunning,
           70,
@@ -280,11 +257,7 @@
           chpStateRunning,
           70,
           9 * 115,
-<<<<<<< HEAD
-          100,
-=======
           0,
->>>>>>> 6d320b7c
         ), // test case (_, true, false) and demand not covered together with chp
         (
           chpStateRunning,
@@ -325,13 +298,8 @@
         ), // Test case (false, false, true)
         (
           chpStateNotRunning,
-<<<<<<< HEAD
-          90,
-          8 * 115 + 230,
-=======
-          70,
-          8 * 115,
->>>>>>> 6d320b7c
+          70,
+          8 * 115,
           7200,
           true,
         ), // Test case (false, true, false)
