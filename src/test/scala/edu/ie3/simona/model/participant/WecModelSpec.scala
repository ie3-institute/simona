--- conflicted
+++ resolved
@@ -125,16 +125,6 @@
 
     "calculate active power output depending on velocity" in {
       val wecModel = buildWecModel()
-<<<<<<< HEAD
-      val velocities =
-        Seq(1.0, 2.0, 3.0, 7.0, 9.0, 13.0, 15.0, 19.0, 23.0, 27.0, 34.0, 40.0)
-      val expectedPowers =
-        Seq(0, -2948.8095851378266, -24573.41320418286, -522922.2325710509,
-          -1140000, -1140000, -1140000, -1140000, -1140000, -1140000,
-          -24573.39638823692, 0)
-
-      velocities.zip(expectedPowers).foreach { case (velocity, power) =>
-=======
       val testCases = Table(
         ("velocity", "expectedPower"),
         (1.0, 0.0),
@@ -152,7 +142,6 @@
       )
 
       forAll(testCases) { (velocity: Double, expectedPower: Double) =>
->>>>>>> f51a7190
         val wecData = WecRelevantData(
           MetersPerSecond(velocity),
           Celsius(20),
@@ -204,11 +193,7 @@
         (-25.0, -29029.60338829823),
       )
 
-<<<<<<< HEAD
-      temperatures.zip(expectedPowers).foreach { case (temperature, power) =>
-=======
       forAll(testCases) { (temperature: Double, expectedPower: Double) =>
->>>>>>> f51a7190
         val wecData = WecRelevantData(
           MetersPerSecond(3.0),
           Celsius(temperature),
