--- conflicted
+++ resolved
@@ -116,17 +116,11 @@
       forAll(testData) { (reference, expectedPower: Power) =>
         val relevantData = FixedLoadModel.FixedLoadRelevantData
 
-<<<<<<< HEAD
-        var scale = 0.0
-        while (scale <= 2) {
-          val scaledSRated = Kilovoltamperes(
-=======
         val scales: LazyList[Double] =
           LazyList.iterate(0.0)(_ + 0.1).takeWhile(_ <= 2.0)
 
         scales.foreach { scale =>
-          val scaledSRated = Kilowatts(
->>>>>>> f51a7190
+          val scaledSRated = Kilovoltamperes(
             loadInput.getsRated
               .to(PowerSystemUnits.KILOWATT)
               .getValue
