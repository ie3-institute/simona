/*
 * © 2022. TU Dortmund University,
 * Institute of Energy Systems, Energy Efficiency and Energy Economics,
 * Research group Distribution grid planning and operation
 */

package edu.ie3.simona.model.participant

import edu.ie3.simona.model.participant.HpModel.HpState
import edu.ie3.simona.model.thermal.ThermalGrid.ThermalGridState
import edu.ie3.simona.model.thermal.ThermalHouse.ThermalHouseState
import edu.ie3.simona.model.thermal.ThermalHouse.ThermalHouseThreshold.{
  HouseTemperatureLowerBoundaryReached,
  HouseTemperatureUpperBoundaryReached,
}
import edu.ie3.simona.model.thermal.ThermalStorage.ThermalStorageState
import edu.ie3.simona.ontology.messages.flex.MinMaxFlexibilityMessage.ProvideMinMaxFlexOptions
import edu.ie3.simona.test.common.UnitSpec
import edu.ie3.simona.test.common.input.HpInputTestData
import edu.ie3.util.scala.quantities.WattsPerKelvin
import org.scalatest.prop.{TableDrivenPropertyChecks, TableFor3}
import squants.energy.{KilowattHours, Kilowatts, Watts}
import squants.thermal.Celsius
import squants.{Kelvin, Power, Temperature}

class HpModelSpec
    extends UnitSpec
    with TableDrivenPropertyChecks
    with HpInputTestData {

  implicit val tempTolerance: Temperature = Kelvin(1e-3)
  implicit val powerTolerance: Power = Watts(1e-3)

  "Testing the heat pump model" when {
    "calculating the next state with different states" should {
      "deliver correct tick, power and running state" in {
        val cases = Table(
          (
            "state",
            "expectedRunningState",
            "expectedActivePower",
            "expectedInnerTemperature",
            "expectedNextThreshold",
          ),
          (
            HpState(
              isRunning = false,
              0,
              Some(hpData.ambientTemperature),
              Kilowatts(0d),
              Kilowatts(0d),
              thermalState(Celsius(17d)),
              None,
            ),
            true,
            95,
            15.6,
            Some(HouseTemperatureUpperBoundaryReached(31711L)),
          ),
          (
            HpState(
              isRunning = false,
              0,
              Some(hpData.ambientTemperature),
              Kilowatts(0d),
              Kilowatts(0d),
              thermalState(Celsius(18)),
              None,
            ),
            true,
            95,
            16.4,
            Some(HouseTemperatureUpperBoundaryReached(30642L)),
          ),
          (
            HpState(
              isRunning = false,
              0,
              Some(hpData.ambientTemperature),
              Kilowatts(0d),
              Kilowatts(0d),
              thermalState(Celsius(20)),
              None,
            ),
            true,
            95,
            18.0,
            Some(HouseTemperatureUpperBoundaryReached(27771L)),
          ),
          (
            HpState(
              isRunning = false,
              0,
              Some(hpData.ambientTemperature),
              Kilowatts(0d),
              Kilowatts(0d),
              thermalState(Celsius(22)),
              None,
            ),
            false,
            0,
            19.6,
            Some(HouseTemperatureLowerBoundaryReached(13200L)),
          ),
          (
            HpState(
              isRunning = false,
              0,
              Some(hpData.ambientTemperature),
              Kilowatts(0d),
              Kilowatts(0d),
              thermalState(Celsius(23)),
              None,
            ),
            false,
            0,
            20.4,
            Some(HouseTemperatureLowerBoundaryReached(15508L)),
          ),
          (
            HpState(
              isRunning = true,
              0,
              Some(hpData.ambientTemperature),
              Kilowatts(95d),
              Kilowatts(80d),
              thermalState(Celsius(17)),
              None,
            ),
            true,
            95,
            15.6,
            Some(HouseTemperatureUpperBoundaryReached(31711L)),
          ),
          (
            HpState(
              isRunning = true,
              0,
              Some(hpData.ambientTemperature),
              Kilowatts(95d),
              Kilowatts(80d),
              thermalState(Celsius(18)),
              None,
            ),
            true,
            95,
            16.4,
            Some(HouseTemperatureUpperBoundaryReached(30642L)),
          ),
          (
            HpState(
              isRunning = true,
              0,
              Some(hpData.ambientTemperature),
              Kilowatts(95d),
              Kilowatts(80d),
              thermalState(Celsius(20)),
              None,
            ),
            true,
            95,
            18.0,
            Some(HouseTemperatureUpperBoundaryReached(27771L)),
          ),
          (
            HpState(
              isRunning = true,
              0,
              Some(hpData.ambientTemperature),
              Kilowatts(95d),
              Kilowatts(80d),
              thermalState(Celsius(22)),
              None,
            ),
            true,
            95,
            19.6,
            Some(HouseTemperatureUpperBoundaryReached(23200L)),
          ),
          (
            HpState(
              isRunning = true,
              0,
              Some(hpData.ambientTemperature),
              Kilowatts(95d),
              Kilowatts(80d),
              thermalState(Celsius(25)),
              None,
            ),
            false,
            0,
            22.0,
            Some(HouseTemperatureLowerBoundaryReached(19200L)),
          ),
        )

        forAll(cases) {
          (
              state,
              expectedRunningState,
              expectedActivePower,
              expectedInnerTemperature,
              expectedNextThreshold,
          ) =>
            val data = hpData
            val house = thermalHouse(18, 22)
            val grid = thermalGrid(house)
            val hp = hpModel(grid)

            hp.determineState(state, data) match {
              case HpState(
                    isRunning,
                    _,
                    _,
                    activePower,
                    _,
                    ThermalGridState(Some(thermalHouseState), _),
                    maybeThreshold,
                  ) =>
                isRunning shouldBe expectedRunningState
                activePower should approximate(Kilowatts(expectedActivePower))
                thermalHouseState.innerTemperature should approximate(
                  Celsius(
                    expectedInnerTemperature
                  )
                )
                maybeThreshold shouldBe expectedNextThreshold
              case unexpected =>
                fail(s"Expected a hp state but got none $unexpected.")
            }
        }
      }
    }

    "determining the flexibility options for different states" should {
      "deliver correct flexibility options" in {
        val testCases
            : TableFor3[ThermalGridState, HpState, (Double, Double, Double)] =
          Table(
            ("thermalState", "lastState", "expectedValues"),
            // House is below lower temperature boundary
            (
              ThermalGridState(
                Some(ThermalHouseState(0L, Celsius(15), Kilowatts(0))),
                Some(ThermalStorageState(0L, KilowattHours(20), Kilowatts(0))),
              ),
              HpState(
                isRunning = false,
                0,
                Some(hpData.ambientTemperature),
                Kilowatts(0.0),
                Kilowatts(0.0),
                ThermalGridState(
                  Some(ThermalHouseState(0L, Celsius(15), Kilowatts(0))),
                  Some(
                    ThermalStorageState(0L, KilowattHours(20), Kilowatts(0))
                  ),
                ),
                None,
              ),
              (95.0, 95.0, 95.0),
            ),
<<<<<<< HEAD
            Some(
              ThermalStorageState(
                0L,
                KilowattHours(250),
                Kilowatts(0),
              )
=======
            // House is between target temperature and lower temperature boundary, Hp actually running
            (
              ThermalGridState(
                Some(ThermalHouseState(0L, Celsius(19), Kilowatts(0))),
                Some(ThermalStorageState(0L, KilowattHours(20), Kilowatts(0))),
              ),
              HpState(
                isRunning = true,
                0,
                Some(hpData.ambientTemperature),
                Kilowatts(95.0),
                Kilowatts(80.0),
                ThermalGridState(
                  Some(ThermalHouseState(0L, Celsius(19), Kilowatts(80))),
                  Some(
                    ThermalStorageState(0L, KilowattHours(20), Kilowatts(0))
                  ),
                ),
                None,
              ),
              (95.0, 0.0, 95.0),
            ),

            // House is between target temperature and lower temperature boundary, Hp actually not running
            (
              ThermalGridState(
                Some(ThermalHouseState(0L, Celsius(19), Kilowatts(0))),
                Some(ThermalStorageState(0L, KilowattHours(20), Kilowatts(0))),
              ),
              HpState(
                isRunning = false,
                0,
                Some(hpData.ambientTemperature),
                Kilowatts(0.0),
                Kilowatts(0.0),
                ThermalGridState(
                  Some(ThermalHouseState(0L, Celsius(19), Kilowatts(0))),
                  Some(
                    ThermalStorageState(0L, KilowattHours(20), Kilowatts(0))
                  ),
                ),
                None,
              ),
              (0.0, 0.0, 95.0),
            ),
            // Storage and house have remaining capacity
            (
              ThermalGridState(
                Some(ThermalHouseState(0L, Celsius(21), Kilowatts(80))),
                Some(ThermalStorageState(0L, KilowattHours(20), Kilowatts(0))),
              ),
              HpState(
                isRunning = true,
                0,
                Some(hpData.ambientTemperature),
                Kilowatts(95.0),
                Kilowatts(80.0),
                ThermalGridState(
                  Some(ThermalHouseState(0L, Celsius(21), Kilowatts(80))),
                  Some(ThermalStorageState(0L, KilowattHours(20), Kilowatts(0))),
                ),
                Some(HouseTemperatureUpperBoundaryReached(0L)),
              ),
              (95.0, 0.0, 95.0),
            ),

            // Storage is full, House has capacity till upper boundary
            (
              ThermalGridState(
                Some(ThermalHouseState(0L, Celsius(21), Kilowatts(80))),
                Some(ThermalStorageState(0L, KilowattHours(500), Kilowatts(0))),
              ),
              HpState(
                isRunning = false,
                0,
                Some(hpData.ambientTemperature),
                Kilowatts(0.0),
                Kilowatts(0.0),
                ThermalGridState(
                  Some(ThermalHouseState(0L, Celsius(21), Kilowatts(80))),
                  Some(
                    ThermalStorageState(0L, KilowattHours(500), Kilowatts(0))
                  ),
                ),
                Some(HouseTemperatureUpperBoundaryReached(0L)),
              ),
              (0.0, 0.0, 95.0),
            ),

            // No capacity for flexibility at all because house is
            // at upperTempBoundary and storage is at max capacity
            (
              ThermalGridState(
                Some(ThermalHouseState(0L, Celsius(22), Kilowatts(80))),
                Some(ThermalStorageState(0L, KilowattHours(500), Kilowatts(0))),
              ),
              HpState(
                isRunning = true,
                0,
                Some(hpData.ambientTemperature),
                Kilowatts(95.0),
                Kilowatts(80.0),
                ThermalGridState(
                  Some(ThermalHouseState(0L, Celsius(22), Kilowatts(80))),
                  Some(
                    ThermalStorageState(0L, KilowattHours(500), Kilowatts(0))
                  ),
                ),
                Some(HouseTemperatureUpperBoundaryReached(0L)),
              ),
              (0.0, 0.0, 0.0),
            ),

            // No capacity for flexibility at all when storage is full and house has been (externally) heated up above upperTemperatureBoundary
            (
              ThermalGridState(
                Some(ThermalHouseState(0L, Celsius(25), Kilowatts(0))),
                Some(ThermalStorageState(0L, KilowattHours(500), Kilowatts(0))),
              ),
              HpState(
                isRunning = false,
                0,
                Some(hpData.ambientTemperature),
                Kilowatts(95.0),
                Kilowatts(80.0),
                ThermalGridState(
                  Some(ThermalHouseState(0L, Celsius(25), Kilowatts(0))),
                  Some(
                    ThermalStorageState(0L, KilowattHours(500), Kilowatts(0))
                  ),
                ),
                None,
              ),
              (0.0, 0.0, 0.0),
>>>>>>> e74c5ddf
            ),
          )

        // Run the test cases
        forAll(testCases) {
          (
              thermalState: ThermalGridState,
              lastState: HpState,
              expectedValues: (Double, Double, Double),
          ) =>
            val (expectedReferencePower, expectedMinPower, expectedMaxPower) =
              expectedValues

            // Initialize the house and grid models
            val house =
              thermalHouse(18, 22).copy(ethLosses = WattsPerKelvin(200))
            val grid = thermalGrid(house, Some(thermalStorage))
            val hp = hpModel(grid)

            // Create relevant data for the current test
            // As we are only testing flexOptions here, we can use tick 0
            // which is also the tick of the lastState.
            // This should not happen in the simulation!
            // This can be simplified once the transitoryData is introduced
            val relevantData = hpData.copy(currentTick =
              thermalState.houseState.map(_.tick).getOrElse(0L)
            )

            // Invoke determineFlexOptions and match the results
            hp.determineFlexOptions(relevantData, lastState) match {
              case ProvideMinMaxFlexOptions(
                    modelUuid,
                    referencePower,
                    minPower,
                    maxPower,
                  ) =>
                modelUuid shouldBe hp.uuid
                referencePower should approximate(
                  Kilowatts(expectedReferencePower)
                )
                minPower should approximate(Kilowatts(expectedMinPower))
                maxPower should approximate(Kilowatts(expectedMaxPower))
            }
        }
      }
    }

  }
}<|MERGE_RESOLUTION|>--- conflicted
+++ resolved
@@ -260,14 +260,6 @@
               ),
               (95.0, 95.0, 95.0),
             ),
-<<<<<<< HEAD
-            Some(
-              ThermalStorageState(
-                0L,
-                KilowattHours(250),
-                Kilowatts(0),
-              )
-=======
             // House is between target temperature and lower temperature boundary, Hp actually running
             (
               ThermalGridState(
@@ -402,7 +394,6 @@
                 None,
               ),
               (0.0, 0.0, 0.0),
->>>>>>> e74c5ddf
             ),
           )
 
