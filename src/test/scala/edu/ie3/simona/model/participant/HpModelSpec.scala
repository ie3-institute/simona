/*
 * © 2022. TU Dortmund University,
 * Institute of Energy Systems, Energy Efficiency and Energy Economics,
 * Research group Distribution grid planning and operation
 */

package edu.ie3.simona.model.participant

import edu.ie3.simona.model.participant.HpModel.HpState
import edu.ie3.simona.model.thermal.ThermalGrid.ThermalGridState
import edu.ie3.simona.model.thermal.ThermalHouse.ThermalHouseState
import edu.ie3.simona.model.thermal.ThermalHouse.ThermalHouseThreshold.{
  HouseTemperatureLowerBoundaryReached,
  HouseTemperatureUpperBoundaryReached
}
import edu.ie3.simona.model.thermal.ThermalStorage.ThermalStorageState
import edu.ie3.simona.ontology.messages.flex.MinMaxFlexibilityMessage.ProvideMinMaxFlexOptions
import edu.ie3.simona.test.common.UnitSpec
import edu.ie3.util.scala.quantities.WattsPerKelvin
import org.scalatest.prop.TableDrivenPropertyChecks
import squants.energy.{KilowattHours, Kilowatts, Watts}
import squants.thermal.Celsius
import squants.{Kelvin, Power, Temperature}

class HpModelSpec
    extends UnitSpec
    with TableDrivenPropertyChecks
    with HpModelTestData {

  implicit val tempTolerance: Temperature = Kelvin(1e-3)
  implicit val powerTolerance: Power = Watts(1e-3)

  "Testing the heat pump model" when {
    "calculating the next state with different states" should {
      "deliver correct tick, power and running state" in {
        val cases = Table(
          (
            "state",
            "expectedRunningState",
            "expectedActivePower",
            "expectedInnerTemperature",
            "expectedNextThreshold"
          ),
          (
            HpState(
              isRunning = false,
              0,
              Some(hpData.ambientTemperature),
              Kilowatts(0d),
              Kilowatts(0d),
              thermalState(Celsius(17d)),
              None
            ),
            true,
            95,
            15.6,
            Some(HouseTemperatureUpperBoundaryReached(31711L))
          ),
          (
            HpState(
              isRunning = false,
              0,
              Some(hpData.ambientTemperature),
              Kilowatts(0d),
              Kilowatts(0d),
              thermalState(Celsius(18)),
              None
            ),
            true,
            95,
            16.4,
            Some(HouseTemperatureUpperBoundaryReached(30642L))
          ),
          (
            HpState(
              isRunning = false,
              0,
              Some(hpData.ambientTemperature),
              Kilowatts(0d),
              Kilowatts(0d),
              thermalState(Celsius(20)),
              None
            ),
            true,
            95,
            18.0,
            Some(HouseTemperatureUpperBoundaryReached(27771L))
          ),
          (
            HpState(
              isRunning = false,
              0,
              Some(hpData.ambientTemperature),
              Kilowatts(0d),
              Kilowatts(0d),
              thermalState(Celsius(22)),
              None
            ),
            false,
            0,
            19.6,
            Some(HouseTemperatureLowerBoundaryReached(13200L))
          ),
          (
            HpState(
              isRunning = false,
              0,
              Some(hpData.ambientTemperature),
              Kilowatts(0d),
              Kilowatts(0d),
              thermalState(Celsius(23)),
              None
            ),
            false,
            0,
            20.4,
            Some(HouseTemperatureLowerBoundaryReached(15508L))
          ),
          (
            HpState(
              isRunning = true,
              0,
              Some(hpData.ambientTemperature),
              Kilowatts(95d),
              Kilowatts(80d),
              thermalState(Celsius(17)),
              None
            ),
            true,
            95,
            15.6,
            Some(HouseTemperatureUpperBoundaryReached(31711L))
          ),
          (
            HpState(
              isRunning = true,
              0,
              Some(hpData.ambientTemperature),
              Kilowatts(95d),
              Kilowatts(80d),
              thermalState(Celsius(18)),
              None
            ),
            true,
            95,
            16.4,
            Some(HouseTemperatureUpperBoundaryReached(30642L))
          ),
          (
            HpState(
              isRunning = true,
              0,
              Some(hpData.ambientTemperature),
              Kilowatts(95d),
              Kilowatts(80d),
              thermalState(Celsius(20)),
              None
            ),
            true,
            95,
            18.0,
            Some(HouseTemperatureUpperBoundaryReached(27771L))
          ),
          (
            HpState(
              isRunning = true,
              0,
              Some(hpData.ambientTemperature),
              Kilowatts(95d),
              Kilowatts(80d),
              thermalState(Celsius(22)),
              None
            ),
            true,
            95,
            19.6,
            Some(HouseTemperatureUpperBoundaryReached(23200L))
          ),
          (
            HpState(
              isRunning = true,
              0,
              Some(hpData.ambientTemperature),
              Kilowatts(95d),
              Kilowatts(80d),
              thermalState(Celsius(25)),
              None
            ),
            false,
            0,
            22.0,
            Some(HouseTemperatureLowerBoundaryReached(19200L))
          )
        )

        forAll(cases) {
          (
              state,
              expectedRunningState,
              expectedActivePower,
              expectedInnerTemperature,
              expectedNextThreshold
          ) =>
            val data = hpData
            val house = thermalHouse(18, 22)
            val grid = thermalGrid(house)
            val hp = hpModel(grid)

            hp.determineState(state, data) match {
              case HpState(
                    isRunning,
                    _,
                    _,
                    activePower,
                    _,
                    ThermalGridState(Some(thermalHouseState), _),
                    maybeThreshold
                  ) =>
                isRunning shouldBe expectedRunningState
                activePower should approximate(Kilowatts(expectedActivePower))
                thermalHouseState.innerTemperature should approximate(
                  Celsius(
                    expectedInnerTemperature
                  )
                )
<<<<<<< HEAD
                maybeThreshold shouldBe expectedNextThreshold
=======
              case unexpected =>
                fail(s"Expected a hp state but got none $unexpected.")
>>>>>>> 20cad051
            }
        }
      }
    }

    "determining the flexibility options" when {
      "the house is heated up and storage has space" should {
        "deliver positive flexibility" in {
          val house = thermalHouse(18, 22)
            .copy(ethLosses = WattsPerKelvin(200))
          val grid = thermalGrid(house, Some(thermalStorage))
          val hp = hpModel(grid)
          // Tick, at which the house is heated up
          val relevantData = hpData.copy(currentTick = 2763L)
          val thermalState = ThermalGridState(
            Some(
              ThermalHouseState(
                0L,
                Celsius(21),
                Kilowatts(80)
              )
            ),
            Some(
              ThermalStorageState(
                0L,
                KilowattHours(20),
                Kilowatts(0)
              )
            )
          )
          val lastState = HpState(
            isRunning = true,
            0,
            Some(hpData.ambientTemperature),
            Kilowatts(95.0),
            Kilowatts(80.0),
            thermalState,
            Some(HouseTemperatureUpperBoundaryReached(7995L))
          )

          hp.determineFlexOptions(relevantData, lastState) match {
            case ProvideMinMaxFlexOptions(
                  modelUuid,
                  referencePower,
                  minPower,
                  maxPower
                ) =>
              modelUuid shouldBe hp.uuid
              referencePower should approximate(Kilowatts(95.0))
              minPower should approximate(Kilowatts(0.0))
              maxPower should approximate(Kilowatts(95.0))
          }
        }
      }
    }
  }
}<|MERGE_RESOLUTION|>--- conflicted
+++ resolved
@@ -223,12 +223,9 @@
                     expectedInnerTemperature
                   )
                 )
-<<<<<<< HEAD
                 maybeThreshold shouldBe expectedNextThreshold
-=======
               case unexpected =>
                 fail(s"Expected a hp state but got none $unexpected.")
->>>>>>> 20cad051
             }
         }
       }
