/*
 * © 2022. TU Dortmund University,
 * Institute of Energy Systems, Energy Efficiency and Energy Economics,
 * Research group Distribution grid planning and operation
 */

package edu.ie3.simona.model.participant

import edu.ie3.simona.model.participant.HpModel.HpState
import edu.ie3.simona.model.thermal.ThermalGrid.ThermalGridState
import edu.ie3.simona.model.thermal.ThermalHouse.ThermalHouseState
import edu.ie3.simona.model.thermal.ThermalHouse.ThermalHouseThreshold.{
  HouseTemperatureLowerBoundaryReached,
  HouseTemperatureUpperBoundaryReached,
}
import edu.ie3.simona.model.thermal.ThermalStorage.ThermalStorageState
import edu.ie3.simona.ontology.messages.flex.MinMaxFlexibilityMessage.ProvideMinMaxFlexOptions
import edu.ie3.simona.test.common.UnitSpec
import edu.ie3.simona.test.common.input.HpInputTestData
import edu.ie3.util.scala.quantities.WattsPerKelvin
import org.scalatest.prop.{TableDrivenPropertyChecks, TableFor3}
import squants.energy.{KilowattHours, Kilowatts, Watts}
import squants.thermal.Celsius
import squants.{Kelvin, Power, Temperature}

class HpModelSpec
    extends UnitSpec
    with TableDrivenPropertyChecks
    with HpInputTestData {

  implicit val tempTolerance: Temperature = Kelvin(1e-3)
  implicit val powerTolerance: Power = Watts(1e-3)

  "Testing the heat pump model" when {
    "calculating the next state with different states" should {
      "deliver correct tick, power and running state" in {
        val cases = Table(
          (
            "state",
            "expectedRunningState",
            "expectedActivePower",
            "expectedInnerTemperature",
            "expectedNextThreshold",
          ),
          (
            HpState(
              isRunning = false,
              0,
              Some(hpData.ambientTemperature),
              Kilowatts(0d),
              Kilowatts(0d),
              thermalState(Celsius(17d)),
              None,
            ),
            true,
            95,
            15.6,
            Some(HouseTemperatureUpperBoundaryReached(31711L)),
          ),
          (
            HpState(
              isRunning = false,
              0,
              Some(hpData.ambientTemperature),
              Kilowatts(0d),
              Kilowatts(0d),
              thermalState(Celsius(18)),
              None,
            ),
            true,
            95,
            16.4,
            Some(HouseTemperatureUpperBoundaryReached(30642L)),
          ),
          (
            HpState(
              isRunning = false,
              0,
              Some(hpData.ambientTemperature),
              Kilowatts(0d),
              Kilowatts(0d),
              thermalState(Celsius(20)),
              None,
            ),
            true,
            95,
            18.0,
            Some(HouseTemperatureUpperBoundaryReached(27771L)),
          ),
          (
            HpState(
              isRunning = false,
              0,
              Some(hpData.ambientTemperature),
              Kilowatts(0d),
              Kilowatts(0d),
              thermalState(Celsius(22)),
              None,
            ),
            false,
            0,
            19.6,
            Some(HouseTemperatureLowerBoundaryReached(13200L)),
          ),
          (
            HpState(
              isRunning = false,
              0,
              Some(hpData.ambientTemperature),
              Kilowatts(0d),
              Kilowatts(0d),
              thermalState(Celsius(23)),
              None,
            ),
            false,
            0,
            20.4,
            Some(HouseTemperatureLowerBoundaryReached(15508L)),
          ),
          (
            HpState(
              isRunning = true,
              0,
              Some(hpData.ambientTemperature),
              Kilowatts(95d),
              Kilowatts(80d),
              thermalState(Celsius(17)),
              None,
            ),
            true,
            95,
            15.6,
            Some(HouseTemperatureUpperBoundaryReached(31711L)),
          ),
          (
            HpState(
              isRunning = true,
              0,
              Some(hpData.ambientTemperature),
              Kilowatts(95d),
              Kilowatts(80d),
              thermalState(Celsius(18)),
              None,
            ),
            true,
            95,
            16.4,
            Some(HouseTemperatureUpperBoundaryReached(30642L)),
          ),
          (
            HpState(
              isRunning = true,
              0,
              Some(hpData.ambientTemperature),
              Kilowatts(95d),
              Kilowatts(80d),
              thermalState(Celsius(20)),
              None,
            ),
            true,
            95,
            18.0,
            Some(HouseTemperatureUpperBoundaryReached(27771L)),
          ),
          (
            HpState(
              isRunning = true,
              0,
              Some(hpData.ambientTemperature),
              Kilowatts(95d),
              Kilowatts(80d),
              thermalState(Celsius(22)),
              None,
            ),
            true,
            95,
            19.6,
            Some(HouseTemperatureUpperBoundaryReached(23200L)),
          ),
          (
            HpState(
              isRunning = true,
              0,
              Some(hpData.ambientTemperature),
              Kilowatts(95d),
              Kilowatts(80d),
              thermalState(Celsius(25)),
              None,
            ),
            false,
            0,
            22.0,
            Some(HouseTemperatureLowerBoundaryReached(19200L)),
          ),
        )

        forAll(cases) {
          (
              state,
              expectedRunningState,
              expectedActivePower,
              expectedInnerTemperature,
              expectedNextThreshold,
          ) =>
            val data = hpData
            val house = thermalHouse(18, 22)
            val grid = thermalGrid(house)
            val hp = hpModel(grid)

            hp.determineState(state, data) match {
              case (
                    _,
                    _,
                    HpState(
                      isRunning,
                      _,
                      _,
                      activePower,
                      _,
                      ThermalGridState(Some(thermalHouseState), _),
                      maybeThreshold,
                    ),
                  ) =>
                isRunning shouldBe expectedRunningState
                activePower should approximate(Kilowatts(expectedActivePower))
                thermalHouseState.innerTemperature should approximate(
                  Celsius(
                    expectedInnerTemperature
                  )
                )
                maybeThreshold shouldBe expectedNextThreshold
              case unexpected =>
                fail(s"Expected a hp state but got none $unexpected.")
            }
        }
      }
    }

    "determining the flexibility options for different states" should {
      "deliver correct flexibility options" in {
        val testCases
            : TableFor3[ThermalGridState, HpState, (Double, Double, Double)] =
          Table(
            ("thermalState", "lastState", "expectedValues"),
            // 1. Hp actually not running
            // House is below lower temperature boundary
            // Heat storage is empty
            // hp must be turned on
            (
              ThermalGridState(
                Some(ThermalHouseState(0L, Celsius(15), Kilowatts(0))),
                Some(ThermalStorageState(0L, KilowattHours(0), Kilowatts(0))),
              ),
              HpState(
                isRunning = false,
                0,
                Some(hpData.ambientTemperature),
                Kilowatts(0.0),
                Kilowatts(0.0),
                ThermalGridState(
                  Some(ThermalHouseState(0L, Celsius(15), Kilowatts(0))),
                  Some(ThermalStorageState(0L, KilowattHours(0), Kilowatts(0))),
                ),
                None,
              ),
              (95.0, 95.0, 95.0),
            ),
<<<<<<< HEAD
            Some(
              ThermalStorageState(
                0L,
                KilowattHours(250),
                Kilowatts(0),
              )
=======
            // 2. Same as before but heat storage is NOT empty
            // should be possible to keep hp off
            (
              ThermalGridState(
                Some(ThermalHouseState(0L, Celsius(15), Kilowatts(0))),
                Some(ThermalStorageState(0L, KilowattHours(20), Kilowatts(0))),
              ),
              HpState(
                isRunning = false,
                0,
                Some(hpData.ambientTemperature),
                Kilowatts(0.0),
                Kilowatts(0.0),
                ThermalGridState(
                  Some(ThermalHouseState(0L, Celsius(15), Kilowatts(0))),
                  Some(
                    ThermalStorageState(0L, KilowattHours(20), Kilowatts(0))
                  ),
                ),
                None,
              ),
              (0.0, 0.0, 95.0),
            ),
            // 3. Hp actually running
            // House is below lower temperature boundary
            // Heat storage is empty
            // Hp must run because of house and storage
            (
              ThermalGridState(
                Some(ThermalHouseState(0L, Celsius(15), Kilowatts(0))),
                Some(ThermalStorageState(0L, KilowattHours(0), Kilowatts(0))),
              ),
              HpState(
                isRunning = true,
                0,
                Some(hpData.ambientTemperature),
                Kilowatts(0.0),
                Kilowatts(0.0),
                ThermalGridState(
                  Some(ThermalHouseState(0L, Celsius(15), Kilowatts(0))),
                  Some(
                    ThermalStorageState(0L, KilowattHours(0), Kilowatts(0))
                  ),
                ),
                None,
              ),
              (95.0, 95.0, 95.0),
            ),
            // 4. Same as before but heat storage is NOT empty
            // Hp should not run because of storage but can be turned on
            (
              ThermalGridState(
                Some(ThermalHouseState(0L, Celsius(15), Kilowatts(0))),
                Some(ThermalStorageState(0L, KilowattHours(20), Kilowatts(0))),
              ),
              HpState(
                isRunning = false,
                0,
                Some(hpData.ambientTemperature),
                Kilowatts(0.0),
                Kilowatts(0.0),
                ThermalGridState(
                  Some(ThermalHouseState(0L, Celsius(15), Kilowatts(0))),
                  Some(
                    ThermalStorageState(0L, KilowattHours(20), Kilowatts(0))
                  ),
                ),
                None,
              ),
              (0.0, 0.0, 95.0),
            ),
            // 5. Hp actually running
            // House is between target temperature and lower temperature boundary
            // Heat storage is empty
            // Hp runs but can be turned off
            (
              ThermalGridState(
                Some(ThermalHouseState(0L, Celsius(19), Kilowatts(0))),
                Some(ThermalStorageState(0L, KilowattHours(0), Kilowatts(0))),
              ),
              HpState(
                isRunning = true,
                0,
                Some(hpData.ambientTemperature),
                Kilowatts(95.0),
                Kilowatts(80.0),
                ThermalGridState(
                  Some(ThermalHouseState(0L, Celsius(19), Kilowatts(0))),
                  Some(
                    ThermalStorageState(0L, KilowattHours(0), Kilowatts(0))
                  ),
                ),
                None,
              ),
              (95.0, 0.0, 95.0),
            ),
            // 6. Same as before but heat storage is NOT empty
            // should be possible to keep hp off
            (
              ThermalGridState(
                Some(ThermalHouseState(0L, Celsius(19), Kilowatts(0))),
                Some(ThermalStorageState(0L, KilowattHours(20), Kilowatts(0))),
              ),
              HpState(
                isRunning = true,
                0,
                Some(hpData.ambientTemperature),
                Kilowatts(95.0),
                Kilowatts(80.0),
                ThermalGridState(
                  Some(ThermalHouseState(0L, Celsius(19), Kilowatts(0))),
                  Some(
                    ThermalStorageState(0L, KilowattHours(20), Kilowatts(0))
                  ),
                ),
                None,
              ),
              (95.0, 0.0, 95.0),
            ),
            // 7. Hp actually NOT running
            // House is between target temperature and lower temperature boundary
            // Heat storage is empty
            // Hp should run because of storage but can be turned off
            (
              ThermalGridState(
                Some(ThermalHouseState(0L, Celsius(19), Kilowatts(0))),
                Some(ThermalStorageState(0L, KilowattHours(0), Kilowatts(0))),
              ),
              HpState(
                isRunning = false,
                0,
                Some(hpData.ambientTemperature),
                Kilowatts(95.0),
                Kilowatts(80.0),
                ThermalGridState(
                  Some(ThermalHouseState(0L, Celsius(19), Kilowatts(0))),
                  Some(
                    ThermalStorageState(0L, KilowattHours(0), Kilowatts(0))
                  ),
                ),
                None,
              ),
              (95.0, 0.0, 95.0),
            ),
            // 8. Same as before but heat storage is NOT empty
            // Hp should be off but able to turn on
            (
              ThermalGridState(
                Some(ThermalHouseState(0L, Celsius(19), Kilowatts(0))),
                Some(ThermalStorageState(0L, KilowattHours(20), Kilowatts(0))),
              ),
              HpState(
                isRunning = false,
                0,
                Some(hpData.ambientTemperature),
                Kilowatts(95.0),
                Kilowatts(80.0),
                ThermalGridState(
                  Some(ThermalHouseState(0L, Celsius(19), Kilowatts(0))),
                  Some(
                    ThermalStorageState(0L, KilowattHours(20), Kilowatts(0))
                  ),
                ),
                None,
              ),
              (0.0, 0.0, 95.0),
            ),
            // 9. Hp actually running
            // House is between target temperature and upper temperature boundary
            // Heat storage is empty
            // Hp will run because of storage but can be turned off
            (
              ThermalGridState(
                Some(ThermalHouseState(0L, Celsius(21), Kilowatts(0))),
                Some(ThermalStorageState(0L, KilowattHours(0), Kilowatts(0))),
              ),
              HpState(
                isRunning = true,
                0,
                Some(hpData.ambientTemperature),
                Kilowatts(95.0),
                Kilowatts(80.0),
                ThermalGridState(
                  Some(ThermalHouseState(0L, Celsius(21), Kilowatts(0))),
                  Some(ThermalStorageState(0L, KilowattHours(0), Kilowatts(0))),
                ),
                Some(HouseTemperatureUpperBoundaryReached(0L)),
              ),
              (95.0, 0.0, 95.0),
            ),
            // 10. Same as before but storage is NOT empty
            // Hp should run but can be turned off
            (
              ThermalGridState(
                Some(ThermalHouseState(0L, Celsius(21), Kilowatts(0))),
                Some(ThermalStorageState(0L, KilowattHours(20), Kilowatts(0))),
              ),
              HpState(
                isRunning = true,
                0,
                Some(hpData.ambientTemperature),
                Kilowatts(95.0),
                Kilowatts(80.0),
                ThermalGridState(
                  Some(ThermalHouseState(0L, Celsius(21), Kilowatts(0))),
                  Some(ThermalStorageState(0L, KilowattHours(20), Kilowatts(0))),
                ),
                Some(HouseTemperatureUpperBoundaryReached(0L)),
              ),
              (95.0, 0.0, 95.0),
            ),
            // 11. Hp actually not running
            // House is between target temperature and upper temperature boundary
            // Heat storage is empty
            // Hp should run because of storage but can be turned off
            (
              ThermalGridState(
                Some(ThermalHouseState(0L, Celsius(21), Kilowatts(0))),
                Some(ThermalStorageState(0L, KilowattHours(0), Kilowatts(0))),
              ),
              HpState(
                isRunning = false,
                0,
                Some(hpData.ambientTemperature),
                Kilowatts(95.0),
                Kilowatts(80.0),
                ThermalGridState(
                  Some(ThermalHouseState(0L, Celsius(21), Kilowatts(0))),
                  Some(ThermalStorageState(0L, KilowattHours(0), Kilowatts(0))),
                ),
                Some(HouseTemperatureUpperBoundaryReached(0L)),
              ),
              (95.0, 0.0, 95.0),
            ),
            // 12. Same as before but storage is NOT empty
            // Hp should not run but can be turned on for storage or house
            (
              ThermalGridState(
                Some(ThermalHouseState(0L, Celsius(21), Kilowatts(0))),
                Some(ThermalStorageState(0L, KilowattHours(20), Kilowatts(0))),
              ),
              HpState(
                isRunning = false,
                0,
                Some(hpData.ambientTemperature),
                Kilowatts(95.0),
                Kilowatts(80.0),
                ThermalGridState(
                  Some(ThermalHouseState(0L, Celsius(21), Kilowatts(0))),
                  Some(ThermalStorageState(0L, KilowattHours(20), Kilowatts(0))),
                ),
                Some(HouseTemperatureUpperBoundaryReached(0L)),
              ),
              (0.0, 0.0, 95.0),
            ),

            // 13. Hp actually running
            // House is at upper temperature boundary
            // Heat storage is empty
            // Hp should run because of storage but can be turned off
            (
              ThermalGridState(
                Some(ThermalHouseState(0L, Celsius(22), Kilowatts(0))),
                Some(ThermalStorageState(0L, KilowattHours(0), Kilowatts(0))),
              ),
              HpState(
                isRunning = true,
                0,
                Some(hpData.ambientTemperature),
                Kilowatts(95.0),
                Kilowatts(80.0),
                ThermalGridState(
                  Some(ThermalHouseState(0L, Celsius(21), Kilowatts(0))),
                  Some(ThermalStorageState(0L, KilowattHours(0), Kilowatts(0))),
                ),
                Some(HouseTemperatureUpperBoundaryReached(0L)),
              ),
              (95.0, 0.0, 95.0),
            ),
            // 14. Same as before but storage is NOT empty
            // Hp should run but can be turned off
            (
              ThermalGridState(
                Some(ThermalHouseState(0L, Celsius(22), Kilowatts(0))),
                Some(ThermalStorageState(0L, KilowattHours(20), Kilowatts(0))),
              ),
              HpState(
                isRunning = true,
                0,
                Some(hpData.ambientTemperature),
                Kilowatts(95.0),
                Kilowatts(80.0),
                ThermalGridState(
                  Some(ThermalHouseState(0L, Celsius(21), Kilowatts(0))),
                  Some(ThermalStorageState(0L, KilowattHours(20), Kilowatts(0))),
                ),
                Some(HouseTemperatureUpperBoundaryReached(0L)),
              ),
              (95.0, 0.0, 95.0),
            ),
            // 15. Hp actually not running
            // House is at upper temperature boundary
            // Heat storage is empty
            // Hp should run because of storage but can be turned off
            (
              ThermalGridState(
                Some(ThermalHouseState(0L, Celsius(22), Kilowatts(0))),
                Some(ThermalStorageState(0L, KilowattHours(0), Kilowatts(0))),
              ),
              HpState(
                isRunning = false,
                0,
                Some(hpData.ambientTemperature),
                Kilowatts(95.0),
                Kilowatts(80.0),
                ThermalGridState(
                  Some(ThermalHouseState(0L, Celsius(21), Kilowatts(0))),
                  Some(ThermalStorageState(0L, KilowattHours(0), Kilowatts(0))),
                ),
                Some(HouseTemperatureUpperBoundaryReached(0L)),
              ),
              (95.0, 0.0, 95.0),
            ),

            // 16. Same as before but storage is NOT empty
            // Hp should not run but can be turned on for storage
            (
              ThermalGridState(
                Some(ThermalHouseState(0L, Celsius(22), Kilowatts(0))),
                Some(ThermalStorageState(0L, KilowattHours(20), Kilowatts(0))),
              ),
              HpState(
                isRunning = false,
                0,
                Some(hpData.ambientTemperature),
                Kilowatts(95.0),
                Kilowatts(80.0),
                ThermalGridState(
                  Some(ThermalHouseState(0L, Celsius(21), Kilowatts(0))),
                  Some(ThermalStorageState(0L, KilowattHours(20), Kilowatts(0))),
                ),
                Some(HouseTemperatureUpperBoundaryReached(0L)),
              ),
              (0.0, 0.0, 95.0),
            ),

            // Storage is full, House has capacity till upper boundary
            (
              ThermalGridState(
                Some(ThermalHouseState(0L, Celsius(21), Kilowatts(0))),
                Some(ThermalStorageState(0L, KilowattHours(500), Kilowatts(0))),
              ),
              HpState(
                isRunning = false,
                0,
                Some(hpData.ambientTemperature),
                Kilowatts(0.0),
                Kilowatts(0.0),
                ThermalGridState(
                  Some(ThermalHouseState(0L, Celsius(19), Kilowatts(0))),
                  Some(
                    ThermalStorageState(0L, KilowattHours(500), Kilowatts(0))
                  ),
                ),
                Some(HouseTemperatureUpperBoundaryReached(0L)),
              ),
              (0.0, 0.0, 95.0),
            ),
            // No capacity for flexibility at all because house is
            // at upperTempBoundary and storage is at max capacity
            (
              ThermalGridState(
                Some(ThermalHouseState(0L, Celsius(22), Kilowatts(0))),
                Some(ThermalStorageState(0L, KilowattHours(500), Kilowatts(0))),
              ),
              HpState(
                isRunning = true,
                0,
                Some(hpData.ambientTemperature),
                Kilowatts(95.0),
                Kilowatts(80.0),
                ThermalGridState(
                  Some(ThermalHouseState(0L, Celsius(22), Kilowatts(0))),
                  Some(
                    ThermalStorageState(0L, KilowattHours(500), Kilowatts(0))
                  ),
                ),
                Some(HouseTemperatureUpperBoundaryReached(0L)),
              ),
              (0.0, 0.0, 0.0),
            ),

            // No capacity for flexibility at all when storage is full and house has been (externally) heated up above upperTemperatureBoundary
            (
              ThermalGridState(
                Some(ThermalHouseState(0L, Celsius(25), Kilowatts(0))),
                Some(ThermalStorageState(0L, KilowattHours(500), Kilowatts(0))),
              ),
              HpState(
                isRunning = false,
                0,
                Some(hpData.ambientTemperature),
                Kilowatts(95.0),
                Kilowatts(80.0),
                ThermalGridState(
                  Some(ThermalHouseState(0L, Celsius(25), Kilowatts(0))),
                  Some(
                    ThermalStorageState(0L, KilowattHours(500), Kilowatts(0))
                  ),
                ),
                None,
              ),
              (0.0, 0.0, 0.0),
>>>>>>> 1f829e61
            ),
          )

        // Run the test cases
        forAll(testCases) {
          (
              thermalState: ThermalGridState,
              lastState: HpState,
              expectedValues: (Double, Double, Double),
          ) =>
            val (expectedReferencePower, expectedMinPower, expectedMaxPower) =
              expectedValues

            // Initialize the house and grid models
            val house =
              thermalHouse(18, 22).copy(ethLosses = WattsPerKelvin(200))
            val grid = thermalGrid(house, Some(thermalStorage))
            val hp = hpModel(grid)

            // Create relevant data for the current test
            // As we are only testing flexOptions here, we can use tick 0
            // which is also the tick of the lastState.
            // This should not happen in the simulation!
            // This can be simplified once the transitoryData is introduced
            val relevantData = hpData.copy(currentTick =
              thermalState.houseState.map(_.tick).getOrElse(0L)
            )

            // Invoke determineFlexOptions and match the results
            hp.determineFlexOptions(relevantData, lastState) match {
              case ProvideMinMaxFlexOptions(
                    modelUuid,
                    referencePower,
                    minPower,
                    maxPower,
                  ) =>
                modelUuid shouldBe hp.uuid
                referencePower should approximate(
                  Kilowatts(expectedReferencePower)
                )
                minPower should approximate(Kilowatts(expectedMinPower))
                maxPower should approximate(Kilowatts(expectedMaxPower))
            }
        }
      }
    }

  }
}<|MERGE_RESOLUTION|>--- conflicted
+++ resolved
@@ -265,14 +265,6 @@
               ),
               (95.0, 95.0, 95.0),
             ),
-<<<<<<< HEAD
-            Some(
-              ThermalStorageState(
-                0L,
-                KilowattHours(250),
-                Kilowatts(0),
-              )
-=======
             // 2. Same as before but heat storage is NOT empty
             // should be possible to keep hp off
             (
@@ -686,7 +678,6 @@
                 None,
               ),
               (0.0, 0.0, 0.0),
->>>>>>> 1f829e61
             ),
           )
 
