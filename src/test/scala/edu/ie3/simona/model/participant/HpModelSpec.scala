--- conflicted
+++ resolved
@@ -18,7 +18,7 @@
 import edu.ie3.simona.test.common.UnitSpec
 import edu.ie3.simona.test.common.input.HpInputTestData
 import edu.ie3.util.scala.quantities.WattsPerKelvin
-import org.scalatest.prop.{TableDrivenPropertyChecks, TableFor3}
+import org.scalatest.prop.TableDrivenPropertyChecks
 import squants.energy.{KilowattHours, Kilowatts, Watts}
 import squants.thermal.Celsius
 import squants.{Kelvin, Power, Temperature}
@@ -238,9 +238,7 @@
 
     "determining the flexibility options for different states" should {
       "deliver correct flexibility options" in {
-<<<<<<< HEAD
-        val testCases
-            : TableFor3[ThermalGridState, HpState, (Double, Double, Double)] =
+        val testCases =
           Table(
             ("thermalState", "lastState", "expectedValues"),
             // 1. Hp actually not running
@@ -682,169 +680,6 @@
             ),
           )
 
-=======
-        val testCases = Table(
-          ("thermalState", "lastState", "expectedValues"),
-          // House is below lower temperature boundary
-          (
-            ThermalGridState(
-              Some(ThermalHouseState(0L, Celsius(15), Kilowatts(0))),
-              Some(ThermalStorageState(0L, KilowattHours(20), Kilowatts(0))),
-            ),
-            HpState(
-              isRunning = false,
-              0,
-              Some(hpData.ambientTemperature),
-              Kilowatts(0.0),
-              Kilowatts(0.0),
-              ThermalGridState(
-                Some(ThermalHouseState(0L, Celsius(15), Kilowatts(0))),
-                Some(
-                  ThermalStorageState(0L, KilowattHours(20), Kilowatts(0))
-                ),
-              ),
-              None,
-            ),
-            (95.0, 95.0, 95.0),
-          ),
-          // House is between target temperature and lower temperature boundary, Hp actually running
-          (
-            ThermalGridState(
-              Some(ThermalHouseState(0L, Celsius(19), Kilowatts(0))),
-              Some(ThermalStorageState(0L, KilowattHours(20), Kilowatts(0))),
-            ),
-            HpState(
-              isRunning = true,
-              0,
-              Some(hpData.ambientTemperature),
-              Kilowatts(95.0),
-              Kilowatts(80.0),
-              ThermalGridState(
-                Some(ThermalHouseState(0L, Celsius(19), Kilowatts(80))),
-                Some(
-                  ThermalStorageState(0L, KilowattHours(20), Kilowatts(0))
-                ),
-              ),
-              None,
-            ),
-            (95.0, 0.0, 95.0),
-          ),
-
-          // House is between target temperature and lower temperature boundary, Hp actually not running
-          (
-            ThermalGridState(
-              Some(ThermalHouseState(0L, Celsius(19), Kilowatts(0))),
-              Some(ThermalStorageState(0L, KilowattHours(20), Kilowatts(0))),
-            ),
-            HpState(
-              isRunning = false,
-              0,
-              Some(hpData.ambientTemperature),
-              Kilowatts(0.0),
-              Kilowatts(0.0),
-              ThermalGridState(
-                Some(ThermalHouseState(0L, Celsius(19), Kilowatts(0))),
-                Some(
-                  ThermalStorageState(0L, KilowattHours(20), Kilowatts(0))
-                ),
-              ),
-              None,
-            ),
-            (0.0, 0.0, 95.0),
-          ),
-          // Storage and house have remaining capacity
-          (
-            ThermalGridState(
-              Some(ThermalHouseState(0L, Celsius(21), Kilowatts(80))),
-              Some(ThermalStorageState(0L, KilowattHours(20), Kilowatts(0))),
-            ),
-            HpState(
-              isRunning = true,
-              0,
-              Some(hpData.ambientTemperature),
-              Kilowatts(95.0),
-              Kilowatts(80.0),
-              ThermalGridState(
-                Some(ThermalHouseState(0L, Celsius(21), Kilowatts(80))),
-                Some(ThermalStorageState(0L, KilowattHours(20), Kilowatts(0))),
-              ),
-              Some(HouseTemperatureUpperBoundaryReached(0L)),
-            ),
-            (95.0, 0.0, 95.0),
-          ),
-
-          // Storage is full, House has capacity till upper boundary
-          (
-            ThermalGridState(
-              Some(ThermalHouseState(0L, Celsius(21), Kilowatts(80))),
-              Some(ThermalStorageState(0L, KilowattHours(500), Kilowatts(0))),
-            ),
-            HpState(
-              isRunning = false,
-              0,
-              Some(hpData.ambientTemperature),
-              Kilowatts(0.0),
-              Kilowatts(0.0),
-              ThermalGridState(
-                Some(ThermalHouseState(0L, Celsius(21), Kilowatts(80))),
-                Some(
-                  ThermalStorageState(0L, KilowattHours(500), Kilowatts(0))
-                ),
-              ),
-              Some(HouseTemperatureUpperBoundaryReached(0L)),
-            ),
-            (0.0, 0.0, 95.0),
-          ),
-
-          // No capacity for flexibility at all because house is
-          // at upperTempBoundary and storage is at max capacity
-          (
-            ThermalGridState(
-              Some(ThermalHouseState(0L, Celsius(22), Kilowatts(80))),
-              Some(ThermalStorageState(0L, KilowattHours(500), Kilowatts(0))),
-            ),
-            HpState(
-              isRunning = true,
-              0,
-              Some(hpData.ambientTemperature),
-              Kilowatts(95.0),
-              Kilowatts(80.0),
-              ThermalGridState(
-                Some(ThermalHouseState(0L, Celsius(22), Kilowatts(80))),
-                Some(
-                  ThermalStorageState(0L, KilowattHours(500), Kilowatts(0))
-                ),
-              ),
-              Some(HouseTemperatureUpperBoundaryReached(0L)),
-            ),
-            (0.0, 0.0, 0.0),
-          ),
-
-          // No capacity for flexibility at all when storage is full and house has been (externally) heated up above upperTemperatureBoundary
-          (
-            ThermalGridState(
-              Some(ThermalHouseState(0L, Celsius(25), Kilowatts(0))),
-              Some(ThermalStorageState(0L, KilowattHours(500), Kilowatts(0))),
-            ),
-            HpState(
-              isRunning = false,
-              0,
-              Some(hpData.ambientTemperature),
-              Kilowatts(95.0),
-              Kilowatts(80.0),
-              ThermalGridState(
-                Some(ThermalHouseState(0L, Celsius(25), Kilowatts(0))),
-                Some(
-                  ThermalStorageState(0L, KilowattHours(500), Kilowatts(0))
-                ),
-              ),
-              None,
-            ),
-            (0.0, 0.0, 0.0),
-          ),
-        )
-
->>>>>>> f82a8c3e
         // Run the test cases
         forAll(testCases) {
           (
