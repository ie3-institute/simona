--- conflicted
+++ resolved
@@ -55,11 +55,7 @@
             true,
             95,
             15.6,
-<<<<<<< HEAD
             Some(HouseTargetTemperatureReached(24051)),
-=======
-            Some(HouseTemperatureTargetOrUpperBoundaryReached(31710)),
->>>>>>> c4396472
           ),
           (
             HpState(
@@ -74,11 +70,7 @@
             true,
             95,
             16.4,
-<<<<<<< HEAD
             Some(HouseTargetTemperatureReached(22270)),
-=======
-            Some(HouseTemperatureTargetOrUpperBoundaryReached(30641)),
->>>>>>> c4396472
           ),
           (
             HpState(
