--- conflicted
+++ resolved
@@ -18,7 +18,7 @@
 import edu.ie3.simona.test.common.UnitSpec
 import edu.ie3.simona.test.common.input.HpInputTestData
 import edu.ie3.util.scala.quantities.WattsPerKelvin
-import org.scalatest.prop.{TableDrivenPropertyChecks, TableFor3}
+import org.scalatest.prop.TableDrivenPropertyChecks
 import squants.energy.{KilowattHours, Kilowatts, Watts}
 import squants.thermal.Celsius
 import squants.{Kelvin, Power, Temperature}
@@ -632,7 +632,6 @@
               (0.0, 0.0, 95.0),
             ),
 
-<<<<<<< HEAD
             // 15. Hp actually running
             // House is at upper temperature boundary
             // Heat storage is empty
@@ -859,171 +858,6 @@
             ),
           )
 
-=======
-    "determining the flexibility options for different states" should {
-      "deliver correct flexibility options" in {
-        val testCases = Table(
-          ("thermalState", "lastState", "expectedValues"),
-          // House is below lower temperature boundary
-          (
-            ThermalGridState(
-              Some(ThermalHouseState(0L, Celsius(15), Kilowatts(0))),
-              Some(ThermalStorageState(0L, KilowattHours(20), Kilowatts(0))),
-            ),
-            HpState(
-              isRunning = false,
-              0,
-              Some(hpData.ambientTemperature),
-              Kilowatts(0.0),
-              Kilowatts(0.0),
-              ThermalGridState(
-                Some(ThermalHouseState(0L, Celsius(15), Kilowatts(0))),
-                Some(
-                  ThermalStorageState(0L, KilowattHours(20), Kilowatts(0))
-                ),
-              ),
-              None,
-            ),
-            (95.0, 95.0, 95.0),
-          ),
-          // House is between target temperature and lower temperature boundary, Hp actually running
-          (
-            ThermalGridState(
-              Some(ThermalHouseState(0L, Celsius(19), Kilowatts(0))),
-              Some(ThermalStorageState(0L, KilowattHours(20), Kilowatts(0))),
-            ),
-            HpState(
-              isRunning = true,
-              0,
-              Some(hpData.ambientTemperature),
-              Kilowatts(95.0),
-              Kilowatts(80.0),
-              ThermalGridState(
-                Some(ThermalHouseState(0L, Celsius(19), Kilowatts(80))),
-                Some(
-                  ThermalStorageState(0L, KilowattHours(20), Kilowatts(0))
-                ),
-              ),
-              None,
-            ),
-            (95.0, 0.0, 95.0),
-          ),
-
-          // House is between target temperature and lower temperature boundary, Hp actually not running
-          (
-            ThermalGridState(
-              Some(ThermalHouseState(0L, Celsius(19), Kilowatts(0))),
-              Some(ThermalStorageState(0L, KilowattHours(20), Kilowatts(0))),
-            ),
-            HpState(
-              isRunning = false,
-              0,
-              Some(hpData.ambientTemperature),
-              Kilowatts(0.0),
-              Kilowatts(0.0),
-              ThermalGridState(
-                Some(ThermalHouseState(0L, Celsius(19), Kilowatts(0))),
-                Some(
-                  ThermalStorageState(0L, KilowattHours(20), Kilowatts(0))
-                ),
-              ),
-              None,
-            ),
-            (0.0, 0.0, 95.0),
-          ),
-          // Storage and house have remaining capacity
-          (
-            ThermalGridState(
-              Some(ThermalHouseState(0L, Celsius(21), Kilowatts(80))),
-              Some(ThermalStorageState(0L, KilowattHours(20), Kilowatts(0))),
-            ),
-            HpState(
-              isRunning = true,
-              0,
-              Some(hpData.ambientTemperature),
-              Kilowatts(95.0),
-              Kilowatts(80.0),
-              ThermalGridState(
-                Some(ThermalHouseState(0L, Celsius(21), Kilowatts(80))),
-                Some(ThermalStorageState(0L, KilowattHours(20), Kilowatts(0))),
-              ),
-              Some(HouseTemperatureUpperBoundaryReached(0L)),
-            ),
-            (95.0, 0.0, 95.0),
-          ),
-
-          // Storage is full, House has capacity till upper boundary
-          (
-            ThermalGridState(
-              Some(ThermalHouseState(0L, Celsius(21), Kilowatts(80))),
-              Some(ThermalStorageState(0L, KilowattHours(500), Kilowatts(0))),
-            ),
-            HpState(
-              isRunning = false,
-              0,
-              Some(hpData.ambientTemperature),
-              Kilowatts(0.0),
-              Kilowatts(0.0),
-              ThermalGridState(
-                Some(ThermalHouseState(0L, Celsius(21), Kilowatts(80))),
-                Some(
-                  ThermalStorageState(0L, KilowattHours(500), Kilowatts(0))
-                ),
-              ),
-              Some(HouseTemperatureUpperBoundaryReached(0L)),
-            ),
-            (0.0, 0.0, 95.0),
-          ),
-
-          // No capacity for flexibility at all because house is
-          // at upperTempBoundary and storage is at max capacity
-          (
-            ThermalGridState(
-              Some(ThermalHouseState(0L, Celsius(22), Kilowatts(80))),
-              Some(ThermalStorageState(0L, KilowattHours(500), Kilowatts(0))),
-            ),
-            HpState(
-              isRunning = true,
-              0,
-              Some(hpData.ambientTemperature),
-              Kilowatts(95.0),
-              Kilowatts(80.0),
-              ThermalGridState(
-                Some(ThermalHouseState(0L, Celsius(22), Kilowatts(80))),
-                Some(
-                  ThermalStorageState(0L, KilowattHours(500), Kilowatts(0))
-                ),
-              ),
-              Some(HouseTemperatureUpperBoundaryReached(0L)),
-            ),
-            (0.0, 0.0, 0.0),
-          ),
-
-          // No capacity for flexibility at all when storage is full and house has been (externally) heated up above upperTemperatureBoundary
-          (
-            ThermalGridState(
-              Some(ThermalHouseState(0L, Celsius(25), Kilowatts(0))),
-              Some(ThermalStorageState(0L, KilowattHours(500), Kilowatts(0))),
-            ),
-            HpState(
-              isRunning = false,
-              0,
-              Some(hpData.ambientTemperature),
-              Kilowatts(95.0),
-              Kilowatts(80.0),
-              ThermalGridState(
-                Some(ThermalHouseState(0L, Celsius(25), Kilowatts(0))),
-                Some(
-                  ThermalStorageState(0L, KilowattHours(500), Kilowatts(0))
-                ),
-              ),
-              None,
-            ),
-            (0.0, 0.0, 0.0),
-          ),
-        )
-
->>>>>>> 32c42587
         // Run the test cases
         forAll(testCases) {
           (
@@ -1037,15 +871,11 @@
             // Initialize the house and grid models
             val house =
               thermalHouse(18, 22).copy(ethLosses = WattsPerKelvin(200))
-<<<<<<< HEAD
             val grid = thermalGrid(
               house,
               Some(thermalStorage),
               Some(domesticHotWaterStorage),
             )
-=======
-            val grid = thermalGrid(house, Some(thermalStorage))
->>>>>>> 32c42587
             val hp = hpModel(grid)
 
             // Create relevant data for the current test
@@ -1057,10 +887,6 @@
               thermalState.houseState.map(_.tick).getOrElse(0L)
             )
 
-<<<<<<< HEAD
-=======
-            // Invoke determineFlexOptions and match the results
->>>>>>> 32c42587
             hp.determineFlexOptions(relevantData, lastState) match {
               case ProvideMinMaxFlexOptions(
                     modelUuid,
