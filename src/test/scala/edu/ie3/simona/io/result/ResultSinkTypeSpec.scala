--- conflicted
+++ resolved
@@ -19,9 +19,8 @@
     "be instantiated correctly when supplying a csv sink" in {
       val conf = OutputSinkConfig(
         csv = Some(
-<<<<<<< HEAD
           OutputCsvParams()
-=======
+            /*fixme mh dev version:
           SimonaConfig.Simona.Output.Sink.Csv(
             fileFormat = ".csv",
             filePrefix = "",
@@ -29,7 +28,8 @@
             isHierarchic = false,
             zipFiles = false,
           )
->>>>>>> 12f4e119
+
+             */
         ),
         influxDb1x = None,
         kafka = None,
@@ -79,12 +79,8 @@
             "00000000-0000-0000-0000-000000000000",
             "localhost:9092",
             "https://reg:123",
-<<<<<<< HEAD
             12,
-            "topic"
-=======
             "topic",
->>>>>>> 12f4e119
           )
         ),
       )
@@ -111,9 +107,8 @@
     "fail when more than one sink is supplied" in {
       val conf = OutputSinkConfig(
         csv = Some(
-<<<<<<< HEAD
           OutputCsvParams()
-=======
+            /*fixme mh
           SimonaConfig.Simona.Output.Sink.Csv(
             fileFormat = ".csv",
             filePrefix = "",
@@ -121,7 +116,8 @@
             isHierarchic = false,
             zipFiles = false,
           )
->>>>>>> 12f4e119
+
+             */
         ),
         influxDb1x = Some(
           InfluxDb1xParams(
