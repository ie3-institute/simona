--- conflicted
+++ resolved
@@ -20,12 +20,8 @@
   DataProvision,
   PrimaryRegistrationSuccessfulMessage,
 }
-<<<<<<< HEAD
-import edu.ie3.simona.config.SimonaConfig.Simona.Input.Primary.SqlParams
-=======
 import edu.ie3.simona.config.ConfigParams.TimeStampedSqlParams
 import edu.ie3.simona.ontology.messages.Activation
->>>>>>> c4396472
 import edu.ie3.simona.ontology.messages.SchedulerMessage.{
   Completion,
   ScheduleActivation,
@@ -145,12 +141,8 @@
           val initData = SqlInitPrimaryServiceStateData(
             uuid,
             simulationStart,
-<<<<<<< HEAD
             valueClass,
-            SqlParams(
-=======
             TimeStampedSqlParams(
->>>>>>> c4396472
               jdbcUrl = container.jdbcUrl,
               userName = container.username,
               password = container.password,
