/*
 * © 2021. TU Dortmund University,
 * Institute of Energy Systems, Energy Efficiency and Energy Economics,
 * Research group Distribution grid planning and operation
 */

package edu.ie3.simona.service.primary

import org.apache.pekko.actor.typed.scaladsl.adapter.ClassicActorRefOps
import org.apache.pekko.actor.{ActorRef, ActorSystem, PoisonPill}
import org.apache.pekko.testkit.{TestActorRef, TestProbe}
import org.apache.pekko.util.Timeout
import com.typesafe.config.ConfigFactory
import edu.ie3.datamodel.io.csv.CsvIndividualTimeSeriesMetaInformation
import edu.ie3.datamodel.io.naming.FileNamingStrategy
import edu.ie3.datamodel.io.naming.timeseries.IndividualTimeSeriesMetaInformation
import edu.ie3.datamodel.io.source.TimeSeriesMappingSource
import edu.ie3.datamodel.io.source.csv.CsvTimeSeriesMappingSource
import edu.ie3.datamodel.models.value.{SValue, Value}
import edu.ie3.simona.config.SimonaConfig.PrimaryDataCsvParams
import edu.ie3.simona.config.SimonaConfig.Simona.Input.Primary.{
  CouchbaseParams,
  InfluxDb1xParams,
}
import edu.ie3.simona.config.SimonaConfig.Simona.Input.{
  Primary => PrimaryConfig
}
import edu.ie3.simona.exceptions.{
  InitializationException,
  InvalidConfigParameterException,
}
import edu.ie3.simona.ontology.messages.Activation
import edu.ie3.simona.ontology.messages.SchedulerMessage.{
  Completion,
  ScheduleActivation,
}
import edu.ie3.simona.ontology.messages.services.ServiceMessage.RegistrationResponseMessage.RegistrationFailedMessage
import edu.ie3.simona.ontology.messages.services.ServiceMessage.{
  PrimaryServiceRegistrationMessage,
  WorkerRegistrationMessage,
}
import edu.ie3.simona.service.SimonaService
import edu.ie3.simona.service.primary.PrimaryServiceProxy.{
  InitPrimaryServiceProxyStateData,
  PrimaryServiceStateData,
  SourceRef,
}
import edu.ie3.simona.service.primary.PrimaryServiceWorker.{
  CsvInitPrimaryServiceStateData,
  InitPrimaryServiceStateData,
}
import edu.ie3.simona.test.common.input.TimeSeriesTestData
import edu.ie3.simona.test.common.{AgentSpec, TestSpawnerClassic}
import edu.ie3.simona.util.SimonaConstants.INIT_SIM_TICK
import edu.ie3.util.TimeUtil
import org.scalatest.PartialFunctionValues
import org.scalatest.prop.TableDrivenPropertyChecks

import java.nio.file.{Path, Paths}
import java.time.ZonedDateTime
import java.util.concurrent.TimeUnit
import java.util.{Objects, UUID}
import scala.concurrent.ExecutionContext.Implicits.global
import scala.util.{Failure, Success, Try}

class PrimaryServiceProxySpec
    extends AgentSpec(
      ActorSystem(
        "PrimaryServiceProxySpec",
        ConfigFactory
          .parseString("""
            |pekko.loggers = ["org.apache.pekko.testkit.TestEventListener"]
            |pekko.loglevel="OFF"
          """.stripMargin),
      )
    )
    with TableDrivenPropertyChecks
    with PartialFunctionValues
    with TimeSeriesTestData
    with TestSpawnerClassic {
  // this works both on Windows and Unix systems
  val baseDirectoryPath: Path = Paths
    .get(
      this.getClass
        .getResource(
          "_it"
        )
        .toURI
    )
  val csvSep = ";"
  val fileNamingStrategy = new FileNamingStrategy()
  val validPrimaryConfig: PrimaryConfig =
    PrimaryConfig(
      None,
      Some(
        PrimaryDataCsvParams(
          csvSep,
          baseDirectoryPath.toString,
          isHierarchic = false,
          TimeUtil.withDefaults.getDtfPattern,
        )
      ),
      None,
      None,
    )
  val mappingSource = new CsvTimeSeriesMappingSource(
    csvSep,
    baseDirectoryPath,
    fileNamingStrategy,
  )
  val workerId: String = "PrimaryService_" + uuidPq
  val modelUuid: UUID = UUID.fromString("c7ebcc6c-55fc-479b-aa6b-6fa82ccac6b8")
  val simulationStart: ZonedDateTime =
    TimeUtil.withDefaults.toZonedDateTime("2021-03-17 13:14:00")
  val proxyStateData: PrimaryServiceStateData = PrimaryServiceStateData(
    Map(
      UUID.fromString("b86e95b0-e579-4a80-a534-37c7a470a409") -> uuidP,
      modelUuid -> uuidPq,
      UUID.fromString("90a96daa-012b-4fea-82dc-24ba7a7ab81c") -> uuidPq,
    ),
    Map(
      uuidP -> SourceRef(metaP, None),
      uuidPq -> SourceRef(metaPq, None),
    ),
    simulationStart,
    validPrimaryConfig,
    mappingSource,
  )

  private val scheduler: TestProbe = TestProbe("scheduler")

  private val validExtPrimaryDataService = TestActorRef(
    new ExtPrimaryDataService(
      scheduler.ref
    )
  )

  "Testing a primary service config" should {
    "lead to complaining about too much source definitions" in {
      val maliciousConfig = PrimaryConfig(
        Some(CouchbaseParams("", "", "", "", "", "", "")),
        Some(PrimaryDataCsvParams("", "", isHierarchic = false, "")),
        None,
        None,
      )

      val exception = intercept[InvalidConfigParameterException](
        PrimaryServiceProxy.checkConfig(maliciousConfig)
      )
      exception.getMessage shouldBe "2 time series source types defined. Please define only one type!\nAvailable types:\n\tcsv\n\tsql"
    }

    "lead to complaining about too few source definitions" in {
      val maliciousConfig = PrimaryConfig(
        None,
        None,
        None,
        None,
      )

      val exception = intercept[InvalidConfigParameterException](
        PrimaryServiceProxy.checkConfig(maliciousConfig)
      )
      exception.getMessage shouldBe "No time series source type defined. Please define exactly one type!\nAvailable types:\n\tcsv\n\tsql"
    }

    "not let couchbase parameters pass for mapping configuration" in {
      val maliciousConfig = PrimaryConfig(
        Some(CouchbaseParams("", "", "", "", "", "", "")),
        None,
        None,
        None,
      )

      val exception = intercept[InvalidConfigParameterException](
        PrimaryServiceProxy.checkConfig(maliciousConfig)
      )
      exception.getMessage shouldBe "Invalid configuration 'CouchbaseParams(,,,,,,)' for a time series source.\nAvailable types:\n\tcsv\n\tsql"
    }

    "let csv parameters pass for mapping configuration" in {
      val mappingConfig = PrimaryConfig(
        None,
        Some(PrimaryDataCsvParams("", "", isHierarchic = false, "")),
        None,
        None,
      )

      noException shouldBe thrownBy {
        PrimaryServiceProxy.checkConfig(mappingConfig)
      }
    }

    "not let influx db parameters pass for mapping configuration" in {
      val maliciousConfig = PrimaryConfig(
        None,
        None,
        Some(InfluxDb1xParams("", 0, "", "")),
        None,
      )

      val exception = intercept[InvalidConfigParameterException](
        PrimaryServiceProxy.checkConfig(maliciousConfig)
      )
      exception.getMessage shouldBe "Invalid configuration 'InfluxDb1xParams(,0,,)' for a time series source.\nAvailable types:\n\tcsv\n\tsql"
    }

    "fails on invalid time pattern with csv" in {
      val invalidTimePatternConfig = PrimaryConfig(
        None,
        Some(PrimaryDataCsvParams("", "", isHierarchic = false, "xYz")),
        None,
        None,
      )

      intercept[InvalidConfigParameterException](
        PrimaryServiceProxy.checkConfig(invalidTimePatternConfig)
      ).getMessage shouldBe "Invalid timePattern 'xYz' for a time series source. " +
        "Please provide a valid pattern!\nException: java.lang.IllegalArgumentException: Illegal pattern character 'x'"

    }

    "succeeds on valid time pattern with csv" in {
      val validTimePatternConfig = PrimaryConfig(
        None,
        Some(
          PrimaryDataCsvParams(
            "",
            "",
            isHierarchic = false,
            "yyyy-MM-dd'T'HH:mm'Z[UTC]'",
          )
        ),
        None,
        None,
      )

      noException shouldBe thrownBy {
        PrimaryServiceProxy.checkConfig(validTimePatternConfig)
      }
    }
  }

  val initStateData: InitPrimaryServiceProxyStateData =
    InitPrimaryServiceProxyStateData(
      validPrimaryConfig,
      simulationStart,
<<<<<<< HEAD
      None
=======
>>>>>>> 1e443bf9
    )
  val proxyRef: TestActorRef[PrimaryServiceProxy] = TestActorRef(
    new PrimaryServiceProxy(scheduler.ref, initStateData, simulationStart)
  )
  val proxy: PrimaryServiceProxy = proxyRef.underlyingActor

  "Building state data from given config" should {
    val prepareStateData =
      PrivateMethod[Try[PrimaryServiceStateData]](Symbol("prepareStateData"))

    "fail, in case no config is given" in {
      val maliciousConfig = PrimaryConfig(
        None,
        None,
        None,
        None,
      )

      proxy invokePrivate prepareStateData(
        maliciousConfig,
        simulationStart,
<<<<<<< HEAD
        Option.empty
=======
>>>>>>> 1e443bf9
      ) match {
        case Success(_) =>
          fail("Building state data with missing config should fail")
        case Failure(exception) =>
          exception.getClass shouldBe classOf[IllegalArgumentException]
          exception.getMessage shouldBe "You have to provide exactly one config for the mapping source."
      }
    }

    "fail, in case the wrong config is given" in {
      val maliciousConfig = PrimaryConfig(
        None,
        None,
        Some(InfluxDb1xParams("", -1, "", "")),
        None,
      )

      proxy invokePrivate prepareStateData(
        maliciousConfig,
        simulationStart,
<<<<<<< HEAD
        Option.empty
=======
>>>>>>> 1e443bf9
      ) match {
        case Success(_) =>
          fail("Building state data with missing config should fail")
        case Failure(exception) =>
          exception.getClass shouldBe classOf[IllegalArgumentException]
          exception.getMessage shouldBe "Unsupported config for mapping source: 'InfluxDb1xParams(,-1,,)'"
      }
    }

    "result in correct data" in {
      proxy invokePrivate prepareStateData(
        validPrimaryConfig,
        simulationStart,
<<<<<<< HEAD
        Option.empty
=======
>>>>>>> 1e443bf9
      ) match {
        case Success(
              PrimaryServiceStateData(
                modelToTimeSeries,
                timeSeriesToSourceRef,
                simulationStart,
                primaryConfig,
                mappingSource,
<<<<<<< HEAD
                extSubscribers,
                extPrimaryDataService
=======
>>>>>>> 1e443bf9
              )
            ) =>
          modelToTimeSeries shouldBe Map(
            UUID.fromString("b86e95b0-e579-4a80-a534-37c7a470a409") -> uuidP,
            UUID.fromString("c7ebcc6c-55fc-479b-aa6b-6fa82ccac6b8") -> uuidPq,
            UUID.fromString("90a96daa-012b-4fea-82dc-24ba7a7ab81c") -> uuidPq,
          )
          timeSeriesToSourceRef.get(uuidP) match {
            case Some(SourceRef(metaInformation, worker)) =>
              metaInformation shouldBe metaP
              worker shouldBe None
            case None =>
              fail(
                "Expected to receive a source ref for the active power time series"
              )
          }
          timeSeriesToSourceRef.get(uuidPq) match {
            case Some(SourceRef(metaInformation, worker)) =>
              metaInformation shouldBe metaPq
              worker shouldBe None
            case None =>
              fail(
                "Expected to receive a source ref for the apparent power time series"
              )
          }
          simulationStart shouldBe this.simulationStart
          primaryConfig shouldBe validPrimaryConfig
          classOf[TimeSeriesMappingSource].isAssignableFrom(
            mappingSource.getClass
          ) shouldBe true
        case Failure(failure) =>
          fail(
            "Building state data with correct config should not fail, but failed with:",
            failure,
          )
      }
    }

    "build proxy correctly when there is an external simulation" in {
      proxy invokePrivate prepareStateData(
        validPrimaryConfig,
        simulationStart,
        Some(validExtPrimaryDataService)
      ) match {
        case Success(
              PrimaryServiceStateData(
                modelToTimeSeries,
                timeSeriesToSourceRef,
                simulationStart,
                primaryConfig,
                mappingSource,
                extSubscribers,
                extPrimaryDataService
              )
            ) =>
          extPrimaryDataService should contain(validExtPrimaryDataService)
          extSubscribers shouldBe Iterable.empty
      }
    }

  }

  "Sending initialization information to an uninitialized actor" should {
    "lead to a completion message without trigger requests" in {

      scheduler.send(proxyRef, Activation(INIT_SIM_TICK))

      scheduler.expectMsg(Completion(proxyRef.toTyped))
    }
  }

  "Spinning off a worker" should {
    val initializeWorker =
      PrivateMethod[Try[ActorRef]](Symbol("initializeWorker"))

    "successfully instantiate an actor within the actor system" in {
      val classToWorkerRef = PrivateMethod[ActorRef](Symbol("classToWorkerRef"))

      val testClass =
        classOf[
          SValue
        ] // The class has to be child of edu.ie3.datamodel.models.value.Value

      val workerRef = proxy invokePrivate classToWorkerRef(
        testClass,
        workerId,
      )
      Objects.nonNull(workerRef) shouldBe true

      /* Kill the worker, as we do not need it */
      workerRef ! PoisonPill
    }

    "successfully build initialization data for the worker" in {
      val toInitData = PrivateMethod[Try[InitPrimaryServiceStateData]](
        Symbol("toInitData")
      )
      val metaInformation = new CsvIndividualTimeSeriesMetaInformation(
        metaPq,
        Paths.get("its_pq_" + uuidPq),
      )

      proxy invokePrivate toInitData(
        metaInformation,
        simulationStart,
        validPrimaryConfig,
      ) match {
        case Success(
              CsvInitPrimaryServiceStateData(
                actualTimeSeriesUuid,
                actualSimulationStart,
                actualCsvSep,
                directoryPath,
                filePath,
                fileNamingStrategy,
                timePattern,
              )
            ) =>
          actualTimeSeriesUuid shouldBe uuidPq
          actualSimulationStart shouldBe simulationStart
          actualCsvSep shouldBe csvSep
          directoryPath shouldBe baseDirectoryPath
          filePath shouldBe metaInformation.getFullFilePath
          classOf[FileNamingStrategy].isAssignableFrom(
            fileNamingStrategy.getClass
          ) shouldBe true
          timePattern shouldBe TimeUtil.withDefaults.getDtfPattern
        case Success(wrongData) =>
          fail(s"Creation of init data lead to wrong init data '$wrongData'.")
        case Failure(exception) =>
          fail(
            "Creation of init data failed, although it was meant to succeed.",
            exception,
          )
      }
    }

    "fail, if init data cannot be established for the worker" in {
      val maliciousPrimaryConfig = PrimaryConfig(
        Some(CouchbaseParams("", "", "", "", "", "", "")),
        None,
        None,
        None,
      )
      proxy invokePrivate initializeWorker(
        metaPq,
        simulationStart,
        maliciousPrimaryConfig,
      ) match {
        case Failure(exception) =>
          /* Check the exception */
          exception.getClass shouldBe classOf[InitializationException]
          exception.getMessage shouldBe "Unable to build init data for worker. Kill the uninitialized worker. Goodbye my friend!"
          exception.getCause.getMessage shouldBe s"Cannot build initialization data for a worker due to unsupported source config '$maliciousPrimaryConfig'."

          /* Check, if the worker has been killed, yet. */
          implicit val timeout: Timeout = Timeout(2, TimeUnit.SECONDS)
          system.actorSelection("/user/" + workerId).resolveOne().onComplete {
            case Failure(exception) =>
              logger
                .debug("Worker actor couldn't be found. Reason: ", exception)
              succeed
            case Success(_) =>
              fail("Worker actor shouldn't be existing, but exists.")
          }
        case Success(_) =>
          fail(
            "Instantiating a worker with malicious primary config should fail."
          )
      }
    }

    "succeed on fine input data" in {
      /* We "fake" the creation of the worker to infiltrate a test probe. This empowers us to check, if a matching init
       * message is sent to the worker */
      val worker = TestProbe("workerTestProbe")
      val fakeProxyRef =
        TestActorRef(
          new PrimaryServiceProxy(
            scheduler.ref,
            initStateData,
            simulationStart,
          ) {
            override protected def classToWorkerRef[V <: Value](
                valueClass: Class[V],
                timeSeriesUuid: String,
            ): ActorRef = worker.ref

            // needs to be overwritten as to make it available to the private method tester
            @SuppressWarnings(Array("NoOpOverride"))
            override protected def initializeWorker(
                metaInformation: IndividualTimeSeriesMetaInformation,
                simulationStart: ZonedDateTime,
                primaryConfig: PrimaryConfig,
            ): Try[ActorRef] =
              super.initializeWorker(
                metaInformation,
                simulationStart,
                primaryConfig,
              )
          }
        )
      val fakeProxy: PrimaryServiceProxy = fakeProxyRef.underlyingActor
      val metaInformation = new CsvIndividualTimeSeriesMetaInformation(
        metaPq,
        Paths.get("its_pq_" + uuidPq),
      )

      scheduler.expectNoMessage()

      fakeProxy invokePrivate initializeWorker(
        metaInformation,
        simulationStart,
        validPrimaryConfig,
      ) match {
        case Success(workerRef) =>
          /* Check, if expected init message has been sent */
          workerRef shouldBe worker.ref

          inside(worker.expectMsgType[SimonaService.Create[_]]) {
            case SimonaService.Create(
                  CsvInitPrimaryServiceStateData(
                    actualTimeSeriesUuid,
                    actualSimulationStart,
                    actualCsvSep,
                    directoryPath,
                    filePath,
                    fileNamingStrategy,
                    timePattern,
                  ),
                  _,
                ) =>
              actualTimeSeriesUuid shouldBe uuidPq
              actualSimulationStart shouldBe simulationStart
              actualCsvSep shouldBe csvSep
              directoryPath shouldBe baseDirectoryPath
              filePath shouldBe metaInformation.getFullFilePath
              classOf[FileNamingStrategy].isAssignableFrom(
                fileNamingStrategy.getClass
              ) shouldBe true
              timePattern shouldBe TimeUtil.withDefaults.getDtfPattern
          }

          // receiving schedule activation, don't know why but ok...
          scheduler.expectMsgType[ScheduleActivation]

          /* Kill the worker aka. test probe */
          workerRef ! PoisonPill
          succeed
        case Failure(exception) =>
          fail(
            "Spinning off a worker with correct input data should be successful, but failed with:",
            exception,
          )
      }
    }
  }

  "Updating state data" should {
    val updateStateData =
      PrivateMethod[PrimaryServiceStateData](Symbol("updateStateData"))
    "not work, if time series hasn't been covered before" in {
      val exception = intercept[IllegalArgumentException] {
        proxy invokePrivate updateStateData(
          proxyStateData,
          UUID.fromString("394fd072-832c-4c36-869b-c574ee37afe1"),
          self,
        )
      }
      exception.getMessage shouldBe "Cannot update entry for time series '394fd072-832c-4c36-869b-c574ee37afe1', as it hasn't been part of it before."
    }

    "work otherwise" in {
      proxy invokePrivate updateStateData(
        proxyStateData,
        uuidPq,
        self,
      ) match {
        case PrimaryServiceStateData(
              modelToTimeSeries,
              timeSeriesToSourceRef,
              simulationStart,
              primaryConfig,
              mappingSource,
<<<<<<< HEAD
              extSubscribers,
              extPrimaryDataService
=======
>>>>>>> 1e443bf9
            ) =>
          modelToTimeSeries shouldBe proxyStateData.modelToTimeSeries
          timeSeriesToSourceRef shouldBe Map(
            uuidP -> SourceRef(metaP, None),
            uuidPq -> SourceRef(metaPq, Some(self)),
          )
          simulationStart shouldBe proxyStateData.simulationStart
          primaryConfig shouldBe proxyStateData.primaryConfig
          mappingSource shouldBe proxyStateData.mappingSource
      }
    }
  }

  "Handling of a covered model" should {
    val handleCoveredModel = PrivateMethod(Symbol("handleCoveredModel"))

    "fail, if no information can be obtained from state data" in {
      val maliciousStateData =
        proxyStateData.copy(timeSeriesToSourceRef = Map.empty[UUID, SourceRef])

      proxy invokePrivate handleCoveredModel(
        modelUuid,
        uuidPq,
        maliciousStateData,
        self,
      )
      expectMsg(RegistrationFailedMessage(proxyRef))
    }

    "forward the registration request, if worker is already known" in {
      val adaptedStateData = proxyStateData.copy(
        timeSeriesToSourceRef = Map(
          uuidPq -> SourceRef(metaPq, Some(self))
        )
      )

      proxy invokePrivate handleCoveredModel(
        modelUuid,
        uuidPq,
        adaptedStateData,
        self,
      )
      expectMsg(WorkerRegistrationMessage(self))
    }

    "fail, if worker cannot be spun off" in {
      val maliciousStateData = proxyStateData.copy(
        primaryConfig = PrimaryConfig(
          Some(CouchbaseParams("", "", "", "", "", "", "")),
          None,
          None,
          None,
        )
      )

      proxy invokePrivate handleCoveredModel(
        modelUuid,
        uuidPq,
        maliciousStateData,
        self,
      )
      expectMsg(RegistrationFailedMessage(proxyRef))
    }

    "spin off a worker, if needed and forward the registration request" in {
      /* We once again fake the class, so that we can infiltrate a probe */
      val worker = TestProbe("workerTestProbe")
      val fakeProxyRef =
        TestActorRef(
          new PrimaryServiceProxy(
            scheduler.ref,
            initStateData,
            simulationStart,
          ) {
            override protected def initializeWorker(
                metaInformation: IndividualTimeSeriesMetaInformation,
                simulationStart: ZonedDateTime,
                primaryConfig: PrimaryConfig,
            ): Try[ActorRef] = Success(worker.ref)

            // needs to be overwritten as to make it available to the private method tester
            @SuppressWarnings(Array("NoOpOverride"))
            override protected def handleCoveredModel(
                modelUuid: UUID,
                timeSeriesUuid: UUID,
                stateData: PrimaryServiceStateData,
                requestingActor: ActorRef,
            ): Unit =
              super.handleCoveredModel(
                modelUuid,
                timeSeriesUuid,
                stateData,
                requestingActor,
              )
          }
        )
      val fakeProxy = fakeProxyRef.underlyingActor

      fakeProxy invokePrivate handleCoveredModel(
        modelUuid,
        uuidPq,
        proxyStateData,
        self,
      )
      worker.expectMsg(WorkerRegistrationMessage(self))
    }
  }

  "Trying to register with a proxy" should {
    "fail, if there is no information for the requested model" in {
      val request = PrimaryServiceRegistrationMessage(
        UUID.fromString("2850a2d6-4b70-43c9-b5cc-cd823a72d860")
      )

      proxyRef ! request
      expectMsg(RegistrationFailedMessage(proxyRef))
    }

    "succeed, if model is handled" in {
      /* We once again fake the class, so that we can infiltrate a probe */
      val worker = TestProbe("workerTestProbe")
      val fakeProxyRef =
        TestActorRef(
          new PrimaryServiceProxy(
            scheduler.ref,
            initStateData,
            simulationStart,
          ) {
            override protected def initializeWorker(
                metaInformation: IndividualTimeSeriesMetaInformation,
                simulationStart: ZonedDateTime,
                primaryConfig: PrimaryConfig,
            ): Try[ActorRef] = Success(worker.ref)
          }
        )

      /* Initialize the fake proxy */
      scheduler.send(
        fakeProxyRef,
        Activation(INIT_SIM_TICK),
      )
      scheduler.expectMsg(Completion(fakeProxyRef.toTyped))

      /* Try to register with fake proxy */
      fakeProxyRef ! PrimaryServiceRegistrationMessage(modelUuid)
      worker.expectMsg(WorkerRegistrationMessage(self))
    }
  }
}<|MERGE_RESOLUTION|>--- conflicted
+++ resolved
@@ -245,10 +245,7 @@
     InitPrimaryServiceProxyStateData(
       validPrimaryConfig,
       simulationStart,
-<<<<<<< HEAD
       None
-=======
->>>>>>> 1e443bf9
     )
   val proxyRef: TestActorRef[PrimaryServiceProxy] = TestActorRef(
     new PrimaryServiceProxy(scheduler.ref, initStateData, simulationStart)
@@ -270,10 +267,7 @@
       proxy invokePrivate prepareStateData(
         maliciousConfig,
         simulationStart,
-<<<<<<< HEAD
         Option.empty
-=======
->>>>>>> 1e443bf9
       ) match {
         case Success(_) =>
           fail("Building state data with missing config should fail")
@@ -294,10 +288,7 @@
       proxy invokePrivate prepareStateData(
         maliciousConfig,
         simulationStart,
-<<<<<<< HEAD
         Option.empty
-=======
->>>>>>> 1e443bf9
       ) match {
         case Success(_) =>
           fail("Building state data with missing config should fail")
@@ -311,10 +302,7 @@
       proxy invokePrivate prepareStateData(
         validPrimaryConfig,
         simulationStart,
-<<<<<<< HEAD
         Option.empty
-=======
->>>>>>> 1e443bf9
       ) match {
         case Success(
               PrimaryServiceStateData(
@@ -323,11 +311,8 @@
                 simulationStart,
                 primaryConfig,
                 mappingSource,
-<<<<<<< HEAD
                 extSubscribers,
                 extPrimaryDataService
-=======
->>>>>>> 1e443bf9
               )
             ) =>
           modelToTimeSeries shouldBe Map(
@@ -612,11 +597,8 @@
               simulationStart,
               primaryConfig,
               mappingSource,
-<<<<<<< HEAD
               extSubscribers,
               extPrimaryDataService
-=======
->>>>>>> 1e443bf9
             ) =>
           modelToTimeSeries shouldBe proxyStateData.modelToTimeSeries
           timeSeriesToSourceRef shouldBe Map(
