/*
 * © 2021. TU Dortmund University,
 * Institute of Energy Systems, Energy Efficiency and Energy Economics,
 * Research group Distribution grid planning and operation
 */

package edu.ie3.simona.service.primary

import akka.actor.{ActorRef, ActorSystem, PoisonPill}
import akka.testkit.{TestActorRef, TestProbe}
import akka.util.Timeout
import com.typesafe.config.ConfigFactory
import edu.ie3.datamodel.io.csv.timeseries.ColumnScheme
import edu.ie3.datamodel.io.naming.FileNamingStrategy
import edu.ie3.datamodel.io.source.TimeSeriesMappingSource
import edu.ie3.datamodel.io.source.csv.CsvTimeSeriesMappingSource
import edu.ie3.datamodel.models.value.{SValue, Value}
import edu.ie3.simona.config.SimonaConfig.Simona.Input.Primary.{
  CouchbaseParams,
  CsvParams,
  InfluxDb1xParams,
  SqlParams
}
import edu.ie3.simona.config.SimonaConfig.Simona.Input.{
  Primary => PrimaryConfig
}
import edu.ie3.simona.exceptions.{
  InitializationException,
  InvalidConfigParameterException
}
import edu.ie3.simona.ontology.messages.SchedulerMessage.{
  CompletionMessage,
  ScheduleTriggerMessage,
  TriggerWithIdMessage
}
import edu.ie3.simona.ontology.messages.services.ServiceMessage.{
  PrimaryServiceRegistrationMessage,
  WorkerRegistrationMessage
}
import edu.ie3.simona.ontology.messages.services.ServiceMessage.RegistrationResponseMessage.RegistrationFailedMessage
import edu.ie3.simona.ontology.trigger.Trigger.InitializeServiceTrigger
import edu.ie3.simona.service.primary.PrimaryServiceWorker.{
  CsvInitPrimaryServiceStateData,
  InitPrimaryServiceStateData
}
import edu.ie3.simona.service.primary.PrimaryServiceProxy.{
  InitPrimaryServiceProxyStateData,
  PrimaryServiceStateData,
  SourceRef
}
import edu.ie3.simona.test.common.AgentSpec
import edu.ie3.util.TimeUtil
import org.scalatest.PartialFunctionValues
import org.scalatest.prop.TableDrivenPropertyChecks

import java.nio.file.Paths
import java.time.ZonedDateTime
import java.util.concurrent.TimeUnit
import java.util.{Objects, UUID}
import scala.util.{Failure, Success, Try}
import scala.concurrent.ExecutionContext.Implicits.global

class PrimaryServiceProxySpec
    extends AgentSpec(
      ActorSystem(
        "PrimaryServiceProxySpec",
        ConfigFactory
          .parseString("""
            |akka.loggers = ["akka.testkit.TestEventListener"]
            |akka.loglevel="OFF"
          """.stripMargin)
      )
    )
    with TableDrivenPropertyChecks
    with PartialFunctionValues {
  // this works both on Windows and Unix systems
  val baseDirectoryPath: String = Paths
    .get(
      this.getClass
        .getResource(
<<<<<<< HEAD
          "/it-data/primaryService"
=======
          "it"
>>>>>>> df17b735
        )
        .toURI
    )
    .toString
  val csvSep = ";"
  val fileNamingStrategy = new FileNamingStrategy()
  val validPrimaryConfig: PrimaryConfig =
    PrimaryConfig(
      None,
      Some(
        CsvParams(
          csvSep,
          baseDirectoryPath,
          TimeUtil.withDefaults.getDtfPattern
        )
      ),
      None,
      None
    )
  val mappingSource = new CsvTimeSeriesMappingSource(
    csvSep,
    baseDirectoryPath,
    fileNamingStrategy
  )
  val workerId: String =
    "PrimaryService_3fbfaa97-cff4-46d4-95ba-a95665e87c26"
  val modelUuid: UUID = UUID.fromString("c7ebcc6c-55fc-479b-aa6b-6fa82ccac6b8")
  val timeSeriesUuid: UUID =
    UUID.fromString("3fbfaa97-cff4-46d4-95ba-a95665e87c26")
  val simulationStart: ZonedDateTime =
    TimeUtil.withDefaults.toZonedDateTime("2021-03-17 13:14:00")
  val proxyStateData: PrimaryServiceStateData = PrimaryServiceStateData(
    Map(
      UUID.fromString("b86e95b0-e579-4a80-a534-37c7a470a409") -> UUID
        .fromString("9185b8c1-86ba-4a16-8dea-5ac898e8caa5"),
      modelUuid -> UUID.fromString("3fbfaa97-cff4-46d4-95ba-a95665e87c26"),
      UUID.fromString("90a96daa-012b-4fea-82dc-24ba7a7ab81c") -> UUID
        .fromString("3fbfaa97-cff4-46d4-95ba-a95665e87c26")
    ),
    Map(
      UUID.fromString("9185b8c1-86ba-4a16-8dea-5ac898e8caa5") -> SourceRef(
        ColumnScheme.ACTIVE_POWER,
        None
      ),
      UUID.fromString("3fbfaa97-cff4-46d4-95ba-a95665e87c26") -> SourceRef(
        ColumnScheme.APPARENT_POWER,
        None
      )
    ),
    simulationStart,
    validPrimaryConfig,
    mappingSource
  )

<<<<<<< HEAD
  val scheduler: TestProbe = TestProbe("scheduler")
=======
  private val scheduler = TestProbe("scheduler")
>>>>>>> df17b735

  "Testing a primary service config" should {
    "lead to complaining about too much source definitions" in {
      val maliciousConfig = PrimaryConfig(
        Some(CouchbaseParams("", "", "", "", "", "", "")),
        Some(CsvParams("", "", "")),
        None,
        None
      )

      val exception = intercept[InvalidConfigParameterException](
        PrimaryServiceProxy.checkConfig(maliciousConfig)
      )
      exception.getMessage shouldBe "2 time series source types defined. Please define only one type!\nAvailable types:\n\tcsv"
    }

    "lead to complaining about too few source definitions" in {
      val maliciousConfig = PrimaryConfig(
        None,
        None,
        None,
        None
      )

      val exception = intercept[InvalidConfigParameterException](
        PrimaryServiceProxy.checkConfig(maliciousConfig)
      )
      exception.getMessage shouldBe "No time series source type defined. Please define exactly one type!\nAvailable types:\n\tcsv"
    }

    "not let couchbase parameters pass for mapping configuration" in {
      val maliciousConfig = PrimaryConfig(
        Some(CouchbaseParams("", "", "", "", "", "", "")),
        None,
        None,
        None
      )

      val exception = intercept[InvalidConfigParameterException](
        PrimaryServiceProxy.checkConfig(maliciousConfig)
      )
      exception.getMessage shouldBe "Invalid configuration 'CouchbaseParams(,,,,,,)' for a time series source.\nAvailable types:\n\tcsv"
    }

    "let csv parameters pass for mapping configuration" in {
      val mappingConfig = PrimaryConfig(
        None,
        Some(CsvParams("", "", "")),
        None,
        None
      )

      noException shouldBe thrownBy {
        PrimaryServiceProxy.checkConfig(mappingConfig)
      }
    }

    "not let influx db parameters pass for mapping configuration" in {
      val maliciousConfig = PrimaryConfig(
        None,
        None,
        Some(InfluxDb1xParams("", 0, "", "")),
        None
      )

      val exception = intercept[InvalidConfigParameterException](
        PrimaryServiceProxy.checkConfig(maliciousConfig)
      )
      exception.getMessage shouldBe "Invalid configuration 'InfluxDb1xParams(,0,,)' for a time series source.\nAvailable types:\n\tcsv"
    }

    "not let sql parameters pass for mapping configuration" in {
      val maliciousConfig = PrimaryConfig(
        None,
        None,
        None,
        Some(SqlParams("", "", "", "", "", "", ""))
      )

      val exception = intercept[InvalidConfigParameterException](
        PrimaryServiceProxy.checkConfig(maliciousConfig)
      )
      exception.getMessage shouldBe "Invalid configuration 'SqlParams(,,,,,,)' for a time series source.\nAvailable types:\n\tcsv"
    }

    "fails on invalid time pattern" in {
      val invalidTimePatternConfig = PrimaryConfig(
        None,
        Some(CsvParams("", "", "xYz")),
        None,
        None
      )

      intercept[InvalidConfigParameterException](
        PrimaryServiceProxy.checkConfig(invalidTimePatternConfig)
      ).getMessage shouldBe "Invalid timePattern 'xYz' for a time series source. " +
        "Please provide a valid pattern!\nException: java.lang.IllegalArgumentException: Illegal pattern character 'x'"

    }

    "succeeds on valid time pattern" in {
      val validTimePatternConfig = PrimaryConfig(
        None,
        Some(CsvParams("", "", "yyyy-MM-dd'T'HH:mm'Z[UTC]'")),
        None,
        None
      )

      noException shouldBe thrownBy {
        PrimaryServiceProxy.checkConfig(validTimePatternConfig)
      }
    }
  }

  val proxyRef: TestActorRef[PrimaryServiceProxy] = TestActorRef(
    new PrimaryServiceProxy(self, simulationStart)
  )
  val proxy: PrimaryServiceProxy = proxyRef.underlyingActor

  "Building state data from given config" should {
    val prepareStateData =
      PrivateMethod[Try[PrimaryServiceStateData]](Symbol("prepareStateData"))

    "fail, in case no config is given" in {
      val maliciousConfig = PrimaryConfig(
        None,
        None,
        None,
        None
      )

      proxy invokePrivate prepareStateData(
        maliciousConfig,
        simulationStart
      ) match {
        case Success(_) =>
          fail("Building state data with missing config should fail")
        case Failure(exception) =>
          exception.getClass shouldBe classOf[IllegalArgumentException]
          exception.getMessage shouldBe "You have to provide exactly one config for the mapping source."
      }
    }

    "fail, in case the wrong config is given" in {
      val maliciousConfig = PrimaryConfig(
        None,
        None,
        None,
        Some(SqlParams("", "", "", "", "", "", ""))
      )

      proxy invokePrivate prepareStateData(
        maliciousConfig,
        simulationStart
      ) match {
        case Success(_) =>
          fail("Building state data with missing config should fail")
        case Failure(exception) =>
          exception.getClass shouldBe classOf[IllegalArgumentException]
          exception.getMessage shouldBe "Unsupported config for mapping source: 'SqlParams(,,,,,,)'"
      }
    }

    "result in correct data" in {
      proxy invokePrivate prepareStateData(
        validPrimaryConfig,
        simulationStart
      ) match {
        case Success(
              PrimaryServiceStateData(
                modelToTimeSeries,
                timeSeriesToSourceRef,
                simulationStart,
                primaryConfig,
                mappingSource
              )
            ) =>
          modelToTimeSeries shouldBe Map(
            UUID.fromString("b86e95b0-e579-4a80-a534-37c7a470a409") -> UUID
              .fromString("9185b8c1-86ba-4a16-8dea-5ac898e8caa5"),
            UUID.fromString("c7ebcc6c-55fc-479b-aa6b-6fa82ccac6b8") -> UUID
              .fromString("3fbfaa97-cff4-46d4-95ba-a95665e87c26"),
            UUID.fromString("90a96daa-012b-4fea-82dc-24ba7a7ab81c") -> UUID
              .fromString("3fbfaa97-cff4-46d4-95ba-a95665e87c26")
          )
          timeSeriesToSourceRef shouldBe Map(
            UUID
              .fromString("9185b8c1-86ba-4a16-8dea-5ac898e8caa5") -> SourceRef(
              ColumnScheme.ACTIVE_POWER,
              None
            ),
            UUID
              .fromString("3fbfaa97-cff4-46d4-95ba-a95665e87c26") -> SourceRef(
              ColumnScheme.APPARENT_POWER,
              None
            )
          )
          simulationStart shouldBe this.simulationStart
          primaryConfig shouldBe validPrimaryConfig
          classOf[TimeSeriesMappingSource].isAssignableFrom(
            mappingSource.getClass
          ) shouldBe true
        case Failure(_) =>
          fail("Building state data with correct config should not fail")
      }
    }
  }

  "Sending initialization information to an uninitialized actor" should {
    "lead to a completion message without trigger requests" in {
      val initStateData = InitPrimaryServiceProxyStateData(
        validPrimaryConfig,
        simulationStart
      )

      proxyRef ! TriggerWithIdMessage(
        InitializeServiceTrigger(initStateData),
        0L,
        self
      )
      expectMsg(CompletionMessage(0L, None))
    }
  }

  "Spinning off a worker" should {
    val initializeWorker =
      PrivateMethod[Try[ActorRef]](Symbol("initializeWorker"))

    "successfully instantiate an actor within the actor system" in {
      val classToWorkerRef = PrivateMethod[ActorRef](Symbol("classToWorkerRef"))

      val testClass =
        classOf[
          SValue
        ] // The class has to be child of edu.ie3.datamodel.models.value.Value

      val workerRef = proxy invokePrivate classToWorkerRef(
        testClass,
        workerId,
        simulationStart
      )
      Objects.nonNull(workerRef) shouldBe true

      /* Kill the worker, as we do not need it */
      workerRef ! PoisonPill
    }

    "successfully build initialization data for the worker" in {
      val toInitData = PrivateMethod[Try[InitPrimaryServiceStateData]](
        Symbol("toInitData")
      )

      proxy invokePrivate toInitData(
        validPrimaryConfig,
        mappingSource,
        timeSeriesUuid,
        simulationStart
      ) match {
        case Success(
              CsvInitPrimaryServiceStateData(
                actualTimeSeriesUuid,
                actualSimulationStart,
                actualCsvSep,
                directoryPath,
                filePath,
                fileNamingStrategy,
                timePattern
              )
            ) =>
          actualTimeSeriesUuid shouldBe timeSeriesUuid
          actualSimulationStart shouldBe simulationStart
          actualCsvSep shouldBe csvSep
          directoryPath shouldBe baseDirectoryPath
          filePath shouldBe "its_pq_3fbfaa97-cff4-46d4-95ba-a95665e87c26"
          classOf[FileNamingStrategy].isAssignableFrom(
            fileNamingStrategy.getClass
          ) shouldBe true
          timePattern shouldBe TimeUtil.withDefaults.getDtfPattern
        case Success(wrongData) =>
          fail(s"Creation of init data lead to wrong init data '$wrongData'.")
        case Failure(exception) =>
          fail(
            "Creation of init data failed, although it was meant to succeed.",
            exception
          )
      }
    }

    "fail, if init data cannot be established for the worker" in {
      val maliciousPrimaryConfig = PrimaryConfig(
        Some(CouchbaseParams("", "", "", "", "", "", "")),
        None,
        None,
        None
      )

      proxy invokePrivate initializeWorker(
        ColumnScheme.APPARENT_POWER,
        timeSeriesUuid,
        simulationStart,
        maliciousPrimaryConfig,
        mappingSource
      ) match {
        case Failure(exception) =>
          /* Check the exception */
          exception.getClass shouldBe classOf[InitializationException]
          exception.getMessage shouldBe "Unable to build init data for worker. Kill the uninitialized worker. Goodbye my friend!"
          exception.getCause.getMessage shouldBe s"Cannot build initialization data for a worker due to unsupported source config '$maliciousPrimaryConfig'."

          /* Check, if the worker has been killed, yet. */
          implicit val timeout: Timeout = Timeout(2, TimeUnit.SECONDS)
          system.actorSelection("/user/" + workerId).resolveOne().onComplete {
            case Failure(exception) =>
              logger
                .debug("Worker actor couldn't be found. Reason: ", exception)
              succeed
            case Success(_) =>
              fail("Worker actor shouldn't be existing, but exists.")
          }
        case Success(_) =>
          fail(
            "Instantiating a worker with malicious primary config should fail."
          )
      }
    }

    "succeed on fine input data" in {
      /* We "fake" the creation of the worker to infiltrate a test probe. This empowers us to check, if a matching init
       * message is sent to the worker */
      val testProbe = TestProbe("workerTestProbe")
      val fakeProxyRef =
        TestActorRef(new PrimaryServiceProxy(scheduler.ref, simulationStart) {
          override protected def classToWorkerRef[V <: Value](
              valueClass: Class[V],
              timeSeriesUuid: String,
              simulationStart: ZonedDateTime
          ): ActorRef = testProbe.ref

          // needs to be overwritten as to make it available to the private method tester
          @SuppressWarnings(Array("NoOpOverride"))
          override protected def initializeWorker(
              columnScheme: ColumnScheme,
              timeSeriesUuid: UUID,
              simulationStart: ZonedDateTime,
              primaryConfig: PrimaryConfig,
              mappingSource: TimeSeriesMappingSource
          ): Try[ActorRef] =
            super.initializeWorker(
              columnScheme,
              timeSeriesUuid,
              simulationStart,
              primaryConfig,
              mappingSource
            )
        })
      val fakeProxy: PrimaryServiceProxy = fakeProxyRef.underlyingActor

      fakeProxy invokePrivate initializeWorker(
        ColumnScheme.APPARENT_POWER,
        timeSeriesUuid,
        simulationStart,
        validPrimaryConfig,
        mappingSource
      ) match {
        case Success(workerRef) =>
          /* Check, if expected init message has been sent */
          inside(scheduler.expectMsgClass(classOf[ScheduleTriggerMessage])) {
            case ScheduleTriggerMessage(
                  InitializeServiceTrigger(
                    CsvInitPrimaryServiceStateData(
                      actualTimeSeriesUuid,
                      actualSimulationStart,
                      actualCsvSep,
                      directoryPath,
                      filePath,
                      fileNamingStrategy,
                      timePattern
                    )
                  ),
                  actorToBeScheduled
                ) =>
              actualTimeSeriesUuid shouldBe timeSeriesUuid
              actualSimulationStart shouldBe simulationStart
              actualCsvSep shouldBe csvSep
              directoryPath shouldBe baseDirectoryPath
              filePath shouldBe "its_pq_3fbfaa97-cff4-46d4-95ba-a95665e87c26"
              classOf[FileNamingStrategy].isAssignableFrom(
                fileNamingStrategy.getClass
              ) shouldBe true
              actorToBeScheduled shouldBe workerRef
              timePattern shouldBe TimeUtil.withDefaults.getDtfPattern
          }

          /* Kill the worker aka. test probe */
          workerRef ! PoisonPill
          succeed
        case Failure(exception) =>
          fail(
            "Spinning off a worker with correct input data should be successful, but failed with:",
            exception
          )
      }
    }
  }

  "Updating state data" should {
    val updateStateData =
      PrivateMethod[PrimaryServiceStateData](Symbol("updateStateData"))
    "not work, if time series hasn't been covered before" in {
      val exception = intercept[IllegalArgumentException] {
        proxy invokePrivate updateStateData(
          proxyStateData,
          UUID.fromString("394fd072-832c-4c36-869b-c574ee37afe1"),
          self
        )
      }
      exception.getMessage shouldBe "Cannot update entry for time series '394fd072-832c-4c36-869b-c574ee37afe1', as it hasn't been part of it before."
    }

    "work otherwise" in {
      proxy invokePrivate updateStateData(
        proxyStateData,
        timeSeriesUuid,
        self
      ) match {
        case PrimaryServiceStateData(
              modelToTimeSeries,
              timeSeriesToSourceRef,
              simulationStart,
              primaryConfig,
              mappingSource
            ) =>
          modelToTimeSeries shouldBe proxyStateData.modelToTimeSeries
          timeSeriesToSourceRef shouldBe Map(
            UUID
              .fromString("9185b8c1-86ba-4a16-8dea-5ac898e8caa5") -> SourceRef(
              ColumnScheme.ACTIVE_POWER,
              None
            ),
            UUID
              .fromString("3fbfaa97-cff4-46d4-95ba-a95665e87c26") -> SourceRef(
              ColumnScheme.APPARENT_POWER,
              Some(self)
            )
          )
          simulationStart shouldBe proxyStateData.simulationStart
          primaryConfig shouldBe proxyStateData.primaryConfig
          mappingSource shouldBe proxyStateData.mappingSource
      }
    }
  }

  "Handling of a covered model" should {
    val handleCoveredModel = PrivateMethod(Symbol("handleCoveredModel"))

    "fail, if no information can be obtained from state data" in {
      val maliciousStateData =
        proxyStateData.copy(timeSeriesToSourceRef = Map.empty[UUID, SourceRef])

      proxy invokePrivate handleCoveredModel(
        modelUuid,
        timeSeriesUuid,
        maliciousStateData,
        self
      )
      expectMsg(RegistrationFailedMessage)
    }

    "forward the registration request, if worker is already known" in {
      val adaptedStateData = proxyStateData.copy(
        timeSeriesToSourceRef = Map(
          timeSeriesUuid -> SourceRef(ColumnScheme.APPARENT_POWER, Some(self))
        )
      )

      proxy invokePrivate handleCoveredModel(
        modelUuid,
        timeSeriesUuid,
        adaptedStateData,
        self
      )
      expectMsg(WorkerRegistrationMessage(self))
    }

    "fail, if worker cannot be spun off" in {
      val maliciousStateData = proxyStateData.copy(
        primaryConfig = PrimaryConfig(
          Some(CouchbaseParams("", "", "", "", "", "", "")),
          None,
          None,
          None
        )
      )

      proxy invokePrivate handleCoveredModel(
        modelUuid,
        timeSeriesUuid,
        maliciousStateData,
        self
      )
      expectMsg(RegistrationFailedMessage)
    }

    "spin off a worker, if needed and forward the registration request" in {
      /* We once again fake the class, so that we can infiltrate a probe */
      val probe = TestProbe("workerTestProbe")
      val fakeProxyRef =
        TestActorRef(new PrimaryServiceProxy(self, simulationStart) {
          override protected def initializeWorker(
              columnScheme: ColumnScheme,
              timeSeriesUuid: UUID,
              simulationStart: ZonedDateTime,
              primaryConfig: PrimaryConfig,
              mappingSource: TimeSeriesMappingSource
          ): Try[ActorRef] = Success(probe.ref)

          // needs to be overwritten as to make it available to the private method tester
          @SuppressWarnings(Array("NoOpOverride"))
          override protected def handleCoveredModel(
              modelUuid: UUID,
              timeSeriesUuid: UUID,
              stateData: PrimaryServiceStateData,
              requestingActor: ActorRef
          ): Unit =
            super.handleCoveredModel(
              modelUuid,
              timeSeriesUuid,
              stateData,
              requestingActor
            )
        })
      val fakeProxy = fakeProxyRef.underlyingActor

      fakeProxy invokePrivate handleCoveredModel(
        modelUuid,
        timeSeriesUuid,
        proxyStateData,
        self
      )
      probe.expectMsg(WorkerRegistrationMessage(self))
    }
  }

  "Trying to register with a proxy" should {
    "fail, if there is no information for the requested model" in {
      val request = PrimaryServiceRegistrationMessage(
        UUID.fromString("2850a2d6-4b70-43c9-b5cc-cd823a72d860")
      )

      proxyRef ! request
      expectMsg(RegistrationFailedMessage)
    }

    "succeed, if model is handled" in {
      /* We once again fake the class, so that we can infiltrate a probe */
      val probe = TestProbe("workerTestProbe")
      val fakeProxyRef =
        TestActorRef(new PrimaryServiceProxy(self, simulationStart) {
          override protected def initializeWorker(
              columnScheme: ColumnScheme,
              timeSeriesUuid: UUID,
              simulationStart: ZonedDateTime,
              primaryConfig: PrimaryConfig,
              mappingSource: TimeSeriesMappingSource
          ): Try[ActorRef] = Success(probe.ref)
        })

      /* Initialize the fake proxy */
      val initStateData = InitPrimaryServiceProxyStateData(
        validPrimaryConfig,
        simulationStart
      )
      fakeProxyRef ! TriggerWithIdMessage(
        InitializeServiceTrigger(initStateData),
        0L,
        self
      )
      expectMsg(CompletionMessage(0L, None))

      /* Try to register with fake proxy */
      fakeProxyRef ! PrimaryServiceRegistrationMessage(modelUuid)
      probe.expectMsg(WorkerRegistrationMessage(self))
    }
  }
}<|MERGE_RESOLUTION|>--- conflicted
+++ resolved
@@ -78,11 +78,7 @@
     .get(
       this.getClass
         .getResource(
-<<<<<<< HEAD
-          "/it-data/primaryService"
-=======
           "it"
->>>>>>> df17b735
         )
         .toURI
     )
@@ -137,11 +133,7 @@
     mappingSource
   )
 
-<<<<<<< HEAD
-  val scheduler: TestProbe = TestProbe("scheduler")
-=======
-  private val scheduler = TestProbe("scheduler")
->>>>>>> df17b735
+  private val scheduler: TestProbe = TestProbe("scheduler")
 
   "Testing a primary service config" should {
     "lead to complaining about too much source definitions" in {
