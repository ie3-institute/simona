/*
 * © 2021. TU Dortmund University,
 * Institute of Energy Systems, Energy Efficiency and Energy Economics,
 * Research group Distribution grid planning and operation
 */

package edu.ie3.simona.service.primary

import edu.ie3.datamodel.io.csv.CsvIndividualTimeSeriesMetaInformation
import edu.ie3.datamodel.io.naming.FileNamingStrategy
import edu.ie3.datamodel.io.naming.timeseries.ColumnScheme
import edu.ie3.datamodel.io.source.TimeSeriesMappingSource
import edu.ie3.datamodel.io.source.csv.CsvTimeSeriesMappingSource
import edu.ie3.datamodel.models.value.{PValue, SValue, Value}
import edu.ie3.simona.api.data.primarydata.ExtPrimaryDataConnection
import edu.ie3.datamodel.models.value.SValue
import edu.ie3.simona.agent.participant.ParticipantAgent
import edu.ie3.simona.agent.participant.ParticipantAgent.RegistrationFailedMessage
import edu.ie3.simona.config.ConfigParams.{
  CouchbaseParams,
  TimeStampedCsvParams,
  TimeStampedInfluxDb1xParams,
}
import edu.ie3.simona.config.InputConfig.{Primary => PrimaryConfig}
import edu.ie3.simona.exceptions.InitializationException
import edu.ie3.simona.ontology.messages.SchedulerMessage.{
  Completion,
  ScheduleActivation,
}
import edu.ie3.simona.ontology.messages.services.ServiceMessage
import edu.ie3.simona.ontology.messages.services.ServiceMessage.{
  Create,
  PrimaryServiceRegistrationMessage,
  WorkerRegistrationMessage,
  WrappedActivation,
}
import edu.ie3.simona.ontology.messages.{Activation, SchedulerMessage}
import edu.ie3.simona.scheduler.ScheduleLock.LockMsg
import edu.ie3.simona.service.ServiceStateData.ServiceConstantStateData
import edu.ie3.simona.service.primary.PrimaryServiceProxy.{
  InitPrimaryServiceProxyStateData,
  PrimaryServiceStateData,
  SourceRef,
}
import edu.ie3.simona.service.primary.PrimaryServiceWorker.CsvInitPrimaryServiceStateData
import edu.ie3.simona.test.common.TestSpawnerTyped
import edu.ie3.simona.test.common.input.TimeSeriesTestData
import edu.ie3.simona.util.SimonaConstants.INIT_SIM_TICK
import edu.ie3.util.TimeUtil
import org.apache.pekko.actor.testkit.typed.Effect.{
  NoEffects,
  Spawned,
  SpawnedAnonymous,
}
import org.apache.pekko.actor.testkit.typed.scaladsl.{
  BehaviorTestKit,
  ScalaTestWithActorTestKit,
  TestProbe,
}
import org.apache.pekko.actor.typed.scaladsl.{ActorContext, Behaviors}
import org.apache.pekko.actor.typed.{ActorRef, Behavior}
import org.mockito.ArgumentMatchers.any
import org.mockito.Mockito.when
import org.scalatest.Inside.inside
import org.scalatest.prop.TableDrivenPropertyChecks
import org.scalatest.wordspec.AnyWordSpecLike
import org.scalatest.{PartialFunctionValues, PrivateMethodTester}
import org.scalatestplus.mockito.MockitoSugar.mock
import org.slf4j.{Logger, LoggerFactory}

import java.nio.file.{Path, Paths}
import java.time.ZonedDateTime
import java.util.UUID
import scala.jdk.CollectionConverters._
import scala.language.implicitConversions
import scala.util.{Failure, Success}

class PrimaryServiceProxySpec
    extends ScalaTestWithActorTestKit
    with AnyWordSpecLike
    with PrivateMethodTester
    with TableDrivenPropertyChecks
    with PartialFunctionValues
    with TimeSeriesTestData
    with TestSpawnerTyped {
  // this works both on Windows and Unix systems
  val baseDirectoryPath: Path = Paths
    .get(
      this.getClass
        .getResource(
          "_it"
        )
        .toURI
    )
  val csvSep = ";"
  val fileNamingStrategy = new FileNamingStrategy()
  val validPrimaryConfig: PrimaryConfig =
    PrimaryConfig(
      None,
      Some(
        TimeStampedCsvParams(
          csvSep,
          baseDirectoryPath.toString,
          isHierarchic = false,
          TimeUtil.withDefaults.getDateTimeFormatter.toString,
        )
      ),
      None,
      None,
    )
  val mappingSource = new CsvTimeSeriesMappingSource(
    csvSep,
    baseDirectoryPath,
    fileNamingStrategy,
  )
  val workerId: String = "PrimaryService_" + uuidPq
  val modelUuid: UUID = UUID.fromString("c7ebcc6c-55fc-479b-aa6b-6fa82ccac6b8")
  val simulationStart: ZonedDateTime =
    TimeUtil.withDefaults.toZonedDateTime("2021-03-17T13:14:00Z")
  val proxyStateData: PrimaryServiceStateData = PrimaryServiceStateData(
    Map(
      UUID.fromString("b86e95b0-e579-4a80-a534-37c7a470a409") -> uuidP,
      modelUuid -> uuidPq,
      UUID.fromString("90a96daa-012b-4fea-82dc-24ba7a7ab81c") -> uuidPq,
    ),
    Map(
      uuidP -> SourceRef(metaP, None),
      uuidPq -> SourceRef(metaPq, None),
    ),
    simulationStart,
    validPrimaryConfig,
  )

  implicit def wrap(msg: Activation): WrappedActivation =
    WrappedActivation(msg)

  private val scheduler = TestProbe[SchedulerMessage]("scheduler")

  implicit val constantData: ServiceConstantStateData = {
    val m = mock[ServiceConstantStateData]
    when(m.scheduler).thenReturn(scheduler.ref)
    m
  }

  private val service = TestProbe[ServiceMessage]("primaryServiceProxy")

  implicit val log: Logger = LoggerFactory.getLogger("PrimaryServiceProxySpec")
  implicit val ctx: ActorContext[ServiceMessage] = {
    val m = mock[ActorContext[ServiceMessage]]
    when(m.log).thenReturn(log)
    when(m.self).thenReturn(service.ref)
    m
  }

<<<<<<< HEAD
  private val validExtPrimaryDataService = spawn(
    ExtPrimaryDataService(scheduler.ref)
  )

  private val extEntityId =
    UUID.fromString("07bbe1aa-1f39-4dfb-b41b-339dec816ec4")

  private val valueMap: Map[UUID, Class[_ <: Value]] = Map(
    extEntityId -> classOf[PValue]
  )

  private val extPrimaryDataConnection = new ExtPrimaryDataConnection(
    valueMap.asJava
  )

  "Testing a primary service config" should {
    "lead to complaining about too much source definitions" in {
      val maliciousConfig = PrimaryConfig(
        Some(CouchbaseParams("", "", "", "", "", "", "")),
        Some(TimeStampedCsvParams("", "", isHierarchic = false, "")),
        None,
        None,
      )

      val exception = intercept[InvalidConfigParameterException](
        PrimaryServiceProxy.checkConfig(maliciousConfig)
      )
      exception.getMessage shouldBe "2 time series source types defined. Please define only one type!\nAvailable types:\n\tcsv\n\tsql"
    }

    "lead to complaining about too few source definitions" in {
      val maliciousConfig = PrimaryConfig(
        None,
        None,
        None,
        None,
      )

      val exception = intercept[InvalidConfigParameterException](
        PrimaryServiceProxy.checkConfig(maliciousConfig)
      )
      exception.getMessage shouldBe "No time series source type defined. Please define exactly one type!\nAvailable types:\n\tcsv\n\tsql"
    }

    "not let couchbase parameters pass for mapping configuration" in {
      val maliciousConfig = PrimaryConfig(
        Some(CouchbaseParams("", "", "", "", "", "", "")),
        None,
        None,
        None,
      )

      val exception = intercept[InvalidConfigParameterException](
        PrimaryServiceProxy.checkConfig(maliciousConfig)
      )
      exception.getMessage shouldBe "Invalid configuration 'CouchbaseParams(,,,,,,)' for a time series source.\nAvailable types:\n\tcsv\n\tsql"
    }

    "let csv parameters pass for mapping configuration" in {
      val mappingConfig = PrimaryConfig(
        None,
        Some(TimeStampedCsvParams("", "", isHierarchic = false, "")),
        None,
        None,
      )

      noException shouldBe thrownBy {
        PrimaryServiceProxy.checkConfig(mappingConfig)
      }
    }

    "not let influx db parameters pass for mapping configuration" in {
      val maliciousConfig = PrimaryConfig(
        None,
        None,
        Some(TimeStampedInfluxDb1xParams("", 0, "", "")),
        None,
      )

      val exception = intercept[InvalidConfigParameterException](
        PrimaryServiceProxy.checkConfig(maliciousConfig)
      )
      exception.getMessage shouldBe "Invalid configuration 'TimeStampedInfluxDb1xParams(,0,,)' for a time series source.\nAvailable types:\n\tcsv\n\tsql"
    }

    "fails on invalid time pattern with csv" in {
      val invalidTimePatternConfig = PrimaryConfig(
        None,
        Some(TimeStampedCsvParams("", "", isHierarchic = false, "xYz")),
        None,
        None,
      )

      intercept[InvalidConfigParameterException](
        PrimaryServiceProxy.checkConfig(invalidTimePatternConfig)
      ).getMessage shouldBe "Invalid timePattern 'xYz' for a time series source. " +
        "Please provide a valid pattern!\nException: java.lang.IllegalArgumentException: Illegal pattern character 'x'"

    }

    "succeeds on valid time pattern with csv" in {
      val validTimePatternConfig = PrimaryConfig(
        None,
        Some(
          TimeStampedCsvParams(
            "",
            "",
            isHierarchic = false,
            "yyyy-MM-dd'T'HH:mm'Z[UTC]'",
          )
        ),
        None,
        None,
      )

      noException shouldBe thrownBy {
        PrimaryServiceProxy.checkConfig(validTimePatternConfig)
      }
    }
  }

=======
>>>>>>> ef807c16
  val initStateData: InitPrimaryServiceProxyStateData =
    InitPrimaryServiceProxyStateData(
      validPrimaryConfig,
      simulationStart,
      Seq.empty,
    )
  val proxy: ActorRef[ServiceMessage] = testKit.spawn(
    PrimaryServiceProxy(scheduler.ref, initStateData)
  )

  "Building state data from given config" should {
    "succeed with empty state data, in case no config is given" in {
      val maliciousConfig = PrimaryConfig(
        None,
        None,
        None,
        None,
      )

      PrimaryServiceProxy.prepareStateData(
        maliciousConfig,
        simulationStart,
        Seq.empty,
      ) match {
        case Success(emptyStateData) =>
          emptyStateData.modelToTimeSeries shouldBe Map.empty
          emptyStateData.timeSeriesToSourceRef shouldBe Map.empty
          emptyStateData.simulationStart shouldBe simulationStart
          emptyStateData.primaryConfig shouldBe maliciousConfig

        case Failure(_) =>
          fail("We expect to receive an empty state data.")
      }
    }

    "fail, in case the wrong config is given" in {
      val maliciousConfig = PrimaryConfig(
        None,
        None,
        Some(TimeStampedInfluxDb1xParams("", -1, "", "")),
        None,
      )

      PrimaryServiceProxy.prepareStateData(
        maliciousConfig,
        simulationStart,
        Seq.empty,
      ) match {
        case Success(_) =>
          fail("Building state data with missing config should fail")
        case Failure(exception) =>
          exception.getClass shouldBe classOf[IllegalArgumentException]
          exception.getMessage shouldBe "Unsupported config for mapping source: 'TimeStampedInfluxDb1xParams(,-1,,)'"
      }
    }

    "result in correct data" in {
      PrimaryServiceProxy.prepareStateData(
        validPrimaryConfig,
        simulationStart,
        Seq.empty,
      ) match {
        case Success(
              PrimaryServiceStateData(
                modelToTimeSeries,
                timeSeriesToSourceRef,
                simulationStart,
                primaryConfig,
<<<<<<< HEAD
                mappingSource,
                _,
=======
>>>>>>> ef807c16
              )
            ) =>
          modelToTimeSeries shouldBe Map(
            UUID.fromString("b86e95b0-e579-4a80-a534-37c7a470a409") -> uuidP,
            UUID.fromString("c7ebcc6c-55fc-479b-aa6b-6fa82ccac6b8") -> uuidPq,
            UUID.fromString("90a96daa-012b-4fea-82dc-24ba7a7ab81c") -> uuidPq,
          )
          timeSeriesToSourceRef.get(uuidP) match {
            case Some(SourceRef(metaInformation, worker)) =>
              metaInformation shouldBe metaP
              worker shouldBe None
            case None =>
              fail(
                "Expected to receive a source ref for the active power time series"
              )
          }
          timeSeriesToSourceRef.get(uuidPq) match {
            case Some(SourceRef(metaInformation, worker)) =>
              metaInformation shouldBe metaPq
              worker shouldBe None
            case None =>
              fail(
                "Expected to receive a source ref for the apparent power time series"
              )
          }
          simulationStart shouldBe this.simulationStart
          primaryConfig shouldBe validPrimaryConfig
          classOf[TimeSeriesMappingSource].isAssignableFrom(
            mappingSource.getClass
          ) shouldBe true
        case Failure(failure) =>
          fail(
            "Building state data with correct config should not fail, but failed with:",
            failure,
          )
      }
    }

    "build proxy correctly when there is an external simulation" in {
      PrimaryServiceProxy.prepareStateData(
        validPrimaryConfig,
        simulationStart,
        Seq((extPrimaryDataConnection, validExtPrimaryDataService)),
      ) match {
        case Success(
              PrimaryServiceStateData(
                _,
                _,
                _,
                _,
                _,
                extSubscribersToService,
              )
            ) =>
          extSubscribersToService shouldBe Map(
            extEntityId -> validExtPrimaryDataService
          )
      }
    }

  }

  "Sending initialization information to an uninitialized actor" should {
    "lead to a completion message without trigger requests" in {
      proxy ! Activation(INIT_SIM_TICK)

      scheduler.expectMessageType[ScheduleActivation]

      val completionMsg = scheduler.expectMessageType[Completion]
      completionMsg.newTick shouldBe None
    }
  }

  "Spinning off a worker" should {
    "successfully instantiate an actor within the actor system" in {
      val testKit = BehaviorTestKit(Behaviors.setup[AnyRef] { ctx =>
        PrimaryServiceProxy.classToWorkerRef(workerId)(constantData, ctx)
        Behaviors.stopped
      })

      testKit.expectEffectPF { case Spawned(_, actorName, _) =>
        actorName shouldBe workerId
      }
    }

    "successfully build initialization data for the worker" in {
      val metaInformation = new CsvIndividualTimeSeriesMetaInformation(
        metaPq,
        Paths.get("its_pq_" + uuidPq),
      )

      PrimaryServiceProxy.toInitData(
        metaInformation,
        simulationStart,
        validPrimaryConfig,
        classOf[SValue],
      ) match {
        case Success(
              CsvInitPrimaryServiceStateData(
                actualTimeSeriesUuid,
                actualSimulationStart,
                actualValueClass,
                actualCsvSep,
                directoryPath,
                filePath,
                fileNamingStrategy,
                timePattern,
              )
            ) =>
          actualTimeSeriesUuid shouldBe uuidPq
          actualSimulationStart shouldBe simulationStart
          actualValueClass shouldBe classOf[SValue]
          actualCsvSep shouldBe csvSep
          directoryPath shouldBe baseDirectoryPath
          filePath shouldBe metaInformation.getFullFilePath
          classOf[FileNamingStrategy].isAssignableFrom(
            fileNamingStrategy.getClass
          ) shouldBe true
          timePattern shouldBe TimeUtil.withDefaults.getDateTimeFormatter.toString
        case Success(wrongData) =>
          fail(s"Creation of init data lead to wrong init data '$wrongData'.")
        case Failure(exception) =>
          fail(
            "Creation of init data failed, although it was meant to succeed.",
            exception,
          )
      }
    }

    "fail, if init data cannot be established for the worker" in {
      val maliciousPrimaryConfig = PrimaryConfig(
        Some(CouchbaseParams("", "", "", "", "", "", "")),
        None,
        None,
        None,
      )
      PrimaryServiceProxy.initializeWorker(
        metaPq,
        simulationStart,
        maliciousPrimaryConfig,
      ) match {
        case Failure(exception) =>
          /* Check the exception */
          exception.getClass shouldBe classOf[InitializationException]
          exception.getMessage shouldBe "Unable to build init data for worker. Kill the uninitialized worker. Goodbye my friend!"
          exception.getCause.getMessage shouldBe s"Cannot build initialization data for a worker due to unsupported source config '$maliciousPrimaryConfig'."
        case Success(_) =>
          fail(
            "Instantiating a worker with malicious primary config should fail."
          )
      }
    }

    "succeed on fine input data" in {
      /* We "fake" the creation of the worker to infiltrate a test probe. This empowers us to check, if a matching init
       * message is sent to the worker */
      val worker = TestProbe[ServiceMessage]("workerTestProbe")
      val lockProbe = TestProbe[LockMsg]("lockProbe")
      val activationAdapter = TestProbe[Activation]("activationAdapter")

      val metaInformation = new CsvIndividualTimeSeriesMetaInformation(
        metaPq,
        Paths.get("its_pq_" + uuidPq),
      )

      val context: ActorContext[_] = {
        val m = mock[ActorContext[_]]
        when(m.log).thenReturn(log)

        when(m.spawn(any[Behavior[ServiceMessage]], any[String], any()))
          .thenReturn(worker.ref)
        when(m.spawnAnonymous(any[Behavior[LockMsg]], any()))
          .thenReturn(lockProbe.ref)
        when(m.spawnAnonymous(any[Behavior[Activation]], any()))
          .thenReturn(activationAdapter.ref)

        m
      }

      PrimaryServiceProxy.initializeWorker(
        metaInformation,
        simulationStart,
        initStateData.primaryConfig,
      )(constantData, context)

      inside(worker.expectMessageType[Create]) {
        case Create(
              CsvInitPrimaryServiceStateData(
                actualTimeSeriesUuid,
                actualSimulationStart,
                actualValueClass,
                actualCsvSep,
                directoryPath,
                filePath,
                fileNamingStrategy,
                timePattern,
              ),
              _,
            ) =>
          actualTimeSeriesUuid shouldBe uuidPq
          actualSimulationStart shouldBe simulationStart
          actualValueClass shouldBe classOf[SValue]
          actualCsvSep shouldBe csvSep
          directoryPath shouldBe baseDirectoryPath
          filePath shouldBe metaInformation.getFullFilePath
          classOf[FileNamingStrategy].isAssignableFrom(
            fileNamingStrategy.getClass
          ) shouldBe true
          timePattern shouldBe TimeUtil.withDefaults.getDateTimeFormatter.toString
      }

      // receiving schedule activation of schedule lock
      scheduler.expectMessageType[ScheduleActivation] match {
        case ScheduleActivation(_, tick, key) =>
          tick shouldBe INIT_SIM_TICK
          key shouldBe None
      }
    }
  }

  private val dummyWorker = TestProbe[ServiceMessage]("dummyWorker")
  private val agentToBeRegistered = TestProbe[Any]("agent")

  "Updating state data" should {
    val updateStateData =
      PrivateMethod[PrimaryServiceStateData](Symbol("updateStateData"))
    "not work, if time series hasn't been covered before" in {
      val exception = intercept[IllegalArgumentException] {
        PrimaryServiceProxy invokePrivate updateStateData(
          proxyStateData,
          UUID.fromString("394fd072-832c-4c36-869b-c574ee37afe1"),
          dummyWorker.ref,
        )
      }
      exception.getMessage shouldBe "Cannot update entry for time series '394fd072-832c-4c36-869b-c574ee37afe1', as it hasn't been part of it before."
    }

    "work otherwise" in {
      PrimaryServiceProxy invokePrivate updateStateData(
        proxyStateData,
        uuidPq,
        dummyWorker.ref,
      ) match {
        case PrimaryServiceStateData(
              modelToTimeSeries,
              timeSeriesToSourceRef,
              simulationStart,
              primaryConfig,
<<<<<<< HEAD
              mappingSource,
              _,
=======
>>>>>>> ef807c16
            ) =>
          modelToTimeSeries shouldBe proxyStateData.modelToTimeSeries
          timeSeriesToSourceRef shouldBe Map(
            uuidP -> SourceRef(metaP, None),
            uuidPq -> SourceRef(metaPq, Some(dummyWorker.ref)),
          )
          simulationStart shouldBe proxyStateData.simulationStart
          primaryConfig shouldBe proxyStateData.primaryConfig
      }
    }
  }

  "Handling of a covered model" should {
    "fail, if no information can be obtained from state data" in {
      val maliciousStateData =
        proxyStateData.copy(timeSeriesToSourceRef = Map.empty[UUID, SourceRef])

      PrimaryServiceProxy.handleCoveredModel(
        modelUuid,
        uuidPq,
        maliciousStateData,
        agentToBeRegistered.ref,
      )
      agentToBeRegistered.expectMessage(RegistrationFailedMessage(service.ref))
    }

    "forward the registration request, if worker is already known" in {
      val adaptedStateData = proxyStateData.copy(
        timeSeriesToSourceRef = Map(
          uuidPq -> SourceRef(metaPq, Some(dummyWorker.ref))
        )
      )

      PrimaryServiceProxy.handleCoveredModel(
        modelUuid,
        uuidPq,
        adaptedStateData,
        agentToBeRegistered.ref,
      )
      dummyWorker.expectMessage(
        WorkerRegistrationMessage(agentToBeRegistered.ref)
      )
    }

    "fail, if worker cannot be spun off" in {
      val maliciousStateData = proxyStateData.copy(
        primaryConfig = PrimaryConfig(
          Some(CouchbaseParams("", "", "", "", "", "", "")),
          None,
          None,
          None,
        )
      )

      PrimaryServiceProxy.handleCoveredModel(
        modelUuid,
        uuidPq,
        maliciousStateData,
        agentToBeRegistered.ref,
      )
      agentToBeRegistered.expectMessage(RegistrationFailedMessage(service.ref))
    }

    "spin off a worker, if needed and forward the registration request" in {
      /* We once again fake the class, so that we can infiltrate a probe */
      val worker = TestProbe[ServiceMessage]("workerTestProbe")

      val adaptedStateData = proxyStateData.copy(
        timeSeriesToSourceRef = Map(
          uuidPq -> SourceRef(metaPq, Some(worker.ref))
        )
      )

      PrimaryServiceProxy.handleCoveredModel(
        modelUuid,
        uuidPq,
        adaptedStateData,
        agentToBeRegistered.ref,
      )

      worker.expectMessage(
        WorkerRegistrationMessage(agentToBeRegistered.ref)
      )
    }

    "spin off only one worker per time series" in {
      val uuid1 = UUID.randomUUID()
      val uuid3 = UUID.randomUUID()
      val timeSeriesUUID1_3 = UUID.randomUUID()
      val meta1_3 = new CsvIndividualTimeSeriesMetaInformation(
        timeSeriesUUID1_3,
        ColumnScheme.ACTIVE_POWER,
        Path.of(""),
      )

      val uuid2 = UUID.randomUUID()
      val timeSeriesUUID2 = UUID.randomUUID()
      val meta2 = new CsvIndividualTimeSeriesMetaInformation(
        timeSeriesUUID2,
        ColumnScheme.ACTIVE_POWER,
        Path.of(""),
      )

      val stateData = PrimaryServiceStateData(
        Map(
          uuid1 -> timeSeriesUUID1_3,
          uuid2 -> timeSeriesUUID2,
          uuid3 -> timeSeriesUUID1_3,
        ),
        Map(
          timeSeriesUUID1_3 -> SourceRef(meta1_3, None),
          timeSeriesUUID2 -> SourceRef(meta2, None),
        ),
        simulationStart,
        validPrimaryConfig,
      )

      val testKit = BehaviorTestKit(PrimaryServiceProxy.onMessage(stateData))

      val participant1 = TestProbe[ParticipantAgent.Request]("participant1")
      val participant2 = TestProbe[ParticipantAgent.Request]("participant2")
      val participant3 = TestProbe[ParticipantAgent.Request]("participant3")

      testKit.run(PrimaryServiceRegistrationMessage(participant1.ref, uuid1))

      testKit.expectEffectPF { case Spawned(_, actorName, _) =>
        actorName shouldBe timeSeriesUUID1_3.toString
      }

      // some behaviors spawned by the scheduler (e.g.: schedule lock)
      testKit.expectEffectPF { case SpawnedAnonymous(_, _) => }
      testKit.expectEffectPF { case SpawnedAnonymous(_, _) => }

      // second participant uses a different input time series
      // therefore, a second worker should be spawned
      testKit.run(PrimaryServiceRegistrationMessage(participant2.ref, uuid2))

      testKit.expectEffectPF { case Spawned(_, actorName, _) =>
        actorName shouldBe timeSeriesUUID2.toString
      }

      // some behaviors spawned by the scheduler (e.g.: schedule lock)
      testKit.expectEffectPF { case SpawnedAnonymous(_, _) => }
      testKit.expectEffectPF { case SpawnedAnonymous(_, _) => }

      // the third participant uses the same time series as the first participant
      // therefore, no additional worker should be spawned
      testKit.run(PrimaryServiceRegistrationMessage(participant3.ref, uuid3))

      testKit.expectEffect(NoEffects)
    }

  }

  "Trying to register with a proxy" should {
    "fail, if there is no information for the requested model" in {
      val request = PrimaryServiceRegistrationMessage(
        agentToBeRegistered.ref,
        UUID.fromString("2850a2d6-4b70-43c9-b5cc-cd823a72d860"),
      )

      proxy ! request
      agentToBeRegistered.expectMessage(RegistrationFailedMessage(proxy))
    }

    "succeed, if model is handled" in {
      /* We once again fake the class, so that we can infiltrate a probe */
      val worker = TestProbe[ServiceMessage]("workerTestProbe")

      val adaptedStateData = proxyStateData.copy(
        modelToTimeSeries = Map(modelUuid -> uuidPq),
        timeSeriesToSourceRef = Map(
          uuidPq -> SourceRef(metaPq, Some(worker.ref))
        ),
      )

      val fakeProxy = BehaviorTestKit(
        PrimaryServiceProxy.onMessage(
          adaptedStateData
        )
      )

      /* Try to register with fake proxy */
      fakeProxy.run(
        PrimaryServiceRegistrationMessage(
          agentToBeRegistered.ref,
          modelUuid,
        )
      )

      worker.expectMessage(
        WorkerRegistrationMessage(agentToBeRegistered.ref)
      )
    }
  }
}<|MERGE_RESOLUTION|>--- conflicted
+++ resolved
@@ -151,8 +151,6 @@
     when(m.self).thenReturn(service.ref)
     m
   }
-
-<<<<<<< HEAD
   private val validExtPrimaryDataService = spawn(
     ExtPrimaryDataService(scheduler.ref)
   )
@@ -168,114 +166,6 @@
     valueMap.asJava
   )
 
-  "Testing a primary service config" should {
-    "lead to complaining about too much source definitions" in {
-      val maliciousConfig = PrimaryConfig(
-        Some(CouchbaseParams("", "", "", "", "", "", "")),
-        Some(TimeStampedCsvParams("", "", isHierarchic = false, "")),
-        None,
-        None,
-      )
-
-      val exception = intercept[InvalidConfigParameterException](
-        PrimaryServiceProxy.checkConfig(maliciousConfig)
-      )
-      exception.getMessage shouldBe "2 time series source types defined. Please define only one type!\nAvailable types:\n\tcsv\n\tsql"
-    }
-
-    "lead to complaining about too few source definitions" in {
-      val maliciousConfig = PrimaryConfig(
-        None,
-        None,
-        None,
-        None,
-      )
-
-      val exception = intercept[InvalidConfigParameterException](
-        PrimaryServiceProxy.checkConfig(maliciousConfig)
-      )
-      exception.getMessage shouldBe "No time series source type defined. Please define exactly one type!\nAvailable types:\n\tcsv\n\tsql"
-    }
-
-    "not let couchbase parameters pass for mapping configuration" in {
-      val maliciousConfig = PrimaryConfig(
-        Some(CouchbaseParams("", "", "", "", "", "", "")),
-        None,
-        None,
-        None,
-      )
-
-      val exception = intercept[InvalidConfigParameterException](
-        PrimaryServiceProxy.checkConfig(maliciousConfig)
-      )
-      exception.getMessage shouldBe "Invalid configuration 'CouchbaseParams(,,,,,,)' for a time series source.\nAvailable types:\n\tcsv\n\tsql"
-    }
-
-    "let csv parameters pass for mapping configuration" in {
-      val mappingConfig = PrimaryConfig(
-        None,
-        Some(TimeStampedCsvParams("", "", isHierarchic = false, "")),
-        None,
-        None,
-      )
-
-      noException shouldBe thrownBy {
-        PrimaryServiceProxy.checkConfig(mappingConfig)
-      }
-    }
-
-    "not let influx db parameters pass for mapping configuration" in {
-      val maliciousConfig = PrimaryConfig(
-        None,
-        None,
-        Some(TimeStampedInfluxDb1xParams("", 0, "", "")),
-        None,
-      )
-
-      val exception = intercept[InvalidConfigParameterException](
-        PrimaryServiceProxy.checkConfig(maliciousConfig)
-      )
-      exception.getMessage shouldBe "Invalid configuration 'TimeStampedInfluxDb1xParams(,0,,)' for a time series source.\nAvailable types:\n\tcsv\n\tsql"
-    }
-
-    "fails on invalid time pattern with csv" in {
-      val invalidTimePatternConfig = PrimaryConfig(
-        None,
-        Some(TimeStampedCsvParams("", "", isHierarchic = false, "xYz")),
-        None,
-        None,
-      )
-
-      intercept[InvalidConfigParameterException](
-        PrimaryServiceProxy.checkConfig(invalidTimePatternConfig)
-      ).getMessage shouldBe "Invalid timePattern 'xYz' for a time series source. " +
-        "Please provide a valid pattern!\nException: java.lang.IllegalArgumentException: Illegal pattern character 'x'"
-
-    }
-
-    "succeeds on valid time pattern with csv" in {
-      val validTimePatternConfig = PrimaryConfig(
-        None,
-        Some(
-          TimeStampedCsvParams(
-            "",
-            "",
-            isHierarchic = false,
-            "yyyy-MM-dd'T'HH:mm'Z[UTC]'",
-          )
-        ),
-        None,
-        None,
-      )
-
-      noException shouldBe thrownBy {
-        PrimaryServiceProxy.checkConfig(validTimePatternConfig)
-      }
-    }
-  }
-
-=======
->>>>>>> ef807c16
   val initStateData: InitPrimaryServiceProxyStateData =
     InitPrimaryServiceProxyStateData(
       validPrimaryConfig,
@@ -344,11 +234,7 @@
                 timeSeriesToSourceRef,
                 simulationStart,
                 primaryConfig,
-<<<<<<< HEAD
-                mappingSource,
                 _,
-=======
->>>>>>> ef807c16
               )
             ) =>
           modelToTimeSeries shouldBe Map(
@@ -597,11 +483,7 @@
               timeSeriesToSourceRef,
               simulationStart,
               primaryConfig,
-<<<<<<< HEAD
-              mappingSource,
               _,
-=======
->>>>>>> ef807c16
             ) =>
           modelToTimeSeries shouldBe proxyStateData.modelToTimeSeries
           timeSeriesToSourceRef shouldBe Map(
