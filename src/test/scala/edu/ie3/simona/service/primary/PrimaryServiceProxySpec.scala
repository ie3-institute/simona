--- conflicted
+++ resolved
@@ -17,18 +17,6 @@
 import edu.ie3.datamodel.io.source.TimeSeriesMappingSource
 import edu.ie3.datamodel.io.source.csv.CsvTimeSeriesMappingSource
 import edu.ie3.datamodel.models.value.{SValue, Value}
-<<<<<<< HEAD
-import edu.ie3.simona.config.InputConfig.PrimaryConfig
-import edu.ie3.simona.config.IoConfigUtils.{CouchbaseParams, InfluxDb1xParams, TimeStampedDataCsvParams}
-import edu.ie3.simona.exceptions.{InitializationException, InvalidConfigParameterException}
-import edu.ie3.simona.ontology.messages.SchedulerMessage.{CompletionMessage, ScheduleTriggerMessage, TriggerWithIdMessage}
-import edu.ie3.simona.ontology.messages.services.ServiceMessage.RegistrationResponseMessage.RegistrationFailedMessage
-import edu.ie3.simona.ontology.messages.services.ServiceMessage.{PrimaryServiceRegistrationMessage, WorkerRegistrationMessage}
-import edu.ie3.simona.ontology.trigger.Trigger.InitializeServiceTrigger
-import edu.ie3.simona.service.primary.PrimaryServiceProxy.{InitPrimaryServiceProxyStateData, PrimaryServiceStateData, SourceRef}
-import edu.ie3.simona.service.primary.PrimaryServiceWorker.{CsvInitPrimaryServiceStateData, InitPrimaryServiceStateData}
-import edu.ie3.simona.test.common.AgentSpec
-=======
 import edu.ie3.simona.config.SimonaConfig.PrimaryDataCsvParams
 import edu.ie3.simona.config.SimonaConfig.Simona.Input.Primary.{
   CouchbaseParams,
@@ -46,6 +34,10 @@
   Completion,
   ScheduleActivation,
 }
+import edu.ie3.simona.config.InputConfig.PrimaryConfig
+import edu.ie3.simona.config.IoConfigUtils.{CouchbaseParams, InfluxDb1xParams, TimeStampedDataCsvParams}
+import edu.ie3.simona.exceptions.{InitializationException, InvalidConfigParameterException}
+import edu.ie3.simona.ontology.messages.SchedulerMessage.{CompletionMessage, ScheduleTriggerMessage, TriggerWithIdMessage}
 import edu.ie3.simona.ontology.messages.services.ServiceMessage.RegistrationResponseMessage.RegistrationFailedMessage
 import edu.ie3.simona.ontology.messages.services.ServiceMessage.{
   PrimaryServiceRegistrationMessage,
@@ -61,7 +53,11 @@
   CsvInitPrimaryServiceStateData,
   InitPrimaryServiceStateData,
 }
->>>>>>> 12f4e119
+import edu.ie3.simona.ontology.messages.services.ServiceMessage.{PrimaryServiceRegistrationMessage, WorkerRegistrationMessage}
+import edu.ie3.simona.ontology.trigger.Trigger.InitializeServiceTrigger
+import edu.ie3.simona.service.primary.PrimaryServiceProxy.{InitPrimaryServiceProxyStateData, PrimaryServiceStateData, SourceRef}
+import edu.ie3.simona.service.primary.PrimaryServiceWorker.{CsvInitPrimaryServiceStateData, InitPrimaryServiceStateData}
+import edu.ie3.simona.test.common.AgentSpec
 import edu.ie3.simona.test.common.input.TimeSeriesTestData
 import edu.ie3.simona.test.common.{AgentSpec, TestSpawnerClassic}
 import edu.ie3.simona.util.SimonaConstants.INIT_SIM_TICK
@@ -107,21 +103,13 @@
       Some(
         TimeStampedDataCsvParams(
           baseDirectoryPath.toString,
-<<<<<<< HEAD
           csvSep,
-          TimeUtil.withDefaults.getDtfPattern,
-=======
-          isHierarchic = false,
           TimeUtil.withDefaults.getDateTimeFormatter.toString,
->>>>>>> 12f4e119
         )
       ),
       None,
       None,
-<<<<<<< HEAD
-      None
-=======
->>>>>>> 12f4e119
+      None,
     )
   val mappingSource = new CsvTimeSeriesMappingSource(
     csvSep,
@@ -155,10 +143,7 @@
         Some(TimeStampedDataCsvParams("", "", "")),
         None,
         None,
-<<<<<<< HEAD
         Some(CouchbaseParams("", "", "", "", "", "")),
-=======
->>>>>>> 12f4e119
       )
 
       val exception = intercept[InvalidConfigParameterException](
@@ -186,10 +171,7 @@
         None,
         None,
         None,
-<<<<<<< HEAD
         Some(CouchbaseParams("", "", "", "", "", "")),
-=======
->>>>>>> 12f4e119
       )
 
       val exception = intercept[InvalidConfigParameterException](
@@ -216,12 +198,7 @@
         None,
         Some(InfluxDb1xParams("", 0, "")),
         None,
-<<<<<<< HEAD
-        None
-=======
-        Some(InfluxDb1xParams("", 0, "", "")),
-        None,
->>>>>>> 12f4e119
+        None,
       )
 
       val exception = intercept[InvalidConfigParameterException](
@@ -251,20 +228,12 @@
           TimeStampedDataCsvParams(
             "",
             "",
-<<<<<<< HEAD
-            "yyyy-MM-dd'T'HH:mm'Z[UTC]'"
-=======
-            isHierarchic = false,
             "yyyy-MM-dd'T'HH:mm'Z[UTC]'",
->>>>>>> 12f4e119
           )
         ),
         None,
         None,
-<<<<<<< HEAD
-        None
-=======
->>>>>>> 12f4e119
+        None,
       )
 
       noException shouldBe thrownBy {
@@ -312,12 +281,7 @@
         None,
         Some(InfluxDb1xParams("", -1, "")),
         None,
-<<<<<<< HEAD
-        None
-=======
-        Some(InfluxDb1xParams("", -1, "", "")),
-        None,
->>>>>>> 12f4e119
+        None,
       )
 
       proxy invokePrivate prepareStateData(
@@ -463,10 +427,7 @@
         None,
         None,
         None,
-<<<<<<< HEAD
         Some(CouchbaseParams("", "", "", "", "", "")),
-=======
->>>>>>> 12f4e119
       )
       proxy invokePrivate initializeWorker(
         metaPq,
@@ -659,10 +620,7 @@
           None,
           None,
           None,
-<<<<<<< HEAD
           Some(CouchbaseParams("", "", "", "", "", "")),
-=======
->>>>>>> 12f4e119
         )
       )
 
