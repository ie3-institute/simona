--- conflicted
+++ resolved
@@ -194,25 +194,7 @@
       val exception = intercept[InvalidConfigParameterException](
         PrimaryServiceProxy.checkConfig(maliciousConfig)
       )
-<<<<<<< HEAD
-      exception.getMessage shouldBe "Invalid configuration 'InfluxDb1xParams(,0,,)' for a time series source.\nAvailable types:\n\tcsv"
-    }
-
-    "not let sql parameters pass for mapping configuration" in {
-      val maliciousConfig = PrimaryConfig(
-        None,
-        None,
-        None,
-        Some(SqlParams("", "", "", "", ""))
-      )
-
-      val exception = intercept[InvalidConfigParameterException](
-        PrimaryServiceProxy.checkConfig(maliciousConfig)
-      )
-      exception.getMessage shouldBe "Invalid configuration 'SqlParams(,,,,)' for a time series source.\nAvailable types:\n\tcsv"
-=======
       exception.getMessage shouldBe "Invalid configuration 'InfluxDb1xParams(,0,,)' for a time series source.\nAvailable types:\n\tcsv\n\tsql"
->>>>>>> 1c92a704
     }
 
     "fails on invalid time pattern with csv" in {
@@ -284,13 +266,8 @@
       val maliciousConfig = PrimaryConfig(
         None,
         None,
-<<<<<<< HEAD
-        None,
-        Some(SqlParams("", "", "", "", ""))
-=======
         Some(InfluxDb1xParams("", -1, "", "")),
         None
->>>>>>> 1c92a704
       )
 
       proxy invokePrivate prepareStateData(
@@ -301,11 +278,7 @@
           fail("Building state data with missing config should fail")
         case Failure(exception) =>
           exception.getClass shouldBe classOf[IllegalArgumentException]
-<<<<<<< HEAD
-          exception.getMessage shouldBe "Unsupported config for mapping source: 'SqlParams(,,,,)'"
-=======
           exception.getMessage shouldBe "Unsupported config for mapping source: 'InfluxDb1xParams(,-1,,)'"
->>>>>>> 1c92a704
       }
     }
 
