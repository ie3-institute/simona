--- conflicted
+++ resolved
@@ -79,11 +79,7 @@
     .get(
       this.getClass
         .getResource(
-<<<<<<< HEAD
-          "/it-data/primaryService"
-=======
           "it"
->>>>>>> df17b735
         )
         .toURI
     )
