--- conflicted
+++ resolved
@@ -17,24 +17,12 @@
 import edu.ie3.simona.config.InputConfig.PrimaryConfig
 import edu.ie3.simona.config.IoConfigUtils.TimeStampedSqlParams
 import edu.ie3.simona.config.SimonaConfig
-<<<<<<< HEAD
-import edu.ie3.simona.ontology.messages.SchedulerMessage.{CompletionMessage, ScheduleTriggerMessage, TriggerWithIdMessage}
-import edu.ie3.simona.ontology.messages.services.ServiceMessage.PrimaryServiceRegistrationMessage
-import edu.ie3.simona.ontology.messages.services.ServiceMessage.RegistrationResponseMessage.{RegistrationFailedMessage, RegistrationSuccessfulMessage}
-import edu.ie3.simona.ontology.trigger.Trigger.{ActivityStartTrigger, InitializeServiceTrigger}
-=======
-import edu.ie3.simona.config.SimonaConfig.Simona.Input.Primary.SqlParams
 import edu.ie3.simona.ontology.messages.Activation
 import edu.ie3.simona.ontology.messages.SchedulerMessage.{
-  Completion,
-  ScheduleActivation,
+  Completion, ScheduleActivation,}
+import edu.ie3.simona.ontology.messages.services.ServiceMessage.PrimaryServiceRegistrationMessage
+import edu.ie3.simona.ontology.messages.services.ServiceMessage.RegistrationResponseMessage.{RegistrationFailedMessage, RegistrationSuccessfulMessage,
 }
-import edu.ie3.simona.ontology.messages.services.ServiceMessage.PrimaryServiceRegistrationMessage
-import edu.ie3.simona.ontology.messages.services.ServiceMessage.RegistrationResponseMessage.{
-  RegistrationFailedMessage,
-  RegistrationSuccessfulMessage,
-}
->>>>>>> 12f4e119
 import edu.ie3.simona.service.primary.PrimaryServiceProxy.InitPrimaryServiceProxyStateData
 import edu.ie3.simona.test.common.{AgentSpec, TestSpawnerClassic}
 import edu.ie3.simona.test.helper.TestContainerHelper
@@ -97,12 +85,8 @@
     userName = container.username,
     password = container.password,
     schemaName = schemaName,
-<<<<<<< HEAD
     tableName = "is_ignored",
-    timePattern = "yyyy-MM-dd HH:mm:ss",
-=======
     timePattern = "yyyy-MM-dd'T'HH:mm:ssX",
->>>>>>> 12f4e119
   )
 
   private def createProxy(): TestActorRef[PrimaryServiceProxy] = {
@@ -115,17 +99,7 @@
       ),
       simulationStart,
     )
-
-    TestActorRef(
-      PrimaryServiceProxy.props(
-        scheduler.ref,
-        initData,
-        simulationStart,
-      )
-    )
-  }
-
-<<<<<<< HEAD
+    /*fixme mh commit:
     "initialize when given proper SQL input configs" in {
       val initData = InitPrimaryServiceProxyStateData(
         PrimaryConfig(
@@ -137,10 +111,18 @@
         simulationStart
       )
 
-      val triggerIdInit1 = 1L
-=======
+     */
+
+    TestActorRef(
+      PrimaryServiceProxy.props(
+        scheduler.ref,
+        initData,
+        simulationStart,
+      )
+    )
+  }
+
   "A primary service proxy with SQL source" should {
->>>>>>> 12f4e119
 
     "initialize when given proper SQL input configs" in {
       val proxyRef = createProxy()
