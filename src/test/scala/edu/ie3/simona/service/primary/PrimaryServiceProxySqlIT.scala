/*
 * © 2022. TU Dortmund University,
 * Institute of Energy Systems, Energy Efficiency and Energy Economics,
 * Research group Distribution grid planning and operation
 */

package edu.ie3.simona.service.primary

import org.apache.pekko.actor.ActorSystem
import org.apache.pekko.actor.typed.scaladsl.adapter.{
  ClassicActorRefOps,
  TypedActorRefOps,
}
import org.apache.pekko.testkit.{TestActorRef, TestProbe}
import com.dimafeng.testcontainers.{ForAllTestContainer, PostgreSQLContainer}
import com.typesafe.config.ConfigFactory
import edu.ie3.simona.config.SimonaConfig
import edu.ie3.simona.config.SimonaConfig.Simona.Input.Primary.SqlParams
import edu.ie3.simona.ontology.messages.Activation
import edu.ie3.simona.ontology.messages.SchedulerMessage.{
  Completion,
  ScheduleActivation,
}
import edu.ie3.simona.ontology.messages.services.ServiceMessage.PrimaryServiceRegistrationMessage
import edu.ie3.simona.ontology.messages.services.ServiceMessage.RegistrationResponseMessage.{
  RegistrationFailedMessage,
  RegistrationSuccessfulMessage,
}
import edu.ie3.simona.service.primary.PrimaryServiceProxy.InitPrimaryServiceProxyStateData
import edu.ie3.simona.test.common.{AgentSpec, TestSpawnerClassic}
import edu.ie3.simona.test.helper.TestContainerHelper
import edu.ie3.simona.util.SimonaConstants.INIT_SIM_TICK
import edu.ie3.util.TimeUtil
import org.scalatest.BeforeAndAfterAll
import org.testcontainers.utility.DockerImageName

import java.util.UUID

class PrimaryServiceProxySqlIT
    extends AgentSpec(
      ActorSystem(
        "PrimaryServiceWorkerSqlIT",
        ConfigFactory
          .parseString("""
                     |pekko.loglevel="OFF"
          """.stripMargin),
      )
    )
    with ForAllTestContainer
    with BeforeAndAfterAll
    with TestContainerHelper
    with TestSpawnerClassic {

  override val container: PostgreSQLContainer = PostgreSQLContainer(
    DockerImageName.parse("postgres:14.2")
  )

  private val simulationStart =
    TimeUtil.withDefaults.toZonedDateTime("2020-01-01 00:00:00")

  private val schemaName = "public"

  override protected def beforeAll(): Unit = {
    // Copy sql import scripts into docker
    val sqlImportFile = getMountableFile("_timeseries/")
    container.copyFileToContainer(sqlImportFile, "/home/")

    Iterable(
      "time_series_p.sql",
      "time_series_pqh.sql",
      "time_series_mapping.sql",
    ).foreach { file =>
      val res = container.execInContainer("psql", "-Utest", "-f/home/" + file)
      res.getStderr shouldBe empty
    }
  }

  override protected def afterAll(): Unit = {
    container.stop()
    container.close()
  }

  private val scheduler = TestProbe("Scheduler")

  // function definition because postgres parameters are only available after initialization
  private def sqlParams: SqlParams = SqlParams(
    jdbcUrl = container.jdbcUrl,
    userName = container.username,
    password = container.password,
    schemaName = schemaName,
    timePattern = "yyyy-MM-dd HH:mm:ss",
  )

  private def createProxy(): TestActorRef[PrimaryServiceProxy] = {
    val initData = InitPrimaryServiceProxyStateData(
      SimonaConfig.Simona.Input.Primary(
        None,
        None,
        None,
        sqlParams = Some(sqlParams),
      ),
      simulationStart,
<<<<<<< HEAD
      None
=======
>>>>>>> 1e443bf9
    )

    TestActorRef(
      PrimaryServiceProxy.props(
        scheduler.ref,
        initData,
        simulationStart,
      )
    )
  }

  "A primary service proxy with SQL source" should {

    "initialize when given proper SQL input configs" in {
      val proxyRef = createProxy()

      scheduler.send(proxyRef, Activation(INIT_SIM_TICK))
      scheduler.expectMsg(Completion(proxyRef.toTyped))
    }

    "handle participant request correctly if participant has primary data" in {
      val systemParticipantProbe = TestProbe("SystemParticipant")

      val proxyRef = createProxy()

      scheduler.send(proxyRef, Activation(INIT_SIM_TICK))
      scheduler.expectMsg(Completion(proxyRef.toTyped))

      systemParticipantProbe.send(
        proxyRef,
        PrimaryServiceRegistrationMessage(
          UUID.fromString("b86e95b0-e579-4a80-a534-37c7a470a409")
        ),
      )
      scheduler.expectMsgType[ScheduleActivation] // lock activation scheduled

      val initActivation = scheduler.expectMsgType[ScheduleActivation]
      initActivation.tick shouldBe INIT_SIM_TICK
      initActivation.unlockKey should not be empty

      // extract ref to the worker that the proxy created
      val workerRef = initActivation.actor
      scheduler.send(
        workerRef.toClassic,
        Activation(INIT_SIM_TICK),
      )

      scheduler.expectMsg(Completion(workerRef, Some(0)))

      systemParticipantProbe.expectMsg(
        RegistrationSuccessfulMessage(workerRef.toClassic, Some(0L))
      )
    }

    "handle participant request correctly if participant does not have primary data" in {
      val systemParticipantProbe = TestProbe("SystemParticipant")

      val proxyRef = createProxy()

      scheduler.send(proxyRef, Activation(INIT_SIM_TICK))
      scheduler.expectMsg(Completion(proxyRef.toTyped))

      systemParticipantProbe.send(
        proxyRef,
        PrimaryServiceRegistrationMessage(
          UUID.fromString("db958617-e49d-44d3-b546-5f7b62776afd")
        ),
      )

      scheduler.expectNoMessage()

      systemParticipantProbe.expectMsg(RegistrationFailedMessage(proxyRef))
    }
  }
}<|MERGE_RESOLUTION|>--- conflicted
+++ resolved
@@ -100,10 +100,7 @@
         sqlParams = Some(sqlParams),
       ),
       simulationStart,
-<<<<<<< HEAD
       None
-=======
->>>>>>> 1e443bf9
     )
 
     TestActorRef(
