--- conflicted
+++ resolved
@@ -10,31 +10,16 @@
 import com.typesafe.config.ConfigFactory
 import edu.ie3.simona.config.InputConfig.PrimaryConfig
 import edu.ie3.simona.config.IoConfigUtils.TimeStampedSqlParams
-<<<<<<< HEAD
 import edu.ie3.simona.ontology.messages.Activation
 import edu.ie3.simona.ontology.messages.SchedulerMessage.{
   Completion,
   ScheduleActivation,
-=======
-import edu.ie3.simona.config.SimonaConfig
-import edu.ie3.simona.ontology.messages.SchedulerMessage.{
-  CompletionMessage,
-  ScheduleTriggerMessage,
-  TriggerWithIdMessage
->>>>>>> 2e5641f6
 }
 import edu.ie3.simona.ontology.messages.services.ServiceMessage.PrimaryServiceRegistrationMessage
 import edu.ie3.simona.ontology.messages.services.ServiceMessage.RegistrationResponseMessage.{
   RegistrationFailedMessage,
-<<<<<<< HEAD
   RegistrationSuccessfulMessage,
-=======
-  RegistrationSuccessfulMessage
-}
-import edu.ie3.simona.ontology.trigger.Trigger.{
-  ActivityStartTrigger,
-  InitializeServiceTrigger
->>>>>>> 2e5641f6
+
 }
 import edu.ie3.simona.service.primary.PrimaryServiceProxy.InitPrimaryServiceProxyStateData
 import edu.ie3.simona.test.common.{AgentSpec, TestSpawnerClassic}
@@ -105,11 +90,7 @@
     password = container.password,
     schemaName = schemaName,
     tableName = "is_ignored",
-<<<<<<< HEAD
-    timePattern = "yyyy-MM-dd'T'HH:mm:ssX",
-=======
-    timePattern = "yyyy-MM-dd HH:mm:ss"
->>>>>>> 2e5641f6
+    timePattern = "yyyy-MM-dd'T'HH:mm:ssX"
   )
 
   private def createProxy(): TestActorRef[PrimaryServiceProxy] = {
@@ -133,7 +114,7 @@
         )
       )
     }
-
+  }
     "A primary service proxy with SQL source" should {
 
       "initialize when given proper SQL input configs" in {
@@ -197,5 +178,5 @@
         systemParticipantProbe.expectMsg(RegistrationFailedMessage(proxyRef))
       }
     }
-  }
+
 }