--- conflicted
+++ resolved
@@ -237,30 +237,7 @@
               activationTicks.size shouldBe 0
           }
           /* Check trigger messages */
-<<<<<<< HEAD
-          maybeTriggerMessages match {
-            case Some(triggerSeq) =>
-              triggerSeq.size shouldBe 1
-              triggerSeq.headOption match {
-                case Some(
-                      ScheduleTriggerMessage(
-                        ActivityStartTrigger(triggerTick),
-                        actorToBeScheduled,
-                        _,
-                        _
-                      )
-                    ) =>
-                  triggerTick shouldBe 900L
-                  actorToBeScheduled shouldBe serviceRef
-                case Some(value) =>
-                  fail(s"Got wrong trigger messages: '$value'.")
-                case None => fail("Did expect to get at least on trigger.")
-              }
-            case None => fail("Expect a trigger message for tick 900.")
-          }
-=======
           maybeNextTick shouldBe Some(900L)
->>>>>>> a0252dee
       }
       /* Check, if correct message is sent */
       expectMsgClass(classOf[ProvidePrimaryDataMessage]) match {
