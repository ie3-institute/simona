--- conflicted
+++ resolved
@@ -347,7 +347,6 @@
 
       inside(
         systemParticipant.expectMsgClass(classOf[ProvidePrimaryDataMessage])
-<<<<<<< HEAD
       ) {
         case ProvidePrimaryDataMessage(
               tick,
@@ -360,22 +359,11 @@
           actualServiceRef shouldBe serviceRef
           inside(data) {
             case ActivePower(p) =>
-              (p ~= Kilowatts(1250.0)) shouldBe true
+              p should approximate(Kilowatts(1250.0))
             case _ => fail("Expected to get active power only.")
           }
           nextDataTick shouldBe None
           unlockKey shouldBe None
-=======
-      ) { case ProvidePrimaryDataMessage(tick, data, nextDataTick, unlockKey) =>
-        tick shouldBe 900L
-        inside(data) {
-          case ActivePower(p) =>
-            p should approximate(Kilowatts(1250.0))
-          case _ => fail("Expected to get active power only.")
-        }
-        nextDataTick shouldBe None
-        unlockKey shouldBe None
->>>>>>> 208e2711
       }
     }
   }
