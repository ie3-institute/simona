/*
 * © 2021. TU Dortmund University,
 * Institute of Energy Systems, Energy Efficiency and Energy Economics,
 * Research group Distribution grid planning and operation
 */

package edu.ie3.simona.service.ev

import edu.ie3.simona.agent.participant2.ParticipantAgent
import edu.ie3.simona.agent.participant2.ParticipantAgent.{
  DataProvision,
  RegistrationSuccessfulMessage,
}
import edu.ie3.simona.api.data.ev.ExtEvDataConnection
import edu.ie3.simona.api.data.ev.model.EvModel
import edu.ie3.simona.api.data.ev.ontology._
import edu.ie3.simona.api.data.ontology.ScheduleDataServiceMessage
import edu.ie3.simona.api.simulation.ontology.ControlResponseMessageFromExt
import edu.ie3.simona.model.participant2.evcs.EvModelWrapper
import edu.ie3.simona.ontology.messages.SchedulerMessage.{
  Completion,
  ScheduleActivation,
}
import edu.ie3.simona.ontology.messages.services.EvMessage._
import edu.ie3.simona.ontology.messages.services.ServiceMessage.{
  Create,
  RegisterForEvDataMessage,
  WrappedActivation,
  WrappedExternalMessage,
}
import edu.ie3.simona.ontology.messages.{Activation, SchedulerMessage}
import edu.ie3.simona.scheduler.ScheduleLock
import edu.ie3.simona.service.ev.ExtEvDataService.InitExtEvData
import edu.ie3.simona.test.common.{EvTestData, TestSpawnerTyped, UnitSpec}
import edu.ie3.simona.util.SimonaConstants.INIT_SIM_TICK
import edu.ie3.util.quantities.PowerSystemUnits
import org.apache.pekko.actor.testkit.typed.scaladsl.{
  ScalaTestWithActorTestKit,
  TestProbe,
}
import org.apache.pekko.testkit.TestKit.awaitCond
import tech.units.indriya.quantity.Quantities

import java.util.UUID
import scala.concurrent.duration.DurationInt
import scala.jdk.CollectionConverters._
import scala.jdk.OptionConverters._
import scala.language.implicitConversions

class ExtEvDataServiceSpec
    extends ScalaTestWithActorTestKit
    with UnitSpec
    with EvTestData
    with TestSpawnerTyped {

  implicit def wrap(msg: Activation): WrappedActivation =
    WrappedActivation(msg)

  implicit def wrap(
      msg: EvDataMessageFromExt
  ): WrappedExternalMessage[EvDataMessageFromExt] =
    WrappedExternalMessage(msg)

  private val evcs1UUID =
    UUID.fromString("06a14909-366e-4e94-a593-1016e1455b30")
  private val evcs2UUID =
    UUID.fromString("104acdaa-5dc5-4197-aed2-2fddb3c4f237")

  "An uninitialized ev movement service" must {
    "send correct completion message after initialisation" in {
      val scheduler = TestProbe[SchedulerMessage]("scheduler")
      val extSimAdapter =
        TestProbe[ControlResponseMessageFromExt]("extSimAdapter")

      val evService = spawn(ExtEvDataService(scheduler.ref))
      val adapter = spawn(ExtEvDataService.adapter(evService))
      val extEvData = new ExtEvDataConnection()
      extEvData.setActorRefs(adapter, extSimAdapter.ref)

      /* INIT */

      val key = ScheduleLock.singleKey(TSpawner, scheduler.ref, INIT_SIM_TICK)
      // lock activation scheduled
      scheduler.expectMessageType[ScheduleActivation]

      evService ! Create(InitExtEvData(extEvData), key)

      val activationMsg = scheduler.expectMessageType[ScheduleActivation]
      activationMsg.tick shouldBe INIT_SIM_TICK
      activationMsg.unlockKey shouldBe Some(key)

      evService ! Activation(INIT_SIM_TICK)
      scheduler.expectMessage(Completion(activationMsg.actor))
    }

    "stash registration request and handle it correctly once initialized" in {
      val scheduler = TestProbe[SchedulerMessage]("scheduler")
      val extSimAdapter =
        TestProbe[ControlResponseMessageFromExt]("extSimAdapter")

      val evService = spawn(ExtEvDataService(scheduler.ref))
      val adapter = spawn(ExtEvDataService.adapter(evService))
      val extEvData = new ExtEvDataConnection()
      extEvData.setActorRefs(adapter, extSimAdapter.ref)

      val evcs1 = TestProbe[ParticipantAgent.Request]("evcs1")

      /* INIT */

      // this one should be stashed
      evService ! RegisterForEvDataMessage(evcs1.ref, evcs1UUID)

      evcs1.expectNoMessage()
      scheduler.expectNoMessage()

      val key = ScheduleLock.singleKey(TSpawner, scheduler.ref, INIT_SIM_TICK)
      // lock activation scheduled
      scheduler.expectMessageType[ScheduleActivation]

      evService ! Create(InitExtEvData(extEvData), key)

      val activationMsg = scheduler.expectMessageType[ScheduleActivation]
      activationMsg.tick shouldBe INIT_SIM_TICK
      activationMsg.unlockKey shouldBe Some(key)

      evService ! Activation(INIT_SIM_TICK)
      scheduler.expectMessage(Completion(activationMsg.actor))
    }
  }

  "An idle ev movements service" must {

    "handle duplicate registrations correctly" in {
      val scheduler = TestProbe[SchedulerMessage]("scheduler")
      val extSimAdapter =
        TestProbe[ControlResponseMessageFromExt]("extSimAdapter")

      val evService = spawn(ExtEvDataService(scheduler.ref))
      val adapter = spawn(ExtEvDataService.adapter(evService))
      val extEvData = new ExtEvDataConnection()
      extEvData.setActorRefs(adapter, extSimAdapter.ref)

      val evcs1 = TestProbe[ParticipantAgent.Request]("evcs1")
      val evcs2 = TestProbe[ParticipantAgent.Request]("evcs2")

      /* INIT */

      val key = ScheduleLock.singleKey(TSpawner, scheduler.ref, INIT_SIM_TICK)
      // lock activation scheduled
      scheduler.expectMessageType[ScheduleActivation]

      evService ! Create(InitExtEvData(extEvData), key)
      val activationMsg = scheduler.expectMessageType[ScheduleActivation]

      evService ! Activation(INIT_SIM_TICK)
      scheduler.expectMessage(Completion(activationMsg.actor))

      evService ! RegisterForEvDataMessage(evcs1.ref, evcs1UUID)
      evcs1.expectNoMessage()

      evService ! RegisterForEvDataMessage(evcs2.ref, evcs2UUID)
      evcs2.expectNoMessage()

      // register first one again
      evService ! RegisterForEvDataMessage(evcs1.ref, evcs1UUID)
      evcs1.expectNoMessage()

      extEvData.sendExtMsg(
        new ProvideArrivingEvs(
          Map.empty[UUID, java.util.List[EvModel]].asJava,
          Some(long2Long(0L)).toJava,
        )
      )
      extSimAdapter.expectMessage(new ScheduleDataServiceMessage(adapter))

      scheduler.expectNoMessage()

      evService ! Activation(INIT_SIM_TICK)
      scheduler.expectMessage(Completion(activationMsg.actor))

      evcs1.expectMessage(RegistrationSuccessfulMessage(evService, 0L))

      evcs2.expectMessage(RegistrationSuccessfulMessage(evService, 0L))
    }

    "fail when activated without having received ExtEvMessage" in {
      val scheduler = TestProbe[SchedulerMessage]("scheduler")
      val extSimAdapter =
        TestProbe[ControlResponseMessageFromExt]("extSimAdapter")

      val evService = spawn(ExtEvDataService(scheduler.ref))
      val adapter = spawn(ExtEvDataService.adapter(evService))
      val extEvData = new ExtEvDataConnection()
      extEvData.setActorRefs(adapter, extSimAdapter.ref)

      /* INIT */

      val key = ScheduleLock.singleKey(TSpawner, scheduler.ref, INIT_SIM_TICK)
      // lock activation scheduled
      scheduler.expectMessageType[ScheduleActivation]

      evService ! Create(InitExtEvData(extEvData), key)

      val activationMsg = scheduler.expectMessageType[ScheduleActivation]
      activationMsg.tick shouldBe INIT_SIM_TICK
      activationMsg.unlockKey shouldBe Some(key)

      evService ! Activation(INIT_SIM_TICK)
      scheduler.expectMessage(Completion(activationMsg.actor))

      // we trigger ev service and expect an exception
      evService ! Activation(0L)
      scheduler.expectNoMessage()

      val deathWatch = createTestProbe("deathWatch")
      deathWatch.expectTerminated(evService.ref)
    }

    "handle free lots requests correctly and forward them to the correct evcs" in {
      val scheduler = TestProbe[SchedulerMessage]("scheduler")
      val extSimAdapter =
        TestProbe[ControlResponseMessageFromExt]("extSimAdapter")

      val evService = spawn(ExtEvDataService(scheduler.ref))
      val adapter = spawn(ExtEvDataService.adapter(evService))
      val extEvData = new ExtEvDataConnection()
      extEvData.setActorRefs(adapter, extSimAdapter.ref)

      val evcs1 = TestProbe[ParticipantAgent.Request]("evcs1")
      val evcs2 = TestProbe[ParticipantAgent.Request]("evcs2")

      /* INIT */

      val key = ScheduleLock.singleKey(TSpawner, scheduler.ref, INIT_SIM_TICK)
      // lock activation scheduled
      scheduler.expectMessageType[ScheduleActivation]

      evService ! Create(InitExtEvData(extEvData), key)
      val activationMsg = scheduler.expectMessageType[ScheduleActivation]

      evService ! Activation(INIT_SIM_TICK)
      scheduler.expectMessage(Completion(activationMsg.actor))

      evService ! RegisterForEvDataMessage(evcs1.ref, evcs1UUID)
      evcs1.expectNoMessage()

      evService ! RegisterForEvDataMessage(evcs2.ref, evcs2UUID)
      evcs2.expectNoMessage()

      extEvData.sendExtMsg(
        new ProvideArrivingEvs(
          Map.empty[UUID, java.util.List[EvModel]].asJava,
          Some(long2Long(0L)).toJava,
        )
      )
      extSimAdapter.expectMessage(new ScheduleDataServiceMessage(adapter))

      scheduler.expectNoMessage()

      evService ! Activation(INIT_SIM_TICK)
      scheduler.expectMessage(Completion(activationMsg.actor))

      evcs1.expectMessage(RegistrationSuccessfulMessage(evService, 0L))

      evcs2.expectMessage(RegistrationSuccessfulMessage(evService, 0L))

      /* TICK 0 */

      extEvData.sendExtMsg(
        new RequestEvcsFreeLots()
      )

      // ev service should receive request at this moment
      // scheduler should receive schedule msg
      extSimAdapter.expectMessage(new ScheduleDataServiceMessage(adapter))

      // we trigger ev service
      evService ! Activation(0L)

      evcs1.expectMessage(EvFreeLotsRequest(0L, evService))

      evcs2.expectMessage(EvFreeLotsRequest(0L, evService))

      scheduler.expectMessage(Completion(activationMsg.actor))

      extEvData.receiveTriggerQueue shouldBe empty

      // return free lots to ev service
      evService ! FreeLotsResponse(evcs1UUID, 2)

      // nothing should happen yet, waiting for second departed ev
      extEvData.receiveTriggerQueue shouldBe empty

      evService ! FreeLotsResponse(evcs2UUID, 0)

      // ev service should recognize that all evcs that are expected are returned,
      // thus should send ProvideEvcsFreeLots
      awaitCond(
        !extEvData.receiveTriggerQueue.isEmpty,
        max = 3.seconds,
      )
      extEvData.receiveTriggerQueue.size() shouldBe 1
      // only evcs 1 should be included, the other one is full
      extEvData.receiveTriggerQueue.take() shouldBe new ProvideEvcsFreeLots(
        Map(evcs1UUID -> int2Integer(2)).asJava
      )
    }

    "handle price requests correctly by returning dummy values" in {
      val scheduler = TestProbe[SchedulerMessage]("scheduler")
      val extSimAdapter =
        TestProbe[ControlResponseMessageFromExt]("extSimAdapter")

      val evService = spawn(ExtEvDataService(scheduler.ref))
      val adapter = spawn(ExtEvDataService.adapter(evService))
      val extEvData = new ExtEvDataConnection()
      extEvData.setActorRefs(adapter, extSimAdapter.ref)

      val evcs1 = TestProbe[ParticipantAgent.Request]("evcs1")
      val evcs2 = TestProbe[ParticipantAgent.Request]("evcs2")

      /* INIT */

      val key = ScheduleLock.singleKey(TSpawner, scheduler.ref, INIT_SIM_TICK)
      // lock activation scheduled
      scheduler.expectMessageType[ScheduleActivation]

      evService ! Create(InitExtEvData(extEvData), key)
      val activationMsg = scheduler.expectMessageType[ScheduleActivation]

      evService ! Activation(INIT_SIM_TICK)
      scheduler.expectMessage(Completion(activationMsg.actor))

      evService ! RegisterForEvDataMessage(evcs1.ref, evcs1UUID)
      evcs1.expectNoMessage()

      evService ! RegisterForEvDataMessage(evcs2.ref, evcs2UUID)
      evcs2.expectNoMessage()

      extEvData.sendExtMsg(
        new ProvideArrivingEvs(
          Map.empty[UUID, java.util.List[EvModel]].asJava,
          Some(long2Long(0L)).toJava,
        )
      )
      extSimAdapter.expectMessage(new ScheduleDataServiceMessage(adapter))

      evService ! Activation(INIT_SIM_TICK)
      scheduler.expectMessage(Completion(activationMsg.actor))

      evcs1.expectMessage(RegistrationSuccessfulMessage(evService, 0L))

      evcs2.expectMessage(RegistrationSuccessfulMessage(evService, 0L))

      /* TICK 0 */

      extEvData.sendExtMsg(new RequestCurrentPrices())

      // ev service should receive request at this moment
      // scheduler should receive schedule msg
      extSimAdapter.expectMessage(new ScheduleDataServiceMessage(adapter))

      // we trigger ev service
      evService ! Activation(0L)

      evcs1.expectNoMessage()
      evcs2.expectNoMessage()

      // ev service should recognize that all evcs that are expected are returned,
      // thus should send ProvideEvcsFreeLots
      awaitCond(
        !extEvData.receiveTriggerQueue.isEmpty,
        max = 10.seconds,
      )
      extEvData.receiveTriggerQueue.size() shouldBe 1
      // only evcs 1 should be included, the other one is full
      extEvData.receiveTriggerQueue.take() shouldBe new ProvideCurrentPrices(
        Map(
          evcs1UUID -> double2Double(0d),
          evcs2UUID -> double2Double(0d),
        ).asJava
      )

      scheduler.expectMessage(Completion(activationMsg.actor))
    }

    "return free lots requests right away if there are no evcs registered" in {
      val scheduler = TestProbe[SchedulerMessage]("scheduler")
      val extSimAdapter =
        TestProbe[ControlResponseMessageFromExt]("extSimAdapter")

      val evService = spawn(ExtEvDataService(scheduler.ref))
      val adapter = spawn(ExtEvDataService.adapter(evService))
      val extEvData = new ExtEvDataConnection()
      extEvData.setActorRefs(adapter, extSimAdapter.ref)

      /* INIT */

      val key = ScheduleLock.singleKey(TSpawner, scheduler.ref, INIT_SIM_TICK)
      // lock activation scheduled
      scheduler.expectMessageType[ScheduleActivation]

      evService ! Create(InitExtEvData(extEvData), key)

      val activationMsg = scheduler.expectMessageType[ScheduleActivation]

      evService ! Activation(INIT_SIM_TICK)
      scheduler.expectMessage(Completion(activationMsg.actor))

      /* TICK 0 */

      extEvData.sendExtMsg(new RequestEvcsFreeLots())

      // ev service should receive movements msg at this moment
      // scheduler receives schedule msg
      extSimAdapter.expectMessage(new ScheduleDataServiceMessage(adapter))

      // we trigger ev service
      evService ! Activation(0L)

      scheduler.expectMessage(
        Completion(activationMsg.actor)
      )

      // ev service should send ProvideEvcsFreeLots right away
      awaitCond(
        !extEvData.receiveTriggerQueue.isEmpty,
        max = 10.seconds,
      )
      extEvData.receiveTriggerQueue.size() shouldBe 1
      extEvData.receiveTriggerQueue.take() shouldBe new ProvideEvcsFreeLots()
    }

    "handle ev departure requests correctly and return departed evs" in {
      val scheduler = TestProbe[SchedulerMessage]("scheduler")
      val extSimAdapter =
        TestProbe[ControlResponseMessageFromExt]("extSimAdapter")

      val evService = spawn(ExtEvDataService(scheduler.ref))
      val adapter = spawn(ExtEvDataService.adapter(evService))
      val extEvData = new ExtEvDataConnection()
      extEvData.setActorRefs(adapter, extSimAdapter.ref)

      val evcs1 = TestProbe[ParticipantAgent.Request]("evcs1")
      val evcs2 = TestProbe[ParticipantAgent.Request]("evcs2")

      /* INIT */

      val key = ScheduleLock.singleKey(TSpawner, scheduler.ref, INIT_SIM_TICK)
      // lock activation scheduled
      scheduler.expectMessageType[ScheduleActivation]

      evService ! Create(InitExtEvData(extEvData), key)
      val activationMsg = scheduler.expectMessageType[ScheduleActivation]

      evService ! Activation(INIT_SIM_TICK)
      scheduler.expectMessage(Completion(activationMsg.actor))

      evService ! RegisterForEvDataMessage(evcs1.ref, evcs1UUID)
      evcs1.expectNoMessage()

      evService ! RegisterForEvDataMessage(evcs2.ref, evcs2UUID)
      evcs2.expectNoMessage()

      extEvData.sendExtMsg(
        new ProvideArrivingEvs(
          Map.empty[UUID, java.util.List[EvModel]].asJava,
          Some(long2Long(0L)).toJava,
        )
      )
<<<<<<< HEAD
      extSimAdapter.expectMessage(new ScheduleDataServiceMessage(adapter))
=======
      extSimAdapter.expectMessage(
        new ScheduleDataServiceMessage(adapter.toClassic)
      )
>>>>>>> 16aaac38

      evService ! Activation(INIT_SIM_TICK)
      scheduler.expectMessage(Completion(activationMsg.actor))

      evcs1.expectMessage(RegistrationSuccessfulMessage(evService, 0L))

      evcs2.expectMessage(RegistrationSuccessfulMessage(evService, 0L))

      /* TICK 0 */

      val departures = Map(
        evcs1UUID -> List(evA.getUuid).asJava,
        evcs2UUID -> List(evB.getUuid).asJava,
      ).asJava

      extEvData.sendExtMsg(
        new RequestDepartingEvs(departures)
      )

      // ev service should receive departure msg at this moment
      // scheduler should receive schedule msg
      extSimAdapter.expectMessage(new ScheduleDataServiceMessage(adapter))

      // we trigger ev service
      evService ! Activation(0L)

      evcs1.expectMessage(
        DepartingEvsRequest(0L, Seq(evA.getUuid), evService)
      )
      evcs2.expectMessage(
        DepartingEvsRequest(0L, Seq(evB.getUuid), evService)
      )

      scheduler.expectMessage(Completion(activationMsg.actor))

      // return evs to ev service
      val updatedEvA = evA.copyWith(
        Quantities.getQuantity(6.0, PowerSystemUnits.KILOWATTHOUR)
      )

      evService ! DepartingEvsResponse(
        evcs1UUID,
        Seq(EvModelWrapper(updatedEvA)),
      )

      // nothing should happen yet, waiting for second departed ev
      extEvData.receiveTriggerQueue shouldBe empty

      val updatedEvB = evB.copyWith(
        Quantities.getQuantity(4.0, PowerSystemUnits.KILOWATTHOUR)
      )

      evService ! DepartingEvsResponse(
        evcs2UUID,
        Seq(EvModelWrapper(updatedEvB)),
      )

      // ev service should recognize that all evs that are expected are returned,
      // thus should send ProvideDepartingEvs
      awaitCond(
        !extEvData.receiveTriggerQueue.isEmpty,
        max = 10.seconds,
      )
      extEvData.receiveTriggerQueue.size() shouldBe 1
      extEvData.receiveTriggerQueue.take() shouldBe new ProvideDepartingEvs(
        List[EvModel](updatedEvA, updatedEvB).asJava
      )
    }

    "return ev departure requests right away if request list is empty" in {
      val scheduler = TestProbe[SchedulerMessage]("scheduler")
      val extSimAdapter =
        TestProbe[ControlResponseMessageFromExt]("extSimAdapter")

      val evService = spawn(ExtEvDataService(scheduler.ref))
      val adapter = spawn(ExtEvDataService.adapter(evService))
      val extEvData = new ExtEvDataConnection()
      extEvData.setActorRefs(adapter, extSimAdapter.ref)

      /* INIT */

      val key = ScheduleLock.singleKey(TSpawner, scheduler.ref, INIT_SIM_TICK)
      // lock activation scheduled
      scheduler.expectMessageType[ScheduleActivation]

      evService ! Create(InitExtEvData(extEvData), key)
      val activationMsg = scheduler.expectMessageType[ScheduleActivation]

      evService ! Activation(INIT_SIM_TICK)
      scheduler.expectMessage(Completion(activationMsg.actor))

      /* TICK 0 */

      extEvData.sendExtMsg(
        new RequestDepartingEvs(Map.empty[UUID, java.util.List[UUID]].asJava)
      )

      // ev service should receive departure msg at this moment
      // scheduler should receive schedule msg
      extSimAdapter.expectMessage(new ScheduleDataServiceMessage(adapter))

      // we trigger ev service
      evService ! Activation(0L)

      scheduler.expectMessage(Completion(activationMsg.actor))

      // ev service should send ProvideDepartingEvs right away
      awaitCond(
        !extEvData.receiveTriggerQueue.isEmpty,
        max = 3.seconds,
      )
      extEvData.receiveTriggerQueue.size() shouldBe 1
      extEvData.receiveTriggerQueue.take() shouldBe new ProvideDepartingEvs(
        List.empty[EvModel].asJava
      )
    }

    "handle ev arrivals correctly and forward them to the correct evcs" in {
      val scheduler = TestProbe[SchedulerMessage]("scheduler")
      val extSimAdapter =
        TestProbe[ControlResponseMessageFromExt]("extSimAdapter")

      val evService = spawn(ExtEvDataService(scheduler.ref))
      val adapter = spawn(ExtEvDataService.adapter(evService))
      val extEvData = new ExtEvDataConnection()
      extEvData.setActorRefs(adapter, extSimAdapter.ref)

      val evcs1 = TestProbe[ParticipantAgent.Request]("evcs1")
      val evcs2 = TestProbe[ParticipantAgent.Request]("evcs2")

      /* INIT */

      val key = ScheduleLock.singleKey(TSpawner, scheduler.ref, INIT_SIM_TICK)
      // lock activation scheduled
      scheduler.expectMessageType[ScheduleActivation]

      evService ! Create(InitExtEvData(extEvData), key)
      val activationMsg = scheduler.expectMessageType[ScheduleActivation]

      evService ! Activation(INIT_SIM_TICK)
      scheduler.expectMessageType[Completion]

      evService ! RegisterForEvDataMessage(evcs1.ref, evcs1UUID)
      evcs1.expectNoMessage()

      evService ! RegisterForEvDataMessage(evcs2.ref, evcs2UUID)
      evcs2.expectNoMessage()

      extEvData.sendExtMsg(
        new ProvideArrivingEvs(
          Map.empty[UUID, java.util.List[EvModel]].asJava,
          Some(long2Long(0L)).toJava,
        )
      )
      extSimAdapter.expectMessage(new ScheduleDataServiceMessage(adapter))

      evService ! Activation(INIT_SIM_TICK)
      scheduler.expectMessage(Completion(activationMsg.actor))

      evcs1.expectMessage(RegistrationSuccessfulMessage(evService, 0L))

      evcs2.expectMessage(RegistrationSuccessfulMessage(evService, 0L))

      /* TICK 0 */

      val arrivals = Map(
        evcs1UUID -> List[EvModel](evA).asJava,
        evcs2UUID -> List[EvModel](evB).asJava,
      ).asJava

      extEvData.sendExtMsg(
        new ProvideArrivingEvs(arrivals, None.toJava)
      )

      // ev service should receive movements msg at this moment
<<<<<<< HEAD
      // scheduler receive schedule msg
      extSimAdapter.expectMessage(new ScheduleDataServiceMessage(adapter))
=======
      // scheduler should receive schedule msg
      extSimAdapter.expectMessage(
        new ScheduleDataServiceMessage(adapter.toClassic)
      )
>>>>>>> 16aaac38

      // we trigger ev service
      evService ! Activation(0L)

      val evsMessage1 =
        evcs1.expectMessageType[DataProvision[EvData]]
      evsMessage1.tick shouldBe 0L
      evsMessage1.data shouldBe ArrivingEvs(
        Seq(EvModelWrapper(evA))
      )

      val evsMessage2 =
        evcs2.expectMessageType[DataProvision[EvData]]
      evsMessage2.tick shouldBe 0L
      evsMessage2.data shouldBe ArrivingEvs(
        Seq(EvModelWrapper(evB))
      )

      scheduler.expectMessage(Completion(activationMsg.actor))

      // no response expected
      extEvData.receiveTriggerQueue shouldBe empty
    }

    "skip a movements provision from an evcs that is not registered" in {
      val scheduler = TestProbe[SchedulerMessage]("scheduler")
      val extSimAdapter =
        TestProbe[ControlResponseMessageFromExt]("extSimAdapter")

      val evService = spawn(ExtEvDataService(scheduler.ref))
      val adapter = spawn(ExtEvDataService.adapter(evService))
      val extEvData = new ExtEvDataConnection()
      extEvData.setActorRefs(adapter, extSimAdapter.ref)

      val evcs1 = TestProbe[ParticipantAgent.Request]("evcs1")

      /* INIT */

      val key = ScheduleLock.singleKey(TSpawner, scheduler.ref, INIT_SIM_TICK)
      // lock activation scheduled
      scheduler.expectMessageType[ScheduleActivation]

      evService ! Create(InitExtEvData(extEvData), key)
      val activationMsg = scheduler.expectMessageType[ScheduleActivation]

      evService ! Activation(INIT_SIM_TICK)
      scheduler.expectMessageType[Completion]

      evService ! RegisterForEvDataMessage(evcs1.ref, evcs1UUID)
      evcs1.expectNoMessage()

      extEvData.sendExtMsg(
        new ProvideArrivingEvs(
          Map.empty[UUID, java.util.List[EvModel]].asJava,
          Some(long2Long(0L)).toJava,
        )
      )
      extSimAdapter.expectMessage(new ScheduleDataServiceMessage(adapter))

      evService ! Activation(INIT_SIM_TICK)
      scheduler.expectMessage(Completion(activationMsg.actor))

      evcs1.expectMessage(RegistrationSuccessfulMessage(evService, 0L))

      /* TICK 0 */

      val arrivals = Map(
        evcs1UUID -> List[EvModel](evA).asJava,
        evcs2UUID -> List[EvModel](evB).asJava,
      ).asJava

      extEvData.sendExtMsg(
        new ProvideArrivingEvs(arrivals, None.toJava)
      )

      // ev service should receive movements msg at this moment
      // scheduler should receive schedule msg
      extSimAdapter
        .expectMessageType[ScheduleDataServiceMessage[EvDataMessageFromExt]]

      // we trigger ev service
      evService ! Activation(0L)

      val evsMessage1 =
        evcs1.expectMessageType[DataProvision[EvData]]
      evsMessage1.tick shouldBe 0L
      evsMessage1.data shouldBe ArrivingEvs(
        Seq(EvModelWrapper(evA))
      )

      scheduler.expectMessage(Completion(activationMsg.actor))

      // no response expected
      extEvData.receiveTriggerQueue shouldBe empty
    }
  }
}<|MERGE_RESOLUTION|>--- conflicted
+++ resolved
@@ -468,13 +468,7 @@
           Some(long2Long(0L)).toJava,
         )
       )
-<<<<<<< HEAD
-      extSimAdapter.expectMessage(new ScheduleDataServiceMessage(adapter))
-=======
-      extSimAdapter.expectMessage(
-        new ScheduleDataServiceMessage(adapter.toClassic)
-      )
->>>>>>> 16aaac38
+      extSimAdapter.expectMessage(new ScheduleDataServiceMessage(adapter))
 
       evService ! Activation(INIT_SIM_TICK)
       scheduler.expectMessage(Completion(activationMsg.actor))
@@ -650,15 +644,8 @@
       )
 
       // ev service should receive movements msg at this moment
-<<<<<<< HEAD
-      // scheduler receive schedule msg
-      extSimAdapter.expectMessage(new ScheduleDataServiceMessage(adapter))
-=======
       // scheduler should receive schedule msg
-      extSimAdapter.expectMessage(
-        new ScheduleDataServiceMessage(adapter.toClassic)
-      )
->>>>>>> 16aaac38
+      extSimAdapter.expectMessage(new ScheduleDataServiceMessage(adapter))
 
       // we trigger ev service
       evService ! Activation(0L)
