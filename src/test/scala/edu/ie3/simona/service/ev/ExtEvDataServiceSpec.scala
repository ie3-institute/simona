--- conflicted
+++ resolved
@@ -291,7 +291,6 @@
         CompletionMessage(
           triggerId,
           None
-<<<<<<< HEAD
         )
       )
 
@@ -317,33 +316,6 @@
         )
       )
 
-=======
-        )
-      )
-
-      extData.receiveTriggerQueue shouldBe empty
-
-      // return free lots to ev service
-      evcs1.send(
-        evService,
-        FreeLotsResponse(
-          evcs1UUID,
-          2
-        )
-      )
-
-      // nothing should happen yet, waiting for second departed ev
-      extData.receiveTriggerQueue shouldBe empty
-
-      evcs2.send(
-        evService,
-        FreeLotsResponse(
-          evcs2UUID,
-          0
-        )
-      )
-
->>>>>>> 68486ac4
       // ev service should recognize that all evcs that are expected are returned,
       // thus should send ProvidePublicEvcs
       awaitCond(
@@ -449,21 +421,13 @@
 
       evcs1.send(
         evService,
-<<<<<<< HEAD
-        RegisterForEvDataMessage(evcs1UUID)
-=======
         RegisterForEvDataMessage(evcs1UUID, scheduleFunc(evcs1.ref))
->>>>>>> 68486ac4
       )
       evcs1.expectMsgType[RegistrationSuccessfulMessage]
 
       evcs2.send(
         evService,
-<<<<<<< HEAD
-        RegisterForEvDataMessage(evcs2UUID)
-=======
         RegisterForEvDataMessage(evcs2UUID, scheduleFunc(evcs2.ref))
->>>>>>> 68486ac4
       )
       evcs2.expectMsgType[RegistrationSuccessfulMessage]
 
@@ -584,11 +548,7 @@
 
       evcs2.send(
         evService,
-<<<<<<< HEAD
-        RegisterForEvDataMessage(evcs2UUID)
-=======
         RegisterForEvDataMessage(evcs2UUID, scheduleFunc(evcs2.ref))
->>>>>>> 68486ac4
       )
       evcs2.expectMsgType[RegistrationSuccessfulMessage]
 
