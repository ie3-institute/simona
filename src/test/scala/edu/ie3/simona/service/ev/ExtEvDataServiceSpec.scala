--- conflicted
+++ resolved
@@ -6,12 +6,7 @@
 
 package edu.ie3.simona.service.ev
 
-<<<<<<< HEAD
-import edu.ie3.simona.api.data.ev.ExtEvData
-=======
-import com.typesafe.config.ConfigFactory
 import edu.ie3.simona.api.data.ev.ExtEvDataConnection
->>>>>>> 925848fb
 import edu.ie3.simona.api.data.ev.model.EvModel
 import edu.ie3.simona.api.data.ev.ontology._
 import edu.ie3.simona.api.data.ontology.ScheduleDataServiceMessage
@@ -74,16 +69,10 @@
       val scheduler = TestProbe[SchedulerMessage]("scheduler")
       val extSimAdapter = TestProbe[ScheduleDataServiceMessage]("extSimAdapter")
 
-<<<<<<< HEAD
-      val evService = testKit.spawn(ExtEvDataService(scheduler.ref))
-      val adapter = testKit.spawn(ExtEvDataService.adapter(evService))
-      val extEvData =
-        new ExtEvData(adapter.toClassic, extSimAdapter.ref.toClassic)
-=======
-      val evService = TestActorRef(new ExtEvDataService(scheduler.ref))
-      val extEvData = new ExtEvDataConnection()
-      extEvData.setActorRefs(evService, extSimAdapter.ref)
->>>>>>> 925848fb
+      val evService = testKit.spawn(ExtEvDataService(scheduler.ref))
+      val adapter = testKit.spawn(ExtEvDataService.adapter(evService))
+      val extEvData = new ExtEvDataConnection()
+      extEvData.setActorRefs(adapter.toClassic, extSimAdapter.ref.toClassic)
 
       val key =
         ScheduleLock.singleKey(TSpawner, scheduler.ref, INIT_SIM_TICK)
@@ -104,16 +93,10 @@
       val scheduler = TestProbe[SchedulerMessage]("scheduler")
       val extSimAdapter = TestProbe[ScheduleDataServiceMessage]("extSimAdapter")
 
-<<<<<<< HEAD
-      val evService = testKit.spawn(ExtEvDataService(scheduler.ref))
-      val adapter = testKit.spawn(ExtEvDataService.adapter(evService))
-      val extEvData =
-        new ExtEvData(adapter.toClassic, extSimAdapter.ref.toClassic)
-=======
-      val evService = TestActorRef(new ExtEvDataService(scheduler.ref))
-      val extEvData = new ExtEvDataConnection()
-      extEvData.setActorRefs(evService, extSimAdapter.ref)
->>>>>>> 925848fb
+      val evService = testKit.spawn(ExtEvDataService(scheduler.ref))
+      val adapter = testKit.spawn(ExtEvDataService.adapter(evService))
+      val extEvData = new ExtEvDataConnection()
+      extEvData.setActorRefs(adapter.toClassic, extSimAdapter.ref.toClassic)
 
       val evcs1 = TestProbe[Any]("evcs1")
 
@@ -145,16 +128,10 @@
       val scheduler = TestProbe[SchedulerMessage]("scheduler")
       val extSimAdapter = TestProbe[ScheduleDataServiceMessage]("extSimAdapter")
 
-<<<<<<< HEAD
-      val evService = testKit.spawn(ExtEvDataService(scheduler.ref))
-      val adapter = testKit.spawn(ExtEvDataService.adapter(evService))
-      val extEvData =
-        new ExtEvData(adapter.toClassic, extSimAdapter.ref.toClassic)
-=======
-      val evService = TestActorRef(new ExtEvDataService(scheduler.ref))
-      val extEvData = new ExtEvDataConnection()
-      extEvData.setActorRefs(evService, extSimAdapter.ref)
->>>>>>> 925848fb
+      val evService = testKit.spawn(ExtEvDataService(scheduler.ref))
+      val adapter = testKit.spawn(ExtEvDataService.adapter(evService))
+      val extEvData = new ExtEvDataConnection()
+      extEvData.setActorRefs(adapter.toClassic, extSimAdapter.ref.toClassic)
 
       val key =
         ScheduleLock.singleKey(TSpawner, scheduler.ref, INIT_SIM_TICK)
@@ -206,16 +183,10 @@
       val scheduler = TestProbe[SchedulerMessage]("scheduler")
       val extSimAdapter = TestProbe[ScheduleDataServiceMessage]("extSimAdapter")
 
-<<<<<<< HEAD
-      val evService = testKit.spawn(ExtEvDataService(scheduler.ref))
-      val adapter = testKit.spawn(ExtEvDataService.adapter(evService))
-      val extEvData =
-        new ExtEvData(adapter.toClassic, extSimAdapter.ref.toClassic)
-=======
-      val evService = TestActorRef(new ExtEvDataService(scheduler.ref))
-      val extEvData = new ExtEvDataConnection()
-      extEvData.setActorRefs(evService, extSimAdapter.ref)
->>>>>>> 925848fb
+      val evService = testKit.spawn(ExtEvDataService(scheduler.ref))
+      val adapter = testKit.spawn(ExtEvDataService.adapter(evService))
+      val extEvData = new ExtEvDataConnection()
+      extEvData.setActorRefs(adapter.toClassic, extSimAdapter.ref.toClassic)
 
       val key =
         ScheduleLock.singleKey(TSpawner, scheduler.ref, INIT_SIM_TICK)
@@ -240,16 +211,10 @@
       val scheduler = TestProbe[SchedulerMessage]("scheduler")
       val extSimAdapter = TestProbe[ScheduleDataServiceMessage]("extSimAdapter")
 
-<<<<<<< HEAD
-      val evService = testKit.spawn(ExtEvDataService(scheduler.ref))
-      val adapter = testKit.spawn(ExtEvDataService.adapter(evService))
-      val extEvData =
-        new ExtEvData(adapter.toClassic, extSimAdapter.ref.toClassic)
-=======
-      val evService = TestActorRef(new ExtEvDataService(scheduler.ref))
-      val extEvData = new ExtEvDataConnection()
-      extEvData.setActorRefs(evService, extSimAdapter.ref)
->>>>>>> 925848fb
+      val evService = testKit.spawn(ExtEvDataService(scheduler.ref))
+      val adapter = testKit.spawn(ExtEvDataService.adapter(evService))
+      val extEvData = new ExtEvDataConnection()
+      extEvData.setActorRefs(adapter.toClassic, extSimAdapter.ref.toClassic)
 
       val key =
         ScheduleLock.singleKey(TSpawner, scheduler.ref, INIT_SIM_TICK)
@@ -345,16 +310,10 @@
       val scheduler = TestProbe[SchedulerMessage]("scheduler")
       val extSimAdapter = TestProbe[ScheduleDataServiceMessage]("extSimAdapter")
 
-<<<<<<< HEAD
-      val evService = testKit.spawn(ExtEvDataService(scheduler.ref))
-      val adapter = testKit.spawn(ExtEvDataService.adapter(evService))
-      val extEvData =
-        new ExtEvData(adapter.toClassic, extSimAdapter.ref.toClassic)
-=======
-      val evService = TestActorRef(new ExtEvDataService(scheduler.ref))
-      val extEvData = new ExtEvDataConnection()
-      extEvData.setActorRefs(evService, extSimAdapter.ref)
->>>>>>> 925848fb
+      val evService = testKit.spawn(ExtEvDataService(scheduler.ref))
+      val adapter = testKit.spawn(ExtEvDataService.adapter(evService))
+      val extEvData = new ExtEvDataConnection()
+      extEvData.setActorRefs(adapter.toClassic, extSimAdapter.ref.toClassic)
 
       val key =
         ScheduleLock.singleKey(TSpawner, scheduler.ref, INIT_SIM_TICK)
@@ -433,16 +392,10 @@
       val scheduler = TestProbe[SchedulerMessage]("scheduler")
       val extSimAdapter = TestProbe[ScheduleDataServiceMessage]("extSimAdapter")
 
-<<<<<<< HEAD
-      val evService = testKit.spawn(ExtEvDataService(scheduler.ref))
-      val adapter = testKit.spawn(ExtEvDataService.adapter(evService))
-      val extEvData =
-        new ExtEvData(adapter.toClassic, extSimAdapter.ref.toClassic)
-=======
-      val evService = TestActorRef(new ExtEvDataService(scheduler.ref))
-      val extEvData = new ExtEvDataConnection()
-      extEvData.setActorRefs(evService, extSimAdapter.ref)
->>>>>>> 925848fb
+      val evService = testKit.spawn(ExtEvDataService(scheduler.ref))
+      val adapter = testKit.spawn(ExtEvDataService.adapter(evService))
+      val extEvData = new ExtEvDataConnection()
+      extEvData.setActorRefs(adapter.toClassic, extSimAdapter.ref.toClassic)
 
       val key =
         ScheduleLock.singleKey(TSpawner, scheduler.ref, INIT_SIM_TICK)
@@ -484,16 +437,10 @@
       val scheduler = TestProbe[SchedulerMessage]("scheduler")
       val extSimAdapter = TestProbe[ScheduleDataServiceMessage]("extSimAdapter")
 
-<<<<<<< HEAD
-      val evService = testKit.spawn(ExtEvDataService(scheduler.ref))
-      val adapter = testKit.spawn(ExtEvDataService.adapter(evService))
-      val extEvData =
-        new ExtEvData(adapter.toClassic, extSimAdapter.ref.toClassic)
-=======
-      val evService = TestActorRef(new ExtEvDataService(scheduler.ref))
-      val extEvData = new ExtEvDataConnection()
-      extEvData.setActorRefs(evService, extSimAdapter.ref)
->>>>>>> 925848fb
+      val evService = testKit.spawn(ExtEvDataService(scheduler.ref))
+      val adapter = testKit.spawn(ExtEvDataService.adapter(evService))
+      val extEvData = new ExtEvDataConnection()
+      extEvData.setActorRefs(adapter.toClassic, extSimAdapter.ref.toClassic)
 
       val key =
         ScheduleLock.singleKey(TSpawner, scheduler.ref, INIT_SIM_TICK)
@@ -601,16 +548,10 @@
       val scheduler = TestProbe[SchedulerMessage]("scheduler")
       val extSimAdapter = TestProbe[ScheduleDataServiceMessage]("extSimAdapter")
 
-<<<<<<< HEAD
-      val evService = testKit.spawn(ExtEvDataService(scheduler.ref))
-      val adapter = testKit.spawn(ExtEvDataService.adapter(evService))
-      val extEvData =
-        new ExtEvData(adapter.toClassic, extSimAdapter.ref.toClassic)
-=======
-      val evService = TestActorRef(new ExtEvDataService(scheduler.ref))
-      val extEvData = new ExtEvDataConnection()
-      extEvData.setActorRefs(evService, extSimAdapter.ref)
->>>>>>> 925848fb
+      val evService = testKit.spawn(ExtEvDataService(scheduler.ref))
+      val adapter = testKit.spawn(ExtEvDataService.adapter(evService))
+      val extEvData = new ExtEvDataConnection()
+      extEvData.setActorRefs(adapter.toClassic, extSimAdapter.ref.toClassic)
 
       val key =
         ScheduleLock.singleKey(TSpawner, scheduler.ref, INIT_SIM_TICK)
@@ -655,16 +596,10 @@
       val scheduler = TestProbe[SchedulerMessage]("scheduler")
       val extSimAdapter = TestProbe[ScheduleDataServiceMessage]("extSimAdapter")
 
-<<<<<<< HEAD
-      val evService = testKit.spawn(ExtEvDataService(scheduler.ref))
-      val adapter = testKit.spawn(ExtEvDataService.adapter(evService))
-      val extEvData =
-        new ExtEvData(adapter.toClassic, extSimAdapter.ref.toClassic)
-=======
-      val evService = TestActorRef(new ExtEvDataService(scheduler.ref))
-      val extEvData = new ExtEvDataConnection()
-      extEvData.setActorRefs(evService, extSimAdapter.ref)
->>>>>>> 925848fb
+      val evService = testKit.spawn(ExtEvDataService(scheduler.ref))
+      val adapter = testKit.spawn(ExtEvDataService.adapter(evService))
+      val extEvData = new ExtEvDataConnection()
+      extEvData.setActorRefs(adapter.toClassic, extSimAdapter.ref.toClassic)
 
       val key =
         ScheduleLock.singleKey(TSpawner, scheduler.ref, INIT_SIM_TICK)
@@ -747,16 +682,10 @@
       val scheduler = TestProbe[SchedulerMessage]("scheduler")
       val extSimAdapter = TestProbe[ScheduleDataServiceMessage]("extSimAdapter")
 
-<<<<<<< HEAD
-      val evService = testKit.spawn(ExtEvDataService(scheduler.ref))
-      val adapter = testKit.spawn(ExtEvDataService.adapter(evService))
-      val extEvData =
-        new ExtEvData(adapter.toClassic, extSimAdapter.ref.toClassic)
-=======
-      val evService = TestActorRef(new ExtEvDataService(scheduler.ref))
-      val extEvData = new ExtEvDataConnection()
-      extEvData.setActorRefs(evService, extSimAdapter.ref)
->>>>>>> 925848fb
+      val evService = testKit.spawn(ExtEvDataService(scheduler.ref))
+      val adapter = testKit.spawn(ExtEvDataService.adapter(evService))
+      val extEvData = new ExtEvDataConnection()
+      extEvData.setActorRefs(adapter.toClassic, extSimAdapter.ref.toClassic)
 
       val key =
         ScheduleLock.singleKey(TSpawner, scheduler.ref, INIT_SIM_TICK)
