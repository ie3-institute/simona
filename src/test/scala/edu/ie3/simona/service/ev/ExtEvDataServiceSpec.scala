--- conflicted
+++ resolved
@@ -15,13 +15,7 @@
 import edu.ie3.simona.api.data.ev.model.EvModel
 import edu.ie3.simona.api.data.ev.ontology._
 import edu.ie3.simona.api.data.ontology.ScheduleDataServiceMessage
-<<<<<<< HEAD
-import edu.ie3.simona.model.participant.evcs.EvModelWrapper
-=======
-import edu.ie3.simona.exceptions.ServiceException
 import edu.ie3.simona.model.participant2.evcs.EvModelWrapper
-import edu.ie3.simona.ontology.messages.Activation
->>>>>>> 9c80601f
 import edu.ie3.simona.ontology.messages.SchedulerMessage.{
   Completion,
   ScheduleActivation,
@@ -107,11 +101,7 @@
       val evcs1 = TestProbe[ParticipantAgent.Request]("evcs1")
 
       // this one should be stashed
-<<<<<<< HEAD
       evService ! RegisterForEvDataMessage(evcs1.ref, evcs1UUID)
-=======
-      evcs1.send(evService, RegisterForEvDataMessage(evcs1.ref, evcs1UUID))
->>>>>>> 9c80601f
 
       evcs1.expectNoMessage()
       scheduler.expectNoMessage()
@@ -157,7 +147,6 @@
       val evcs1 = TestProbe[ParticipantAgent.Request]("evcs1")
       val evcs2 = TestProbe[ParticipantAgent.Request]("evcs2")
 
-<<<<<<< HEAD
       evService ! RegisterForEvDataMessage(evcs1.ref, evcs1UUID)
       evcs1.expectNoMessage()
 
@@ -166,16 +155,6 @@
 
       // register first one again
       evService ! RegisterForEvDataMessage(evcs1.ref, evcs1UUID)
-=======
-      evcs1.send(evService, RegisterForEvDataMessage(evcs1.ref, evcs1UUID))
-      evcs1.expectNoMessage()
-
-      evcs2.send(evService, RegisterForEvDataMessage(evcs2.ref, evcs2UUID))
-      evcs2.expectNoMessage()
-
-      // register first one again
-      evcs1.send(evService, RegisterForEvDataMessage(evcs1.ref, evcs1UUID))
->>>>>>> 9c80601f
       evcs1.expectNoMessage()
 
       extEvData.sendExtMsg(
@@ -251,17 +230,10 @@
       val evcs1 = TestProbe[ParticipantAgent.Request]("evcs1")
       val evcs2 = TestProbe[ParticipantAgent.Request]("evcs2")
 
-<<<<<<< HEAD
       evService ! RegisterForEvDataMessage(evcs1.ref, evcs1UUID)
       evcs1.expectNoMessage()
 
       evService ! RegisterForEvDataMessage(evcs2.ref, evcs2UUID)
-=======
-      evcs1.send(evService, RegisterForEvDataMessage(evcs1.ref, evcs1UUID))
-      evcs1.expectNoMessage()
-
-      evcs2.send(evService, RegisterForEvDataMessage(evcs2.ref, evcs2UUID))
->>>>>>> 9c80601f
       evcs2.expectNoMessage()
 
       extEvData.sendExtMsg(
@@ -301,21 +273,12 @@
       // we trigger ev service
       evService ! Activation(tick)
 
-<<<<<<< HEAD
       evcs1.expectMessage(
-        EvFreeLotsRequest(tick)
+        EvFreeLotsRequest(tick, evService)
       )
 
       evcs2.expectMessage(
-        EvFreeLotsRequest(tick)
-=======
-      evcs1.expectMsg(
-        EvFreeLotsRequest(tick, evService.ref)
-      )
-
-      evcs2.expectMsg(
-        EvFreeLotsRequest(tick, evService.ref)
->>>>>>> 9c80601f
+        EvFreeLotsRequest(tick, evService)
       )
 
       scheduler.expectMessage(Completion(activationMsg.actor))
@@ -366,17 +329,10 @@
       val evcs1 = TestProbe[ParticipantAgent.Request]("evcs1")
       val evcs2 = TestProbe[ParticipantAgent.Request]("evcs2")
 
-<<<<<<< HEAD
       evService ! RegisterForEvDataMessage(evcs1.ref, evcs1UUID)
       evcs1.expectNoMessage()
 
       evService ! RegisterForEvDataMessage(evcs2.ref, evcs2UUID)
-=======
-      evcs1.send(evService, RegisterForEvDataMessage(evcs1.ref, evcs1UUID))
-      evcs1.expectNoMessage()
-
-      evcs2.send(evService, RegisterForEvDataMessage(evcs2.ref, evcs2UUID))
->>>>>>> 9c80601f
       evcs2.expectNoMessage()
 
       extEvData.sendExtMsg(
@@ -502,17 +458,10 @@
       val evcs1 = TestProbe[ParticipantAgent.Request]("evcs1")
       val evcs2 = TestProbe[ParticipantAgent.Request]("evcs1")
 
-<<<<<<< HEAD
       evService ! RegisterForEvDataMessage(evcs1.ref, evcs1UUID)
       evcs1.expectNoMessage()
 
       evService ! RegisterForEvDataMessage(evcs2.ref, evcs2UUID)
-=======
-      evcs1.send(evService, RegisterForEvDataMessage(evcs1.ref, evcs1UUID))
-      evcs1.expectNoMessage()
-
-      evcs2.send(evService, RegisterForEvDataMessage(evcs2.ref, evcs2UUID))
->>>>>>> 9c80601f
       evcs2.expectNoMessage()
 
       extEvData.sendExtMsg(
@@ -554,21 +503,13 @@
       // we trigger ev service
       evService ! Activation(tick)
 
-<<<<<<< HEAD
       evcs1.expectMessage(
         10.seconds,
-        DepartingEvsRequest(tick, scala.collection.immutable.Seq(evA.getUuid)),
+        DepartingEvsRequest(tick, Seq(evA.getUuid), evService),
       )
       evcs2.expectMessage(
         10.seconds,
-        DepartingEvsRequest(tick, scala.collection.immutable.Seq(evB.getUuid)),
-=======
-      evcs1.expectMsg(
-        DepartingEvsRequest(tick, Seq(evA.getUuid), evService.ref)
-      )
-      evcs2.expectMsg(
-        DepartingEvsRequest(tick, Seq(evB.getUuid), evService.ref)
->>>>>>> 9c80601f
+        DepartingEvsRequest(tick, Seq(evB.getUuid), evService),
       )
 
       scheduler.expectMessage(Completion(activationMsg.actor))
@@ -678,17 +619,10 @@
       val evcs1 = TestProbe[ParticipantAgent.Request]("evcs1")
       val evcs2 = TestProbe[ParticipantAgent.Request]("evcs2")
 
-<<<<<<< HEAD
       evService ! RegisterForEvDataMessage(evcs1.ref, evcs1UUID)
       evcs1.expectNoMessage()
 
       evService ! RegisterForEvDataMessage(evcs2.ref, evcs2UUID)
-=======
-      evcs1.send(evService, RegisterForEvDataMessage(evcs1.ref, evcs1UUID))
-      evcs1.expectNoMessage()
-
-      evcs2.send(evService, RegisterForEvDataMessage(evcs2.ref, evcs2UUID))
->>>>>>> 9c80601f
       evcs2.expectNoMessage()
 
       extEvData.sendExtMsg(
@@ -772,11 +706,7 @@
 
       val evcs1 = TestProbe[ParticipantAgent.Request]("evcs1")
 
-<<<<<<< HEAD
       evService ! RegisterForEvDataMessage(evcs1.ref, evcs1UUID)
-=======
-      evcs1.send(evService, RegisterForEvDataMessage(evcs1.ref, evcs1UUID))
->>>>>>> 9c80601f
       evcs1.expectNoMessage()
 
       extEvData.sendExtMsg(
