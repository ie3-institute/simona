--- conflicted
+++ resolved
@@ -64,12 +64,7 @@
 
   implicit def wrap(
       msg: EvDataMessageFromExt
-<<<<<<< HEAD
-  ): WrappedExternalMessage =
-    WrappedExternalMessage(msg)
-=======
   ): WrappedExternalMessage = WrappedExternalMessage(msg)
->>>>>>> 34e3aea6
 
   private val evcs1UUID =
     UUID.fromString("06a14909-366e-4e94-a593-1016e1455b30")
