/*
 * © 2021. TU Dortmund University,
 * Institute of Energy Systems, Energy Efficiency and Energy Economics,
 * Research group Distribution grid planning and operation
 */

package edu.ie3.simona.service.weather

import edu.ie3.datamodel.io.factory.timeseries.IconTimeBasedWeatherValueFactory
import edu.ie3.datamodel.io.source.{
  IdCoordinateSource,
  WeatherSource => PsdmWeatherSource,
}
import edu.ie3.datamodel.models.StandardUnits
import edu.ie3.datamodel.models.timeseries.individual.{
  IndividualTimeSeries,
  TimeBasedValue,
}
import edu.ie3.datamodel.models.value.WeatherValue
import edu.ie3.simona.ontology.messages.services.WeatherMessage.WeatherData
import edu.ie3.simona.service.weather.WeatherSource.{
  EMPTY_WEATHER_DATA,
  WeightedCoordinates,
}
import edu.ie3.simona.service.weather.WeatherSourceSpec.DummyIdCoordinateSource
import edu.ie3.simona.service.weather.WeatherSourceWrapper.WeightSum
import edu.ie3.simona.service.weather.WeatherSourceWrapperSpec._
import edu.ie3.simona.test.common.UnitSpec
import edu.ie3.util.geo.GeoUtils
import edu.ie3.util.interval.ClosedInterval
import edu.ie3.util.scala.quantities.{Irradiance, WattsPerSquareMeter}
import org.locationtech.jts.geom.Point
import tech.units.indriya.ComparableQuantity
import squants.{Temperature, Velocity}
import squants.motion.MetersPerSecond
import squants.thermal.{Celsius, Kelvin}
import tech.units.indriya.quantity.Quantities
import tech.units.indriya.unit.Units

import java.time.{ZoneId, ZonedDateTime}
import java.util
import java.util.{Optional, UUID}
import javax.measure.quantity.Length
<<<<<<< HEAD
import scala.jdk.CollectionConverters._
=======
import scala.jdk.CollectionConverters.{MapHasAsJava, SeqHasAsJava, SetHasAsJava}
>>>>>>> 75ec12f4

class WeatherSourceWrapperSpec extends UnitSpec {

  implicit val toleranceIrradiance: Irradiance = WattsPerSquareMeter(0.1d)
  implicit val toleranceVelocity: Velocity = MetersPerSecond(0.01d)
  implicit val tolerance: Temperature = Celsius(0.01d)

  "A weather source wrapper" should {
    val actor = classOf[WeatherSourceWrapper].getDeclaredConstructor(
      classOf[PsdmWeatherSource],
      classOf[IdCoordinateSource],
      classOf[Long],
      classOf[ComparableQuantity[Length]],
      classOf[ZonedDateTime],
    )
    actor.setAccessible(true)

    val date = ZonedDateTime.of(2021, 1, 15, 18, 0, 0, 0, ZoneId.of("UTC"))

    val source = actor.newInstance(
      WeatherSourceWrapperSpec.DummyPsdmWeatherSource,
      DummyIdCoordinateSource,
      360L,
      Quantities.getQuantity(10000, Units.METRE),
      date,
    )

    "calculate the correct weighted value for 4 coordinates with 0.25 weight each" in {
      val weightedCoordinates = WeightedCoordinates(
        Map(
          coordinate1a -> 0.25,
          coordinate1b -> 0.25,
          coordinate1c -> 0.25,
          coordinate13 -> 0.25,
        )
      )
      val result = source.getWeather(date.toEpochSecond, weightedCoordinates)
      val sumOfAll = 1 + 1 + 1 + 13
      result.dirIrr should approximate(WattsPerSquareMeter(sumOfAll / 4))
      result.diffIrr should approximate(WattsPerSquareMeter(sumOfAll / 4))
      result.temp should approximate(Celsius(sumOfAll / 4))
      result.windVel should approximate(MetersPerSecond(sumOfAll / 4))

    }

    "Calculate the correct weighted value for 4 coordinates with 0.25 weight each, where a singular parameter value is missing" in {
      val weightedCoordinates = WeightedCoordinates(
        Map(
          coordinate1a -> 0.25,
          coordinate1b -> 0.25,
          coordinate1c -> 0.25,
          coordinate13NoTemp -> 0.25,
        )
      )
      val result = source.getWeather(date.toEpochSecond, weightedCoordinates)
      val sumOfAll = 1 + 1 + 1 + 13
      result.dirIrr should approximate(WattsPerSquareMeter(sumOfAll / 4))
      result.diffIrr should approximate(WattsPerSquareMeter(sumOfAll / 4))
      result.temp should approximate(Celsius((1 + 1 + 1) / 3))
      result.windVel should approximate(MetersPerSecond(sumOfAll / 4))
    }

    "Calculate the correct weighted value for 4 coordinates with 0.25 weight each, where one is empty" in {
      val weightedCoordinates = WeightedCoordinates(
        Map(
          coordinate1a -> 0.25,
          coordinate1b -> 0.25,
          coordinate1c -> 0.25,
          coordinateEmpty -> 0.25,
        )
      )
      val result = source.getWeather(date.toEpochSecond, weightedCoordinates)
      val sumOfAll = 1 + 1 + 1
      result.dirIrr should approximate(WattsPerSquareMeter(sumOfAll / 3))
      result.diffIrr should approximate(WattsPerSquareMeter(sumOfAll / 3))
      result.temp should approximate(Celsius(sumOfAll / 3))
      result.windVel should approximate(MetersPerSecond(sumOfAll / 3))

    }

    "calculate the correct weighted value for 1 coordinate with a weight of 1" in {
      val weightedCoordinates = WeightedCoordinates(Map(coordinate13 -> 1d))
      val result = source.getWeather(date.toEpochSecond, weightedCoordinates)
      result.dirIrr should approximate(WattsPerSquareMeter(13d))
      result.diffIrr should approximate(WattsPerSquareMeter(13d))
      result.temp should approximate(Celsius(13d))
      result.windVel should approximate(MetersPerSecond(13d))
    }

    "return temperature quantity on absolute scale" in {
      val weightedCoordinates = WeightedCoordinates(Map(coordinate1a -> 1))
      val result = source.getWeather(date.toEpochSecond, weightedCoordinates)
      result.temp.unit shouldBe Kelvin
    }

    "return the correct data ticks" in {
      val testData = Table(
        ("start", "end", "expected"),
        (0L, 10800L, (0L to 10800L by 3600L).toArray),
        (1L, 10800L, (3600L to 10800L by 3600L).toArray),
        (0L, 10799L, (0L to 7200L by 3600L).toArray),
        (1L, 10799L, (3600L to 7200L by 3600L).toArray),
      )

      testData.forEvery {
        case (start: Long, end: Long, expected: Array[Long]) =>
          source.getDataTicks(start, end) shouldBe expected
      }
    }
  }

  "Handling the weighted weather" when {
    "adding to the weight sum" should {
      "produce correct results" in {
        val weightSum = WeightSum(0.1d, 0.2d, 0.3d, 0.4d)
        val weightSumAdded = weightSum.add(0.2d, 0.3d, 0.4d, 0.5d)

        weightSumAdded.diffIrr should ===(0.3d +- 1e-10)
        weightSumAdded.dirIrr should ===(0.5d +- 1e-10)
        weightSumAdded.temp should ===(0.7d +- 1e-10)
        weightSumAdded.windVel should ===(0.9d +- 1e-10)
      }
    }

    "scaling the weighted attributes with the sum of weights" should {
      "calculate proper information on proper input" in {
        val weatherSeq = Seq(
          (0.5, 0.75, 291d, 10d),
          (12.3, 1.2, 293d, 12d),
          (25.0, 5.7, 290d, 9d),
          (26.3, 1.7, 289d, 11d),
        )
        val weights = Seq(
          (0.1, 0.2, 0.3, 0.4),
          (0.25, 0.2, 0.25, 0.1),
          (0.3, 0.4, 0.15, 0.05),
          (0.35, 0.2, 0.3, 0.45),
        )

        val (weightedWeather, weightSum) =
          prepareWeightTestData(weatherSeq, weights)

        weightSum.scale(weightedWeather) match {
          case WeatherData(diffIrr, dirIrr, temp, windVel) =>
            diffIrr should approximate(WattsPerSquareMeter(19.83))
            dirIrr should approximate(WattsPerSquareMeter(3.01))
            temp should approximate(Kelvin(290.75))
            windVel should approximate(MetersPerSecond(10.6))
        }
      }
    }

    "calculate proper input, if data is missing in one coordinate" in {
      val weatherSeq = Seq(
        (0.5, 0.75, 291d, 10d),
        (12.3, 1.2, 293d, 12d),
        (25.0, 5.7, 290d, 9d),
        (26.3, 1.7, 289d, 11d),
      )
      val weights = Seq(
        (0.1, 0.2, 0d, 0.4),
        (0.25, 0.2, 0d, 0.1),
        (0.3, 0.4, 0d, 0.05),
        (0.35, 0.2, 0d, 0.45),
      )

      val (weightedWeather, weightSum) =
        prepareWeightTestData(weatherSeq, weights)

      weightSum.scale(weightedWeather) match {
        case WeatherData(_, _, temp, _) =>
          temp shouldBe EMPTY_WEATHER_DATA.temp
      }
    }

    "return empty value for an attribute, if weight sum is zero" in {
      val weatherSeq = Seq(
        (0.5, 0.75, 291d, 10d),
        (12.3, 1.2, 0d, 12d),
        (25.0, 5.7, 290d, 9d),
        (26.3, 1.7, 289d, 11d),
      )
      val weights = Seq(
        (0.1, 0.2, 0.3, 0.4),
        (0.25, 0.2, 0d, 0.1),
        (0.3, 0.4, 0.15, 0.05),
        (0.35, 0.2, 0.3, 0.45),
      )

      val (weightedWeather, weightSum) =
        prepareWeightTestData(weatherSeq, weights)

      weightSum.scale(weightedWeather) match {
        case WeatherData(_, _, temp, _) =>
          temp should approximate(Kelvin(290d))
      }
    }

    "correctly calculate scaled properties if provided with varying weight components" in {
      val weatherData = WeatherData(
        WattsPerSquareMeter(1.0),
        WattsPerSquareMeter(1.0),
        Kelvin(1.0d),
        MetersPerSecond(1.0d),
      )
      val weightSum = WeightSum(0.25, 0.5, 0.8, 1.0)

      weightSum.scale(weatherData) match {
        case WeatherData(diffIrr, dirIrr, temp, windVel) =>
          diffIrr should approximate(WattsPerSquareMeter(4.0))
          dirIrr should approximate(WattsPerSquareMeter(2.0))
          temp should approximate(Kelvin(1.25d))
          windVel should approximate(MetersPerSecond(1.0d))
      }
    }
  }
}

object WeatherSourceWrapperSpec {
  // lat/lon are irrelevant, we will manually create weights later on
  private val coordinate1a = GeoUtils.buildPoint(51, 6)
  private val coordinate1b = GeoUtils.buildPoint(51, 7)
  private val coordinate1c = GeoUtils.buildPoint(51, 8)
  private val coordinate1d = GeoUtils.buildPoint(51, 9)
  private val coordinate13 = GeoUtils.buildPoint(51, 10)
  private val coordinate13NoTemp = GeoUtils.buildPoint(52, 10)
  private val coordinateEmpty = GeoUtils.buildPoint(53, 10)

  case object DummyPsdmWeatherSource
      extends PsdmWeatherSource(
        DummyIdCoordinateSource,
        new IconTimeBasedWeatherValueFactory(),
      ) {

    override def getTimeKeysAfter(
        zonedDateTime: ZonedDateTime
    ): util.Map[Point, util.List[ZonedDateTime]] = {
<<<<<<< HEAD
      new util.HashMap[Point, util.List[ZonedDateTime]]()
=======
      val startTime =
        ZonedDateTime.of(2021, 1, 15, 18, 0, 0, 0, ZoneId.of("UTC"))

      val time = Range
        .inclusive(0, 3, 1)
        .map(startTime.plusHours(_))
        .filter(_.isAfter(zonedDateTime))
        .asJava

      Map(coordinate1a -> time).asJava
>>>>>>> 75ec12f4
    }

    private val dummyValues = Map(
      coordinate1a -> new WeatherValue(
        coordinate1a,
        Quantities.getQuantity(1d, StandardUnits.SOLAR_IRRADIANCE),
        Quantities.getQuantity(1d, StandardUnits.SOLAR_IRRADIANCE),
        Quantities.getQuantity(1d, StandardUnits.TEMPERATURE),
        Quantities.getQuantity(1d, StandardUnits.WIND_DIRECTION),
        Quantities.getQuantity(1d, StandardUnits.WIND_VELOCITY),
      ),
      coordinate1b -> new WeatherValue(
        coordinate1b,
        Quantities.getQuantity(1d, StandardUnits.SOLAR_IRRADIANCE),
        Quantities.getQuantity(1d, StandardUnits.SOLAR_IRRADIANCE),
        Quantities.getQuantity(1d, StandardUnits.TEMPERATURE),
        Quantities.getQuantity(1d, StandardUnits.WIND_DIRECTION),
        Quantities.getQuantity(1d, StandardUnits.WIND_VELOCITY),
      ),
      coordinate1c -> new WeatherValue(
        coordinate1c,
        Quantities.getQuantity(1d, StandardUnits.SOLAR_IRRADIANCE),
        Quantities.getQuantity(1d, StandardUnits.SOLAR_IRRADIANCE),
        Quantities.getQuantity(1d, StandardUnits.TEMPERATURE),
        Quantities.getQuantity(1d, StandardUnits.WIND_DIRECTION),
        Quantities.getQuantity(1d, StandardUnits.WIND_VELOCITY),
      ),
      coordinate1d -> new WeatherValue(
        coordinate1d,
        Quantities.getQuantity(1d, StandardUnits.SOLAR_IRRADIANCE),
        Quantities.getQuantity(1d, StandardUnits.SOLAR_IRRADIANCE),
        Quantities.getQuantity(1d, StandardUnits.TEMPERATURE),
        Quantities.getQuantity(1d, StandardUnits.WIND_DIRECTION),
        Quantities.getQuantity(1d, StandardUnits.WIND_VELOCITY),
      ),
      coordinate13 -> new WeatherValue(
        coordinate13,
        Quantities.getQuantity(13d, StandardUnits.SOLAR_IRRADIANCE),
        Quantities.getQuantity(13d, StandardUnits.SOLAR_IRRADIANCE),
        Quantities.getQuantity(13d, StandardUnits.TEMPERATURE),
        Quantities.getQuantity(13d, StandardUnits.WIND_DIRECTION),
        Quantities.getQuantity(13d, StandardUnits.WIND_VELOCITY),
      ),
      coordinate13NoTemp -> new WeatherValue(
        coordinate13NoTemp,
        Quantities.getQuantity(13d, StandardUnits.SOLAR_IRRADIANCE),
        Quantities.getQuantity(13d, StandardUnits.SOLAR_IRRADIANCE),
        null,
        Quantities.getQuantity(13d, StandardUnits.WIND_DIRECTION),
        Quantities.getQuantity(13d, StandardUnits.WIND_VELOCITY),
      ),
      coordinateEmpty -> new WeatherValue(
        coordinateEmpty,
        null,
        null,
        null,
        null,
        null,
      ),
    )

    override def getSourceFields: Optional[util.Set[String]] =
      // only required for validation
      Optional.empty()

    override def getWeather(
        timeInterval: ClosedInterval[ZonedDateTime]
    ): util.Map[Point, IndividualTimeSeries[WeatherValue]] = {
      val ticks = LazyList
        .iterate(timeInterval.getLower)(_.plusHours(1))
        .takeWhile(_.isBefore(timeInterval.getUpper.plusHours(1)))
        .toList
      dummyValues.map { case (point, data) =>
        (
          point,
          new IndividualTimeSeries[WeatherValue](
            UUID.randomUUID(),
            ticks.map(tick => new TimeBasedValue(tick, data)).toSet.asJava,
          ),
        )
      }.asJava
    }

    override def getWeather(
        timeInterval: ClosedInterval[ZonedDateTime],
        coordinates: util.Collection[Point],
    ): util.Map[Point, IndividualTimeSeries[WeatherValue]] = {
      val ticks = LazyList
        .iterate(timeInterval.getLower)(_.plusHours(1))
        .takeWhile(_.isBefore(timeInterval.getUpper.plusHours(1)))
        .toList
      dummyValues
        .filter { case (point, _) => coordinates.contains(point) }
        .map { case (point, data) =>
          (
            point,
            new IndividualTimeSeries[WeatherValue](
              UUID.randomUUID(),
              ticks.map(tick => new TimeBasedValue(tick, data)).toSet.asJava,
            ),
          )
        }
        .asJava
    }

    override def getWeather(
        date: ZonedDateTime,
        coordinate: Point,
    ): Optional[TimeBasedValue[WeatherValue]] = {
      dummyValues.get(coordinate) match {
        case Some(value) => Optional.of(new TimeBasedValue(date, value))
        case None        => Optional.empty()
      }
    }
  }

  /** Prepare test data for WeightSum-related tests
    *
    * @param weatherSeq
    *   sequence of raw weather data
    * @param weights
    *   the weights to use for averaging the weather data, with rows equivalent
    *   to the rows in weatherSeq
    * @return
    *   A tuple of 1. the weighted average weather data and 2. the weight sum
    */
  private def prepareWeightTestData(
      weatherSeq: Seq[(Double, Double, Double, Double)],
      weights: Seq[(Double, Double, Double, Double)],
  ): (WeatherData, WeightSum) = {
    val weatherData = weatherSeq.map { case (diff, dir, temp, wVel) =>
      WeatherData(
        WattsPerSquareMeter(diff),
        WattsPerSquareMeter(dir),
        Kelvin(temp),
        MetersPerSecond(wVel),
      )
    }

    val weightedWeather =
      weatherData.zip(weights).foldLeft(EMPTY_WEATHER_DATA) {
        case (
              currentSum,
              (
                WeatherData(diffIrr, dirIrr, temp, windVel),
                (diffWeight, dirWeight, tempWeight, wVelWeight),
              ),
            ) =>
          currentSum.copy(
            diffIrr = currentSum.diffIrr + (diffIrr * diffWeight),
            dirIrr = currentSum.dirIrr + (dirIrr * dirWeight),
            temp = currentSum.temp + temp * tempWeight,
            windVel = currentSum.windVel + windVel * wVelWeight,
          )
      }
    val weightSum = weights.foldLeft(WeightSum.EMPTY_WEIGHT_SUM) {
      case (currentSum, currentWeight) =>
        currentSum.add(
          currentWeight._1,
          currentWeight._2,
          currentWeight._3,
          currentWeight._4,
        )
    }

    (weightedWeather, weightSum)
  }

}<|MERGE_RESOLUTION|>--- conflicted
+++ resolved
@@ -41,11 +41,7 @@
 import java.util
 import java.util.{Optional, UUID}
 import javax.measure.quantity.Length
-<<<<<<< HEAD
 import scala.jdk.CollectionConverters._
-=======
-import scala.jdk.CollectionConverters.{MapHasAsJava, SeqHasAsJava, SetHasAsJava}
->>>>>>> 75ec12f4
 
 class WeatherSourceWrapperSpec extends UnitSpec {
 
@@ -283,9 +279,6 @@
     override def getTimeKeysAfter(
         zonedDateTime: ZonedDateTime
     ): util.Map[Point, util.List[ZonedDateTime]] = {
-<<<<<<< HEAD
-      new util.HashMap[Point, util.List[ZonedDateTime]]()
-=======
       val startTime =
         ZonedDateTime.of(2021, 1, 15, 18, 0, 0, 0, ZoneId.of("UTC"))
 
@@ -296,7 +289,6 @@
         .asJava
 
       Map(coordinate1a -> time).asJava
->>>>>>> 75ec12f4
     }
 
     private val dummyValues = Map(
