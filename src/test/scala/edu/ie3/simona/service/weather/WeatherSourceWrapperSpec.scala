--- conflicted
+++ resolved
@@ -30,34 +30,24 @@
 import edu.ie3.util.interval.ClosedInterval
 import edu.ie3.util.scala.quantities.{Irradiance, WattsPerSquareMeter}
 import org.locationtech.jts.geom.Point
-<<<<<<< HEAD
-=======
 import tech.units.indriya.ComparableQuantity
 import squants.{Temperature, Velocity}
->>>>>>> 83d0fb03
 import squants.motion.MetersPerSecond
 import squants.thermal.{Celsius, Kelvin}
 import tech.units.indriya.quantity.Quantities
+import tech.units.indriya.unit.Units
 
 import java.time.{ZoneId, ZonedDateTime}
 import java.util
 import java.util.{Optional, UUID}
-<<<<<<< HEAD
-=======
 import javax.measure.quantity.Length
->>>>>>> 83d0fb03
 import scala.jdk.CollectionConverters.{MapHasAsJava, SetHasAsJava}
 
 class WeatherSourceWrapperSpec extends UnitSpec {
 
   implicit val toleranceIrradiance: Irradiance = WattsPerSquareMeter(0.1d)
-<<<<<<< HEAD
-  implicit val toleranceVelocity: squants.Velocity = MetersPerSecond(0.01d)
-  implicit val tolerance: squants.Temperature = Celsius(0.01d)
-=======
   implicit val toleranceVelocity: Velocity = MetersPerSecond(0.01d)
   implicit val tolerance: Temperature = Celsius(0.01d)
->>>>>>> 83d0fb03
 
   "A weather source wrapper" should {
     val actor = classOf[WeatherSourceWrapper].getDeclaredConstructor(
@@ -88,20 +78,10 @@
       )
       val result = source.getWeather(date.toEpochSecond, weightedCoordinates)
       val sumOfAll = 1 + 1 + 1 + 13
-<<<<<<< HEAD
-      result.dirIrr ~= WattsPerSquareMeter(sumOfAll / 4)
-
-      result.diffIrr ~= WattsPerSquareMeter(sumOfAll / 4)
-
-      result.temp ~= Celsius(sumOfAll / 4)
-
-      result.windVel ~= MetersPerSecond(sumOfAll / 4)
-=======
       (result.dirIrr ~= WattsPerSquareMeter(sumOfAll / 4)) shouldBe true
       (result.diffIrr ~= WattsPerSquareMeter(sumOfAll / 4)) shouldBe true
       (result.temp ~= Celsius(sumOfAll / 4)) shouldBe true
       (result.windVel ~= MetersPerSecond(sumOfAll / 4)) shouldBe true
->>>>>>> 83d0fb03
 
     }
 
@@ -116,20 +96,10 @@
       )
       val result = source.getWeather(date.toEpochSecond, weightedCoordinates)
       val sumOfAll = 1 + 1 + 1 + 13
-<<<<<<< HEAD
-      result.dirIrr ~= WattsPerSquareMeter(sumOfAll / 4)
-
-      result.diffIrr ~= WattsPerSquareMeter(sumOfAll / 4)
-
-      result.temp ~= Celsius((1 + 1 + 1) / 3)
-
-      result.windVel ~= MetersPerSecond(sumOfAll / 4)
-=======
       (result.dirIrr ~= WattsPerSquareMeter(sumOfAll / 4)) shouldBe true
       (result.diffIrr ~= WattsPerSquareMeter(sumOfAll / 4)) shouldBe true
       (result.temp ~= Celsius((1 + 1 + 1) / 3)) shouldBe true
       (result.windVel ~= MetersPerSecond(sumOfAll / 4)) shouldBe true
->>>>>>> 83d0fb03
     }
 
     "Calculate the correct weighted value for 4 coordinates with 0.25 weight each, where one is empty" in {
@@ -143,50 +113,26 @@
       )
       val result = source.getWeather(date.toEpochSecond, weightedCoordinates)
       val sumOfAll = 1 + 1 + 1
-<<<<<<< HEAD
-      result.dirIrr ~= WattsPerSquareMeter(sumOfAll / 3)
-
-      result.diffIrr ~= WattsPerSquareMeter(sumOfAll / 3)
-
-      result.temp ~= Celsius(sumOfAll / 3)
-
-      result.windVel ~= MetersPerSecond(sumOfAll / 3)
-=======
       (result.dirIrr ~= WattsPerSquareMeter(sumOfAll / 3)) shouldBe true
       (result.diffIrr ~= WattsPerSquareMeter(sumOfAll / 3)) shouldBe true
       (result.temp ~= Celsius(sumOfAll / 3)) shouldBe true
       (result.windVel ~= MetersPerSecond(sumOfAll / 3)) shouldBe true
->>>>>>> 83d0fb03
 
     }
 
     "calculate the correct weighted value for 1 coordinate with a weight of 1" in {
       val weightedCoordinates = WeightedCoordinates(Map(coordinate13 -> 1d))
       val result = source.getWeather(date.toEpochSecond, weightedCoordinates)
-<<<<<<< HEAD
-      result.dirIrr ~= WattsPerSquareMeter(13d)
-
-      result.diffIrr ~= WattsPerSquareMeter(13d)
-
-      result.temp ~= Celsius(13d)
-
-      result.windVel ~= MetersPerSecond(13d)
-=======
       (result.dirIrr ~= WattsPerSquareMeter(13d)) shouldBe true
       (result.diffIrr ~= WattsPerSquareMeter(13d)) shouldBe true
       (result.temp ~= Celsius(13d)) shouldBe true
       (result.windVel ~= MetersPerSecond(13d)) shouldBe true
->>>>>>> 83d0fb03
     }
 
     "return temperature quantity on absolute scale" in {
       val weightedCoordinates = WeightedCoordinates(Map(coordinate1a -> 1))
       val result = source.getWeather(date.toEpochSecond, weightedCoordinates)
-<<<<<<< HEAD
-      result.temp.unit shouldBe squants.thermal.Kelvin
-=======
       result.temp.unit shouldBe Kelvin
->>>>>>> 83d0fb03
     }
   }
 
@@ -223,17 +169,10 @@
 
         weightSum.scale(weightedWeather) match {
           case WeatherData(diffIrr, dirIrr, temp, windVel) =>
-<<<<<<< HEAD
-            diffIrr ~= WattsPerSquareMeter(19.83)
-            dirIrr ~= WattsPerSquareMeter(3.01)
-            temp ~= Kelvin(290.75)
-            windVel ~= MetersPerSecond(10.6)
-=======
-            (diffIrr =~ WattsPerSquareMeter(19.83)) shouldBe true
+            (diffIrr ~= WattsPerSquareMeter(19.83)) shouldBe true
             (dirIrr ~= WattsPerSquareMeter(3.01)) shouldBe true
             (temp ~= Kelvin(290.75)) shouldBe true
             (windVel ~= MetersPerSecond(10.6)) shouldBe true
->>>>>>> 83d0fb03
         }
       }
     }
@@ -280,11 +219,7 @@
 
       weightSum.scale(weightedWeather) match {
         case WeatherData(_, _, temp, _) =>
-<<<<<<< HEAD
-          temp ~= Kelvin(290d)
-=======
           (temp ~= Kelvin(290d)) shouldBe true
->>>>>>> 83d0fb03
       }
     }
 
@@ -299,20 +234,10 @@
 
       weightSum.scale(weatherData) match {
         case WeatherData(diffIrr, dirIrr, temp, windVel) =>
-<<<<<<< HEAD
-          diffIrr ~= WattsPerSquareMeter(4.0)
-
-          dirIrr ~= WattsPerSquareMeter(2.0)
-
-          temp ~= Kelvin(1.25d)
-
-          windVel ~= MetersPerSecond(1.0d)
-=======
           (diffIrr ~= WattsPerSquareMeter(4.0)) shouldBe true
           (dirIrr ~= WattsPerSquareMeter(2.0)) shouldBe true
           (temp ~= Kelvin(1.25d)) shouldBe true
           (windVel ~= MetersPerSecond(1.0d)) shouldBe true
->>>>>>> 83d0fb03
 
       }
     }
