--- conflicted
+++ resolved
@@ -299,44 +299,6 @@
           )
       }
     }
-<<<<<<< HEAD
-=======
-
-    "return correct coordinate factory" in {
-      val checkCoordinateFactory =
-        PrivateMethod[IdCoordinateFactory](Symbol("checkCoordinateFactory"))
-
-      val cases = Table(
-        ("gridModel", "expectedClass", "failureMessage"),
-        (
-          "",
-          classOf[InvalidConfigParameterException],
-          "No grid model defined!",
-        ),
-        ("icon", classOf[IconIdCoordinateFactory], ""),
-        ("cosmo", classOf[CosmoIdCoordinateFactory], ""),
-        (
-          "else",
-          classOf[InvalidConfigParameterException],
-          "Grid model 'else' is not supported!",
-        ),
-      )
-
-      forAll(cases) { (gridModel, expectedClass, failureMessage) =>
-        val actual =
-          Try(WeatherSource invokePrivate checkCoordinateFactory(gridModel))
-
-        actual match {
-          case Success(factory) =>
-            factory.getClass shouldBe expectedClass
-
-          case Failure(exception) =>
-            exception.getClass shouldBe expectedClass
-            exception.getMessage shouldBe failureMessage
-        }
-      }
-    }
->>>>>>> cd1c9880
   }
 }
 
