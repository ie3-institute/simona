/*
 * © 2020. TU Dortmund University,
 * Institute of Energy Systems, Energy Efficiency and Energy Economics,
 * Research group Distribution grid planning and operation
 */

package edu.ie3.simona.service.weather

import edu.ie3.datamodel.io.factory.timeseries.{
  CosmoIdCoordinateFactory,
  IconIdCoordinateFactory,
  IdCoordinateFactory
}
import edu.ie3.datamodel.io.source.IdCoordinateSource
<<<<<<< HEAD
import edu.ie3.datamodel.models.StandardUnits
import edu.ie3.datamodel.models.timeseries.individual.{
  IndividualTimeSeries,
  TimeBasedValue
}
import edu.ie3.datamodel.models.value.{
  SolarIrradianceValue,
  TemperatureValue,
  WeatherValue,
  WindValue
}
import edu.ie3.simona.exceptions.ServiceException
=======
import edu.ie3.simona.exceptions.{
  InvalidConfigParameterException,
  ServiceException
}
>>>>>>> 0899335f
import edu.ie3.simona.ontology.messages.services.WeatherMessage
import edu.ie3.simona.ontology.messages.services.WeatherMessage.QuantityWithWeight
import edu.ie3.simona.service.weather.WeatherSource.{
  AgentCoordinates,
  EMPTY_WEATHER_DATA,
  WeightedCoordinates,
  getValue,
  interpolate
}
import edu.ie3.simona.service.weather.WeatherSourceSpec._
import edu.ie3.simona.test.common.UnitSpec
import edu.ie3.util.geo.{CoordinateDistance, GeoUtils}
<<<<<<< HEAD
import edu.ie3.util.quantities.interfaces.Irradiance
import edu.ie3.util.quantities.{PowerSystemUnits, QuantityUtil}
import org.locationtech.jts.geom.Point
import org.scalatest.prop.TableDrivenPropertyChecks
=======
import edu.ie3.util.quantities.QuantityUtil
import org.locationtech.jts.geom.{Envelope, Point}
>>>>>>> 0899335f
import tech.units.indriya.ComparableQuantity
import tech.units.indriya.quantity.Quantities
import tech.units.indriya.unit.Units

import java.time.ZonedDateTime
import java.util
<<<<<<< HEAD
import java.util.{Optional, UUID}
import javax.measure.quantity.{Speed, Temperature}
=======
import java.util.Optional
import javax.measure.quantity.Length
>>>>>>> 0899335f
import scala.jdk.CollectionConverters._
import scala.jdk.OptionConverters._
import scala.util.{Failure, Success, Try}

class WeatherSourceSpec extends UnitSpec with TableDrivenPropertyChecks {
  private val coordinate0 = GeoUtils.buildPoint(51.47, 7.41)

  "A weather source" should {
    "issue a ServiceException, if there are not enough coordinates available" in {
      DummyWeatherSource.getNearestCoordinatesWithDistances(
        AgentCoordinates(coordinate0.getY, coordinate0.getX),
        9
      ) match {
        case Failure(exception: ServiceException) =>
          exception.getMessage shouldBe "There are not enough coordinates for averaging. Found 8 within the given distance of 400000 m but need 9. Please make sure that there are enough coordinates within the given distance."
        case _ => fail("You shall not pass!")
      }
    }
    "issue a ServiceException, if there are not enough coordinates in max distance available" in {
      DummyWeatherSource.getNearestCoordinatesWithDistances(
        AgentCoordinates(coordinate0.getY, coordinate0.getX),
        9
      ) match {
        case Failure(exception: ServiceException) =>
          exception.getMessage shouldBe "There are not enough coordinates for averaging. Found 8 within the given distance of 400000 m but need 9. Please make sure that there are enough coordinates within the given distance."
        case _ => fail("You shall not pass!")
      }
    }

    "issue a ServiceException, if the queried coordinate is not surrounded by the found weather coordinates" in {
      val agentCoordinates = AgentCoordinates(51.3, 7.3)
      DummyWeatherSource.getNearestCoordinatesWithDistances(
        agentCoordinates,
        4
      ) match {
        case Failure(exception: ServiceException) =>
          exception.getMessage shouldBe "The queried point shall be surrounded by 4 weather coordinates, which are in each quadrant. This is not the case."
        case _ => fail("You shall not pass!")
      }
    }

    "return one coordinate, if we found an exact hit" in {
      val agentCoordinates = AgentCoordinates(51.4380006, 7.4380005)
      val distance = GeoUtils.calcHaversine(
        agentCoordinates.latitude,
        agentCoordinates.longitude,
        coordinate551525.getY,
        coordinate551525.getX
      )

      DummyWeatherSource.getNearestCoordinatesWithDistances(
        agentCoordinates,
        4
      ) match {
        case Success(coordinateDistances) =>
          coordinateDistances.size shouldBe 1
          coordinateDistances.headOption match {
            case Some(coordinateDistance) =>
              coordinateDistance.getCoordinateA shouldBe agentCoordinates.toPoint
              coordinateDistance.getCoordinateB shouldBe coordinate551525
              QuantityUtil.isEquivalentAbs(
                coordinateDistance.getDistance,
                distance
              ) shouldBe true
            case None => fail("Somebody stole the first result >:-(")
          }
        case Failure(exception) =>
          fail(
            "Determining the nearest coordinates was meant to succeed.",
            exception
          )
      }
    }

    "determine the nearest 4 coordinates" in {
      val agentCoordinates =
        AgentCoordinates(coordinate0.getY, coordinate0.getX)
      val expectedCoordinateDistances = Vector(
        new CoordinateDistance(
          coordinate0,
          coordinate67775
        ),
        new CoordinateDistance(
          coordinate0,
          coordinate551525
        ),
        new CoordinateDistance(
          coordinate0,
          coordinate531137
        ),
        new CoordinateDistance(
          coordinate0,
          coordinate278150
        )
      )

      DummyWeatherSource.getNearestCoordinatesWithDistances(
        agentCoordinates,
        4
      ) match {
        case Success(coordinateDistances) =>
          coordinateDistances.size shouldBe 4
          coordinateDistances.corresponds(expectedCoordinateDistances) {
            case (a: CoordinateDistance, b: CoordinateDistance) =>
              a.getCoordinateA.equalsExact(b.getCoordinateA, 1e-6) &&
              a.getCoordinateB.equalsExact(b.getCoordinateB, 1e-6) &&
              QuantityUtil.isEquivalentAbs(a.getDistance, b.getDistance, 1e-4)
          } shouldBe true
        case Failure(exception) =>
          fail(
            "Determining the nearest coordinates was meant to succeed.",
            exception
          )
      }
    }

    "determine coordinate weights correctly, if there is only one coordinate" in {
      val coordinates = Vector(
        new CoordinateDistance(
          coordinate0,
          coordinate67775
        )
      )

      DummyWeatherSource.determineWeights(coordinates) match {
        case Success(weightedCoordinates) =>
          weightedCoordinates.weighting.size shouldBe 1
          weightedCoordinates.weighting.contains(coordinate67775) shouldBe true
          weightedCoordinates.weighting.get(coordinate67775) shouldBe Some(1d)
        case Failure(exception) =>
          fail(
            "Determining the weight of coordinates was meant to succeed.",
            exception
          )
      }
    }

    "refuse to determine weights for coordinates, if the sum of distances is zero" in {
      val coordinates = Vector(
        new CoordinateDistance(
          coordinate0,
          coordinate0
        ),
        new CoordinateDistance(
          coordinate0,
          coordinate0
        )
      )

      DummyWeatherSource.determineWeights(coordinates) match {
        case Failure(exception) =>
          exception match {
            case ServiceException(msg) =>
              msg shouldBe "The total sum of distances to surrounding coordinates is 0 m" +
                " or less. Therefore averaging would lead to numeric errors."
            case _ => fail("Got wrong exception")
          }
        case Success(_) => fail("You shall not pass!")
      }
    }

    "determine weights correctly" in {
      val coordinates = Vector(
        new CoordinateDistance(
          coordinate0,
          coordinate67775
        ),
        new CoordinateDistance(
          coordinate0,
          coordinate531137
        ),
        new CoordinateDistance(
          coordinate0,
          coordinate551525
        ),
        new CoordinateDistance(
          coordinate0,
          coordinate278150
        )
      )
      val expectedWeights = Map(
        coordinate67775 -> 0.254626046882988,
        coordinate531137 -> 0.249222038996929,
        coordinate551525 -> 0.250659514620527,
        coordinate278150 -> 0.245492399499556
      )

      DummyWeatherSource.determineWeights(coordinates) match {
        case Success(WeightedCoordinates(weighting)) =>
          weighting.corresponds(expectedWeights) {
            case ((pointA, weightA), (pointB, weightB)) =>
              pointA == pointB && Math.abs(weightA - weightB) < 1e-6
          } shouldBe true

        case Failure(exception) =>
          fail(
            "Determining the weight of coordinates was meant to succeed.",
            exception
          )
      }
    }

    "refuse to return the nearest weighted coordinates on an arbitrary error in underlying methods" in {
      /* Query more coordinates, than are apparent */
      DummyWeatherSource.getWeightedCoordinates(
        AgentCoordinates(coordinate0.getY, coordinate0.getX),
        9
      ) match {
        case Failure(exception: ServiceException) =>
          exception.getMessage shouldBe "Determination of coordinate weights failed."
          exception.getCause shouldBe ServiceException(
            "There are not enough coordinates for averaging. Found 8 within the given distance of 400000 m but need 9. Please make sure that there are enough coordinates within the given distance."
          )
        case _ => fail("You shall not pass!")
      }
    }

    "return one coordinate with weight one if we found an exact hit" in {
      val agentCoordinates = AgentCoordinates(51.4380006, 7.4380005)

      DummyWeatherSource.getWeightedCoordinates(
        agentCoordinates,
        4
      ) match {
        case Success(WeightedCoordinates(weighting)) =>
          weighting.size shouldBe 1
          weighting.getOrElse(
            coordinate551525,
            fail("Expected coordinate wasn't found")
          ) shouldBe 1d
        case Failure(exception) =>
          fail(
            "Determining the nearest weighted coordinates was meant to succeed.",
            exception
          )
      }
    }

    "return four coordinates with respective weight" in {
      val agentCoordinates =
        AgentCoordinates(coordinate0.getY, coordinate0.getX)
      val expectedWeighting = Map(
        coordinate67775 -> 0.254626046882988,
        coordinate531137 -> 0.249222038996929,
        coordinate551525 -> 0.250659514620527,
        coordinate278150 -> 0.245492399499556
      )

      DummyWeatherSource.getWeightedCoordinates(
        agentCoordinates,
        4
      ) match {
        case Success(WeightedCoordinates(weighting)) =>
          weighting.corresponds(expectedWeighting) {
            case ((pointA, weightA), (pointB, weightB)) =>
              pointA.equalsExact(pointB, 1e-6) && Math.abs(
                weightA - weightB
              ) < 1e-6
          }
        case Failure(exception) =>
          fail(
            "Determining the nearest weighted coordinates was meant to succeed.",
            exception
          )
      }
    }

<<<<<<< HEAD
    "interpolate missing weather values correctly" in {
      val cases = Table(
        ("previousOption", "nextOption", "emptyValue", "expectedValue"),
        (None, None, EMPTY_WEATHER_DATA.diffIrr, EMPTY_WEATHER_DATA.diffIrr),
        (
          Some(QuantityWithWeight(EMPTY_WEATHER_DATA.diffIrr, 0L)),
          None,
          EMPTY_WEATHER_DATA.diffIrr,
          EMPTY_WEATHER_DATA.diffIrr
        ),
        (
          Some(
            QuantityWithWeight(
              Quantities.getQuantity(10, StandardUnits.SOLAR_IRRADIANCE),
              10
            )
          ),
          Some(
            QuantityWithWeight(
              Quantities.getQuantity(20, StandardUnits.SOLAR_IRRADIANCE),
              10
            )
          ),
          EMPTY_WEATHER_DATA.diffIrr,
          Quantities.getQuantity(15, StandardUnits.SOLAR_IRRADIANCE)
        )
      )

      forAll(cases) { (previousOption, nextOption, emptyValue, expectedValue) =>
        val value: ComparableQuantity[Irradiance] =
          interpolate(time, previousOption, nextOption, emptyValue)
        value shouldBe expectedValue
      }

    }

    "find correct previous values" in {
      val cases = Table(
        (
          "timeBasedValues",
          "expectedDiffIrr",
          "expectedDirIrr",
          "expectedTemp",
          "expectedWindVel"
        ),
        (
          Set(
            timeBasedValue0,
            timeBasedValue1,
            timeBasedValue2,
            timeBasedValue3,
            timeBasedValue4
          ),
          Some(
            QuantityWithWeight(
              Quantities.getQuantity(50d, StandardUnits.SOLAR_IRRADIANCE),
              1800
            )
          ),
          Some(
            QuantityWithWeight(
              Quantities.getQuantity(50d, StandardUnits.SOLAR_IRRADIANCE),
              1800
            )
          ),
          Some(
            QuantityWithWeight(
              Quantities.getQuantity(-35d, StandardUnits.TEMPERATURE),
              6000
            )
          ),
          Some(
            QuantityWithWeight(
              Quantities.getQuantity(10d, Units.METRE_PER_SECOND),
              6000
            )
          )
        ),
        (
          Set(timeBasedValue0),
          None,
          None,
          None,
          None
        )
      )

      forAll(cases) {
        (
            timeBasedValues,
            expectedDiffIrr,
            expectedDirIrr,
            expectedTemp,
            expectedWindVel
        ) =>
          val timeSeries: IndividualTimeSeries[WeatherValue] =
            buildTimeSeries(timeBasedValues)
          val intervalStart: ZonedDateTime = time.minusHours(2)

          val diffIrr: Option[QuantityWithWeight[Irradiance]] = getValue(
            timeSeries,
            time,
            intervalStart,
            intervalEnd = time,
            "diffIrr"
          )
          diffIrr shouldBe expectedDiffIrr

          val dirIrr: Option[QuantityWithWeight[Irradiance]] = getValue(
            timeSeries,
            time,
            intervalStart,
            intervalEnd = time,
            "diffIrr"
          )
          dirIrr shouldBe expectedDirIrr

          val temp: Option[QuantityWithWeight[Temperature]] = getValue(
            timeSeries,
            time,
            intervalStart,
            intervalEnd = time,
            "temp"
          )
          temp shouldBe expectedTemp

          val windVel: Option[QuantityWithWeight[Speed]] = getValue(
            timeSeries,
            time,
            intervalStart,
            intervalEnd = time,
            "windVel"
          )
          windVel shouldBe expectedWindVel
      }
    }

    "find correct next values" in {
      val cases = Table(
        (
          "timeBasedValues",
          "expectedDiffIrr",
          "expectedDirIrr",
          "expectedTemp",
          "expectedWindVel"
        ),
        (
          Set(
            timeBasedValue0,
            timeBasedValue1,
            timeBasedValue2,
            timeBasedValue3,
            timeBasedValue4,
            timeBasedValue5
          ),
          Some(
            QuantityWithWeight(
              Quantities.getQuantity(60d, StandardUnits.SOLAR_IRRADIANCE),
              1800
            )
          ),
          Some(
            QuantityWithWeight(
              Quantities.getQuantity(60d, StandardUnits.SOLAR_IRRADIANCE),
              1800
            )
          ),
          Some(
            QuantityWithWeight(
              Quantities.getQuantity(15d, StandardUnits.TEMPERATURE),
              1800
            )
          ),
          Some(
            QuantityWithWeight(
              Quantities.getQuantity(20d, StandardUnits.WIND_VELOCITY),
              1800
            )
          )
        ),
        (
          Set(timeBasedValue0, timeBasedValue4, timeBasedValue5),
          Some(
            QuantityWithWeight(
              Quantities.getQuantity(40d, StandardUnits.SOLAR_IRRADIANCE),
              6000
            )
          ),
          Some(
            QuantityWithWeight(
              Quantities.getQuantity(40d, StandardUnits.SOLAR_IRRADIANCE),
              6000
            )
          ),
          None,
          None
        )
      )

      forAll(cases) {
        (
            timeBasedValues,
            expectedDiffIrr,
            expectedDirIrr,
            expectedTemp,
            expectedWindVel
        ) =>
          val timeSeries: IndividualTimeSeries[WeatherValue] =
            buildTimeSeries(timeBasedValues)
          val intervalEnd: ZonedDateTime = time.plusHours(2)

          val diffIrr: Option[QuantityWithWeight[Irradiance]] = getValue(
            timeSeries,
            time,
            intervalStart = time,
            intervalEnd,
            "diffIrr"
          )
          diffIrr shouldBe expectedDiffIrr

          val dirIrr: Option[QuantityWithWeight[Irradiance]] = getValue(
            timeSeries,
            time,
            intervalStart = time,
            intervalEnd,
            "diffIrr"
          )
          dirIrr shouldBe expectedDirIrr

          val temp: Option[QuantityWithWeight[Temperature]] = getValue(
            timeSeries,
            time,
            intervalStart = time,
            intervalEnd,
            "temp"
          )
          temp shouldBe expectedTemp

          val windVel: Option[QuantityWithWeight[Speed]] = getValue(
            timeSeries,
            time,
            intervalStart = time,
            intervalEnd,
            "windVel"
          )
          windVel shouldBe expectedWindVel
      }
    }

=======
    "return correct coordinate factory" in {
      val checkCoordinateFactory =
        PrivateMethod[IdCoordinateFactory](Symbol("checkCoordinateFactory"))

      val cases = Table(
        ("gridModel", "expectedClass", "failureMessage"),
        (
          "",
          classOf[InvalidConfigParameterException],
          "No grid model defined!"
        ),
        ("icon", classOf[IconIdCoordinateFactory], ""),
        ("cosmo", classOf[CosmoIdCoordinateFactory], ""),
        (
          "else",
          classOf[InvalidConfigParameterException],
          "Grid model 'else' is not supported!"
        )
      )

      forAll(cases) { (gridModel, expectedClass, failureMessage) =>
        val actual =
          Try(WeatherSource invokePrivate checkCoordinateFactory(gridModel))

        actual match {
          case Success(factory) =>
            factory.getClass shouldBe expectedClass

          case Failure(exception) =>
            exception.getClass shouldBe expectedClass
            exception.getMessage shouldBe failureMessage
        }
      }
    }
>>>>>>> 0899335f
  }
}

case object WeatherSourceSpec {
  private val coordinate67775 = GeoUtils.buildPoint(51.5, 7.438)
  private val coordinate531137 = GeoUtils.buildPoint(51.5, 7.375)
  private val coordinate551525 = GeoUtils.buildPoint(51.438, 7.438)
  private val coordinate278150 = GeoUtils.buildPoint(51.438, 7.375)
  private val coordinate477295 = GeoUtils.buildPoint(52.312, 12.812)
  private val coordinate537947 = GeoUtils.buildPoint(52.25, 12.812)
  private val coordinate144112 = GeoUtils.buildPoint(52.312, 12.875)
  private val coordinate165125 = GeoUtils.buildPoint(52.25, 12.875)

  private val time: ZonedDateTime = ZonedDateTime.now()

  private val missingValue: Null = null

  private val timeBasedValue0: TimeBasedValue[WeatherValue] =
    buildTimeBasedValue(
      time.minusMinutes(130),
      new WeatherValue(
        coordinate67775,
        new SolarIrradianceValue(missingValue, missingValue),
        new TemperatureValue(
          missingValue
        ),
        new WindValue(missingValue, missingValue)
      )
    )

  private val timeBasedValue1: TimeBasedValue[WeatherValue] =
    buildTimeBasedValue(
      time.minusMinutes(100),
      new WeatherValue(
        coordinate67775,
        new SolarIrradianceValue(
          missingValue,
          Quantities.getQuantity(40d, StandardUnits.SOLAR_IRRADIANCE)
        ),
        new TemperatureValue(Quantities.getQuantity(238.15d, Units.KELVIN)),
        new WindValue(
          missingValue,
          Quantities.getQuantity(10, Units.METRE_PER_SECOND)
        )
      )
    )

  private val timeBasedValue2: TimeBasedValue[WeatherValue] =
    buildTimeBasedValue(
      time.minusMinutes(30),
      new WeatherValue(
        coordinate67775,
        new SolarIrradianceValue(
          Quantities.getQuantity(50d, StandardUnits.SOLAR_IRRADIANCE),
          Quantities.getQuantity(50d, StandardUnits.SOLAR_IRRADIANCE)
        ),
        new TemperatureValue(missingValue),
        new WindValue(missingValue, missingValue)
      )
    )

  private val timeBasedValue3: TimeBasedValue[WeatherValue] =
    buildTimeBasedValue(
      time.plusMinutes(30),
      new WeatherValue(
        coordinate67775,
        new SolarIrradianceValue(
          missingValue,
          Quantities.getQuantity(60d, StandardUnits.SOLAR_IRRADIANCE)
        ),
        new TemperatureValue(Quantities.getQuantity(288.15d, Units.KELVIN)),
        new WindValue(
          missingValue,
          Quantities.getQuantity(20, Units.METRE_PER_SECOND)
        )
      )
    )

  private val timeBasedValue4: TimeBasedValue[WeatherValue] =
    buildTimeBasedValue(
      time.plusMinutes(100),
      new WeatherValue(
        coordinate67775,
        new SolarIrradianceValue(
          Quantities.getQuantity(40d, StandardUnits.SOLAR_IRRADIANCE),
          Quantities.getQuantity(40d, StandardUnits.SOLAR_IRRADIANCE)
        ),
        new TemperatureValue(missingValue),
        new WindValue(missingValue, missingValue)
      )
    )

  private val timeBasedValue5: TimeBasedValue[WeatherValue] =
    buildTimeBasedValue(
      time.plusMinutes(130),
      new WeatherValue(
        coordinate67775,
        new SolarIrradianceValue(
          missingValue,
          Quantities.getQuantity(50d, StandardUnits.SOLAR_IRRADIANCE)
        ),
        new TemperatureValue(Quantities.getQuantity(288.15d, Units.KELVIN)),
        new WindValue(missingValue, missingValue)
      )
    )

  def buildTimeBasedValue(
      time: ZonedDateTime,
      value: WeatherValue
  ): TimeBasedValue[WeatherValue] = {
    new TimeBasedValue[WeatherValue](UUID.randomUUID(), time, value)
  }

  def buildTimeSeries(
      set: Set[TimeBasedValue[WeatherValue]]
  ): IndividualTimeSeries[WeatherValue] = {
    new IndividualTimeSeries[WeatherValue](UUID.randomUUID(), set.asJava)
  }

  case object DummyWeatherSource extends WeatherSource {
    override protected val idCoordinateSource: IdCoordinateSource =
      DummyIdCoordinateSource
    override protected val maxCoordinateDistance: ComparableQuantity[Length] =
      Quantities.getQuantity(400000, Units.METRE)

    /** Get the weather data for the given tick as a weighted average taking
      * into account the given weighting of weather coordinates.
      *
      * @param tick
      *   Simulation date in question
      * @param weightedCoordinates
      *   The coordinate in question
      * @return
      *   Matching weather data
      */
    override def getWeather(
        tick: Long,
        weightedCoordinates: WeightedCoordinates
    ): WeatherMessage.WeatherData =
      throw new UnsupportedOperationException(
        "This is not supported by the dummy source."
      )

    /** Determine an Array with all ticks between the request frame's start and
      * end on which new data is available. Bot the request frame's start and
      * end are INCLUDED.
      *
      * @param requestFrameStart
      *   Beginning of the announced request frame
      * @param requestFrameEnd
      *   End of the announced request frame
      * @return
      *   Array with data ticks
      */
    override def getDataTicks(
        requestFrameStart: Long,
        requestFrameEnd: Long
    ): Array[Long] =
      throw new UnsupportedOperationException(
        "This is not supported by the dummy source."
      )
  }

  case object DummyIdCoordinateSource extends IdCoordinateSource {
    private val idToCoordinate = Map(
      67775 -> coordinate67775,
      531137 -> coordinate531137,
      551525 -> coordinate551525,
      278150 -> coordinate278150,
      477295 -> coordinate477295,
      537947 -> coordinate537947,
      144112 -> coordinate144112,
      165125 -> coordinate165125
    )

    private val coordinateToId = idToCoordinate.map { case (key, value) =>
      value -> key
    }

    override def getCoordinate(id: Int): Optional[Point] =
      idToCoordinate.get(id).toJava

    override def getCoordinates(ids: Int*): util.Collection[Point] =
      ids.flatMap(idToCoordinate.get).toVector.asJava

    override def getId(coordinate: Point): Optional[Integer] =
      coordinateToId.get(coordinate).map(Integer.valueOf).toJava

    override def getAllCoordinates: util.Collection[Point] =
      idToCoordinate.values.toVector.asJava

    def getClosestCoordinates(
        coordinate: Point,
        n: Int,
        distance: ComparableQuantity[Length]
    ): util.List[CoordinateDistance] = {
      val points: Set[Point] = coordinateToId.keySet

      val envelope: Envelope =
        GeoUtils.calculateBoundingBox(coordinate, distance)

      val reducedPoints: Set[Point] = points.flatMap { point =>
        if (envelope.contains(point.getCoordinate)) {
          Some(point)
        } else {
          None
        }
      }

      calculateCoordinateDistances(coordinate, n, reducedPoints.asJava)
    }

    override def getNearestCoordinates(
        coordinate: Point,
        n: Int
    ): util.List[CoordinateDistance] = {
      calculateCoordinateDistances(coordinate, n, coordinateToId.keySet.asJava)
    }
  }
}<|MERGE_RESOLUTION|>--- conflicted
+++ resolved
@@ -12,7 +12,10 @@
   IdCoordinateFactory
 }
 import edu.ie3.datamodel.io.source.IdCoordinateSource
-<<<<<<< HEAD
+import edu.ie3.simona.exceptions.{
+  InvalidConfigParameterException,
+  ServiceException
+}
 import edu.ie3.datamodel.models.StandardUnits
 import edu.ie3.datamodel.models.timeseries.individual.{
   IndividualTimeSeries,
@@ -25,12 +28,6 @@
   WindValue
 }
 import edu.ie3.simona.exceptions.ServiceException
-=======
-import edu.ie3.simona.exceptions.{
-  InvalidConfigParameterException,
-  ServiceException
-}
->>>>>>> 0899335f
 import edu.ie3.simona.ontology.messages.services.WeatherMessage
 import edu.ie3.simona.ontology.messages.services.WeatherMessage.QuantityWithWeight
 import edu.ie3.simona.service.weather.WeatherSource.{
@@ -43,28 +40,23 @@
 import edu.ie3.simona.service.weather.WeatherSourceSpec._
 import edu.ie3.simona.test.common.UnitSpec
 import edu.ie3.util.geo.{CoordinateDistance, GeoUtils}
-<<<<<<< HEAD
+import edu.ie3.util.quantities.QuantityUtil
+import org.locationtech.jts.geom.{Envelope, Point}
+import tech.units.indriya.ComparableQuantity
 import edu.ie3.util.quantities.interfaces.Irradiance
 import edu.ie3.util.quantities.{PowerSystemUnits, QuantityUtil}
 import org.locationtech.jts.geom.Point
 import org.scalatest.prop.TableDrivenPropertyChecks
-=======
-import edu.ie3.util.quantities.QuantityUtil
-import org.locationtech.jts.geom.{Envelope, Point}
->>>>>>> 0899335f
 import tech.units.indriya.ComparableQuantity
 import tech.units.indriya.quantity.Quantities
 import tech.units.indriya.unit.Units
 
 import java.time.ZonedDateTime
 import java.util
-<<<<<<< HEAD
+import java.util.Optional
+import javax.measure.quantity.Length
 import java.util.{Optional, UUID}
 import javax.measure.quantity.{Speed, Temperature}
-=======
-import java.util.Optional
-import javax.measure.quantity.Length
->>>>>>> 0899335f
 import scala.jdk.CollectionConverters._
 import scala.jdk.OptionConverters._
 import scala.util.{Failure, Success, Try}
@@ -332,7 +324,41 @@
       }
     }
 
-<<<<<<< HEAD
+    "return correct coordinate factory" in {
+      val checkCoordinateFactory =
+        PrivateMethod[IdCoordinateFactory](Symbol("checkCoordinateFactory"))
+
+      val cases = Table(
+        ("gridModel", "expectedClass", "failureMessage"),
+        (
+          "",
+          classOf[InvalidConfigParameterException],
+          "No grid model defined!"
+        ),
+        ("icon", classOf[IconIdCoordinateFactory], ""),
+        ("cosmo", classOf[CosmoIdCoordinateFactory], ""),
+        (
+          "else",
+          classOf[InvalidConfigParameterException],
+          "Grid model 'else' is not supported!"
+        )
+      )
+
+      forAll(cases) { (gridModel, expectedClass, failureMessage) =>
+        val actual =
+          Try(WeatherSource invokePrivate checkCoordinateFactory(gridModel))
+
+        actual match {
+          case Success(factory) =>
+            factory.getClass shouldBe expectedClass
+
+          case Failure(exception) =>
+            exception.getClass shouldBe expectedClass
+            exception.getMessage shouldBe failureMessage
+        }
+      }
+    }
+
     "interpolate missing weather values correctly" in {
       val cases = Table(
         ("previousOption", "nextOption", "emptyValue", "expectedValue"),
@@ -422,11 +448,11 @@
 
       forAll(cases) {
         (
-            timeBasedValues,
-            expectedDiffIrr,
-            expectedDirIrr,
-            expectedTemp,
-            expectedWindVel
+          timeBasedValues,
+          expectedDiffIrr,
+          expectedDirIrr,
+          expectedTemp,
+          expectedWindVel
         ) =>
           val timeSeries: IndividualTimeSeries[WeatherValue] =
             buildTimeSeries(timeBasedValues)
@@ -534,11 +560,11 @@
 
       forAll(cases) {
         (
-            timeBasedValues,
-            expectedDiffIrr,
-            expectedDirIrr,
-            expectedTemp,
-            expectedWindVel
+          timeBasedValues,
+          expectedDiffIrr,
+          expectedDirIrr,
+          expectedTemp,
+          expectedWindVel
         ) =>
           val timeSeries: IndividualTimeSeries[WeatherValue] =
             buildTimeSeries(timeBasedValues)
@@ -582,42 +608,7 @@
       }
     }
 
-=======
-    "return correct coordinate factory" in {
-      val checkCoordinateFactory =
-        PrivateMethod[IdCoordinateFactory](Symbol("checkCoordinateFactory"))
-
-      val cases = Table(
-        ("gridModel", "expectedClass", "failureMessage"),
-        (
-          "",
-          classOf[InvalidConfigParameterException],
-          "No grid model defined!"
-        ),
-        ("icon", classOf[IconIdCoordinateFactory], ""),
-        ("cosmo", classOf[CosmoIdCoordinateFactory], ""),
-        (
-          "else",
-          classOf[InvalidConfigParameterException],
-          "Grid model 'else' is not supported!"
-        )
-      )
-
-      forAll(cases) { (gridModel, expectedClass, failureMessage) =>
-        val actual =
-          Try(WeatherSource invokePrivate checkCoordinateFactory(gridModel))
-
-        actual match {
-          case Success(factory) =>
-            factory.getClass shouldBe expectedClass
-
-          case Failure(exception) =>
-            exception.getClass shouldBe expectedClass
-            exception.getMessage shouldBe failureMessage
-        }
-      }
-    }
->>>>>>> 0899335f
+  }
   }
 }
 
