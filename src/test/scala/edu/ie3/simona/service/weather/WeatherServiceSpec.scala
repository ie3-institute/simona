--- conflicted
+++ resolved
@@ -63,10 +63,9 @@
     with TestSpawnerClassic {
 
   // setup config for scheduler
-<<<<<<< HEAD
   override protected val simonaConfig: SimonaConfig = read_conf_with_fallback("""
-          simona.time.startDateTime = "2011-01-01 00:00:00"
-          simona.time.endDateTime = "2011-01-01 01:00:00"
+          simona.time.startDateTime = "2011-01-01T00:00:00Z"
+          simona.time.endDateTime = "2011-01-01T01:00:00Z"
           simona.time.schedulerReadyCheckWindow = 900
           simona.input.grid.datasource.id = "csv"
           simona.input.grid.datasource.csvParams.folderPath = "netdata"
@@ -76,36 +75,13 @@
           simona.input.weather.datasource.coordinateSource.sampleParams.use = true
           simona.input.grid.datatarget.id = "csv"
           simona.powerflow.maxSweepPowerDeviation = 1E-5 // the maximum allowed deviation in power between two sweeps, before overall convergence is assumed
-          simona.powerflow.skipOnFailure = true
+
           simona.powerflow.newtonraphson.epsilon = [1E-12]
           simona.powerflow.newtonraphson.iterations = 50
-          simona.powerflow.resolution = "3600s"
+
           simona.simulationName = "ConfigTestDataSimulation"
           simona.gridConfig.refSystems = []
         """)
-=======
-  private val config = ConfigFactory
-    .parseString(s"""
-            simona.time.startDateTime = "2011-01-01T00:00:00Z"
-            simona.time.endDateTime = "2011-01-01T01:00:00Z"
-            simona.time.schedulerReadyCheckWindow = 900
-            simona.input.grid.datasource.id = "csv"
-            simona.input.grid.datasource.csvParams.folderPath = "netdata"
-            simona.input.grid.datasource.csvParams.csvSep =","
-            simona.input.weather.datasource.scheme = "icon"
-            simona.input.weather.datasource.sampleParams.use = true
-            simona.input.weather.datasource.coordinateSource.sampleParams.use = true
-            simona.input.grid.datatarget.id = "csv"
-            simona.powerflow.maxSweepPowerDeviation = 1E-5 // the maximum allowed deviation in power between two sweeps, before overall convergence is assumed
-            simona.powerflow.newtonraphson.epsilon = [1E-12]
-            simona.powerflow.newtonraphson.iterations = 50
-            simona.simulationName = "ConfigTestDataSimulation"
-            simona.gridConfig.refSystems = []
-          """)
-    .resolve()
-    .withFallback(typesafeConfig)
-  override protected val simonaConfig: SimonaConfig = SimonaConfig(config)
->>>>>>> 12f4e119
 
   // setup values
   private val invalidCoordinate: AgentCoordinates =
@@ -113,15 +89,15 @@
   private val validCoordinate: AgentCoordinates =
     AgentCoordinates(52.02083574, 7.40110716)
 
-<<<<<<< HEAD
+  private val scheduler = TestProbe("scheduler")
+  /*fixme mh old version:
   // convert tick from long into JAVA ZonedDateTime
   private implicit val startDateTime: ZonedDateTime =
     TimeUtil.withDefaults.toZonedDateTime(
       simonaConfig.time.startDateTime
     )
-=======
-  private val scheduler = TestProbe("scheduler")
->>>>>>> 12f4e119
+
+   */
 
   // build the weather service
   private val weatherActor: TestActorRef[WeatherService] = TestActorRef(
@@ -147,14 +123,9 @@
         weatherActor,
         SimonaService.Create(
           InitWeatherServiceStateData(
-<<<<<<< HEAD
             simonaConfig.input.weather.datasource
-          )
-=======
-            simonaConfig.simona.input.weather.datasource
           ),
           key,
->>>>>>> 12f4e119
         ),
       )
       scheduler.expectMsg(
