--- conflicted
+++ resolved
@@ -87,23 +87,8 @@
   private val agent = TestProbe[Any]("agent")
 
   // build the weather service
-<<<<<<< HEAD
-  private val weatherActor: TestActorRef[WeatherService] = TestActorRef(
-    new WeatherService(
-      scheduler.ref,
-      TimeUtil.withDefaults.toZonedDateTime(
-        simonaConfig.simona.time.endDateTime
-      ),
-      4,
-    )(
-      TimeUtil.withDefaults.toZonedDateTime(
-        simonaConfig.simona.time.startDateTime
-      )
-    )
-=======
   private val weatherService = testKit.spawn(
     WeatherService(scheduler.ref)
->>>>>>> 78bc19d1
   )
 
   "A weather service" must {
