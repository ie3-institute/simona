--- conflicted
+++ resolved
@@ -207,16 +207,9 @@
         case ProvideWeatherMessage(tick, weatherValue, nextDataTick) =>
           tick shouldBe 0L
           weatherValue shouldBe WeatherData(
-<<<<<<< HEAD
-            Quantities.getQuantity(0d, StandardUnits.SOLAR_IRRADIANCE),
-            Quantities.getQuantity(0d, StandardUnits.SOLAR_IRRADIANCE),
-            Quantities
-              .getQuantity(-2.3719999999999573, StandardUnits.TEMPERATURE),
-=======
             Quantities.getQuantity(0.0, StandardUnits.SOLAR_IRRADIANCE),
             Quantities.getQuantity(0.0, StandardUnits.SOLAR_IRRADIANCE),
             Quantities.getQuantity(-2.372, StandardUnits.TEMPERATURE),
->>>>>>> 8a749184
             Quantities.getQuantity(4.16474, StandardUnits.WIND_VELOCITY)
           )
           nextDataTick shouldBe Some(3600L)
@@ -252,16 +245,9 @@
         case ProvideWeatherMessage(tick, weatherValue, nextDataTick) =>
           tick shouldBe 3600L
           weatherValue shouldBe WeatherData(
-<<<<<<< HEAD
-            Quantities.getQuantity(0d, StandardUnits.SOLAR_IRRADIANCE),
-            Quantities.getQuantity(0d, StandardUnits.SOLAR_IRRADIANCE),
-            Quantities
-              .getQuantity(-2.5259999999999536, StandardUnits.TEMPERATURE),
-=======
             Quantities.getQuantity(0.0, StandardUnits.SOLAR_IRRADIANCE),
             Quantities.getQuantity(0.0, StandardUnits.SOLAR_IRRADIANCE),
             Quantities.getQuantity(-2.526, StandardUnits.TEMPERATURE),
->>>>>>> 8a749184
             Quantities.getQuantity(4.918092, StandardUnits.WIND_VELOCITY)
           )
           nextDataTick shouldBe None
