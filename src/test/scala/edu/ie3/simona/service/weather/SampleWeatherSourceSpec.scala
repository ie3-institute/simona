/*
 * © 2020. TU Dortmund University,
 * Institute of Energy Systems, Energy Efficiency and Energy Economics,
 * Research group Distribution grid planning and operation
 */

package edu.ie3.simona.service.weather

import edu.ie3.datamodel.models.input.NodeInput
import edu.ie3.simona.ontology.messages.services.WeatherMessage.WeatherData
import edu.ie3.simona.service.weather.WeatherSource.{
  AgentCoordinates,
  WeightedCoordinates
}
import edu.ie3.simona.test.common.UnitSpec
import edu.ie3.simona.util.TickUtil._
import edu.ie3.util.TimeUtil
<<<<<<< HEAD
import edu.ie3.util.quantities.PowerSystemUnits
import edu.ie3.util.scala.quantities.{Irradiance, WattsPerSquareMeter}
import org.scalatest.prop.TableDrivenPropertyChecks
import org.scalatestplus.mockito.MockitoSugar
import squants.motion.MetersPerSecond
import squants.thermal.Celsius
import tech.units.indriya.quantity.Quantities
=======
import edu.ie3.util.scala.quantities.{Irradiance, WattsPerSquareMeter}
import org.scalatest.prop.TableDrivenPropertyChecks
import org.scalatestplus.mockito.MockitoSugar
import squants.{Temperature, Velocity}
import squants.motion.MetersPerSecond
import squants.thermal.Celsius
>>>>>>> 83d0fb03

import java.time.ZonedDateTime
import scala.util.{Failure, Success}

class SampleWeatherSourceSpec
    extends UnitSpec
    with MockitoSugar
    with TableDrivenPropertyChecks {
  implicit val simulationStart: ZonedDateTime =
    TimeUtil.withDefaults.toZonedDateTime("2011-01-01 00:00:00")
  implicit val toleranceIrradiance: Irradiance = WattsPerSquareMeter(0.1)
<<<<<<< HEAD
  implicit val toleranceVelocity: squants.Velocity = MetersPerSecond(0.01)
  implicit val toleranceTemperature: squants.Temperature = Celsius(0.01)
=======
  implicit val toleranceVelocity: Velocity = MetersPerSecond(0.01)
  implicit val toleranceTemperature: Temperature = Celsius(0.01)
>>>>>>> 83d0fb03
  val source: SampleWeatherSource = new SampleWeatherSource()

  "The sample weather source" should {
    "always return the queried coordinate itself as nearest coordinate" in {
      val queryCoordinate = AgentCoordinates(
        NodeInput.DEFAULT_GEO_POSITION.getY,
        NodeInput.DEFAULT_GEO_POSITION.getX
      )

      source.getWeightedCoordinates(
        queryCoordinate,
        4
      ) match {
        case Success(WeightedCoordinates(weighting)) =>
          weighting.corresponds(
            Map(NodeInput.DEFAULT_GEO_POSITION -> 1d)
          ) { case ((pointA, weightA), (pointB, weightB)) =>
            pointA.equalsExact(pointB, 1e-6) && Math.abs(
              weightA - weightB
            ) < 1e-6
          }
        case Failure(exception) =>
          fail(
            "Querying the nearest coordinates was supposed to pass.",
            exception
          )
      }
    }

    "return the correct data ticks" in {
      val testData = Table(
        ("start", "end", "expected"),
        (0L, 86400L, (0L to 86400L by 3600L).toArray),
        (1L, 86400L, (3600L to 86400L by 3600L).toArray),
        (0L, 86399L, (0L to 82800L by 3600L).toArray),
        (1L, 86399L, (3600L to 82800L by 3600L).toArray)
      )

      testData.forEvery {
        case (start: Long, end: Long, expected: Array[Long]) =>
          source.getDataTicks(start, end) shouldBe expected
      }
    }

    val getWeatherPrivate = PrivateMethod[WeatherData](Symbol("getWeather"))
    val tick =
      TimeUtil.withDefaults.toZonedDateTime("2011-02-01 15:00:00").toTick

    "return correct weather data in value and unit" in {
      val actual = source invokePrivate getWeatherPrivate(tick)

      /* Units meet expectation */
      actual.diffIrr.unit shouldBe WattsPerSquareMeter
      actual.dirIrr.unit shouldBe WattsPerSquareMeter
      actual.temp.unit shouldBe Celsius
      actual.windVel.unit shouldBe MetersPerSecond

      /* Values meet expectations */
<<<<<<< HEAD
      actual.diffIrr ~= WattsPerSquareMeter(72.7656)

      actual.dirIrr ~= WattsPerSquareMeter(80.1172)

      actual.windVel ~= MetersPerSecond(11.11602)

      actual.temp ~= Celsius(6.459)
=======
      (actual.diffIrr ~= WattsPerSquareMeter(72.7656)) shouldBe true

      (actual.dirIrr ~= WattsPerSquareMeter(80.1172)) shouldBe true

      (actual.windVel ~= MetersPerSecond(11.11602)) shouldBe true

      (actual.temp ~= Celsius(6.459)) shouldBe true
>>>>>>> 83d0fb03

    }

    "return correct weather data neglecting the given coordinate" in {
      val weightedCoordinates =
        WeightedCoordinates(Map(NodeInput.DEFAULT_GEO_POSITION -> 1d))

      source.getWeather(tick, weightedCoordinates) match {
        case WeatherData(diffIrr, dirIrr, temp, windVel) =>
          diffIrr.unit shouldBe WattsPerSquareMeter
<<<<<<< HEAD
          diffIrr ~= WattsPerSquareMeter(72.7656)

          dirIrr.unit shouldBe WattsPerSquareMeter
          dirIrr ~= WattsPerSquareMeter(80.1172)

          temp.unit shouldBe Celsius
          temp ~= Celsius(6.459d)

          windVel.unit shouldBe MetersPerSecond
          windVel ~= MetersPerSecond(11.11602d)
=======
          (diffIrr ~= WattsPerSquareMeter(72.7656)) shouldBe true

          dirIrr.unit shouldBe WattsPerSquareMeter
          (dirIrr ~= WattsPerSquareMeter(80.1172)) shouldBe true

          temp.unit shouldBe Celsius
          (temp ~= Celsius(6.459d)) shouldBe true

          windVel.unit shouldBe MetersPerSecond
          (windVel ~= MetersPerSecond(11.11602d)) shouldBe true
>>>>>>> 83d0fb03

      }
    }
  }
}<|MERGE_RESOLUTION|>--- conflicted
+++ resolved
@@ -15,22 +15,12 @@
 import edu.ie3.simona.test.common.UnitSpec
 import edu.ie3.simona.util.TickUtil._
 import edu.ie3.util.TimeUtil
-<<<<<<< HEAD
-import edu.ie3.util.quantities.PowerSystemUnits
-import edu.ie3.util.scala.quantities.{Irradiance, WattsPerSquareMeter}
-import org.scalatest.prop.TableDrivenPropertyChecks
-import org.scalatestplus.mockito.MockitoSugar
-import squants.motion.MetersPerSecond
-import squants.thermal.Celsius
-import tech.units.indriya.quantity.Quantities
-=======
 import edu.ie3.util.scala.quantities.{Irradiance, WattsPerSquareMeter}
 import org.scalatest.prop.TableDrivenPropertyChecks
 import org.scalatestplus.mockito.MockitoSugar
 import squants.{Temperature, Velocity}
 import squants.motion.MetersPerSecond
 import squants.thermal.Celsius
->>>>>>> 83d0fb03
 
 import java.time.ZonedDateTime
 import scala.util.{Failure, Success}
@@ -42,13 +32,8 @@
   implicit val simulationStart: ZonedDateTime =
     TimeUtil.withDefaults.toZonedDateTime("2011-01-01 00:00:00")
   implicit val toleranceIrradiance: Irradiance = WattsPerSquareMeter(0.1)
-<<<<<<< HEAD
-  implicit val toleranceVelocity: squants.Velocity = MetersPerSecond(0.01)
-  implicit val toleranceTemperature: squants.Temperature = Celsius(0.01)
-=======
   implicit val toleranceVelocity: Velocity = MetersPerSecond(0.01)
   implicit val toleranceTemperature: Temperature = Celsius(0.01)
->>>>>>> 83d0fb03
   val source: SampleWeatherSource = new SampleWeatherSource()
 
   "The sample weather source" should {
@@ -107,15 +92,6 @@
       actual.windVel.unit shouldBe MetersPerSecond
 
       /* Values meet expectations */
-<<<<<<< HEAD
-      actual.diffIrr ~= WattsPerSquareMeter(72.7656)
-
-      actual.dirIrr ~= WattsPerSquareMeter(80.1172)
-
-      actual.windVel ~= MetersPerSecond(11.11602)
-
-      actual.temp ~= Celsius(6.459)
-=======
       (actual.diffIrr ~= WattsPerSquareMeter(72.7656)) shouldBe true
 
       (actual.dirIrr ~= WattsPerSquareMeter(80.1172)) shouldBe true
@@ -123,7 +99,6 @@
       (actual.windVel ~= MetersPerSecond(11.11602)) shouldBe true
 
       (actual.temp ~= Celsius(6.459)) shouldBe true
->>>>>>> 83d0fb03
 
     }
 
@@ -134,18 +109,6 @@
       source.getWeather(tick, weightedCoordinates) match {
         case WeatherData(diffIrr, dirIrr, temp, windVel) =>
           diffIrr.unit shouldBe WattsPerSquareMeter
-<<<<<<< HEAD
-          diffIrr ~= WattsPerSquareMeter(72.7656)
-
-          dirIrr.unit shouldBe WattsPerSquareMeter
-          dirIrr ~= WattsPerSquareMeter(80.1172)
-
-          temp.unit shouldBe Celsius
-          temp ~= Celsius(6.459d)
-
-          windVel.unit shouldBe MetersPerSecond
-          windVel ~= MetersPerSecond(11.11602d)
-=======
           (diffIrr ~= WattsPerSquareMeter(72.7656)) shouldBe true
 
           dirIrr.unit shouldBe WattsPerSquareMeter
@@ -156,7 +119,6 @@
 
           windVel.unit shouldBe MetersPerSecond
           (windVel ~= MetersPerSecond(11.11602d)) shouldBe true
->>>>>>> 83d0fb03
 
       }
     }
