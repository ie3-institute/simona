--- conflicted
+++ resolved
@@ -15,8 +15,6 @@
 import edu.ie3.simona.agent.EnvironmentRefs
 import edu.ie3.simona.event.RuntimeEvent
 import edu.ie3.simona.scheduler.TimeAdvancer
-import edu.ie3.simona.service.primary.PrimaryServiceProxy
-import edu.ie3.simona.service.weather.WeatherService
 import edu.ie3.simona.test.common.UnitSpec
 import edu.ie3.simona.test.common.model.grid.SubGridGateMokka
 
@@ -59,22 +57,13 @@
   override def timeAdvancer(
       context: ActorContext,
       simulation: ActorRef,
-<<<<<<< HEAD
-      runtimeEventListener: akka.actor.typed.ActorRef[RuntimeEvent]
-  ): akka.actor.typed.ActorRef[TimeAdvancer.Incoming] =
-=======
       runtimeEventListener: org.apache.pekko.actor.typed.ActorRef[RuntimeEvent]
-  ): org.apache.pekko.actor.typed.ActorRef[SchedulerMessage] =
->>>>>>> d9d9ffc1
+  ): org.apache.pekko.actor.typed.ActorRef[TimeAdvancer.Incoming] =
     throw new NotImplementedException("This is a dummy setup")
 
   override def scheduler(
       context: ActorContext,
-<<<<<<< HEAD
-      timeAdvancer: akka.actor.typed.ActorRef[TimeAdvancer.Incoming]
-=======
-      timeAdvancer: org.apache.pekko.actor.typed.ActorRef[SchedulerMessage]
->>>>>>> d9d9ffc1
+      timeAdvancer: org.apache.pekko.actor.typed.ActorRef[TimeAdvancer.Incoming]
   ): ActorRef = throw new NotImplementedException("This is a dummy setup")
 
   override def gridAgents(
