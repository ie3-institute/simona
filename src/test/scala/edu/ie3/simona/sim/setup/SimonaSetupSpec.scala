--- conflicted
+++ resolved
@@ -36,17 +36,13 @@
 
   override val args: Array[String] = Array.empty[String]
 
-<<<<<<< HEAD
   override val simonaConfig: SimonaConfig = throw new NotImplementedError()
   override val resultFileHierarchy: ResultFileHierarchy =
     throw new NotImplementedError()
   override val runtimeEventQueue: Option[LinkedBlockingQueue[RuntimeEvent]] =
     throw new NotImplementedError()
 
-  override val logOutputDir: String = throw new NotImplementedError()
-=======
-  override def logOutputDir: Path = throw new NotImplementedError()
->>>>>>> 1d9ef418
+  override val logOutputDir: Path = throw new NotImplementedError()
 
   override def runtimeEventListener(
       context: ActorContext[_]
