/*
 * © 2021. TU Dortmund University,
 * Institute of Energy Systems, Energy Efficiency and Energy Economics,
 * Research group Distribution grid planning and operation
 */

package edu.ie3.simona.sim.setup

import org.apache.pekko.actor.{
  ActorContext,
  ActorRef => classicRef,
  ActorSystem
}
import org.apache.pekko.actor.typed.ActorRef
import edu.ie3.datamodel.exceptions.NotImplementedException
import edu.ie3.datamodel.models.input.connector.{
  ConnectorPort,
  Transformer3WInput,
}
import edu.ie3.simona.agent.EnvironmentRefs
import edu.ie3.simona.agent.grid.GridAgentMessage
import edu.ie3.simona.event.RuntimeEvent
import edu.ie3.simona.scheduler.TimeAdvancer
import edu.ie3.simona.test.common.UnitSpec
import edu.ie3.simona.test.common.model.grid.SubGridGateMokka

import java.util.UUID

class SimonaSetupSpec extends UnitSpec with SimonaSetup with SubGridGateMokka {

  override val args: Array[String] = Array.empty[String]

  override val buildActorSystem: () => ActorSystem = () =>
    throw new NotImplementedException("This is a dummy setup")

  override def runtimeEventListener(
      context: ActorContext
  ): ActorRef[RuntimeEvent] =
    throw new NotImplementedException("This is a dummy setup")

  override def systemParticipantsListener(
      context: ActorContext
  ): Seq[classicRef] = throw new NotImplementedException(
    "This is a dummy setup"
  )

  override def primaryServiceProxy(
      context: ActorContext,
<<<<<<< HEAD
      scheduler: classicRef
  ): classicRef =
=======
      scheduler: ActorRef,
  ): ActorRef =
>>>>>>> 5478b69f
    throw new NotImplementedException("This is a dummy setup")

  override def weatherService(
      context: ActorContext,
<<<<<<< HEAD
      scheduler: classicRef
  ): classicRef =
=======
      scheduler: ActorRef,
  ): ActorRef =
>>>>>>> 5478b69f
    throw new NotImplementedException("This is a dummy setup")

  override def extSimulations(
      context: ActorContext,
<<<<<<< HEAD
      scheduler: classicRef
=======
      scheduler: ActorRef,
>>>>>>> 5478b69f
  ): ExtSimSetupData =
    throw new NotImplementedException("This is a dummy setup")

  override def timeAdvancer(
      context: ActorContext,
<<<<<<< HEAD
      simulation: classicRef,
      runtimeEventListener: ActorRef[RuntimeEvent]
  ): ActorRef[TimeAdvancer.Incoming] =
=======
      simulation: ActorRef,
      runtimeEventListener: org.apache.pekko.actor.typed.ActorRef[RuntimeEvent],
  ): org.apache.pekko.actor.typed.ActorRef[TimeAdvancer.Incoming] =
>>>>>>> 5478b69f
    throw new NotImplementedException("This is a dummy setup")

  override def scheduler(
      context: ActorContext,
<<<<<<< HEAD
      timeAdvancer: ActorRef[TimeAdvancer.Incoming]
  ): classicRef = throw new NotImplementedException("This is a dummy setup")
=======
      timeAdvancer: org.apache.pekko.actor.typed.ActorRef[TimeAdvancer.Incoming],
  ): ActorRef = throw new NotImplementedException("This is a dummy setup")
>>>>>>> 5478b69f

  override def gridAgents(
      context: ActorContext,
      environmentRefs: EnvironmentRefs,
<<<<<<< HEAD
      systemParticipantListener: Seq[classicRef]
  ): Iterable[ActorRef[GridAgentMessage]] =
=======
      systemParticipantListener: Seq[ActorRef],
  ): Iterable[ActorRef] =
>>>>>>> 5478b69f
    throw new NotImplementedException("This is a dummy setup")

  "Attempting to modify a sub grid gate" should {
    val nodeAUuid = UUID.randomUUID()
    val nodeBUuid = UUID.randomUUID()
    val nodeCUuid = UUID.randomUUID()

    "not touch a gate, that contains a two winding transformer" in {
      val subGridGate = build2wSubGridGate(nodeAUuid, 1, nodeBUuid, 2)

      modifySubGridGateForThreeWindingSupport.apply(
        subGridGate
      ) shouldBe subGridGate
    }

    "modifies a gate, that contains a three winding transformer" in {
      val subGridGate = build3wSubGridGate(
        nodeAUuid,
        1,
        nodeBUuid,
        2,
        nodeCUuid,
        3,
        ConnectorPort.C,
      )
      val internalNode = subGridGate.link match {
        case input: Transformer3WInput => input.getNodeInternal
        case _                         => fail("Got wrong link")
      }

      val alteredGate =
        modifySubGridGateForThreeWindingSupport.apply(subGridGate)
      alteredGate.superiorNode shouldBe internalNode
      alteredGate.getSuperiorSubGrid shouldBe subGridGate.getSuperiorSubGrid
      alteredGate.inferiorNode shouldBe subGridGate.inferiorNode
      alteredGate.getInferiorSubGrid shouldBe subGridGate.getInferiorSubGrid
    }
  }
}<|MERGE_RESOLUTION|>--- conflicted
+++ resolved
@@ -9,7 +9,7 @@
 import org.apache.pekko.actor.{
   ActorContext,
   ActorRef => classicRef,
-  ActorSystem
+  ActorSystem,
 }
 import org.apache.pekko.actor.typed.ActorRef
 import edu.ie3.datamodel.exceptions.NotImplementedException
@@ -46,69 +46,39 @@
 
   override def primaryServiceProxy(
       context: ActorContext,
-<<<<<<< HEAD
-      scheduler: classicRef
+      scheduler: classicRef,
   ): classicRef =
-=======
-      scheduler: ActorRef,
-  ): ActorRef =
->>>>>>> 5478b69f
     throw new NotImplementedException("This is a dummy setup")
 
   override def weatherService(
       context: ActorContext,
-<<<<<<< HEAD
-      scheduler: classicRef
+      scheduler: classicRef,
   ): classicRef =
-=======
-      scheduler: ActorRef,
-  ): ActorRef =
->>>>>>> 5478b69f
     throw new NotImplementedException("This is a dummy setup")
 
   override def extSimulations(
       context: ActorContext,
-<<<<<<< HEAD
-      scheduler: classicRef
-=======
-      scheduler: ActorRef,
->>>>>>> 5478b69f
+      scheduler: classicRef,
   ): ExtSimSetupData =
     throw new NotImplementedException("This is a dummy setup")
 
   override def timeAdvancer(
       context: ActorContext,
-<<<<<<< HEAD
       simulation: classicRef,
-      runtimeEventListener: ActorRef[RuntimeEvent]
+      runtimeEventListener: ActorRef[RuntimeEvent],
   ): ActorRef[TimeAdvancer.Incoming] =
-=======
-      simulation: ActorRef,
-      runtimeEventListener: org.apache.pekko.actor.typed.ActorRef[RuntimeEvent],
-  ): org.apache.pekko.actor.typed.ActorRef[TimeAdvancer.Incoming] =
->>>>>>> 5478b69f
     throw new NotImplementedException("This is a dummy setup")
 
   override def scheduler(
       context: ActorContext,
-<<<<<<< HEAD
-      timeAdvancer: ActorRef[TimeAdvancer.Incoming]
+      timeAdvancer: ActorRef[TimeAdvancer.Incoming],
   ): classicRef = throw new NotImplementedException("This is a dummy setup")
-=======
-      timeAdvancer: org.apache.pekko.actor.typed.ActorRef[TimeAdvancer.Incoming],
-  ): ActorRef = throw new NotImplementedException("This is a dummy setup")
->>>>>>> 5478b69f
 
   override def gridAgents(
       context: ActorContext,
       environmentRefs: EnvironmentRefs,
-<<<<<<< HEAD
-      systemParticipantListener: Seq[classicRef]
+      systemParticipantListener: Seq[classicRef],
   ): Iterable[ActorRef[GridAgentMessage]] =
-=======
-      systemParticipantListener: Seq[ActorRef],
-  ): Iterable[ActorRef] =
->>>>>>> 5478b69f
     throw new NotImplementedException("This is a dummy setup")
 
   "Attempting to modify a sub grid gate" should {
