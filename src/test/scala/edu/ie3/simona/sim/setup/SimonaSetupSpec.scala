/*
 * © 2021. TU Dortmund University,
 * Institute of Energy Systems, Energy Efficiency and Energy Economics,
 * Research group Distribution grid planning and operation
 */

package edu.ie3.simona.sim.setup

import edu.ie3.datamodel.exceptions.NotImplementedException
import edu.ie3.datamodel.models.input.connector.{
  ConnectorPort,
  Transformer3WInput,
}
import edu.ie3.simona.agent.EnvironmentRefs
import edu.ie3.simona.event.listener.{ResultEventListener, RuntimeEventListener}
import edu.ie3.simona.event.{ResultEvent, RuntimeEvent}
import edu.ie3.simona.ontology.messages.SchedulerMessage
import edu.ie3.simona.scheduler.TimeAdvancer
import edu.ie3.simona.sim.SimonaSim
import edu.ie3.simona.test.common.UnitSpec
import edu.ie3.simona.test.common.model.grid.SubGridGateMokka
import org.apache.pekko.actor.typed.scaladsl
import org.apache.pekko.actor.{ActorRef, typed}

import java.util.UUID

class SimonaSetupSpec extends UnitSpec with SimonaSetup with SubGridGateMokka {

  override val args: Array[String] = Array.empty[String]

  override def runtimeEventListener(
      context: scaladsl.ActorContext[_]
  ): typed.ActorRef[RuntimeEventListener.Request] = // todo typed
    throw new NotImplementedException(
      "This is a dummy setup"
    )

  override def resultEventListener(
      context: scaladsl.ActorContext[_]
  ): Seq[typed.ActorRef[ResultEventListener.Request]] =
    throw new NotImplementedException("This is a dummy setup")

<<<<<<< HEAD
  override def systemParticipantsListener(
      context: ActorContext,
      extSimSetupData: ExtSimSetupData,
  ): Seq[ActorRef] = throw new NotImplementedException("This is a dummy setup")

  override def primaryServiceProxy(
      context: ActorContext,
      scheduler: ActorRef,
      extSimSetupData: ExtSimSetupData,
  ): ActorRef =
    throw new NotImplementedException("This is a dummy setup")
=======
  override def primaryServiceProxy(
      context: scaladsl.ActorContext[_],
      scheduler: typed.ActorRef[SchedulerMessage],
  ): ActorRef = throw new NotImplementedException("This is a dummy setup")
>>>>>>> eef9c8ff

  override def weatherService(
      context: scaladsl.ActorContext[_],
      scheduler: typed.ActorRef[SchedulerMessage],
  ): ActorRef = throw new NotImplementedException("This is a dummy setup")

  override def extSimulations(
      context: scaladsl.ActorContext[_],
      scheduler: typed.ActorRef[SchedulerMessage],
  ): ExtSimSetupData = throw new NotImplementedException(
    "This is a dummy setup"
  )

  override def timeAdvancer(
      context: scaladsl.ActorContext[_],
      simulation: typed.ActorRef[SimonaSim.SimulationEnded.type],
      runtimeEventListener: typed.ActorRef[RuntimeEvent],
  ): typed.ActorRef[TimeAdvancer.Request] = throw new NotImplementedException(
    "This is a dummy setup"
  )

  override def scheduler(
      context: scaladsl.ActorContext[_],
      timeAdvancer: typed.ActorRef[TimeAdvancer.Request],
  ): typed.ActorRef[SchedulerMessage] = throw new NotImplementedException(
    "This is a dummy setup"
  )

  override def gridAgents(
      context: scaladsl.ActorContext[_],
      environmentRefs: EnvironmentRefs,
      resultEventListeners: Seq[typed.ActorRef[ResultEvent]],
  ): Iterable[ActorRef] = throw new NotImplementedException(
    "This is a dummy setup"
  )

  "Attempting to modify a sub grid gate" should {
    val nodeAUuid = UUID.randomUUID()
    val nodeBUuid = UUID.randomUUID()
    val nodeCUuid = UUID.randomUUID()

    "not touch a gate, that contains a two winding transformer" in {
      val subGridGate = build2wSubGridGate(nodeAUuid, 1, nodeBUuid, 2)

      modifySubGridGateForThreeWindingSupport.apply(
        subGridGate
      ) shouldBe subGridGate
    }

    "modifies a gate, that contains a three winding transformer" in {
      val subGridGate = build3wSubGridGate(
        nodeAUuid,
        1,
        nodeBUuid,
        2,
        nodeCUuid,
        3,
        ConnectorPort.C,
      )
      val internalNode = subGridGate.link match {
        case input: Transformer3WInput => input.getNodeInternal
        case _                         => fail("Got wrong link")
      }

      val alteredGate =
        modifySubGridGateForThreeWindingSupport.apply(subGridGate)
      alteredGate.superiorNode shouldBe internalNode
      alteredGate.getSuperiorSubGrid shouldBe subGridGate.getSuperiorSubGrid
      alteredGate.inferiorNode shouldBe subGridGate.inferiorNode
      alteredGate.getInferiorSubGrid shouldBe subGridGate.getInferiorSubGrid
    }
  }
}<|MERGE_RESOLUTION|>--- conflicted
+++ resolved
@@ -40,24 +40,16 @@
   ): Seq[typed.ActorRef[ResultEventListener.Request]] =
     throw new NotImplementedException("This is a dummy setup")
 
-<<<<<<< HEAD
   override def systemParticipantsListener(
       context: ActorContext,
       extSimSetupData: ExtSimSetupData,
   ): Seq[ActorRef] = throw new NotImplementedException("This is a dummy setup")
 
   override def primaryServiceProxy(
-      context: ActorContext,
-      scheduler: ActorRef,
-      extSimSetupData: ExtSimSetupData,
-  ): ActorRef =
-    throw new NotImplementedException("This is a dummy setup")
-=======
-  override def primaryServiceProxy(
       context: scaladsl.ActorContext[_],
       scheduler: typed.ActorRef[SchedulerMessage],
+      extSimSetupData: ExtSimSetupData,
   ): ActorRef = throw new NotImplementedException("This is a dummy setup")
->>>>>>> eef9c8ff
 
   override def weatherService(
       context: scaladsl.ActorContext[_],
