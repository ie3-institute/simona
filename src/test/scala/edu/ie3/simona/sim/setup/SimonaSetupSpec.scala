/*
 * © 2021. TU Dortmund University,
 * Institute of Energy Systems, Energy Efficiency and Energy Economics,
 * Research group Distribution grid planning and operation
 */

package edu.ie3.simona.sim.setup

import edu.ie3.datamodel.exceptions.NotImplementedException
import edu.ie3.datamodel.models.input.connector.{
  ConnectorPort,
  Transformer3WInput,
}
import edu.ie3.simona.agent.EnvironmentRefs
import edu.ie3.simona.agent.grid.GridAgent
import edu.ie3.simona.config.SimonaConfig
import edu.ie3.simona.event.listener.{ResultEventListener, RuntimeEventListener}
import edu.ie3.simona.event.{ResultEvent, RuntimeEvent}
import edu.ie3.simona.ontology.messages.SchedulerMessage
import edu.ie3.simona.ontology.messages.services.ServiceMessage
import edu.ie3.simona.scheduler.TimeAdvancer
import edu.ie3.simona.scheduler.core.Core.CoreFactory
import edu.ie3.simona.scheduler.core.RegularSchedulerCore
import edu.ie3.simona.sim.SimonaSim
import edu.ie3.simona.test.common.{ConfigTestData, UnitSpec}
import edu.ie3.simona.test.common.model.grid.SubGridGateMokka
import org.apache.pekko.actor.typed.ActorRef
import org.apache.pekko.actor.typed.scaladsl.ActorContext
import org.apache.pekko.actor.{ActorRef => ClassicRef}

import java.nio.file.Path
import java.util.UUID

class SimonaSetupSpec
    extends UnitSpec
    with SimonaSetup
    with SubGridGateMokka
    with ConfigTestData {

  override val args: Array[String] = Array.empty[String]
  override val simonaConfig: SimonaConfig = SimonaConfig(typesafeConfig)

  override def logOutputDir: Path = throw new NotImplementedError()

  override def runtimeEventListener(
      context: ActorContext[_]
  ): ActorRef[RuntimeEventListener.Request] =
    throw new NotImplementedException(
      "This is a dummy setup"
    )

  override def resultEventListener(
      context: ActorContext[_]
  ): Seq[ActorRef[ResultEventListener.Request]] =
    throw new NotImplementedException("This is a dummy setup")

  override def primaryServiceProxy(
      context: ActorContext[_],
      scheduler: ActorRef[SchedulerMessage],
<<<<<<< HEAD
  ): ActorRef[ServiceMessage] = throw new NotImplementedException(
    "This is a dummy setup"
  )
=======
      extSimSetupData: ExtSimSetupData,
  ): ClassicRef = throw new NotImplementedException("This is a dummy setup")
>>>>>>> c4396472

  override def weatherService(
      context: ActorContext[_],
      scheduler: ActorRef[SchedulerMessage],
  ): ClassicRef = throw new NotImplementedException("This is a dummy setup")

  override def extSimulations(
      context: ActorContext[_],
      scheduler: ActorRef[SchedulerMessage],
      extSimPath: Option[Path],
  ): ExtSimSetupData = throw new NotImplementedException(
    "This is a dummy setup"
  )

  override def timeAdvancer(
      context: ActorContext[_],
      simulation: ActorRef[SimonaSim.SimulationEnded.type],
      runtimeEventListener: ActorRef[RuntimeEvent],
  ): ActorRef[TimeAdvancer.Request] = throw new NotImplementedException(
    "This is a dummy setup"
  )

  override def scheduler(
      context: ActorContext[_],
      timeAdvancer: ActorRef[SchedulerMessage],
      coreFactory: CoreFactory = RegularSchedulerCore,
  ): ActorRef[SchedulerMessage] = throw new NotImplementedException(
    "This is a dummy setup"
  )

  override def gridAgents(
      context: ActorContext[_],
      environmentRefs: EnvironmentRefs,
      resultEventListeners: Seq[ActorRef[ResultEvent]],
  ): Iterable[ActorRef[GridAgent.Request]] =
    throw new NotImplementedException("This is a dummy setup")

  "Attempting to modify a sub grid gate" should {
    val nodeAUuid = UUID.randomUUID()
    val nodeBUuid = UUID.randomUUID()
    val nodeCUuid = UUID.randomUUID()

    "not touch a gate, that contains a two winding transformer" in {
      val subGridGate = build2wSubGridGate(nodeAUuid, 1, nodeBUuid, 2)

      modifySubGridGateForThreeWindingSupport.apply(
        subGridGate
      ) shouldBe subGridGate
    }

    "modifies a gate, that contains a three winding transformer" in {
      val subGridGate = build3wSubGridGate(
        nodeAUuid,
        1,
        nodeBUuid,
        2,
        nodeCUuid,
        3,
        ConnectorPort.C,
      )
      val internalNode = subGridGate.link match {
        case input: Transformer3WInput => input.getNodeInternal
        case _                         => fail("Got wrong link")
      }

      val alteredGate =
        modifySubGridGateForThreeWindingSupport.apply(subGridGate)
      alteredGate.superiorNode shouldBe internalNode
      alteredGate.getSuperiorSubGrid shouldBe subGridGate.getSuperiorSubGrid
      alteredGate.inferiorNode shouldBe subGridGate.inferiorNode
      alteredGate.getInferiorSubGrid shouldBe subGridGate.getInferiorSubGrid
    }
  }
}<|MERGE_RESOLUTION|>--- conflicted
+++ resolved
@@ -57,14 +57,10 @@
   override def primaryServiceProxy(
       context: ActorContext[_],
       scheduler: ActorRef[SchedulerMessage],
-<<<<<<< HEAD
+      extSimSetupData: ExtSimSetupData,
   ): ActorRef[ServiceMessage] = throw new NotImplementedException(
     "This is a dummy setup"
   )
-=======
-      extSimSetupData: ExtSimSetupData,
-  ): ClassicRef = throw new NotImplementedException("This is a dummy setup")
->>>>>>> c4396472
 
   override def weatherService(
       context: ActorContext[_],
