/*
 * © 2021. TU Dortmund University,
 * Institute of Energy Systems, Energy Efficiency and Energy Economics,
 * Research group Distribution grid planning and operation
 */

package edu.ie3.simona.sim.setup

import edu.ie3.datamodel.exceptions.NotImplementedException
import edu.ie3.datamodel.models.input.connector.{
  ConnectorPort,
  Transformer3WInput,
}
import edu.ie3.simona.agent.EnvironmentRefs
import edu.ie3.simona.agent.grid.GridAgentMessage
import edu.ie3.simona.event.listener.{ResultEventListener, RuntimeEventListener}
import edu.ie3.simona.event.{ResultEvent, RuntimeEvent}
import edu.ie3.simona.ontology.messages.SchedulerMessage
import edu.ie3.simona.scheduler.TimeAdvancer
import edu.ie3.simona.sim.SimonaSim
import edu.ie3.simona.test.common.UnitSpec
import edu.ie3.simona.test.common.model.grid.SubGridGateMokka
import org.apache.pekko.actor.typed.ActorRef
import org.apache.pekko.actor.typed.scaladsl.ActorContext
import org.apache.pekko.actor.{ActorRef => ClassicRef}

import java.util.UUID

class SimonaSetupSpec extends UnitSpec with SimonaSetup with SubGridGateMokka {

  override val args: Array[String] = Array.empty[String]

  override def runtimeEventListener(
      context: ActorContext[_]
  ): ActorRef[RuntimeEventListener.Request] =
    throw new NotImplementedException(
      "This is a dummy setup"
    )

  override def resultEventListener(
<<<<<<< HEAD
      context: scaladsl.ActorContext[_],
      extSimulationData: ExtSimSetupData,
  ): Seq[typed.ActorRef[ResultEventListener.Request]] =
    throw new NotImplementedException("This is a dummy setup")

  override def primaryServiceProxy(
      context: scaladsl.ActorContext[_],
      scheduler: typed.ActorRef[SchedulerMessage],
      extSimSetupData: ExtSimSetupData,
  ): ActorRef = throw new NotImplementedException("This is a dummy setup")
=======
      context: ActorContext[_]
  ): Seq[ActorRef[ResultEventListener.Request]] =
    throw new NotImplementedException("This is a dummy setup")

  override def primaryServiceProxy(
      context: ActorContext[_],
      scheduler: ActorRef[SchedulerMessage],
  ): ClassicRef = throw new NotImplementedException("This is a dummy setup")
>>>>>>> 32b4808a

  override def weatherService(
      context: ActorContext[_],
      scheduler: ActorRef[SchedulerMessage],
  ): ClassicRef = throw new NotImplementedException("This is a dummy setup")

  override def extSimulations(
      context: ActorContext[_],
      scheduler: ActorRef[SchedulerMessage],
  ): ExtSimSetupData = throw new NotImplementedException(
    "This is a dummy setup"
  )

  override def timeAdvancer(
      context: ActorContext[_],
      simulation: ActorRef[SimonaSim.SimulationEnded.type],
      runtimeEventListener: ActorRef[RuntimeEvent],
  ): ActorRef[TimeAdvancer.Request] = throw new NotImplementedException(
    "This is a dummy setup"
  )

  override def scheduler(
      context: ActorContext[_],
      timeAdvancer: ActorRef[TimeAdvancer.Request],
  ): ActorRef[SchedulerMessage] = throw new NotImplementedException(
    "This is a dummy setup"
  )

  override def gridAgents(
      context: ActorContext[_],
      environmentRefs: EnvironmentRefs,
      resultEventListeners: Seq[ActorRef[ResultEvent]],
  ): Iterable[ActorRef[GridAgentMessage]] =
    throw new NotImplementedException("This is a dummy setup")

  "Attempting to modify a sub grid gate" should {
    val nodeAUuid = UUID.randomUUID()
    val nodeBUuid = UUID.randomUUID()
    val nodeCUuid = UUID.randomUUID()

    "not touch a gate, that contains a two winding transformer" in {
      val subGridGate = build2wSubGridGate(nodeAUuid, 1, nodeBUuid, 2)

      modifySubGridGateForThreeWindingSupport.apply(
        subGridGate
      ) shouldBe subGridGate
    }

    "modifies a gate, that contains a three winding transformer" in {
      val subGridGate = build3wSubGridGate(
        nodeAUuid,
        1,
        nodeBUuid,
        2,
        nodeCUuid,
        3,
        ConnectorPort.C,
      )
      val internalNode = subGridGate.link match {
        case input: Transformer3WInput => input.getNodeInternal
        case _                         => fail("Got wrong link")
      }

      val alteredGate =
        modifySubGridGateForThreeWindingSupport.apply(subGridGate)
      alteredGate.superiorNode shouldBe internalNode
      alteredGate.getSuperiorSubGrid shouldBe subGridGate.getSuperiorSubGrid
      alteredGate.inferiorNode shouldBe subGridGate.inferiorNode
      alteredGate.getInferiorSubGrid shouldBe subGridGate.getInferiorSubGrid
    }
  }
}<|MERGE_RESOLUTION|>--- conflicted
+++ resolved
@@ -38,27 +38,16 @@
     )
 
   override def resultEventListener(
-<<<<<<< HEAD
-      context: scaladsl.ActorContext[_],
+      context: ActorContext[_],
       extSimulationData: ExtSimSetupData,
-  ): Seq[typed.ActorRef[ResultEventListener.Request]] =
-    throw new NotImplementedException("This is a dummy setup")
-
-  override def primaryServiceProxy(
-      context: scaladsl.ActorContext[_],
-      scheduler: typed.ActorRef[SchedulerMessage],
-      extSimSetupData: ExtSimSetupData,
-  ): ActorRef = throw new NotImplementedException("This is a dummy setup")
-=======
-      context: ActorContext[_]
   ): Seq[ActorRef[ResultEventListener.Request]] =
     throw new NotImplementedException("This is a dummy setup")
 
   override def primaryServiceProxy(
       context: ActorContext[_],
       scheduler: ActorRef[SchedulerMessage],
+      extSimSetupData: ExtSimSetupData,
   ): ClassicRef = throw new NotImplementedException("This is a dummy setup")
->>>>>>> 32b4808a
 
   override def weatherService(
       context: ActorContext[_],
