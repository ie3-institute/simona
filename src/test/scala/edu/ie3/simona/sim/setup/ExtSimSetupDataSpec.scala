--- conflicted
+++ resolved
@@ -141,17 +141,12 @@
       val emRef = TestProbe[ServiceMessage]("em_service").ref
 
       val resultConnection =
-<<<<<<< HEAD
         new ExtResultDataConnection(
           emptyMapResult,
           emptyMapResult,
           emptyMapResult,
         )
-      val resultRef = TestProbe("result_service").ref
-=======
-        new ExtResultDataConnection(emptyMapResult, emptyMapResult)
       val resultRef = TestProbe[ServiceMessage]("result_service").ref
->>>>>>> 183114cb
 
       val updated = extSimSetupData
         .update(primaryConnection, primaryRef)
@@ -173,15 +168,49 @@
       updated.extResultListeners shouldBe Seq((resultConnection, resultRef))
     }
 
-<<<<<<< HEAD
     "return emDataService correctly" in {
       val emConnection = new ExtEmDataConnection(emptyMapInput)
       val emRef = TestProbe("em_service").ref
-=======
+
+      val cases = Table(
+        ("extSimSetupData", "expectedConnection", "expectedService"),
+        (
+          ExtSimSetupData.apply.update(emConnection, emRef),
+          Some(emConnection),
+          Some(emRef),
+        ),
+        (ExtSimSetupData.apply, None, None),
+      )
+
+      forAll(cases) { (extSimSetupData, expectedConnection, expectedService) =>
+        extSimSetupData.emDataConnection shouldBe expectedConnection
+        extSimSetupData.emDataService shouldBe expectedService
+      }
+    }
+
     "return evDataService correctly" in {
       val evConnection = new ExtEvDataConnection()
       val evRef = TestProbe[ServiceMessage]("ev_service").ref
->>>>>>> 183114cb
+
+      val cases = Table(
+        ("extSimSetupData", "expectedConnection", "expectedService"),
+        (
+          ExtSimSetupData.apply.update(evConnection, evRef),
+          Some(evConnection),
+          Some(evRef),
+        ),
+        (ExtSimSetupData.apply, None, None),
+      )
+
+      forAll(cases) { (extSimSetupData, expectedConnection, expectedService) =>
+        extSimSetupData.evDataConnection shouldBe expectedConnection
+        extSimSetupData.evDataService shouldBe expectedService
+      }
+    }
+
+    "return emDataService correctly" in {
+      val emConnection = new ExtEmDataConnection(emptyMapInput)
+      val emRef = TestProbe[ServiceMessage]("em_service").ref
 
       val cases = Table(
         ("extSimSetupData", "expectedConnection", "expectedService"),
@@ -198,38 +227,5 @@
         extSimSetupData.emDataService shouldBe expectedService
       }
     }
-
-<<<<<<< HEAD
-    "return evDataService correctly" in {
-      val evConnection = new ExtEvDataConnection()
-      val evRef = TestProbe("ev_service").ref
-=======
-    "return emDataService correctly" in {
-      val emConnection = new ExtEmDataConnection(emptyMapInput)
-      val emRef = TestProbe[ServiceMessage]("em_service").ref
->>>>>>> 183114cb
-
-      val cases = Table(
-        ("extSimSetupData", "expectedConnection", "expectedService"),
-        (
-          ExtSimSetupData.apply.update(evConnection, evRef),
-          Some(evConnection),
-          Some(evRef),
-        ),
-        (ExtSimSetupData.apply, None, None),
-      )
-
-      forAll(cases) { (extSimSetupData, expectedConnection, expectedService) =>
-<<<<<<< HEAD
-        extSimSetupData.evDataConnection shouldBe expectedConnection
-        extSimSetupData.evDataService shouldBe expectedService
-=======
-        extSimSetupData.emDataConnection shouldBe expectedConnection
-        extSimSetupData.emDataService shouldBe expectedService
->>>>>>> 183114cb
-      }
-    }
-
   }
-
 }