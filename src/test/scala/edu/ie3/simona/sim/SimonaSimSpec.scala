--- conflicted
+++ resolved
@@ -73,15 +73,9 @@
                 )
                 ExtSimSetupData(
                   Iterable(extSim.toClassic),
-<<<<<<< HEAD
-                  Map.empty,
-                  Map.empty,
-                  Map.empty,
-=======
                   Seq.empty,
                   Seq.empty,
                   Seq.empty,
->>>>>>> 26ec7f3f
                 )
               }
             }
@@ -316,8 +310,7 @@
             new MockSetup() {
 
               override def resultEventListener(
-                  context: ActorContext[_],
-                  extSimSetupData: ExtSimSetupData,
+                  context: ActorContext[_]
               ): Seq[ActorRef[ResultEventListener.Request]] =
                 throwTestException()
             }
@@ -425,8 +418,7 @@
     )
 
     override def resultEventListener(
-        context: ActorContext[_],
-        extSimSetupData: ExtSimSetupData,
+        context: ActorContext[_]
     ): Seq[ActorRef[ResultEventListener.Request]] = Seq(
       context.spawn(
         stoppableForwardMessage(resultEventProbe),
