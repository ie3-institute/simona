--- conflicted
+++ resolved
@@ -113,10 +113,7 @@
     override def primaryServiceProxy(
         context: ActorContext,
         scheduler: ActorRef,
-<<<<<<< HEAD
         extSimSetupData: ExtSimSetupData
-=======
->>>>>>> 1e443bf9
     ): ActorRef =
       TestProbe("primaryService")(actorSystem).ref
 
