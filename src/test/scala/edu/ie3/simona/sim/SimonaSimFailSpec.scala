--- conflicted
+++ resolved
@@ -70,11 +70,7 @@
 object SimonaSimFailSpec {
   class FailSim(
       actorSystem: ActorSystem,
-<<<<<<< HEAD
-      timeAdvancer: akka.actor.typed.ActorRef[TimeAdvancer.Incoming]
-=======
-      timeAdvancer: org.apache.pekko.actor.typed.ActorRef[SchedulerMessage]
->>>>>>> d9d9ffc1
+      timeAdvancer: org.apache.pekko.actor.typed.ActorRef[TimeAdvancer.Incoming]
   ) extends SimonaSim(
         new DummySetup(
           actorSystem,
@@ -95,11 +91,9 @@
 
   class DummySetup(
       actorSystem: ActorSystem,
-<<<<<<< HEAD
-      timeAdvancer: akka.actor.typed.ActorRef[TimeAdvancer.Incoming],
-=======
-      timeAdvancer: org.apache.pekko.actor.typed.ActorRef[SchedulerMessage],
->>>>>>> d9d9ffc1
+      timeAdvancer: org.apache.pekko.actor.typed.ActorRef[
+        TimeAdvancer.Incoming
+      ],
       override val args: Array[String] = Array.empty[String]
   ) extends SimonaSetup {
 
@@ -131,23 +125,17 @@
     override def timeAdvancer(
         context: ActorContext,
         simulation: ActorRef,
-<<<<<<< HEAD
-        runtimeEventListener: akka.actor.typed.ActorRef[RuntimeEvent]
-    ): akka.actor.typed.ActorRef[TimeAdvancer.Incoming] = timeAdvancer
+        runtimeEventListener: org.apache.pekko.actor.typed.ActorRef[
+          RuntimeEvent
+        ]
+    ): org.apache.pekko.actor.typed.ActorRef[TimeAdvancer.Incoming] =
+      timeAdvancer
 
     override def scheduler(
         context: ActorContext,
-        timeAdvancer: akka.actor.typed.ActorRef[TimeAdvancer.Incoming]
-=======
-        runtimeEventListener: org.apache.pekko.actor.typed.ActorRef[
-          RuntimeEvent
+        timeAdvancer: org.apache.pekko.actor.typed.ActorRef[
+          TimeAdvancer.Incoming
         ]
-    ): org.apache.pekko.actor.typed.ActorRef[SchedulerMessage] = timeAdvancer
-
-    override def scheduler(
-        context: ActorContext,
-        timeAdvancer: org.apache.pekko.actor.typed.ActorRef[SchedulerMessage]
->>>>>>> d9d9ffc1
     ): ActorRef = TestProbe("scheduler")(actorSystem).ref
 
     override def gridAgents(
