/*
 * © 2022. TU Dortmund University,
 * Institute of Energy Systems, Energy Efficiency and Energy Economics,
 * Research group Distribution grid planning and operation
 */

package edu.ie3.simona.test.common.input

import edu.ie3.datamodel.models.input.system.HpInput
import edu.ie3.datamodel.models.input.system.`type`.HpTypeInput
import edu.ie3.datamodel.models.input.system.characteristic.CosPhiFixed
import edu.ie3.datamodel.models.input.thermal.{
  CylindricalStorageInput,
  DomesticHotWaterStorageInput,
  ThermalHouseInput,
  ThermalStorageInput,
}
import edu.ie3.datamodel.models.input.{OperatorInput, container}
import edu.ie3.datamodel.models.{OperationTime, StandardUnits}
import edu.ie3.simona.model.participant.HpModel
import edu.ie3.simona.model.participant.HpModel.HpRelevantData
import edu.ie3.simona.model.participant.control.QControl
import edu.ie3.simona.model.thermal.ThermalGrid.ThermalGridState
import edu.ie3.simona.model.thermal.ThermalHouse.ThermalHouseState
import edu.ie3.simona.model.thermal._
import edu.ie3.simona.test.common.DefaultTestData
import edu.ie3.util.quantities.PowerSystemUnits
import edu.ie3.util.scala.OperationInterval
import edu.ie3.util.scala.quantities.Kilovoltamperes
import squants.energy.{KilowattHours, Kilowatts}
import squants.thermal.Celsius
import squants.{Power, Temperature}
import tech.units.indriya.quantity.Quantities
import tech.units.indriya.unit.Units

import java.util.UUID
import scala.jdk.CollectionConverters._

trait HpInputTestData
    extends NodeInputTestData
    with ThermalGridTestData
    with DefaultTestData {

  protected val hpTypeInput = new HpTypeInput(
    UUID.fromString("6371381e-9cfd-4aeb-a3d9-d9725eda58c9"),
    "HpTypeInput",
    Quantities.getQuantity(10000d, PowerSystemUnits.EURO),
    Quantities.getQuantity(200d, PowerSystemUnits.EURO_PER_MEGAWATTHOUR),
    Quantities.getQuantity(100, PowerSystemUnits.KILOVOLTAMPERE),
    0.95,
    Quantities.getQuantity(15, PowerSystemUnits.KILOWATT),
  )

  protected val hpInputModel = new HpInput(
    UUID.fromString("7832dea4-8703-4b37-8752-e67b86e957df"),
    "HpInput",
    OperatorInput.NO_OPERATOR_ASSIGNED,
    OperationTime.notLimited(),
    nodeInputNoSlackNs04KvA,
    thermalBusInput,
    new CosPhiFixed("cosPhiFixed:{(0.0,0.95)}"),
    null,
    hpTypeInput,
  )

  protected def hpModel(thermalGrid: ThermalGrid) = new HpModel(
    UUID.randomUUID(),
    "HpModel",
    OperationInterval.apply(0L, 86400L),
    QControl.CosPhiFixed(0.95),
    Kilovoltamperes(100d),
    0.95,
    Kilowatts(15d),
    thermalGrid,
  )
  protected val defaultThermalHouse = new ThermalHouseInput(
    UUID.fromString("91940626-bdd0-41cf-96dd-47c94c86b20e"),
    "Thermal house",
    thermalBusInput,
    Quantities.getQuantity(0.325, StandardUnits.THERMAL_TRANSMISSION),
    Quantities.getQuantity(75, StandardUnits.HEAT_CAPACITY),
    Quantities.getQuantity(21.0, StandardUnits.TEMPERATURE),
    Quantities.getQuantity(22.0, StandardUnits.TEMPERATURE),
    Quantities.getQuantity(20.0, StandardUnits.TEMPERATURE),
    "house",
    2.0,
  )

  protected val defaultDomesticHotWaterStorageInput =
    new DomesticHotWaterStorageInput(
      UUID.fromString("5a3935c0-14ff-4d7b-9e69-a101f41a3b73"),
      "default domestic hot water storage",
      OperatorInput.NO_OPERATOR_ASSIGNED,
      OperationTime.notLimited(),
      thermalBusInput,
      Quantities.getQuantity(300.0, Units.LITRE),
      Quantities.getQuantity(60.0, StandardUnits.TEMPERATURE),
      Quantities.getQuantity(10.0, StandardUnits.TEMPERATURE),
      Quantities.getQuantity(1.16, StandardUnits.SPECIFIC_HEAT_CAPACITY),
      Quantities.getQuantity(11.0, PowerSystemUnits.KILOWATT),
    )

  protected val defaultThermalGrid = new container.ThermalGrid(
    thermalBusInput,
    Seq(defaultThermalHouse).asJava,
    Seq.empty[ThermalStorageInput].asJava,
<<<<<<< HEAD
    Seq(
      defaultDomesticHotWaterStorageInput.asInstanceOf[ThermalStorageInput]
    ).asJava,
=======
    Seq.empty[ThermalStorageInput].asJava,
>>>>>>> 75ec12f4
  )

  protected val typicalThermalHouse = new ThermalHouseInput(
    UUID.fromString("74ac67b4-4743-416a-b731-1b5fe4a0a4e7"),
    "thermal house",
    thermalBusInput,
    Quantities.getQuantity(0.1, StandardUnits.THERMAL_TRANSMISSION),
    Quantities.getQuantity(7.5, StandardUnits.HEAT_CAPACITY),
    Quantities.getQuantity(20.0, StandardUnits.TEMPERATURE),
    Quantities.getQuantity(22.0, StandardUnits.TEMPERATURE),
    Quantities.getQuantity(18.0, StandardUnits.TEMPERATURE),
    "house",
    2.0,
  )

  protected val typicalThermalStorage: CylindricalStorageInput =
    new CylindricalStorageInput(
      UUID.fromString("4b8933dc-aeb6-4573-b8aa-59d577214150"),
      "thermal storage",
      thermalBusInput,
      Quantities.getQuantity(300.0, Units.LITRE),
      Quantities.getQuantity(60.0, StandardUnits.TEMPERATURE),
      Quantities.getQuantity(30.0, StandardUnits.TEMPERATURE),
      Quantities.getQuantity(1.16, StandardUnits.SPECIFIC_HEAT_CAPACITY),
<<<<<<< HEAD
      Quantities.getQuantity(11.0, PowerSystemUnits.KILOWATT),
=======
      Quantities.getQuantity(10.44, StandardUnits.ACTIVE_POWER_IN),
>>>>>>> 75ec12f4
    )

  protected val typicalThermalGrid = new container.ThermalGrid(
    thermalBusInput,
    Seq(typicalThermalHouse).asJava,
    Set[ThermalStorageInput](typicalThermalStorage).asJava,
<<<<<<< HEAD
    Seq[ThermalStorageInput](defaultDomesticHotWaterStorageInput).asJava,
=======
    Set.empty[ThermalStorageInput].asJava,
>>>>>>> 75ec12f4
  )

  protected val typicalHpTypeInput = new HpTypeInput(
    UUID.fromString("2829d5eb-352b-40df-a07f-735b65a0a7bd"),
    "TypicalHpTypeInput",
    Quantities.getQuantity(7500d, PowerSystemUnits.EURO),
    Quantities.getQuantity(200d, PowerSystemUnits.EURO_PER_MEGAWATTHOUR),
    Quantities.getQuantity(4, PowerSystemUnits.KILOVOLTAMPERE),
    0.95,
    Quantities.getQuantity(11, PowerSystemUnits.KILOWATT),
  )

  protected val typicalHpInputModel = new HpInput(
    UUID.fromString("1b5e928e-65a3-444c-b7f2-6a48af092224"),
    "TypicalHpInput",
    OperatorInput.NO_OPERATOR_ASSIGNED,
    OperationTime.notLimited(),
    nodeInputNoSlackNs04KvA,
    thermalBusInput,
    new CosPhiFixed("cosPhiFixed:{(0.0,0.95)}"),
    null,
    typicalHpTypeInput,
  )

  protected def thermalGrid(
      thermalHouse: ThermalHouse,
      thermalStorage: Option[ThermalStorage] = None,
      domesticWaterStorage: Option[ThermalStorage] = None,
  ): ThermalGrid =
    ThermalGrid(
      Some(thermalHouse),
      thermalStorage,
      domesticWaterStorage,
    )

  protected def thermalHouse(
      lowerTemperatureBoundary: Double,
      upperTemperatureBoundary: Double,
  ): ThermalHouse = ThermalHouse(
    new ThermalHouseInput(
      UUID.fromString("75a43a0f-7c20-45ca-9568-949b728804ca"),
      "Thermal house",
      null,
      Quantities.getQuantity(1.0, StandardUnits.THERMAL_TRANSMISSION),
      Quantities.getQuantity(10.0, StandardUnits.HEAT_CAPACITY),
      Quantities.getQuantity(
        (lowerTemperatureBoundary + upperTemperatureBoundary) / 2.0,
        Units.CELSIUS,
      ),
      Quantities.getQuantity(upperTemperatureBoundary, Units.CELSIUS),
      Quantities.getQuantity(lowerTemperatureBoundary, Units.CELSIUS),
      "house",
      2.0,
    )
  )

  protected def thermalStorage: ThermalStorage = CylindricalThermalStorage(
    UUID.fromString("12341234-48bd-4c59-babf-330c7ba71a74"),
    "thermal storage",
    OperatorInput.NO_OPERATOR_ASSIGNED,
    OperationTime.notLimited(),
    thermalBusInput,
    KilowattHours(500d),
    Kilowatts(10d),
    KilowattHours(0d),
  )

  protected def domesticHotWaterStorage: ThermalStorage =
    DomesticHotWaterStorage(
      UUID.fromString("56785678-48bd-4c59-babf-330c7ba71a74"),
      "domestic hot water storage",
      OperatorInput.NO_OPERATOR_ASSIGNED,
      OperationTime.notLimited(),
      thermalBusInput,
      KilowattHours(250d),
      Kilowatts(1e-3),
      KilowattHours(250d),
    )

  protected def thermalState(
      temperature: Temperature,
      qDot: Power = Kilowatts(0d),
  ): ThermalGridState = ThermalGridState(
    Some(
      ThermalHouseState(
        0L,
        temperature,
        qDot,
      )
    ),
    None,
    None,
  )

  protected def hpData: HpRelevantData =
    HpRelevantData(7200, Celsius(10d), defaultSimulationStart, houseInhabitants)

}<|MERGE_RESOLUTION|>--- conflicted
+++ resolved
@@ -104,13 +104,9 @@
     thermalBusInput,
     Seq(defaultThermalHouse).asJava,
     Seq.empty[ThermalStorageInput].asJava,
-<<<<<<< HEAD
     Seq(
       defaultDomesticHotWaterStorageInput.asInstanceOf[ThermalStorageInput]
     ).asJava,
-=======
-    Seq.empty[ThermalStorageInput].asJava,
->>>>>>> 75ec12f4
   )
 
   protected val typicalThermalHouse = new ThermalHouseInput(
@@ -135,22 +131,14 @@
       Quantities.getQuantity(60.0, StandardUnits.TEMPERATURE),
       Quantities.getQuantity(30.0, StandardUnits.TEMPERATURE),
       Quantities.getQuantity(1.16, StandardUnits.SPECIFIC_HEAT_CAPACITY),
-<<<<<<< HEAD
-      Quantities.getQuantity(11.0, PowerSystemUnits.KILOWATT),
-=======
-      Quantities.getQuantity(10.44, StandardUnits.ACTIVE_POWER_IN),
->>>>>>> 75ec12f4
+      Quantities.getQuantity(10.44, PowerSystemUnits.KILOWATT),
     )
 
   protected val typicalThermalGrid = new container.ThermalGrid(
     thermalBusInput,
     Seq(typicalThermalHouse).asJava,
     Set[ThermalStorageInput](typicalThermalStorage).asJava,
-<<<<<<< HEAD
     Seq[ThermalStorageInput](defaultDomesticHotWaterStorageInput).asJava,
-=======
-    Set.empty[ThermalStorageInput].asJava,
->>>>>>> 75ec12f4
   )
 
   protected val typicalHpTypeInput = new HpTypeInput(
