--- conflicted
+++ resolved
@@ -81,11 +81,6 @@
     Quantities.getQuantity(0.95, PU),
   )
 
-<<<<<<< HEAD
-  protected val storageInputContainer = SimpleInputContainer(storageInput)
-
-=======
->>>>>>> 99fcdef3
   protected val storageInput = new StorageInput(
     UUID.randomUUID(),
     "Dummy_Household_StorageInput",
