--- conflicted
+++ resolved
@@ -180,27 +180,28 @@
          |  ]
          |}
          |
-<<<<<<< HEAD
          |simona.runtime.participant.storage = {
-=======
+         |  defaultConfig = {
+         |    calculateMissingReactivePowerWithModel = false
+         |    uuids = ["default"]
+         |    scaling = 1.0
+         |  }
+         |  individualConfigs = [
+         |    {
+         |      calculateMissingReactivePowerWithModel = false
+         |      uuids = ["9abe950d-362e-4ffe-b686-500f84d8f368"]
+         |      scaling = 1.0
+         |    }
+         |  ]
+         |}
+         |
          |simona.runtime.participant.em = {
->>>>>>> b7c7c894
-         |  defaultConfig = {
-         |    calculateMissingReactivePowerWithModel = false
-         |    uuids = ["default"]
-         |    scaling = 1.0
-         |  }
-<<<<<<< HEAD
-         |  individualConfigs = [
-         |    {
-         |      calculateMissingReactivePowerWithModel = false
-         |      uuids = ["9abe950d-362e-4ffe-b686-500f84d8f368"]
-         |      scaling = 1.0
-         |    }
-         |  ]
-=======
+         |  defaultConfig = {
+         |    calculateMissingReactivePowerWithModel = false
+         |    uuids = ["default"]
+         |    scaling = 1.0
+         |  }
          |  individualConfigs = []
->>>>>>> b7c7c894
          |}
          |
          |simona.powerflow.maxSweepPowerDeviation = 1E-5 // the maximum allowed deviation in power between two sweeps, before overall convergence is assumed
