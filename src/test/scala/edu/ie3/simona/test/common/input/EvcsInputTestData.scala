--- conflicted
+++ resolved
@@ -42,30 +42,4 @@
     lowestEvSoc = 0.2
   )
 
-<<<<<<< HEAD
-  protected val defaultOutputConfig: NotifierConfig =
-    NotifierConfig(
-      simonaConfig.simona.output.participant.defaultConfig.simulationResult,
-      simonaConfig.simona.output.participant.defaultConfig.powerRequestReply,
-      simonaConfig.simona.output.participant.defaultConfig.flexResult
-    )
-
-  protected val simResultOutputConfig: NotifierConfig =
-    NotifierConfig(
-      simulationResultInfo = true,
-      powerRequestReply = false,
-      flexResult = false
-    )
-
-  protected val modelConfig: SimonaConfig.EvcsRuntimeConfig =
-    configUtil.getOrDefault[SimonaConfig.EvcsRuntimeConfig](
-      evcsInputModel.getUuid
-    )
-
-  protected implicit val simulationStartDate: ZonedDateTime =
-    TimeUtil.withDefaults.toZonedDateTime("2020-01-01 00:00:00")
-  protected val simulationEndDate: ZonedDateTime =
-    TimeUtil.withDefaults.toZonedDateTime("2020-01-01 02:00:00")
-=======
->>>>>>> beadafa9
 }