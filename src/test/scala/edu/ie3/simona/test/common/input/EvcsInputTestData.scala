/*
 * © 2021. TU Dortmund University,
 * Institute of Energy Systems, Energy Efficiency and Energy Economics,
 * Research group Distribution grid planning and operation
 */

package edu.ie3.simona.test.common.input

import edu.ie3.datamodel.models.OperationTime
import edu.ie3.datamodel.models.input.OperatorInput
import edu.ie3.datamodel.models.input.system.EvcsInput
import edu.ie3.datamodel.models.input.system.`type`.chargingpoint.ChargingPointTypeUtils
import edu.ie3.datamodel.models.input.system.`type`.evcslocation.EvcsLocationType
import edu.ie3.datamodel.models.input.system.characteristic.CosPhiFixed
<<<<<<< HEAD
import edu.ie3.simona.config.RuntimeConfig.SimpleRuntimeConfig
import edu.ie3.simona.config.SimonaConfig
import edu.ie3.simona.event.notifier.ParticipantNotifierConfig
import edu.ie3.simona.model.participant.load.{LoadModelBehaviour, LoadReference}
=======
import edu.ie3.simona.model.participant.evcs.EvcsModel
>>>>>>> 12f4e119
import edu.ie3.simona.test.common.DefaultTestData

import java.util.UUID

trait EvcsInputTestData extends DefaultTestData with NodeInputTestData {

  protected val evcsInputModel = new EvcsInput(
    UUID.randomUUID(),
    "Dummy_EvcsModel",
    OperatorInput.NO_OPERATOR_ASSIGNED,
    OperationTime.notLimited(),
    nodeInputNoSlackNs04KvA,
    CosPhiFixed.CONSTANT_CHARACTERISTIC,
    null,
    ChargingPointTypeUtils.ChargingStationType2,
    2,
    0.95,
    EvcsLocationType.HOME,
    true,
  )

<<<<<<< HEAD
  protected val simonaConfig: SimonaConfig =
    createSimonaConfig(
      LoadModelBehaviour.FIX,
      LoadReference.ActivePower(Kilowatts(0.0))
    )

  private val configUtil = ConfigUtil.ParticipantConfigUtil(
    simonaConfig.runtime.participant
  )

  protected val defaultOutputConfig: ParticipantNotifierConfig =
    ParticipantNotifierConfig(
      simonaConfig.output.participant.defaultConfig.simulationResult,
      simonaConfig.output.participant.defaultConfig.powerRequestReply
    )

  protected val modelConfig: SimpleRuntimeConfig =
    configUtil.getOrDefault[SimpleRuntimeConfig](
      evcsInputModel.getUuid
    )

  protected implicit val simulationStartDate: ZonedDateTime =
    TimeUtil.withDefaults.toZonedDateTime("2020-01-01 00:00:00")
  protected val simulationEndDate: ZonedDateTime =
    TimeUtil.withDefaults.toZonedDateTime("2020-01-01 02:00:00")
=======
  protected val evcsStandardModel: EvcsModel = EvcsModel(
    evcsInputModel,
    1.0,
    defaultSimulationStart,
    defaultSimulationEnd,
    "maxPower",
    lowestEvSoc = 0.2,
  )

>>>>>>> 12f4e119
}<|MERGE_RESOLUTION|>--- conflicted
+++ resolved
@@ -12,14 +12,11 @@
 import edu.ie3.datamodel.models.input.system.`type`.chargingpoint.ChargingPointTypeUtils
 import edu.ie3.datamodel.models.input.system.`type`.evcslocation.EvcsLocationType
 import edu.ie3.datamodel.models.input.system.characteristic.CosPhiFixed
-<<<<<<< HEAD
 import edu.ie3.simona.config.RuntimeConfig.SimpleRuntimeConfig
 import edu.ie3.simona.config.SimonaConfig
 import edu.ie3.simona.event.notifier.ParticipantNotifierConfig
 import edu.ie3.simona.model.participant.load.{LoadModelBehaviour, LoadReference}
-=======
 import edu.ie3.simona.model.participant.evcs.EvcsModel
->>>>>>> 12f4e119
 import edu.ie3.simona.test.common.DefaultTestData
 
 import java.util.UUID
@@ -39,9 +36,10 @@
     0.95,
     EvcsLocationType.HOME,
     true,
+    /*fixme mh removed through dev
+    true
   )
 
-<<<<<<< HEAD
   protected val simonaConfig: SimonaConfig =
     createSimonaConfig(
       LoadModelBehaviour.FIX,
@@ -50,14 +48,27 @@
 
   private val configUtil = ConfigUtil.ParticipantConfigUtil(
     simonaConfig.runtime.participant
+
+     */
   )
 
+  protected val evcsStandardModel: EvcsModel = EvcsModel(
+    evcsInputModel,
+    1.0,
+    defaultSimulationStart,
+    defaultSimulationEnd,
+    "maxPower",
+    lowestEvSoc = 0.2,
+  )
+  /* fixme mh replaced with above
   protected val defaultOutputConfig: ParticipantNotifierConfig =
     ParticipantNotifierConfig(
       simonaConfig.output.participant.defaultConfig.simulationResult,
       simonaConfig.output.participant.defaultConfig.powerRequestReply
     )
 
+   */
+/* fixme mh removed
   protected val modelConfig: SimpleRuntimeConfig =
     configUtil.getOrDefault[SimpleRuntimeConfig](
       evcsInputModel.getUuid
@@ -67,15 +78,6 @@
     TimeUtil.withDefaults.toZonedDateTime("2020-01-01 00:00:00")
   protected val simulationEndDate: ZonedDateTime =
     TimeUtil.withDefaults.toZonedDateTime("2020-01-01 02:00:00")
-=======
-  protected val evcsStandardModel: EvcsModel = EvcsModel(
-    evcsInputModel,
-    1.0,
-    defaultSimulationStart,
-    defaultSimulationEnd,
-    "maxPower",
-    lowestEvSoc = 0.2,
-  )
 
->>>>>>> 12f4e119
+ */
 }