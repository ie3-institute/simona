--- conflicted
+++ resolved
@@ -15,13 +15,9 @@
 import org.scalatestplus.mockito.MockitoSugar
 import tech.units.indriya.quantity.Quantities
 
-<<<<<<< HEAD
 import java.util.UUID
 
-/** Simple test data to be used in tests for PVModel. Should be extended as
-=======
 /** Simple test data to be used in tests for PvModel. Should be extended as
->>>>>>> 8ca9876f
   * needed.
   */
 trait PvInputTestData
