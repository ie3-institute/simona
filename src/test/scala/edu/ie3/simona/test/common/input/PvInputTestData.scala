--- conflicted
+++ resolved
@@ -15,10 +15,6 @@
 import org.scalatestplus.mockito.MockitoSugar
 import tech.units.indriya.quantity.Quantities
 
-<<<<<<< HEAD
-import java.time.ZonedDateTime
-=======
->>>>>>> 5478b69f
 import java.util.UUID
 
 /** Simple test data to be used in tests for PvModel. Should be extended as
