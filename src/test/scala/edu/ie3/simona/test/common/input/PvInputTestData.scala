--- conflicted
+++ resolved
@@ -59,7 +59,8 @@
     0.95,
   )
 
-<<<<<<< HEAD
+  protected val pvInputContainer = SimpleInputContainer(pvInput)
+
   private val operationTimeBuilder = OperationTime.builder()
 
   private val interval = new ClosedInterval[ZonedDateTime](
@@ -76,9 +77,6 @@
     .operationTime(operationTime)
     .qCharacteristics(new CosPhiFixed("cosPhiFixed:{(0.0,0.95)}"))
     .build()
-=======
-  protected val pvInputContainer = SimpleInputContainer(pvInput)
->>>>>>> 9c82d15b
 
   protected val pvSouth1 = new PvInput(
     UUID.fromString("7ac5bb15-36ee-42b0-902b-9cd520e241b3"),
