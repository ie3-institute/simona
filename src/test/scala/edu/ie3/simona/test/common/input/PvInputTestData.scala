/*
 * © 2020. TU Dortmund University,
 * Institute of Energy Systems, Energy Efficiency and Energy Economics,
 * Research group Distribution grid planning and operation
 */

package edu.ie3.simona.test.common.input

import edu.ie3.datamodel.models.input.OperatorInput
import edu.ie3.datamodel.models.input.system.PvInput
import edu.ie3.datamodel.models.input.system.characteristic.CosPhiFixed
import edu.ie3.datamodel.models.{OperationTime, StandardUnits}
import edu.ie3.simona.test.common.DefaultTestData
import org.mockito.Mockito.when
import org.scalatestplus.mockito.MockitoSugar
import tech.units.indriya.quantity.Quantities

import java.util.UUID

<<<<<<< HEAD
/** Simple test data to be used in tests for PVModel. Should be extended as
=======
/** Simple test data to be used in tests for PvModel. Should be extended as
>>>>>>> 90bf19f1
  * needed.
  */
trait PvInputTestData
    extends DefaultTestData
    with NodeInputTestData
    with MockitoSugar {

  protected val pvInputMock: PvInput = mock[PvInput]
  when(pvInputMock.getUuid)
    .thenReturn(UUID.fromString("0c912248-9f70-445e-84ad-37b46cfb7111"))
  when(pvInputMock.getId).thenReturn("TestPvInputModel")

  protected val pvInputModel04Kv: PvInput = mock[PvInput]
  when(pvInputModel04Kv.getUuid)
    .thenReturn(UUID.fromString("d272b25b-107c-49d3-b5fe-5703f71671b0"))
  when(pvInputModel04Kv.getId).thenReturn("TestPvInputModel_0.4_kV")
  when(pvInputModel04Kv.getNode).thenReturn(nodeInputNoSlackNs04KvA)

  protected val pvInput = new PvInput(
    UUID.randomUUID(),
    "Dummy_PvModel",
    new OperatorInput(UUID.randomUUID(), "NO_OPERATOR"),
    OperationTime.notLimited(),
    nodeInputNoSlackNs04KvA,
    CosPhiFixed.CONSTANT_CHARACTERISTIC,
    1,
    Quantities.getQuantity(12, StandardUnits.AZIMUTH),
    Quantities.getQuantity(10, StandardUnits.EFFICIENCY),
    Quantities.getQuantity(100, StandardUnits.SOLAR_ELEVATION_ANGLE),
    12,
    11,
    false,
    Quantities.getQuantity(10, StandardUnits.S_RATED),
    0.95
  )
}<|MERGE_RESOLUTION|>--- conflicted
+++ resolved
@@ -17,11 +17,7 @@
 
 import java.util.UUID
 
-<<<<<<< HEAD
-/** Simple test data to be used in tests for PVModel. Should be extended as
-=======
 /** Simple test data to be used in tests for PvModel. Should be extended as
->>>>>>> 90bf19f1
   * needed.
   */
 trait PvInputTestData
