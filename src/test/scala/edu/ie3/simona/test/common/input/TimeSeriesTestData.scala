/*
 * © 2022. TU Dortmund University,
 * Institute of Energy Systems, Energy Efficiency and Energy Economics,
 * Research group Distribution grid planning and operation
 */

package edu.ie3.simona.test.common.input

import edu.ie3.datamodel.io.csv.CsvIndividualTimeSeriesMetaInformation
<<<<<<< HEAD
import edu.ie3.datamodel.io.naming.timeseries.{
  ColumnScheme,
  IndividualTimeSeriesMetaInformation
}
=======
import edu.ie3.datamodel.io.naming.timeseries.ColumnScheme
>>>>>>> a5b79929

import java.util.UUID

trait TimeSeriesTestData {
  protected val uuidP: UUID =
    UUID.fromString("9185b8c1-86ba-4a16-8dea-5ac898e8caa5")
  protected val uuidPq: UUID =
    UUID.fromString("3fbfaa97-cff4-46d4-95ba-a95665e87c26")
  protected val uuidPqh: UUID =
    UUID.fromString("46be1e57-e4ed-4ef7-95f1-b2b321cb2047")

  protected val metaP: CsvIndividualTimeSeriesMetaInformation =
    new CsvIndividualTimeSeriesMetaInformation(
      uuidP,
      ColumnScheme.ACTIVE_POWER,
<<<<<<< HEAD
      "its_p_9185b8c1-86ba-4a16-8dea-5ac898e8caa5"
=======
      s"its_p_$uuidP"
>>>>>>> a5b79929
    )
  protected val metaPq: CsvIndividualTimeSeriesMetaInformation =
    new CsvIndividualTimeSeriesMetaInformation(
      uuidPq,
      ColumnScheme.APPARENT_POWER,
<<<<<<< HEAD
      "its_pq_3fbfaa97-cff4-46d4-95ba-a95665e87c26"
=======
      s"its_pq_$uuidPq"
>>>>>>> a5b79929
    )
  protected val metaPqh: CsvIndividualTimeSeriesMetaInformation =
    new CsvIndividualTimeSeriesMetaInformation(
      uuidPqh,
      ColumnScheme.APPARENT_POWER_AND_HEAT_DEMAND,
      s"its_pqh_$uuidPqh"
    )
}<|MERGE_RESOLUTION|>--- conflicted
+++ resolved
@@ -7,14 +7,7 @@
 package edu.ie3.simona.test.common.input
 
 import edu.ie3.datamodel.io.csv.CsvIndividualTimeSeriesMetaInformation
-<<<<<<< HEAD
-import edu.ie3.datamodel.io.naming.timeseries.{
-  ColumnScheme,
-  IndividualTimeSeriesMetaInformation
-}
-=======
 import edu.ie3.datamodel.io.naming.timeseries.ColumnScheme
->>>>>>> a5b79929
 
 import java.util.UUID
 
@@ -30,21 +23,13 @@
     new CsvIndividualTimeSeriesMetaInformation(
       uuidP,
       ColumnScheme.ACTIVE_POWER,
-<<<<<<< HEAD
-      "its_p_9185b8c1-86ba-4a16-8dea-5ac898e8caa5"
-=======
       s"its_p_$uuidP"
->>>>>>> a5b79929
     )
   protected val metaPq: CsvIndividualTimeSeriesMetaInformation =
     new CsvIndividualTimeSeriesMetaInformation(
       uuidPq,
       ColumnScheme.APPARENT_POWER,
-<<<<<<< HEAD
-      "its_pq_3fbfaa97-cff4-46d4-95ba-a95665e87c26"
-=======
       s"its_pq_$uuidPq"
->>>>>>> a5b79929
     )
   protected val metaPqh: CsvIndividualTimeSeriesMetaInformation =
     new CsvIndividualTimeSeriesMetaInformation(
