/*
 * © 2020. TU Dortmund University,
 * Institute of Energy Systems, Energy Efficiency and Energy Economics,
 * Research group Distribution grid planning and operation
 */

package edu.ie3.simona.test.common

import akka.actor.ActorRef
import com.typesafe.config.{Config, ConfigFactory}
import edu.ie3.simona.config.SimonaConfig
import edu.ie3.simona.event.listener.SimonaListenerCompanion

/** Simple (empty) configuration data. Furthermore, it would make sense to
  * implement another class which reads a config and provides config based
  * values in the future.
  */
trait ConfigTestData {
  protected val typesafeConfig: Config = ConfigFactory.parseString(
    """
      |simona.simulationName = "ConfigTestDataSimulation"
      |simona.input.grid.datasource.id = "csv"
      |simona.input.grid.datasource.csvParams = {
      |  directoryPath: "input/samples/vn_simona/fullGrid"
      |  isHierarchic: false
      |  csvSep: ","
      |}
      |simona.input.primary.csvParams = {
      |  directoryPath: "input/samples/two_winding"
      |  isHierarchic: false
      |  csvSep: ","
      |}
      |simona.input.weather.datasource = {
      |  scheme = "icon"
      |  sampleParams.use = true
      |  coordinateSource.sampleParams.use = true
      |}
      |
      |simona.output.base.dir = "testOutput/"
      |simona.output.sink.csv {
      |  fileFormat = ".csv"
      |  filePrefix = ""
      |  fileSuffix = ""
      |}
      |
      |simona.output.grid = {
      |  notifier = "grid"
      |  nodes = false
      |  lines = false
      |  switches = false
      |  transformers2w = false
      |  transformers3w = false
      |}
      |simona.output.participant.defaultConfig = {
      |    notifier = "default"
      |    powerRequestReply = false
      |    simulationResult = false
      |}
      |simona.output.participant.individualConfigs = []
      |
      |simona.runtime.participant.requestVoltageDeviationThreshold = 1E-14
      |simona.runtime.participant.load = {
      |  defaultConfig = {
      |    calculateMissingReactivePowerWithModel = false
      |    uuids = ["default"]
      |    scaling = 1.0
      |    modelBehaviour = "fix"
      |    reference = "power"
      |  }
      |  individualConfigs = []
      |}
      |simona.runtime.participant.fixedFeedIn = {
      |  defaultConfig = {
      |       calculateMissingReactivePowerWithModel = false
      |       uuids = ["default"]
      |       scaling = 1.0
      |  }
      |  individualConfigs = []
      |}
      |
      |simona.runtime.participant.pv = {
      |  defaultConfig = {
      |       calculateMissingReactivePowerWithModel = false
      |       uuids = ["default"]
      |       scaling = 1.0
      |  }
      |  individualConfigs = []
      |}
      |
      |simona.runtime.participant.wec = {
      |  defaultConfig = {
      |       calculateMissingReactivePowerWithModel = false
      |       uuids = ["default"]
      |       scaling = 1.0
      |  }
      |  individualConfigs = []
      |}
      |
      |simona.runtime.participant.evcs = {
      |  defaultConfig = {
      |       calculateMissingReactivePowerWithModel = false
      |       uuids = ["default"]
      |       scaling = 1.0
      |  }
      |  individualConfigs = []
      |}
      |
<<<<<<< HEAD
      |simona.runtime.participant.storage = {
=======
      |simona.runtime.participant.em = {
>>>>>>> b7c7c894
      |  defaultConfig = {
      |       calculateMissingReactivePowerWithModel = false
      |       uuids = ["default"]
      |       scaling = 1.0
      |  }
      |  individualConfigs = []
      |}
      |
      |simona.powerflow.maxSweepPowerDeviation = 1E-5 // the maximum allowed deviation in power between two sweeps, before overall convergence is assumed
      |simona.powerflow.skipOnFailure = true
      |simona.powerflow.newtonraphson.epsilon = [1E-12]
      |simona.powerflow.newtonraphson.iterations = 50
      |
      |simona.gridConfig.refSystems = []
      |""".stripMargin
  )
  protected val simonaConfig: SimonaConfig = SimonaConfig(typesafeConfig)

  protected val listener: Iterable[ActorRef] = Iterable.empty[ActorRef]
  protected val listenerSingletonCompanions =
    Map.empty[SimonaListenerCompanion, Option[List[String]]]
}<|MERGE_RESOLUTION|>--- conflicted
+++ resolved
@@ -105,11 +105,16 @@
       |  individualConfigs = []
       |}
       |
-<<<<<<< HEAD
       |simona.runtime.participant.storage = {
-=======
+      |  defaultConfig = {
+      |       calculateMissingReactivePowerWithModel = false
+      |       uuids = ["default"]
+      |       scaling = 1.0
+      |  }
+      |  individualConfigs = []
+      |}
+      |
       |simona.runtime.participant.em = {
->>>>>>> b7c7c894
       |  defaultConfig = {
       |       calculateMissingReactivePowerWithModel = false
       |       uuids = ["default"]
