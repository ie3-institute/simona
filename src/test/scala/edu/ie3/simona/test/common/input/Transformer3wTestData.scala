/*
 * © 2020. TU Dortmund University,
 * Institute of Energy Systems, Energy Efficiency and Energy Economics,
 * Research group Distribution grid planning and operation
 */

package edu.ie3.simona.test.common.input

import java.util.UUID

import breeze.math.Complex
import edu.ie3.datamodel.models.input.connector.`type`.Transformer3WTypeInput
import edu.ie3.datamodel.models.input.connector.{
  LineInput,
  SwitchInput,
  Transformer2WInput,
  Transformer3WInput
}
import edu.ie3.datamodel.models.input.container.{
  GraphicElements,
  JointGridContainer,
  RawGridElements,
  SystemParticipants
}
import edu.ie3.datamodel.models.input.graphics.{
  LineGraphicInput,
  NodeGraphicInput
}
import edu.ie3.datamodel.models.input.system._
import edu.ie3.datamodel.models.input.{
  MeasurementUnitInput,
  NodeInput,
  OperatorInput
}
import edu.ie3.datamodel.models.voltagelevels.GermanVoltageLevelUtils
import edu.ie3.simona.model.grid.{RefSystem, Transformer3wModel}
import edu.ie3.simona.test.common.DefaultTestData
import edu.ie3.util.quantities.PowerSystemUnits._
import javax.measure.MetricPrefix
import org.scalatest.prop.TableDrivenPropertyChecks._
import org.scalatest.prop.{TableFor2, TableFor4}
import tech.units.indriya.quantity.Quantities
import tech.units.indriya.unit.Units.{OHM, PERCENT, SIEMENS}

import scala.jdk.CollectionConverters._

/** Test data for a [[Transformer3WInput]]
  */
trait Transformer3wTestData extends DefaultTestData {
  val mainRefSystemEhv: RefSystem = {
    val nominalPower = Quantities.getQuantity(1000, MEGAVOLTAMPERE)
    val nominalVoltage = Quantities.getQuantity(380, KILOVOLT)
    RefSystem(nominalPower, nominalVoltage)
  }

  val mainRefSystemHv: RefSystem = {
    val nominalPower = Quantities.getQuantity(60, MEGAVOLTAMPERE)
    val nominalVoltage = Quantities.getQuantity(110, KILOVOLT)
    RefSystem(nominalPower, nominalVoltage)
  }

  val mainRefSystemLv: RefSystem = {
    val nominalPower = Quantities.getQuantity(400, KILOVOLTAMPERE)
    val nominalVoltage = Quantities.getQuantity(20, KILOVOLT)
    RefSystem(nominalPower, nominalVoltage)
  }

  private val nodeA = new NodeInput(
    UUID.fromString("52ec3d30-635a-4b29-9335-d94e068d5818"),
    "nodeA",
    OperatorInput.NO_OPERATOR_ASSIGNED,
    defaultOperationTime,
    Quantities.getQuantity(1d, PU),
    true,
    NodeInput.DEFAULT_GEO_POSITION,
    GermanVoltageLevelUtils.EHV_380KV,
    1
  )
  private val nodeB = new NodeInput(
    UUID.fromString("dd037896-d2e0-4cdd-a4a1-c9e2b5e8366a"),
    "nodeB",
    OperatorInput.NO_OPERATOR_ASSIGNED,
    defaultOperationTime,
    Quantities.getQuantity(1d, PU),
    false,
    NodeInput.DEFAULT_GEO_POSITION,
    GermanVoltageLevelUtils.HV,
    2
  )
  private val nodeC = new NodeInput(
    UUID.fromString("c838f8a5-03d4-40d3-94fa-815e1bcd0aa0"),
    "nodeC",
    OperatorInput.NO_OPERATOR_ASSIGNED,
    defaultOperationTime,
    Quantities.getQuantity(1d, PU),
    false,
    NodeInput.DEFAULT_GEO_POSITION,
    GermanVoltageLevelUtils.MV_20KV,
    3
  )

  protected val transformer3wType = new Transformer3WTypeInput(
    UUID.randomUUID(),
    "HöS-HS-MS_1",
    Quantities.getQuantity(120d, MEGAVOLTAMPERE),
    Quantities.getQuantity(60d, MEGAVOLTAMPERE),
    Quantities.getQuantity(40d, MEGAVOLTAMPERE),
    Quantities.getQuantity(380d, KILOVOLT),
    Quantities.getQuantity(110d, KILOVOLT),
    Quantities.getQuantity(20d, KILOVOLT),
<<<<<<< HEAD
    Quantities.getQuantity(0.15d, OHM),
    Quantities.getQuantity(0.58d, OHM),
    Quantities.getQuantity(1.15d, OHM),
    Quantities.getQuantity(24.02d, OHM),
    Quantities.getQuantity(60.15d, OHM),
    Quantities.getQuantity(200.75d, OHM),
    Quantities.getQuantity(12.98d, MetricPrefix.NANO(SIEMENS)),
    Quantities.getQuantity(-519.48d, MetricPrefix.NANO(SIEMENS)),
=======
    Quantities.getQuantity(0.3d, OHM),
    Quantities.getQuantity(0.2983d, OHM),
    Quantities.getQuantity(0.2888d, OHM),
    Quantities.getQuantity(1d, OHM),
    Quantities.getQuantity(0.954711d, OHM),
    Quantities.getQuantity(1.083000d, OHM),
    Quantities.getQuantity(40d, MetricPrefix.NANO(SIEMENS)),
    Quantities.getQuantity(-1d, MetricPrefix.NANO(SIEMENS)),
>>>>>>> 6348f8c2
    Quantities.getQuantity(1.5, PERCENT),
    Quantities.getQuantity(0d, DEGREE_GEOM),
    0,
    -10,
    10
  )

  protected val transformer3wInput: Transformer3WInput = new Transformer3WInput(
    UUID.fromString("c81f58d8-0c80-4fa6-b925-f6999014a110"),
    "testTransformer3W",
    OperatorInput.NO_OPERATOR_ASSIGNED,
    defaultOperationTime,
    nodeA,
    nodeB,
    nodeC,
    1,
    transformer3wType,
    0,
    false
  )

  protected val transformer3wInputPostponed: Transformer3WInput =
    new Transformer3WInput(
      UUID.fromString("ca6d9ccf-7e2b-4837-a2da-4ef678e27cbb"),
      "testTransformer3W",
      OperatorInput.NO_OPERATOR_ASSIGNED,
      postponedOperationTime,
      nodeA,
      nodeB,
      nodeC,
      1,
      transformer3wType,
      0,
      false
    )

  protected val transformer3wInputTapped: Transformer3WInput =
    new Transformer3WInput(
      UUID.fromString("f1626716-31da-4dad-b3e5-851fcecdcfcc"),
      "testTransformer3W",
      OperatorInput.NO_OPERATOR_ASSIGNED,
      defaultOperationTime,
      nodeA,
      nodeB,
      nodeC,
      1,
      transformer3wType,
      10,
      false
    )

  protected def transformerModelEhv: Transformer3wModel =
    Transformer3wModel(
      transformer3wInput,
      mainRefSystemEhv,
      1,
      defaultSimulationStart,
      defaultSimulationEnd
    )

  protected def transformerModelHv: Transformer3wModel =
    Transformer3wModel(
      transformer3wInput,
      mainRefSystemHv,
      2,
      defaultSimulationStart,
      defaultSimulationEnd
    )

  protected def transformerModelLv: Transformer3wModel =
    Transformer3wModel(
      transformer3wInput,
      mainRefSystemHv,
      3,
      defaultSimulationStart,
      defaultSimulationEnd
    )

  protected val transformer3wTestGrid: JointGridContainer = {
    val rawGridElements = new RawGridElements(
      Set(nodeA, nodeB, nodeC).asJava,
      Set.empty[LineInput].asJava,
      Set.empty[Transformer2WInput].asJava,
      Set(transformer3wInput).asJava,
      Set.empty[SwitchInput].asJava,
      Set.empty[MeasurementUnitInput].asJava
    )
    val systemParticipants = new SystemParticipants(
      Set.empty[BmInput].asJava,
      Set.empty[ChpInput].asJava,
      Set.empty[EvcsInput].asJava,
      Set.empty[EvInput].asJava,
      Set.empty[FixedFeedInInput].asJava,
      Set.empty[HpInput].asJava,
      Set.empty[LoadInput].asJava,
      Set.empty[PvInput].asJava,
      Set.empty[StorageInput].asJava,
      Set.empty[WecInput].asJava
    )
    val graphicElements = new GraphicElements(
      Set.empty[NodeGraphicInput].asJava,
      Set.empty[LineGraphicInput].asJava
    )
    new JointGridContainer(
      "transformer3WTestGrid",
      rawGridElements,
      systemParticipants,
      graphicElements
    )
  }

  protected val tapDependentEquivalentCircuitParametersEhv
      : TableFor4[Int, Complex, Complex, Complex] = Table(
    ("tapPos", "yij", "yii", "yjj"),
    (
      -10,
      Complex(0.0441648321658824, -7.07226179085529),
      Complex.zero,
      Complex(-0.00662285051288235, 1.06076425571629)
    ),
    (
      -9,
      Complex(0.0433989680242775, -6.94962141297919),
      Complex.zero,
      Complex(-0.00585698637127746, 0.938123877840191)
    ),
    (
      -8,
      Complex(0.0426592128875, -6.83116195707614),
      Complex.zero,
      Complex(-0.0051172312345, 0.819664421937137)
    ),
    (
      -7,
      Complex(0.0419442540122905, -6.71667320919218),
      Complex.zero,
      Complex(-0.0044022723592905, 0.705175674053178)
    ),
    (
      -6,
      Complex(0.0412528652098901, -6.60595881563407),
      Complex.zero,
      Complex(-0.00371088355689011, 0.594461280495065)
    ),
    (
      -5,
      Complex(0.0405838998281081, -6.49883515916432),
      Complex.zero,
      Complex(-0.0030419181751081, 0.487337624025323)
    ),
    (
      -4,
      Complex(0.0399362844053192, -6.39513034279468),
      Complex.zero,
      Complex(-0.00239430275231915, 0.383632807655681)
    ),
    (
      -3,
      Complex(0.0393090129225131, -6.29468326934764),
      Complex.zero,
      Complex(-0.00176703126951309, 0.283185734208644)
    ),
    (
      -2,
      Complex(0.0387011415886598, -6.19734280641959),
      Complex.zero,
      Complex(-0.0011591599356598, 0.185845271280588)
    ),
    (
      -1,
      Complex(0.0381117841025381, -6.10296702764162),
      Complex.zero,
      Complex(-0.000569802449538069, 0.091469492502624)
    ),
    (
      0,
      Complex(0.037540107341, -6.011422522227),
      Complex.zero,
      Complex(0.000001874312, -0.000075012912)
    ),
    (
      1,
      Complex(0.0369853274295567, -5.92258376574089),
      Complex.zero,
      Complex(0.000556654223443345, -0.0889137693981125)
    ),
    (
      2,
      Complex(0.0364467061563107, -5.83633254585146),
      Complex.zero,
      Complex(0.00109527549668932, -0.175164989287544)
    ),
    (
      3,
      Complex(0.0359235476947368, -5.7525574375378),
      Complex.zero,
      Complex(0.00161843395826315, -0.2589400976012)
    ),
    (
      4,
      Complex(0.035415195604717, -5.67115332285566),
      Complex.zero,
      Complex(0.00212678604828302, -0.34034421228334)
    ),
    (
      5,
      Complex(0.0349210300846512, -5.59202095090884),
      Complex.zero,
      Complex(0.00262095156834884, -0.419476584230163)
    ),
    (
      6,
      Complex(0.0344404654504587, -5.51506653415321),
      Complex.zero,
      Complex(0.00310151620254129, -0.496431000985789)
    ),
    (
      7,
      Complex(0.0339729478199095, -5.440201377581),
      Complex.zero,
      Complex(0.0035690338330905, -0.571296157558004)
    ),
    (
      8,
      Complex(0.0335179529830357, -5.36734153770268),
      Complex.zero,
      Complex(0.00402402866996429, -0.644155997436322)
    ),
    (
      9,
      Complex(0.0330749844414097, -5.29640750857004),
      Complex.zero,
      Complex(0.00446699721159031, -0.715090026568956)
    ),
    (
      10,
      Complex(0.0326435716008696, -5.22732393237131),
      Complex.zero,
      Complex(0.00489841005213043, -0.784173602767695)
    )
  )

  val tapDependentVoltRatioEhv: TableFor2[Int, String] = Table(
    ("tapPos", "voltRatio"),
    (-10, "0.85"),
    (-9, "0.865"),
    (-8, "0.88"),
    (-7, "0.895"),
    (-6, "0.91"),
    (-5, "0.925"),
    (-4, "0.94"),
    (-3, "0.955"),
    (-2, "0.97"),
    (-1, "0.985"),
    (0, "1"),
    (1, "1.015"),
    (2, "1.03"),
    (3, "1.045"),
    (4, "1.06"),
    (5, "1.075"),
    (6, "1.09"),
    (7, "1.105"),
    (8, "1.12"),
    (9, "1.135"),
    (10, "1.15")
  )
}<|MERGE_RESOLUTION|>--- conflicted
+++ resolved
@@ -44,8 +44,7 @@
 
 import scala.jdk.CollectionConverters._
 
-/** Test data for a [[Transformer3WInput]]
-  */
+/** Test data for a [[Transformer3WInput]] */
 trait Transformer3wTestData extends DefaultTestData {
   val mainRefSystemEhv: RefSystem = {
     val nominalPower = Quantities.getQuantity(1000, MEGAVOLTAMPERE)
@@ -108,7 +107,6 @@
     Quantities.getQuantity(380d, KILOVOLT),
     Quantities.getQuantity(110d, KILOVOLT),
     Quantities.getQuantity(20d, KILOVOLT),
-<<<<<<< HEAD
     Quantities.getQuantity(0.15d, OHM),
     Quantities.getQuantity(0.58d, OHM),
     Quantities.getQuantity(1.15d, OHM),
@@ -117,16 +115,6 @@
     Quantities.getQuantity(200.75d, OHM),
     Quantities.getQuantity(12.98d, MetricPrefix.NANO(SIEMENS)),
     Quantities.getQuantity(-519.48d, MetricPrefix.NANO(SIEMENS)),
-=======
-    Quantities.getQuantity(0.3d, OHM),
-    Quantities.getQuantity(0.2983d, OHM),
-    Quantities.getQuantity(0.2888d, OHM),
-    Quantities.getQuantity(1d, OHM),
-    Quantities.getQuantity(0.954711d, OHM),
-    Quantities.getQuantity(1.083000d, OHM),
-    Quantities.getQuantity(40d, MetricPrefix.NANO(SIEMENS)),
-    Quantities.getQuantity(-1d, MetricPrefix.NANO(SIEMENS)),
->>>>>>> 6348f8c2
     Quantities.getQuantity(1.5, PERCENT),
     Quantities.getQuantity(0d, DEGREE_GEOM),
     0,
