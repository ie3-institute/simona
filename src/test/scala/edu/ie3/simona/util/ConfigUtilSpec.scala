--- conflicted
+++ resolved
@@ -13,18 +13,15 @@
   Transformer2WResult,
   Transformer3WResult,
 }
-<<<<<<< HEAD
+import edu.ie3.datamodel.models.result.system.LoadResult
+import edu.ie3.datamodel.models.result.{NodeResult, ResultEntity}
+import edu.ie3.simona.config.ConfigParams.ResultKafkaParams
 import edu.ie3.datamodel.models.result.system.{ChpResult, LoadResult}
 import edu.ie3.datamodel.models.result.{
   CongestionResult,
   NodeResult,
   ResultEntity,
 }
-=======
-import edu.ie3.datamodel.models.result.system.LoadResult
-import edu.ie3.datamodel.models.result.{NodeResult, ResultEntity}
-import edu.ie3.simona.config.ConfigParams.ResultKafkaParams
->>>>>>> 133ebb07
 import edu.ie3.simona.config.RuntimeConfig._
 import edu.ie3.simona.config.OutputConfig.GridOutputConfig
 import edu.ie3.simona.config.{OutputConfig, SimonaConfig}
@@ -652,7 +649,6 @@
         Table(
           ("config", "expected"),
           (
-<<<<<<< HEAD
             new GridOutputConfig(
               false,
               false,
@@ -738,33 +734,6 @@
           ),
           (
             new GridOutputConfig(true, true, true, "grid", true, true, true),
-=======
-            new GridOutputConfig(false, false, false, false, false),
-            Set.empty[Class[_ <: ResultEntity]],
-          ),
-          (
-            new GridOutputConfig(true, false, false, false, false),
-            Set(classOf[LineResult]),
-          ),
-          (
-            new GridOutputConfig(false, true, false, false, false),
-            Set(classOf[NodeResult]),
-          ),
-          (
-            new GridOutputConfig(false, false, true, false, false),
-            Set(classOf[SwitchResult]),
-          ),
-          (
-            new GridOutputConfig(false, false, false, true, false),
-            Set(classOf[Transformer2WResult]),
-          ),
-          (
-            new GridOutputConfig(false, false, false, false, true),
-            Set(classOf[Transformer3WResult]),
-          ),
-          (
-            new GridOutputConfig(true, true, true, true, true),
->>>>>>> 133ebb07
             Set(
               classOf[CongestionResult],
               classOf[LineResult],
