--- conflicted
+++ resolved
@@ -10,11 +10,7 @@
   LineResult,
   SwitchResult,
   Transformer2WResult,
-<<<<<<< HEAD
   Transformer3WResult,
-=======
-  Transformer3WResult
->>>>>>> 2e5641f6
 }
 import edu.ie3.datamodel.models.result.system.{ChpResult, LoadResult}
 import edu.ie3.datamodel.models.result.{NodeResult, ResultEntity}
@@ -22,7 +18,6 @@
 import edu.ie3.simona.config.OutputConfig.{
   BaseOutputConfig,
   GridOutputConfig,
-<<<<<<< HEAD
   ParticipantOutputConfig,
 }
 import edu.ie3.simona.config.RuntimeConfig.{
@@ -30,31 +25,25 @@
   SimpleRuntimeConfig,
 }
 import edu.ie3.simona.config.SimonaConfig
-=======
+import edu.ie3.simona.config.OutputConfig.{
+  BaseOutputConfig,
+  GridOutputConfig,
   ParticipantOutputConfig
 }
 import edu.ie3.simona.config.RuntimeConfig.{
   LoadRuntimeConfig,
   SimpleRuntimeConfig
 }
->>>>>>> 2e5641f6
 import edu.ie3.simona.config.SimonaConfig.{apply => _, _}
 import edu.ie3.simona.event.notifier.NotifierConfig
 import edu.ie3.simona.exceptions.InvalidConfigParameterException
 import edu.ie3.simona.test.common.{ConfigTestData, UnitSpec}
 import edu.ie3.simona.util.ConfigUtil.NotifierIdentifier._
 import edu.ie3.simona.util.ConfigUtil.{
-<<<<<<< HEAD
   GridOutputConfigUtil,
   NotifierIdentifier,
   OutputConfigUtil,
   ParticipantConfigUtil,
-=======
-  BaseOutputConfigUtil,
-  GridOutputConfigUtil,
-  NotifierIdentifier,
-  ParticipantConfigUtil
->>>>>>> 2e5641f6
 }
 import org.scalatest.prop.{TableDrivenPropertyChecks, TableFor2}
 
@@ -93,11 +82,7 @@
                   scaling,
                   uuids,
                   modelBehaviour,
-<<<<<<< HEAD
                   reference,
-=======
-                  reference
->>>>>>> 2e5641f6
                 )
               ) =>
             calculateMissingReactivePowerWithModel shouldBe false
@@ -153,11 +138,7 @@
                   scaling,
                   uuids,
                   modelBehaviour,
-<<<<<<< HEAD
                   reference,
-=======
-                  reference
->>>>>>> 2e5641f6
                 )
               ) =>
             calculateMissingReactivePowerWithModel shouldBe false
@@ -267,11 +248,7 @@
           uuids = Seq("49f250fa-41ff-4434-a083-79c98d260a76"),
           scaling = 1.3,
           modelBehaviour = "profile",
-<<<<<<< HEAD
           reference = "power",
-=======
-          reference = "power"
->>>>>>> 2e5641f6
         )
       actual.getOrDefault[LoadRuntimeConfig](
         UUID.fromString("fb8f1443-1843-4ecd-a94a-59be8148397f")
@@ -281,11 +258,7 @@
           scaling = 1.5,
           uuids = Seq("fb8f1443-1843-4ecd-a94a-59be8148397f"),
           modelBehaviour = "random",
-<<<<<<< HEAD
           reference = "energy",
-=======
-          reference = "energy"
->>>>>>> 2e5641f6
         )
     }
   }
@@ -316,11 +289,7 @@
                 SimpleRuntimeConfig(
                   calculateMissingReactivePowerWithModel,
                   scaling,
-<<<<<<< HEAD
                   uuids,
-=======
-                  uuids
->>>>>>> 2e5641f6
                 )
               ) =>
             calculateMissingReactivePowerWithModel shouldBe false
@@ -367,11 +336,7 @@
                 SimpleRuntimeConfig(
                   calculateMissingReactivePowerWithModel,
                   scaling,
-<<<<<<< HEAD
                   uuids,
-=======
-                  uuids
->>>>>>> 2e5641f6
                 )
               ) =>
             calculateMissingReactivePowerWithModel shouldBe false
@@ -467,11 +432,7 @@
         SimpleRuntimeConfig(
           Seq("49f250fa-41ff-4434-a083-79c98d260a76"),
           1.3,
-<<<<<<< HEAD
-          calculateMissingReactivePowerWithModel = false,
-=======
           calculateMissingReactivePowerWithModel = false
->>>>>>> 2e5641f6
         )
       actual.getOrDefault[SimpleRuntimeConfig](
         UUID.fromString("fb8f1443-1843-4ecd-a94a-59be8148397f")
@@ -479,11 +440,7 @@
         SimpleRuntimeConfig(
           Seq("fb8f1443-1843-4ecd-a94a-59be8148397f"),
           1.5,
-<<<<<<< HEAD
-          calculateMissingReactivePowerWithModel = false,
-=======
           calculateMissingReactivePowerWithModel = false
->>>>>>> 2e5641f6
         )
     }
   }
@@ -571,11 +528,7 @@
         SimpleRuntimeConfig(
           Seq("default"),
           1.0,
-<<<<<<< HEAD
-          calculateMissingReactivePowerWithModel = false,
-=======
           calculateMissingReactivePowerWithModel = false
->>>>>>> 2e5641f6
         )
 
       // return default if a request for load is done, but fixed feed is found
@@ -587,11 +540,7 @@
           1.0,
           calculateMissingReactivePowerWithModel = false,
           "profile",
-<<<<<<< HEAD
           "power",
-=======
-          "power"
->>>>>>> 2e5641f6
         )
 
       // return default if a request for pv is done, but fixed feed is found
@@ -601,11 +550,7 @@
         SimpleRuntimeConfig(
           List("default"),
           1.0,
-<<<<<<< HEAD
-          calculateMissingReactivePowerWithModel = false,
-=======
           calculateMissingReactivePowerWithModel = false
->>>>>>> 2e5641f6
         )
     }
   }
@@ -622,15 +567,9 @@
               lines = false,
               switches = false,
               transformers2w = false,
-<<<<<<< HEAD
-              transformers3w = false,
+              transformers3w = false
             ),
             Set.empty[Class[_ <: ResultEntity]],
-=======
-              transformers3w = false
-            ),
-            Set.empty[Class[_ <: ResultEntity]]
->>>>>>> 2e5641f6
           ),
           (
             GridOutputConfig(
@@ -638,15 +577,9 @@
               nodes = false,
               switches = false,
               transformers2w = false,
-<<<<<<< HEAD
-              transformers3w = false,
+              transformers3w = false
             ),
             Set(classOf[LineResult]),
-=======
-              transformers3w = false
-            ),
-            Set(classOf[LineResult])
->>>>>>> 2e5641f6
           ),
           (
             GridOutputConfig(
@@ -654,15 +587,9 @@
               lines = false,
               switches = false,
               transformers2w = false,
-<<<<<<< HEAD
-              transformers3w = false,
+              transformers3w = false
             ),
             Set(classOf[NodeResult]),
-=======
-              transformers3w = false
-            ),
-            Set(classOf[NodeResult])
->>>>>>> 2e5641f6
           ),
           (
             GridOutputConfig(
@@ -670,15 +597,9 @@
               nodes = false,
               lines = false,
               transformers2w = false,
-<<<<<<< HEAD
-              transformers3w = false,
+              transformers3w = false
             ),
             Set(classOf[SwitchResult]),
-=======
-              transformers3w = false
-            ),
-            Set(classOf[SwitchResult])
->>>>>>> 2e5641f6
           ),
           (
             GridOutputConfig(
@@ -686,15 +607,9 @@
               nodes = false,
               lines = false,
               switches = false,
-<<<<<<< HEAD
-              transformers3w = false,
+              transformers3w = false
             ),
             Set(classOf[Transformer2WResult]),
-=======
-              transformers3w = false
-            ),
-            Set(classOf[Transformer2WResult])
->>>>>>> 2e5641f6
           ),
           (
             GridOutputConfig(
@@ -702,15 +617,9 @@
               nodes = false,
               lines = false,
               switches = false,
-<<<<<<< HEAD
-              transformers2w = false,
+              transformers2w = false
             ),
             Set(classOf[Transformer3WResult]),
-=======
-              transformers2w = false
-            ),
-            Set(classOf[Transformer3WResult])
->>>>>>> 2e5641f6
           ),
           (
             GridOutputConfig(
@@ -721,15 +630,9 @@
               classOf[NodeResult],
               classOf[SwitchResult],
               classOf[Transformer2WResult],
-<<<<<<< HEAD
               classOf[Transformer3WResult],
             ),
           ),
-=======
-              classOf[Transformer3WResult]
-            )
-          )
->>>>>>> 2e5641f6
         )
 
       forAll(ddt) {
