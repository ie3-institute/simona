--- conflicted
+++ resolved
@@ -55,13 +55,6 @@
         simonaConfig.simona.runtime.participant
       )
 
-<<<<<<< HEAD
-      inside(actual) {
-        case ParticipantConfigUtil(configs, defaultLoadConfig, _, _, _, _, _) =>
-          configs shouldBe Map.empty[UUID, SimonaConfig.LoadRuntimeConfig]
-          inside(defaultLoadConfig) {
-            case LoadRuntimeConfig(
-=======
       inside(actual) { case ParticipantConfigUtil(configs, defaultConfigs) =>
         configs shouldBe Map.empty[UUID, SimonaConfig.LoadRuntimeConfig]
         defaultConfigs.size shouldBe 5
@@ -69,7 +62,6 @@
         inside(defaultConfigs.get(classOf[LoadRuntimeConfig])) {
           case Some(
                 LoadRuntimeConfig(
->>>>>>> 696e571e
                   calculateMissingReactivePowerWithModel,
                   scaling,
                   uuids,
@@ -119,18 +111,6 @@
         simonaConfig.simona.runtime.participant
       )
 
-<<<<<<< HEAD
-      inside(actual) {
-        case ParticipantConfigUtil(configs, _, _, _, _, _, _) =>
-          configs.size shouldBe 1
-          configs.contains(
-            UUID.fromString("49f250fa-41ff-4434-a083-79c98d260a76")
-          )
-        case unexpected =>
-          fail(
-            s"The input is supposed to be converted to ${ParticipantConfigUtil.getClass.getSimpleName}. I got '$unexpected"
-          )
-=======
       inside(actual) { case ParticipantConfigUtil(configs, defaultConfigs) =>
         configs.size shouldBe 1
         configs.contains(
@@ -158,7 +138,6 @@
               s"Expected a default $LoadRuntimeConfig. I got '$unexpected"
             )
         }
->>>>>>> 696e571e
       }
     }
 
@@ -191,26 +170,6 @@
         simonaConfig.simona.runtime.participant
       )
 
-<<<<<<< HEAD
-      inside(actual) {
-        case ParticipantConfigUtil(configs, _, _, _, _, _, _) =>
-          configs.size shouldBe 2
-          configs.contains(
-            UUID.fromString("49f250fa-41ff-4434-a083-79c98d260a76")
-          )
-          configs.contains(
-            UUID.fromString("fb8f1443-1843-4ecd-a94a-59be8148397f")
-          )
-          actual.getLoadConfigOrDefault(
-            UUID.fromString("49f250fa-41ff-4434-a083-79c98d260a76")
-          ) shouldBe actual.getLoadConfigOrDefault(
-            UUID.fromString("fb8f1443-1843-4ecd-a94a-59be8148397f")
-          )
-        case unexpected =>
-          fail(
-            s"The input is supposed to be converted to ${ParticipantConfigUtil.getClass.getSimpleName}. I got '$unexpected"
-          )
-=======
       inside(actual) { case ParticipantConfigUtil(configs, _) =>
         configs.size shouldBe 2
         configs.contains(
@@ -219,7 +178,6 @@
         configs.contains(
           UUID.fromString("fb8f1443-1843-4ecd-a94a-59be8148397f")
         )
->>>>>>> 696e571e
       }
 
       actual.getOrDefault[LoadRuntimeConfig](
@@ -265,41 +223,6 @@
         simonaConfig.simona.runtime.participant
       )
 
-<<<<<<< HEAD
-      inside(actual) {
-        case ParticipantConfigUtil(configs, _, _, _, _, _, _) =>
-          configs.size shouldBe 2
-          configs.contains(
-            UUID.fromString("49f250fa-41ff-4434-a083-79c98d260a76")
-          )
-          configs.contains(
-            UUID.fromString("fb8f1443-1843-4ecd-a94a-59be8148397f")
-          )
-          actual.getLoadConfigOrDefault(
-            UUID.fromString("49f250fa-41ff-4434-a083-79c98d260a76")
-          ) shouldBe
-            LoadRuntimeConfig(
-              calculateMissingReactivePowerWithModel = false,
-              1.3,
-              List("49f250fa-41ff-4434-a083-79c98d260a76"),
-              "profile",
-              "power"
-            )
-          actual.getLoadConfigOrDefault(
-            UUID.fromString("fb8f1443-1843-4ecd-a94a-59be8148397f")
-          ) shouldBe
-            LoadRuntimeConfig(
-              calculateMissingReactivePowerWithModel = false,
-              1.5,
-              List("fb8f1443-1843-4ecd-a94a-59be8148397f"),
-              "random",
-              "energy"
-            )
-        case unexpected =>
-          fail(
-            s"The input is supposed to be converted to ${ParticipantConfigUtil.getClass.getSimpleName}. I got '$unexpected"
-          )
-=======
       inside(actual) { case ParticipantConfigUtil(configs, _) =>
         configs.size shouldBe 2
         configs.contains(
@@ -308,7 +231,6 @@
         configs.contains(
           UUID.fromString("fb8f1443-1843-4ecd-a94a-59be8148397f")
         )
->>>>>>> 696e571e
       }
 
       actual.getOrDefault[LoadRuntimeConfig](
@@ -354,22 +276,6 @@
         simonaConfig.simona.runtime.participant
       )
 
-<<<<<<< HEAD
-      inside(actual) {
-        case ParticipantConfigUtil(
-              configs,
-              _,
-              defaultFixedFeedInConfig,
-              _,
-              _,
-              _,
-              _
-            ) =>
-          configs shouldBe Map
-            .empty[UUID, SimonaConfig.FixedFeedInRuntimeConfig]
-          inside(defaultFixedFeedInConfig) {
-            case FixedFeedInRuntimeConfig(
-=======
       inside(actual) { case ParticipantConfigUtil(configs, defaultConfigs) =>
         configs shouldBe Map
           .empty[UUID, SimonaConfig.FixedFeedInRuntimeConfig]
@@ -377,7 +283,6 @@
         inside(defaultConfigs.get(classOf[FixedFeedInRuntimeConfig])) {
           case Some(
                 FixedFeedInRuntimeConfig(
->>>>>>> 696e571e
                   calculateMissingReactivePowerWithModel,
                   scaling,
                   uuids
@@ -419,18 +324,6 @@
         simonaConfig.simona.runtime.participant
       )
 
-<<<<<<< HEAD
-      inside(actual) {
-        case ParticipantConfigUtil(fixedFeedInConfigs, _, _, _, _, _, _) =>
-          fixedFeedInConfigs.size shouldBe 1
-          fixedFeedInConfigs.contains(
-            UUID.fromString("49f250fa-41ff-4434-a083-79c98d260a76")
-          )
-        case unexpected =>
-          fail(
-            s"The input is supposed to be converted to ${ParticipantConfigUtil.getClass.getSimpleName}. I got '$unexpected"
-          )
-=======
       inside(actual) { case ParticipantConfigUtil(configs, defaultConfigs) =>
         configs.size shouldBe 1
         configs.contains(
@@ -454,7 +347,6 @@
               s"Expected a default $FixedFeedInRuntimeConfig. I got '$unexpected"
             )
         }
->>>>>>> 696e571e
       }
     }
 
@@ -483,26 +375,6 @@
         simonaConfig.simona.runtime.participant
       )
 
-<<<<<<< HEAD
-      inside(actual) {
-        case ParticipantConfigUtil(fixedFeedInConfigs, _, _, _, _, _, _) =>
-          fixedFeedInConfigs.size shouldBe 2
-          fixedFeedInConfigs.contains(
-            UUID.fromString("49f250fa-41ff-4434-a083-79c98d260a76")
-          )
-          fixedFeedInConfigs.contains(
-            UUID.fromString("fb8f1443-1843-4ecd-a94a-59be8148397f")
-          )
-          actual.getFixedFeedConfigOrDefault(
-            UUID.fromString("49f250fa-41ff-4434-a083-79c98d260a76")
-          ) shouldBe actual.getFixedFeedConfigOrDefault(
-            UUID.fromString("fb8f1443-1843-4ecd-a94a-59be8148397f")
-          )
-        case unexpected =>
-          fail(
-            s"The input is supposed to be converted to ${ParticipantConfigUtil.getClass.getSimpleName}. I got '$unexpected"
-          )
-=======
       inside(actual) { case ParticipantConfigUtil(configs, _) =>
         configs.size shouldBe 2
         configs.contains(
@@ -517,7 +389,6 @@
         ) shouldBe actual.getOrDefault[FixedFeedInRuntimeConfig](
           UUID.fromString("fb8f1443-1843-4ecd-a94a-59be8148397f")
         )
->>>>>>> 696e571e
       }
     }
 
@@ -551,37 +422,6 @@
         simonaConfig.simona.runtime.participant
       )
 
-<<<<<<< HEAD
-      inside(actual) {
-        case ParticipantConfigUtil(fixedFeedInConfigs, _, _, _, _, _, _) =>
-          fixedFeedInConfigs.size shouldBe 2
-          fixedFeedInConfigs.contains(
-            UUID.fromString("49f250fa-41ff-4434-a083-79c98d260a76")
-          )
-          fixedFeedInConfigs.contains(
-            UUID.fromString("fb8f1443-1843-4ecd-a94a-59be8148397f")
-          )
-          actual.getFixedFeedConfigOrDefault(
-            UUID.fromString("49f250fa-41ff-4434-a083-79c98d260a76")
-          ) shouldBe
-            FixedFeedInRuntimeConfig(
-              calculateMissingReactivePowerWithModel = false,
-              1.3,
-              List("49f250fa-41ff-4434-a083-79c98d260a76")
-            )
-          actual.getFixedFeedConfigOrDefault(
-            UUID.fromString("fb8f1443-1843-4ecd-a94a-59be8148397f")
-          ) shouldBe
-            FixedFeedInRuntimeConfig(
-              calculateMissingReactivePowerWithModel = false,
-              1.5,
-              List("fb8f1443-1843-4ecd-a94a-59be8148397f")
-            )
-        case unexpected =>
-          fail(
-            s"The input is supposed to be converted to ${ParticipantConfigUtil.getClass.getSimpleName}. I got '$unexpected"
-          )
-=======
       inside(actual) { case ParticipantConfigUtil(configs, _) =>
         configs.size shouldBe 2
         configs.contains(
@@ -590,7 +430,6 @@
         configs.contains(
           UUID.fromString("fb8f1443-1843-4ecd-a94a-59be8148397f")
         )
->>>>>>> 696e571e
       }
 
       actual.getOrDefault[FixedFeedInRuntimeConfig](
@@ -687,24 +526,9 @@
         simonaConfig.simona.runtime.participant
       )
 
-<<<<<<< HEAD
-      inside(actual) {
-        case ParticipantConfigUtil(configs, _, _, _, _, _, _) =>
-          configs.size shouldBe 4
-          // return default if a request for fix feed is done, but a load config is found
-          actual.getFixedFeedConfigOrDefault(
-            UUID.fromString("49f250fa-41ff-4434-a083-79c98d260a76")
-          ) shouldBe
-            FixedFeedInRuntimeConfig(
-              calculateMissingReactivePowerWithModel = false,
-              1.0,
-              List("default")
-            )
-=======
       inside(actual) { case ParticipantConfigUtil(configs, _) =>
         configs.size shouldBe 4
       }
->>>>>>> 696e571e
 
       // return default if a request for fix feed is done, but a load config is found
       actual.getOrDefault[FixedFeedInRuntimeConfig](
