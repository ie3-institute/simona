--- conflicted
+++ resolved
@@ -6,14 +6,6 @@
 
 package edu.ie3.simona.event.listener
 
-<<<<<<< HEAD
-=======
-import org.apache.pekko.actor.testkit.typed.scaladsl.{
-  ActorTestKit,
-  LoggingTestKit,
-  ScalaTestWithActorTestKit,
-}
->>>>>>> 5478b69f
 import com.typesafe.config.ConfigValueFactory
 import edu.ie3.simona.config.SimonaConfig
 import edu.ie3.simona.event.RuntimeEvent
@@ -32,7 +24,7 @@
 import org.apache.pekko.actor.testkit.typed.scaladsl.{
   ActorTestKit,
   LoggingTestKit,
-  ScalaTestWithActorTestKit
+  ScalaTestWithActorTestKit,
 }
 import org.scalatest.PrivateMethodTester
 import org.scalatest.matchers.should
@@ -126,11 +118,7 @@
         (
           InitComplete(0L),
           Level.INFO,
-<<<<<<< HEAD
-          "Initialization complete. (duration: 0h : 0m : 0s )"
-=======
-          s"Initialization complete. (duration: 0h : 0m : 0s )",
->>>>>>> 5478b69f
+          "Initialization complete. (duration: 0h : 0m : 0s )",
         ),
         (
           Ready(currentTick, 0L),
