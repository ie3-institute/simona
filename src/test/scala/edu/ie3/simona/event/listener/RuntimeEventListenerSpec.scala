--- conflicted
+++ resolved
@@ -6,76 +6,18 @@
 
 package edu.ie3.simona.event.listener
 
-<<<<<<< HEAD
-import akka.actor.testkit.typed.scaladsl.{ActorTestKit, LoggingTestKit, ScalaTestWithActorTestKit}
-import com.typesafe.config.ConfigValueFactory
 import edu.ie3.simona.config.RuntimeConfig.RuntimeListenerConfig
-import edu.ie3.simona.config.SimonaConfig
 import edu.ie3.simona.event.RuntimeEvent
-import edu.ie3.simona.event.RuntimeEvent.{CheckWindowPassed, Done, Error, InitComplete, Initializing, Ready, Simulating}
-import edu.ie3.simona.util.TickUtil._
-import edu.ie3.util.TimeUtil
-import org.scalatest.PrivateMethodTester
-import org.scalatest.matchers.should
-import org.scalatest.wordspec.AnyWordSpecLike
-import org.slf4j.event.Level
-=======
-import edu.ie3.simona.config.SimonaConfig
-import edu.ie3.simona.event.RuntimeEvent
-import edu.ie3.simona.event.RuntimeEvent.{
-  Done,
-  Error,
-  Initializing,
-  Ready,
-  Simulating,
-}
+import edu.ie3.simona.event.RuntimeEvent.{Done, Error, Initializing, Ready, Simulating}
 import edu.ie3.simona.test.common.UnitSpec
 import org.apache.pekko.actor.testkit.typed.scaladsl.ScalaTestWithActorTestKit
->>>>>>> 12f4e119
 
 import java.util.concurrent.{LinkedBlockingQueue, TimeUnit}
 
 class RuntimeEventListenerSpec
-<<<<<<< HEAD
-    extends ScalaTestWithActorTestKit(
-      ActorTestKit.ApplicationTestConfig.withValue(
-        // Timeout for LoggingTestKit via TestKitSettings
-        // Log message sometimes seem to take a while until caught by the test kit
-        "akka.actor.testkit.typed.filter-leeway",
-        ConfigValueFactory.fromAnyRef("30s")
-      )
-    )
-    with AnyWordSpecLike
-    with should.Matchers
-    with PrivateMethodTester {
-
-  // global variables
-  val eventQueue = new LinkedBlockingQueue[RuntimeEvent]()
-  val startDateTimeString = "2011-01-01 00:00:00"
-  val endTick = 3600
-  val duration = 10805000
-  val errMsg =
-    "Und wenn du lange in einen Abgrund blickst, blickt der Abgrund auch in dich hinein"
-
-  // to change for Ready event test cases
-  val currentTick = 0
-
-  // build the listener
-  private val listenerRef = spawn(
-    RuntimeEventListener(
-      RuntimeListenerConfig(
-        None,
-        None
-      ),
-      Some(eventQueue),
-      startDateTimeString
-    )
-  )
-=======
     extends ScalaTestWithActorTestKit
     with UnitSpec
     with RuntimeTestData {
->>>>>>> 12f4e119
 
   "A runtime event listener" must {
     "add a valid runtime event to the blocking queue for further processing" in {
@@ -83,7 +25,7 @@
 
       val listenerRef = spawn(
         RuntimeEventListener(
-          SimonaConfig.Simona.Runtime.Listener(
+          RuntimeListenerConfig(
             None,
             None,
           ),
