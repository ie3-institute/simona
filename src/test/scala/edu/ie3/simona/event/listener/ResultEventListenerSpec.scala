/*
 * © 2020. TU Dortmund University,
 * Institute of Energy Systems, Energy Efficiency and Energy Economics,
 * Research group Distribution grid planning and operation
 */

package edu.ie3.simona.event.listener

import com.typesafe.config.ConfigValueFactory
import edu.ie3.datamodel.models.result.connector.{
  LineResult,
  SwitchResult,
  Transformer2WResult,
  Transformer3WResult,
}
import edu.ie3.datamodel.models.result.system.PvResult
import edu.ie3.datamodel.models.result.{NodeResult, ResultEntity}
import edu.ie3.simona.agent.grid.GridResultsSupport.PartialTransformer3wResult
import edu.ie3.simona.event.ResultEvent.{
  ParticipantResultEvent,
  PowerFlowResultEvent,
}
import edu.ie3.simona.io.result.ResultSinkType.Csv
import edu.ie3.simona.io.result.{ResultEntitySink, ResultSinkType}
import edu.ie3.simona.test.common.result.PowerFlowResultData
import edu.ie3.simona.test.common.{IOTestCommons, UnitSpec}
import edu.ie3.simona.util.ResultFileHierarchy
import edu.ie3.simona.util.ResultFileHierarchy.ResultEntityPathConfig
import edu.ie3.util.TimeUtil
import edu.ie3.util.io.FileIOUtils
import org.apache.pekko.actor.testkit.typed.scaladsl.{
  ActorTestKit,
  ScalaTestWithActorTestKit,
}
import org.apache.pekko.testkit.TestKit.awaitCond

import java.io.{File, FileInputStream}
import java.util.UUID
import java.util.zip.GZIPInputStream
import scala.concurrent.ExecutionContext.Implicits.global
import scala.concurrent.duration._
import scala.concurrent.{Await, Future}
import scala.io.Source
import scala.language.postfixOps

class ResultEventListenerSpec
    extends ScalaTestWithActorTestKit(
      ActorTestKit.ApplicationTestConfig.withValue(
        "org.apache.pekko.actor.testkit.typed.filter-leeway",
        ConfigValueFactory.fromAnyRef("10s"),
      )
    )
    with UnitSpec
    with IOTestCommons
    with PowerFlowResultData
    with ThreeWindingResultTestData
    with Transformer3wResultSupport {
  val simulationName = "testSim"
  val resultEntitiesToBeWritten: Set[Class[_ <: ResultEntity]] = Set(
    classOf[PvResult],
    classOf[NodeResult],
    classOf[Transformer2WResult],
    classOf[Transformer3WResult],
    classOf[SwitchResult],
    classOf[LineResult],
  )

  private val timeoutDuration: Duration = 30.seconds

  // the OutputFileHierarchy
  private def resultFileHierarchy(
      runId: Int,
      fileFormat: String,
      classes: Set[Class[_ <: ResultEntity]] = resultEntitiesToBeWritten,
      compressResults: Boolean = false,
  ): ResultFileHierarchy = {
    val resultSinkType: ResultSinkType =
      Csv(fileFormat, "", "", compressResults)

    ResultFileHierarchy(
      outputDir = testTmpDir + File.separator + runId,
      simulationName,
      ResultEntityPathConfig(
        classes,
        resultSinkType,
      ),
    )
  }

  def createDir(
      resultFileHierarchy: ResultFileHierarchy
  ): Iterable[Future[ResultEntitySink]] = {
    val initializeSinks: PrivateMethod[Iterable[Future[ResultEntitySink]]] =
      PrivateMethod[Iterable[Future[ResultEntitySink]]](
        Symbol("initializeSinks")
      )

    ResultEventListener invokePrivate initializeSinks(resultFileHierarchy)
  }

  private def getFileLinesLength(file: File) = {
    val fileSource = Source.fromFile(file)
    val length = fileSource.getLines().size
    fileSource.close()
    length
  }

  override protected def afterAll(): Unit = {
    // cleanup
    FileIOUtils.deleteRecursively(testTmpDir)
    super.afterAll()
  }

  "A ResultEventListener" when {
    "setting everything up" should {
      "initialize its sinks correctly" in {
        val fileHierarchy = resultFileHierarchy(1, ".csv")
        Await.ready(
          Future.sequence(createDir(fileHierarchy)),
          60 seconds,
        )

        // after the creation of the listener, it is expected that a corresponding raw result data file is present
        val outputFile = fileHierarchy.rawOutputDataFilePaths
          .getOrElse(
            classOf[PvResult],
            fail(
              s"Cannot get filepath for raw result file of class '${classOf[PvResult].getSimpleName}' from outputFileHierarchy!'"
            ),
          )
          .toFile

        assert(outputFile.exists)
        assert(outputFile.isFile)
      }

      "check if actor dies when it should die" in {
        val fileHierarchy =
          resultFileHierarchy(2, ".ttt", Set(classOf[Transformer3WResult]))
        val deathWatch = createTestProbe("deathWatch")
        val listener = spawn(
          ResultEventListener(
            fileHierarchy
          )
        )

        listener ! DelayedStopHelper.FlushAndStop
        deathWatch expectTerminated (listener, 10 seconds)
      }
    }

    "handling ordinary results" should {
      "process a valid participants result correctly" in {
        val specificOutputFileHierarchy = resultFileHierarchy(3, ".csv")

        val listenerRef = spawn(
          ResultEventListener(
            specificOutputFileHierarchy
          )
        )

        listenerRef ! ParticipantResultEvent(dummyPvResult)

        val outputFile = specificOutputFileHierarchy.rawOutputDataFilePaths
          .getOrElse(
            classOf[PvResult],
            fail(
              s"Cannot get filepath for raw result file of class '${classOf[PvResult].getSimpleName}' from outputFileHierarchy!'"
            ),
          )
          .toFile

        // wait until output file exists (headers are flushed out immediately):
        awaitCond(
          outputFile.exists(),
          interval = 500.millis,
          max = timeoutDuration,
        )

        // stop listener so that result is flushed out
        listenerRef ! DelayedStopHelper.FlushAndStop

        // wait until all lines have been written out:
        awaitCond(
          getFileLinesLength(outputFile) == 2,
          interval = 500.millis,
          max = timeoutDuration,
        )

        val resultFileSource = Source.fromFile(outputFile)

        val resultFileLines = resultFileSource.getLines().toSeq

        resultFileLines.size shouldBe 2
        resultFileLines.lastOption.getOrElse(
          fail(
            "Cannot get csv row that should have been written out by the listener!"
          )
        ) shouldBe dummyPvResultDataString

        resultFileSource.close()
      }

      "process a valid power flow result correctly" in {
        val specificOutputFileHierarchy = resultFileHierarchy(4, ".csv")
        val listenerRef = spawn(
          ResultEventListener(
            specificOutputFileHierarchy
          )
        )

        listenerRef ! PowerFlowResultEvent(
          Iterable(dummyNodeResult),
          Iterable(dummySwitchResult),
          Iterable(dummyLineResult),
          Iterable(dummyTrafo2wResult),
          Iterable.empty[PartialTransformer3wResult],
        )

        val outputFiles = Map(
          dummyNodeResultString -> specificOutputFileHierarchy.rawOutputDataFilePaths
            .getOrElse(
              classOf[NodeResult],
              fail(
                s"Cannot get filepath for raw result file of class '${classOf[NodeResult].getSimpleName}' from outputFileHierarchy!'"
              ),
            ),
          dummySwitchResultString ->
            specificOutputFileHierarchy.rawOutputDataFilePaths.getOrElse(
              classOf[SwitchResult],
              fail(
                s"Cannot get filepath for raw result file of class '${classOf[SwitchResult].getSimpleName}' from outputFileHierarchy!'"
              ),
            ),
          dummyLineResultDataString -> specificOutputFileHierarchy.rawOutputDataFilePaths
            .getOrElse(
              classOf[LineResult],
              fail(
                s"Cannot get filepath for raw result file of class '${classOf[LineResult].getSimpleName}' from outputFileHierarchy!'"
              ),
            ),
          dummyTrafo2wResultDataString -> specificOutputFileHierarchy.rawOutputDataFilePaths
            .getOrElse(
              classOf[Transformer2WResult],
              fail(
                s"Cannot get filepath for raw result file of class '${classOf[Transformer2WResult].getSimpleName}' from outputFileHierarchy!'"
              ),
            ),
        ).map { case (dummyString, path) =>
          (dummyString, path.toFile)
        }

        // wait until all output files exist (headers are flushed out immediately):
        awaitCond(
          outputFiles.values.map(_.exists()).forall(identity),
          interval = 500.millis,
          max = timeoutDuration,
        )

        // stop listener so that result is flushed out
        listenerRef ! DelayedStopHelper.FlushAndStop

        // wait until all lines have been written out:
        awaitCond(
          !outputFiles.values.exists(file => getFileLinesLength(file) < 2),
          interval = 500.millis,
          max = timeoutDuration,
        )

        outputFiles.foreach { case (resultRowString, outputFile) =>
          val resultFileSource = Source.fromFile(outputFile)

          val resultFileLines = resultFileSource.getLines().toSeq

          resultFileLines.size shouldBe 2
          resultFileLines.lastOption.getOrElse(
            fail(
              "Cannot get csv row that should have been written out by the listener!"
            )
          ) shouldBe resultRowString

          resultFileSource.close()
        }
      }
    }

    "handling three winding transformer results" should {
      def powerflow3wResult(
          partialResult: PartialTransformer3wResult
      ): PowerFlowResultEvent =
        PowerFlowResultEvent(
          Iterable.empty[NodeResult],
          Iterable.empty[SwitchResult],
          Iterable.empty[LineResult],
          Iterable.empty[Transformer2WResult],
          Iterable(partialResult),
        )

      "correctly reacts on received results" in {
        val fileHierarchy =
          resultFileHierarchy(5, ".csv", Set(classOf[Transformer3WResult]))
        val listener = spawn(
          ResultEventListener(
            fileHierarchy
          )
        )

        val outputFile = fileHierarchy.rawOutputDataFilePaths
          .getOrElse(
            classOf[Transformer3WResult],
            fail(
              s"Cannot get filepath for raw result file of class '${classOf[Transformer3WResult].getSimpleName}' from outputFileHierarchy!'"
            ),
          )
<<<<<<< HEAD
          .toFile

        /* The result file is created at start up and only contains a head line. */
=======
        )
        /* The result file is created at start up and only contains a headline. */
>>>>>>> d628d1b2
        awaitCond(
          outputFile.exists(),
          interval = 500.millis,
          max = timeoutDuration,
        )
        getFileLinesLength(outputFile) shouldBe 1

        /* Face the listener with data, as long as they are not comprehensive */
        listener ! powerflow3wResult(resultA)

        listener ! powerflow3wResult(resultC)

        /* Also add unrelated result for different input model */
        val otherResultA = resultA.copy(input = UUID.randomUUID())
        listener ! powerflow3wResult(otherResultA)

        /* Add result A again, which should lead to a failure internally,
        but everything should still continue normally
         */
        listener ! powerflow3wResult(resultA)

        /* Make sure, that there still is no content in file */
        getFileLinesLength(outputFile) shouldBe 1

        /* Complete awaited result */
        listener ! powerflow3wResult(resultB)

        // stop listener so that result is flushed out
        listener ! DelayedStopHelper.FlushAndStop

        /* Await that the result is written */
        awaitCond(
          getFileLinesLength(outputFile) == 2,
          interval = 500.millis,
          max = timeoutDuration,
        )
        /* Check the result */
        val resultFileSource = Source.fromFile(outputFile)
        val resultFileLines = resultFileSource.getLines().toSeq

        resultFileLines.size shouldBe 2
        val resultLine = resultFileLines.lastOption.getOrElse(
          fail(
            "Cannot get csv row that should have been written out by the listener!"
          )
        )

        resultLine shouldBe "2.0,1.0,4.0,3.0,6.0,5.0,40d02538-d8dd-421c-8e68-400f1da170c7,-5," + TimeUtil.withDefaults
          .toString(time)

        resultFileSource.close()
      }
    }

    "shutting down" should {
      "shutdown and compress the data when requested to do so without any errors" in {
        val specificOutputFileHierarchy =
          resultFileHierarchy(6, ".csv.gz", compressResults = true)
        val listenerRef = spawn(
          ResultEventListener(
            specificOutputFileHierarchy
          )
        )
        ResultSinkType.Csv(fileFormat = ".csv.gz")

        listenerRef ! ParticipantResultEvent(dummyPvResult)

        val outputFile = new File(
          ".gz$".r.replaceAllIn(
            specificOutputFileHierarchy.rawOutputDataFilePaths
              .getOrElse(
                classOf[PvResult],
                fail(
                  s"Cannot get filepath for raw result file of class '${classOf[PvResult].getSimpleName}' from outputFileHierarchy!'"
                ),
              )
              .toString,
            "",
          )
        )

        awaitCond(
          outputFile.exists(),
          interval = 500.millis,
          max = timeoutDuration,
        )

        // stopping the actor should wait until existing messages within an actor are fully processed
        // otherwise it might happen, that the shutdown is triggered even before the just send ParticipantResultEvent
        // reached the listener
        // this also triggers the compression of result files
        listenerRef ! DelayedStopHelper.FlushAndStop

        // shutdown the actor system
        system.terminate()

        // wait until file exists
        awaitCond(
          specificOutputFileHierarchy.rawOutputDataFilePaths
            .getOrElse(
              classOf[PvResult],
              fail(
                s"Cannot get filepath for raw result file of class '${classOf[PvResult].getSimpleName}' from outputFileHierarchy!'"
              ),
            )
            .toFile
            .exists,
          timeoutDuration,
        )

        val resultFileSource = Source.fromInputStream(
          new GZIPInputStream(
            new FileInputStream(
              specificOutputFileHierarchy.rawOutputDataFilePaths
                .getOrElse(
                  classOf[PvResult],
                  fail(
                    s"Cannot get filepath for raw result file of class '${classOf[PvResult].getSimpleName}' from outputFileHierarchy!'"
                  ),
                )
                .toFile
            )
          )
        )

        val resultFileLines = resultFileSource.getLines().toSeq
        resultFileLines.size shouldBe 2
        resultFileLines.lastOption.getOrElse(
          fail(
            "Cannot get line that should have been written out by the listener!"
          )
        ) shouldBe "e5ac84d3-c7a5-4870-a42d-837920aec9bb,0.01,0.01,2020-01-30T17:26:44Z"

        resultFileSource.close()
      }
    }
  }
}<|MERGE_RESOLUTION|>--- conflicted
+++ resolved
@@ -312,14 +312,9 @@
               s"Cannot get filepath for raw result file of class '${classOf[Transformer3WResult].getSimpleName}' from outputFileHierarchy!'"
             ),
           )
-<<<<<<< HEAD
           .toFile
 
-        /* The result file is created at start up and only contains a head line. */
-=======
-        )
         /* The result file is created at start up and only contains a headline. */
->>>>>>> d628d1b2
         awaitCond(
           outputFile.exists(),
           interval = 500.millis,
