/*
 * © 2020. TU Dortmund University,
 * Institute of Energy Systems, Energy Efficiency and Energy Economics,
 * Research group Distribution grid planning and operation
 */

package edu.ie3.simona.event.listener

import akka.actor.ActorSystem
<<<<<<< HEAD
import akka.pattern.gracefulStop
import akka.stream.Materializer
=======
>>>>>>> 8a749184
import akka.testkit.{TestFSMRef, TestProbe}
import com.typesafe.config.ConfigFactory
import edu.ie3.datamodel.models.result.connector.{
  LineResult,
  SwitchResult,
  Transformer2WResult,
  Transformer3WResult
}
import edu.ie3.datamodel.models.result.system.PvResult
import edu.ie3.datamodel.models.result.{NodeResult, ResultEntity}
import edu.ie3.simona.agent.grid.GridResultsSupport.PartialTransformer3wResult
import edu.ie3.simona.event.ResultEvent.{
  ParticipantResultEvent,
  PowerFlowResultEvent
}
import edu.ie3.simona.io.result.{ResultEntitySink, ResultSinkType}
import edu.ie3.simona.ontology.messages.StopMessage
import edu.ie3.simona.test.common.result.PowerFlowResultData
import edu.ie3.simona.test.common.{AgentSpec, IOTestCommons, UnitSpec}
import edu.ie3.simona.util.ResultFileHierarchy
import edu.ie3.simona.util.ResultFileHierarchy.ResultEntityPathConfig
import edu.ie3.util.io.FileIOUtils
import org.scalatest.BeforeAndAfterEach

import java.io.{File, FileInputStream}
import java.util.zip.GZIPInputStream
import scala.collection.mutable
import scala.concurrent.ExecutionContext.Implicits.global
import scala.concurrent.duration._
import scala.concurrent.{Await, Future}
import scala.io.Source
import scala.language.postfixOps

class ResultEventListenerSpec
    extends AgentSpec(
      ActorSystem(
        "ResultEventListenerSpec",
        ConfigFactory
          .parseString(
            """
            |akka.loggers =["akka.event.slf4j.Slf4jLogger"]
            |akka.loglevel="DEBUG"
            |akka.coordinated-shutdown.phases.actor-system-terminate.timeout = 500s
        """.stripMargin
          )
      )
    )
    with UnitSpec
    with IOTestCommons
    with BeforeAndAfterEach
    with PowerFlowResultData
    with ThreeWindingResultTestData
    with Transformer3wResultSupport {
  val simulationName = "testSim"
  val resultEntitiesToBeWritten: Set[Class[_ <: ResultEntity]] = Set(
    classOf[PvResult],
    classOf[NodeResult],
    classOf[Transformer2WResult],
    classOf[Transformer3WResult],
    classOf[SwitchResult],
    classOf[LineResult]
  )

<<<<<<< HEAD
  private val timeout = 10.seconds
=======
  private val timeout = 20 seconds
>>>>>>> 8a749184

  // the OutputFileHierarchy
  private def resultFileHierarchy(
      runId: Int,
      fileFormat: String,
      classes: Set[Class[_ <: ResultEntity]] = resultEntitiesToBeWritten
  ): ResultFileHierarchy =
    ResultFileHierarchy(
      outputDir = testTmpDir + File.separator + runId,
      simulationName,
      ResultEntityPathConfig(
        classes,
        ResultSinkType.Csv(fileFormat = fileFormat)
      ),
      createDirs = true
    )

  def createDir(
      resultFileHierarchy: ResultFileHierarchy
  ): Iterable[Future[ResultEntitySink]] = {
    val initializeSinks: PrivateMethod[Iterable[Future[ResultEntitySink]]] =
      PrivateMethod[Iterable[Future[ResultEntitySink]]](
        Symbol("initializeSinks")
      )

    ResultEventListener invokePrivate initializeSinks(resultFileHierarchy)
  }

  private def getFileLinesLength(file: File) = {
    val fileSource = Source.fromFile(file)
    val length = fileSource.getLines().size
    fileSource.close()
    length
  }

  override protected def afterAll(): Unit = {
    // cleanup
    FileIOUtils.deleteRecursively(testTmpDir)
    super.afterAll()
  }

  "A ResultEventListener" when {
    "setting everything up" should {
      "initialize its sinks correctly" in {
        val fileHierarchy = resultFileHierarchy(1, ".csv")
        Await.ready(
          Future.sequence(createDir(fileHierarchy)),
          60 seconds
        )

        // after the creation of the listener, it is expected that a corresponding raw result data file is present
        val outputFile = new File(
          fileHierarchy.rawOutputDataFilePaths.getOrElse(
            classOf[PvResult],
            fail(
              s"Cannot get filepath for raw result file of class '${classOf[PvResult].getSimpleName}' from outputFileHierarchy!'"
            )
          )
        )

        assert(outputFile.exists)
        assert(outputFile.isFile)
      }

      "check if actor dies when it should die" in {
        val fileHierarchy =
          resultFileHierarchy(2, ".ttt", Set(classOf[Transformer3WResult]))
        val testProbe = TestProbe()
        val listener = testProbe.childActorOf(
          ResultEventListener.props(
            fileHierarchy
          )
        )

        testProbe watch listener
        testProbe expectTerminated (listener, 2 seconds)

      }
    }

    "handling ordinary results" should {
      "process a valid participants result correctly" in {
        val specificOutputFileHierarchy = resultFileHierarchy(3, ".csv")

        val listenerRef = system.actorOf(
          ResultEventListener
            .props(
              specificOutputFileHierarchy
            )
        )

        listenerRef ! ParticipantResultEvent(dummyPvResult)

        val outputFile = new File(
          specificOutputFileHierarchy.rawOutputDataFilePaths.getOrElse(
            classOf[PvResult],
            fail(
              s"Cannot get filepath for raw result file of class '${classOf[PvResult].getSimpleName}' from outputFileHierarchy!'"
            )
          )
        )

        // wait until output file exists (headers are flushed out immediately):
        awaitCond(outputFile.exists(), interval = 500.millis, max = timeout)

        // stop listener so that result is flushed out
<<<<<<< HEAD
        Await.ready(
          gracefulStop(listenerRef, timeout),
          timeout
        )
=======
        listenerRef ! StopMessage(true)
>>>>>>> 8a749184

        // wait until all lines have been written out:
        awaitCond(
          getFileLinesLength(outputFile) == 2,
          interval = 500.millis,
          max = timeout
        )

        val resultFileSource = Source.fromFile(outputFile)

        val resultFileLines = resultFileSource.getLines().toVector

        resultFileLines.size shouldBe 2
        resultFileLines.lastOption.getOrElse(
          fail(
            "Cannot get csv row that should have been written out by the listener!"
          )
        ) shouldBe dummyPvResultDataString

        resultFileSource.close()
      }

      "process a valid power flow result correctly" in {
        val specificOutputFileHierarchy = resultFileHierarchy(4, ".csv")
        val listenerRef = system.actorOf(
          ResultEventListener
            .props(
              specificOutputFileHierarchy
            )
        )

        listenerRef ! PowerFlowResultEvent(
          Vector(dummyNodeResult),
          Vector(dummySwitchResult),
          Vector(dummyLineResult),
          Vector(dummyTrafo2wResult),
          Vector.empty[PartialTransformer3wResult]
        )

        val outputFiles = Map(
          dummyNodeResultString -> new File(
            specificOutputFileHierarchy.rawOutputDataFilePaths.getOrElse(
              classOf[NodeResult],
              fail(
                s"Cannot get filepath for raw result file of class '${classOf[NodeResult].getSimpleName}' from outputFileHierarchy!'"
              )
            )
          ),
          dummySwitchResultString -> new File(
            specificOutputFileHierarchy.rawOutputDataFilePaths.getOrElse(
              classOf[SwitchResult],
              fail(
                s"Cannot get filepath for raw result file of class '${classOf[SwitchResult].getSimpleName}' from outputFileHierarchy!'"
              )
            )
          ),
          dummyLineResultDataString -> new File(
            specificOutputFileHierarchy.rawOutputDataFilePaths.getOrElse(
              classOf[LineResult],
              fail(
                s"Cannot get filepath for raw result file of class '${classOf[LineResult].getSimpleName}' from outputFileHierarchy!'"
              )
            )
          ),
          dummyTrafo2wResultDataString -> new File(
            specificOutputFileHierarchy.rawOutputDataFilePaths.getOrElse(
              classOf[Transformer2WResult],
              fail(
                s"Cannot get filepath for raw result file of class '${classOf[Transformer2WResult].getSimpleName}' from outputFileHierarchy!'"
              )
            )
          )
        )

        // wait until all output files exist (headers are flushed out immediately):
        awaitCond(
          outputFiles.values.map(_.exists()).forall(identity),
          interval = 500.millis,
          max = timeout
<<<<<<< HEAD
        )

        // stop listener so that result is flushed out
        Await.ready(
          gracefulStop(listenerRef, timeout),
          timeout
=======
>>>>>>> 8a749184
        )

        // stop listener so that result is flushed out
        listenerRef ! StopMessage(true)

        // wait until all lines have been written out:
        awaitCond(
          !outputFiles.values.exists(file => getFileLinesLength(file) < 2),
          interval = 500.millis,
          max = timeout
        )

        outputFiles.foreach { case (resultRowString, outputFile) =>
          val resultFileSource = Source.fromFile(outputFile)

          val resultFileLines = resultFileSource.getLines().toVector

          resultFileLines.size shouldBe 2
          resultFileLines.lastOption.getOrElse(
            fail(
              "Cannot get csv row that should have been written out by the listener!"
            )
          ) shouldBe resultRowString

          resultFileSource.close()
        }
      }
    }

    "handling three winding transformer results" should {
      val registerPartialTransformer3wResult =
        PrivateMethod[Map[Transformer3wKey, AggregatedTransformer3wResult]](
          Symbol("registerPartialTransformer3wResult")
        )
      val fileHierarchy =
        resultFileHierarchy(5, ".csv", Set(classOf[Transformer3WResult]))
      val listener = TestFSMRef(
        new ResultEventListener(
          fileHierarchy
        )
      )

      "register a fresh entry, when nothing yet is apparent" in {
        val actual =
          listener.underlyingActor invokePrivate registerPartialTransformer3wResult(
            resultA,
            Map.empty[Transformer3wKey, AggregatedTransformer3wResult]
          )
        actual.size shouldBe 1
        actual.get(Transformer3wKey(inputModel, time)) match {
          case Some(AggregatedTransformer3wResult(Some(a), None, None)) =>
            a shouldBe resultA
          case Some(value) => fail(s"Received the wrong value: '$value'")
          case None        => fail("Expected to get a result")
        }
      }

      "neglects, if something yet has been sent" in {
        val results = Map(
          Transformer3wKey(
            resultA.input,
            resultA.time
          ) -> AggregatedTransformer3wResult(
            Some(resultA),
            None,
            None
          )
        )

        val actual =
          listener.underlyingActor invokePrivate registerPartialTransformer3wResult(
            resultA,
            results
          )
        actual.size shouldBe 1
        actual.get(Transformer3wKey(inputModel, time)) match {
          case Some(AggregatedTransformer3wResult(Some(a), None, None)) =>
            a shouldBe resultA
          case Some(value) => fail(s"Received the wrong value: '$value'")
          case None        => fail("Expected to get a result")
        }
      }

      "appends a new result, if that key yet is apparent" in {
        val results = Map(
          Transformer3wKey(
            resultA.input,
            resultA.time
          ) -> AggregatedTransformer3wResult(
            Some(resultA),
            None,
            None
          )
        )

        val actual =
          listener.underlyingActor invokePrivate registerPartialTransformer3wResult(
            resultB,
            results
          )
        actual.size shouldBe 1
        actual.get(Transformer3wKey(inputModel, time)) match {
          case Some(AggregatedTransformer3wResult(Some(a), Some(b), None)) =>
            a shouldBe resultA
            b shouldBe resultB
          case Some(value) => fail(s"Received the wrong value: '$value'")
          case None        => fail("Expected to get a result")
        }
      }

      val flushComprehensiveResults =
        PrivateMethod[Map[Transformer3wKey, AggregatedTransformer3wResult]](
          Symbol("flushComprehensiveResults")
        )
      val resultANext = resultA.copy(time = resultA.time.plusHours(1L))

      /** Dummy sink, that only puts the received results to a mutable set
        *
        * @param results
        *   All results, that have been received
        */
      final case class DummySink(
          results: mutable.Set[ResultEntity] = mutable.Set.empty[ResultEntity]
      ) extends ResultEntitySink {
        override def handleResultEntity(resultEntity: ResultEntity): Unit =
          results.add(resultEntity)
        override def close(): Unit = {}
      }
      val sink = DummySink()
      val sinks = Map(
        classOf[Transformer3WResult] -> sink
      )
      "not flush anything, if nothing is ready to be flushed" in {
        val results = Map(
          Transformer3wKey(
            resultA.input,
            resultA.time
          ) -> AggregatedTransformer3wResult(
            Some(resultA),
            None,
            Some(resultC)
          ),
          Transformer3wKey(
            resultANext.input,
            resultANext.time
          ) -> AggregatedTransformer3wResult(
            Some(resultANext),
            None,
            None
          )
        )
        val actual =
          listener.underlyingActor invokePrivate flushComprehensiveResults(
            results,
            sinks
          )
        actual.size shouldBe 2
        sink.results.isEmpty shouldBe true
      }

      "flush comprehensive results" in {
        val results = Map(
          Transformer3wKey(
            resultA.input,
            resultA.time
          ) -> AggregatedTransformer3wResult(
            Some(resultA),
            Some(resultB),
            Some(resultC)
          ),
          Transformer3wKey(
            resultANext.input,
            resultANext.time
          ) -> AggregatedTransformer3wResult(
            Some(resultANext),
            None,
            None
          )
        )
        val actual =
          listener.underlyingActor invokePrivate flushComprehensiveResults(
            results,
            sinks
          )
        actual.size shouldBe 1
        sink.results.headOption match {
          case Some(result) => result shouldBe expected
          case None         => fail("Expected to get a result.")
        }
      }

      "correctly reacts on received results" in {
        val outputFile = new File(
          fileHierarchy.rawOutputDataFilePaths.getOrElse(
            classOf[Transformer3WResult],
            fail(
              s"Cannot get filepath for raw result file of class '${classOf[Transformer3WResult].getSimpleName}' from outputFileHierarchy!'"
            )
          )
        )
        /* The result file is created at start up and only contains a head line. */
        awaitCond(
          outputFile.exists(),
          interval = 500.millis,
          max = timeout
        )
        getFileLinesLength(outputFile) shouldBe 1

        /* Face the listener with data, as long as they are not comprehensive */
        listener ! PowerFlowResultEvent(
          Vector.empty[NodeResult],
          Vector.empty[SwitchResult],
          Vector.empty[LineResult],
          Vector.empty[Transformer2WResult],
          Vector(resultA)
        )
        listener ! PowerFlowResultEvent(
          Vector.empty[NodeResult],
          Vector.empty[SwitchResult],
          Vector.empty[LineResult],
          Vector.empty[Transformer2WResult],
          Vector(resultC)
        )

        /* Make sure, that there still is no content in file */
        getFileLinesLength(outputFile) shouldBe 1

        /* Complete awaited results */
        listener ! PowerFlowResultEvent(
          Vector.empty[NodeResult],
          Vector.empty[SwitchResult],
          Vector.empty[LineResult],
          Vector.empty[Transformer2WResult],
          Vector(resultB)
        )

        // stop listener so that result is flushed out
<<<<<<< HEAD
        Await.ready(
          gracefulStop(listener, timeout),
          timeout
        )
=======
        listener ! StopMessage(true)
>>>>>>> 8a749184

        /* Await that the result is written */
        awaitCond(
          getFileLinesLength(outputFile) == 2,
          interval = 500.millis,
          max = timeout
        )
        /* Check the result */
        val resultFileSource = Source.fromFile(outputFile)
        val resultFileLines = resultFileSource.getLines().toVector

        resultFileLines.size shouldBe 2
        val resultLine = resultFileLines.lastOption.getOrElse(
          fail(
            "Cannot get csv row that should have been written out by the listener!"
          )
        )

        ("[a-z0-9]{8}-[a-z0-9]{4}-[a-z0-9]{4}-[a-z0-9]{4}-[a-z0-9]{12},2.0,1.0,4.0,3.0,6.0,5.0,40d02538-d8dd-421c-8e68-400f1da170c7,-5," + time.toString
          .replaceAll("\\[", "\\\\["))
          .replaceAll("\\.", "\\\\.")
          .r
          .matches(resultLine) shouldBe true

        resultFileSource.close()
      }
    }

    "shutting down" should {
      "shutdown and compress the data when requested to do so without any errors" in {
        val specificOutputFileHierarchy = resultFileHierarchy(6, ".csv.gz")
        val listenerRef = system.actorOf(
          ResultEventListener
            .props(
              specificOutputFileHierarchy
            )
        )
        ResultSinkType.Csv(fileFormat = ".csv.gz")

        listenerRef ! ParticipantResultEvent(dummyPvResult)

        val outputFile = new File(
          ".gz$".r.replaceAllIn(
            specificOutputFileHierarchy.rawOutputDataFilePaths.getOrElse(
              classOf[PvResult],
              fail(
                s"Cannot get filepath for raw result file of class '${classOf[PvResult].getSimpleName}' from outputFileHierarchy!'"
              )
            ),
            ""
          )
        )

        awaitCond(outputFile.exists(), interval = 500.millis, max = timeout)

        // stopping the actor should wait until existing messages within an actor are fully processed
        // otherwise it might happen, that the shutdown is triggered even before the just send ParticipantResultEvent
        // reached the listener
        // this also triggers the compression of result files
<<<<<<< HEAD
        import akka.pattern._
        Await.ready(
          gracefulStop(listenerRef, timeout),
          timeout
        )

        // shutdown the actor system
        Await.ready(system.terminate(), 1.minute)
=======
        listenerRef ! StopMessage(true)
>>>>>>> 8a749184

        // wait until file exists
        awaitCond(
          new File(
            specificOutputFileHierarchy.rawOutputDataFilePaths.getOrElse(
              classOf[PvResult],
              fail(
                s"Cannot get filepath for raw result file of class '${classOf[PvResult].getSimpleName}' from outputFileHierarchy!'"
              )
            )
          ).exists,
          timeout
        )

        val resultFileSource = Source.fromInputStream(
          new GZIPInputStream(
            new FileInputStream(
              specificOutputFileHierarchy.rawOutputDataFilePaths.getOrElse(
                classOf[PvResult],
                fail(
                  s"Cannot get filepath for raw result file of class '${classOf[PvResult].getSimpleName}' from outputFileHierarchy!'"
                )
              )
            )
          )
        )

        val resultFileLines = resultFileSource.getLines().toVector
        resultFileLines.size shouldBe 2
        resultFileLines.lastOption.getOrElse(
          fail(
            "Cannot get line that should have been written out by the listener!"
          )
        ) shouldBe "7f404c4c-fc12-40de-95c9-b5827a40f18b,e5ac84d3-c7a5-4870-a42d-837920aec9bb,0.01,0.01,2020-01-30T17:26:44Z[UTC]"

        resultFileSource.close()
      }
    }
  }
}<|MERGE_RESOLUTION|>--- conflicted
+++ resolved
@@ -7,11 +7,6 @@
 package edu.ie3.simona.event.listener
 
 import akka.actor.ActorSystem
-<<<<<<< HEAD
-import akka.pattern.gracefulStop
-import akka.stream.Materializer
-=======
->>>>>>> 8a749184
 import akka.testkit.{TestFSMRef, TestProbe}
 import com.typesafe.config.ConfigFactory
 import edu.ie3.datamodel.models.result.connector.{
@@ -75,11 +70,7 @@
     classOf[LineResult]
   )
 
-<<<<<<< HEAD
-  private val timeout = 10.seconds
-=======
   private val timeout = 20 seconds
->>>>>>> 8a749184
 
   // the OutputFileHierarchy
   private def resultFileHierarchy(
@@ -186,14 +177,7 @@
         awaitCond(outputFile.exists(), interval = 500.millis, max = timeout)
 
         // stop listener so that result is flushed out
-<<<<<<< HEAD
-        Await.ready(
-          gracefulStop(listenerRef, timeout),
-          timeout
-        )
-=======
         listenerRef ! StopMessage(true)
->>>>>>> 8a749184
 
         // wait until all lines have been written out:
         awaitCond(
@@ -273,15 +257,6 @@
           outputFiles.values.map(_.exists()).forall(identity),
           interval = 500.millis,
           max = timeout
-<<<<<<< HEAD
-        )
-
-        // stop listener so that result is flushed out
-        Await.ready(
-          gracefulStop(listenerRef, timeout),
-          timeout
-=======
->>>>>>> 8a749184
         )
 
         // stop listener so that result is flushed out
@@ -519,14 +494,7 @@
         )
 
         // stop listener so that result is flushed out
-<<<<<<< HEAD
-        Await.ready(
-          gracefulStop(listener, timeout),
-          timeout
-        )
-=======
         listener ! StopMessage(true)
->>>>>>> 8a749184
 
         /* Await that the result is written */
         awaitCond(
@@ -586,18 +554,7 @@
         // otherwise it might happen, that the shutdown is triggered even before the just send ParticipantResultEvent
         // reached the listener
         // this also triggers the compression of result files
-<<<<<<< HEAD
-        import akka.pattern._
-        Await.ready(
-          gracefulStop(listenerRef, timeout),
-          timeout
-        )
-
-        // shutdown the actor system
-        Await.ready(system.terminate(), 1.minute)
-=======
         listenerRef ! StopMessage(true)
->>>>>>> 8a749184
 
         // wait until file exists
         awaitCond(
