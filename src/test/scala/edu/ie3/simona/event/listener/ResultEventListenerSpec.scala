--- conflicted
+++ resolved
@@ -6,15 +6,10 @@
 
 package edu.ie3.simona.event.listener
 
-<<<<<<< HEAD
 import akka.actor.testkit.typed.scaladsl.{
   ActorTestKit,
   ScalaTestWithActorTestKit
 }
-=======
-import akka.actor.ActorSystem
-import akka.pattern.gracefulStop
->>>>>>> 89ba8b11
 import akka.stream.Materializer
 import akka.testkit.TestKit.awaitCond
 import com.typesafe.config.ConfigValueFactory
@@ -43,11 +38,8 @@
 import java.util.zip.GZIPInputStream
 import scala.collection.mutable
 import scala.concurrent.ExecutionContext.Implicits.global
-<<<<<<< HEAD
 import scala.concurrent.duration.{Duration, _}
-=======
 import scala.concurrent.duration._
->>>>>>> 89ba8b11
 import scala.concurrent.{Await, Future}
 import scala.io.Source
 import scala.language.postfixOps
@@ -74,11 +66,7 @@
     classOf[LineResult]
   )
 
-<<<<<<< HEAD
   private val timeoutDuration: Duration = 30.seconds
-=======
-  private val timeout = 10.seconds
->>>>>>> 89ba8b11
 
   // the OutputFileHierarchy
   private def resultFileHierarchy(
@@ -151,15 +139,9 @@
       "check if actor dies when it should die" in {
         val fileHierarchy =
           resultFileHierarchy(2, ".ttt", Set(classOf[Transformer3WResult]))
-<<<<<<< HEAD
         val testProbe = testKit.createTestProbe("testProbe")
         val listener = testKit.spawn(
           ResultEventListener(
-=======
-        val testProbe = TestProbe()
-        val listener = testProbe.childActorOf(
-          ResultEventListener.props(
->>>>>>> 89ba8b11
             fileHierarchy
           )
         )
@@ -173,18 +155,10 @@
       "process a valid participants result correctly" in {
         val specificOutputFileHierarchy = resultFileHierarchy(3, ".csv")
 
-<<<<<<< HEAD
         val listenerRef = testKit.spawn(
           ResultEventListener(
             specificOutputFileHierarchy
           )
-=======
-        val listenerRef = system.actorOf(
-          ResultEventListener
-            .props(
-              specificOutputFileHierarchy
-            )
->>>>>>> 89ba8b11
         )
 
         listenerRef ! ParticipantResultEvent(dummyPvResult)
@@ -199,7 +173,6 @@
         )
 
         // wait until output file exists (headers are flushed out immediately):
-<<<<<<< HEAD
         awaitCond(
           outputFile.exists(),
           interval = 500.millis,
@@ -208,25 +181,12 @@
 
         // stop listener so that result is flushed out
         listenerRef ! StopMessage(true)
-=======
-        awaitCond(outputFile.exists(), interval = 500.millis, max = timeout)
-
-        // stop listener so that result is flushed out
-        Await.ready(
-          gracefulStop(listenerRef, timeout),
-          timeout
-        )
->>>>>>> 89ba8b11
 
         // wait until all lines have been written out:
         awaitCond(
           getFileLinesLength(outputFile) == 2,
           interval = 500.millis,
-<<<<<<< HEAD
           max = timeoutDuration
-=======
-          max = timeout
->>>>>>> 89ba8b11
         )
 
         val resultFileSource = Source.fromFile(outputFile)
@@ -245,18 +205,10 @@
 
       "process a valid power flow result correctly" in {
         val specificOutputFileHierarchy = resultFileHierarchy(4, ".csv")
-<<<<<<< HEAD
         val listenerRef = testKit.spawn(
           ResultEventListener(
             specificOutputFileHierarchy
           )
-=======
-        val listenerRef = system.actorOf(
-          ResultEventListener
-            .props(
-              specificOutputFileHierarchy
-            )
->>>>>>> 89ba8b11
         )
 
         listenerRef ! PowerFlowResultEvent(
@@ -306,17 +258,7 @@
         awaitCond(
           outputFiles.values.map(_.exists()).forall(identity),
           interval = 500.millis,
-<<<<<<< HEAD
           max = timeoutDuration
-=======
-          max = timeout
-        )
-
-        // stop listener so that result is flushed out
-        Await.ready(
-          gracefulStop(listenerRef, timeout),
-          timeout
->>>>>>> 89ba8b11
         )
 
         // stop listener so that result is flushed out
@@ -326,11 +268,7 @@
         awaitCond(
           !outputFiles.values.exists(file => getFileLinesLength(file) < 2),
           interval = 500.millis,
-<<<<<<< HEAD
           max = timeoutDuration
-=======
-          max = timeout
->>>>>>> 89ba8b11
         )
 
         outputFiles.foreach { case (resultRowString, outputFile) =>
@@ -357,13 +295,8 @@
         )
       val fileHierarchy =
         resultFileHierarchy(5, ".csv", Set(classOf[Transformer3WResult]))
-<<<<<<< HEAD
       val listener = testKit.spawn(
         ResultEventListener(
-=======
-      val listener = TestFSMRef(
-        new ResultEventListener(
->>>>>>> 89ba8b11
           fileHierarchy
         )
       )
@@ -563,14 +496,7 @@
         )
 
         // stop listener so that result is flushed out
-<<<<<<< HEAD
         listener ! StopMessage(true)
-=======
-        Await.ready(
-          gracefulStop(listener, timeout),
-          timeout
-        )
->>>>>>> 89ba8b11
 
         /* Await that the result is written */
         awaitCond(
@@ -602,18 +528,10 @@
     "shutting down" should {
       "shutdown and compress the data when requested to do so without any errors" in {
         val specificOutputFileHierarchy = resultFileHierarchy(6, ".csv.gz")
-<<<<<<< HEAD
         val listenerRef = testKit.spawn(
           ResultEventListener(
             specificOutputFileHierarchy
           )
-=======
-        val listenerRef = system.actorOf(
-          ResultEventListener
-            .props(
-              specificOutputFileHierarchy
-            )
->>>>>>> 89ba8b11
         )
         ResultSinkType.Csv(fileFormat = ".csv.gz")
 
@@ -641,15 +559,7 @@
         // otherwise it might happen, that the shutdown is triggered even before the just send ParticipantResultEvent
         // reached the listener
         // this also triggers the compression of result files
-<<<<<<< HEAD
         listenerRef ! StopMessage(true)
-=======
-        import akka.pattern._
-        Await.ready(
-          gracefulStop(listenerRef, timeout),
-          timeout
-        )
->>>>>>> 89ba8b11
 
         // shutdown the actor system
         system.terminate()
@@ -664,11 +574,7 @@
               )
             )
           ).exists,
-<<<<<<< HEAD
           timeoutDuration
-=======
-          timeout
->>>>>>> 89ba8b11
         )
 
         val resultFileSource = Source.fromInputStream(
