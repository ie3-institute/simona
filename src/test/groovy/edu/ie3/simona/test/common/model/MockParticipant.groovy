--- conflicted
+++ resolved
@@ -18,11 +18,7 @@
 import squants.Dimensionless
 import squants.energy.*
 
-<<<<<<< HEAD
 class MockParticipant extends SystemParticipant<CalcRelevantData, Data.PrimaryData.ApparentPower, ModelState> {
-=======
-class MockParticipant extends SystemParticipant<CalcRelevantData, Data.PrimaryData.PrimaryDataWithApparentPower> {
->>>>>>> a0252dee
 
   MockParticipant(
   UUID uuid,
@@ -45,13 +41,8 @@
   }
 
   @Override
-<<<<<<< HEAD
   Data.PrimaryData.ApparentPower calculatePower(long tick, Dimensionless voltage, ModelState maybeModelState, CalcRelevantData data) {
-    return super.calculateApparentPower(tick, voltage, maybeModelState, data)
-=======
-  Data.PrimaryData.ApparentPower calculatePower(long tick, Dimensionless voltage, CalcRelevantData data) {
     return super.calculateApparentPower(tick, voltage, data)
->>>>>>> a0252dee
   }
 
   @Override
