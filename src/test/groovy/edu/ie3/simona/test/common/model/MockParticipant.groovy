/*
 * © 2022. TU Dortmund University,
 * Institute of Energy Systems, Energy Efficiency and Energy Economics,
 * Research group Distribution grid planning and operation
 */

package edu.ie3.simona.test.common.model

import edu.ie3.simona.agent.participant.data.Data
import edu.ie3.simona.model.participant.CalcRelevantData
import edu.ie3.simona.model.participant.ModelState
import edu.ie3.simona.model.participant.SystemParticipant
import edu.ie3.simona.model.participant.control.QControl
import edu.ie3.simona.ontology.messages.FlexibilityMessage
import edu.ie3.util.scala.OperationInterval
import scala.Option
import scala.Tuple2
import tech.units.indriya.ComparableQuantity
import tech.units.indriya.quantity.Quantities

import javax.measure.quantity.Dimensionless
import javax.measure.quantity.Power

import static edu.ie3.util.quantities.PowerSystemUnits.MEGAWATT

class MockParticipant extends SystemParticipant<CalcRelevantData, Data.PrimaryData.ApparentPower, ModelState> {

<<<<<<< HEAD
    MockParticipant(
            UUID uuid,
            String id,
            OperationInterval operationInterval,
            Double scalingFactor,
            QControl qControl,
            ComparableQuantity<Power> sRated,
            Double cosPhiRated
    ) {
        super(
                uuid,
                id,
                operationInterval,
                scalingFactor,
                qControl,
                sRated,
                cosPhiRated
        )
    }

    @Override
    Data.PrimaryData.ApparentPower calculatePower(long tick, ComparableQuantity<Dimensionless> voltage, ModelState maybeModelState, CalcRelevantData data) {
        return super.calculateApparentPower(tick, voltage, maybeModelState, data)
    }

    @Override
    ComparableQuantity<Power> calculateActivePower(ModelState maybeModelState, CalcRelevantData data) {
        return Quantities.getQuantity(0, MEGAWATT)
    }

    @Override
    FlexibilityMessage.ProvideFlexOptions determineFlexOptions(CalcRelevantData data, ModelState lastState) {
        return null
    }

    @Override
    Tuple2 handleControlledPowerChange(CalcRelevantData data, ModelState lastState, ComparableQuantity setPower) {
        return null
    }

=======
  MockParticipant(
  UUID uuid,
  String id,
  OperationInterval operationInterval,
  Double scalingFactor,
  QControl qControl,
  ComparableQuantity<Power> sRated,
  Double cosPhiRated
  ) {
    super(
    uuid,
    id,
    operationInterval,
    scalingFactor,
    qControl,
    sRated,
    cosPhiRated
    )
  }

  @Override
  ComparableQuantity<Power> calculateActivePower(CalcRelevantData data) {
    return Quantities.getQuantity(0, MEGAWATT)
  }

  @Override
  FlexibilityMessage.ProvideFlexOptions determineFlexOptions(CalcRelevantData data, ModelState lastState) {
    return null
  }

  @Override
  Tuple2 handleControlledPowerChange(CalcRelevantData data, ModelState lastState, ComparableQuantity setPower) {
    return null
  }
>>>>>>> 1a5b01e1
}<|MERGE_RESOLUTION|>--- conflicted
+++ resolved
@@ -25,48 +25,6 @@
 
 class MockParticipant extends SystemParticipant<CalcRelevantData, Data.PrimaryData.ApparentPower, ModelState> {
 
-<<<<<<< HEAD
-    MockParticipant(
-            UUID uuid,
-            String id,
-            OperationInterval operationInterval,
-            Double scalingFactor,
-            QControl qControl,
-            ComparableQuantity<Power> sRated,
-            Double cosPhiRated
-    ) {
-        super(
-                uuid,
-                id,
-                operationInterval,
-                scalingFactor,
-                qControl,
-                sRated,
-                cosPhiRated
-        )
-    }
-
-    @Override
-    Data.PrimaryData.ApparentPower calculatePower(long tick, ComparableQuantity<Dimensionless> voltage, ModelState maybeModelState, CalcRelevantData data) {
-        return super.calculateApparentPower(tick, voltage, maybeModelState, data)
-    }
-
-    @Override
-    ComparableQuantity<Power> calculateActivePower(ModelState maybeModelState, CalcRelevantData data) {
-        return Quantities.getQuantity(0, MEGAWATT)
-    }
-
-    @Override
-    FlexibilityMessage.ProvideFlexOptions determineFlexOptions(CalcRelevantData data, ModelState lastState) {
-        return null
-    }
-
-    @Override
-    Tuple2 handleControlledPowerChange(CalcRelevantData data, ModelState lastState, ComparableQuantity setPower) {
-        return null
-    }
-
-=======
   MockParticipant(
   UUID uuid,
   String id,
@@ -88,7 +46,12 @@
   }
 
   @Override
-  ComparableQuantity<Power> calculateActivePower(CalcRelevantData data) {
+  Data.PrimaryData.ApparentPower calculatePower(long tick, ComparableQuantity<Dimensionless> voltage, ModelState maybeModelState, CalcRelevantData data) {
+    return super.calculateApparentPower(tick, voltage, maybeModelState, data)
+  }
+
+  @Override
+  ComparableQuantity<Power> calculateActivePower(ModelState maybeModelState, CalcRelevantData data) {
     return Quantities.getQuantity(0, MEGAWATT)
   }
 
@@ -101,5 +64,4 @@
   Tuple2 handleControlledPowerChange(CalcRelevantData data, ModelState lastState, ComparableQuantity setPower) {
     return null
   }
->>>>>>> 1a5b01e1
 }