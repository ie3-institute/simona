/*
 * © 2021. TU Dortmund University,
 * Institute of Energy Systems, Energy Efficiency and Energy Economics,
 * Research group Distribution grid planning and operation
 */

package edu.ie3.simona.model.thermal

import static edu.ie3.util.quantities.PowerSystemUnits.KILOWATTHOUR_PER_KELVIN
import static edu.ie3.util.quantities.PowerSystemUnits.KILOWATT_PER_KELVIN
import static tech.units.indriya.quantity.Quantities.getQuantity
import static tech.units.indriya.unit.Units.CELSIUS

import edu.ie3.datamodel.models.StandardUnits
import edu.ie3.datamodel.models.input.thermal.ThermalHouseInput
import edu.ie3.util.scala.quantities.Sq
import spock.lang.Shared
import spock.lang.Specification
import squants.energy.*
import squants.thermal.*
import squants.time.*
<<<<<<< HEAD

import static edu.ie3.util.quantities.PowerSystemUnits.KILOWATTHOUR_PER_KELVIN
import static edu.ie3.util.quantities.PowerSystemUnits.KILOWATT_PER_KELVIN
import static tech.units.indriya.quantity.Quantities.getQuantity
import static tech.units.indriya.unit.Units.CELSIUS
=======


>>>>>>> 492f6de6

class ThermalHouseTest extends Specification {

  @Shared
  static final Double TOLERANCE = 0.0001

  static def buildThermalHouse(Double lowerBoundaryTemperature, Double upperBoundaryTemperature) {
    def thermalHouseInput = new ThermalHouseInput(
        UUID.randomUUID(),
        "Thermal House",
        null,
        getQuantity(1.0, StandardUnits.THERMAL_TRANSMISSION),
        getQuantity(10.0, StandardUnits.HEAT_CAPACITY),
        getQuantity(0, CELSIUS), // stub
        getQuantity(upperBoundaryTemperature, CELSIUS),
        getQuantity(lowerBoundaryTemperature, CELSIUS)
        )
    return ThermalHouse.apply(thermalHouseInput)
  }


  def "Functions testing inner temperature work as expected"() {
    given:
    def thermalHouse = buildThermalHouse(18, 22)

    when:
    Temperature innerTemp = Sq.create(innerTemperature, Celsius$.MODULE$)
    def isHigher = thermalHouse.isInnerTemperatureTooHigh(innerTemp)
    def isLower = thermalHouse.isInnerTemperatureTooLow(innerTemp, thermalHouse.lowerBoundaryTemperature())

    then:
    isHigher == isTooHigh
    isLower == isTooLow

    where:
<<<<<<< HEAD
    innerTemperature || isTooHigh | isTooLow
    20               || false     | false
    18               || false     | true
    22               || true      | false
    17               || false     | true
    23               || true      | false
=======
    innerTemperature  || isTooHigh | isTooLow
    17d               || false     | true
    17.98d            || false     | true
    18d               || false     | false
    20d               || false     | false
    22d               || false     | false
    22.02d            || true      | false
    23d               || true      | false
>>>>>>> 492f6de6
  }

  def "Calculation of thermal energy change and new inner temperature is performed correctly"() {
    given:
<<<<<<< HEAD
    def thermalHouse = buildThermalHouse(18, 22)
    def innerTemperature = Sq.create(20, Celsius$.MODULE$)
=======
    def thermalHouse = buildThermalHouse(18d, 22d)
    def innerTemperature = Sq.create(20d, Celsius$.MODULE$)
>>>>>>> 492f6de6

    when:
    def thermalEnergyGain = thermalHouse.calcThermalEnergyGain(Sq.create(100, Kilowatts$.MODULE$), Sq.create(3600, Seconds$.MODULE$))
    def thermalEnergyLoss = thermalHouse.calcThermalEnergyLoss(innerTemperature, Sq.create(10, Celsius$.MODULE$), Sq.create(3600, Seconds$.MODULE$))
    def thermalEnergyChange = thermalHouse.calcThermalEnergyChange(thermalEnergyGain, thermalEnergyLoss)
    def innerTemperatureChange = thermalHouse.calcInnerTemperatureChange(thermalEnergyChange)
    def newInnerTemperature = thermalHouse.calcNewInnerTemperature(innerTemperature, innerTemperatureChange)

    then:
<<<<<<< HEAD
    Math.abs(100d - thermalEnergyGain.toKilowattHours()) < TOLERANCE
    Math.abs(10d - thermalEnergyLoss.toKilowattHours()) < TOLERANCE
    Math.abs(90d - thermalEnergyChange.toKilowattHours()) < TOLERANCE
    Math.abs(9d - innerTemperatureChange.toKelvinScale()) < TOLERANCE
    Math.abs(29d - newInnerTemperature.toCelsiusScale()) < TOLERANCE
=======
    Sq.create(100d, KilowattHours$.MODULE$) - thermalEnergyGain < Sq.create(TOLERANCE, KilowattHours$.MODULE$)
    Sq.create(10d, KilowattHours$.MODULE$) - thermalEnergyLoss < Sq.create(TOLERANCE, KilowattHours$.MODULE$)
    Sq.create(90d, KilowattHours$.MODULE$) - thermalEnergyChange < Sq.create(TOLERANCE, KilowattHours$.MODULE$)
    Sq.create(9d, Kelvin$.MODULE$) - innerTemperatureChange < Sq.create(TOLERANCE, Kelvin$.MODULE$)
    Sq.create(29d, Celsius$.MODULE$) - newInnerTemperature < Sq.create(TOLERANCE, Celsius$.MODULE$)
>>>>>>> 492f6de6
  }

  def "Comprising function to calculate new inner temperature works as expected"() {
    given:
<<<<<<< HEAD
    def thermalHouse = buildThermalHouse(18, 22)
    def thermalPower = Sq.create(100, Kilowatts$.MODULE$)
    def duration = Sq.create(3600, Seconds$.MODULE$)
    def currentInnerTemperature = Sq.create(20, Celsius$.MODULE$)
    def ambientTemperature = Sq.create(10, Celsius$.MODULE$)
=======
    def thermalHouse = buildThermalHouse(18d, 22d)
    def thermalPower = Sq.create(100d, Kilowatts$.MODULE$)
    def duration = Sq.create(3600d, Seconds$.MODULE$)
    def currentInnerTemperature = Sq.create(20d, Celsius$.MODULE$)
    def ambientTemperature = Sq.create(10d, Celsius$.MODULE$)
>>>>>>> 492f6de6

    when:
    def newInnerTemperature = thermalHouse.newInnerTemperature(thermalPower, duration, currentInnerTemperature, ambientTemperature)

    then:
    Math.abs(newInnerTemperature.toCelsiusScale() - 29d) < TOLERANCE
  }

  def "Check build method:"() {
    given:
    def thermalHouseInput = new ThermalHouseInput(
        UUID.randomUUID(),
        "Thermal House",
        null,
        getQuantity(1.0, StandardUnits.THERMAL_TRANSMISSION),
        getQuantity(10.0, StandardUnits.HEAT_CAPACITY),
        getQuantity(0, CELSIUS), // stub
        getQuantity(18, CELSIUS),
        getQuantity(22, CELSIUS)
        )

    when:
    def thermalHouse = buildThermalHouse(18, 22)

    then:
    thermalHouse.id() == thermalHouseInput.id
    thermalHouse.operatorInput() == thermalHouseInput.operator
    thermalHouse.operationTime() == thermalHouseInput.operationTime
    thermalHouse.bus() == thermalHouseInput.thermalBus
<<<<<<< HEAD
    thermalHouse.ethLosses().toKilowatts() == thermalHouseInput.ethLosses.to(KILOWATT_PER_KELVIN).getValue().doubleValue()
    (thermalHouse.ethCapa().$times(Sq.create(1d, Kelvin$.MODULE$))).toKilowattHours() == thermalHouseInput.ethCapa.to(KILOWATTHOUR_PER_KELVIN).getValue().doubleValue()
=======
    thermalHouse.ethLosses().value().doubleValue() == thermalHouseInput.ethLosses.to(KILOWATT_PER_KELVIN).value.doubleValue() * 1000
    (thermalHouse.ethCapa().$times(Sq.create(1d, Kelvin$.MODULE$))).toKilowattHours() == thermalHouseInput.ethCapa.to(KILOWATTHOUR_PER_KELVIN).value.doubleValue()
>>>>>>> 492f6de6
    thermalHouse.lowerBoundaryTemperature() == Sq.create(18, Celsius$.MODULE$)
    thermalHouse.upperBoundaryTemperature() == Sq.create(22, Celsius$.MODULE$)
  }
}<|MERGE_RESOLUTION|>--- conflicted
+++ resolved
@@ -5,11 +5,6 @@
  */
 
 package edu.ie3.simona.model.thermal
-
-import static edu.ie3.util.quantities.PowerSystemUnits.KILOWATTHOUR_PER_KELVIN
-import static edu.ie3.util.quantities.PowerSystemUnits.KILOWATT_PER_KELVIN
-import static tech.units.indriya.quantity.Quantities.getQuantity
-import static tech.units.indriya.unit.Units.CELSIUS
 
 import edu.ie3.datamodel.models.StandardUnits
 import edu.ie3.datamodel.models.input.thermal.ThermalHouseInput
@@ -19,16 +14,11 @@
 import squants.energy.*
 import squants.thermal.*
 import squants.time.*
-<<<<<<< HEAD
 
 import static edu.ie3.util.quantities.PowerSystemUnits.KILOWATTHOUR_PER_KELVIN
 import static edu.ie3.util.quantities.PowerSystemUnits.KILOWATT_PER_KELVIN
 import static tech.units.indriya.quantity.Quantities.getQuantity
 import static tech.units.indriya.unit.Units.CELSIUS
-=======
-
-
->>>>>>> 492f6de6
 
 class ThermalHouseTest extends Specification {
 
@@ -64,14 +54,6 @@
     isLower == isTooLow
 
     where:
-<<<<<<< HEAD
-    innerTemperature || isTooHigh | isTooLow
-    20               || false     | false
-    18               || false     | true
-    22               || true      | false
-    17               || false     | true
-    23               || true      | false
-=======
     innerTemperature  || isTooHigh | isTooLow
     17d               || false     | true
     17.98d            || false     | true
@@ -80,18 +62,12 @@
     22d               || false     | false
     22.02d            || true      | false
     23d               || true      | false
->>>>>>> 492f6de6
   }
 
   def "Calculation of thermal energy change and new inner temperature is performed correctly"() {
     given:
-<<<<<<< HEAD
-    def thermalHouse = buildThermalHouse(18, 22)
-    def innerTemperature = Sq.create(20, Celsius$.MODULE$)
-=======
     def thermalHouse = buildThermalHouse(18d, 22d)
     def innerTemperature = Sq.create(20d, Celsius$.MODULE$)
->>>>>>> 492f6de6
 
     when:
     def thermalEnergyGain = thermalHouse.calcThermalEnergyGain(Sq.create(100, Kilowatts$.MODULE$), Sq.create(3600, Seconds$.MODULE$))
@@ -101,36 +77,20 @@
     def newInnerTemperature = thermalHouse.calcNewInnerTemperature(innerTemperature, innerTemperatureChange)
 
     then:
-<<<<<<< HEAD
     Math.abs(100d - thermalEnergyGain.toKilowattHours()) < TOLERANCE
     Math.abs(10d - thermalEnergyLoss.toKilowattHours()) < TOLERANCE
     Math.abs(90d - thermalEnergyChange.toKilowattHours()) < TOLERANCE
     Math.abs(9d - innerTemperatureChange.toKelvinScale()) < TOLERANCE
     Math.abs(29d - newInnerTemperature.toCelsiusScale()) < TOLERANCE
-=======
-    Sq.create(100d, KilowattHours$.MODULE$) - thermalEnergyGain < Sq.create(TOLERANCE, KilowattHours$.MODULE$)
-    Sq.create(10d, KilowattHours$.MODULE$) - thermalEnergyLoss < Sq.create(TOLERANCE, KilowattHours$.MODULE$)
-    Sq.create(90d, KilowattHours$.MODULE$) - thermalEnergyChange < Sq.create(TOLERANCE, KilowattHours$.MODULE$)
-    Sq.create(9d, Kelvin$.MODULE$) - innerTemperatureChange < Sq.create(TOLERANCE, Kelvin$.MODULE$)
-    Sq.create(29d, Celsius$.MODULE$) - newInnerTemperature < Sq.create(TOLERANCE, Celsius$.MODULE$)
->>>>>>> 492f6de6
   }
 
   def "Comprising function to calculate new inner temperature works as expected"() {
     given:
-<<<<<<< HEAD
-    def thermalHouse = buildThermalHouse(18, 22)
-    def thermalPower = Sq.create(100, Kilowatts$.MODULE$)
-    def duration = Sq.create(3600, Seconds$.MODULE$)
-    def currentInnerTemperature = Sq.create(20, Celsius$.MODULE$)
-    def ambientTemperature = Sq.create(10, Celsius$.MODULE$)
-=======
     def thermalHouse = buildThermalHouse(18d, 22d)
     def thermalPower = Sq.create(100d, Kilowatts$.MODULE$)
     def duration = Sq.create(3600d, Seconds$.MODULE$)
     def currentInnerTemperature = Sq.create(20d, Celsius$.MODULE$)
     def ambientTemperature = Sq.create(10d, Celsius$.MODULE$)
->>>>>>> 492f6de6
 
     when:
     def newInnerTemperature = thermalHouse.newInnerTemperature(thermalPower, duration, currentInnerTemperature, ambientTemperature)
@@ -160,13 +120,8 @@
     thermalHouse.operatorInput() == thermalHouseInput.operator
     thermalHouse.operationTime() == thermalHouseInput.operationTime
     thermalHouse.bus() == thermalHouseInput.thermalBus
-<<<<<<< HEAD
     thermalHouse.ethLosses().toKilowatts() == thermalHouseInput.ethLosses.to(KILOWATT_PER_KELVIN).getValue().doubleValue()
     (thermalHouse.ethCapa().$times(Sq.create(1d, Kelvin$.MODULE$))).toKilowattHours() == thermalHouseInput.ethCapa.to(KILOWATTHOUR_PER_KELVIN).getValue().doubleValue()
-=======
-    thermalHouse.ethLosses().value().doubleValue() == thermalHouseInput.ethLosses.to(KILOWATT_PER_KELVIN).value.doubleValue() * 1000
-    (thermalHouse.ethCapa().$times(Sq.create(1d, Kelvin$.MODULE$))).toKilowattHours() == thermalHouseInput.ethCapa.to(KILOWATTHOUR_PER_KELVIN).value.doubleValue()
->>>>>>> 492f6de6
     thermalHouse.lowerBoundaryTemperature() == Sq.create(18, Celsius$.MODULE$)
     thermalHouse.upperBoundaryTemperature() == Sq.create(22, Celsius$.MODULE$)
   }
