/*
 * © 2021. TU Dortmund University,
 * Institute of Energy Systems, Energy Efficiency and Energy Economics,
 * Research group Distribution grid planning and operation
 */

package edu.ie3.simona.model.thermal

import edu.ie3.datamodel.models.StandardUnits
import edu.ie3.datamodel.models.input.thermal.ThermalHouseInput
import edu.ie3.util.quantities.QuantityUtil
import spock.lang.Shared
import spock.lang.Specification

import static edu.ie3.util.quantities.PowerSystemUnits.KILOWATT
import static edu.ie3.util.quantities.PowerSystemUnits.KILOWATTHOUR
import static tech.units.indriya.quantity.Quantities.getQuantity
import static tech.units.indriya.unit.Units.CELSIUS
import static tech.units.indriya.unit.Units.KELVIN
import static tech.units.indriya.unit.Units.SECOND

class ThermalHouseTest extends Specification {

<<<<<<< HEAD
    @Shared
    static final Double TOLERANCE = 0.0001

    static def buildThermalHouse(Double lowerBoundaryTemperature, Double upperBoundaryTemperature) {
        def thermalHouseInput = new ThermalHouseInput(
                UUID.randomUUID(),
                "Thermal House",
                null,
                getQuantity(1.0, StandardUnits.THERMAL_TRANSMISSION),
                getQuantity(10.0, StandardUnits.HEAT_CAPACITY),
                getQuantity(0, CELSIUS), // stub
                getQuantity(upperBoundaryTemperature, CELSIUS),
                getQuantity(lowerBoundaryTemperature, CELSIUS)
        )
        return ThermalHouse.apply(thermalHouseInput)
    }


    def "Functions testing inner temperature work as expected"() {
        given:
        def thermalHouse = buildThermalHouse(18, 22)

        when:
        def isHigher = thermalHouse.isInnerTemperatureTooHigh(innerTemperature)
        def isLower = thermalHouse.isInnerTemperatureTooLow(innerTemperature)

        then:
        isHigher == isTooHigh
        isLower == isTooLow

        where:
        innerTemperature         || isTooHigh | isTooLow
        getQuantity(20, CELSIUS) || false     | false
        getQuantity(18, CELSIUS) || false     | true
        getQuantity(22, CELSIUS) || true      | false
        getQuantity(17, CELSIUS) || false     | true
        getQuantity(23, CELSIUS) || true      | false
    }

    def "Calculation of thermal energy change and new inner temperature is performed correctly"() {
        given:
        def thermalHouse = buildThermalHouse(18, 22)
        def innerTemperature = getQuantity(20, CELSIUS)

        when:
        def thermalEnergyGain = thermalHouse.calcThermalEnergyGain(getQuantity(100, KILOWATT), getQuantity(3600, SECOND)).to(KILOWATTHOUR)
        def thermalEnergyLoss = thermalHouse.calcThermalEnergyLoss(innerTemperature, getQuantity(10, CELSIUS), getQuantity(3600, SECOND)).to(KILOWATTHOUR)
        def thermalEnergyChange = thermalHouse.calcThermalEnergyChange(thermalEnergyGain, thermalEnergyLoss).to(KILOWATTHOUR)
        def innerTemperatureChange = thermalHouse.calcInnerTemperatureChange(thermalEnergyChange).to(KELVIN)
        def newInnerTemperature = thermalHouse.calcNewInnerTemperature(innerTemperature, innerTemperatureChange)

        then:
        QuantityUtil.equals(getQuantity(100, KILOWATTHOUR), thermalEnergyGain.to(KILOWATTHOUR), TOLERANCE)
        QuantityUtil.equals(getQuantity(10, KILOWATTHOUR), thermalEnergyLoss.to(KILOWATTHOUR), TOLERANCE)
        QuantityUtil.equals(getQuantity(90, KILOWATTHOUR), thermalEnergyChange.to(KILOWATTHOUR), TOLERANCE)
        QuantityUtil.equals(getQuantity(9, KELVIN), innerTemperatureChange.to(KELVIN), TOLERANCE)
        QuantityUtil.equals(getQuantity(29, CELSIUS), newInnerTemperature.to(CELSIUS), TOLERANCE)
    }

    def "Comprising function to calculate new inner temperature works as expected"() {
        given:
        def thermalHouse = buildThermalHouse(18, 22)
        def thermalPower = getQuantity(100, KILOWATT)
        def duration = getQuantity(3600, SECOND)
        def currentInnerTemperature = getQuantity(20, CELSIUS)
        def ambientTemperature = getQuantity(10, CELSIUS)

        when:
        def newInnerTemperature = thermalHouse.newInnerTemperature(thermalPower, duration, currentInnerTemperature, ambientTemperature)

        then:
        QuantityUtil.equals(getQuantity(29, CELSIUS), newInnerTemperature.to(CELSIUS), TOLERANCE)
    }

    def "Check build method:"() {
        given:
        def thermalHouseInput = new ThermalHouseInput(
                UUID.randomUUID(),
                "Thermal House",
                null,
                getQuantity(1.0, StandardUnits.THERMAL_TRANSMISSION),
                getQuantity(10.0, StandardUnits.HEAT_CAPACITY),
                getQuantity(0, CELSIUS), // stub
                getQuantity(18, CELSIUS),
                getQuantity(22, CELSIUS)
        )

        when:
        def thermalHouse = buildThermalHouse(18, 22)

        then:
        thermalHouse.id() == thermalHouseInput.id
        thermalHouse.operatorInput() == thermalHouseInput.operator
        thermalHouse.operationTime() == thermalHouseInput.operationTime
        thermalHouse.bus() == thermalHouseInput.thermalBus
        thermalHouse.ethLosses() == thermalHouseInput.ethLosses
        thermalHouse.ethCapa() == thermalHouseInput.ethCapa
        thermalHouse.lowerBoundaryTemperature() == getQuantity(18, CELSIUS)
        thermalHouse.upperBoundaryTemperature() == getQuantity(22, CELSIUS)
    }
=======
  @Shared
  static final Double TOLERANCE = 0.0001

  static def buildThermalHouse(Double lowerBoundaryTemperature, Double upperBoundaryTemperature) {
    def thermalHouseInput = new ThermalHouseInput(
        UUID.randomUUID(),
        "Thermal House",
        null,
        getQuantity(1.0, StandardUnits.THERMAL_TRANSMISSION),
        getQuantity(10.0, StandardUnits.HEAT_CAPACITY),
        getQuantity(0, CELSIUS), // stub
        getQuantity(upperBoundaryTemperature, CELSIUS),
        getQuantity(lowerBoundaryTemperature, CELSIUS)
        )
    return ThermalHouse.apply(thermalHouseInput)
  }


  def "Functions testing inner temperature work as expected"() {
    given:
    def thermalHouse = buildThermalHouse(18, 22)

    when:
    def isHigher = thermalHouse.isInnerTemperatureTooHigh(innerTemperature)
    def isLower = thermalHouse.isInnerTemperatureTooLow(innerTemperature)

    then:
    isHigher == isTooHigh
    isLower == isTooLow

    where:
    innerTemperature || isTooHigh | isTooLow
    getQuantity(20, CELSIUS) || false | false
    getQuantity(18, CELSIUS) || false | false
    getQuantity(22, CELSIUS) || false | false
    getQuantity(17, CELSIUS) || false | true
    getQuantity(23, CELSIUS) || true | false
  }

  def "Calculation of thermal energy change and new inner temperature is performed correctly"() {
    given:
    def thermalHouse = buildThermalHouse(18, 22)
    def innerTemperature = getQuantity(20, CELSIUS)

    when:
    def thermalEnergyGain = thermalHouse.calcThermalEnergyGain(getQuantity(100, KILOWATT), getQuantity(3600, SECOND)).to(KILOWATTHOUR)
    def thermalEnergyLoss = thermalHouse.calcThermalEnergyLoss(innerTemperature, getQuantity(10, CELSIUS), getQuantity(3600, SECOND)).to(KILOWATTHOUR)
    def thermalEnergyChange = thermalHouse.calcThermalEnergyChange(thermalEnergyGain,thermalEnergyLoss).to(KILOWATTHOUR)
    def innerTemperatureChange = thermalHouse.calcInnerTemperatureChange(thermalEnergyChange).to(KELVIN)
    def newInnerTemperature = thermalHouse.calcNewInnerTemperature(innerTemperature, innerTemperatureChange)

    then:
    QuantityUtil.equals(getQuantity(100, KILOWATTHOUR), thermalEnergyGain.to(KILOWATTHOUR), TOLERANCE)
    QuantityUtil.equals(getQuantity(10, KILOWATTHOUR),thermalEnergyLoss.to(KILOWATTHOUR), TOLERANCE)
    QuantityUtil.equals(getQuantity(90, KILOWATTHOUR), thermalEnergyChange.to(KILOWATTHOUR), TOLERANCE)
    QuantityUtil.equals(getQuantity(9, KELVIN), innerTemperatureChange.to(KELVIN), TOLERANCE)
    QuantityUtil.equals(getQuantity(29, CELSIUS), newInnerTemperature.to(CELSIUS), TOLERANCE)
  }

  def "Comprising function to calculate new inner temperature works as expected"() {
    given:
    def thermalHouse = buildThermalHouse(18, 22)
    def thermalPower = getQuantity(100, KILOWATT)
    def duration = getQuantity(3600, SECOND)
    def currentInnerTemperature = getQuantity(20, CELSIUS)
    def ambientTemperature = getQuantity(10, CELSIUS)

    when:
    def newInnerTemperature = thermalHouse.newInnerTemperature(thermalPower, duration, currentInnerTemperature, ambientTemperature)

    then:
    QuantityUtil.equals(getQuantity(29, CELSIUS), newInnerTemperature.to(CELSIUS), TOLERANCE)
  }

  def "Check build method:"() {
    given:
    def thermalHouseInput = new ThermalHouseInput(
        UUID.randomUUID(),
        "Thermal House",
        null,
        getQuantity(1.0, StandardUnits.THERMAL_TRANSMISSION),
        getQuantity(10.0, StandardUnits.HEAT_CAPACITY),
        getQuantity(0, CELSIUS), // stub
        getQuantity(18, CELSIUS),
        getQuantity(22, CELSIUS)
        )

    when:
    def thermalHouse = buildThermalHouse(18, 22)

    then:
    thermalHouse.id() == thermalHouseInput.id
    thermalHouse.operatorInput() == thermalHouseInput.operator
    thermalHouse.operationTime() == thermalHouseInput.operationTime
    thermalHouse.bus() == thermalHouseInput.thermalBus
    thermalHouse.ethLosses() == thermalHouseInput.ethLosses
    thermalHouse.ethCapa() == thermalHouseInput.ethCapa
    thermalHouse.lowerBoundaryTemperature() == getQuantity(18, CELSIUS)
    thermalHouse.upperBoundaryTemperature() == getQuantity(22, CELSIUS)
  }
>>>>>>> 1a5b01e1
}<|MERGE_RESOLUTION|>--- conflicted
+++ resolved
@@ -21,108 +21,6 @@
 
 class ThermalHouseTest extends Specification {
 
-<<<<<<< HEAD
-    @Shared
-    static final Double TOLERANCE = 0.0001
-
-    static def buildThermalHouse(Double lowerBoundaryTemperature, Double upperBoundaryTemperature) {
-        def thermalHouseInput = new ThermalHouseInput(
-                UUID.randomUUID(),
-                "Thermal House",
-                null,
-                getQuantity(1.0, StandardUnits.THERMAL_TRANSMISSION),
-                getQuantity(10.0, StandardUnits.HEAT_CAPACITY),
-                getQuantity(0, CELSIUS), // stub
-                getQuantity(upperBoundaryTemperature, CELSIUS),
-                getQuantity(lowerBoundaryTemperature, CELSIUS)
-        )
-        return ThermalHouse.apply(thermalHouseInput)
-    }
-
-
-    def "Functions testing inner temperature work as expected"() {
-        given:
-        def thermalHouse = buildThermalHouse(18, 22)
-
-        when:
-        def isHigher = thermalHouse.isInnerTemperatureTooHigh(innerTemperature)
-        def isLower = thermalHouse.isInnerTemperatureTooLow(innerTemperature)
-
-        then:
-        isHigher == isTooHigh
-        isLower == isTooLow
-
-        where:
-        innerTemperature         || isTooHigh | isTooLow
-        getQuantity(20, CELSIUS) || false     | false
-        getQuantity(18, CELSIUS) || false     | true
-        getQuantity(22, CELSIUS) || true      | false
-        getQuantity(17, CELSIUS) || false     | true
-        getQuantity(23, CELSIUS) || true      | false
-    }
-
-    def "Calculation of thermal energy change and new inner temperature is performed correctly"() {
-        given:
-        def thermalHouse = buildThermalHouse(18, 22)
-        def innerTemperature = getQuantity(20, CELSIUS)
-
-        when:
-        def thermalEnergyGain = thermalHouse.calcThermalEnergyGain(getQuantity(100, KILOWATT), getQuantity(3600, SECOND)).to(KILOWATTHOUR)
-        def thermalEnergyLoss = thermalHouse.calcThermalEnergyLoss(innerTemperature, getQuantity(10, CELSIUS), getQuantity(3600, SECOND)).to(KILOWATTHOUR)
-        def thermalEnergyChange = thermalHouse.calcThermalEnergyChange(thermalEnergyGain, thermalEnergyLoss).to(KILOWATTHOUR)
-        def innerTemperatureChange = thermalHouse.calcInnerTemperatureChange(thermalEnergyChange).to(KELVIN)
-        def newInnerTemperature = thermalHouse.calcNewInnerTemperature(innerTemperature, innerTemperatureChange)
-
-        then:
-        QuantityUtil.equals(getQuantity(100, KILOWATTHOUR), thermalEnergyGain.to(KILOWATTHOUR), TOLERANCE)
-        QuantityUtil.equals(getQuantity(10, KILOWATTHOUR), thermalEnergyLoss.to(KILOWATTHOUR), TOLERANCE)
-        QuantityUtil.equals(getQuantity(90, KILOWATTHOUR), thermalEnergyChange.to(KILOWATTHOUR), TOLERANCE)
-        QuantityUtil.equals(getQuantity(9, KELVIN), innerTemperatureChange.to(KELVIN), TOLERANCE)
-        QuantityUtil.equals(getQuantity(29, CELSIUS), newInnerTemperature.to(CELSIUS), TOLERANCE)
-    }
-
-    def "Comprising function to calculate new inner temperature works as expected"() {
-        given:
-        def thermalHouse = buildThermalHouse(18, 22)
-        def thermalPower = getQuantity(100, KILOWATT)
-        def duration = getQuantity(3600, SECOND)
-        def currentInnerTemperature = getQuantity(20, CELSIUS)
-        def ambientTemperature = getQuantity(10, CELSIUS)
-
-        when:
-        def newInnerTemperature = thermalHouse.newInnerTemperature(thermalPower, duration, currentInnerTemperature, ambientTemperature)
-
-        then:
-        QuantityUtil.equals(getQuantity(29, CELSIUS), newInnerTemperature.to(CELSIUS), TOLERANCE)
-    }
-
-    def "Check build method:"() {
-        given:
-        def thermalHouseInput = new ThermalHouseInput(
-                UUID.randomUUID(),
-                "Thermal House",
-                null,
-                getQuantity(1.0, StandardUnits.THERMAL_TRANSMISSION),
-                getQuantity(10.0, StandardUnits.HEAT_CAPACITY),
-                getQuantity(0, CELSIUS), // stub
-                getQuantity(18, CELSIUS),
-                getQuantity(22, CELSIUS)
-        )
-
-        when:
-        def thermalHouse = buildThermalHouse(18, 22)
-
-        then:
-        thermalHouse.id() == thermalHouseInput.id
-        thermalHouse.operatorInput() == thermalHouseInput.operator
-        thermalHouse.operationTime() == thermalHouseInput.operationTime
-        thermalHouse.bus() == thermalHouseInput.thermalBus
-        thermalHouse.ethLosses() == thermalHouseInput.ethLosses
-        thermalHouse.ethCapa() == thermalHouseInput.ethCapa
-        thermalHouse.lowerBoundaryTemperature() == getQuantity(18, CELSIUS)
-        thermalHouse.upperBoundaryTemperature() == getQuantity(22, CELSIUS)
-    }
-=======
   @Shared
   static final Double TOLERANCE = 0.0001
 
@@ -154,12 +52,12 @@
     isLower == isTooLow
 
     where:
-    innerTemperature || isTooHigh | isTooLow
-    getQuantity(20, CELSIUS) || false | false
-    getQuantity(18, CELSIUS) || false | false
-    getQuantity(22, CELSIUS) || false | false
-    getQuantity(17, CELSIUS) || false | true
-    getQuantity(23, CELSIUS) || true | false
+    innerTemperature         || isTooHigh | isTooLow
+    getQuantity(20, CELSIUS) || false     | false
+    getQuantity(18, CELSIUS) || false     | true
+    getQuantity(22, CELSIUS) || true      | false
+    getQuantity(17, CELSIUS) || false     | true
+    getQuantity(23, CELSIUS) || true      | false
   }
 
   def "Calculation of thermal energy change and new inner temperature is performed correctly"() {
@@ -170,13 +68,13 @@
     when:
     def thermalEnergyGain = thermalHouse.calcThermalEnergyGain(getQuantity(100, KILOWATT), getQuantity(3600, SECOND)).to(KILOWATTHOUR)
     def thermalEnergyLoss = thermalHouse.calcThermalEnergyLoss(innerTemperature, getQuantity(10, CELSIUS), getQuantity(3600, SECOND)).to(KILOWATTHOUR)
-    def thermalEnergyChange = thermalHouse.calcThermalEnergyChange(thermalEnergyGain,thermalEnergyLoss).to(KILOWATTHOUR)
+    def thermalEnergyChange = thermalHouse.calcThermalEnergyChange(thermalEnergyGain, thermalEnergyLoss).to(KILOWATTHOUR)
     def innerTemperatureChange = thermalHouse.calcInnerTemperatureChange(thermalEnergyChange).to(KELVIN)
     def newInnerTemperature = thermalHouse.calcNewInnerTemperature(innerTemperature, innerTemperatureChange)
 
     then:
     QuantityUtil.equals(getQuantity(100, KILOWATTHOUR), thermalEnergyGain.to(KILOWATTHOUR), TOLERANCE)
-    QuantityUtil.equals(getQuantity(10, KILOWATTHOUR),thermalEnergyLoss.to(KILOWATTHOUR), TOLERANCE)
+    QuantityUtil.equals(getQuantity(10, KILOWATTHOUR), thermalEnergyLoss.to(KILOWATTHOUR), TOLERANCE)
     QuantityUtil.equals(getQuantity(90, KILOWATTHOUR), thermalEnergyChange.to(KILOWATTHOUR), TOLERANCE)
     QuantityUtil.equals(getQuantity(9, KELVIN), innerTemperatureChange.to(KELVIN), TOLERANCE)
     QuantityUtil.equals(getQuantity(29, CELSIUS), newInnerTemperature.to(CELSIUS), TOLERANCE)
@@ -223,5 +121,4 @@
     thermalHouse.lowerBoundaryTemperature() == getQuantity(18, CELSIUS)
     thermalHouse.upperBoundaryTemperature() == getQuantity(22, CELSIUS)
   }
->>>>>>> 1a5b01e1
 }