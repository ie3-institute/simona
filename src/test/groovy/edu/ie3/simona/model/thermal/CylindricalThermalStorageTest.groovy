/*
 * © 2020. TU Dortmund University,
 * Institute of Energy Systems, Energy Efficiency and Energy Economics,
 * Research group Distribution grid planning and operation
 */

package edu.ie3.simona.model.thermal

import edu.ie3.util.scala.quantities.KilowattHoursPerKelvinCubicMeters$

import static edu.ie3.util.quantities.PowerSystemUnits.KILOWATTHOUR
<<<<<<< HEAD
import static edu.ie3.util.quantities.PowerSystemUnits.KILOWATT
import static edu.ie3.util.quantities.QuantityUtil.isEquivalentAbs
=======

>>>>>>> 7c2056d7
import static tech.units.indriya.quantity.Quantities.getQuantity

import edu.ie3.datamodel.models.StandardUnits
import edu.ie3.datamodel.models.input.thermal.CylindricalStorageInput
<<<<<<< HEAD
import edu.ie3.util.quantities.QuantityUtil
import spock.lang.Shared
import spock.lang.Specification
import tech.units.indriya.quantity.Quantities
=======
import edu.ie3.util.scala.quantities.Sq

import spock.lang.Shared
import spock.lang.Specification
import squants.energy.*
import squants.space.CubicMeters$
import squants.thermal.Celsius$
>>>>>>> 7c2056d7

class CylindricalThermalStorageTest extends Specification {

  static final double TESTING_TOLERANCE = 1e-10

  @Shared
  CylindricalStorageInput storageInput
  @Shared
  static final Double TOLERANCE = 0.0001


  def setupSpec() {
    storageInput = new CylindricalStorageInput(
        UUID.randomUUID(),
        "ThermalStorage",
        null,
        getQuantity(100, StandardUnits.VOLUME),
        getQuantity(20, StandardUnits.VOLUME),
        getQuantity(30, StandardUnits.TEMPERATURE),
        getQuantity(40, StandardUnits.TEMPERATURE),
        getQuantity(1.15, StandardUnits.SPECIFIC_HEAT_CAPACITY))
  }

  static def buildThermalStorage(CylindricalStorageInput storageInput, Double volume) {
    def storedEnergy =
        CylindricalThermalStorage.volumeToEnergy(
        Sq.create(volume, CubicMeters$.MODULE$),
        Sq.create(storageInput.c.value.doubleValue(), KilowattHoursPerKelvinCubicMeters$.MODULE$),
        Sq.create(storageInput.inletTemp.value.doubleValue(), Celsius$.MODULE$),
        Sq.create(storageInput.returnTemp.value.doubleValue(), Celsius$.MODULE$)
        )
    def thermalStorage = CylindricalThermalStorage.apply(storageInput, storedEnergy)
    return thermalStorage
  }

  def vol2Energy(Double volume) {
<<<<<<< HEAD
    return CylindricalThermalStorage.volumeToEnergy(getQuantity(volume, StandardUnits.VOLUME), storageInput.c, storageInput.inletTemp, storageInput.returnTemp)
=======
    return CylindricalThermalStorage.volumeToEnergy(
        Sq.create(volume, CubicMeters$.MODULE$),
        Sq.create(storageInput.c.value.doubleValue(), KilowattHoursPerKelvinCubicMeters$.MODULE$),
        Sq.create(storageInput.inletTemp.value.doubleValue(), Celsius$.MODULE$),
        Sq.create(storageInput.returnTemp.value.doubleValue(), Celsius$.MODULE$))
>>>>>>> 7c2056d7
  }

  def "Check storage level operations:"() {
    given:
    def storage = buildThermalStorage(storageInput, 70)

    when:
<<<<<<< HEAD
    def initialLevel = storage._storedEnergy()
    storage._storedEnergy_$eq(vol2Energy(50))
    def newLevel1 = storage._storedEnergy()
    def surplus = storage.tryToStoreAndReturnRemainder(vol2Energy(55)).get()
    def newLevel2 = storage._storedEnergy()
    def isCovering = storage.isDemandCoveredByStorage(getQuantity(5, KILOWATTHOUR))
    def lack = storage.tryToTakeAndReturnLack(vol2Energy(95)).get()
    def newLevel3 = storage._storedEnergy()
    def notCovering = storage.isDemandCoveredByStorage(getQuantity(1, KILOWATTHOUR))

    then:
    isEquivalentAbs(initialLevel, vol2Energy(70), TESTING_TOLERANCE)
    isEquivalentAbs(newLevel1, vol2Energy(50), TESTING_TOLERANCE)
    isEquivalentAbs(surplus, vol2Energy(5), TESTING_TOLERANCE)
    isEquivalentAbs(newLevel2, vol2Energy(100), TESTING_TOLERANCE)
    isEquivalentAbs(lack, vol2Energy(15), TESTING_TOLERANCE)
    isEquivalentAbs(newLevel3, vol2Energy(20), TESTING_TOLERANCE)
=======
    def initialLevel =
        getQuantity(storage._storedEnergy().toKilowattHours(), KILOWATTHOUR)
    storage._storedEnergy_$eq(vol2Energy(50d),)
    def newLevel1 = getQuantity(storage._storedEnergy().toKilowattHours(), KILOWATTHOUR)
    def surplus = storage.tryToStoreAndReturnRemainder(
        vol2Energy(55d))
    def newLevel2 = getQuantity(storage._storedEnergy().toKilowattHours(), KILOWATTHOUR)
    def isCovering = storage.isDemandCoveredByStorage(Sq.create(5, KilowattHours$.MODULE$))
    def lack =
        storage.tryToTakeAndReturnLack(
        vol2Energy(95d)
        )
    def newLevel3 = getQuantity(storage._storedEnergy().toKilowattHours(), KILOWATTHOUR)
    def notCovering = storage.isDemandCoveredByStorage(Sq.create(1, KilowattHours$.MODULE$))

    then:
    initialLevel.value.doubleValue() =~ vol2Energy(70d).toKilowattHours()
    newLevel1.value.doubleValue() =~ vol2Energy(50d).toKilowattHours()
    surplus =~ vol2Energy(5d)
    newLevel2.value.doubleValue() =~ vol2Energy(100d).toKilowattHours()
    lack =~ vol2Energy(15d)
    newLevel3.value.doubleValue() =~ vol2Energy(20d).toKilowattHours()
>>>>>>> 7c2056d7
    isCovering
    !notCovering
  }

  def "Check converting methods:"() {
    given:
    def storage = buildThermalStorage(storageInput, 70)

    when:
    def usableThermalEnergy = storage.usableThermalEnergy()
<<<<<<< HEAD
    //FIXME
    //def volumeFromUsableEnergy = CylindricalThermalStorage.energyToVolume(usableThermalEnergy, storage.c(), storage.inletTemp(), storage.returnTemp())

    then:
    isEquivalentAbs(usableThermalEnergy, getQuantity(5 * 115, KILOWATTHOUR), TESTING_TOLERANCE)
    //FIXME
    //isEquivalentAbs(volumeFromUsableEnergy, getQuantity(50, StandardUnits.VOLUME), TESTING_TOLERANCE)
=======
    def volumeFromUsableEnergy = CylindricalThermalStorage.energyToVolume(usableThermalEnergy, storage.c(), storage.inletTemp(), storage.returnTemp())

    then:
    Math.abs(usableThermalEnergy.toKilowattHours()) - 50 * 10 * 1.15 < TESTING_TOLERANCE
    Math.abs(volumeFromUsableEnergy.toCubicMeters()) - 50 < TESTING_TOLERANCE
>>>>>>> 7c2056d7
  }

  def "Check apply, validation and build method:"() {
    when:
    def storage = buildThermalStorage(storageInput, 70)

    then:
    storage.uuid() == storageInput.uuid
    storage.id() == storageInput.id
    storage.operatorInput() == storageInput.operator
    storage.operationTime() == storageInput.operationTime
    storage.bus() == storageInput.thermalBus
<<<<<<< HEAD
  }

  def "Check mutable state update:"() {
    when:
    def storage = buildThermalStorage(storageInput, 70)
    def lastState = new ThermalStorage.ThermalStorageState(tick, Quantities.getQuantity(storedEnergy, KILOWATTHOUR), Quantities.getQuantity(qDot, KILOWATT))
    def result = storage.updateState(newTick, Quantities.getQuantity(newQDot, KILOWATT), lastState)

    then:
    QuantityUtil.equals(result._1().storedEnergy(), Quantities.getQuantity(expectedStoredEnergy, KILOWATTHOUR), TOLERANCE)
    result._2.defined
    result._2.get() == expectedThreshold

    where:
    tick | storedEnergy | qDot  | newTick | newQDot || expectedStoredEnergy | expectedThreshold
    0L   | 250.0        | 10.0  | 3600L   | 42.0    || 260.0                | new ThermalStorage.ThermalStorageThreshold.StorageFull(79885L)
    0L   | 250.0        | 10.0  | 3600L   | -42.0   || 260.0                | new ThermalStorage.ThermalStorageThreshold.StorageEmpty(6171L)
    0L   | 250.0        | -10.0 | 3600L   | 42.0    || 240.0                | new ThermalStorage.ThermalStorageThreshold.StorageFull(81599L)
    0L   | 250.0        | -10.0 | 3600L   | -42.0   || 240.0                | new ThermalStorage.ThermalStorageThreshold.StorageEmpty(4457L)
    0L   | 250.0        | -10.0 | 3600L   | -42.0   || 240.0                | new ThermalStorage.ThermalStorageThreshold.StorageEmpty(4457L)
    0L   | 1000.0       | 149.0 | 3600L   | 5000.0  || 1149.0               | new ThermalStorage.ThermalStorageThreshold.StorageFull(3600L)
    0L   | 240.0        | -9.0  | 3600L   | -5000.0 || 231.0                | new ThermalStorage.ThermalStorageThreshold.StorageEmpty(3600L)
  }

  def "Check mutable state update, if no threshold is reached:"() {
    when:
    def storage = buildThermalStorage(storageInput, 70)
    def lastState = new ThermalStorage.ThermalStorageState(tick, Quantities.getQuantity(storedEnergy, KILOWATTHOUR), Quantities.getQuantity(qDot, KILOWATT))
    def result = storage.updateState(newTick, Quantities.getQuantity(newQDot, KILOWATT), lastState)

    then:
    QuantityUtil.equals(result._1().storedEnergy(), Quantities.getQuantity(expectedStoredEnergy, KILOWATTHOUR), TOLERANCE)
    result._2.empty

    where:
    tick | storedEnergy | qDot  | newTick | newQDot || expectedStoredEnergy
    0L   | 250.0        | 10.0  | 3600L   | 0.0     || 260.0
    0L   | 250.0        | -10.0 | 3600L   | 0.0     || 240.0
=======
    storage.storageVolumeLvlMax() =~ Sq.create(storageInput.storageVolumeLvl.value.doubleValue(), CubicMeters$.MODULE$)
    storage.storageVolumeLvlMin() =~ Sq.create(storageInput.storageVolumeLvlMin.value.doubleValue(), CubicMeters$.MODULE$)
    storage.inletTemp() =~ Sq.create(storageInput.inletTemp.value.doubleValue(), Celsius$.MODULE$)
    storage.returnTemp() =~ Sq.create(storageInput.returnTemp.value.doubleValue(), Celsius$.MODULE$)
    storage.c().value().doubleValue() =~ storageInput.c.value.doubleValue()
>>>>>>> 7c2056d7
  }
}<|MERGE_RESOLUTION|>--- conflicted
+++ resolved
@@ -9,30 +9,13 @@
 import edu.ie3.util.scala.quantities.KilowattHoursPerKelvinCubicMeters$
 
 import static edu.ie3.util.quantities.PowerSystemUnits.KILOWATTHOUR
-<<<<<<< HEAD
-import static edu.ie3.util.quantities.PowerSystemUnits.KILOWATT
 import static edu.ie3.util.quantities.QuantityUtil.isEquivalentAbs
-=======
-
->>>>>>> 7c2056d7
 import static tech.units.indriya.quantity.Quantities.getQuantity
 
 import edu.ie3.datamodel.models.StandardUnits
 import edu.ie3.datamodel.models.input.thermal.CylindricalStorageInput
-<<<<<<< HEAD
-import edu.ie3.util.quantities.QuantityUtil
 import spock.lang.Shared
 import spock.lang.Specification
-import tech.units.indriya.quantity.Quantities
-=======
-import edu.ie3.util.scala.quantities.Sq
-
-import spock.lang.Shared
-import spock.lang.Specification
-import squants.energy.*
-import squants.space.CubicMeters$
-import squants.thermal.Celsius$
->>>>>>> 7c2056d7
 
 class CylindricalThermalStorageTest extends Specification {
 
@@ -67,25 +50,16 @@
     def thermalStorage = CylindricalThermalStorage.apply(storageInput, storedEnergy)
     return thermalStorage
   }
-
+//TODO DF Squants
   def vol2Energy(Double volume) {
-<<<<<<< HEAD
     return CylindricalThermalStorage.volumeToEnergy(getQuantity(volume, StandardUnits.VOLUME), storageInput.c, storageInput.inletTemp, storageInput.returnTemp)
-=======
-    return CylindricalThermalStorage.volumeToEnergy(
-        Sq.create(volume, CubicMeters$.MODULE$),
-        Sq.create(storageInput.c.value.doubleValue(), KilowattHoursPerKelvinCubicMeters$.MODULE$),
-        Sq.create(storageInput.inletTemp.value.doubleValue(), Celsius$.MODULE$),
-        Sq.create(storageInput.returnTemp.value.doubleValue(), Celsius$.MODULE$))
->>>>>>> 7c2056d7
   }
 
   def "Check storage level operations:"() {
     given:
     def storage = buildThermalStorage(storageInput, 70)
-
+//TODO DF Squants
     when:
-<<<<<<< HEAD
     def initialLevel = storage._storedEnergy()
     storage._storedEnergy_$eq(vol2Energy(50))
     def newLevel1 = storage._storedEnergy()
@@ -103,30 +77,6 @@
     isEquivalentAbs(newLevel2, vol2Energy(100), TESTING_TOLERANCE)
     isEquivalentAbs(lack, vol2Energy(15), TESTING_TOLERANCE)
     isEquivalentAbs(newLevel3, vol2Energy(20), TESTING_TOLERANCE)
-=======
-    def initialLevel =
-        getQuantity(storage._storedEnergy().toKilowattHours(), KILOWATTHOUR)
-    storage._storedEnergy_$eq(vol2Energy(50d),)
-    def newLevel1 = getQuantity(storage._storedEnergy().toKilowattHours(), KILOWATTHOUR)
-    def surplus = storage.tryToStoreAndReturnRemainder(
-        vol2Energy(55d))
-    def newLevel2 = getQuantity(storage._storedEnergy().toKilowattHours(), KILOWATTHOUR)
-    def isCovering = storage.isDemandCoveredByStorage(Sq.create(5, KilowattHours$.MODULE$))
-    def lack =
-        storage.tryToTakeAndReturnLack(
-        vol2Energy(95d)
-        )
-    def newLevel3 = getQuantity(storage._storedEnergy().toKilowattHours(), KILOWATTHOUR)
-    def notCovering = storage.isDemandCoveredByStorage(Sq.create(1, KilowattHours$.MODULE$))
-
-    then:
-    initialLevel.value.doubleValue() =~ vol2Energy(70d).toKilowattHours()
-    newLevel1.value.doubleValue() =~ vol2Energy(50d).toKilowattHours()
-    surplus =~ vol2Energy(5d)
-    newLevel2.value.doubleValue() =~ vol2Energy(100d).toKilowattHours()
-    lack =~ vol2Energy(15d)
-    newLevel3.value.doubleValue() =~ vol2Energy(20d).toKilowattHours()
->>>>>>> 7c2056d7
     isCovering
     !notCovering
   }
@@ -137,21 +87,12 @@
 
     when:
     def usableThermalEnergy = storage.usableThermalEnergy()
-<<<<<<< HEAD
     //FIXME
     //def volumeFromUsableEnergy = CylindricalThermalStorage.energyToVolume(usableThermalEnergy, storage.c(), storage.inletTemp(), storage.returnTemp())
-
     then:
     isEquivalentAbs(usableThermalEnergy, getQuantity(5 * 115, KILOWATTHOUR), TESTING_TOLERANCE)
     //FIXME
     //isEquivalentAbs(volumeFromUsableEnergy, getQuantity(50, StandardUnits.VOLUME), TESTING_TOLERANCE)
-=======
-    def volumeFromUsableEnergy = CylindricalThermalStorage.energyToVolume(usableThermalEnergy, storage.c(), storage.inletTemp(), storage.returnTemp())
-
-    then:
-    Math.abs(usableThermalEnergy.toKilowattHours()) - 50 * 10 * 1.15 < TESTING_TOLERANCE
-    Math.abs(volumeFromUsableEnergy.toCubicMeters()) - 50 < TESTING_TOLERANCE
->>>>>>> 7c2056d7
   }
 
   def "Check apply, validation and build method:"() {
@@ -164,9 +105,8 @@
     storage.operatorInput() == storageInput.operator
     storage.operationTime() == storageInput.operationTime
     storage.bus() == storageInput.thermalBus
-<<<<<<< HEAD
   }
-
+//TODO DF Squants
   def "Check mutable state update:"() {
     when:
     def storage = buildThermalStorage(storageInput, 70)
@@ -203,12 +143,5 @@
     tick | storedEnergy | qDot  | newTick | newQDot || expectedStoredEnergy
     0L   | 250.0        | 10.0  | 3600L   | 0.0     || 260.0
     0L   | 250.0        | -10.0 | 3600L   | 0.0     || 240.0
-=======
-    storage.storageVolumeLvlMax() =~ Sq.create(storageInput.storageVolumeLvl.value.doubleValue(), CubicMeters$.MODULE$)
-    storage.storageVolumeLvlMin() =~ Sq.create(storageInput.storageVolumeLvlMin.value.doubleValue(), CubicMeters$.MODULE$)
-    storage.inletTemp() =~ Sq.create(storageInput.inletTemp.value.doubleValue(), Celsius$.MODULE$)
-    storage.returnTemp() =~ Sq.create(storageInput.returnTemp.value.doubleValue(), Celsius$.MODULE$)
-    storage.c().value().doubleValue() =~ storageInput.c.value.doubleValue()
->>>>>>> 7c2056d7
   }
 }