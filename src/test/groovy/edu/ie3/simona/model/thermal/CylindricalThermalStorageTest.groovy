--- conflicted
+++ resolved
@@ -6,34 +6,19 @@
 
 package edu.ie3.simona.model.thermal
 
-<<<<<<< HEAD
 import edu.ie3.datamodel.models.StandardUnits
 import edu.ie3.datamodel.models.input.thermal.CylindricalStorageInput
+import edu.ie3.util.scala.quantities.KilowattHoursPerKelvinCubicMeters$
 import edu.ie3.util.scala.quantities.Sq
 import spock.lang.Shared
 import spock.lang.Specification
-import squants.energy.*
+import squants.energy.KilowattHours$
+import squants.energy.Kilowatts$
+import squants.space.CubicMeters$
+import squants.thermal.Celsius$
 
 import static edu.ie3.util.quantities.PowerSystemUnits.KILOWATTHOUR
-import static edu.ie3.util.quantities.QuantityUtil.isEquivalentAbs
 import static tech.units.indriya.quantity.Quantities.getQuantity
-=======
-import edu.ie3.util.scala.quantities.KilowattHoursPerKelvinCubicMeters$
-
-import static edu.ie3.util.quantities.PowerSystemUnits.KILOWATTHOUR
-
-import static tech.units.indriya.quantity.Quantities.getQuantity
-
-import edu.ie3.datamodel.models.StandardUnits
-import edu.ie3.datamodel.models.input.thermal.CylindricalStorageInput
-import edu.ie3.util.scala.quantities.Sq
-
-import spock.lang.Shared
-import spock.lang.Specification
-import squants.energy.*
-import squants.space.CubicMeters$
-import squants.thermal.Celsius$
->>>>>>> 492f6de6
 
 class CylindricalThermalStorageTest extends Specification {
 
@@ -41,9 +26,6 @@
 
   @Shared
   CylindricalStorageInput storageInput
-  @Shared
-  static final Double TOLERANCE = 0.0001
-
 
   def setupSpec() {
     storageInput = new CylindricalStorageInput(
@@ -59,35 +41,26 @@
 
   static def buildThermalStorage(CylindricalStorageInput storageInput, Double volume) {
     def storedEnergy =
-<<<<<<< HEAD
         Sq.create(
-        CylindricalThermalStorage.volumeToEnergy(getQuantity(volume, StandardUnits.VOLUME), storageInput.c, storageInput.inletTemp, storageInput.returnTemp)
+        CylindricalThermalStorage.volumeToEnergy(Sq.create(volume, CubicMeters$.MODULE$),
+        Sq.create(storageInput.c.value.doubleValue(), KilowattHoursPerKelvinCubicMeters$.MODULE$),
+        Sq.create(storageInput.inletTemp.value.doubleValue(), Celsius$.MODULE$),
+        Sq.create(storageInput.returnTemp.value.doubleValue(), Celsius$.MODULE$))
         .to(KILOWATTHOUR)
         .getValue()
         .doubleValue(),
         KilowattHours$.MODULE$
-=======
-        CylindricalThermalStorage.volumeToEnergy(
-        Sq.create(volume, CubicMeters$.MODULE$),
-        Sq.create(storageInput.c.value.doubleValue(), KilowattHoursPerKelvinCubicMeters$.MODULE$),
-        Sq.create(storageInput.inletTemp.value.doubleValue(), Celsius$.MODULE$),
-        Sq.create(storageInput.returnTemp.value.doubleValue(), Celsius$.MODULE$)
->>>>>>> 492f6de6
         )
     def thermalStorage = CylindricalThermalStorage.apply(storageInput, storedEnergy)
     return thermalStorage
   }
 
   def vol2Energy(Double volume) {
-<<<<<<< HEAD
-    return CylindricalThermalStorage.volumeToEnergy(getQuantity(volume, StandardUnits.VOLUME), storageInput.c, storageInput.inletTemp, storageInput.returnTemp)
-=======
-    return CylindricalThermalStorage.volumeToEnergy(
+    return CylindricalThermalStorage.volumeToEnergy( // FIXME below: get values in units with to..()
         Sq.create(volume, CubicMeters$.MODULE$),
         Sq.create(storageInput.c.value.doubleValue(), KilowattHoursPerKelvinCubicMeters$.MODULE$),
         Sq.create(storageInput.inletTemp.value.doubleValue(), Celsius$.MODULE$),
         Sq.create(storageInput.returnTemp.value.doubleValue(), Celsius$.MODULE$))
->>>>>>> 492f6de6
   }
 
   def "Check storage level operations:"() {
@@ -95,26 +68,6 @@
     def storage = buildThermalStorage(storageInput, 70)
 
     when:
-<<<<<<< HEAD
-    def initialLevel = getQuantity(storage._storedEnergy().toKilowattHours(), KILOWATTHOUR)
-    storage._storedEnergy_$eq(
-        Sq.create(vol2Energy(50).to(KILOWATTHOUR).getValue().doubleValue(),
-        KilowattHours$.MODULE$)
-        )
-    def newLevel1 = getQuantity(storage._storedEnergy().toKilowattHours(), KILOWATTHOUR)
-    def surplus = getQuantity(storage.tryToStoreAndReturnRemainder(
-        Sq.create(vol2Energy(55).to(KILOWATTHOUR).getValue().doubleValue(),
-        KilowattHours$.MODULE$)
-        ).get().toKilowattHours(), KILOWATTHOUR)
-    def newLevel2 = getQuantity(storage._storedEnergy().toKilowattHours(), KILOWATTHOUR)
-    def isCovering = storage.isDemandCoveredByStorage(Sq.create(5, KilowattHours$.MODULE$))
-    def lack = getQuantity(
-        storage.tryToTakeAndReturnLack(
-        Sq.create(vol2Energy(95).to(KILOWATTHOUR).getValue().doubleValue(),
-        KilowattHours$.MODULE$)
-        ).get().toKilowattHours(),
-        KILOWATTHOUR
-=======
     def initialLevel =
         getQuantity(storage._storedEnergy().toKilowattHours(), KILOWATTHOUR)
     storage._storedEnergy_$eq(vol2Energy(50d),)
@@ -126,27 +79,17 @@
     def lack =
         storage.tryToTakeAndReturnLack(
         vol2Energy(95d)
->>>>>>> 492f6de6
         )
     def newLevel3 = getQuantity(storage._storedEnergy().toKilowattHours(), KILOWATTHOUR)
     def notCovering = storage.isDemandCoveredByStorage(Sq.create(1, KilowattHours$.MODULE$))
 
     then:
-<<<<<<< HEAD
-    isEquivalentAbs(initialLevel, vol2Energy(70), TESTING_TOLERANCE)
-    isEquivalentAbs(newLevel1, vol2Energy(50), TESTING_TOLERANCE)
-    isEquivalentAbs(surplus, vol2Energy(5), TESTING_TOLERANCE)
-    isEquivalentAbs(newLevel2, vol2Energy(100), TESTING_TOLERANCE)
-    isEquivalentAbs(lack, vol2Energy(15), TESTING_TOLERANCE)
-    isEquivalentAbs(newLevel3, vol2Energy(20), TESTING_TOLERANCE)
-=======
     initialLevel.value.doubleValue() =~ vol2Energy(70d).toKilowattHours()
     newLevel1.value.doubleValue() =~ vol2Energy(50d).toKilowattHours()
     surplus =~ vol2Energy(5d)
     newLevel2.value.doubleValue() =~ vol2Energy(100d).toKilowattHours()
     lack =~ vol2Energy(15d)
     newLevel3.value.doubleValue() =~ vol2Energy(20d).toKilowattHours()
->>>>>>> 492f6de6
     isCovering
     !notCovering
   }
@@ -157,17 +100,9 @@
 
     when:
     def usableThermalEnergy = storage.usableThermalEnergy()
-<<<<<<< HEAD
 
     then:
     Math.abs(usableThermalEnergy.toKilowattHours() - 5 * 115) < TESTING_TOLERANCE
-=======
-    def volumeFromUsableEnergy = CylindricalThermalStorage.energyToVolume(usableThermalEnergy, storage.c(), storage.inletTemp(), storage.returnTemp())
-
-    then:
-    Math.abs(usableThermalEnergy.toKilowattHours()) - 50 * 10 * 1.15 < TESTING_TOLERANCE
-    Math.abs(volumeFromUsableEnergy.toCubicMeters()) - 50 < TESTING_TOLERANCE
->>>>>>> 492f6de6
   }
 
   def "Check apply, validation and build method:"() {
@@ -180,7 +115,6 @@
     storage.operatorInput() == storageInput.operator
     storage.operationTime() == storageInput.operationTime
     storage.bus() == storageInput.thermalBus
-<<<<<<< HEAD
   }
 
   def "Check mutable state update:"() {
@@ -219,12 +153,5 @@
     tick | storedEnergy  | qDot   | newTick | newQDot  || expectedStoredEnergy
     0L   | 250.0d        | 10.0d  | 3600L   | 0.0d     || 260.0d
     0L   | 250.0d        | -10.0d | 3600L   | 0.0d     || 240.0d
-=======
-    storage.storageVolumeLvlMax() =~ Sq.create(storageInput.storageVolumeLvl.value.doubleValue(), CubicMeters$.MODULE$)
-    storage.storageVolumeLvlMin() =~ Sq.create(storageInput.storageVolumeLvlMin.value.doubleValue(), CubicMeters$.MODULE$)
-    storage.inletTemp() =~ Sq.create(storageInput.inletTemp.value.doubleValue(), Celsius$.MODULE$)
-    storage.returnTemp() =~ Sq.create(storageInput.returnTemp.value.doubleValue(), Celsius$.MODULE$)
-    storage.c().value().doubleValue() =~ storageInput.c.value.doubleValue()
->>>>>>> 492f6de6
   }
 }