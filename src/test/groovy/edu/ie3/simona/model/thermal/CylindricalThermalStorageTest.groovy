/*
 * © 2020. TU Dortmund University,
 * Institute of Energy Systems, Energy Efficiency and Energy Economics,
 * Research group Distribution grid planning and operation
 */

package edu.ie3.simona.model.thermal

import static edu.ie3.util.quantities.PowerSystemUnits.KILOWATTHOUR
import static edu.ie3.util.quantities.QuantityUtil.isEquivalentAbs
import static tech.units.indriya.quantity.Quantities.getQuantity

import edu.ie3.datamodel.models.StandardUnits
import edu.ie3.datamodel.models.input.thermal.CylindricalStorageInput
import edu.ie3.util.quantities.QuantityUtil
import spock.lang.Shared
import spock.lang.Specification
import tech.units.indriya.quantity.Quantities

class CylindricalThermalStorageTest extends Specification {

<<<<<<< HEAD
    @Shared
    CylindricalStorageInput storageInput
    @Shared
    static final Double TOLERANCE = 0.0001

    def setupSpec() {
        storageInput = new CylindricalStorageInput(
                UUID.randomUUID(),
                "ThermalStorage",
                null,
                getQuantity(100, StandardUnits.VOLUME),
                getQuantity(20, StandardUnits.VOLUME),
                getQuantity(30, StandardUnits.TEMPERATURE),
                getQuantity(40, StandardUnits.TEMPERATURE),
                getQuantity(1.15, StandardUnits.SPECIFIC_HEAT_CAPACITY))
    }

    static def buildThermalStorage(CylindricalStorageInput storageInput, Double volume) {
        def storedEnergy = CylindricalThermalStorage.volumeToEnergy(getQuantity(volume, StandardUnits.VOLUME), storageInput.c, storageInput.inletTemp, storageInput.returnTemp)
        def thermalStorage = CylindricalThermalStorage.apply(storageInput, storedEnergy)
        return thermalStorage
    }

    def vol2Energy(Double volume) {
        return CylindricalThermalStorage.volumeToEnergy(getQuantity(volume, StandardUnits.VOLUME), storageInput.c, storageInput.inletTemp, storageInput.returnTemp)
    }

    def "Check storage level operations:"() {
        given:
        def storage = buildThermalStorage(storageInput, 70)

        when:
        def initialLevel = storage._storedEnergy()
        storage._storedEnergy_$eq(vol2Energy(50))
        def newLevel1 = storage._storedEnergy()
        def surplus = storage.tryToStoreAndReturnRemainder(vol2Energy(55)).get()
        def newLevel2 = storage._storedEnergy()
        def isCovering = storage.isDemandCoveredByStorage(getQuantity(5, KILOWATTHOUR))
        def lack = storage.tryToTakeAndReturnLack(vol2Energy(95)).get()
        def newLevel3 = storage._storedEnergy()
        def notCovering = storage.isDemandCoveredByStorage(getQuantity(1, KILOWATTHOUR))

        then:
        initialLevel == vol2Energy(70)
        newLevel1 == vol2Energy(50)
        surplus == vol2Energy(5)
        newLevel2 == vol2Energy(100)
        lack == vol2Energy(15)
        newLevel3 == vol2Energy(20)
        isCovering
        !notCovering
    }

    def "Check converting methods:"() {
        given:
        def storage = buildThermalStorage(storageInput, 70)

        when:
        def usableThermalEnergy = storage.usableThermalEnergy()

        then:
        usableThermalEnergy == getQuantity(5 * 115, KILOWATTHOUR)
    }

    def "Check apply, validation and build method:"() {
        when:
        def storage = buildThermalStorage(storageInput, 70)

        then:
        storage.uuid() == storageInput.uuid
        storage.id() == storageInput.id
        storage.operatorInput() == storageInput.operator
        storage.operationTime() == storageInput.operationTime
        storage.bus() == storageInput.thermalBus
    }

    def "Check mutable state update:"() {
        when:
        def storage = buildThermalStorage(storageInput, 70)
        def lastState = new ThermalStorage.ThermalStorageState(tick, Quantities.getQuantity(storedEnergy, KILOWATTHOUR), Quantities.getQuantity(qDot, KILOWATT))
        def result = storage.updateState(newTick, Quantities.getQuantity(newQDot, KILOWATT), lastState)

        then:
        QuantityUtil.equals(result._1().storedEnergy(), Quantities.getQuantity(expectedStoredEnergy, KILOWATTHOUR), TOLERANCE)
        result._2.defined
        result._2.get() == expectedThreshold

        where:
        tick | storedEnergy | qDot  | newTick | newQDot || expectedStoredEnergy | expectedThreshold
        0L   | 250.0        | 10.0  | 3600L   | 42.0    || 260.0                | new ThermalStorage.ThermalStorageThreshold.StorageFull(79885L)
        0L   | 250.0        | 10.0  | 3600L   | -42.0   || 260.0                | new ThermalStorage.ThermalStorageThreshold.StorageEmpty(6171L)
        0L   | 250.0        | -10.0 | 3600L   | 42.0    || 240.0                | new ThermalStorage.ThermalStorageThreshold.StorageFull(81600L)
        0L   | 250.0        | -10.0 | 3600L   | -42.0   || 240.0                | new ThermalStorage.ThermalStorageThreshold.StorageEmpty(4457L)
        0L   | 250.0        | -10.0 | 3600L   | -42.0   || 240.0                | new ThermalStorage.ThermalStorageThreshold.StorageEmpty(4457L)
        0L   | 1000.0       | 149.0 | 3600L   | 5000.0  || 1149.0               | new ThermalStorage.ThermalStorageThreshold.StorageFull(3600L)
        0L   | 240.0        | -9.0  | 3600L   | -5000.0 || 231.0                | new ThermalStorage.ThermalStorageThreshold.StorageEmpty(3600L)
    }

    def "Check mutable state update, if no threshold is reached:"() {
        when:
        def storage = buildThermalStorage(storageInput, 70)
        def lastState = new ThermalStorage.ThermalStorageState(tick, Quantities.getQuantity(storedEnergy, KILOWATTHOUR), Quantities.getQuantity(qDot, KILOWATT))
        def result = storage.updateState(newTick, Quantities.getQuantity(newQDot, KILOWATT), lastState)

        then:
        QuantityUtil.equals(result._1().storedEnergy(), Quantities.getQuantity(expectedStoredEnergy, KILOWATTHOUR), TOLERANCE)
        result._2.empty

        where:
        tick | storedEnergy | qDot  | newTick | newQDot || expectedStoredEnergy
        0L   | 250.0        | 10.0  | 3600L   | 0.0     || 260.0
        0L   | 250.0        | -10.0 | 3600L   | 0.0     || 240.0
    }
=======
  static final double TESTING_TOLERANCE = 1e-10

  @Shared
  CylindricalStorageInput storageInput

  def setupSpec() {
    storageInput = new CylindricalStorageInput(
        UUID.randomUUID(),
        "ThermalStorage",
        null,
        getQuantity(100, StandardUnits.VOLUME),
        getQuantity(20, StandardUnits.VOLUME),
        getQuantity(30, StandardUnits.TEMPERATURE),
        getQuantity(40, StandardUnits.TEMPERATURE),
        getQuantity(1.15, StandardUnits.SPECIFIC_HEAT_CAPACITY))
  }

  static def buildThermalStorage(CylindricalStorageInput storageInput, Double volume) {
    def storedEnergy = CylindricalThermalStorage.volumeToEnergy(getQuantity(volume, StandardUnits.VOLUME), storageInput.c, storageInput.inletTemp, storageInput.returnTemp)
    def thermalStorage = CylindricalThermalStorage.apply(storageInput, storedEnergy)
    return thermalStorage
  }

  static def vol2Energy(CylindricalThermalStorage storage, Double volume) {
    return CylindricalThermalStorage.volumeToEnergy(getQuantity(volume, StandardUnits.VOLUME),storage.c(), storage.inletTemp(), storage.returnTemp())
  }

  def "Check storage level operations:"() {
    given:
    def storage = buildThermalStorage(storageInput, 70)

    when:
    def initialLevel = storage._storedEnergy()
    storage._storedEnergy_$eq(vol2Energy(storage, 50))
    def newLevel1 = storage._storedEnergy()
    def surplus = storage.tryToStoreAndReturnRemainder(vol2Energy(storage, 55)).get()
    def newLevel2 = storage._storedEnergy()
    def isCovering = storage.isDemandCoveredByStorage(getQuantity(5, KILOWATTHOUR))
    def lack = storage.tryToTakeAndReturnLack(vol2Energy(storage, 95)).get()
    def newLevel3 = storage._storedEnergy()
    def notCovering = storage.isDemandCoveredByStorage(getQuantity(1, KILOWATTHOUR))

    then:
    isEquivalentAbs(initialLevel, vol2Energy(storage, 70), TESTING_TOLERANCE)
    isEquivalentAbs(newLevel1, vol2Energy(storage, 50), TESTING_TOLERANCE)
    isEquivalentAbs(surplus, vol2Energy(storage, 5), TESTING_TOLERANCE)
    isEquivalentAbs(newLevel2, vol2Energy(storage, 100), TESTING_TOLERANCE)
    isEquivalentAbs(lack, vol2Energy(storage, 15), TESTING_TOLERANCE)
    isEquivalentAbs(newLevel3, vol2Energy(storage, 20), TESTING_TOLERANCE)
    isCovering
    !notCovering
  }

  def "Check converting methods:"() {
    given:
    def storage = buildThermalStorage(storageInput, 70)

    when:
    def usableThermalEnergy = storage.usableThermalEnergy()
    def volumeFromUsableEnergy = CylindricalThermalStorage.energyToVolume(usableThermalEnergy, storage.c(), storage.inletTemp(), storage.returnTemp())


    then:
    isEquivalentAbs(usableThermalEnergy, getQuantity(5 * 115, KILOWATTHOUR), TESTING_TOLERANCE)
    isEquivalentAbs(volumeFromUsableEnergy, getQuantity(50, StandardUnits.VOLUME), TESTING_TOLERANCE)
  }

  def "Check apply, validation and build method:"() {
    when:
    def storage = buildThermalStorage(storageInput, 70)

    then:
    storage.uuid() == storageInput.uuid
    storage.id() == storageInput.id
    storage.operatorInput() == storageInput.operator
    storage.operationTime() == storageInput.operationTime
    storage.bus() == storageInput.thermalBus
    storage.storageVolumeLvlMax() == storageInput.storageVolumeLvl
    storage.storageVolumeLvlMin() == storageInput.storageVolumeLvlMin
    storage.inletTemp() == storageInput.inletTemp
    storage.returnTemp() == storageInput.returnTemp
    storage.c() == storageInput.c
  }
>>>>>>> 64406fe2
}<|MERGE_RESOLUTION|>--- conflicted
+++ resolved
@@ -19,8 +19,7 @@
 
 class CylindricalThermalStorageTest extends Specification {
 
-<<<<<<< HEAD
-    @Shared
+    static final double TESTING_TOLERANCE = 1e-10@Shared
     CylindricalStorageInput storageInput
     @Shared
     static final Double TOLERANCE = 0.0001
@@ -63,12 +62,12 @@
         def notCovering = storage.isDemandCoveredByStorage(getQuantity(1, KILOWATTHOUR))
 
         then:
-        initialLevel == vol2Energy(70)
-        newLevel1 == vol2Energy(50)
-        surplus == vol2Energy(5)
-        newLevel2 == vol2Energy(100)
-        lack == vol2Energy(15)
-        newLevel3 == vol2Energy(20)
+        isEquivalentAbs(initialLevel, vol2Energy(70), TESTING_TOLERANCE)
+        isEquivalentAbs(newLevel1, vol2Energy(50), TESTING_TOLERANCE)
+        isEquivalentAbs(surplus, vol2Energy(5), TESTING_TOLERANCE)
+        isEquivalentAbs(newLevel2, vol2Energy(100), TESTING_TOLERANCE)
+        isEquivalentAbs(lack, vol2Energy(15), TESTING_TOLERANCE)
+        isEquivalentAbs(newLevel3, vol2Energy(20), TESTING_TOLERANCE)
         isCovering
         !notCovering
     }
@@ -80,9 +79,10 @@
         when:
         def usableThermalEnergy = storage.usableThermalEnergy()
 
-        then:
-        usableThermalEnergy == getQuantity(5 * 115, KILOWATTHOUR)
-    }
+    then:
+    isEquivalentAbs(usableThermalEnergy, getQuantity(5 * 115, KILOWATTHOUR), TESTING_TOLERANCE)
+    isEquivalentAbs(volumeFromUsableEnergy, getQuantity(50, StandardUnits.VOLUME), TESTING_TOLERANCE)
+  }
 
     def "Check apply, validation and build method:"() {
         when:
@@ -133,89 +133,4 @@
         0L   | 250.0        | 10.0  | 3600L   | 0.0     || 260.0
         0L   | 250.0        | -10.0 | 3600L   | 0.0     || 240.0
     }
-=======
-  static final double TESTING_TOLERANCE = 1e-10
-
-  @Shared
-  CylindricalStorageInput storageInput
-
-  def setupSpec() {
-    storageInput = new CylindricalStorageInput(
-        UUID.randomUUID(),
-        "ThermalStorage",
-        null,
-        getQuantity(100, StandardUnits.VOLUME),
-        getQuantity(20, StandardUnits.VOLUME),
-        getQuantity(30, StandardUnits.TEMPERATURE),
-        getQuantity(40, StandardUnits.TEMPERATURE),
-        getQuantity(1.15, StandardUnits.SPECIFIC_HEAT_CAPACITY))
-  }
-
-  static def buildThermalStorage(CylindricalStorageInput storageInput, Double volume) {
-    def storedEnergy = CylindricalThermalStorage.volumeToEnergy(getQuantity(volume, StandardUnits.VOLUME), storageInput.c, storageInput.inletTemp, storageInput.returnTemp)
-    def thermalStorage = CylindricalThermalStorage.apply(storageInput, storedEnergy)
-    return thermalStorage
-  }
-
-  static def vol2Energy(CylindricalThermalStorage storage, Double volume) {
-    return CylindricalThermalStorage.volumeToEnergy(getQuantity(volume, StandardUnits.VOLUME),storage.c(), storage.inletTemp(), storage.returnTemp())
-  }
-
-  def "Check storage level operations:"() {
-    given:
-    def storage = buildThermalStorage(storageInput, 70)
-
-    when:
-    def initialLevel = storage._storedEnergy()
-    storage._storedEnergy_$eq(vol2Energy(storage, 50))
-    def newLevel1 = storage._storedEnergy()
-    def surplus = storage.tryToStoreAndReturnRemainder(vol2Energy(storage, 55)).get()
-    def newLevel2 = storage._storedEnergy()
-    def isCovering = storage.isDemandCoveredByStorage(getQuantity(5, KILOWATTHOUR))
-    def lack = storage.tryToTakeAndReturnLack(vol2Energy(storage, 95)).get()
-    def newLevel3 = storage._storedEnergy()
-    def notCovering = storage.isDemandCoveredByStorage(getQuantity(1, KILOWATTHOUR))
-
-    then:
-    isEquivalentAbs(initialLevel, vol2Energy(storage, 70), TESTING_TOLERANCE)
-    isEquivalentAbs(newLevel1, vol2Energy(storage, 50), TESTING_TOLERANCE)
-    isEquivalentAbs(surplus, vol2Energy(storage, 5), TESTING_TOLERANCE)
-    isEquivalentAbs(newLevel2, vol2Energy(storage, 100), TESTING_TOLERANCE)
-    isEquivalentAbs(lack, vol2Energy(storage, 15), TESTING_TOLERANCE)
-    isEquivalentAbs(newLevel3, vol2Energy(storage, 20), TESTING_TOLERANCE)
-    isCovering
-    !notCovering
-  }
-
-  def "Check converting methods:"() {
-    given:
-    def storage = buildThermalStorage(storageInput, 70)
-
-    when:
-    def usableThermalEnergy = storage.usableThermalEnergy()
-    def volumeFromUsableEnergy = CylindricalThermalStorage.energyToVolume(usableThermalEnergy, storage.c(), storage.inletTemp(), storage.returnTemp())
-
-
-    then:
-    isEquivalentAbs(usableThermalEnergy, getQuantity(5 * 115, KILOWATTHOUR), TESTING_TOLERANCE)
-    isEquivalentAbs(volumeFromUsableEnergy, getQuantity(50, StandardUnits.VOLUME), TESTING_TOLERANCE)
-  }
-
-  def "Check apply, validation and build method:"() {
-    when:
-    def storage = buildThermalStorage(storageInput, 70)
-
-    then:
-    storage.uuid() == storageInput.uuid
-    storage.id() == storageInput.id
-    storage.operatorInput() == storageInput.operator
-    storage.operationTime() == storageInput.operationTime
-    storage.bus() == storageInput.thermalBus
-    storage.storageVolumeLvlMax() == storageInput.storageVolumeLvl
-    storage.storageVolumeLvlMin() == storageInput.storageVolumeLvlMin
-    storage.inletTemp() == storageInput.inletTemp
-    storage.returnTemp() == storageInput.returnTemp
-    storage.c() == storageInput.c
-  }
->>>>>>> 64406fe2
 }