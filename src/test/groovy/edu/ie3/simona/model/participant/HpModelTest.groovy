--- conflicted
+++ resolved
@@ -29,148 +29,6 @@
 
 class HpModelTest extends Specification {
 
-<<<<<<< HEAD
-	@Shared
-	static final Double TOLERANCE = 0.0001
-	@Shared
-	HpInput hpInput
-
-	def setupSpec() {
-		def hpTypeInput = new HpTypeInput(
-				UUID.randomUUID(),
-				"HpTypeInput",
-				null,
-				null,
-				getQuantity(100, KILOVOLTAMPERE),
-				0.95,
-				getQuantity(15, KILOWATT)
-				)
-
-		hpInput = new HpInput(
-				UUID.randomUUID(),
-				"HpInput",
-				OperatorInput.NO_OPERATOR_ASSIGNED,
-				OperationTime.notLimited(),
-				null,
-				null,
-				new CosPhiFixed("cosPhiFixed:{(0.0,0.95)}"),
-				hpTypeInput
-				)
-	}
-
-	static def buildStandardModel(ThermalHouse thermalHouse) {
-		return new HpModel(
-				UUID.randomUUID(),
-				"HpModel",
-				null,
-				1.0,
-				null,
-				getQuantity(100, KILOWATT),
-				0.95,
-				getQuantity(15, KILOWATT),
-				thermalHouse
-				)
-	}
-
-	static def buildHpData(HpState hpState) {
-		return new HpData(hpState, 7200, getQuantity(10, CELSIUS))
-	}
-
-	static def buildThermalHouse(Double lowerBoundaryTemperature, Double upperBoundaryTemperature) {
-		def thermalHouseInput = new ThermalHouseInput(
-				UUID.randomUUID(),
-				"Thermal House",
-				null,
-				getQuantity(1.0, StandardUnits.THERMAL_TRANSMISSION),
-				getQuantity(10.0, StandardUnits.HEAT_CAPACITY),
-				getQuantity(0, CELSIUS), // stub
-				getQuantity(upperBoundaryTemperature, CELSIUS),
-				getQuantity(lowerBoundaryTemperature, CELSIUS)
-				)
-		def thermalHouse = ThermalHouse.apply(thermalHouseInput)
-		return thermalHouse
-	}
-
-
-	@Unroll
-	def "Check active power, time tick and running state after calculating next state with #hpState:"() {
-		given:
-		def hpData = buildHpData(hpState)
-		def thermalHouse = buildThermalHouse(18, 22)
-		def hpModel = buildStandardModel(thermalHouse)
-
-		when:
-		def nextState = hpModel.calculateNextState(hpData)
-
-		then:
-		nextState.lastTimeTick() == expectedTimeTick
-		nextState.activePower().isEquivalentTo(getQuantity(expectedActivePower, KILOWATT))
-		nextState.isRunning() == expectedRunningStatus
-
-		where:
-		hpState                                                                   || expectedTimeTick | expectedRunningStatus | expectedActivePower        // (isRunning, tooHigh, tooLow)
-		new HpState(false, 0, getQuantity(0, KILOWATT), getQuantity(17, CELSIUS)) || 7200             | true                  | 95                            // tests case (false, false, true)
-		new HpState(false, 0, getQuantity(0, KILOWATT), getQuantity(18, CELSIUS)) || 7200             | false                 | 0                            // tests case (false, false, false)
-		new HpState(false, 0, getQuantity(0, KILOWATT), getQuantity(22, CELSIUS)) || 7200             | false                 | 0                            // tests case (false, false, false)
-		new HpState(false, 0, getQuantity(0, KILOWATT), getQuantity(23, CELSIUS)) || 7200             | false                 | 0                            // tests case (false, true, false)
-
-		new HpState(true, 0, getQuantity(95, KILOWATT), getQuantity(17, CELSIUS)) || 7200             | true                  | 95                            // tests case (true, false, true)
-		new HpState(true, 0, getQuantity(95, KILOWATT), getQuantity(18, CELSIUS)) || 7200             | true                  | 95                            // tests case (true, false, false)
-		new HpState(true, 0, getQuantity(95, KILOWATT), getQuantity(22, CELSIUS)) || 7200             | true                  | 95                            // tests case (true, false, false)
-		new HpState(true, 0, getQuantity(95, KILOWATT), getQuantity(23, CELSIUS)) || 7200             | false                 | 0                            // tests case (true, true, false)
-
-	}
-
-	def "Check new inner temperature after calculating next state with #hpState:"() {
-		given:
-		def hpData = buildHpData(hpState)
-		def thermalHouse = buildThermalHouse(18, 22)
-		def hpModel = buildStandardModel(thermalHouse)
-
-		when:
-		def nextInnerTemperature = hpModel.calculateNextState(hpData).innerTemperature()
-
-		then:
-		QuantityUtil.equals(nextInnerTemperature, getQuantity(expectedNewInnerTemperature, CELSIUS), TOLERANCE)
-
-		where:
-		hpState                                                                   || expectedNewInnerTemperature                                            // (isRunning, tooHigh, tooLow)
-		new HpState(false, 0, getQuantity(0, KILOWATT), getQuantity(17, CELSIUS)) || 18.6                            // tests case (false, false, true)
-		new HpState(false, 0, getQuantity(0, KILOWATT), getQuantity(18, CELSIUS)) || 16.4                            // tests case (false, false, false)
-		new HpState(false, 0, getQuantity(0, KILOWATT), getQuantity(20, CELSIUS)) || 18                            // tests case (false, false, false)
-		new HpState(false, 0, getQuantity(0, KILOWATT), getQuantity(22, CELSIUS)) || 19.6                            // tests case (false, false, false)
-		new HpState(false, 0, getQuantity(0, KILOWATT), getQuantity(23, CELSIUS)) || 20.4                            // tests case (false, true, false)
-
-		new HpState(true, 0, getQuantity(95, KILOWATT), getQuantity(17, CELSIUS)) || 18.6                            // tests case (true, false, true)
-		new HpState(true, 0, getQuantity(95, KILOWATT), getQuantity(18, CELSIUS)) || 19.4                            // tests case (true, false, false)
-		new HpState(true, 0, getQuantity(95, KILOWATT), getQuantity(20, CELSIUS)) || 21                            // tests case (false, false, false)
-		new HpState(true, 0, getQuantity(95, KILOWATT), getQuantity(22, CELSIUS)) || 22.6                            // tests case (true, false, false)
-		new HpState(true, 0, getQuantity(95, KILOWATT), getQuantity(23, CELSIUS)) || 20.4                            // tests case (true, true, false)
-
-	}
-
-
-	def "Check build method:"() {
-		when:
-		def thermalHouse = buildThermalHouse(18, 22)
-		def hpModelCaseClass = buildStandardModel(thermalHouse)
-		def startDate = TimeUtil.withDefaults.toZonedDateTime("2021-01-01 00:00:00")
-		def endDate = startDate.plusSeconds(86400L)
-		def hpModelCaseObject = HpModel.apply(
-				hpInput,
-				startDate,
-				endDate,
-				null,
-				1.0,
-				thermalHouse)
-
-		then:
-		hpModelCaseClass.sRated().getValue() == hpModelCaseObject.sRated().getValue()
-		hpModelCaseClass.cosPhiRated() == hpModelCaseObject.cosPhiRated()
-		hpModelCaseClass.pThermal().getValue() == hpModelCaseObject.pThermal().getValue()
-		hpModelCaseClass.thermalHouse() == hpModelCaseObject.thermalHouse()
-	}
-=======
   @Shared
   static final Double TOLERANCE = 0.0001
   @Shared
@@ -293,10 +151,14 @@
     when:
     def thermalHouse = buildThermalHouse(18, 22)
     def hpModelCaseClass = buildStandardModel(thermalHouse)
-    def hpModelCaseObject = HpModel.apply(
-        hpInput,
-        OperationInterval.apply(0L, 86400L),
-        null,
+    def startDate = TimeUtil.withDefaults.toZonedDateTime("2021-01-01 00:00:00")
+		def endDate = startDate.plusSeconds(86400L)
+		def hpModelCaseObject = HpModel.apply(
+				hpInput,
+				startDate,
+				endDate,
+				null,
+				1.0,
         thermalHouse)
 
     then:
@@ -305,5 +167,4 @@
     hpModelCaseClass.pThermal().getValue() == hpModelCaseObject.pThermal().getValue()
     hpModelCaseClass.thermalHouse() == hpModelCaseObject.thermalHouse()
   }
->>>>>>> d1c9002e
 }