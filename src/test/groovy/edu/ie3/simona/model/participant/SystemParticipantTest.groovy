/*
 * © 2020. TU Dortmund University,
 * Institute of Energy Systems, Energy Efficiency and Energy Economics,
 * Research group Distribution grid planning and operation
 */

package edu.ie3.simona.model.participant

import static edu.ie3.util.quantities.PowerSystemUnits.*

import edu.ie3.datamodel.models.input.system.characteristic.CosPhiFixed
import edu.ie3.datamodel.models.input.system.characteristic.CosPhiP
import edu.ie3.datamodel.models.input.system.characteristic.QV
import edu.ie3.simona.model.participant.control.QControl
import edu.ie3.simona.test.common.model.MockParticipant
import edu.ie3.util.scala.OperationInterval
import edu.ie3.util.scala.quantities.Sq
import spock.lang.Specification
<<<<<<< HEAD
import tech.units.indriya.ComparableQuantity
import tech.units.indriya.quantity.Quantities
import edu.ie3.simona.agent.participant.data.Data

import javax.measure.Quantity
import javax.measure.quantity.Dimensionless
import javax.measure.quantity.Power


=======
import squants.*
import squants.energy.*
>>>>>>> 7c2056d7

class SystemParticipantTest extends Specification {

  def "Test calculateQ for a load or generation unit with fixed cosphi"() {
    given: "the mocked system participant model with a q_v characteristic"

<<<<<<< HEAD
    def loadMock = new SystemParticipant<CalcRelevantData, Data.PrimaryData.ApparentPower>(
=======
    def loadMock = new MockParticipant(
>>>>>>> 7c2056d7
        UUID.fromString("b69f6675-5284-4e28-add5-b76952ec1ec2"),
        "System participant calculateQ Test",
        OperationInterval.apply(0L, 86400L),
        1d,
        QControl.apply(new CosPhiFixed(varCharacteristicString)),
<<<<<<< HEAD
        Quantities.getQuantity(200, KILOVOLTAMPERE),
        1d) {
          @Override
          Data.PrimaryData.ApparentPower calculatePower(long tick, ComparableQuantity<Dimensionless> voltage, CalcRelevantData data) {
            return super.calculateApparentPower(tick, voltage, data)
          }

          @Override
          ComparableQuantity<Power> calculateActivePower(CalcRelevantData data) {
            return Quantities.getQuantity(0, MEGAWATT)
          }
        }
    Quantity adjustedVoltage = Quantities.getQuantity(1, PU) // needed for method call but not applicable for cosphi_p
=======
        Sq.create(200, Kilowatts$.MODULE$),
        1d)
    Dimensionless adjustedVoltage = Sq.create(1, Each$.MODULE$) // needed for method call but not applicable for cosphi_p
>>>>>>> 7c2056d7

    when: "the reactive power is calculated"
    Power power = Sq.create(pVal, Kilowatts$.MODULE$)
    def qCalc = loadMock.calculateReactivePower(power, adjustedVoltage)

    then: "compare the results in watt"
    Math.abs(qCalc.toKilovars() - qSol.doubleValue()) < 0.0001

    where:
    varCharacteristicString   | pVal || qSol
    "cosPhiFixed:{(0.0,0.9)}" | 0    || 0
    "cosPhiFixed:{(0.0,0.9)}" | 50   || 24.216105241892627000
    "cosPhiFixed:{(0.0,0.9)}" | 100  || 48.432210483785254000
    "cosPhiFixed:{(0.0,0.9)}" | 200  || 0
    "cosPhiFixed:{(0.0,0.9)}" | -50  || -24.216105241892627000
    "cosPhiFixed:{(0.0,0.9)}" | -100 || -48.432210483785254000
    "cosPhiFixed:{(0.0,0.9)}" | -200 || 0
    "cosPhiFixed:{(0.0,1.0)}" | 100  || 0
  }

  def "Test calculateQ for a load unit with cosphi_p"() {
    given: "the mocked load model"

<<<<<<< HEAD
    def loadMock = new SystemParticipant<CalcRelevantData, Data.PrimaryData.ApparentPower>(
=======
    def loadMock = new MockParticipant(
>>>>>>> 7c2056d7
        UUID.fromString("3d28b9f7-929a-48e3-8696-ad2330a04225"),
        "Load calculateQ Test",
        OperationInterval.apply(0L, 86400L),
        1d,
        QControl.apply(new CosPhiP(varCharacteristicString)),
<<<<<<< HEAD
        Quantities.getQuantity(102, KILOWATT),
        1d) {
          @Override
          Data.PrimaryData.ApparentPower calculatePower(long tick, ComparableQuantity<Dimensionless> voltage, CalcRelevantData data) {
            return super.calculateApparentPower(tick, voltage, data)
          }

          @Override
          ComparableQuantity<Power> calculateActivePower(CalcRelevantData data) {
            return Quantities.getQuantity(0, MEGAWATT)
          }
        }
=======
        Sq.create(102, Kilowatts$.MODULE$),
        1d)
>>>>>>> 7c2056d7

    Dimensionless adjustedVoltage = Sq.create(1, Each$.MODULE$) // needed for method call but not applicable for cosphi_p

    when: "the reactive power is calculated"
    Power power = Sq.create(p, Kilowatts$.MODULE$)
    def qCalc = loadMock.calculateReactivePower(power, adjustedVoltage)

    then: "compare the results in watt"
    Math.abs(qCalc.toKilovars() - qSol.doubleValue()) < 0.0001

    where: // explained below
    varCharacteristicString                                                                                                                                                                                                                     | p      || qSol
    "cosPhiP:{(0,1),(0.05,1),(0.1,1),(0.15,1),(0.2,1),(0.25,1),(0.3,1),(0.35,1),(0.4,1),(0.45,1),(0.5,1),(0.55,0.99),(0.6,0.98),(0.65,0.97),(0.7,0.96),(0.75,0.95),(0.8,0.94),(0.85,0.93),(0.9,0.92),(0.95,0.91),(1,0.9)}"                      | 100.0d || 20.09975124224169d
    "cosPhiP:{(0,-1),(0.05,-1),(0.1,-1),(0.15,-1),(0.2,-1),(0.25,-1),(0.3,-1),(0.35,-1),(0.4,-1),(0.45,-1),(0.5,-1),(0.55,-0.99),(0.6,-0.98),(0.65,-0.97),(0.7,-0.96),(0.75,-0.95),(0.8,-0.94),(0.85,-0.93),(0.9,-0.92),(0.95,-0.91),(1,-0.9)}" | 100.0d || -20.09975124224169d

    // first line is "with P" -> positive Q (influence on voltage level: decrease) is expected
    // second line is "against P" -> negative Q (influence on voltage level: increase) is expected
  }

  def "Test calculateQ for a generation unit with cosphi_p"() {
    given: "the mocked generation model"

<<<<<<< HEAD
    def loadMock = new SystemParticipant<CalcRelevantData, Data.PrimaryData.ApparentPower>(
=======
    def loadMock = new MockParticipant(
>>>>>>> 7c2056d7
        UUID.fromString("30f84d97-83b4-4b71-9c2d-dbc7ebb1127c"),
        "Generation calculateQ Test",
        OperationInterval.apply(0L, 86400L),
        1d,
        QControl.apply(new CosPhiP(varCharacteristicString)),
<<<<<<< HEAD
        Quantities.getQuantity(101, KILOWATT),
        1d) {
          @Override
          Data.PrimaryData.ApparentPower calculatePower(long tick, ComparableQuantity<Dimensionless> voltage, CalcRelevantData data) {
            return super.calculateApparentPower(tick, voltage, data)
          }

          @Override
          ComparableQuantity<Power> calculateActivePower(CalcRelevantData data) {
            return Quantities.getQuantity(0, MEGAWATT)
          }
        }
=======
        Sq.create(101, Kilowatts$.MODULE$),
        1d)
>>>>>>> 7c2056d7

    Dimensionless adjustedVoltage = Sq.create(1, Each$.MODULE$) // needed for method call but not applicable for cosphi_p

    when: "the reactive power is calculated"
    Power power = Sq.create(p, Kilowatts$.MODULE$)
    def qCalc = loadMock.calculateReactivePower(power, adjustedVoltage)

    then: "compare the results in watt"
    Math.abs(qCalc.toKilovars() - qSol.doubleValue()) < 0.0001

    where: // explained below
    varCharacteristicString                                                                                                                                                                                                                                         | p       || qSol
    "cosPhiP:{(-1,0.9),(-0.95,0.91),(-0.9,0.92),(-0.85,0.93),(-0.8,0.94),(-0.75,0.95),(-0.7,0.96),(-0.65,0.97),(-0.6,0.98),(-0.55,0.99),(-0.5,1),(-0.45,1),(-0.4,1),(-0.35,1),(-0.3,1),(-0.25,1),(-0.2,1),(-0.15,1),(-0.1,1),(-0.05,1),(0,1)}"                      | -100.0d || -14.177446878757818d
    "cosPhiP:{(-1,-0.9),(-0.95,-0.91),(-0.9,-0.92),(-0.85,-0.93),(-0.8,-0.94),(-0.75,-0.95),(-0.7,-0.96),(-0.65,-0.97),(-0.6,-0.98),(-0.55,-0.99),(-0.5,-1),(-0.45,-1),(-0.4,-1),(-0.35,-1),(-0.3,-1),(-0.25,-1),(-0.2,-1),(-0.15,-1),(-0.1,-1),(-0.05,-1),(0,-1)}" | -100.0d || 14.177446878757818d

    // first line is "with P" -> negative Q (influence on voltage level: increase) is expected
    // second line is "against P" -> positive Q (influence on voltage level: decrease) is expected
  }

  def "Test calculateQ for a standard q_v characteristic"() {
    given: "the mocked system participant model with a q_v characteristic"

    Power p = Sq.create(42, Kilowatts$.MODULE$)

<<<<<<< HEAD
    def loadMock = new SystemParticipant<CalcRelevantData, Data.PrimaryData.ApparentPower>(
=======
    def loadMock = new MockParticipant(
>>>>>>> 7c2056d7
        UUID.fromString("d8461624-d142-4360-8e02-c21965ec555e"),
        "System participant calculateQ Test",
        OperationInterval.apply(0L, 86400L),
        1d,
        QControl.apply(new QV("qV:{(0.93,-1),(0.97,0),(1,0),(1.03,0),(1.07,1)}")),
<<<<<<< HEAD
        Quantities.getQuantity(200, KILOWATT),
        0.98) {
          @Override
          Data.PrimaryData.ApparentPower calculatePower(long tick, ComparableQuantity<Dimensionless> voltage, CalcRelevantData data) {
            return super.calculateApparentPower(tick, voltage, data)
          }

          @Override
          ComparableQuantity<Power> calculateActivePower(CalcRelevantData data) {
            return Quantities.getQuantity(0, MEGAWATT)
          }
        }
=======
        Sq.create(200, Kilowatts$.MODULE$),
        0.98)
>>>>>>> 7c2056d7

    when: "the reactive power is calculated"
    Dimensionless adjustedVoltage = Sq.create(adjustedVoltageVal.doubleValue(), Each$.MODULE$)
    def qCalc = loadMock.calculateReactivePower(p, adjustedVoltage)

    then: "compare the results in watt"
    Math.abs(qCalc.toKilovars() - qSol.doubleValue()) < 0.0001

    where:
    adjustedVoltageVal || qSol
    0.9                || -39.79949748426482
    0.93               || -39.79949748426482
    0.95               ||  -19.89974874213241
    0.97               || 0
    1.00               || 0
    1.03               || 0
    1.05               || 19.89974874213241
    1.07               || 39.79949748426482
    1.1                || 39.79949748426482
  }

  def "Test calculateQ for a standard q_v characteristic if active power is zero and cosPhiRated 1"() {
    given: "the mocked system participant model with a q_v characteristic"

    Power p = Sq.create(0, Kilowatts$.MODULE$)

<<<<<<< HEAD
    def loadMock = new SystemParticipant<CalcRelevantData, Data.PrimaryData.ApparentPower>(
=======
    def loadMock = new MockParticipant(
>>>>>>> 7c2056d7
        UUID.fromString("d8461624-d142-4360-8e02-c21965ec555e"),
        "System participant calculateQ Test",
        OperationInterval.apply(0L, 86400L),
        1d,
        QControl.apply(new QV("qV:{(0.93,-1),(0.97,0),(1,0),(1.03,0),(1.07,1)}")),
<<<<<<< HEAD
        Quantities.getQuantity(200, KILOWATT),
        1d) {
          @Override
          Data.PrimaryData.ApparentPower calculatePower(long tick, ComparableQuantity<Dimensionless> voltage, CalcRelevantData data) {
            return super.calculateApparentPower(tick, voltage, data)
          }

          @Override
          ComparableQuantity<Power> calculateActivePower(CalcRelevantData data) {
            return Quantities.getQuantity(0, MEGAWATT)
          }
        }
=======
        Sq.create(200, Kilowatts$.MODULE$),
        1d)
>>>>>>> 7c2056d7

    when: "the reactive power is calculated"
    Dimensionless adjustedVoltage = Sq.create(adjustedVoltageVal.doubleValue(), Each$.MODULE$)
    def qCalc = loadMock.calculateReactivePower(p, adjustedVoltage)

    then: "compare the results in watt"
    Math.abs(qCalc.toKilovars() - qSol.doubleValue()) < 0.0001

    where:
    adjustedVoltageVal || qSol
    0.9                || 0
    0.93               || 0
    0.95               || 0
    0.97               || 0
    1.00               || 0
    1.03               || 0
    1.05               || 0
    1.07               || 0
    1.1                || 0
  }

  def "Test calculateQ for a standard q_v characteristic if active power is not zero and cosPhiRated 0.95"() {
    given: "the mocked system participant model with a q_v characteristic"

    Power p = Sq.create(100, Kilowatts$.MODULE$)

<<<<<<< HEAD
    def loadMock = new SystemParticipant<CalcRelevantData, Data.PrimaryData.ApparentPower>(
=======
    def loadMock = new MockParticipant(
>>>>>>> 7c2056d7
        UUID.fromString("d8461624-d142-4360-8e02-c21965ec555e"),
        "System participant calculateQ Test",
        OperationInterval.apply(0L, 86400L),
        1d,
        QControl.apply(new QV("qV:{(0.93,-1),(0.97,0),(1,0),(1.03,0),(1.07,1)}")),
<<<<<<< HEAD
        Quantities.getQuantity(200, KILOWATT),
        0.95) {
          @Override
          Data.PrimaryData.ApparentPower calculatePower(long tick, ComparableQuantity<Dimensionless> voltage, CalcRelevantData data) {
            return super.calculateApparentPower(tick, voltage, data)
          }

          @Override
          ComparableQuantity<Power> calculateActivePower(CalcRelevantData data) {
            return Quantities.getQuantity(0, MEGAWATT)
          }
        }
=======
        Sq.create(200, Kilowatts$.MODULE$),
        0.95)
>>>>>>> 7c2056d7

    when: "the reactive power is calculated"
    Dimensionless adjustedVoltage = Sq.create(adjustedVoltageVal.doubleValue(), Each$.MODULE$)
    def qCalc = loadMock.calculateReactivePower(p, adjustedVoltage)

    then: "compare the results in watt"
    Math.abs(qCalc.toKilovars() - qSol.doubleValue()) < 0.0001

    where:
    adjustedVoltageVal || qSol
    0.9                || -62.449979983984
    0.93               || -62.449979983984
    0.95               || -31.224989991992
    0.97               || 0
    1.00               || 0
    1.03               || 0
    1.05               || 31.224989991992
    1.07               || 62.449979983984
    1.1                || 62.449979983984
  }

  def "Test calculateQ for a standard q_v characteristic if active power is 195 and cosPhiRated 0.95"() {
    given: "the mocked system participant model with a q_v characteristic"

    Power p = Sq.create(195, Kilowatts$.MODULE$)

<<<<<<< HEAD
    def loadMock = new SystemParticipant<CalcRelevantData, Data.PrimaryData.ApparentPower>(
=======
    def loadMock = new MockParticipant(
>>>>>>> 7c2056d7
        UUID.fromString("d8461624-d142-4360-8e02-c21965ec555e"),
        "System participant calculateQ Test",
        OperationInterval.apply(0L, 86400L),
        1d,
        QControl.apply(new QV("qV:{(0.93,-1),(0.97,0),(1,0),(1.03,0),(1.07,1)}")),
<<<<<<< HEAD
        Quantities.getQuantity(200, KILOWATT),
        0.95) {
          @Override
          Data.PrimaryData.ApparentPower calculatePower(long tick, ComparableQuantity<Dimensionless> voltage, CalcRelevantData data) {
            return super.calculateApparentPower(tick, voltage, data)
          }

          @Override
          ComparableQuantity<Power> calculateActivePower(CalcRelevantData data) {
            return Quantities.getQuantity(0, MEGAWATT)
          }
        }
=======
        Sq.create(200, Kilowatts$.MODULE$),
        0.95)
>>>>>>> 7c2056d7

    when: "the reactive power is calculated"
    Dimensionless adjustedVoltage = Sq.create(adjustedVoltageVal.doubleValue(), Each$.MODULE$)
    def qCalc = loadMock.calculateReactivePower(p, adjustedVoltage)

    then: "compare the results in watt"
    Math.abs(qCalc.toKilovars() - qSol.doubleValue()) < 0.0001

    where:
    adjustedVoltageVal || qSol
    0.9                || -44.440972086578
    0.93               || -44.440972086578
    0.95               || -31.224989991992
    0.97               || 0
    1.00               || 0
    1.03               || 0
    1.05               || 31.224989991992
    1.07               || 44.440972086578
    1.1                || 44.440972086578
  }
}<|MERGE_RESOLUTION|>--- conflicted
+++ resolved
@@ -16,37 +16,25 @@
 import edu.ie3.util.scala.OperationInterval
 import edu.ie3.util.scala.quantities.Sq
 import spock.lang.Specification
-<<<<<<< HEAD
 import tech.units.indriya.ComparableQuantity
 import tech.units.indriya.quantity.Quantities
-import edu.ie3.simona.agent.participant.data.Data
 
 import javax.measure.Quantity
-import javax.measure.quantity.Dimensionless
 import javax.measure.quantity.Power
 
 
-=======
-import squants.*
-import squants.energy.*
->>>>>>> 7c2056d7
 
 class SystemParticipantTest extends Specification {
 
   def "Test calculateQ for a load or generation unit with fixed cosphi"() {
     given: "the mocked system participant model with a q_v characteristic"
-
-<<<<<<< HEAD
-    def loadMock = new SystemParticipant<CalcRelevantData, Data.PrimaryData.ApparentPower>(
-=======
-    def loadMock = new MockParticipant(
->>>>>>> 7c2056d7
+//TODO DF Squants
+    def loadMock = new SystemParticipant<CalcRelevantData, Data.PrimaryData.ApparentPower>(
         UUID.fromString("b69f6675-5284-4e28-add5-b76952ec1ec2"),
         "System participant calculateQ Test",
         OperationInterval.apply(0L, 86400L),
         1d,
         QControl.apply(new CosPhiFixed(varCharacteristicString)),
-<<<<<<< HEAD
         Quantities.getQuantity(200, KILOVOLTAMPERE),
         1d) {
           @Override
@@ -60,11 +48,6 @@
           }
         }
     Quantity adjustedVoltage = Quantities.getQuantity(1, PU) // needed for method call but not applicable for cosphi_p
-=======
-        Sq.create(200, Kilowatts$.MODULE$),
-        1d)
-    Dimensionless adjustedVoltage = Sq.create(1, Each$.MODULE$) // needed for method call but not applicable for cosphi_p
->>>>>>> 7c2056d7
 
     when: "the reactive power is calculated"
     Power power = Sq.create(pVal, Kilowatts$.MODULE$)
@@ -87,18 +70,13 @@
 
   def "Test calculateQ for a load unit with cosphi_p"() {
     given: "the mocked load model"
-
-<<<<<<< HEAD
-    def loadMock = new SystemParticipant<CalcRelevantData, Data.PrimaryData.ApparentPower>(
-=======
-    def loadMock = new MockParticipant(
->>>>>>> 7c2056d7
+//TODO DF Squants
+    def loadMock = new SystemParticipant<CalcRelevantData, Data.PrimaryData.ApparentPower>(
         UUID.fromString("3d28b9f7-929a-48e3-8696-ad2330a04225"),
         "Load calculateQ Test",
         OperationInterval.apply(0L, 86400L),
         1d,
         QControl.apply(new CosPhiP(varCharacteristicString)),
-<<<<<<< HEAD
         Quantities.getQuantity(102, KILOWATT),
         1d) {
           @Override
@@ -111,10 +89,6 @@
             return Quantities.getQuantity(0, MEGAWATT)
           }
         }
-=======
-        Sq.create(102, Kilowatts$.MODULE$),
-        1d)
->>>>>>> 7c2056d7
 
     Dimensionless adjustedVoltage = Sq.create(1, Each$.MODULE$) // needed for method call but not applicable for cosphi_p
 
@@ -136,18 +110,13 @@
 
   def "Test calculateQ for a generation unit with cosphi_p"() {
     given: "the mocked generation model"
-
-<<<<<<< HEAD
-    def loadMock = new SystemParticipant<CalcRelevantData, Data.PrimaryData.ApparentPower>(
-=======
-    def loadMock = new MockParticipant(
->>>>>>> 7c2056d7
+//TODO DF Squants
+    def loadMock = new SystemParticipant<CalcRelevantData, Data.PrimaryData.ApparentPower>(
         UUID.fromString("30f84d97-83b4-4b71-9c2d-dbc7ebb1127c"),
         "Generation calculateQ Test",
         OperationInterval.apply(0L, 86400L),
         1d,
         QControl.apply(new CosPhiP(varCharacteristicString)),
-<<<<<<< HEAD
         Quantities.getQuantity(101, KILOWATT),
         1d) {
           @Override
@@ -160,10 +129,6 @@
             return Quantities.getQuantity(0, MEGAWATT)
           }
         }
-=======
-        Sq.create(101, Kilowatts$.MODULE$),
-        1d)
->>>>>>> 7c2056d7
 
     Dimensionless adjustedVoltage = Sq.create(1, Each$.MODULE$) // needed for method call but not applicable for cosphi_p
 
@@ -187,18 +152,13 @@
     given: "the mocked system participant model with a q_v characteristic"
 
     Power p = Sq.create(42, Kilowatts$.MODULE$)
-
-<<<<<<< HEAD
-    def loadMock = new SystemParticipant<CalcRelevantData, Data.PrimaryData.ApparentPower>(
-=======
-    def loadMock = new MockParticipant(
->>>>>>> 7c2056d7
+//TODO DF Squants
+    def loadMock = new SystemParticipant<CalcRelevantData, Data.PrimaryData.ApparentPower>(
         UUID.fromString("d8461624-d142-4360-8e02-c21965ec555e"),
         "System participant calculateQ Test",
         OperationInterval.apply(0L, 86400L),
         1d,
         QControl.apply(new QV("qV:{(0.93,-1),(0.97,0),(1,0),(1.03,0),(1.07,1)}")),
-<<<<<<< HEAD
         Quantities.getQuantity(200, KILOWATT),
         0.98) {
           @Override
@@ -211,10 +171,6 @@
             return Quantities.getQuantity(0, MEGAWATT)
           }
         }
-=======
-        Sq.create(200, Kilowatts$.MODULE$),
-        0.98)
->>>>>>> 7c2056d7
 
     when: "the reactive power is calculated"
     Dimensionless adjustedVoltage = Sq.create(adjustedVoltageVal.doubleValue(), Each$.MODULE$)
@@ -240,18 +196,13 @@
     given: "the mocked system participant model with a q_v characteristic"
 
     Power p = Sq.create(0, Kilowatts$.MODULE$)
-
-<<<<<<< HEAD
-    def loadMock = new SystemParticipant<CalcRelevantData, Data.PrimaryData.ApparentPower>(
-=======
-    def loadMock = new MockParticipant(
->>>>>>> 7c2056d7
+//TODO DF Squants
+    def loadMock = new SystemParticipant<CalcRelevantData, Data.PrimaryData.ApparentPower>(
         UUID.fromString("d8461624-d142-4360-8e02-c21965ec555e"),
         "System participant calculateQ Test",
         OperationInterval.apply(0L, 86400L),
         1d,
         QControl.apply(new QV("qV:{(0.93,-1),(0.97,0),(1,0),(1.03,0),(1.07,1)}")),
-<<<<<<< HEAD
         Quantities.getQuantity(200, KILOWATT),
         1d) {
           @Override
@@ -264,10 +215,6 @@
             return Quantities.getQuantity(0, MEGAWATT)
           }
         }
-=======
-        Sq.create(200, Kilowatts$.MODULE$),
-        1d)
->>>>>>> 7c2056d7
 
     when: "the reactive power is calculated"
     Dimensionless adjustedVoltage = Sq.create(adjustedVoltageVal.doubleValue(), Each$.MODULE$)
@@ -293,18 +240,13 @@
     given: "the mocked system participant model with a q_v characteristic"
 
     Power p = Sq.create(100, Kilowatts$.MODULE$)
-
-<<<<<<< HEAD
-    def loadMock = new SystemParticipant<CalcRelevantData, Data.PrimaryData.ApparentPower>(
-=======
-    def loadMock = new MockParticipant(
->>>>>>> 7c2056d7
+//TODO DF Squants
+    def loadMock = new SystemParticipant<CalcRelevantData, Data.PrimaryData.ApparentPower>(
         UUID.fromString("d8461624-d142-4360-8e02-c21965ec555e"),
         "System participant calculateQ Test",
         OperationInterval.apply(0L, 86400L),
         1d,
         QControl.apply(new QV("qV:{(0.93,-1),(0.97,0),(1,0),(1.03,0),(1.07,1)}")),
-<<<<<<< HEAD
         Quantities.getQuantity(200, KILOWATT),
         0.95) {
           @Override
@@ -317,10 +259,6 @@
             return Quantities.getQuantity(0, MEGAWATT)
           }
         }
-=======
-        Sq.create(200, Kilowatts$.MODULE$),
-        0.95)
->>>>>>> 7c2056d7
 
     when: "the reactive power is calculated"
     Dimensionless adjustedVoltage = Sq.create(adjustedVoltageVal.doubleValue(), Each$.MODULE$)
@@ -346,18 +284,13 @@
     given: "the mocked system participant model with a q_v characteristic"
 
     Power p = Sq.create(195, Kilowatts$.MODULE$)
-
-<<<<<<< HEAD
-    def loadMock = new SystemParticipant<CalcRelevantData, Data.PrimaryData.ApparentPower>(
-=======
-    def loadMock = new MockParticipant(
->>>>>>> 7c2056d7
+//TODO DF Squants
+    def loadMock = new SystemParticipant<CalcRelevantData, Data.PrimaryData.ApparentPower>(
         UUID.fromString("d8461624-d142-4360-8e02-c21965ec555e"),
         "System participant calculateQ Test",
         OperationInterval.apply(0L, 86400L),
         1d,
         QControl.apply(new QV("qV:{(0.93,-1),(0.97,0),(1,0),(1.03,0),(1.07,1)}")),
-<<<<<<< HEAD
         Quantities.getQuantity(200, KILOWATT),
         0.95) {
           @Override
@@ -370,10 +303,6 @@
             return Quantities.getQuantity(0, MEGAWATT)
           }
         }
-=======
-        Sq.create(200, Kilowatts$.MODULE$),
-        0.95)
->>>>>>> 7c2056d7
 
     when: "the reactive power is calculated"
     Dimensionless adjustedVoltage = Sq.create(adjustedVoltageVal.doubleValue(), Each$.MODULE$)
