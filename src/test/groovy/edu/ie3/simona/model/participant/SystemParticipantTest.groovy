/*
 * © 2020. TU Dortmund University,
 * Institute of Energy Systems, Energy Efficiency and Energy Economics,
 * Research group Distribution grid planning and operation
 */

package edu.ie3.simona.model.participant

import edu.ie3.datamodel.models.input.system.characteristic.CosPhiFixed
import edu.ie3.datamodel.models.input.system.characteristic.CosPhiP
import edu.ie3.datamodel.models.input.system.characteristic.QV
import edu.ie3.simona.model.participant.control.QControl
import edu.ie3.util.scala.OperationInterval
import edu.ie3.util.scala.quantities.Sq
import spock.lang.Specification





class SystemParticipantTest extends Specification {

  def "Test calculateQ for a load or generation unit with fixed cosphi"() {
    given: "the mocked system participant model with a q_v characteristic"
<<<<<<< HEAD
    def loadMock = new SystemParticipant<CalcRelevantData, Data.PrimaryData.ApparentPower>(
=======
    def loadMock = new MockParticipant(
>>>>>>> db25d318
        UUID.fromString("b69f6675-5284-4e28-add5-b76952ec1ec2"),
        "System participant calculateQ Test",
        OperationInterval.apply(0L, 86400L),
        1d,
        QControl.apply(new CosPhiFixed(varCharacteristicString)),
        Sq.create(200, Kilowatts$.MODULE$),
        1d) {
          @Override
          Data.PrimaryData.ApparentPower calculatePower(long tick, Dimensionless voltage, CalcRelevantData data) {
            return super.calculateApparentPower(tick, voltage, data)
          }

          @Override
          Power calculateActivePower(CalcRelevantData data) {
            return Quantities.getQuantity(0, MEGAWATT)
          }
        }
    Each adjustedVoltage = Sq.create(1, Each$.MODULE$) // needed for method call but not applicable for cosphi_p

    when: "the reactive power is calculated"
    Power power = Sq.create(pVal, Kilowatts$.MODULE$)
    def qCalc = loadMock.calculateReactivePower(power, adjustedVoltage)

    then: "compare the results in watt"
    Math.abs(qCalc.toKilovars() - qSol.doubleValue()) < 0.0001

    where:
    varCharacteristicString   | pVal || qSol
    "cosPhiFixed:{(0.0,0.9)}" | 0    || 0
    "cosPhiFixed:{(0.0,0.9)}" | 50   || 24.216105241892627000
    "cosPhiFixed:{(0.0,0.9)}" | 100  || 48.432210483785254000
    "cosPhiFixed:{(0.0,0.9)}" | 200  || 0
    "cosPhiFixed:{(0.0,0.9)}" | -50  || -24.216105241892627000
    "cosPhiFixed:{(0.0,0.9)}" | -100 || -48.432210483785254000
    "cosPhiFixed:{(0.0,0.9)}" | -200 || 0
    "cosPhiFixed:{(0.0,1.0)}" | 100  || 0
  }

  def "Test calculateQ for a load unit with cosphi_p"() {
    given: "the mocked load model"
<<<<<<< HEAD
    def loadMock = new SystemParticipant<CalcRelevantData, Data.PrimaryData.ApparentPower>(
=======
    def loadMock = new MockParticipant(
>>>>>>> db25d318
        UUID.fromString("3d28b9f7-929a-48e3-8696-ad2330a04225"),
        "Load calculateQ Test",
        OperationInterval.apply(0L, 86400L),
        1d,
        QControl.apply(new CosPhiP(varCharacteristicString)),
<<<<<<< HEAD
        Quantities.getQuantity(102, KILOWATT),
        1d) {
          @Override
          Data.PrimaryData.ApparentPower calculatePower(long tick, Dimensionless voltage, CalcRelevantData data) {
            return super.calculateApparentPower(tick, voltage, data)
          }

          @Override
          Power calculateActivePower(CalcRelevantData data) {
            return Quantities.getQuantity(0, MEGAWATT)
          }
        }
=======
        Sq.create(102d, Kilowatts$.MODULE$),
        1d)
>>>>>>> db25d318

    Dimensionless adjustedVoltage = Sq.create(1, Each$.MODULE$) // needed for method call but not applicable for cosphi_p

    when: "the reactive power is calculated"
    Power power = Sq.create(p, Kilowatts$.MODULE$)
    def qCalc = loadMock.calculateReactivePower(power, adjustedVoltage)

    then: "compare the results in watt"
    Math.abs(qCalc.toKilovars() - qSol.doubleValue()) < 0.0001

    where: // explained below
    varCharacteristicString                                                                                                                                                                                                                     | p      || qSol
    "cosPhiP:{(0,1),(0.05,1),(0.1,1),(0.15,1),(0.2,1),(0.25,1),(0.3,1),(0.35,1),(0.4,1),(0.45,1),(0.5,1),(0.55,0.99),(0.6,0.98),(0.65,0.97),(0.7,0.96),(0.75,0.95),(0.8,0.94),(0.85,0.93),(0.9,0.92),(0.95,0.91),(1,0.9)}"                      | 100.0d || 20.09975124224169d
    "cosPhiP:{(0,-1),(0.05,-1),(0.1,-1),(0.15,-1),(0.2,-1),(0.25,-1),(0.3,-1),(0.35,-1),(0.4,-1),(0.45,-1),(0.5,-1),(0.55,-0.99),(0.6,-0.98),(0.65,-0.97),(0.7,-0.96),(0.75,-0.95),(0.8,-0.94),(0.85,-0.93),(0.9,-0.92),(0.95,-0.91),(1,-0.9)}" | 100.0d || -20.09975124224169d

    // first line is "with P" -> positive Q (influence on voltage level: decrease) is expected
    // second line is "against P" -> negative Q (influence on voltage level: increase) is expected
  }

  def "Test calculateQ for a generation unit with cosphi_p"() {
    given: "the mocked generation model"
    def loadMock = new SystemParticipant<CalcRelevantData, Data.PrimaryData.ApparentPower>(
        UUID.fromString("30f84d97-83b4-4b71-9c2d-dbc7ebb1127c"),
        "Generation calculateQ Test",
        OperationInterval.apply(0L, 86400L),
        1d,
        QControl.apply(new CosPhiP(varCharacteristicString)),
<<<<<<< HEAD
        Quantities.getQuantity(101, KILOWATT),
        1d) {
          @Override
          Data.PrimaryData.ApparentPower calculatePower(long tick, Dimensionless voltage, CalcRelevantData data) {
            return super.calculateApparentPower(tick, voltage, data)
          }

          @Override
          Power calculateActivePower(CalcRelevantData data) {
            return Quantities.getQuantity(0, MEGAWATT)
          }
        }
=======
        Sq.create(101d, Kilowatts$.MODULE$),
        1d)
>>>>>>> db25d318

    Dimensionless adjustedVoltage = Sq.create(1, Each$.MODULE$) // needed for method call but not applicable for cosphi_p

    when: "the reactive power is calculated"
    Power power = Sq.create(p, Kilowatts$.MODULE$)
    def qCalc = loadMock.calculateReactivePower(power, adjustedVoltage)

    then: "compare the results in watt"
    Math.abs(qCalc.toKilovars() - qSol.doubleValue()) < 0.0001

    where: // explained below
    varCharacteristicString                                                                                                                                                                                                                                         | p       || qSol
    "cosPhiP:{(-1,0.9),(-0.95,0.91),(-0.9,0.92),(-0.85,0.93),(-0.8,0.94),(-0.75,0.95),(-0.7,0.96),(-0.65,0.97),(-0.6,0.98),(-0.55,0.99),(-0.5,1),(-0.45,1),(-0.4,1),(-0.35,1),(-0.3,1),(-0.25,1),(-0.2,1),(-0.15,1),(-0.1,1),(-0.05,1),(0,1)}"                      | -100.0d || -14.177446878757818d
    "cosPhiP:{(-1,-0.9),(-0.95,-0.91),(-0.9,-0.92),(-0.85,-0.93),(-0.8,-0.94),(-0.75,-0.95),(-0.7,-0.96),(-0.65,-0.97),(-0.6,-0.98),(-0.55,-0.99),(-0.5,-1),(-0.45,-1),(-0.4,-1),(-0.35,-1),(-0.3,-1),(-0.25,-1),(-0.2,-1),(-0.15,-1),(-0.1,-1),(-0.05,-1),(0,-1)}" | -100.0d || 14.177446878757818d

    // first line is "with P" -> negative Q (influence on voltage level: increase) is expected
    // second line is "against P" -> positive Q (influence on voltage level: decrease) is expected
  }

  def "Test calculateQ for a standard q_v characteristic"() {
    given: "the mocked system participant model with a q_v characteristic"

    Power p = Sq.create(42, Kilowatts$.MODULE$)
    def loadMock = new SystemParticipant<CalcRelevantData, Data.PrimaryData.ApparentPower>(
        UUID.fromString("d8461624-d142-4360-8e02-c21965ec555e"),
        "System participant calculateQ Test",
        OperationInterval.apply(0L, 86400L),
        1d,
        QControl.apply(new QV("qV:{(0.93,-1),(0.97,0),(1,0),(1.03,0),(1.07,1)}")),
<<<<<<< HEAD
        Quantities.getQuantity(200, KILOWATT),
        0.98) {
          @Override
          Data.PrimaryData.ApparentPower calculatePower(long tick, Dimensionless voltage, CalcRelevantData data) {
            return super.calculateApparentPower(tick, voltage, data)
          }

          @Override
          Power calculateActivePower(CalcRelevantData data) {
            return Quantities.getQuantity(0, MEGAWATT)
          }
        }
=======
        Sq.create(200d, Kilowatts$.MODULE$),
        0.98)
>>>>>>> db25d318

    when: "the reactive power is calculated"
    Dimensionless adjustedVoltage = Sq.create(adjustedVoltageVal.doubleValue(), Each$.MODULE$)
    def qCalc = loadMock.calculateReactivePower(p, adjustedVoltage)

    then: "compare the results in watt"
    Math.abs(qCalc.toKilovars() - qSol.doubleValue()) < 0.0001

    where:
    adjustedVoltageVal || qSol
    0.9                || -39.79949748426482
    0.93               || -39.79949748426482
    0.95               ||  -19.89974874213241
    0.97               || 0
    1.00               || 0
    1.03               || 0
    1.05               || 19.89974874213241
    1.07               || 39.79949748426482
    1.1                || 39.79949748426482
  }

  def "Test calculateQ for a standard q_v characteristic if active power is zero and cosPhiRated 1"() {
    given: "the mocked system participant model with a q_v characteristic"

    Power p = Sq.create(0, Kilowatts$.MODULE$)
    def loadMock = new SystemParticipant<CalcRelevantData, Data.PrimaryData.ApparentPower>(
        UUID.fromString("d8461624-d142-4360-8e02-c21965ec555e"),
        "System participant calculateQ Test",
        OperationInterval.apply(0L, 86400L),
        1d,
        QControl.apply(new QV("qV:{(0.93,-1),(0.97,0),(1,0),(1.03,0),(1.07,1)}")),
<<<<<<< HEAD
        Quantities.getQuantity(200, KILOWATT),
        1d) {
          @Override
          Data.PrimaryData.ApparentPower calculatePower(long tick, Dimensionless voltage, CalcRelevantData data) {
            return super.calculateApparentPower(tick, voltage, data)
          }

          @Override
          Power calculateActivePower(CalcRelevantData data) {
            return Quantities.getQuantity(0, MEGAWATT)
          }
        }
=======
        Sq.create(200d, Kilowatts$.MODULE$),
        1d)
>>>>>>> db25d318

    when: "the reactive power is calculated"
    Dimensionless adjustedVoltage = Sq.create(adjustedVoltageVal.doubleValue(), Each$.MODULE$)
    def qCalc = loadMock.calculateReactivePower(p, adjustedVoltage)

    then: "compare the results in watt"
    Math.abs(qCalc.toKilovars() - qSol.doubleValue()) < 0.0001

    where:
    adjustedVoltageVal || qSol
    0.9                || 0
    0.93               || 0
    0.95               || 0
    0.97               || 0
    1.00               || 0
    1.03               || 0
    1.05               || 0
    1.07               || 0
    1.1                || 0
  }

  def "Test calculateQ for a standard q_v characteristic if active power is not zero and cosPhiRated 0.95"() {
    given: "the mocked system participant model with a q_v characteristic"

    Power p = Sq.create(100, Kilowatts$.MODULE$)

    def loadMock = new SystemParticipant<CalcRelevantData, Data.PrimaryData.ApparentPower>(
        UUID.fromString("d8461624-d142-4360-8e02-c21965ec555e"),
        "System participant calculateQ Test",
        OperationInterval.apply(0L, 86400L),
        1d,
        QControl.apply(new QV("qV:{(0.93,-1),(0.97,0),(1,0),(1.03,0),(1.07,1)}")),
<<<<<<< HEAD
        Quantities.getQuantity(200, KILOWATT),
        0.95) {
          @Override
          Data.PrimaryData.ApparentPower calculatePower(long tick, Dimensionless voltage, CalcRelevantData data) {
            return super.calculateApparentPower(tick, voltage, data)
          }

          @Override
          Power calculateActivePower(CalcRelevantData data) {
            return Quantities.getQuantity(0, MEGAWATT)
          }
        }
=======
        Sq.create(200d, Kilowatts$.MODULE$),
        0.95)
>>>>>>> db25d318

    when: "the reactive power is calculated"
    Dimensionless adjustedVoltage = Sq.create(adjustedVoltageVal.doubleValue(), Each$.MODULE$)
    def qCalc = loadMock.calculateReactivePower(p, adjustedVoltage)

    then: "compare the results in watt"
    Math.abs(qCalc.toKilovars() - qSol.doubleValue()) < 0.0001

    where:
    adjustedVoltageVal || qSol
    0.9                || -62.449979983984
    0.93               || -62.449979983984
    0.95               || -31.224989991992
    0.97               || 0
    1.00               || 0
    1.03               || 0
    1.05               || 31.224989991992
    1.07               || 62.449979983984
    1.1                || 62.449979983984
  }

  def "Test calculateQ for a standard q_v characteristic if active power is 195 and cosPhiRated 0.95"() {
    given: "the mocked system participant model with a q_v characteristic"

    Power p = Sq.create(195, Kilowatts$.MODULE$)

    def loadMock = new SystemParticipant<CalcRelevantData, Data.PrimaryData.ApparentPower>(
        UUID.fromString("d8461624-d142-4360-8e02-c21965ec555e"),
        "System participant calculateQ Test",
        OperationInterval.apply(0L, 86400L),
        1d,
        QControl.apply(new QV("qV:{(0.93,-1),(0.97,0),(1,0),(1.03,0),(1.07,1)}")),
<<<<<<< HEAD
        Quantities.getQuantity(200, KILOWATT),
        0.95) {
          @Override
          Data.PrimaryData.ApparentPower calculatePower(long tick, Dimensionless voltage, CalcRelevantData data) {
            return super.calculateApparentPower(tick, voltage, data)
          }

          @Override
          Power calculateActivePower(CalcRelevantData data) {
            return Quantities.getQuantity(0, MEGAWATT)
          }
        }
=======
        Sq.create(200d, Kilowatts$.MODULE$),
        0.95)
>>>>>>> db25d318

    when: "the reactive power is calculated"
    Dimensionless adjustedVoltage = Sq.create(adjustedVoltageVal.doubleValue(), Each$.MODULE$)
    def qCalc = loadMock.calculateReactivePower(p, adjustedVoltage)

    then: "compare the results in watt"
    Math.abs(qCalc.toKilovars() - qSol.doubleValue()) < 0.0001

    where:
    adjustedVoltageVal || qSol
    0.9                || -44.440972086578
    0.93               || -44.440972086578
    0.95               || -31.224989991992
    0.97               || 0
    1.00               || 0
    1.03               || 0
    1.05               || 31.224989991992
    1.07               || 44.440972086578
    1.1                || 44.440972086578
  }
}<|MERGE_RESOLUTION|>--- conflicted
+++ resolved
@@ -13,20 +13,14 @@
 import edu.ie3.util.scala.OperationInterval
 import edu.ie3.util.scala.quantities.Sq
 import spock.lang.Specification
-
-
-
-
+import squants.*
+import squants.energy.*
 
 class SystemParticipantTest extends Specification {
 
   def "Test calculateQ for a load or generation unit with fixed cosphi"() {
     given: "the mocked system participant model with a q_v characteristic"
-<<<<<<< HEAD
-    def loadMock = new SystemParticipant<CalcRelevantData, Data.PrimaryData.ApparentPower>(
-=======
-    def loadMock = new MockParticipant(
->>>>>>> db25d318
+    def loadMock = new SystemParticipant<CalcRelevantData, Data.PrimaryData.ApparentPower>(
         UUID.fromString("b69f6675-5284-4e28-add5-b76952ec1ec2"),
         "System participant calculateQ Test",
         OperationInterval.apply(0L, 86400L),
@@ -67,17 +61,12 @@
 
   def "Test calculateQ for a load unit with cosphi_p"() {
     given: "the mocked load model"
-<<<<<<< HEAD
-    def loadMock = new SystemParticipant<CalcRelevantData, Data.PrimaryData.ApparentPower>(
-=======
-    def loadMock = new MockParticipant(
->>>>>>> db25d318
+    def loadMock = new SystemParticipant<CalcRelevantData, Data.PrimaryData.ApparentPower>(
         UUID.fromString("3d28b9f7-929a-48e3-8696-ad2330a04225"),
         "Load calculateQ Test",
         OperationInterval.apply(0L, 86400L),
         1d,
         QControl.apply(new CosPhiP(varCharacteristicString)),
-<<<<<<< HEAD
         Quantities.getQuantity(102, KILOWATT),
         1d) {
           @Override
@@ -90,10 +79,6 @@
             return Quantities.getQuantity(0, MEGAWATT)
           }
         }
-=======
-        Sq.create(102d, Kilowatts$.MODULE$),
-        1d)
->>>>>>> db25d318
 
     Dimensionless adjustedVoltage = Sq.create(1, Each$.MODULE$) // needed for method call but not applicable for cosphi_p
 
@@ -121,7 +106,6 @@
         OperationInterval.apply(0L, 86400L),
         1d,
         QControl.apply(new CosPhiP(varCharacteristicString)),
-<<<<<<< HEAD
         Quantities.getQuantity(101, KILOWATT),
         1d) {
           @Override
@@ -134,10 +118,6 @@
             return Quantities.getQuantity(0, MEGAWATT)
           }
         }
-=======
-        Sq.create(101d, Kilowatts$.MODULE$),
-        1d)
->>>>>>> db25d318
 
     Dimensionless adjustedVoltage = Sq.create(1, Each$.MODULE$) // needed for method call but not applicable for cosphi_p
 
@@ -167,7 +147,6 @@
         OperationInterval.apply(0L, 86400L),
         1d,
         QControl.apply(new QV("qV:{(0.93,-1),(0.97,0),(1,0),(1.03,0),(1.07,1)}")),
-<<<<<<< HEAD
         Quantities.getQuantity(200, KILOWATT),
         0.98) {
           @Override
@@ -180,10 +159,6 @@
             return Quantities.getQuantity(0, MEGAWATT)
           }
         }
-=======
-        Sq.create(200d, Kilowatts$.MODULE$),
-        0.98)
->>>>>>> db25d318
 
     when: "the reactive power is calculated"
     Dimensionless adjustedVoltage = Sq.create(adjustedVoltageVal.doubleValue(), Each$.MODULE$)
@@ -215,7 +190,6 @@
         OperationInterval.apply(0L, 86400L),
         1d,
         QControl.apply(new QV("qV:{(0.93,-1),(0.97,0),(1,0),(1.03,0),(1.07,1)}")),
-<<<<<<< HEAD
         Quantities.getQuantity(200, KILOWATT),
         1d) {
           @Override
@@ -228,10 +202,6 @@
             return Quantities.getQuantity(0, MEGAWATT)
           }
         }
-=======
-        Sq.create(200d, Kilowatts$.MODULE$),
-        1d)
->>>>>>> db25d318
 
     when: "the reactive power is calculated"
     Dimensionless adjustedVoltage = Sq.create(adjustedVoltageVal.doubleValue(), Each$.MODULE$)
@@ -264,7 +234,6 @@
         OperationInterval.apply(0L, 86400L),
         1d,
         QControl.apply(new QV("qV:{(0.93,-1),(0.97,0),(1,0),(1.03,0),(1.07,1)}")),
-<<<<<<< HEAD
         Quantities.getQuantity(200, KILOWATT),
         0.95) {
           @Override
@@ -277,10 +246,6 @@
             return Quantities.getQuantity(0, MEGAWATT)
           }
         }
-=======
-        Sq.create(200d, Kilowatts$.MODULE$),
-        0.95)
->>>>>>> db25d318
 
     when: "the reactive power is calculated"
     Dimensionless adjustedVoltage = Sq.create(adjustedVoltageVal.doubleValue(), Each$.MODULE$)
@@ -313,7 +278,6 @@
         OperationInterval.apply(0L, 86400L),
         1d,
         QControl.apply(new QV("qV:{(0.93,-1),(0.97,0),(1,0),(1.03,0),(1.07,1)}")),
-<<<<<<< HEAD
         Quantities.getQuantity(200, KILOWATT),
         0.95) {
           @Override
@@ -326,10 +290,6 @@
             return Quantities.getQuantity(0, MEGAWATT)
           }
         }
-=======
-        Sq.create(200d, Kilowatts$.MODULE$),
-        0.95)
->>>>>>> db25d318
 
     when: "the reactive power is calculated"
     Dimensionless adjustedVoltage = Sq.create(adjustedVoltageVal.doubleValue(), Each$.MODULE$)
