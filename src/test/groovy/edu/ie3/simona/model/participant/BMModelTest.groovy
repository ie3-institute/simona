/*
 * © 2020. TU Dortmund University,
 * Institute of Energy Systems, Energy Efficiency and Energy Economics,
 * Research group Distribution grid planning and operation
 */

package edu.ie3.simona.model.participant

import static edu.ie3.util.quantities.PowerSystemUnits.*
import static tech.units.indriya.unit.Units.PERCENT

import edu.ie3.datamodel.models.input.NodeInput
import edu.ie3.datamodel.models.input.system.characteristic.CosPhiFixed
import edu.ie3.datamodel.models.input.system.type.BmTypeInput
import edu.ie3.simona.model.participant.ModelState.ConstantState$
import edu.ie3.simona.model.participant.control.QControl
import edu.ie3.util.scala.OperationInterval
import edu.ie3.util.scala.quantities.EuroPerKilowatthour$
import edu.ie3.util.scala.quantities.Sq
import scala.Some
import spock.lang.Shared
import spock.lang.Specification
import squants.energy.Kilowatts$
import squants.energy.Megawatts$
import squants.market.EUR$
import squants.thermal.Celsius$
import tech.units.indriya.quantity.Quantities

import java.time.ZonedDateTime

/**
 * Test class that tries to cover all special cases of the current implementation of the {@link BMModel}
 *
 * Test results have been calculated on paper using equations from wiki: https://wiki.ie3.e-technik.tu-dortmund.de/!simona/model:bm_model
 */
class BMModelTest extends Specification {

  @Shared
  NodeInput nodeInput
  @Shared
  BmTypeInput bmType
  @Shared
  double scalingFactor = 1.0d

  def setupSpec() {
    // build the NodeInputModel
    nodeInput = Mock(NodeInput)

    // build the BMTypesInputModel
    bmType = new BmTypeInput(
        UUID.fromString("bc06e089-03cd-481e-9e28-228266a148a4"),
        "BM Model Test Type 1",
        Quantities.getQuantity(0, EURO),
        Quantities.getQuantity(0.05d, EURO_PER_KILOWATTHOUR),
        Quantities.getQuantity(5d, PERCENT_PER_HOUR),
        Quantities.getQuantity(190, KILOVOLTAMPERE),
        1d,
        Quantities.getQuantity(100d, PERCENT)
        )
  }

  def getStandardModel() {
    return new BMModel(
        UUID.fromString("1b332f94-03e4-4abe-b142-8fceca689c53"),
        "BM Model Test",
        OperationInterval.apply(0L, 86400L),
        scalingFactor,
        QControl.apply(new CosPhiFixed("cosPhiFixed:{(0.0,1.0)}")),
        Sq.create(190, Kilowatts$.MODULE$),
        bmType.getCosPhiRated(),
        "MockNode",
        true,
        Sq.create(bmType.opex.value.doubleValue(), EUR$.MODULE$),
        Sq.create(0.051d, EuroPerKilowatthour$.MODULE$),
        0.05)
  }

  def "Test calculateK1"() {
    given:
    BMModel bmModel = getStandardModel()

    when:
    def k1Calc = bmModel.calculateK1(ZonedDateTime.parse(time))

    then:
    k1Calc == k1Sol

    where:
    time                                       || k1Sol
    '2019-01-04T05:15:00+01:00[Europe/Berlin]' || 1d       // Friday
    '2019-01-07T05:15:00+01:00[Europe/Berlin]' || 1d       // Monday
    '2019-01-05T05:15:00+01:00[Europe/Berlin]' || 0.96d    // Saturday, 5:15AM
    '2019-01-05T15:59:00+01:00[Europe/Berlin]' || 0.995d   // Sunday, 3:59PM
  }

  def "Test calculateK2"() {
    given:
    BMModel bmModel = getStandardModel()

    when:
    def k2Calc = bmModel.calculateK2(ZonedDateTime.parse(time))

    then:
    k2Calc == k2Sol

    where:
    time                                       || k2Sol
    '2019-05-29T05:15:00+02:00[Europe/Berlin]' || 1.03d     // Day 149 of the year
    '2019-05-30T05:15:00+02:00[Europe/Berlin]' || 0.61d     // Day 150 of the year
    '2019-08-31T05:15:00+02:00[Europe/Berlin]' || 0.61d     // Day 243 of the year
    '2019-09-01T05:15:00+02:00[Europe/Berlin]' || 1.03d     // Day 244 of the year
  }

  def "Test calculatePTh"() {
    given:
    BMModel bmModel = getStandardModel()

    when:
    def pThCalc = bmModel.calculatePTh(Sq.create(temp, Celsius$.MODULE$), k1, k2)

    then: "compare in watts"
    pThCalc - Sq.create(pThSol, Megawatts$.MODULE$) < Sq.create(0.0001d, Megawatts$.MODULE$)

    where:
    temp        | k1    | k2    || pThSol
    19.28d      | 1d    | 1d    || 5.62d          // independent of temp
    30d         | 2d    | 3d    || 33.72d
    19.2799999d | 1d    | 1d    || 5.6147201076d  // dependent on temp
    15d         | 1.01d | 0.61d || 6.296542d      // somewhat realistic
  }

  def "Test calculateUsage"() {
    given:
    BMModel bmModel = getStandardModel()

    when:
    def usageCalc = bmModel.calculateUsage(Sq.create(pTh, Megawatts$.MODULE$))

    then:
    Math.abs(usageCalc - usageSol) < 0.00000001

    where:
    pTh      || usageSol
    43.14d   || 1d               // exactly maximum heat
    50d      || 1d               // more than maximum, cap to 1
    20d      || 0.463606861382d  // less than max
    0d       || 0d               // zero
  }

  def "Test calculateEff"() {
    given:
    BMModel bmModel = getStandardModel()

    when:
    def effCalc = bmModel.calculateEff(usage)

    then:
    Math.abs(effCalc - effSol) < 0.000000001

    where:
    usage        || effSol
    1d           || 1d
    0d           || 0.724d
    0.75d        || 0.98425d
    0.86446317d  || 0.993848918615d
  }

  def "Test calculateElOutput"() {
    when:
    BMModel bmModel = new BMModel(
        UUID.fromString("8fbaf82d-5170-4636-bd7a-790eccbea880"),
        "BM Model Test",
        OperationInterval.apply(0L, 86400L),
        scalingFactor,
        QControl.apply(new CosPhiFixed("cosPhiFixed:{(0.0,1.0)}")),
        Sq.create(190, Kilowatts$.MODULE$),
        bmType.getCosPhiRated(),
        "MockNode",
        true,
        Sq.create(bmType.opex.value.doubleValue(), EUR$.MODULE$),
        Sq.create(feedInTariff, EuroPerKilowatthour$.MODULE$),
        0.05)

    def pElCalc = bmModel.calculateElOutput(usage, eff)

    then: "compare in watts"
    pElCalc - Sq.create(pElSol, Kilowatts$.MODULE$) < Sq.create(0.0001d, Kilowatts$.MODULE$)

    where:
    feedInTariff | usage  | eff      || pElSol
    0.051d       | 1d     | 1d       || -190d         // tariff greater than opex => full power
    0.04d        | 0.75d  | 0.98425d || -140.255625d  // tariff too little, only serve heat demand
    0.04d        | 1d     | 1d       || -190d         // tariff too little, but max heat demand
  }

  def "Test applyLoadGradient"() {
    given:
    BMModel bmModel = getStandardModel()
    bmModel._lastPower = new Some(Sq.create(lastPower, Kilowatts$.MODULE$))

    when:
    def pElCalc = bmModel.applyLoadGradient(Sq.create(pEl, Kilowatts$.MODULE$))

    then:
    pElCalc == Sq.create(pElSol, Kilowatts$.MODULE$)

    where:
    lastPower  | pEl    || pElSol
    -100d      | -120d  || -109.5d  // increase of power, more than load gradient allows
    -50d       | -55d   || -55d     // increase, within load gradient
    -50d       | -41d   || -41d     // decrease, within load gradient
    -30d       | -15    || -20.5d   // decrease, more than load gradient
  }

  def "Test calculateP"() {
    given: "date, time, a temperature and last power output and the built model"
    // construct date and time from string
    ZonedDateTime dateTime = ZonedDateTime.parse(time)

    /* Prepare the calculation relevant data */
    BMModel.BMCalcRelevantData relevantData = new BMModel.BMCalcRelevantData(dateTime, Sq.create(temp, Celsius$.MODULE$))

    BMModel bmModel = new BMModel(
        UUID.fromString("08a8134d-04b7-45de-a937-9a55fab4e1af"),
        "BM Model Test",
        OperationInterval.apply(0L, 86400L),
        scalingFactor,
        QControl.apply(new CosPhiFixed("cosPhiFixed:{(0.0,1.0)}")),
        Sq.create(190, Kilowatts$.MODULE$),
        bmType.getCosPhiRated(),
        "MockNode",
        costControlled,
        Sq.create(bmType.opex.value.doubleValue(), EUR$.MODULE$),
        Sq.create(0.051d, EuroPerKilowatthour$.MODULE$),
        0.05)

    // modify data store: add last output power, one hour in the past
    bmModel._lastPower = new Some(Sq.create(lastPower, Kilowatts$.MODULE$))

    when: "the power from the grid is calculated"
<<<<<<< HEAD
    def powerCalc = bmModel.calculateActivePower(new BMModel.BmState(), relevantData)
=======
    def powerCalc = bmModel.calculateActivePower(ConstantState$.MODULE$, relevantData)
>>>>>>> beadafa9

    then: "compare in kilowatts"
    powerCalc - Sq.create(powerSol, Kilowatts$.MODULE$) < Sq.create(1e-12d, Kilowatts$.MODULE$)

    where:
    time                                       | temp | costControlled | lastPower || powerSol
    '2019-01-05T05:15:00+01:00[Europe/Berlin]' | 10   | true           | -40.0d     || -49.5d           // weekend day in heating season, power increase capped by load gradient
    '2019-01-04T05:15:00+01:00[Europe/Berlin]' | 10   | true           | -80.0d     || -70.5d           // working day in heating season, power decrease capped by load gradient
    '2019-01-04T05:15:00+01:00[Europe/Berlin]' | -20  | true           | -182.0d    || -190d            // peek load boiler activated, max output because cost < revenues
    '2019-01-04T05:15:00+01:00[Europe/Berlin]' | -7   | true           | -182.0d    || -190d            // close to peak load, max output because cost < revenues
    '2019-01-04T05:15:00+01:00[Europe/Berlin]' | -7   | false          | -150.0d    || -152.16900643778735d  // close to peak load, not cost controlled but just serving heat demand
    '2019-07-07T10:15:00+02:00[Europe/Berlin]' | 19   | true           | -10.0d     || -12.099949463243976d    // weekend day outside heating season, increase not capped
    '2019-07-05T05:15:00+02:00[Europe/Berlin]' | 20   | true           | -20.0d     || -11.70638561892377d   // working day outside heating season, decrease not capped
    '2019-07-06T10:15:00+02:00[Europe/Berlin]' | 20   | true           | -0.0d      || -9.5d            // weekend day outside heating season, increase capped
    '2019-07-05T05:15:00+02:00[Europe/Berlin]' | 22   | true           | -22.0d     || -12.5d           // working day outside heating season, decrease capped
  }
}<|MERGE_RESOLUTION|>--- conflicted
+++ resolved
@@ -238,11 +238,7 @@
     bmModel._lastPower = new Some(Sq.create(lastPower, Kilowatts$.MODULE$))
 
     when: "the power from the grid is calculated"
-<<<<<<< HEAD
-    def powerCalc = bmModel.calculateActivePower(new BMModel.BmState(), relevantData)
-=======
     def powerCalc = bmModel.calculateActivePower(ConstantState$.MODULE$, relevantData)
->>>>>>> beadafa9
 
     then: "compare in kilowatts"
     powerCalc - Sq.create(powerSol, Kilowatts$.MODULE$) < Sq.create(1e-12d, Kilowatts$.MODULE$)
