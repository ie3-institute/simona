/*
 * © 2020. TU Dortmund University,
 * Institute of Energy Systems, Energy Efficiency and Energy Economics,
 * Research group Distribution grid planning and operation
 */

package edu.ie3.simona.model.participant

import squants.market.EUR$
import edu.ie3.util.scala.quantities.EuroPerKilowatthour$

import static edu.ie3.util.quantities.PowerSystemUnits.*
import static tech.units.indriya.unit.Units.PERCENT

import edu.ie3.datamodel.models.input.NodeInput
import edu.ie3.datamodel.models.input.system.characteristic.CosPhiFixed
import edu.ie3.datamodel.models.input.system.type.BmTypeInput
<<<<<<< HEAD

=======
>>>>>>> 83d0fb03
import squants.energy.Megawatts$
import squants.thermal.Celsius$
import edu.ie3.simona.model.participant.control.QControl
import edu.ie3.util.scala.OperationInterval
import scala.Some
import spock.lang.Shared
import spock.lang.Specification
import squants.energy.Kilowatts$
import edu.ie3.util.scala.quantities.Sq
<<<<<<< HEAD
import tech.units.indriya.ComparableQuantity
=======
>>>>>>> 83d0fb03
import tech.units.indriya.quantity.Quantities

import java.time.ZonedDateTime

import static edu.ie3.util.quantities.PowerSystemUnits.*
import static tech.units.indriya.unit.Units.PERCENT

/**
 * Test class that tries to cover all special cases of the current implementation of the {@link BMModel}
 *
 * Test results have been calculated on paper using equations from wiki: https://wiki.ie3.e-technik.tu-dortmund.de/!simona/model:bm_model
 */
class BMModelTest extends Specification {

  @Shared
  NodeInput nodeInput
  @Shared
  BmTypeInput bmType
  @Shared
  double scalingFactor = 1.0d

  def setupSpec() {
    // build the NodeInputModel
    nodeInput = Mock(NodeInput)

    // build the BMTypesInputModel
    bmType = new BmTypeInput(
        UUID.fromString("bc06e089-03cd-481e-9e28-228266a148a4"),
        "BM Model Test Type 1",
        Quantities.getQuantity(0, EURO),
        Quantities.getQuantity(0.05d, EURO_PER_KILOWATTHOUR),
        Quantities.getQuantity(5d, PERCENT_PER_HOUR),
        Quantities.getQuantity(190, KILOVOLTAMPERE),
        1d,
        Quantities.getQuantity(100d, PERCENT)
        )
  }

  def getStandardModel() {
    return new BMModel(
        UUID.fromString("1b332f94-03e4-4abe-b142-8fceca689c53"),
        "BM Model Test",
        OperationInterval.apply(0L, 86400L),
        scalingFactor,
        QControl.apply(new CosPhiFixed("cosPhiFixed:{(0.0,1.0)}")),
        Sq.create(190, Kilowatts$.MODULE$),
        bmType.getCosPhiRated(),
        "MockNode",
        true,
<<<<<<< HEAD
        bmType.opex as ComparableQuantity<EnergyPrice>,
        Quantities.getQuantity(0.051d, EURO_PER_KILOWATTHOUR),
=======
        Sq.create(bmType.opex.value.doubleValue(), EUR$.MODULE$),
        Sq.create(0.051d, EuroPerKilowatthour$.MODULE$),
>>>>>>> 83d0fb03
        0.05)
  }

  def "Test calculateK1"() {
    given:
    BMModel bmModel = getStandardModel()

    when:
    def k1Calc = bmModel.calculateK1(ZonedDateTime.parse(time))

    then:
    k1Calc == k1Sol

    where:
    time                                       || k1Sol
    '2019-01-04T05:15:00+01:00[Europe/Berlin]' || 1d       // Friday
    '2019-01-07T05:15:00+01:00[Europe/Berlin]' || 1d       // Monday
    '2019-01-05T05:15:00+01:00[Europe/Berlin]' || 0.96d    // Saturday, 5:15AM
    '2019-01-05T15:59:00+01:00[Europe/Berlin]' || 0.995d   // Sunday, 3:59PM
  }

  def "Test calculateK2"() {
    given:
    BMModel bmModel = getStandardModel()

    when:
    def k2Calc = bmModel.calculateK2(ZonedDateTime.parse(time))

    then:
    k2Calc == k2Sol

    where:
    time                                       || k2Sol
    '2019-05-29T05:15:00+02:00[Europe/Berlin]' || 1.03d     // Day 149 of the year
    '2019-05-30T05:15:00+02:00[Europe/Berlin]' || 0.61d     // Day 150 of the year
    '2019-08-31T05:15:00+02:00[Europe/Berlin]' || 0.61d     // Day 243 of the year
    '2019-09-01T05:15:00+02:00[Europe/Berlin]' || 1.03d     // Day 244 of the year
  }

  def "Test calculatePTh"() {
    given:
    BMModel bmModel = getStandardModel()

    when:
    def pThCalc = bmModel.calculatePTh(Sq.create(temp, Celsius$.MODULE$), k1, k2)

    then: "compare in watts"
    pThCalc - Sq.create(pThSol, Megawatts$.MODULE$) < Sq.create(0.0001d, Megawatts$.MODULE$)

    where:
    temp        | k1    | k2    || pThSol
    19.28d      | 1d    | 1d    || 5.62d          // independent of temp
    30d         | 2d    | 3d    || 33.72d
    19.2799999d | 1d    | 1d    || 5.6147201076d  // dependent on temp
    15d         | 1.01d | 0.61d || 6.296542d      // somewhat realistic
  }

  def "Test calculateUsage"() {
    given:
    BMModel bmModel = getStandardModel()

    when:
    def usageCalc = bmModel.calculateUsage(Sq.create(pTh, Megawatts$.MODULE$))

    then:
    Math.abs(usageCalc - usageSol) < 0.00000001

    where:
    pTh      || usageSol
    43.14d   || 1d               // exactly maximum heat
    50d      || 1d               // more than maximum, cap to 1
    20d      || 0.463606861382d  // less than max
    0d       || 0d               // zero
  }

  def "Test calculateEff"() {
    given:
    BMModel bmModel = getStandardModel()

    when:
    def effCalc = bmModel.calculateEff(usage)

    then:
    Math.abs(effCalc - effSol) < 0.000000001

    where:
    usage        || effSol
    1d           || 1d
    0d           || 0.724d
    0.75d        || 0.98425d
    0.86446317d  || 0.993848918615d
  }

  def "Test calculateElOutput"() {
    when:
    BMModel bmModel = new BMModel(
        UUID.fromString("8fbaf82d-5170-4636-bd7a-790eccbea880"),
        "BM Model Test",
        OperationInterval.apply(0L, 86400L),
        scalingFactor,
        QControl.apply(new CosPhiFixed("cosPhiFixed:{(0.0,1.0)}")),
        Sq.create(190, Kilowatts$.MODULE$),
        bmType.getCosPhiRated(),
        "MockNode",
        true,
<<<<<<< HEAD
        bmType.opex as ComparableQuantity<EnergyPrice>,
        Quantities.getQuantity(feedInTariff, EURO_PER_KILOWATTHOUR),
=======
        Sq.create(bmType.opex.value.doubleValue(), EUR$.MODULE$),
        Sq.create(feedInTariff, EuroPerKilowatthour$.MODULE$),
>>>>>>> 83d0fb03
        0.05)

    def pElCalc = bmModel.calculateElOutput(usage, eff)

<<<<<<< HEAD
    then: "compare in Kilowatts"
=======
    then: "compare in watts"
>>>>>>> 83d0fb03
    pElCalc - Sq.create(pElSol, Kilowatts$.MODULE$) < Sq.create(0.0001d, Kilowatts$.MODULE$)

    where:
    feedInTariff | usage  | eff      || pElSol
    0.051d       | 1d     | 1d       || -190d         // tariff greater than opex => full power
    0.04d        | 0.75d  | 0.98425d || -140.255625d  // tariff too little, only serve heat demand
    0.04d        | 1d     | 1d       || -190d         // tariff too little, but max heat demand
  }

  def "Test applyLoadGradient"() {
    given:
    BMModel bmModel = getStandardModel()
    bmModel._lastPower = new Some(Sq.create(lastPower, Kilowatts$.MODULE$))

    when:
    def pElCalc = bmModel.applyLoadGradient(Sq.create(pEl, Kilowatts$.MODULE$))

    then:
    pElCalc == Sq.create(pElSol, Kilowatts$.MODULE$)

    where:
    lastPower  | pEl    || pElSol
    -100d      | -120d  || -109.5d  // increase of power, more than load gradient allows
    -50d       | -55d   || -55d     // increase, within load gradient
    -50d       | -41d   || -41d     // decrease, within load gradient
    -30d       | -15    || -20.5d   // decrease, more than load gradient
  }

  def "Test calculateP"() {
    given: "date, time, a temperature and last power output and the built model"
    // construct date and time from string
    ZonedDateTime dateTime = ZonedDateTime.parse(time)

    /* Prepare the calculation relevant data */
    BMModel.BMCalcRelevantData relevantData = new BMModel.BMCalcRelevantData(dateTime, Sq.create(temp, Celsius$.MODULE$))

    BMModel bmModel = new BMModel(
        UUID.fromString("08a8134d-04b7-45de-a937-9a55fab4e1af"),
        "BM Model Test",
        OperationInterval.apply(0L, 86400L),
        scalingFactor,
        QControl.apply(new CosPhiFixed("cosPhiFixed:{(0.0,1.0)}")),
        Sq.create(190, Kilowatts$.MODULE$),
        bmType.getCosPhiRated(),
        "MockNode",
        costControlled,
<<<<<<< HEAD
        bmType.opex as ComparableQuantity<EnergyPrice>,
        Quantities.getQuantity(0.051d, EURO_PER_KILOWATTHOUR),
=======
        Sq.create(bmType.opex.value.doubleValue(), EUR$.MODULE$),
        Sq.create(0.051d, EuroPerKilowatthour$.MODULE$),
>>>>>>> 83d0fb03
        0.05)

    // modify data store: add last output power, one hour in the past
    bmModel._lastPower = new Some(Sq.create(lastPower, Kilowatts$.MODULE$))

    when: "the power from the grid is calculated"
    def powerCalc = bmModel.calculateActivePower(relevantData)

    then: "compare in kilowatts"
    powerCalc - Sq.create(powerSol, Kilowatts$.MODULE$) < Sq.create(1e-12d, Kilowatts$.MODULE$)

    where:
    time                                       | temp | costControlled | lastPower || powerSol
    '2019-01-05T05:15:00+01:00[Europe/Berlin]' | 10   | true           | -40.0d     || -49.5d           // weekend day in heating season, power increase capped by load gradient
    '2019-01-04T05:15:00+01:00[Europe/Berlin]' | 10   | true           | -80.0d     || -70.5d           // working day in heating season, power decrease capped by load gradient
    '2019-01-04T05:15:00+01:00[Europe/Berlin]' | -20  | true           | -182.0d    || -190d            // peek load boiler activated, max output because cost < revenues
    '2019-01-04T05:15:00+01:00[Europe/Berlin]' | -7   | true           | -182.0d    || -190d            // close to peak load, max output because cost < revenues
    '2019-01-04T05:15:00+01:00[Europe/Berlin]' | -7   | false          | -150.0d    || -152.16900643778735d  // close to peak load, not cost controlled but just serving heat demand
    '2019-07-07T10:15:00+02:00[Europe/Berlin]' | 19   | true           | -10.0d     || -12.099949463243976d    // weekend day outside heating season, increase not capped
    '2019-07-05T05:15:00+02:00[Europe/Berlin]' | 20   | true           | -20.0d     || -11.70638561892377d   // working day outside heating season, decrease not capped
    '2019-07-06T10:15:00+02:00[Europe/Berlin]' | 20   | true           | -0.0d      || -9.5d            // weekend day outside heating season, increase capped
    '2019-07-05T05:15:00+02:00[Europe/Berlin]' | 22   | true           | -22.0d     || -12.5d           // working day outside heating season, decrease capped
  }
}<|MERGE_RESOLUTION|>--- conflicted
+++ resolved
@@ -15,10 +15,6 @@
 import edu.ie3.datamodel.models.input.NodeInput
 import edu.ie3.datamodel.models.input.system.characteristic.CosPhiFixed
 import edu.ie3.datamodel.models.input.system.type.BmTypeInput
-<<<<<<< HEAD
-
-=======
->>>>>>> 83d0fb03
 import squants.energy.Megawatts$
 import squants.thermal.Celsius$
 import edu.ie3.simona.model.participant.control.QControl
@@ -28,16 +24,11 @@
 import spock.lang.Specification
 import squants.energy.Kilowatts$
 import edu.ie3.util.scala.quantities.Sq
-<<<<<<< HEAD
-import tech.units.indriya.ComparableQuantity
-=======
->>>>>>> 83d0fb03
 import tech.units.indriya.quantity.Quantities
 
 import java.time.ZonedDateTime
 
-import static edu.ie3.util.quantities.PowerSystemUnits.*
-import static tech.units.indriya.unit.Units.PERCENT
+
 
 /**
  * Test class that tries to cover all special cases of the current implementation of the {@link BMModel}
@@ -81,13 +72,8 @@
         bmType.getCosPhiRated(),
         "MockNode",
         true,
-<<<<<<< HEAD
-        bmType.opex as ComparableQuantity<EnergyPrice>,
-        Quantities.getQuantity(0.051d, EURO_PER_KILOWATTHOUR),
-=======
         Sq.create(bmType.opex.value.doubleValue(), EUR$.MODULE$),
         Sq.create(0.051d, EuroPerKilowatthour$.MODULE$),
->>>>>>> 83d0fb03
         0.05)
   }
 
@@ -193,22 +179,13 @@
         bmType.getCosPhiRated(),
         "MockNode",
         true,
-<<<<<<< HEAD
-        bmType.opex as ComparableQuantity<EnergyPrice>,
-        Quantities.getQuantity(feedInTariff, EURO_PER_KILOWATTHOUR),
-=======
         Sq.create(bmType.opex.value.doubleValue(), EUR$.MODULE$),
         Sq.create(feedInTariff, EuroPerKilowatthour$.MODULE$),
->>>>>>> 83d0fb03
         0.05)
 
     def pElCalc = bmModel.calculateElOutput(usage, eff)
 
-<<<<<<< HEAD
-    then: "compare in Kilowatts"
-=======
     then: "compare in watts"
->>>>>>> 83d0fb03
     pElCalc - Sq.create(pElSol, Kilowatts$.MODULE$) < Sq.create(0.0001d, Kilowatts$.MODULE$)
 
     where:
@@ -255,13 +232,8 @@
         bmType.getCosPhiRated(),
         "MockNode",
         costControlled,
-<<<<<<< HEAD
-        bmType.opex as ComparableQuantity<EnergyPrice>,
-        Quantities.getQuantity(0.051d, EURO_PER_KILOWATTHOUR),
-=======
         Sq.create(bmType.opex.value.doubleValue(), EUR$.MODULE$),
         Sq.create(0.051d, EuroPerKilowatthour$.MODULE$),
->>>>>>> 83d0fb03
         0.05)
 
     // modify data store: add last output power, one hour in the past
