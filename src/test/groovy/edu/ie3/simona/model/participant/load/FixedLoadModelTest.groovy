/*
 * © 2020. TU Dortmund University,
 * Institute of Energy Systems, Energy Efficiency and Energy Economics,
 * Research group Distribution grid planning and operation
 */

package edu.ie3.simona.model.participant.load

<<<<<<< HEAD
=======
import static edu.ie3.simona.model.participant.load.LoadReference.ActivePower
import static edu.ie3.simona.model.participant.load.LoadReference.EnergyConsumption
import static edu.ie3.util.quantities.PowerSystemUnits.*
import static org.apache.commons.math3.util.FastMath.abs

>>>>>>> 492f6de6
import edu.ie3.datamodel.models.OperationTime
import edu.ie3.datamodel.models.input.NodeInput
import edu.ie3.datamodel.models.input.OperatorInput
import edu.ie3.datamodel.models.input.system.LoadInput
import edu.ie3.datamodel.models.input.system.characteristic.CosPhiFixed
import edu.ie3.datamodel.models.profile.BdewStandardLoadProfile
import edu.ie3.datamodel.models.voltagelevels.GermanVoltageLevelUtils
import edu.ie3.simona.model.SystemComponent
import edu.ie3.simona.model.participant.ModelState
import edu.ie3.simona.model.participant.control.QControl
import edu.ie3.util.TimeUtil
import spock.lang.Specification
import edu.ie3.util.scala.quantities.Sq
import squants.energy.KilowattHours$
import squants.energy.Kilowatts$

import squants.energy.Watts$
import tech.units.indriya.quantity.Quantities

<<<<<<< HEAD
import static edu.ie3.simona.model.participant.load.LoadReference.ActivePower
import static edu.ie3.simona.model.participant.load.LoadReference.EnergyConsumption
import static edu.ie3.util.quantities.PowerSystemUnits.*
import static org.apache.commons.math3.util.FastMath.abs
=======

>>>>>>> 492f6de6

class FixedLoadModelTest extends Specification {
  def loadInput =
  new LoadInput(
  UUID.fromString("4eeaf76a-ec17-4fc3-872d-34b7d6004b03"),
  "testLoad",
  OperatorInput.NO_OPERATOR_ASSIGNED,
  OperationTime.notLimited(),
  new NodeInput(
  UUID.fromString("e5c1cde5-c161-4a4f-997f-fcf31fecbf57"),
  "TestNodeInputModel",
  OperatorInput.NO_OPERATOR_ASSIGNED,
  OperationTime.notLimited(),
  Quantities.getQuantity(1d, PU),
  false,
  NodeInput.DEFAULT_GEO_POSITION,
  GermanVoltageLevelUtils.LV,
  -1
  ),
  new CosPhiFixed("cosPhiFixed:{(0.0,0.95)}"),
  BdewStandardLoadProfile.H0,
  false,
  Quantities.getQuantity(3000d, KILOWATTHOUR),
  Quantities.getQuantity(282.74d, VOLTAMPERE),
  0.95
  )

  def simulationStartDate = TimeUtil.withDefaults.toZonedDateTime("2020-01-01 00:00:00")
  def simulationEndDate = TimeUtil.withDefaults.toZonedDateTime("2020-12-31 23:59:00")
  def foreSeenOperationInterval =
  SystemComponent.determineOperationInterval(
  simulationStartDate,
  simulationEndDate,
  loadInput.operationTime
  )
  def wattTolerance = 1 // Equals to 1 W power

  def "A fixed load model should be instantiated from valid input correctly"() {
    when:
    def actual = new FixedLoadModel(
        loadInput.uuid,
        loadInput.id,
        foreSeenOperationInterval,
        1.0,
        QControl.apply(loadInput.qCharacteristics),
<<<<<<< HEAD
        Sq.create(loadInput.getsRated().to(KILOWATT).getValue().doubleValue(), Kilowatts$.MODULE$),
=======
        Sq.create(loadInput.sRated.to(KILOWATT).value.doubleValue(), Kilowatts$.MODULE$),
>>>>>>> 492f6de6
        loadInput.cosPhiRated,
        reference
        )

    then:
    abs(actual.activePower().toWatts() - expectedReferenceActivePower.doubleValue()) < wattTolerance

    where:
    reference                                                       || expectedReferenceActivePower
    new ActivePower(Sq.create(268.6d, Watts$.MODULE$))              || 268.6
    new EnergyConsumption(Sq.create(3000d, KilowattHours$.MODULE$)) || 342.24
  }

  def "A fixed load model should return approximately the same power in 10.000 calculations"() {
    when:
    def dut = new FixedLoadModel(
        loadInput.uuid,
        loadInput.id,
        foreSeenOperationInterval,
        1.0,
        QControl.apply(loadInput.qCharacteristics),
<<<<<<< HEAD
        Sq.create(loadInput.getsRated().to(KILOWATT).getValue().doubleValue(), Kilowatts$.MODULE$),
=======
        Sq.create(loadInput.sRated.to(KILOWATT).value.doubleValue(), Kilowatts$.MODULE$),
>>>>>>> 492f6de6
        loadInput.cosPhiRated,
        reference
        )

    then:
    for (cnt in 0..10000) {
<<<<<<< HEAD
      abs((dut.calculateActivePower(ModelState.ConstantState$.MODULE$, FixedLoadModel.FixedLoadRelevantData$.MODULE$)).toWatts().doubleValue()
=======
      abs((dut.calculateActivePower(FixedLoadModel.FixedLoadRelevantData$.MODULE$)).toWatts().doubleValue()
>>>>>>> 492f6de6
          - (expectedPower).toMegawatts().doubleValue()) < wattTolerance
    }

    where:
    reference                                                          || expectedPower
    new ActivePower(Sq.create(268.6d, Watts$.MODULE$))                 || Sq.create(268.6d, Watts$.MODULE$)
    new EnergyConsumption(Sq.create(3000d, KilowattHours$.MODULE$))    || Sq.create(342.24d, Watts$.MODULE$)
  }

  def "A fixed load model considers the (global) scaling factor correctly"() {
    when:
    def relevantData = FixedLoadModel.FixedLoadRelevantData$.MODULE$

    then:
    for (double scale = 0.0; scale <= 2.0; scale += 0.1) {
      def dut = new FixedLoadModel(
          loadInput.uuid,
          loadInput.id,
          foreSeenOperationInterval,
          scale,
          QControl.apply(loadInput.qCharacteristics),
<<<<<<< HEAD
          Sq.create(loadInput.getsRated().to(KILOWATT).getValue().doubleValue(), Kilowatts$.MODULE$),
=======
          Sq.create(loadInput.sRated.to(KILOWATT).value.doubleValue(), Kilowatts$.MODULE$),
>>>>>>> 492f6de6
          loadInput.cosPhiRated,
          reference
          )

<<<<<<< HEAD
      abs((dut.calculateActivePower(ModelState.ConstantState$.MODULE$, relevantData)).toWatts() - (expectedPower * scale).doubleValue()) < wattTolerance
=======
      abs(dut.calculateActivePower(relevantData).toWatts() - ((expectedPower * scale).doubleValue())) < wattTolerance
>>>>>>> 492f6de6
    }

    where:
    reference                                                           || expectedPower
    new ActivePower(Sq.create(268.6d, Watts$.MODULE$))                  || 268.6
    new EnergyConsumption(Sq.create(3000d, KilowattHours$.MODULE$))     || 342.24
  }
}<|MERGE_RESOLUTION|>--- conflicted
+++ resolved
@@ -6,14 +6,6 @@
 
 package edu.ie3.simona.model.participant.load
 
-<<<<<<< HEAD
-=======
-import static edu.ie3.simona.model.participant.load.LoadReference.ActivePower
-import static edu.ie3.simona.model.participant.load.LoadReference.EnergyConsumption
-import static edu.ie3.util.quantities.PowerSystemUnits.*
-import static org.apache.commons.math3.util.FastMath.abs
-
->>>>>>> 492f6de6
 import edu.ie3.datamodel.models.OperationTime
 import edu.ie3.datamodel.models.input.NodeInput
 import edu.ie3.datamodel.models.input.OperatorInput
@@ -33,14 +25,10 @@
 import squants.energy.Watts$
 import tech.units.indriya.quantity.Quantities
 
-<<<<<<< HEAD
 import static edu.ie3.simona.model.participant.load.LoadReference.ActivePower
 import static edu.ie3.simona.model.participant.load.LoadReference.EnergyConsumption
 import static edu.ie3.util.quantities.PowerSystemUnits.*
 import static org.apache.commons.math3.util.FastMath.abs
-=======
-
->>>>>>> 492f6de6
 
 class FixedLoadModelTest extends Specification {
   def loadInput =
@@ -86,11 +74,7 @@
         foreSeenOperationInterval,
         1.0,
         QControl.apply(loadInput.qCharacteristics),
-<<<<<<< HEAD
-        Sq.create(loadInput.getsRated().to(KILOWATT).getValue().doubleValue(), Kilowatts$.MODULE$),
-=======
         Sq.create(loadInput.sRated.to(KILOWATT).value.doubleValue(), Kilowatts$.MODULE$),
->>>>>>> 492f6de6
         loadInput.cosPhiRated,
         reference
         )
@@ -112,22 +96,14 @@
         foreSeenOperationInterval,
         1.0,
         QControl.apply(loadInput.qCharacteristics),
-<<<<<<< HEAD
-        Sq.create(loadInput.getsRated().to(KILOWATT).getValue().doubleValue(), Kilowatts$.MODULE$),
-=======
         Sq.create(loadInput.sRated.to(KILOWATT).value.doubleValue(), Kilowatts$.MODULE$),
->>>>>>> 492f6de6
         loadInput.cosPhiRated,
         reference
         )
 
     then:
     for (cnt in 0..10000) {
-<<<<<<< HEAD
       abs((dut.calculateActivePower(ModelState.ConstantState$.MODULE$, FixedLoadModel.FixedLoadRelevantData$.MODULE$)).toWatts().doubleValue()
-=======
-      abs((dut.calculateActivePower(FixedLoadModel.FixedLoadRelevantData$.MODULE$)).toWatts().doubleValue()
->>>>>>> 492f6de6
           - (expectedPower).toMegawatts().doubleValue()) < wattTolerance
     }
 
@@ -149,20 +125,12 @@
           foreSeenOperationInterval,
           scale,
           QControl.apply(loadInput.qCharacteristics),
-<<<<<<< HEAD
-          Sq.create(loadInput.getsRated().to(KILOWATT).getValue().doubleValue(), Kilowatts$.MODULE$),
-=======
           Sq.create(loadInput.sRated.to(KILOWATT).value.doubleValue(), Kilowatts$.MODULE$),
->>>>>>> 492f6de6
           loadInput.cosPhiRated,
           reference
           )
 
-<<<<<<< HEAD
       abs((dut.calculateActivePower(ModelState.ConstantState$.MODULE$, relevantData)).toWatts() - (expectedPower * scale).doubleValue()) < wattTolerance
-=======
-      abs(dut.calculateActivePower(relevantData).toWatts() - ((expectedPower * scale).doubleValue())) < wattTolerance
->>>>>>> 492f6de6
     }
 
     where:
