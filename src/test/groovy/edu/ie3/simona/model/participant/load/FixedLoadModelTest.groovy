/*
 * © 2020. TU Dortmund University,
 * Institute of Energy Systems, Energy Efficiency and Energy Economics,
 * Research group Distribution grid planning and operation
 */

package edu.ie3.simona.model.participant.load

import edu.ie3.datamodel.models.OperationTime
import edu.ie3.datamodel.models.input.NodeInput
import edu.ie3.datamodel.models.input.OperatorInput
import edu.ie3.datamodel.models.input.system.LoadInput
import edu.ie3.datamodel.models.input.system.characteristic.CosPhiFixed
import edu.ie3.datamodel.models.profile.BdewStandardLoadProfile
import edu.ie3.datamodel.models.voltagelevels.GermanVoltageLevelUtils
import edu.ie3.simona.model.SystemComponent
import edu.ie3.simona.model.participant.ModelState
import edu.ie3.simona.model.participant.control.QControl
import edu.ie3.util.TimeUtil
import scala.Option
import spock.lang.Specification
import tech.units.indriya.quantity.Quantities

import static edu.ie3.simona.model.participant.load.LoadReference.ActivePower
import static edu.ie3.simona.model.participant.load.LoadReference.EnergyConsumption
import static edu.ie3.util.quantities.PowerSystemUnits.*
import static org.apache.commons.math3.util.FastMath.abs
import static tech.units.indriya.unit.Units.WATT

class FixedLoadModelTest extends Specification {
  def loadInput =
  new LoadInput(
  UUID.fromString("4eeaf76a-ec17-4fc3-872d-34b7d6004b03"),
  "testLoad",
  OperatorInput.NO_OPERATOR_ASSIGNED,
  OperationTime.notLimited(),
  new NodeInput(
  UUID.fromString("e5c1cde5-c161-4a4f-997f-fcf31fecbf57"),
  "TestNodeInputModel",
  OperatorInput.NO_OPERATOR_ASSIGNED,
  OperationTime.notLimited(),
  Quantities.getQuantity(1d, PU),
  false,
  NodeInput.DEFAULT_GEO_POSITION,
  GermanVoltageLevelUtils.LV,
  -1
  ),
  new CosPhiFixed("cosPhiFixed:{(0.0,0.95)}"),
  BdewStandardLoadProfile.H0,
  false,
  Quantities.getQuantity(3000d, KILOWATTHOUR),
  Quantities.getQuantity(282.74d, VOLTAMPERE),
  0.95
  )

  def simulationStartDate = TimeUtil.withDefaults.toZonedDateTime("2020-01-01 00:00:00")
  def simulationEndDate = TimeUtil.withDefaults.toZonedDateTime("2020-12-31 23:59:00")
  def foreSeenOperationInterval =
  SystemComponent.determineOperationInterval(
  simulationStartDate,
  simulationEndDate,
  loadInput.operationTime
  )
  def testingTolerance = 1e-6 // Equals to 1 W power

  def "A fixed load model should be instantiated from valid input correctly"() {
    when:
    def actual = new FixedLoadModel(
        loadInput.uuid,
        loadInput.id,
        foreSeenOperationInterval,
        1.0,
        QControl.apply(loadInput.qCharacteristics),
        loadInput.sRated,
        loadInput.cosPhiRated,
        reference
        )

    then:
    abs(actual.activePower().subtract(expectedReferenceActivePower).to(MEGAWATT).value.doubleValue()) < testingTolerance

    where:
    reference                                                          || expectedReferenceActivePower
    new ActivePower(Quantities.getQuantity(268.6, WATT))               || Quantities.getQuantity(268.6, WATT)
    new EnergyConsumption(Quantities.getQuantity(3000d, KILOWATTHOUR)) || Quantities.getQuantity(342.24, WATT)
  }

  def "A fixed load model should return approximately the same power in 10.000 calculations"() {
    when:
    def dut = new FixedLoadModel(
        loadInput.uuid,
        loadInput.id,
        foreSeenOperationInterval,
        1.0,
        QControl.apply(loadInput.qCharacteristics),
        loadInput.sRated,
        loadInput.cosPhiRated,
        reference
        )

<<<<<<< HEAD
		then:
		for (cnt in 0..10000) {
			abs((dut.calculateActivePower(ModelState.ConstantState$.MODULE$, FixedLoadModel.FixedLoadRelevantData$.MODULE$)).subtract(expectedPower).to(MEGAWATT).value.doubleValue()) < testingTolerance
		}
=======
    then:
    for (cnt in 0..10000) {
      abs((dut.calculateActivePower(FixedLoadModel.FixedLoadRelevantData$.MODULE$)).subtract(expectedPower).to(MEGAWATT).value.doubleValue()) < testingTolerance
    }
>>>>>>> 1a5b01e1

    where:
    reference                                                          || expectedPower
    new ActivePower(Quantities.getQuantity(268.6, WATT))               || Quantities.getQuantity(268.6, WATT)
    new EnergyConsumption(Quantities.getQuantity(3000d, KILOWATTHOUR)) || Quantities.getQuantity(342.24, WATT)
  }

  def "A fixed load model considers the (global) scaling factor correctly"() {
    when:
    def relevantData = FixedLoadModel.FixedLoadRelevantData$.MODULE$

    then:
    for (double scale = 0.0; scale <= 2.0; scale += 0.1) {
      def dut = new FixedLoadModel(
          loadInput.uuid,
          loadInput.id,
          foreSeenOperationInterval,
          scale,
          QControl.apply(loadInput.qCharacteristics),
          loadInput.sRated,
          loadInput.cosPhiRated,
          reference
          )

<<<<<<< HEAD
			abs((dut.calculateActivePower(ModelState.ConstantState$.MODULE$, relevantData)).subtract(expectedPower * scale).to(MEGAWATT).value.doubleValue()) < testingTolerance
		}
=======
      abs((dut.calculateActivePower(relevantData)).subtract(expectedPower * scale).to(MEGAWATT).value.doubleValue()) < testingTolerance
    }
>>>>>>> 1a5b01e1

    where:
    reference                                                          || expectedPower
    new ActivePower(Quantities.getQuantity(268.6, WATT))               || Quantities.getQuantity(268.6, WATT)
    new EnergyConsumption(Quantities.getQuantity(3000d, KILOWATTHOUR)) || Quantities.getQuantity(342.24, WATT)
  }
}<|MERGE_RESOLUTION|>--- conflicted
+++ resolved
@@ -98,17 +98,10 @@
         reference
         )
 
-<<<<<<< HEAD
-		then:
-		for (cnt in 0..10000) {
-			abs((dut.calculateActivePower(ModelState.ConstantState$.MODULE$, FixedLoadModel.FixedLoadRelevantData$.MODULE$)).subtract(expectedPower).to(MEGAWATT).value.doubleValue()) < testingTolerance
-		}
-=======
     then:
     for (cnt in 0..10000) {
-      abs((dut.calculateActivePower(FixedLoadModel.FixedLoadRelevantData$.MODULE$)).subtract(expectedPower).to(MEGAWATT).value.doubleValue()) < testingTolerance
+      abs((dut.calculateActivePower(ModelState.ConstantState$.MODULE$, FixedLoadModel.FixedLoadRelevantData$.MODULE$)).subtract(expectedPower).to(MEGAWATT).value.doubleValue()) < testingTolerance
     }
->>>>>>> 1a5b01e1
 
     where:
     reference                                                          || expectedPower
@@ -133,13 +126,8 @@
           reference
           )
 
-<<<<<<< HEAD
-			abs((dut.calculateActivePower(ModelState.ConstantState$.MODULE$, relevantData)).subtract(expectedPower * scale).to(MEGAWATT).value.doubleValue()) < testingTolerance
-		}
-=======
-      abs((dut.calculateActivePower(relevantData)).subtract(expectedPower * scale).to(MEGAWATT).value.doubleValue()) < testingTolerance
+      abs((dut.calculateActivePower(ModelState.ConstantState$.MODULE$, relevantData)).subtract(expectedPower * scale).to(MEGAWATT).value.doubleValue()) < testingTolerance
     }
->>>>>>> 1a5b01e1
 
     where:
     reference                                                          || expectedPower
