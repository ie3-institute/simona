/*
 * © 2020. TU Dortmund University,
 * Institute of Energy Systems, Energy Efficiency and Energy Economics,
 * Research group Distribution grid planning and operation
 */

package edu.ie3.simona.model.participant

import squants.Dimensionless
import squants.Each$
import squants.energy.Kilowatts$
import squants.space.Radians$
import squants.space.SquareMeters$

import static edu.ie3.util.quantities.PowerSystemUnits.*
import static tech.units.indriya.quantity.Quantities.getQuantity

import edu.ie3.datamodel.models.OperationTime
import edu.ie3.datamodel.models.input.NodeInput
import edu.ie3.datamodel.models.input.OperatorInput
import edu.ie3.datamodel.models.input.system.PvInput
import edu.ie3.datamodel.models.input.system.characteristic.CosPhiFixed
import edu.ie3.datamodel.models.voltagelevels.GermanVoltageLevelUtils
import edu.ie3.simona.model.participant.control.QControl
import edu.ie3.util.scala.quantities.Irradiation
import edu.ie3.util.scala.OperationInterval
import edu.ie3.util.scala.quantities.Megavars$
import edu.ie3.util.scala.quantities.Sq
import edu.ie3.util.scala.quantities.WattHoursPerSquareMeter$
import org.locationtech.jts.geom.Coordinate
import org.locationtech.jts.geom.GeometryFactory
import org.locationtech.jts.geom.Point
import scala.Option
import spock.lang.Shared
import spock.lang.Specification
<<<<<<< HEAD
import squants.Dimensionless
import squants.Each$
import squants.energy.Kilowatts$
import squants.space.Angle
import squants.space.Radians$
import squants.space.SquareMeters$
=======
import squants.space.Angle
>>>>>>> 83d0fb03

import java.time.ZonedDateTime

/**
 * Test class that tries to cover all special cases of the current implementation of the PvModel
 *
 * Some of these test cases are taken from the examples of
 * Duffie, J. A., & Beckman, W. A. (2013). Solar engineering of thermal processes (4th ed.). Hoboken, N.J.: John Wiley & Sons.
 *
 * The page examples can be found using the page number provided in each test. Results may differ slightly from the
 * book as we sometimes use different formulas. Furthermore, sometimes the example might be slightly adapted to fit our needs.
 *
 */

class PvModelTest extends Specification {

  @Shared
  PvModel pvModel

  @Shared
  GeometryFactory geometryFactory

  def setupSpec() {

    // build the NodeInputModel (which defines the location of the pv input model)
    /// the NodeInputModel needs a GeoReference for the Pv to work
    geometryFactory = new GeometryFactory()
    Point p = geometryFactory.createPoint(
        new Coordinate(13.2491, 53.457909))
    NodeInput nodeInput = new NodeInput(
        UUID.fromString("85f8b517-8a2d-4c20-86c6-3ff3c5823e6d"),
        "NodeInputModel for PvModel Test",
        OperatorInput.NO_OPERATOR_ASSIGNED,
        OperationTime.notLimited(),
        getQuantity(1, PU),
        false,
        p,
        GermanVoltageLevelUtils.MV_20KV,
        11
        )


    // build the PvInputModel
    PvInput pvInput = new PvInput(
        UUID.fromString("adb4eb23-1dd6-4406-a5e7-02e1e4c9dead"),
        "Pv Model Test",
        OperatorInput.NO_OPERATOR_ASSIGNED,
        OperationTime.notLimited(),
        nodeInput,
        new CosPhiFixed("cosPhiFixed:{(0.0,0.9)}"),
        0.20000000298023224,
        getQuantity(-8.926613807678223, DEGREE_GEOM),
        getQuantity(97, PERCENT),
        getQuantity(41.01871871948242, DEGREE_GEOM),
        0.8999999761581421,
        1,
        false,
        getQuantity(10, KILOVOLTAMPERE),
        0.8999999761581421
        )

    // build the PvModel
    double scalingFactor = 1.0d
    pvModel = PvModel.apply(
        pvInput.uuid,
        pvInput.id,
        OperationInterval.apply(0L, 86400L),
        scalingFactor,
<<<<<<< HEAD
        QControl.apply(pvInput.getqCharacteristics()),
        Sq.create(pvInput.getsRated().to(KILOWATT).getValue().doubleValue(), Kilowatts$.MODULE$),
=======
        QControl.apply(pvInput.qCharacteristics),
        Sq.create(pvInput.sRated.to(KILOWATT).value.doubleValue(), Kilowatts$.MODULE$),
>>>>>>> 83d0fb03
        pvInput.cosPhiRated,
        pvInput.node.geoPosition.y,
        pvInput.node.geoPosition.x,
        pvInput.albedo,
<<<<<<< HEAD
        Sq.create(pvInput.getEtaConv().to(PU).getValue().doubleValue(), Each$.MODULE$),
        Sq.create(pvInput.getAzimuth().to(RADIAN).getValue().doubleValue(), Radians$.MODULE$),
        Sq.create(pvInput.getElevationAngle().getValue().doubleValue(), Radians$.MODULE$),
=======
        Sq.create(pvInput.etaConv.to(PU).value.doubleValue(), Each$.MODULE$),
        Sq.create(pvInput.azimuth.to(RADIAN).value.doubleValue(), Radians$.MODULE$),
        Sq.create(pvInput.elevationAngle.value.doubleValue(), Radians$.MODULE$),
>>>>>>> 83d0fb03
        Sq.create(1d, SquareMeters$.MODULE$)
        )
  }

  def "A PvModel should have sMax set to be 10% higher than its sRated"() {
    expect:
    pvModel.sMax().toKilowatts() == ((pvModel.sRated().toKilowatts() * 1.1))
  }

  def "A PvModel should provide reactive power up to 110% of it's rated apparent power"() {
    given: "default adjusted voltage"
    Dimensionless adjustedVoltage = Sq.create(1, Each$.MODULE$) // needed for method call but not applicable for cosphi_p

    when: "the reactive power is calculated"
    def qCalc = pvModel.calculateReactivePower(Sq.create(pVal, Kilowatts$.MODULE$), adjustedVoltage)

    then:
    qCalc =~ Sq.create(qSoll, Megavars$.MODULE$)

    where:
    pVal || qSoll
    9.5d  || 0.004601059995959599d // above sRated (no q limitation)
    11d   || 0d        // above sMax (limit q becomes active)
  }

  def "Calculate day angle J"() {
    when:
<<<<<<< HEAD
    Angle jCalc = pvModel.calcJ(ZonedDateTime.parse(time))
=======
    Angle jCalc = pvModel.calcAngleJ(ZonedDateTime.parse(time))
>>>>>>> 83d0fb03

    then:
    jCalc =~ Sq.create(jSol, Radians$.MODULE$)

    where:
    time                                       || jSol
    '2019-01-05T05:15:00+01:00[Europe/Berlin]' || 0.06885682528415985d
    '2016-10-31T12:15:00+01:00[Europe/Berlin]' || 5.23311872159614873d // leap year => day = 305
    '2017-10-31T12:15:00+01:00[Europe/Berlin]' || 5.21590451527510877d // regular year => day = 304
  }

  def "Calculate declination angle delta"() {
    when:
    Angle dayAngleQuantity = Sq.create(j, Radians$.MODULE$)
    Angle deltaCalc = pvModel.calcSunDeclinationDelta(dayAngleQuantity)

    then:
    deltaCalc =~ Sq.create(deltaSol, Radians$.MODULE$)

    where:
    j                  || deltaSol
    0d                 || -0.402449d           // Jan 1st
    2.943629280897834d || 0.40931542032971796d   // Jun 21 (maximum: 23.45°)
    6.024972212363987d || -0.4069636112528855d   // Dec 21 (minimum: -23.45°)
    4.52733626243351d  || 0.01790836361732633d   // Sep 21 (0°)
    1.359922299362157d || -0.0011505915019577827d   // Mar 21 (0°)
  }

  def "Calculate hour angle omega"() {
    when:
    ZonedDateTime dateTime = ZonedDateTime.parse(time)
    Angle dayAngleQuantity = Sq.create(j, Radians$.MODULE$)
    Angle longitudeQuantity = Sq.create(longitude, Radians$.MODULE$)

    Angle omegaCalc = pvModel.calcHourAngleOmega(dateTime, dayAngleQuantity, longitudeQuantity)

    then:
    omegaCalc =~ Sq.create(omegaSol, Radians$.MODULE$)

    where:
    time                                       | j                  | longitude || omegaSol
    '2019-01-01T05:00:00+01:00[Europe/Berlin]' | 0d                 | 0.16d     || -1.9465030168609223d  // long: ~9.17°E
    '2019-01-01T10:05:00+01:00[Europe/Berlin]' | 0d                 | 0.16d     || -0.6156894622152462d  // different time: 10:05
    '2019-01-01T12:00:00+01:00[Europe/Berlin]' | 0d                 | 0.16d     || -0.11390730226687622d  // 12:00
    '2019-01-01T14:00:00+01:00[Europe/Berlin]' | 0d                 | 0.16d     || 0.40969147333142264d  // 14:00
    '2019-01-01T17:30:00+01:00[Europe/Berlin]' | 0d                 | 0.16d     || 1.3259893306284447d  // 17:30
    '2019-03-21T05:00:00+01:00[Europe/Berlin]' | 1.359922299362157d | 0.16d     || -1.9677750757840207d  // different j (different date)
    '2019-01-01T05:00:00+01:00[Europe/Berlin]' | 0d                 | 0.175d    || -1.9315030168609224d  // different long, ~10°E
  }

  def "Calculate sunset angle omegaSS"() {
    when:
    Angle latitudeQuantity = Sq.create(latitude, Radians$.MODULE$)
    Angle deltaQuantity = Sq.create(delta, Radians$.MODULE$)

    Angle omegaSSCalc = pvModel.calcSunsetAngleOmegaSS(latitudeQuantity, deltaQuantity)

    then:
    omegaSSCalc =~ Sq.create(omegaSSSol, Radians$.MODULE$)

    where:
    latitude | delta      || omegaSSSol
    0.9d     | -0.402449d || 1.0045975406286176d  // lat: ~51.57°N
    0.935d   | -0.402449d || 0.956011693657339d   // different lat: ~53.57°N
    0.9d     | 0.017908d  || 1.5933675693198284d  // different delta
  }

  def "Calculate solar altitude angle alphaS"() {
    when:
    Angle omegaQuantity = Sq.create(omega, Radians$.MODULE$)
    Angle deltaQuantity = Sq.create(delta, Radians$.MODULE$)
    Angle latitudeQuantity = Sq.create(latitude, Radians$.MODULE$)

    Angle alphaSCalc = pvModel.calcSolarAltitudeAngleAlphaS(omegaQuantity, deltaQuantity, latitudeQuantity)

    then:
    alphaSCalc =~ Sq.create(alphaSSol, Radians$.MODULE$)

    where:
    omega              | delta               | latitude || alphaSSol
    1.946503016860923d | -0.402449d          | 0.9d     || -0.5429594681352444d  // delta: Jan 1st, lat: ~51.57°N
    1.967775075784021d | -0.001150591501958d | 0.9d     || -0.24363984335678648d  // delta: March 21st
    1.946503016860923d | -0.402449d          | 0.935d   || -0.5417322854819461d  // delta: Jan 1st, lat: ~53.57°N
    1.256637061d       | -0.402449d          | 0.698d   || -0.033897520990303694d  // omega: 82°, delta: Jan 1st, lat: ~53.57°N
    0.409691473331422d | -0.402449d          | 0.9d     || 0.21956610107293822d  // omega: 14:00, delta: Jan 1st
  }

  def "Calculate zenith angle thetaZ"() {
    when:
    Angle alphaSQuantity = Sq.create(alphaS, Radians$.MODULE$)

    Angle thetaZCalc = pvModel.calcZenithAngleThetaZ(alphaSQuantity)

    then:
    thetaZCalc =~ Sq.create(thetaZSol, Radians$.MODULE$)

    where:
    alphaS             || thetaZSol
    0d                 || 1.5707963267948966d     // 0°
    0.785398163397448d || 0.7853981633974486d     // 45°
    1.570796326794897d || -4.440892098500626E-16d  // 90°
  }

  def "Calculate air mass"() {
    when:
    Angle thetaZQuantity = Sq.create(thetaZ, Radians$.MODULE$)

    double airMassCalc = pvModel.calcAirMass(thetaZQuantity)

    then:
    airMassCalc =~ airMassSol

    where:
    thetaZ             || airMassSol
    0d                 || 1d                  // 0°
    0.785398163397448d || 1.41321748045965d   // 45°
    1.570796326794897d || 37.640108631323025d // 90°
  }

  def "Calculate extraterrestrial radiation IO"() {
    when:
    Angle dayAngleQuantity = Sq.create(j, Radians$.MODULE$)

    Irradiation I0Calc = pvModel.calcExtraterrestrialRadiationI0(dayAngleQuantity)

    then:
    I0Calc =~ Sq.create(I0Sol, WattHoursPerSquareMeter$.MODULE$)

    where:
    j                  || I0Sol
    0d                 || 1414.91335d           // Jan 1st
    2.943629280897834d || 1322.494291080537598d // Jun 21st
    4.52733626243351d  || 1355.944773587800003d // Sep 21st
  }

  def "Calculate the angle of incidence thetaG"() {

    "Calculate the angle of incidence of beam radiation on a surface located at Madison (lat: 43◦ N), Wisconsin, " +
        "at 10:30 (solar time) on February 13 if the surface is tilted 45◦ from the horizontal and pointed 15◦ " +
        "west of south."

    "== Calculate the angle of incidence thetaG =="
    when:
    // Declination Angle delta of the sun at solar noon
    Angle delta = Sq.create(Math.toRadians(-14), Radians$.MODULE$)
    //Latitude in Radian
    Angle latitudeInRad = Sq.create(Math.toRadians(43d), Radians$.MODULE$)
    //Hour Angle
    Angle omega = Sq.create(Math.toRadians(-22.5), Radians$.MODULE$)
    //Inclination Angle of the surface
    Angle gammaE = Sq.create(Math.toRadians(45), Radians$.MODULE$)
    //Sun's azimuth
    Angle alphaE = Sq.create(Math.toRadians(15), Radians$.MODULE$)

    then:

    pvModel.calcAngleOfIncidenceThetaG(delta, latitudeInRad, gammaE, alphaE, omega).toDegrees() =~ 35.176193345578604
  }

  def "Calculate the solar altitude (azimuth) angle alphaS"() {

    "Calculate the solar azimuth angle for φ = 43◦ at a) 9:30 AM on February 13 and b) 6:30 PM on July 1."

    "== Calculate solar altitude (azimuth) angle =="
    given:
    // Declination Angle delta of the sun at solar noon
    Angle delta = Sq.create(Math.toRadians(deltaIn), Radians$.MODULE$)
    //Hour Angle
    Angle omega = Sq.create(Math.toRadians(omegaIn), Radians$.MODULE$)
    //Latitude in Radian
    Angle latitudeInRad = Sq.create(Math.toRadians(latitudeInDeg), Radians$.MODULE$)

    expect:
    "- should calculate the solar altitude correctly and"
    pvModel.calcSolarAltitudeAngleAlphaS(omega, delta, latitudeInRad).toDegrees() =~ alphaSOut


    where: "the following parameters are given"
    latitudeInDeg | deltaIn | omegaIn || alphaSOut
    43d           | -14d    | -37.5d  || 23.45298936595318  // '2011-02-13T09:30:00'
    43d           | 23.1d   | 97.5d   || 10.356151317506402 // '2011-07-01T06:30:00'
  }

  def "Calculate Rb (cos(thetaG)/cos(thetaZ))"() {

    "On March 4 at a latitude of 45◦ and a surface slope of 60◦ determine Rb at 6:30 AM and Rb,ave " +
        "for the hour 6 to 7 AM."

    given:
    "- using pre-calculated parameters"
    //Latitude in Radian
    Angle latitudeInRad = Sq.create(Math.toRadians(latitudeInDeg), Radians$.MODULE$)
    // Declination Angle delta of the sun at solar noon
    Angle delta = Sq.create(Math.toRadians(deltaIn), Radians$.MODULE$)
    //Hour Angle
    Angle omega = Sq.create(Math.toRadians(omegaIn), Radians$.MODULE$)
    //Inclination Angle of the surface
    Angle gammaE = Sq.create(Math.toRadians(slope), Radians$.MODULE$)
    //Sun's azimuth
    Angle alphaE = Sq.create(Math.toRadians(azimuth), Radians$.MODULE$)

    expect:
    "- should calculate the angle of incidence thetaG and zenith angle thetaZ of beam radiation on a surface correctly"

    pvModel.calcAngleOfIncidenceThetaG(delta, latitudeInRad, gammaE, alphaE, omega).toDegrees() =~ thetaOut


    where: "the following parameters are given"
    latitudeInDeg | deltaIn | omegaIn | slope | azimuth || thetaOut
    45            | -7.15   | -82.5   | 60    | 0       || 80.94904834048776  // thetaG
    45            | -7.15   | -82.5   | 0     | 0       || 89.79565474295107  // thetaZ
    40            | -11.6   | -82.5   | 60    | 0       || 79.11011928744357
    40            | -11.6   | 82.5    | 60    | 0       || 79.11011928744357
    40            | -11.6   | -78.0   | 60    | 0       || 74.92072065185143
    40            | -11.6   | 78.0    | 60    | 0       || 74.92072065185143
  }

  def "Calculate the estimate beam radiation eBeamS"() {

    "Using the Perez diffuse model, estimate the beam, diffuse, and ground-reflected components of solar " +
        "radiation and the total radiation on a surface sloped 60◦ toward the south at a latitude of 40◦ N " +
        "for the hour 9 to 10 AM on February 20. Here I = 1.04 MJ/m2 and ρg = 0.60."
    //Reference p.95
    //https://www.sku.ac.ir/Datafiles/BookLibrary/45/John%20A.%20Duffie,%20William%20A.%20Beckman(auth.)-Solar%20Engineering%20of%20Thermal%20Processes,%20Fourth%20Edition%20(2013).pdf

    given:
    //Inclination of the Pv system in degrees (tilted from the horizontal)
    Angle gammaE = Sq.create(Math.toRadians(slope), Radians$.MODULE$)
    //Inclination of the Pv system in degrees (Inclined in a compass direction)(South 0◦; West 90◦; East -90◦)
    Angle alphaE = Sq.create(Math.toRadians(azimuth), Radians$.MODULE$)
    //Latitude in Radian
    Angle latitudeInRad = Sq.create(Math.toRadians(latitudeInDeg), Radians$.MODULE$)
    // 1 MJ/m^2 = 277,778 Wh/m^2
    // 0.244 MJ/m^2 = 67.777778 Wh/m^2
    //Beam Radiation on horizontal surface
    Irradiation eBeamH = Sq.create(67.777778d, WattHoursPerSquareMeter$.MODULE$)
    // Declination Angle delta of the sun at solar noon
    Angle delta = Sq.create(Math.toRadians(deltaIn), Radians$.MODULE$)
    //Hour Angle
    Angle omega = Sq.create(Math.toRadians(omegaIn), Radians$.MODULE$)
    //Incidence Angle
    Angle thetaG = Sq.create(Math.toRadians(thetaGIn), Radians$.MODULE$)
    //Sunset Angle
    Angle omegaSS = pvModel.calcSunsetAngleOmegaSS(latitudeInRad, delta)
    //Sunrise Angle (Sunset Angle * (-1))
    Angle omegaSR = omegaSS.$times(-1d)
    //omega1 and omega2
<<<<<<< HEAD
    Option<scala.Tuple2<squants.space.Angle, squants.space.Angle>> omegas = pvModel.calculateBeamOmegas(thetaG, omega, omegaSS, omegaSR)
=======
    Option<scala.Tuple2<Angle, Angle>> omegas = pvModel.calculateBeamOmegas(thetaG, omega, omegaSS, omegaSR)
>>>>>>> 83d0fb03

    expect:
    "- should calculate the beam contribution,"

    pvModel.calcBeamRadiationOnSlopedSurface(eBeamH, omegas, delta, latitudeInRad, gammaE, alphaE) =~ Sq.create(eBeamSSol, WattHoursPerSquareMeter$.MODULE$)


    where: "the following parameters are given"
    latitudeInDeg | slope | azimuth | deltaIn | omegaIn | thetaGIn || eBeamSSol
    40d           | 0d    | 0d      | -11.6d  | -37.5d  | 37.0d    || 67.777778d             // flat surface => eBeamS = eBeamH
    40d           | 60d   | 0d      | -11.6d  | -37.5d  | 37.0d    || 112.84217113154841369d // 2011-02-20T09:00:00
    40d           | 60d   | 0d      | -11.6d  | -78.0d  | 75.0d    || 210.97937494450755d    // sunrise
    40d           | 60d   | 0d      | -11.6d  | 62.0d   | 76.0d    || 199.16566536224116d    // sunset
    40d           | 60d   | 0d      | -11.6d  | 69.0d   | 89.9d    || 245.77637766673405d    // sunset, cut off
    40d           | 60d   | 0d      | -11.6d  | 75.0d   | 89.9d    || 0d                     // no sun
    40d           | 60d   | -90.0d  | -11.6d  | 60.0d   | 91.0d    || 0d                     // no direct beam
  }

  def "Calculate the estimate diffuse radiation eDifS"() {

    given:
    //Inclination of the Pv system in degrees (tilted from the horizontal)
    Angle gammaE = Sq.create(Math.toRadians(slope), Radians$.MODULE$)
    // 1 MJ/m^2 = 277,778 Wh/m^2
    // 0.244 MJ/m^2 = 67.777778 Wh/m^2
    //Beam Radiation on horizontal surface
    Irradiation eBeamH = Sq.create(67.777778d, WattHoursPerSquareMeter$.MODULE$)
    // 0.769 MJ/m^2 = 213,61111 Wh/m^2
    //Diffuse beam Radiation on horizontal surface
    Irradiation eDifH = Sq.create(213.61111d, WattHoursPerSquareMeter$.MODULE$)
    //Incidence Angle
    Angle thetaG = Sq.create(Math.toRadians(thetaGIn), Radians$.MODULE$)
    //Zenith Angle
    Angle thetaZ = Sq.create(Math.toRadians(thetaZIn), Radians$.MODULE$)
    // Extraterrestrial radiation
    Irradiation I0Quantity = Sq.create(I0, WattHoursPerSquareMeter$.MODULE$)

    expect:
    "- should calculate the beam diffusion"
    // == 0,7792781569074354 MJ/m^2

    pvModel.calcDiffuseRadiationOnSlopedSurfacePerez(eDifH, eBeamH, airMass, I0Quantity, thetaZ, thetaG, gammaE) =~ Sq.create(eDifSSol, WattHoursPerSquareMeter$.MODULE$)

    where: "the following parameters are given"
    thetaGIn | thetaZIn | slope | airMass           | I0                  || eDifSSol
    37.0     | 62.2     | 60    | 2.13873080095658d | 1399.0077631849722d || 216.46615469650982d
  }

  def "Calculate the ground reflection eRefS"() {

    given:
    "- Beam radiation and diffuse bean radiation on horizontal surface"
    //Inclination of the Pv system in degrees (tilted from the horizontal)
    Angle gammaE = Sq.create(Math.toRadians(slope), Radians$.MODULE$)
    // 1 MJ/m^2 = 277,778 Wh/m^2
    // 0.244 MJ/m^2 = 67.777778 Wh/m^2
    //Beam Radiation on horizontal surface
    Irradiation eBeamH = Sq.create(67.777778d, WattHoursPerSquareMeter$.MODULE$)
    // 0.769 MJ/m^2 = 213,61111 Wh/m^2
    //Diffuse beam Radiation on horizontal surface
    Irradiation eDifH = Sq.create(213.61111d, WattHoursPerSquareMeter$.MODULE$)

    expect:
    "- should calculate the ground reflection correctly"
    // == 0,15194999952 MJ/m^2 (Book: 0.156 MJ/m^2)

    pvModel.calcReflectedRadiationOnSlopedSurface(eBeamH, eDifH, gammaE, albedo) =~ Sq.create(eRefSSol, WattHoursPerSquareMeter$.MODULE$)


    where: "the following parameters are given"
    slope | albedo || eRefSSol
    60    | 0.60   || 42.20833319999999155833336d // '2011-02-20T09:00:00'
  }
}<|MERGE_RESOLUTION|>--- conflicted
+++ resolved
@@ -33,16 +33,7 @@
 import scala.Option
 import spock.lang.Shared
 import spock.lang.Specification
-<<<<<<< HEAD
-import squants.Dimensionless
-import squants.Each$
-import squants.energy.Kilowatts$
 import squants.space.Angle
-import squants.space.Radians$
-import squants.space.SquareMeters$
-=======
-import squants.space.Angle
->>>>>>> 83d0fb03
 
 import java.time.ZonedDateTime
 
@@ -111,26 +102,15 @@
         pvInput.id,
         OperationInterval.apply(0L, 86400L),
         scalingFactor,
-<<<<<<< HEAD
-        QControl.apply(pvInput.getqCharacteristics()),
-        Sq.create(pvInput.getsRated().to(KILOWATT).getValue().doubleValue(), Kilowatts$.MODULE$),
-=======
         QControl.apply(pvInput.qCharacteristics),
         Sq.create(pvInput.sRated.to(KILOWATT).value.doubleValue(), Kilowatts$.MODULE$),
->>>>>>> 83d0fb03
         pvInput.cosPhiRated,
         pvInput.node.geoPosition.y,
         pvInput.node.geoPosition.x,
         pvInput.albedo,
-<<<<<<< HEAD
-        Sq.create(pvInput.getEtaConv().to(PU).getValue().doubleValue(), Each$.MODULE$),
-        Sq.create(pvInput.getAzimuth().to(RADIAN).getValue().doubleValue(), Radians$.MODULE$),
-        Sq.create(pvInput.getElevationAngle().getValue().doubleValue(), Radians$.MODULE$),
-=======
         Sq.create(pvInput.etaConv.to(PU).value.doubleValue(), Each$.MODULE$),
         Sq.create(pvInput.azimuth.to(RADIAN).value.doubleValue(), Radians$.MODULE$),
         Sq.create(pvInput.elevationAngle.value.doubleValue(), Radians$.MODULE$),
->>>>>>> 83d0fb03
         Sq.create(1d, SquareMeters$.MODULE$)
         )
   }
@@ -158,11 +138,7 @@
 
   def "Calculate day angle J"() {
     when:
-<<<<<<< HEAD
-    Angle jCalc = pvModel.calcJ(ZonedDateTime.parse(time))
-=======
     Angle jCalc = pvModel.calcAngleJ(ZonedDateTime.parse(time))
->>>>>>> 83d0fb03
 
     then:
     jCalc =~ Sq.create(jSol, Radians$.MODULE$)
@@ -410,11 +386,7 @@
     //Sunrise Angle (Sunset Angle * (-1))
     Angle omegaSR = omegaSS.$times(-1d)
     //omega1 and omega2
-<<<<<<< HEAD
-    Option<scala.Tuple2<squants.space.Angle, squants.space.Angle>> omegas = pvModel.calculateBeamOmegas(thetaG, omega, omegaSS, omegaSR)
-=======
     Option<scala.Tuple2<Angle, Angle>> omegas = pvModel.calculateBeamOmegas(thetaG, omega, omegaSS, omegaSR)
->>>>>>> 83d0fb03
 
     expect:
     "- should calculate the beam contribution,"
