/*
 * © 2020. TU Dortmund University,
 * Institute of Energy Systems, Energy Efficiency and Energy Economics,
 * Research group Distribution grid planning and operation
 */

package edu.ie3.simona.model.participant

import static edu.ie3.util.quantities.PowerSystemUnits.*
import static tech.units.indriya.quantity.Quantities.getQuantity
import squants.Dimensionless
import squants.Each$
import squants.energy.Kilowatts$
import squants.space.Degrees$
import squants.space.Radians$
import squants.space.SquareMeters$
import edu.ie3.datamodel.models.OperationTime
import edu.ie3.datamodel.models.input.NodeInput
import edu.ie3.datamodel.models.input.OperatorInput
import edu.ie3.datamodel.models.input.system.PvInput
import edu.ie3.datamodel.models.input.system.characteristic.CosPhiFixed
import edu.ie3.datamodel.models.voltagelevels.GermanVoltageLevelUtils
import edu.ie3.simona.model.participant.control.QControl
import edu.ie3.util.scala.quantities.Irradiation
import edu.ie3.util.scala.OperationInterval
import edu.ie3.util.scala.quantities.Megavars$
import edu.ie3.util.scala.quantities.Sq
import edu.ie3.util.scala.quantities.WattHoursPerSquareMeter$
import org.locationtech.jts.geom.Coordinate
import org.locationtech.jts.geom.GeometryFactory
import org.locationtech.jts.geom.Point
import scala.Option
import spock.lang.Shared
import spock.lang.Specification
import squants.space.Angle
import java.time.ZonedDateTime

/**
 * Test class that tries to cover all special cases of the current implementation of the PvModel
 *
 * Some of these test cases are taken from the examples of
 * Duffie, J. A., & Beckman, W. A. (2013). Solar engineering of thermal processes (4th ed.). Hoboken, N.J.: John Wiley & Sons.
 *
 * The page examples can be found using the page number provided in each test. Results may differ slightly from the
 * book as we sometimes use different formulas. Furthermore, sometimes the example might be slightly adapted to fit our needs.
 *
 */

class PvModelTest extends Specification {

  @Shared
  PvModel pvModel

  @Shared
  GeometryFactory geometryFactory

  def setupSpec() {

    // build the NodeInputModel (which defines the location of the pv input model)
    /// the NodeInputModel needs a GeoReference for the Pv to work
    geometryFactory = new GeometryFactory()
    Point p = geometryFactory.createPoint(
        new Coordinate(13.2491, 53.457909))
    NodeInput nodeInput = new NodeInput(
        UUID.fromString("85f8b517-8a2d-4c20-86c6-3ff3c5823e6d"),
        "NodeInputModel for PvModel Test",
        OperatorInput.NO_OPERATOR_ASSIGNED,
        OperationTime.notLimited(),
        getQuantity(1, PU),
        false,
        p,
        GermanVoltageLevelUtils.MV_20KV,
        11
        )


    // build the PvInputModel
    PvInput pvInput = new PvInput(
        UUID.fromString("adb4eb23-1dd6-4406-a5e7-02e1e4c9dead"),
        "Pv Model Test",
        OperatorInput.NO_OPERATOR_ASSIGNED,
        OperationTime.notLimited(),
        nodeInput,
        new CosPhiFixed("cosPhiFixed:{(0.0,0.9)}"),
        0.20000000298023224,
        getQuantity(-8.926613807678223, DEGREE_GEOM),
        getQuantity(97, PERCENT),
        getQuantity(41.01871871948242, DEGREE_GEOM),
        0.8999999761581421,
        1,
        false,
        getQuantity(10, KILOVOLTAMPERE),
        0.8999999761581421
        )

    // build the PvModel
    double scalingFactor = 1.0d
    pvModel = PvModel.apply(
        pvInput.uuid,
        pvInput.id,
        OperationInterval.apply(0L, 86400L),
        scalingFactor,
        QControl.apply(pvInput.qCharacteristics),
        Sq.create(pvInput.sRated.to(KILOWATT).value.doubleValue(), Kilowatts$.MODULE$),
        pvInput.cosPhiRated,
        pvInput.node.geoPosition.y,
        pvInput.node.geoPosition.x,
        pvInput.albedo,
        Sq.create(pvInput.etaConv.to(PU).value.doubleValue(), Each$.MODULE$),
        Sq.create(pvInput.azimuth.to(RADIAN).value.doubleValue(), Radians$.MODULE$),
        Sq.create(pvInput.elevationAngle.value.doubleValue(), Radians$.MODULE$),
        Sq.create(1d, SquareMeters$.MODULE$)
        )
  }

  def "A PvModel should have sMax set to be 10% higher than its sRated"() {
    expect:
    pvModel.sMax().toKilowatts() == ((pvModel.sRated().toKilowatts() * 1.1))
  }

  def "A PvModel should provide reactive power up to 110% of it's rated apparent power"() {
    given: "default adjusted voltage"
    Dimensionless adjustedVoltage = Sq.create(1, Each$.MODULE$) // needed for method call but not applicable for cosphi_p

    when: "the reactive power is calculated"
    def qCalc = pvModel.calculateReactivePower(Sq.create(pVal, Kilowatts$.MODULE$), adjustedVoltage)

    then:
    qCalc =~ Sq.create(qSoll, Megavars$.MODULE$)

    where:
    pVal || qSoll
    9.5d  || 0.004601059995959599d // above sRated (no q limitation)
    11d   || 0d        // above sMax (limit q becomes active)
  }

  def "Calculate day angle J"() {
    when:
    Angle jCalc = pvModel.calcAngleJ(ZonedDateTime.parse(time))

    then:
    jCalc =~ Sq.create(jSol, Radians$.MODULE$)

    where:
    time                                       || jSol
    '2019-01-05T05:15:00+01:00[Europe/Berlin]' || 0.06885682528415985d
    '2016-10-31T12:15:00+01:00[Europe/Berlin]' || 5.23311872159614873d // leap year => day = 305
    '2017-10-31T12:15:00+01:00[Europe/Berlin]' || 5.21590451527510877d // regular year => day = 304
    '2011-06-21T13:00:00+02:00[Europe/Berlin]' || 2.9436292808978335d // regular year => day = 172
    '2011-04-05T16:00:00+02:00[Europe/Berlin]' || 1.6181353941777565d // regular year => day = 95
    '2011-09-21T00:00:00+02:00[Europe/Berlin]' || 4.5273362624335105d // regular year => day = 254
    '2011-03-21T00:00:00+01:00[Europe/Berlin]' || 1.359922299362157d // regular year => day = 80
  }

  def "Calculate declination angle delta"() {
    when:
    Angle dayAngleQuantity = Sq.create(j, Radians$.MODULE$)
    Angle deltaCalc = pvModel.calcSunDeclinationDelta(dayAngleQuantity)

    then:
    deltaCalc =~ Sq.create(deltaSol, Radians$.MODULE$)

    where:
    j                  || deltaSol
    0d                 || -0.402449d           // Jan 1st
    2.943629280897834d || 0.40931542032971796d   // Jun 21 (maximum: 23.45°)
    6.024972212363987d || -0.4069636112528855d   // Dec 21 (minimum: -23.45°)
    4.52733626243351d  || 0.01790836361732633d   // Sep 21 (0°)
    1.359922299362157d || -0.0011505915019577827d   // Mar 21 (0°)
  }

  def "Calculate hour angle omega"() {
    when:
    ZonedDateTime dateTime = ZonedDateTime.parse(time)
    Angle dayAngleQuantity = Sq.create(j, Radians$.MODULE$)
    Angle longitudeQuantity = Sq.create(longitude, Radians$.MODULE$)

    Angle omegaCalc = pvModel.calcHourAngleOmega(dateTime, dayAngleQuantity, longitudeQuantity)

    then:
    omegaCalc =~ Sq.create(omegaSol, Radians$.MODULE$)

    where:
<<<<<<< HEAD
    time                                       | j                   | longitude   || omegaSol
    '2019-01-01T05:00:00+01:00[Europe/Berlin]' | 0d                  | 0.16d       || -1.9465030168609223d    // long: ~9.17°E
    '2019-01-01T10:05:00+01:00[Europe/Berlin]' | 0d                  | 0.16d       || -0.6156894622152462d    // different time: 10:05
    '2019-01-01T12:00:00+01:00[Europe/Berlin]' | 0d                  | 0.16d       || -0.11390730226687622d    // 12:00
    '2019-01-01T14:00:00+01:00[Europe/Berlin]' | 0d                  | 0.16d       || 0.40969147333142264d     // 14:00
    '2019-01-01T17:30:00+01:00[Europe/Berlin]' | 0d                  | 0.16d       || 1.3259893306284447d     // 17:30
    '2019-03-21T05:00:00+01:00[Europe/Berlin]' | 1.359922299362157d  | 0.16d       || -1.9677750757840207d    // different j (different date)
    '2019-01-01T05:00:00+01:00[Europe/Berlin]' | 0d                  | 0.175d      || -1.9315030168609224d    // different long, ~10°E
    '2011-06-21T11:00:00+02:00[Europe/Berlin]' | 2.9436292808978d    | 0.2337d     || -0.2960273936975511d  // long of Berlin (13.39E),
    '2011-06-21T12:00:00+02:00[Europe/Berlin]' | 2.9436292808978d    | 0.2337d     || -0.034228005898401644d // long of Berlin (13.39E),
    '2011-06-21T13:00:00+02:00[Europe/Berlin]' | 2.9436292808978d    | 0.2337d     || 0.2275713819007478d    // long of Berlin (13.39E),
    '2011-06-21T14:00:00+02:00[Europe/Berlin]' | 2.9436292808978d    | 0.2337d     || 0.4893707696998972d   // long of Berlin (13.39E),
    '2011-06-21T15:00:00+02:00[Europe/Berlin]' | 2.9436292808978d    | 0.2337d     || 0.7511701574990467d    // long of Berlin (13.39E),
    '2011-04-05T16:00:00+02:00[Europe/Berlin]' | 1.6181353941777565d | 0.2337d     || 1.0062695999127789d    // long of Berlin (13.39E),
    '2011-06-21T12:00:00+02:00[Europe/Berlin]' | 2.9436292808978d    | 0.5449d     || 0.2769719941015987d    // long of Cairo (31.22E),
=======
    time                                       | j                  | longitude || omegaSol
    '2019-01-01T05:00:00+01:00[Europe/Berlin]' | 0d                 | 0.16d     || -1.9465030168609223d  // long: ~9.17°E
    '2019-01-01T10:05:00+01:00[Europe/Berlin]' | 0d                 | 0.16d     || -0.6156894622152458d  // different time: 10:05
    '2019-01-01T12:00:00+01:00[Europe/Berlin]' | 0d                 | 0.16d     || -0.11390730226687622d  // 12:00
    '2019-01-01T14:00:00+01:00[Europe/Berlin]' | 0d                 | 0.16d     || 0.40969147333142264d  // 14:00
    '2019-01-01T17:30:00+01:00[Europe/Berlin]' | 0d                 | 0.16d     || 1.3259893306284447d  // 17:30
    '2019-03-21T05:00:00+01:00[Europe/Berlin]' | 1.359922299362157d | 0.16d     || -1.9677750757840207d  // different j (different date)
    '2019-01-01T05:00:00+01:00[Europe/Berlin]' | 0d                 | 0.175d    || -1.9315030168609224d  // different long, ~10°E
>>>>>>> 0899335f
  }

  def "Calculate sunset angle omegaSS"() {
    when:
    Angle latitudeQuantity = Sq.create(latitude, Radians$.MODULE$)
    Angle deltaQuantity = Sq.create(delta, Radians$.MODULE$)

    Angle omegaSSCalc = pvModel.calcSunsetAngleOmegaSS(latitudeQuantity, deltaQuantity)

    then:
    omegaSSCalc =~ Sq.create(omegaSSSol, Radians$.MODULE$)

    where:
    latitude     | delta        || omegaSSSol
    0.9d         | -0.402449d   || 1.0045975406286176d  // lat: ~51.57°N
    0.935d       | -0.402449d   || 0.956011693657339d   // different lat: ~53.57°N
    0.9d         | 0.017908d    || 1.5933675693198284d  // different delta
    0.157952297d | 0.384670567d || 1.635323424114512d  // //Example 2.2 Goswami Priciples of Solar Engineering
  }

  def "Calculate solar altitude angle alphaS"() {
    when:
    Angle omegaQuantity = Sq.create(omega, Radians$.MODULE$)
    Angle deltaQuantity = Sq.create(delta, Radians$.MODULE$)
    Angle latitudeQuantity = Sq.create(latitude, Radians$.MODULE$)

    Angle alphaSCalc = pvModel.calcSolarAltitudeAngleAlphaS(omegaQuantity, deltaQuantity, latitudeQuantity)

    then:
    alphaSCalc =~ Sq.create(alphaSSol, Radians$.MODULE$)

    where:
    omega              | delta               | latitude        || alphaSSol
    1.946503016860923d | -0.402449d          | 0.9d            || -0.5429594681352444d   // delta: Jan 1st, lat: ~51.57°N
    1.967775075784021d | -0.001150591501958d | 0.9d            || -0.24363984335678648d   // delta: March 21st
    1.946503016860923d | -0.402449d          | 0.935d          || -0.5417322854819461d   // delta: Jan 1st, lat: ~53.57°N
    1.256637061d       | -0.402449d          | 0.698d          || -0.033897520990303694d   // omega: 82°, delta: Jan 1st, lat: ~39.99°N
    0.409691473331422d | -0.402449d          | 0.9d            || 0.21956610107293822d    // omega: 14:00, delta: Jan 1st
    -0.85019406d       | -0.00720875d        | 0.9128072d      || 0.40911138927659646d  // omega: -48.71° = 09:00, delta: March 21st, lat: Berlin
    +0.22425484d       | +0.40899596d        | 0.9128072d      || 1.0386092658376944d   // omega: +12.84° = 14:00 MESZ = 13:00 MEZ, delta: June 21st, lat: Berlin
    -0.81703281d       | -0.00720875d        | 0.54628806d     || 0.619982384489836d    // omega: -36.9809° = 09:00, delta: March 21st, lat: Cairo
    -0.00438329d       | +0.40899596d        | 0.54628806d     || 1.4334492081530734d   // omega: -0.25° = 12:00, delta: June 21st, lat: Cairo
    +0.0126074d        | -0.40842934d        | 0.54628806d     || 0.6160025701438165d   // omega: +0.7223° = 12:00, delta: Dez 21st, lat: Cairo
    -0.78639785d       | +0.1549651d         | 0.54628806d     || 0.7430566034615067d   // omega: -45.05° = 09:00, delta: Sep 1st, lat: Cairo
    +1.04619786d       | 0.1549651d          | 0.54628806d     || 0.5270965151470974d   // omega: +59.943° = 16:00, delta: Sep 1st, lat: Cairo
    0d                 | -0.305432619d       | 0.518013722d    || 0.7473499857948969d   // omega: 0 = Solar Noon, delta: February 01st, lat/lon: Gainsville (29.68 N, 82.27 W) //Example 2.1a Goswami Priciples of Solar Engineering
    -1.374970385d      | +0.380755678d       | 0.157952297d    || 0.2391202791125743d   // omega: -78.78° = 7:00 a.m., delta: June 01st, lat/lon: Tocumen Panama (9.05 N, 79.37 W) //Example 2.2a Goswami Priciples of Solar Engineering
    0d                 | -0.268780705d       | -0.616101226d   || 1.2234758057948967d   // omega: 0° = Solar noon., delta: November 01st, lat/lon: Canberra Australia (35.3 S, 149.1 E) //Example 2.3b Goswami Priciples of Solar Engineering
    Math.toRadians(-37.5d)        | Math.toRadians(-14d)         | Math.toRadians(43d)     || Math.toRadians(23.4529893659531784299686037109330117049955654837550d)  // '2011-02-13T09:30:00' from Duffie
    Math.toRadians(97.5d)         | Math.toRadians(23.1d)        | Math.toRadians(43d)     || Math.toRadians(10.356151317506402829742934977890382350725031728508d) // '2011-07-01T06:30:00' from Duffie
    // Reference: Quaschning, Regenerative Energiesysteme figure 2.15 and figure 2.16   // gammaS@Quaschning = alphaS@SIMONA !
    Math.toRadians(-47.15114406)  | Math.toRadians(23.4337425d)  | Math.toRadians(52.3d)   || Math.toRadians(44.12595614280154d)    // Berlin (13.2E 52.3N) '2011-06-21T09:00:00' MEZ
    Math.toRadians(-32.15114394d) | Math.toRadians(23.4337425d)  | Math.toRadians(52.3d)   || Math.toRadians(52.15790489243239d)    // Berlin (13.2E 52.3N) '2011-06-21T10:00:00' MEZ
    Math.toRadians(-17.15114381d) | Math.toRadians(23.4337425d)  | Math.toRadians(52.3d)   || Math.toRadians(58.29851278388936d)    // Berlin (13.2E 52.3N) '2011-06-21T11:00:00' MEZ
    Math.toRadians(-2.151143686d) | Math.toRadians(23.4337425d)  | Math.toRadians(52.3d)   || Math.toRadians(61.086849596117524d)   // Berlin (13.2E 52.3N) '2011-06-21T12:00:00' MEZ
    Math.toRadians(12.84885587d)  | Math.toRadians(23.4337425d)  | Math.toRadians(52.3d)   || Math.toRadians(59.50792770681503d)    // Berlin (13.2E 52.3N) '2011-06-21T13:00:00' MEZ
    Math.toRadians(27.84885599d)  | Math.toRadians(23.4337425d)  | Math.toRadians(52.3d)   || Math.toRadians(54.170777340509574d)   // Berlin (13.2E 52.3N) '2011-06-21T14:00:00' MEZ
    Math.toRadians(58.28178946d)  | Math.toRadians(7.79402247d)  | Math.toRadians(52.3d)   || Math.toRadians(25.203526133755485d)   // Berlin (13.2E 52.3N) '2011-09-04T16:00:00' MEZ
    Math.toRadians(0.948855924d)  | Math.toRadians(23.4337425d)  | Math.toRadians(30.1d)   || Math.toRadians(83.28023248078853d)   // Cairo  (31.3E 30.1N)  '2011-06-21T12:00:00' MEZ+1h
  }

  def "Calculate zenith angle thetaZ"() {
    when:
    Angle alphaSQuantity = Sq.create(alphaS, Radians$.MODULE$)

    Angle thetaZCalc = pvModel.calcZenithAngleThetaZ(alphaSQuantity)

    then:
    thetaZCalc =~ Sq.create(thetaZSol, Radians$.MODULE$)

    where:
    alphaS             || thetaZSol
    0d                 || 1.5707963267948966d     // 0°
    0.785398163397448d || 0.7853981633974486d     // 45°
    1.570796326794897d || -4.440892098500626E-16d  // 90°
  }

  def "Calculate air mass"() {
    when:
    Angle thetaZQuantity = Sq.create(thetaZ, Radians$.MODULE$)

    double airMassCalc = pvModel.calcAirMass(thetaZQuantity)

    then:
    airMassCalc =~ airMassSol

    where:
    thetaZ             || airMassSol
    0d                 || 1d                  // 0°
    0.785398163397448d || 1.41321748045965d   // 45°
    1.570796326794897d || 37.640108631323025d // 90°
  }

  def "Calculate extraterrestrial radiation IO"() {
    when:
    Angle dayAngleQuantity = Sq.create(j, Radians$.MODULE$)

    Irradiation I0Calc = pvModel.calcExtraterrestrialRadiationI0(dayAngleQuantity)

    then:
    I0Calc =~ Sq.create(I0Sol, WattHoursPerSquareMeter$.MODULE$)

    where:
    j                  || I0Sol
    0d                 || 1414.91335d           // Jan 1st
    2.943629280897834d || 1322.494291080537598d // Jun 21st
    4.52733626243351d  || 1355.944773587800003d // Sep 21st
  }

  def "Calculate the angle of incidence thetaG"() {

    "Calculate the angle of incidence of beam radiation on a surface located at a Latitude" +
        "at a certain hour angle (solar time) on a given declination (date) if the surface " +
        "is tilted by a certain slope from the horizontal and pointed to a certain panel azimuth " +
        "west of south."

    "== Calculate the angle of incidence thetaG =="
    given:
    // Declination Angle delta of the sun at solar noon
    Angle deltaRad = Sq.create(Math.toRadians(deltaIn), Radians$.MODULE$)
    //Latitude in Radian
    Angle latitudeInRad = Sq.create(Math.toRadians(latitudeInDeg), Radians$.MODULE$)
    //Hour Angle
    Angle omegaRad = Sq.create(Math.toRadians(omegaDeg), Radians$.MODULE$)
    //Inclination Angle of the surface
    Angle gammaERad = Sq.create(Math.toRadians(gammaEDeg), Radians$.MODULE$)
    //Sun's azimuth
    Angle alphaERad = Sq.create(Math.toRadians(alphaEDeg), Radians$.MODULE$)

    when:
    Angle thetaG = pvModel.calcAngleOfIncidenceThetaG(deltaRad, latitudeInRad, gammaERad, alphaERad, omegaRad)

    then:
    "- should calculate the angle of incidence thetaG "
    thetaG.toDegrees() =~ Sq.create(thetaGOut, Degrees$.MODULE$).toDegrees()

    where: "the following parameters are given"
    latitudeInDeg | deltaIn         | omegaDeg       | gammaEDeg  | alphaEDeg  || thetaGOut
    43d           | -14d            | -22.5d         | 45d        | 15d        || 35.176193345578606393727080835951995075234213360724d  // Duffie
    51.516667d    | +18.4557514d    | -15.00225713d  | 30d        | +0d        || 14.420271449960715d                     // Iqbal
    51.516667d    | +18.4557514d    | -15.00225713d  | 90d        | +0d        || 58.65287310017624d                     // Iqbal
    35.0d         | +23.2320597d    | +30.00053311d  | 45d        | 10d        || 39.62841449023577d                      // Kalogirou - Solar Energy Engineering Example 2.7  ISBN 978-0-12-374501-9; DOI https://doi.org/10.1016/B978-0-12-374501-9.X0001-5
    35.0d         | +23.2320597d    | +30.00053311d  | 45d        | 90d        || 18.946300807438607d                     // Kalogirou - Solar Energy Engineering Example 2.7 changed to 90° panel azimuth to WEST
    35.0d         | +23.2320597d    | +74.648850625d | 45d        | 90d        || 21.95480347380729d                     // Kalogirou - Solar Energy Engineering Example 2.7  90° panel azimuth to WEST at 17:00
    35.0d         | +23.2320597d    | +74.648850625d | 45d        | -90d       || 109.00780288303966d                     // Kalogirou - Solar Energy Engineering Example 2.7  90° panel azimuth to EAST at 17:00
    27.96d        | -17.51d         | -11.1d         | 30d        | +10d       || 22.384603601536398d                     // Goswami Priciples of Solar Engineering Example 2.7a
    -35.3d        | -17.51d         | -4.2d          | 30d        | +170d      || 14.882390116876563d                     // Goswami Priciples of Solar Engineering Example 2.7b
  }

  def "Testing the equality of zenith angle of a horizontal surface and thetaG of a sloped surface"() {

    "Iqbal Figure 1.6.2 - the angle of incidence of a surface sloped by angle beta at " +
        "latitude phi should be same as the zenith angle of an unsloped surface" +
        "positioned at latitude phi - beta " +
        ""

    given:
    "- using pre-calculated parameters"
    //Latitude in Radian
    Angle latitudeInRad = Sq.create(Math.toRadians(latitudeInDeg), Radians$.MODULE$)
    // Declination Angle delta of the sun at solar noon
    Angle delta = Sq.create(Math.toRadians(deltaIn), Radians$.MODULE$)
    //Hour Angle
    Angle omega = Sq.create(Math.toRadians(omegaIn), Radians$.MODULE$)
    //Inclination Angle of the surface
    Angle gammaE = Sq.create(Math.toRadians(slope), Radians$.MODULE$)
    //Sun's azimuth
    Angle alphaE = Sq.create(Math.toRadians(azimuth), Radians$.MODULE$)

    // should calculate the angle of incidence thetaG
    when:
    Angle thetaG = pvModel.calcAngleOfIncidenceThetaG(delta, latitudeInRad, gammaE, alphaE, omega)

    then:
    thetaG.toDegrees() =~ thetaOut

    where: "the following parameters are given"
    latitudeInDeg | deltaIn      | omegaIn       | slope  | azimuth || thetaOut
    45d            | -7.15       | -82.5d        | 60d    | 0       || 80.94904834048776d  // thetaG
    15d            | -7.15       | -82.5d        | 30d    | 0       || 80.94904834048776d  // same test but 15° South with 15° less sloped surface
    0d             | -7.15       | -82.5d        | 15d    | 0       || 80.94904834048776d  // same test but 15° South with 15° less sloped surface
    52.3d          | 23.4337425  | 2.15114395d   | 0d     | 0       || 28.91315041538251d  // Berlin 21.06. 12:00 => thetaG = 90 - alphaS
    70.3d          | 23.4337425  | 2.15114395d   | 18d    | 0       || 28.91315041538251d  // same test but 18° North with 18° sloped surface
  }

  def "Calculate Rb (cos(thetaG)/cos(thetaZ))"() {

    "On March 4 at a latitude of 45◦ and a surface slope of 60◦ determine Rb at 6:30 AM and Rb,ave " +
        "for the hour 6 to 7 AM."

    given:
    "- using pre-calculated parameters"
    //Latitude in Radian
    Angle latitudeInRad = Sq.create(Math.toRadians(latitudeInDeg), Radians$.MODULE$)
    // Declination Angle delta of the sun at solar noon
    Angle delta = Sq.create(Math.toRadians(deltaIn), Radians$.MODULE$)
    //Hour Angle
    Angle omega = Sq.create(Math.toRadians(omegaIn), Radians$.MODULE$)
    //Inclination Angle of the surface
    Angle gammaE = Sq.create(Math.toRadians(slope), Radians$.MODULE$)
    //Sun's azimuth
    Angle alphaE = Sq.create(Math.toRadians(azimuth), Radians$.MODULE$)

    expect:
    "- should calculate the angle of incidence thetaG and zenith angle thetaZ of beam radiation on a surface correctly"

    pvModel.calcAngleOfIncidenceThetaG(delta, latitudeInRad, gammaE, alphaE, omega).toDegrees() =~ thetaOut


    where: "the following parameters are given"
    latitudeInDeg | deltaIn | omegaIn | slope | azimuth || thetaOut
    45            | -7.15   | -82.5   | 60    | 0       || 80.94904834048776  // thetaG
    45            | -7.15   | -82.5   | 0     | 0       || 89.79565474295107  // thetaZ
    40            | -11.6   | -82.5   | 60    | 0       || 79.11011928744357
    40            | -11.6   | 82.5    | 60    | 0       || 79.11011928744357
    40            | -11.6   | -78.0   | 60    | 0       || 74.92072065185143
    40            | -11.6   | 78.0    | 60    | 0       || 74.92072065185143
  }

  def "Calculate the estimate beam radiation eBeamS"() {

    "Using the Perez diffuse model, estimate the beam, diffuse, and ground-reflected components of solar " +
        "radiation and the total radiation on a surface sloped 60◦ toward the south at a latitude of 40◦ N " +
        "for the hour 9 to 10 AM on February 20. Here I = 1.04 MJ/m2 and ρg = 0.60."
    //Reference p.95
    //https://www.sku.ac.ir/Datafiles/BookLibrary/45/John%20A.%20Duffie,%20William%20A.%20Beckman(auth.)-Solar%20Engineering%20of%20Thermal%20Processes,%20Fourth%20Edition%20(2013).pdf

    given:
    //Inclination of the Pv system in degrees (tilted from the horizontal)
    Angle gammaE = Sq.create(Math.toRadians(slope), Radians$.MODULE$)
    //Inclination of the Pv system in degrees (Inclined in a compass direction)(South 0◦; West 90◦; East -90◦)
    Angle alphaE = Sq.create(Math.toRadians(azimuth), Radians$.MODULE$)
    //Latitude in Radian
    Angle latitudeInRad = Sq.create(Math.toRadians(latitudeInDeg), Radians$.MODULE$)
    // 1 MJ/m^2 = 277,778 Wh/m^2
    // 0.244 MJ/m^2 = 67.777778 Wh/m^2
    //Beam Radiation on horizontal surface
    Irradiation eBeamH = Sq.create(67.777778d, WattHoursPerSquareMeter$.MODULE$)
    // Declination Angle delta of the sun at solar noon
    Angle delta = Sq.create(Math.toRadians(deltaIn), Radians$.MODULE$)
    //Hour Angle
    Angle omega = Sq.create(Math.toRadians(omegaIn), Radians$.MODULE$)
    //Incidence Angle
    Angle thetaG = Sq.create(Math.toRadians(thetaGIn), Radians$.MODULE$)
    //Sunset Angle
    Angle omegaSS = pvModel.calcSunsetAngleOmegaSS(latitudeInRad, delta)
    //Sunrise Angle (Sunset Angle * (-1))
    Angle omegaSR = omegaSS.$times(-1d)
    //omega1 and omega2
    Option<scala.Tuple2<Angle, Angle>> omegas = pvModel.calculateBeamOmegas(thetaG, omega, omegaSS, omegaSR)

    expect:
    "- should calculate the beam contribution,"

    pvModel.calcBeamRadiationOnSlopedSurface(eBeamH, omegas, delta, latitudeInRad, gammaE, alphaE) =~ Sq.create(eBeamSSol, WattHoursPerSquareMeter$.MODULE$)


    where: "the following parameters are given"
    latitudeInDeg | slope | azimuth | deltaIn | omegaIn | thetaGIn || eBeamSSol
    40d           | 0d    | 0d      | -11.6d  | -37.5d  | 37.0d    || 67.777778d             // flat surface => eBeamS = eBeamH
    40d           | 60d   | 0d      | -11.6d  | -37.5d  | 37.0d    || 112.84217113154841369d // 2011-02-20T09:00:00
    40d           | 60d   | 0d      | -11.6d  | -78.0d  | 75.0d    || 210.97937494450755d    // sunrise
    40d           | 60d   | 0d      | -11.6d  | 62.0d   | 76.0d    || 199.16566536224116d    // sunset
    40d           | 60d   | 0d      | -11.6d  | 69.0d   | 89.9d    || 245.77637766673405d    // sunset, cut off
    40d           | 60d   | 0d      | -11.6d  | 75.0d   | 89.9d    || 0d                     // no sun
    40d           | 60d   | -90.0d  | -11.6d  | 60.0d   | 91.0d    || 0d                     // no direct beam
  }

  def "Calculate the estimate diffuse radiation eDifS"() {

    given:
    //Inclination of the Pv system in degrees (tilted from the horizontal)
    Angle gammaE = Sq.create(Math.toRadians(slope), Radians$.MODULE$)
    // 1 MJ/m^2 = 277,778 Wh/m^2
    // 0.244 MJ/m^2 = 67.777778 Wh/m^2
    //Beam Radiation on horizontal surface
    Irradiation eBeamH = Sq.create(67.777778d, WattHoursPerSquareMeter$.MODULE$)
    // 0.769 MJ/m^2 = 213,61111 Wh/m^2
    //Diffuse beam Radiation on horizontal surface
    Irradiation eDifH = Sq.create(213.61111d, WattHoursPerSquareMeter$.MODULE$)
    //Incidence Angle
    Angle thetaG = Sq.create(Math.toRadians(thetaGIn), Radians$.MODULE$)
    //Zenith Angle
    Angle thetaZ = Sq.create(Math.toRadians(thetaZIn), Radians$.MODULE$)
    // Extraterrestrial radiation
    Irradiation I0Quantity = Sq.create(I0, WattHoursPerSquareMeter$.MODULE$)

    expect:
    "- should calculate the beam diffusion"
    // == 0,7792781569074354 MJ/m^2

    pvModel.calcDiffuseRadiationOnSlopedSurfacePerez(eDifH, eBeamH, airMass, I0Quantity, thetaZ, thetaG, gammaE) =~ Sq.create(eDifSSol, WattHoursPerSquareMeter$.MODULE$)

    where: "the following parameters are given"
    thetaGIn | thetaZIn | slope | airMass           | I0                  || eDifSSol
    37.0     | 62.2     | 60    | 2.13873080095658d | 1399.0077631849722d || 216.46615469650982d
  }

  def "Calculate the ground reflection eRefS"() {

    given:
    "- Beam radiation and diffuse bean radiation on horizontal surface"
    //Inclination of the Pv system in degrees (tilted from the horizontal)
    Angle gammaE = Sq.create(Math.toRadians(slope), Radians$.MODULE$)
    // 1 MJ/m^2 = 277,778 Wh/m^2
    // 0.244 MJ/m^2 = 67.777778 Wh/m^2
    //Beam Radiation on horizontal surface
    Irradiation eBeamH = Sq.create(67.777778d, WattHoursPerSquareMeter$.MODULE$)
    // 0.769 MJ/m^2 = 213,61111 Wh/m^2
    //Diffuse beam Radiation on horizontal surface
    Irradiation eDifH = Sq.create(213.61111d, WattHoursPerSquareMeter$.MODULE$)

    expect:
    "- should calculate the ground reflection correctly"
    // == 0,15194999952 MJ/m^2 (Book: 0.156 MJ/m^2)

    pvModel.calcReflectedRadiationOnSlopedSurface(eBeamH, eDifH, gammaE, albedo) =~ Sq.create(eRefSSol, WattHoursPerSquareMeter$.MODULE$)


    where: "the following parameters are given"
    slope | albedo || eRefSSol
    60    | 0.60   || 42.20833319999999155833336d // '2011-02-20T09:00:00'
  }
}<|MERGE_RESOLUTION|>--- conflicted
+++ resolved
@@ -181,10 +181,9 @@
     omegaCalc =~ Sq.create(omegaSol, Radians$.MODULE$)
 
     where:
-<<<<<<< HEAD
     time                                       | j                   | longitude   || omegaSol
     '2019-01-01T05:00:00+01:00[Europe/Berlin]' | 0d                  | 0.16d       || -1.9465030168609223d    // long: ~9.17°E
-    '2019-01-01T10:05:00+01:00[Europe/Berlin]' | 0d                  | 0.16d       || -0.6156894622152462d    // different time: 10:05
+    '2019-01-01T10:05:00+01:00[Europe/Berlin]' | 0d                  | 0.16d       || -0.6156894622152458d    // different time: 10:05
     '2019-01-01T12:00:00+01:00[Europe/Berlin]' | 0d                  | 0.16d       || -0.11390730226687622d    // 12:00
     '2019-01-01T14:00:00+01:00[Europe/Berlin]' | 0d                  | 0.16d       || 0.40969147333142264d     // 14:00
     '2019-01-01T17:30:00+01:00[Europe/Berlin]' | 0d                  | 0.16d       || 1.3259893306284447d     // 17:30
@@ -197,16 +196,6 @@
     '2011-06-21T15:00:00+02:00[Europe/Berlin]' | 2.9436292808978d    | 0.2337d     || 0.7511701574990467d    // long of Berlin (13.39E),
     '2011-04-05T16:00:00+02:00[Europe/Berlin]' | 1.6181353941777565d | 0.2337d     || 1.0062695999127789d    // long of Berlin (13.39E),
     '2011-06-21T12:00:00+02:00[Europe/Berlin]' | 2.9436292808978d    | 0.5449d     || 0.2769719941015987d    // long of Cairo (31.22E),
-=======
-    time                                       | j                  | longitude || omegaSol
-    '2019-01-01T05:00:00+01:00[Europe/Berlin]' | 0d                 | 0.16d     || -1.9465030168609223d  // long: ~9.17°E
-    '2019-01-01T10:05:00+01:00[Europe/Berlin]' | 0d                 | 0.16d     || -0.6156894622152458d  // different time: 10:05
-    '2019-01-01T12:00:00+01:00[Europe/Berlin]' | 0d                 | 0.16d     || -0.11390730226687622d  // 12:00
-    '2019-01-01T14:00:00+01:00[Europe/Berlin]' | 0d                 | 0.16d     || 0.40969147333142264d  // 14:00
-    '2019-01-01T17:30:00+01:00[Europe/Berlin]' | 0d                 | 0.16d     || 1.3259893306284447d  // 17:30
-    '2019-03-21T05:00:00+01:00[Europe/Berlin]' | 1.359922299362157d | 0.16d     || -1.9677750757840207d  // different j (different date)
-    '2019-01-01T05:00:00+01:00[Europe/Berlin]' | 0d                 | 0.175d    || -1.9315030168609224d  // different long, ~10°E
->>>>>>> 0899335f
   }
 
   def "Calculate sunset angle omegaSS"() {
