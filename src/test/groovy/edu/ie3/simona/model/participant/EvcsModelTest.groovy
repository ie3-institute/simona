/*
 * © 2021. TU Dortmund University,
 * Institute of Energy Systems, Energy Efficiency and Energy Economics,
 * Research group Distribution grid planning and operation
 */

package edu.ie3.simona.model.participant

import static edu.ie3.util.quantities.PowerSystemUnits.*

import edu.ie3.datamodel.models.input.system.characteristic.CosPhiFixed
import edu.ie3.datamodel.models.input.system.type.evcslocation.EvcsLocationType
import edu.ie3.simona.api.data.ev.model.EvModel
import edu.ie3.simona.model.participant.control.QControl
import edu.ie3.simona.test.common.model.MockEvModel
import edu.ie3.util.scala.OperationInterval
import edu.ie3.util.scala.quantities.Sq
import spock.lang.Shared
import spock.lang.Specification
import squants.energy.KilowattHours$
import squants.energy.Kilowatts$
import squants.energy.Power
import squants.time.Minutes$
import tech.units.indriya.quantity.Quantities

import scala.collection.immutable.Set

class EvcsModelTest extends Specification {

  static final double TESTING_TOLERANCE = 1e-10

  @Shared
  double scalingFactor = 1.0d
  @Shared
  int chargingPoints = 2

<<<<<<< HEAD



=======
>>>>>>> 83d0fb03
  def getStandardModel(Power sRated) {
    return new EvcsModel(
        UUID.fromString("06a14909-366e-4e94-a593-1016e1455b30"),
        "Evcs Model Test",
        OperationInterval.apply(0L, 86400L),
        scalingFactor,
        QControl.apply(new CosPhiFixed("cosPhiFixed:{(0.0,1.0)}")),
        sRated,
        1d,
        chargingPoints,
        EvcsLocationType.HOME
        )
  }

  def "Test charge"() {
    given:
    EvcsModel evcsModel = getStandardModel(
        Sq.create(evcsSRated, Kilowatts$.MODULE$)
        )
    EvModel evModel = new MockEvModel(
        UUID.fromString("73c041c7-68e9-470e-8ca2-21fd7dbd1797"),
        "TestEv",
        Quantities.getQuantity(evSRated, KILOWATT),
        Quantities.getQuantity(evEStorage, KILOWATTHOUR),
        Quantities.getQuantity(evStoredEnergy.doubleValue(), KILOWATTHOUR)
        )
    def chargingTime = Sq.create(
        durationMins, Minutes$.MODULE$
        )

    when:
    def res = evcsModel.charge(evModel, chargingTime)

    then:
    res._1().value().doubleValue() =~ solChargedEnergy.doubleValue()
    Sq.create(res._2().storedEnergy.value.doubleValue(), KilowattHours$.MODULE$) =~ Sq.create(solStoredEnergy, KilowattHours$.MODULE$)

    where:
    evcsSRated | evSRated | evEStorage | evStoredEnergy | durationMins || solStoredEnergy | solChargedEnergy
    100d       | 10d      | 20d        | 0d             | 60d           || 10d             | 10d // charge a bit
    100d       | 100d     | 20d        | 0d             | 60d           || 20d             | 20d // charge to full
    100d       | 100d     | 80d        | 30d            | 30d           || 80d             | 50d // charge to full with non-empty start
    100d       | 10d      | 20d        | 20d            | 60d           || 20d             | 0d  // already full
  }

  def "Test calcActivePowerAndEvSoc"() {
    given:
    def evsRated = 100d

    EvcsModel evcsModel = getStandardModel(Sq.create(evsRated, Kilowatts$.MODULE$))
    EvModel ev1Model = new MockEvModel(
        UUID.fromString("73c041c7-68e9-470e-8ca2-21fd7dbd1797"),
        "TestEv1",
        Quantities.getQuantity(ev1SRated, KILOWATT),
        Quantities.getQuantity(50d, KILOWATTHOUR),
        Quantities.getQuantity(ev1StoredEnergy, KILOWATTHOUR)
        )
    EvModel ev2Model = new MockEvModel(
        UUID.fromString("5e86454d-3434-4d92-856e-2f62dd1d0d90"),
        "TestEv2",
        Quantities.getQuantity(ev2SRated, KILOWATT),
        Quantities.getQuantity(50d, KILOWATTHOUR),
        Quantities.getQuantity(ev2StoredEnergy, KILOWATTHOUR)
        )
    Set mySet = new Set.Set2<EvModel>(ev1Model, ev2Model)
    def data = new EvcsModel.EvcsRelevantData(durationTicks, mySet)

    when:
    def res = evcsModel.calculateActivePowerAndEvSoc(data)

    then:
<<<<<<< HEAD
    Sq.create(res._1().toKilowatts(),KilowattHours$.MODULE$) =~ solPower
=======
    Sq.create(res._1().toKilowatts(), KilowattHours$.MODULE$) =~ solPower
>>>>>>> 83d0fb03
    res._2().size() == 2
    Sq.create(res._2().head().storedEnergy.value.doubleValue(), KilowattHours$.MODULE$) =~ solEv1Stored
    Sq.create(res._2().last().storedEnergy.value.doubleValue(), KilowattHours$.MODULE$) =~ solEv2Stored

    where:
    ev1SRated | ev1StoredEnergy | ev2SRated | ev2StoredEnergy | durationTicks || solPower | solEv1Stored | solEv2Stored
    10d       | 0d              | 10d       | 0d              | 3600L         || 20d      | 10d          | 10d    // well below evcs sRated
    10d       | 0d              | 10d       | 0d              | 900L          || 20d      | 2.5d         | 2.5d
    50d       | 0d              | 50d       | 0d              | 7200L         || 50d      | 50d          | 50d
    50d       | 0d              | 50d       | 0d              | 1800L         || 100d     | 25d          | 25d   // hitting evcs sRated exactly
    100d      | 0d              | 25d       | 0d              | 1800L         || 100d     | 50d          | 0d    // going above evcs sRated
    50d       | 25d             | 50d       | 25d             | 1800L         || 100d     | 50d          | 50d   // with non-zero start
    50d       | 45d             | 50d       | 35d             | 3600L         || 20d      | 50d          | 50d
    200d      | 25d             | 50d       | 50d             | 3600L         || 25d      | 50d          | 50d
  }
}<|MERGE_RESOLUTION|>--- conflicted
+++ resolved
@@ -34,12 +34,6 @@
   @Shared
   int chargingPoints = 2
 
-<<<<<<< HEAD
-
-
-
-=======
->>>>>>> 83d0fb03
   def getStandardModel(Power sRated) {
     return new EvcsModel(
         UUID.fromString("06a14909-366e-4e94-a593-1016e1455b30"),
@@ -111,11 +105,7 @@
     def res = evcsModel.calculateActivePowerAndEvSoc(data)
 
     then:
-<<<<<<< HEAD
-    Sq.create(res._1().toKilowatts(),KilowattHours$.MODULE$) =~ solPower
-=======
     Sq.create(res._1().toKilowatts(), KilowattHours$.MODULE$) =~ solPower
->>>>>>> 83d0fb03
     res._2().size() == 2
     Sq.create(res._2().head().storedEnergy.value.doubleValue(), KilowattHours$.MODULE$) =~ solEv1Stored
     Sq.create(res._2().last().storedEnergy.value.doubleValue(), KilowattHours$.MODULE$) =~ solEv2Stored
