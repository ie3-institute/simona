/*
 * © 2021. TU Dortmund University,
 * Institute of Energy Systems, Energy Efficiency and Energy Economics,
 * Research group Distribution grid planning and operation
 */

package edu.ie3.simona.model.participant

import edu.ie3.datamodel.models.input.system.characteristic.CosPhiFixed
import edu.ie3.datamodel.models.input.system.type.evcslocation.EvcsLocationType
import edu.ie3.simona.api.data.ev.model.EvModel
import edu.ie3.simona.model.participant.control.QControl
import edu.ie3.simona.test.common.model.MockEvModel
import edu.ie3.util.scala.OperationInterval
import spock.lang.Shared
import spock.lang.Specification
import tech.units.indriya.ComparableQuantity
import tech.units.indriya.quantity.Quantities
import edu.ie3.util.quantities.QuantityUtil

import javax.measure.quantity.Power
import scala.collection.immutable.Set

import static edu.ie3.util.quantities.PowerSystemUnits.*
import static tech.units.indriya.unit.Units.MINUTE

class EvcsModelTest extends Specification {

<<<<<<< HEAD
	@Shared
	double scalingFactor = 1.0d
	@Shared
	int chargingPoints = 2

	def getStandardModel(ComparableQuantity<Power> sRated) {
		return new EvcsModel(
				UUID.fromString("06a14909-366e-4e94-a593-1016e1455b30"),
				"Evcs Model Test",
				OperationInterval.apply(0L, 86400L),
				scalingFactor,
				QControl.apply(new CosPhiFixed("cosPhiFixed:{(0.0,1.0)}")),
				sRated,
				1d,
				chargingPoints,
				EvcsLocationType.HOME
				)
	}

	def "Test charge"() {
		given:
		EvcsModel evcsModel = getStandardModel(
				Quantities.getQuantity(evcsSRated, KILOVOLTAMPERE)
				)
		EvModel evModel = new MockEvModel(
				UUID.fromString("73c041c7-68e9-470e-8ca2-21fd7dbd1797"),
				"TestEv",
				Quantities.getQuantity(evSRated, KILOWATT),
				Quantities.getQuantity(evEStorage, KILOWATTHOUR),
				Quantities.getQuantity(evStoredEnergy, KILOWATTHOUR)
				)
		def chargingTime = Quantities.getQuantity(durationMins, MINUTE)

		when:
		def res = evcsModel.charge(evModel, chargingTime)

		then:
		QuantityUtil.isEquivalentAbs(res._1(),
				Quantities.getQuantity(solChargedEnergy, KILOWATTHOUR))
		QuantityUtil.isEquivalentAbs(res._2().storedEnergy,
				Quantities.getQuantity(solStoredEnergy, KILOWATTHOUR))

		where:
		evcsSRated | evSRated | evEStorage | evStoredEnergy | durationMins || solStoredEnergy | solChargedEnergy
		100d       | 10d      | 20d        | 0d             | 60           || 10d             | 10d // charge a bit
		100d       | 100d     | 20d        | 0d             | 60           || 20d             | 20d // charge to full
		100d       | 100d     | 80d        | 30d            | 30           || 80d             | 50d // charge to full with non-empty start
		100d       | 10d      | 20d        | 20d            | 60           || 20d             | 0d  // already full
	}

	def "Test calcActivePowerAndEvSoc"() {
		given:
		def evsRated = Quantities.getQuantity(100d, KILOVOLTAMPERE)

		EvcsModel evcsModel = getStandardModel(evsRated)
		EvModel ev1Model = new MockEvModel(
				UUID.fromString("73c041c7-68e9-470e-8ca2-21fd7dbd1797"),
				"TestEv1",
				Quantities.getQuantity(ev1SRated, KILOWATT),
				Quantities.getQuantity(50d, KILOWATTHOUR),
				Quantities.getQuantity(ev1StoredEnergy, KILOWATTHOUR)
				)
		EvModel ev2Model = new MockEvModel(
				UUID.fromString("5e86454d-3434-4d92-856e-2f62dd1d0d90"),
				"TestEv2",
				Quantities.getQuantity(ev2SRated, KILOWATT),
				Quantities.getQuantity(50d, KILOWATTHOUR),
				Quantities.getQuantity(ev2StoredEnergy, KILOWATTHOUR)
				)
		Set evSet = new Set.Set2<EvModel>(ev1Model, ev2Model)
		def state = new EvcsModel.EvcsState(evSet)
		def data = new EvcsModel.EvcsRelevantData(durationTicks)

		when:
		def res = evcsModel.calculateActivePowerAndEvSoc(data, state)

		then:
		QuantityUtil.isEquivalentAbs(res._1(), Quantities.getQuantity(solPower, KILOWATT))
		res._2().size() == 2
		QuantityUtil.isEquivalentAbs(res._2().head().storedEnergy,
				Quantities.getQuantity(solEv1Stored, KILOWATTHOUR))
		QuantityUtil.isEquivalentAbs(res._2().last().storedEnergy,
				Quantities.getQuantity(solEv2Stored, KILOWATTHOUR))

		where:
		ev1SRated | ev1StoredEnergy | ev2SRated | ev2StoredEnergy | durationTicks || solPower | solEv1Stored | solEv2Stored
		10d       | 0d              | 10d       | 0d              | 3600L         || 20d      | 10d          | 10d    // well below evcs sRated
		10d       | 0d              | 10d       | 0d              | 900L          || 20d      | 2.5d         | 2.5d
		50d       | 0d              | 50d       | 0d              | 7200L         || 50d      | 50d          | 50d
		50d       | 0d              | 50d       | 0d              | 1800L         || 100d     | 25d          | 25d   // hitting evcs sRated exactly
		100d      | 0d              | 25d       | 0d              | 1800L         || 100d     | 50d          | 0d    // going above evcs sRated
		50d       | 25d             | 50d       | 25d             | 1800L         || 100d     | 50d          | 50d   // with non-zero start
		50d       | 45d             | 50d       | 35d             | 3600L         || 20d      | 50d          | 50d
		200d      | 25d             | 50d       | 50d             | 3600L         || 25d      | 50d          | 50d

	}
=======
  @Shared
  double scalingFactor = 1.0d
  @Shared
  int chargingPoints = 2

  def getStandardModel(ComparableQuantity<Power> sRated) {
    return new EvcsModel(
        UUID.fromString("06a14909-366e-4e94-a593-1016e1455b30"),
        "Evcs Model Test",
        OperationInterval.apply(0L, 86400L),
        scalingFactor,
        QControl.apply(new CosPhiFixed("cosPhiFixed:{(0.0,1.0)}")),
        sRated,
        1d,
        chargingPoints,
        EvcsLocationType.HOME
        )
  }

  def "Test charge"() {
    given:
    EvcsModel evcsModel = getStandardModel(
        Quantities.getQuantity(evcsSRated, KILOVOLTAMPERE)
        )
    EvModel evModel = new MockEvModel(
        UUID.fromString("73c041c7-68e9-470e-8ca2-21fd7dbd1797"),
        "TestEv",
        Quantities.getQuantity(evSRated, KILOWATT),
        Quantities.getQuantity(evEStorage, KILOWATTHOUR),
        Quantities.getQuantity(evStoredEnergy, KILOWATTHOUR)
        )
    def chargingTime = Quantities.getQuantity(durationMins, MINUTE)

    when:
    def res = evcsModel.charge(evModel, chargingTime)

    then:
    QuantityUtil.isEquivalentAbs(res._1(),
        Quantities.getQuantity(solChargedEnergy, KILOWATTHOUR))
    QuantityUtil.isEquivalentAbs(res._2().storedEnergy,
        Quantities.getQuantity(solStoredEnergy, KILOWATTHOUR))

    where:
    evcsSRated | evSRated | evEStorage | evStoredEnergy | durationMins || solStoredEnergy | solChargedEnergy
    100d       | 10d      | 20d        | 0d             | 60           || 10d             | 10d // charge a bit
    100d       | 100d     | 20d        | 0d             | 60           || 20d             | 20d // charge to full
    100d       | 100d     | 80d        | 30d            | 30           || 80d             | 50d // charge to full with non-empty start
    100d       | 10d      | 20d        | 20d            | 60           || 20d             | 0d  // already full
  }

  def "Test calcActivePowerAndEvSoc"() {
    given:
    def evsRated = Quantities.getQuantity(100d, KILOVOLTAMPERE)

    EvcsModel evcsModel = getStandardModel(evsRated)
    EvModel ev1Model = new MockEvModel(
        UUID.fromString("73c041c7-68e9-470e-8ca2-21fd7dbd1797"),
        "TestEv1",
        Quantities.getQuantity(ev1SRated, KILOWATT),
        Quantities.getQuantity(50d, KILOWATTHOUR),
        Quantities.getQuantity(ev1StoredEnergy, KILOWATTHOUR)
        )
    EvModel ev2Model = new MockEvModel(
        UUID.fromString("5e86454d-3434-4d92-856e-2f62dd1d0d90"),
        "TestEv2",
        Quantities.getQuantity(ev2SRated, KILOWATT),
        Quantities.getQuantity(50d, KILOWATTHOUR),
        Quantities.getQuantity(ev2StoredEnergy, KILOWATTHOUR)
        )
    Set mySet = new Set.Set2<EvModel>(ev1Model, ev2Model)
    def data = new EvcsModel.EvcsRelevantData(durationTicks, mySet)

    when:
    def res = evcsModel.calculateActivePowerAndEvSoc(data)

    then:
    QuantityUtil.isEquivalentAbs(res._1(), Quantities.getQuantity(solPower, KILOWATT))
    res._2().size() == 2
    QuantityUtil.isEquivalentAbs(res._2().head().storedEnergy,
        Quantities.getQuantity(solEv1Stored, KILOWATTHOUR))
    QuantityUtil.isEquivalentAbs(res._2().last().storedEnergy,
        Quantities.getQuantity(solEv2Stored, KILOWATTHOUR))

    where:
    ev1SRated | ev1StoredEnergy | ev2SRated | ev2StoredEnergy | durationTicks || solPower | solEv1Stored | solEv2Stored
    10d       | 0d              | 10d       | 0d              | 3600L         || 20d      | 10d          | 10d    // well below evcs sRated
    10d       | 0d              | 10d       | 0d              | 900L          || 20d      | 2.5d         | 2.5d
    50d       | 0d              | 50d       | 0d              | 7200L         || 50d      | 50d          | 50d
    50d       | 0d              | 50d       | 0d              | 1800L         || 100d     | 25d          | 25d   // hitting evcs sRated exactly
    100d      | 0d              | 25d       | 0d              | 1800L         || 100d     | 50d          | 0d    // going above evcs sRated
    50d       | 25d             | 50d       | 25d             | 1800L         || 100d     | 50d          | 50d   // with non-zero start
    50d       | 45d             | 50d       | 35d             | 3600L         || 20d      | 50d          | 50d
    200d      | 25d             | 50d       | 50d             | 3600L         || 25d      | 50d          | 50d

  }
>>>>>>> 41a7f09b
}<|MERGE_RESOLUTION|>--- conflicted
+++ resolved
@@ -26,104 +26,6 @@
 
 class EvcsModelTest extends Specification {
 
-<<<<<<< HEAD
-	@Shared
-	double scalingFactor = 1.0d
-	@Shared
-	int chargingPoints = 2
-
-	def getStandardModel(ComparableQuantity<Power> sRated) {
-		return new EvcsModel(
-				UUID.fromString("06a14909-366e-4e94-a593-1016e1455b30"),
-				"Evcs Model Test",
-				OperationInterval.apply(0L, 86400L),
-				scalingFactor,
-				QControl.apply(new CosPhiFixed("cosPhiFixed:{(0.0,1.0)}")),
-				sRated,
-				1d,
-				chargingPoints,
-				EvcsLocationType.HOME
-				)
-	}
-
-	def "Test charge"() {
-		given:
-		EvcsModel evcsModel = getStandardModel(
-				Quantities.getQuantity(evcsSRated, KILOVOLTAMPERE)
-				)
-		EvModel evModel = new MockEvModel(
-				UUID.fromString("73c041c7-68e9-470e-8ca2-21fd7dbd1797"),
-				"TestEv",
-				Quantities.getQuantity(evSRated, KILOWATT),
-				Quantities.getQuantity(evEStorage, KILOWATTHOUR),
-				Quantities.getQuantity(evStoredEnergy, KILOWATTHOUR)
-				)
-		def chargingTime = Quantities.getQuantity(durationMins, MINUTE)
-
-		when:
-		def res = evcsModel.charge(evModel, chargingTime)
-
-		then:
-		QuantityUtil.isEquivalentAbs(res._1(),
-				Quantities.getQuantity(solChargedEnergy, KILOWATTHOUR))
-		QuantityUtil.isEquivalentAbs(res._2().storedEnergy,
-				Quantities.getQuantity(solStoredEnergy, KILOWATTHOUR))
-
-		where:
-		evcsSRated | evSRated | evEStorage | evStoredEnergy | durationMins || solStoredEnergy | solChargedEnergy
-		100d       | 10d      | 20d        | 0d             | 60           || 10d             | 10d // charge a bit
-		100d       | 100d     | 20d        | 0d             | 60           || 20d             | 20d // charge to full
-		100d       | 100d     | 80d        | 30d            | 30           || 80d             | 50d // charge to full with non-empty start
-		100d       | 10d      | 20d        | 20d            | 60           || 20d             | 0d  // already full
-	}
-
-	def "Test calcActivePowerAndEvSoc"() {
-		given:
-		def evsRated = Quantities.getQuantity(100d, KILOVOLTAMPERE)
-
-		EvcsModel evcsModel = getStandardModel(evsRated)
-		EvModel ev1Model = new MockEvModel(
-				UUID.fromString("73c041c7-68e9-470e-8ca2-21fd7dbd1797"),
-				"TestEv1",
-				Quantities.getQuantity(ev1SRated, KILOWATT),
-				Quantities.getQuantity(50d, KILOWATTHOUR),
-				Quantities.getQuantity(ev1StoredEnergy, KILOWATTHOUR)
-				)
-		EvModel ev2Model = new MockEvModel(
-				UUID.fromString("5e86454d-3434-4d92-856e-2f62dd1d0d90"),
-				"TestEv2",
-				Quantities.getQuantity(ev2SRated, KILOWATT),
-				Quantities.getQuantity(50d, KILOWATTHOUR),
-				Quantities.getQuantity(ev2StoredEnergy, KILOWATTHOUR)
-				)
-		Set evSet = new Set.Set2<EvModel>(ev1Model, ev2Model)
-		def state = new EvcsModel.EvcsState(evSet)
-		def data = new EvcsModel.EvcsRelevantData(durationTicks)
-
-		when:
-		def res = evcsModel.calculateActivePowerAndEvSoc(data, state)
-
-		then:
-		QuantityUtil.isEquivalentAbs(res._1(), Quantities.getQuantity(solPower, KILOWATT))
-		res._2().size() == 2
-		QuantityUtil.isEquivalentAbs(res._2().head().storedEnergy,
-				Quantities.getQuantity(solEv1Stored, KILOWATTHOUR))
-		QuantityUtil.isEquivalentAbs(res._2().last().storedEnergy,
-				Quantities.getQuantity(solEv2Stored, KILOWATTHOUR))
-
-		where:
-		ev1SRated | ev1StoredEnergy | ev2SRated | ev2StoredEnergy | durationTicks || solPower | solEv1Stored | solEv2Stored
-		10d       | 0d              | 10d       | 0d              | 3600L         || 20d      | 10d          | 10d    // well below evcs sRated
-		10d       | 0d              | 10d       | 0d              | 900L          || 20d      | 2.5d         | 2.5d
-		50d       | 0d              | 50d       | 0d              | 7200L         || 50d      | 50d          | 50d
-		50d       | 0d              | 50d       | 0d              | 1800L         || 100d     | 25d          | 25d   // hitting evcs sRated exactly
-		100d      | 0d              | 25d       | 0d              | 1800L         || 100d     | 50d          | 0d    // going above evcs sRated
-		50d       | 25d             | 50d       | 25d             | 1800L         || 100d     | 50d          | 50d   // with non-zero start
-		50d       | 45d             | 50d       | 35d             | 3600L         || 20d      | 50d          | 50d
-		200d      | 25d             | 50d       | 50d             | 3600L         || 25d      | 50d          | 50d
-
-	}
-=======
   @Shared
   double scalingFactor = 1.0d
   @Shared
@@ -193,11 +95,12 @@
         Quantities.getQuantity(50d, KILOWATTHOUR),
         Quantities.getQuantity(ev2StoredEnergy, KILOWATTHOUR)
         )
-    Set mySet = new Set.Set2<EvModel>(ev1Model, ev2Model)
-    def data = new EvcsModel.EvcsRelevantData(durationTicks, mySet)
+    Set evSet = new Set.Set2<EvModel>(ev1Model, ev2Model)
+    def state = new EvcsModel.EvcsState(evSet)
+    def data = new EvcsModel.EvcsRelevantData(durationTicks)
 
     when:
-    def res = evcsModel.calculateActivePowerAndEvSoc(data)
+    def res = evcsModel.calculateActivePowerAndEvSoc(data, state)
 
     then:
     QuantityUtil.isEquivalentAbs(res._1(), Quantities.getQuantity(solPower, KILOWATT))
@@ -219,5 +122,4 @@
     200d      | 25d             | 50d       | 50d             | 3600L         || 25d      | 50d          | 50d
 
   }
->>>>>>> 41a7f09b
 }