/*
 * © 2021. TU Dortmund University,
 * Institute of Energy Systems, Energy Efficiency and Energy Economics,
 * Research group Distribution grid planning and operation
 */

package edu.ie3.simona.model.participant

import static edu.ie3.util.quantities.PowerSystemUnits.*
import static tech.units.indriya.unit.Units.MINUTE

import edu.ie3.datamodel.models.input.system.characteristic.CosPhiFixed
import edu.ie3.datamodel.models.input.system.type.evcslocation.EvcsLocationType
import edu.ie3.simona.api.data.ev.model.EvModel
import edu.ie3.simona.model.participant.control.QControl
import edu.ie3.simona.test.common.model.MockEvModel
import edu.ie3.util.scala.OperationInterval
import edu.ie3.util.scala.quantities.Sq
import spock.lang.Shared
import spock.lang.Specification
import squants.energy.KilowattHours$
import squants.energy.Kilowatts$
import squants.energy.Power
import squants.time.Minutes$
import tech.units.indriya.quantity.Quantities

import scala.collection.immutable.Set

<<<<<<< HEAD
import static edu.ie3.util.quantities.PowerSystemUnits.*



=======
>>>>>>> ccdb47d5
class EvcsModelTest extends Specification {

  static final double TESTING_TOLERANCE = 1e-10

  @Shared
  double scalingFactor = 1.0d
  @Shared
  int chargingPoints = 2

  def getStandardModel(Power sRated) {
    return new EvcsModel(
        UUID.fromString("06a14909-366e-4e94-a593-1016e1455b30"),
        "Evcs Model Test",
        OperationInterval.apply(0L, 86400L),
        scalingFactor,
        QControl.apply(new CosPhiFixed("cosPhiFixed:{(0.0,1.0)}")),
        sRated,
        1d,
        chargingPoints,
        EvcsLocationType.HOME
        )
  }

  def "Test charge"() {
    given:
    EvcsModel evcsModel = getStandardModel(
        Sq.create(evcsSRated, Kilowatts$.MODULE$)
        )
    EvModel evModel = new MockEvModel(
        UUID.fromString("73c041c7-68e9-470e-8ca2-21fd7dbd1797"),
        "TestEv",
        Quantities.getQuantity(evSRated, KILOWATT),
        Quantities.getQuantity(evEStorage, KILOWATTHOUR),
        Quantities.getQuantity(evStoredEnergy.doubleValue(), KILOWATTHOUR)
        )
    def chargingTime = Sq.create(
        durationMins, Minutes$.MODULE$
        )

    when:
    def res = evcsModel.charge(evModel, chargingTime)

    then:
    res._1().value().doubleValue() =~ solChargedEnergy.doubleValue()
    Sq.create(res._2().storedEnergy.value.doubleValue(), KilowattHours$.MODULE$) =~ Sq.create(solStoredEnergy, KilowattHours$.MODULE$)

    where:
    evcsSRated | evSRated | evEStorage | evStoredEnergy | durationMins || solStoredEnergy | solChargedEnergy
    100d       | 10d      | 20d        | 0d             | 60d           || 10d             | 10d // charge a bit
    100d       | 100d     | 20d        | 0d             | 60d           || 20d             | 20d // charge to full
    100d       | 100d     | 80d        | 30d            | 30d           || 80d             | 50d // charge to full with non-empty start
    100d       | 10d      | 20d        | 20d            | 60d           || 20d             | 0d  // already full
  }

  def "Test calcActivePowerAndEvSoc"() {
    given:
    def evsRated = 100d

    EvcsModel evcsModel = getStandardModel(Sq.create(evsRated, Kilowatts$.MODULE$))
    EvModel ev1Model = new MockEvModel(
        UUID.fromString("73c041c7-68e9-470e-8ca2-21fd7dbd1797"),
        "TestEv1",
        Quantities.getQuantity(ev1SRated, KILOWATT),
        Quantities.getQuantity(50d, KILOWATTHOUR),
        Quantities.getQuantity(ev1StoredEnergy, KILOWATTHOUR)
        )
    EvModel ev2Model = new MockEvModel(
        UUID.fromString("5e86454d-3434-4d92-856e-2f62dd1d0d90"),
        "TestEv2",
        Quantities.getQuantity(ev2SRated, KILOWATT),
        Quantities.getQuantity(50d, KILOWATTHOUR),
        Quantities.getQuantity(ev2StoredEnergy, KILOWATTHOUR)
        )
    Set mySet = new Set.Set2<EvModel>(ev1Model, ev2Model)
    def data = new EvcsModel.EvcsRelevantData(durationTicks, mySet)

    when:
    def res = evcsModel.calculateActivePowerAndEvSoc(data)

    then:
    Sq.create(res._1().toKilowatts(), KilowattHours$.MODULE$) =~ solPower
    res._2().size() == 2
    Sq.create(res._2().head().storedEnergy.value.doubleValue(), KilowattHours$.MODULE$) =~ solEv1Stored
    Sq.create(res._2().last().storedEnergy.value.doubleValue(), KilowattHours$.MODULE$) =~ solEv2Stored

    where:
    ev1SRated | ev1StoredEnergy | ev2SRated | ev2StoredEnergy | durationTicks || solPower | solEv1Stored | solEv2Stored
    10d       | 0d              | 10d       | 0d              | 3600L         || 20d      | 10d          | 10d    // well below evcs sRated
    10d       | 0d              | 10d       | 0d              | 900L          || 20d      | 2.5d         | 2.5d
    50d       | 0d              | 50d       | 0d              | 7200L         || 50d      | 50d          | 50d
    50d       | 0d              | 50d       | 0d              | 1800L         || 100d     | 25d          | 25d   // hitting evcs sRated exactly
    100d      | 0d              | 25d       | 0d              | 1800L         || 100d     | 50d          | 0d    // going above evcs sRated
    50d       | 25d             | 50d       | 25d             | 1800L         || 100d     | 50d          | 50d   // with non-zero start
    50d       | 45d             | 50d       | 35d             | 3600L         || 20d      | 50d          | 50d
    200d      | 25d             | 50d       | 50d             | 3600L         || 25d      | 50d          | 50d
  }
}<|MERGE_RESOLUTION|>--- conflicted
+++ resolved
@@ -26,13 +26,6 @@
 
 import scala.collection.immutable.Set
 
-<<<<<<< HEAD
-import static edu.ie3.util.quantities.PowerSystemUnits.*
-
-
-
-=======
->>>>>>> ccdb47d5
 class EvcsModelTest extends Specification {
 
   static final double TESTING_TOLERANCE = 1e-10
