--- conflicted
+++ resolved
@@ -142,21 +142,11 @@
     }).collect(Collectors.toSet())
 
     when:
-<<<<<<< HEAD
-    def avgEnergy = (0..10).parallelStream().mapToDouble(
-        { runCnt ->
-          relevantDatas.parallelStream().mapToDouble(
-              { relevantData ->
-                (dut.calculateActivePower(ModelState.ConstantState$.MODULE$, relevantData).$times(Sq.create(15d, Minutes$.MODULE$))).toKilowattHours()
-              }).sum()
-        }).average().orElse(0d)
-=======
     def avgEnergy = (0..10).parallelStream().mapToDouble( { runCnt ->
       relevantDatas.parallelStream().mapToDouble( { relevantData ->
-        (dut.calculateActivePower(relevantData) * Quantities.getQuantity(15d, MINUTE)).asType(Energy).to(KILOWATTHOUR).value.doubleValue()
+        (dut.calculateActivePower(ModelState.ConstantState$.MODULE$, relevantData).$times(Sq.create(15d, Minutes$.MODULE$))).toKilowattHours()
       }).sum()
     }).average().orElse(0d)
->>>>>>> 8a749184
 
     then:
     abs(avgEnergy - 3000) / 3000 < 0.01
