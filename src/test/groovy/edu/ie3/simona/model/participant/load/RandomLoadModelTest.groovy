--- conflicted
+++ resolved
@@ -94,11 +94,7 @@
         foreSeenOperationInterval,
         1.0,
         QControl.apply(loadInput.qCharacteristics),
-<<<<<<< HEAD
-        Sq.create(loadInput.getsRated().to(KILOWATT).getValue().doubleValue(), Kilowatts$.MODULE$),
-=======
         Sq.create(loadInput.sRated.to(KILOWATT).value.doubleValue(), Kilowatts$.MODULE$),
->>>>>>> 83d0fb03
         loadInput.cosPhiRated,
         new ActivePower(Sq.create(268.6d, Watts$.MODULE$))
         )
@@ -134,11 +130,7 @@
         foreSeenOperationInterval,
         1.0,
         QControl.apply(loadInput.qCharacteristics),
-<<<<<<< HEAD
-        Sq.create(loadInput.getsRated().to(KILOWATT).getValue().doubleValue(), Kilowatts$.MODULE$),
-=======
         Sq.create(loadInput.sRated.to(KILOWATT).value.doubleValue(), Kilowatts$.MODULE$),
->>>>>>> 83d0fb03
         loadInput.cosPhiRated,
         new EnergyConsumption(Sq.create(3000d, KilowattHours$.MODULE$))
         )
@@ -167,11 +159,7 @@
         foreSeenOperationInterval,
         1.0,
         QControl.apply(loadInput.qCharacteristics),
-<<<<<<< HEAD
-        Sq.create(loadInput.getsRated().to(KILOWATT).getValue().doubleValue(), Kilowatts$.MODULE$),
-=======
         Sq.create(loadInput.sRated.to(KILOWATT).value.doubleValue(), Kilowatts$.MODULE$),
->>>>>>> 83d0fb03
         loadInput.cosPhiRated,
         new ActivePower(Sq.create(268.6d, Watts$.MODULE$))
         )
