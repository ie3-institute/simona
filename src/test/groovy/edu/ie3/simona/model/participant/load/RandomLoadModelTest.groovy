/*
 * © 2020. TU Dortmund University,
 * Institute of Energy Systems, Energy Efficiency and Energy Economics,
 * Research group Distribution grid planning and operation
 */

package edu.ie3.simona.model.participant.load

import static edu.ie3.datamodel.models.profile.BdewStandardLoadProfile.H0
import static edu.ie3.simona.model.participant.load.LoadReference.ActivePower
import static edu.ie3.simona.model.participant.load.LoadReference.EnergyConsumption
import static edu.ie3.util.quantities.PowerSystemUnits.*
import static org.apache.commons.math3.util.FastMath.abs
import static tech.units.indriya.unit.Units.MINUTE
import static tech.units.indriya.unit.Units.WATT

import edu.ie3.datamodel.models.OperationTime
import edu.ie3.datamodel.models.input.NodeInput
import edu.ie3.datamodel.models.input.OperatorInput
import edu.ie3.datamodel.models.input.system.LoadInput
import edu.ie3.datamodel.models.input.system.characteristic.CosPhiFixed
import edu.ie3.datamodel.models.voltagelevels.GermanVoltageLevelUtils
import edu.ie3.simona.model.SystemComponent
import edu.ie3.simona.model.participant.control.QControl
import edu.ie3.simona.model.participant.load.random.RandomLoadModel
import edu.ie3.simona.model.participant.load.random.RandomLoadParameters
import edu.ie3.util.TimeUtil
import squants.energy.*
import spock.lang.Specification

import squants.time.Minutes$
import tech.units.indriya.quantity.Quantities
import edu.ie3.util.scala.quantities.Sq

import java.time.temporal.ChronoUnit
import java.util.stream.Collectors

class RandomLoadModelTest extends Specification {
  def loadInput =
  new LoadInput(
  UUID.fromString("4eeaf76a-ec17-4fc3-872d-34b7d6004b03"),
  "testLoad",
  OperatorInput.NO_OPERATOR_ASSIGNED,
  OperationTime.notLimited(),
  new NodeInput(
  UUID.fromString("e5c1cde5-c161-4a4f-997f-fcf31fecbf57"),
  "TestNodeInputModel",
  OperatorInput.NO_OPERATOR_ASSIGNED,
  OperationTime.notLimited(),
  Quantities.getQuantity(1d, PU),
  false,
  NodeInput.DEFAULT_GEO_POSITION,
  GermanVoltageLevelUtils.LV,
  -1
  ),
  new CosPhiFixed("cosPhiFixed:{(0.0,0.95)}"),
  H0,
  false,
  Quantities.getQuantity(3000d, KILOWATTHOUR),
  Quantities.getQuantity(282.74d, VOLTAMPERE),
  0.95
  )

  def simulationStartDate = TimeUtil.withDefaults.toZonedDateTime("2019-01-01 00:00:00")
  def simulationEndDate = TimeUtil.withDefaults.toZonedDateTime("2019-12-31 23:59:00")
  def foreSeenOperationInterval =
  SystemComponent.determineOperationInterval(
  simulationStartDate,
  simulationEndDate,
  loadInput.operationTime
  )
  def testingTolerance = 1e-6 // Equals to 1 W power

  def "A random load model should be instantiated from valid input correctly"() {
    when:
    def actual = RandomLoadModel.apply(
        loadInput,
        foreSeenOperationInterval,
        1.0,
        reference
        )

    then:
    abs(actual.sRated().toWatts().doubleValue() - (expSRated.value().doubleValue())) < testingTolerance

    where:
    reference                                                          || expSRated
    new ActivePower(Sq.create(268.6d, Watts$.MODULE$))                 || Sq.create(311.0105263157895d, Watts$.MODULE$)
    new EnergyConsumption(Sq.create(2000d, KilowattHours$.MODULE$))    || Sq.create(467.156124576697d, Watts$.MODULE$)
  }

  def "A random load model is able to deliver the correct distribution on request"() {
    given:
    def dut = new RandomLoadModel(
        loadInput.uuid,
        loadInput.id,
        foreSeenOperationInterval,
        1.0,
        QControl.apply(loadInput.qCharacteristics),
        Sq.create(loadInput.sRated.to(KILOWATT).value.doubleValue(), Kilowatts$.MODULE$),
        loadInput.cosPhiRated,
        new ActivePower(Sq.create(268.6d, Watts$.MODULE$))
        )
    /* Working day, 61th quarter hour */
    def queryDate = TimeUtil.withDefaults.toZonedDateTime('2019-07-19 15:21:00')
    def expectedParams = new RandomLoadParameters(0.405802458524704, 0.0671483352780342, 0.0417016632854939)

    when:
    /* First query leeds to generation of distribution */
    def firstHit = dut.getGevDistribution(queryDate)

    then:
    firstHit.with {
      assert k == expectedParams.k()
      assert mu == expectedParams.my()
      assert sigma == expectedParams.sigma()
    }

    when:
    /* Second query is only look up in storage */
    def secondHit = dut.getGevDistribution(queryDate)

    then:
    secondHit == firstHit
  }

  def "A random load model should approx. reach the targeted annual energy consumption"() {
    given:
    def startDate = TimeUtil.withDefaults.toZonedDateTime("2019-01-01 00:00:00")
    def dut = new RandomLoadModel(
        loadInput.uuid,
        loadInput.id,
        foreSeenOperationInterval,
        1.0,
        QControl.apply(loadInput.qCharacteristics),
        Sq.create(loadInput.sRated.to(KILOWATT).value.doubleValue(), Kilowatts$.MODULE$),
        loadInput.cosPhiRated,
        new EnergyConsumption(Sq.create(3000d, KilowattHours$.MODULE$))
        )
    def relevantDatas = (0..35040).stream().map({ cnt ->
      new RandomLoadModel.RandomRelevantData(
          startDate.plus(cnt * 15, ChronoUnit.MINUTES))
    }).collect(Collectors.toSet())

    and:
    def avgEnergy = (0..10).parallelStream().mapToDouble( { runCnt ->
      relevantDatas.parallelStream().mapToDouble( { relevantData ->
        (dut.calculateActivePower(relevantData).$times(Sq.create(15d, Minutes$.MODULE$))).toKilowattHours()
      }).sum()
    }).average().orElse(0d)
<<<<<<< HEAD
    avgEnergy
=======

    then:
    abs(avgEnergy - 3000) / 3000 < 0.01
  }

  def "A random load model should approx. reach the targeted maximum power"() {
    given:
    def startDate = TimeUtil.withDefaults.toZonedDateTime("2019-01-01 00:00:00")
    def dut = new RandomLoadModel(
        loadInput.uuid,
        loadInput.id,
        foreSeenOperationInterval,
        1.0,
        QControl.apply(loadInput.qCharacteristics),
        Sq.create(loadInput.sRated.to(KILOWATT).value.doubleValue(), Kilowatts$.MODULE$),
        loadInput.cosPhiRated,
        new ActivePower(Sq.create(268.6d, Watts$.MODULE$))
        )
    def relevantDatas = (0..35040).stream().map({ cnt ->
      new RandomLoadModel.RandomRelevantData(
          startDate.plus(cnt * 15, ChronoUnit.MINUTES))
    }).collect(Collectors.toSet())

    when:
    def powers = (0..10).parallelStream().flatMap({ runCnt ->
      relevantDatas.stream().parallel().map({ data ->
        dut.calculateActivePower(data).toWatts().doubleValue()
      })
    }).sorted().toArray() as Double[]
    def quantilePower = get95Quantile(powers)

    then:
    abs(quantilePower - 268.6) / 268.6 < 0.01
  }

  def get95Quantile(Double[] sortedArray) {
    def quantIdx = sortedArray.length * 0.95 as int
    sortedArray[quantIdx]
>>>>>>> 83d0fb03
  }
}<|MERGE_RESOLUTION|>--- conflicted
+++ resolved
@@ -148,47 +148,6 @@
         (dut.calculateActivePower(relevantData).$times(Sq.create(15d, Minutes$.MODULE$))).toKilowattHours()
       }).sum()
     }).average().orElse(0d)
-<<<<<<< HEAD
     avgEnergy
-=======
-
-    then:
-    abs(avgEnergy - 3000) / 3000 < 0.01
-  }
-
-  def "A random load model should approx. reach the targeted maximum power"() {
-    given:
-    def startDate = TimeUtil.withDefaults.toZonedDateTime("2019-01-01 00:00:00")
-    def dut = new RandomLoadModel(
-        loadInput.uuid,
-        loadInput.id,
-        foreSeenOperationInterval,
-        1.0,
-        QControl.apply(loadInput.qCharacteristics),
-        Sq.create(loadInput.sRated.to(KILOWATT).value.doubleValue(), Kilowatts$.MODULE$),
-        loadInput.cosPhiRated,
-        new ActivePower(Sq.create(268.6d, Watts$.MODULE$))
-        )
-    def relevantDatas = (0..35040).stream().map({ cnt ->
-      new RandomLoadModel.RandomRelevantData(
-          startDate.plus(cnt * 15, ChronoUnit.MINUTES))
-    }).collect(Collectors.toSet())
-
-    when:
-    def powers = (0..10).parallelStream().flatMap({ runCnt ->
-      relevantDatas.stream().parallel().map({ data ->
-        dut.calculateActivePower(data).toWatts().doubleValue()
-      })
-    }).sorted().toArray() as Double[]
-    def quantilePower = get95Quantile(powers)
-
-    then:
-    abs(quantilePower - 268.6) / 268.6 < 0.01
-  }
-
-  def get95Quantile(Double[] sortedArray) {
-    def quantIdx = sortedArray.length * 0.95 as int
-    sortedArray[quantIdx]
->>>>>>> 83d0fb03
   }
 }