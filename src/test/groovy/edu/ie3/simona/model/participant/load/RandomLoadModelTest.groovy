/*
 * © 2020. TU Dortmund University,
 * Institute of Energy Systems, Energy Efficiency and Energy Economics,
 * Research group Distribution grid planning and operation
 */

package edu.ie3.simona.model.participant.load

import static edu.ie3.datamodel.models.profile.BdewStandardLoadProfile.H0
import static edu.ie3.simona.model.participant.load.LoadReference.ActivePower
import static edu.ie3.simona.model.participant.load.LoadReference.EnergyConsumption
import static edu.ie3.util.quantities.PowerSystemUnits.*
import static org.apache.commons.math3.util.FastMath.abs

import edu.ie3.datamodel.models.OperationTime
import edu.ie3.datamodel.models.input.NodeInput
import edu.ie3.datamodel.models.input.OperatorInput
import edu.ie3.datamodel.models.input.system.LoadInput
import edu.ie3.datamodel.models.input.system.characteristic.CosPhiFixed
import edu.ie3.datamodel.models.voltagelevels.GermanVoltageLevelUtils
import edu.ie3.simona.model.SystemComponent
import edu.ie3.simona.model.participant.ModelState
import edu.ie3.simona.model.participant.control.QControl
import edu.ie3.simona.model.participant.load.random.RandomLoadModel
import edu.ie3.simona.model.participant.load.random.RandomLoadParameters
import edu.ie3.util.TimeUtil
import squants.energy.*
import spock.lang.Specification

import squants.time.Minutes$
import tech.units.indriya.quantity.Quantities
import edu.ie3.util.scala.quantities.Sq

import java.time.temporal.ChronoUnit
import java.util.stream.Collectors

<<<<<<< HEAD
import static edu.ie3.datamodel.models.profile.BdewStandardLoadProfile.H0
import static edu.ie3.simona.model.participant.load.LoadReference.ActivePower
import static edu.ie3.simona.model.participant.load.LoadReference.EnergyConsumption
import static edu.ie3.util.quantities.PowerSystemUnits.*
import static org.apache.commons.math3.util.FastMath.abs

=======
>>>>>>> 492f6de6
class RandomLoadModelTest extends Specification {
  def loadInput =
  new LoadInput(
  UUID.fromString("4eeaf76a-ec17-4fc3-872d-34b7d6004b03"),
  "testLoad",
  OperatorInput.NO_OPERATOR_ASSIGNED,
  OperationTime.notLimited(),
  new NodeInput(
  UUID.fromString("e5c1cde5-c161-4a4f-997f-fcf31fecbf57"),
  "TestNodeInputModel",
  OperatorInput.NO_OPERATOR_ASSIGNED,
  OperationTime.notLimited(),
  Quantities.getQuantity(1d, PU),
  false,
  NodeInput.DEFAULT_GEO_POSITION,
  GermanVoltageLevelUtils.LV,
  -1
  ),
  new CosPhiFixed("cosPhiFixed:{(0.0,0.95)}"),
  H0,
  false,
  Quantities.getQuantity(3000d, KILOWATTHOUR),
  Quantities.getQuantity(282.74d, VOLTAMPERE),
  0.95
  )

  def simulationStartDate = TimeUtil.withDefaults.toZonedDateTime("2019-01-01 00:00:00")
  def simulationEndDate = TimeUtil.withDefaults.toZonedDateTime("2019-12-31 23:59:00")
  def foreSeenOperationInterval =
  SystemComponent.determineOperationInterval(
  simulationStartDate,
  simulationEndDate,
  loadInput.operationTime
  )
  def testingTolerance = 1e-6 // Equals to 1 W power

  def "A random load model should be instantiated from valid input correctly"() {
    when:
    def actual = RandomLoadModel.apply(
        loadInput,
        foreSeenOperationInterval,
        1.0,
        reference
        )

    then:
    abs(actual.sRated().toWatts().doubleValue() - (expSRated.value().doubleValue())) < testingTolerance

    where:
    reference                                                          || expSRated
    new ActivePower(Sq.create(268.6d, Watts$.MODULE$))                 || Sq.create(311.0105263157895d, Watts$.MODULE$)
<<<<<<< HEAD
    new EnergyConsumption(Sq.create(2000d, KilowattHours$.MODULE$))    || Sq.create(467.156124576697d, Watts$.MODULE$)
=======
    new EnergyConsumption(Sq.create(2000d, KilowattHours$.MODULE$))    || Sq.create(513.8717370343667d, Watts$.MODULE$)
>>>>>>> 492f6de6
  }

  def "A random load model is able to deliver the correct distribution on request"() {
    given:
    def dut = new RandomLoadModel(
        loadInput.uuid,
        loadInput.id,
        foreSeenOperationInterval,
        1.0,
        QControl.apply(loadInput.qCharacteristics),
<<<<<<< HEAD
        Sq.create(loadInput.getsRated().to(KILOWATT).getValue().doubleValue(), Kilowatts$.MODULE$),
=======
        Sq.create(loadInput.sRated.to(KILOWATT).value.doubleValue(), Kilowatts$.MODULE$),
>>>>>>> 492f6de6
        loadInput.cosPhiRated,
        new ActivePower(Sq.create(268.6d, Watts$.MODULE$))
        )
    /* Working day, 61th quarter hour */
    def queryDate = TimeUtil.withDefaults.toZonedDateTime('2019-07-19 15:21:00')
    def expectedParams = new RandomLoadParameters(0.405802458524704, 0.0671483352780342, 0.0417016632854939)

    when:
    /* First query leeds to generation of distribution */
    def firstHit = dut.getGevDistribution(queryDate)

    then:
    firstHit.with {
      assert k == expectedParams.k()
      assert mu == expectedParams.my()
      assert sigma == expectedParams.sigma()
    }

    when:
    /* Second query is only look up in storage */
    def secondHit = dut.getGevDistribution(queryDate)

    then:
    secondHit == firstHit
  }

  def "A random load model should approx. reach the targeted annual energy consumption"() {
    given:
    def startDate = TimeUtil.withDefaults.toZonedDateTime("2019-01-01 00:00:00")
    def dut = new RandomLoadModel(
        loadInput.uuid,
        loadInput.id,
        foreSeenOperationInterval,
        1.0,
        QControl.apply(loadInput.qCharacteristics),
<<<<<<< HEAD
        Sq.create(loadInput.getsRated().to(KILOWATT).getValue().doubleValue(), Kilowatts$.MODULE$),
=======
        Sq.create(loadInput.sRated.to(KILOWATT).value.doubleValue(), Kilowatts$.MODULE$),
>>>>>>> 492f6de6
        loadInput.cosPhiRated,
        new EnergyConsumption(Sq.create(3000d, KilowattHours$.MODULE$))
        )
    def relevantDatas = (0..35040).stream().map({ cnt ->
      new RandomLoadModel.RandomRelevantData(
          startDate.plus(cnt * 15, ChronoUnit.MINUTES))
    }).collect(Collectors.toSet())

    when:
    def avgEnergy = (0..10).parallelStream().mapToDouble( { runCnt ->
      relevantDatas.parallelStream().mapToDouble( { relevantData ->
<<<<<<< HEAD
        (dut.calculateActivePower(ModelState.ConstantState$.MODULE$, relevantData).$times(Sq.create(15d, Minutes$.MODULE$))).toKilowattHours()
=======
        (dut.calculateActivePower(relevantData).$times(Sq.create(15d, Minutes$.MODULE$))).toKilowattHours()
>>>>>>> 492f6de6
      }).sum()
    }).average().orElse(0d)

    then:
    abs(avgEnergy - 3000) / 3000 < 0.01
  }

  def "A random load model should approx. reach the targeted maximum power"() {
    given:
    def startDate = TimeUtil.withDefaults.toZonedDateTime("2019-01-01 00:00:00")
    def dut = new RandomLoadModel(
        loadInput.uuid,
        loadInput.id,
        foreSeenOperationInterval,
        1.0,
        QControl.apply(loadInput.qCharacteristics),
<<<<<<< HEAD
        Sq.create(loadInput.getsRated().to(KILOWATT).getValue().doubleValue(), Kilowatts$.MODULE$),
=======
        Sq.create(loadInput.sRated.to(KILOWATT).value.doubleValue(), Kilowatts$.MODULE$),
>>>>>>> 492f6de6
        loadInput.cosPhiRated,
        new ActivePower(Sq.create(268.6d, Watts$.MODULE$))
        )
    def relevantDatas = (0..35040).stream().map({ cnt ->
      new RandomLoadModel.RandomRelevantData(
          startDate.plus(cnt * 15, ChronoUnit.MINUTES))
    }).collect(Collectors.toSet())

    when:
    def powers = (0..10).parallelStream().flatMap({ runCnt ->
      relevantDatas.stream().parallel().map({ data ->
<<<<<<< HEAD
        dut.calculateActivePower(ModelState.ConstantState$.MODULE$, data).toWatts().doubleValue()
=======
        dut.calculateActivePower(data).toWatts().doubleValue()
>>>>>>> 492f6de6
      })
    }).sorted().toArray() as Double[]
    def quantilePower = get95Quantile(powers)

    then:
    abs(quantilePower - 268.6) / 268.6 < 0.01
  }

  def get95Quantile(Double[] sortedArray) {
    def quantIdx = sortedArray.length * 0.95 as int
    sortedArray[quantIdx]
  }
}<|MERGE_RESOLUTION|>--- conflicted
+++ resolved
@@ -5,12 +5,6 @@
  */
 
 package edu.ie3.simona.model.participant.load
-
-import static edu.ie3.datamodel.models.profile.BdewStandardLoadProfile.H0
-import static edu.ie3.simona.model.participant.load.LoadReference.ActivePower
-import static edu.ie3.simona.model.participant.load.LoadReference.EnergyConsumption
-import static edu.ie3.util.quantities.PowerSystemUnits.*
-import static org.apache.commons.math3.util.FastMath.abs
 
 import edu.ie3.datamodel.models.OperationTime
 import edu.ie3.datamodel.models.input.NodeInput
@@ -34,18 +28,14 @@
 import java.time.temporal.ChronoUnit
 import java.util.stream.Collectors
 
-<<<<<<< HEAD
 import static edu.ie3.datamodel.models.profile.BdewStandardLoadProfile.H0
 import static edu.ie3.simona.model.participant.load.LoadReference.ActivePower
 import static edu.ie3.simona.model.participant.load.LoadReference.EnergyConsumption
 import static edu.ie3.util.quantities.PowerSystemUnits.*
 import static org.apache.commons.math3.util.FastMath.abs
 
-=======
->>>>>>> 492f6de6
 class RandomLoadModelTest extends Specification {
-  def loadInput =
-  new LoadInput(
+  def loadInput = new LoadInput(
   UUID.fromString("4eeaf76a-ec17-4fc3-872d-34b7d6004b03"),
   "testLoad",
   OperatorInput.NO_OPERATOR_ASSIGNED,
@@ -94,11 +84,7 @@
     where:
     reference                                                          || expSRated
     new ActivePower(Sq.create(268.6d, Watts$.MODULE$))                 || Sq.create(311.0105263157895d, Watts$.MODULE$)
-<<<<<<< HEAD
-    new EnergyConsumption(Sq.create(2000d, KilowattHours$.MODULE$))    || Sq.create(467.156124576697d, Watts$.MODULE$)
-=======
     new EnergyConsumption(Sq.create(2000d, KilowattHours$.MODULE$))    || Sq.create(513.8717370343667d, Watts$.MODULE$)
->>>>>>> 492f6de6
   }
 
   def "A random load model is able to deliver the correct distribution on request"() {
@@ -109,11 +95,7 @@
         foreSeenOperationInterval,
         1.0,
         QControl.apply(loadInput.qCharacteristics),
-<<<<<<< HEAD
-        Sq.create(loadInput.getsRated().to(KILOWATT).getValue().doubleValue(), Kilowatts$.MODULE$),
-=======
         Sq.create(loadInput.sRated.to(KILOWATT).value.doubleValue(), Kilowatts$.MODULE$),
->>>>>>> 492f6de6
         loadInput.cosPhiRated,
         new ActivePower(Sq.create(268.6d, Watts$.MODULE$))
         )
@@ -149,11 +131,7 @@
         foreSeenOperationInterval,
         1.0,
         QControl.apply(loadInput.qCharacteristics),
-<<<<<<< HEAD
-        Sq.create(loadInput.getsRated().to(KILOWATT).getValue().doubleValue(), Kilowatts$.MODULE$),
-=======
         Sq.create(loadInput.sRated.to(KILOWATT).value.doubleValue(), Kilowatts$.MODULE$),
->>>>>>> 492f6de6
         loadInput.cosPhiRated,
         new EnergyConsumption(Sq.create(3000d, KilowattHours$.MODULE$))
         )
@@ -165,11 +143,7 @@
     when:
     def avgEnergy = (0..10).parallelStream().mapToDouble( { runCnt ->
       relevantDatas.parallelStream().mapToDouble( { relevantData ->
-<<<<<<< HEAD
         (dut.calculateActivePower(ModelState.ConstantState$.MODULE$, relevantData).$times(Sq.create(15d, Minutes$.MODULE$))).toKilowattHours()
-=======
-        (dut.calculateActivePower(relevantData).$times(Sq.create(15d, Minutes$.MODULE$))).toKilowattHours()
->>>>>>> 492f6de6
       }).sum()
     }).average().orElse(0d)
 
@@ -186,11 +160,7 @@
         foreSeenOperationInterval,
         1.0,
         QControl.apply(loadInput.qCharacteristics),
-<<<<<<< HEAD
-        Sq.create(loadInput.getsRated().to(KILOWATT).getValue().doubleValue(), Kilowatts$.MODULE$),
-=======
         Sq.create(loadInput.sRated.to(KILOWATT).value.doubleValue(), Kilowatts$.MODULE$),
->>>>>>> 492f6de6
         loadInput.cosPhiRated,
         new ActivePower(Sq.create(268.6d, Watts$.MODULE$))
         )
@@ -202,11 +172,7 @@
     when:
     def powers = (0..10).parallelStream().flatMap({ runCnt ->
       relevantDatas.stream().parallel().map({ data ->
-<<<<<<< HEAD
         dut.calculateActivePower(ModelState.ConstantState$.MODULE$, data).toWatts().doubleValue()
-=======
-        dut.calculateActivePower(data).toWatts().doubleValue()
->>>>>>> 492f6de6
       })
     }).sorted().toArray() as Double[]
     def quantilePower = get95Quantile(powers)
