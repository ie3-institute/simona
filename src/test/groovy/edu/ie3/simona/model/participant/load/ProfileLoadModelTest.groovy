/*
 * © 2020. TU Dortmund University,
 * Institute of Energy Systems, Energy Efficiency and Energy Economics,
 * Research group Distribution grid planning and operation
 */

package edu.ie3.simona.model.participant.load

import static edu.ie3.datamodel.models.profile.BdewStandardLoadProfile.*
import static edu.ie3.simona.model.participant.load.LoadReference.ActivePower
import static edu.ie3.simona.model.participant.load.LoadReference.EnergyConsumption
import static edu.ie3.util.quantities.PowerSystemUnits.*
import static org.apache.commons.math3.util.FastMath.abs

import edu.ie3.datamodel.models.OperationTime
import edu.ie3.datamodel.models.input.NodeInput
import edu.ie3.datamodel.models.input.OperatorInput
import edu.ie3.datamodel.models.input.system.LoadInput
import edu.ie3.datamodel.models.input.system.characteristic.CosPhiFixed
import edu.ie3.datamodel.models.voltagelevels.GermanVoltageLevelUtils
import edu.ie3.simona.model.SystemComponent
import edu.ie3.simona.model.participant.ModelState
import edu.ie3.simona.model.participant.control.QControl
import edu.ie3.simona.model.participant.load.profile.ProfileLoadModel
import edu.ie3.util.TimeUtil
import spock.lang.Specification
import squants.energy.KilowattHours$
import squants.energy.Kilowatts$
import squants.energy.Watts$
import edu.ie3.util.scala.quantities.Sq
import squants.time.Minutes$
import tech.units.indriya.quantity.Quantities

import java.time.temporal.ChronoUnit
import java.util.stream.Collectors

<<<<<<< HEAD
import static edu.ie3.datamodel.models.profile.BdewStandardLoadProfile.*
import static edu.ie3.simona.model.participant.load.LoadReference.ActivePower
import static edu.ie3.simona.model.participant.load.LoadReference.EnergyConsumption
import static edu.ie3.util.quantities.PowerSystemUnits.*
import static org.apache.commons.math3.util.FastMath.abs
=======

>>>>>>> 492f6de6

class ProfileLoadModelTest extends Specification {
  def loadInput =
  new LoadInput(
  UUID.fromString("4eeaf76a-ec17-4fc3-872d-34b7d6004b03"),
  "testLoad",
  OperatorInput.NO_OPERATOR_ASSIGNED,
  OperationTime.notLimited(),
  new NodeInput(
  UUID.fromString("e5c1cde5-c161-4a4f-997f-fcf31fecbf57"),
  "TestNodeInputModel",
  OperatorInput.NO_OPERATOR_ASSIGNED,
  OperationTime.notLimited(),
  Quantities.getQuantity(1d, PU),
  false,
  NodeInput.DEFAULT_GEO_POSITION,
  GermanVoltageLevelUtils.LV,
  -1
  ),
  new CosPhiFixed("cosPhiFixed:{(0.0,0.95)}"),
  H0,
  false,
  Quantities.getQuantity(3000d, KILOWATTHOUR),
  Quantities.getQuantity(282.74d, VOLTAMPERE),
  0.95
  )

  def simulationStartDate = TimeUtil.withDefaults.toZonedDateTime("2019-01-01 00:00:00")
  def simulationEndDate = TimeUtil.withDefaults.toZonedDateTime("2019-12-31 23:59:00")
  def foreSeenOperationInterval =
  SystemComponent.determineOperationInterval(
  simulationStartDate,
  simulationEndDate,
  loadInput.operationTime
  )
  def wattTolerance = 1 // Equals to 1 W power

  def "A profile load model should be instantiated from valid input correctly"() {
    when:
    def actual = ProfileLoadModel.apply(
        loadInput.copy().loadprofile(profile).build(),
        foreSeenOperationInterval,
        1.0,
        reference)

    then:
    abs((actual.sRated().toWatts() * actual.cosPhiRated()).toDouble() - expectedsRated.doubleValue()) < wattTolerance

    where:
    profile | reference                                                           || expectedsRated
    H0      | new ActivePower(Sq.create(268.6d, Watts$.MODULE$))                  || 268.6d
    H0      | new EnergyConsumption(Sq.create(3000d, KilowattHours$.MODULE$))     || 805.8089d
    L0      | new ActivePower(Sq.create(268.6d, Watts$.MODULE$))                  || 268.6d
    L0      | new EnergyConsumption(Sq.create(3000d, KilowattHours$.MODULE$))     || 721.2d
    G0      | new ActivePower(Sq.create(268.6d, Watts$.MODULE$))                  || 268.6d
    G0      | new EnergyConsumption(Sq.create(3000d, KilowattHours$.MODULE$))     || 721.2d
  }

  def "A profile load model should reach the targeted maximum power within a year"() {
    given:
    def startDate = TimeUtil.withDefaults.toZonedDateTime("2019-01-01 00:00:00")
    def dut = new ProfileLoadModel(
        loadInput.uuid,
        loadInput.id,
        foreSeenOperationInterval,
        1.0,
        QControl.apply(loadInput.qCharacteristics),
<<<<<<< HEAD
        Sq.create(loadInput.getsRated().to(KILOWATT).getValue().doubleValue(), Kilowatts$.MODULE$),
=======
        Sq.create(loadInput.sRated.to(KILOWATT).value.doubleValue(), Kilowatts$.MODULE$),
>>>>>>> 492f6de6
        loadInput.cosPhiRated,
        profile,
        new ActivePower(Sq.create(268.6d, Watts$.MODULE$))
        )
    def relevantData = (0..35040).stream().map({ cnt ->
      new ProfileLoadModel.ProfileRelevantData(
          startDate.plus(cnt * 15, ChronoUnit.MINUTES))
    }).collect(Collectors.toSet())

    when:
    def max = relevantData.stream().mapToDouble({ data ->
<<<<<<< HEAD
      dut.calculateActivePower(ModelState.ConstantState$.MODULE$, data).toMegawatts().doubleValue()
=======
      dut.calculateActivePower(data).toMegawatts().doubleValue()
>>>>>>> 492f6de6
    }).max().getAsDouble()

    then:
    abs(max - expectedMax) < wattTolerance

    where:
    profile || expectedMax
    H0      || 268.0029932985852E-6
    L0      || 268.0029932985852E-6
    G0      || 268.0029932985852E-6
  }

  def "A profile load model should account for the (global) scaling factor correctly when scaling to maximum power within a year"() {
    given:
    def startDate = TimeUtil.withDefaults.toZonedDateTime("2019-01-01 00:00:00")
    def dut = new ProfileLoadModel(
        loadInput.uuid,
        loadInput.id,
        foreSeenOperationInterval,
        globalScaling,
        QControl.apply(loadInput.qCharacteristics),
<<<<<<< HEAD
        Sq.create(loadInput.getsRated().to(KILOWATT).getValue().doubleValue(), Kilowatts$.MODULE$),
=======
        Sq.create(loadInput.getsRated().to(KILOWATT).value.doubleValue(), Kilowatts$.MODULE$),
>>>>>>> 492f6de6
        loadInput.cosPhiRated,
        H0,
        new ActivePower(Sq.create(268.6d, Watts$.MODULE$))
        )
    def relevantDatas = (0..35040).stream().map({ cnt ->
      new ProfileLoadModel.ProfileRelevantData(
          startDate.plus(cnt * 15, ChronoUnit.MINUTES))
    }).collect(Collectors.toSet())

    when:
    def max = relevantDatas.stream().mapToDouble({ relevantData ->
<<<<<<< HEAD
      dut.calculateActivePower(ModelState.ConstantState$.MODULE$, relevantData).toMegawatts().doubleValue()
    }).max().getAsDouble()
=======
      dut.calculateActivePower(relevantData).toMegawatts().doubleValue()
    }).max().asDouble
>>>>>>> 492f6de6

    then:
    abs(max - expectedMax) < wattTolerance

    where:
    globalScaling || expectedMax
    0.25          || 67.00074832464630E-6
    0.5           || 134.0014966492930E-6
    0.75          || 201.0022449739390E-6
    1.0           || 268.0029932985852E-6
    1.25          || 335.0037416232310E-6
    1.5           || 402.0044899478780E-6
    1.75          || 469.0052382725240E-6
    2.0           || 536.0059865971700E-6
  }

  def "A profile load model should reach the targeted annual energy consumption"() {
    given:
    /* Test against a permissible deviation of 2 %. As per official documentation of the bdew load profiles
     * [https://www.bdew.de/media/documents/2000131_Anwendung-repraesentativen_Lastprofile-Step-by-step.pdf] 1.5 %
     * are officially permissible. But, as we currently do not take (bank) holidays into account, we cannot reach
     * this accuracy. */
    def testingTolerance = 0.02
    def startDate = TimeUtil.withDefaults.toZonedDateTime("2019-01-01 00:00:00")
    def dut = new ProfileLoadModel(
        loadInput.uuid,
        loadInput.id,
        foreSeenOperationInterval,
        1.0,
        QControl.apply(loadInput.qCharacteristics),
<<<<<<< HEAD
        Sq.create(loadInput.getsRated().to(KILOWATT).getValue().doubleValue(), Kilowatts$.MODULE$),
=======
        Sq.create(loadInput.getsRated().to(KILOWATT).value.doubleValue(), Kilowatts$.MODULE$),
>>>>>>> 492f6de6
        loadInput.cosPhiRated,
        profile,
        new EnergyConsumption(Sq.create(3000d, KilowattHours$.MODULE$))
        )
    def relevantDatas = (0..35040).stream().map({ cnt ->
      new ProfileLoadModel.ProfileRelevantData(
          startDate.plus(cnt * 15, ChronoUnit.MINUTES))
    }).collect(Collectors.toSet())

    when:
    def annualEnergy = relevantDatas.stream().mapToDouble({ relevantData ->
<<<<<<< HEAD
      (dut.calculateActivePower(ModelState.ConstantState$.MODULE$, relevantData).$times(Sq.create(15d, Minutes$.MODULE$))).toKilowattHours()
=======
      ((dut.calculateActivePower(relevantData).$times(Sq.create(15d, Minutes$.MODULE$)).toKilowattHours()))
>>>>>>> 492f6de6
    }).sum()

    then:
    abs(annualEnergy - expectedEnergy) / expectedEnergy < testingTolerance

    where:
    profile || expectedEnergy
    H0      || 3000d
    L0      || 3000d
    G0      || 3000d
  }

  def "A profile load model should account for the (global) scaling factor correctly when scaling to annual energy consumption"() {
    given:
    /* Test against a permissible deviation of 2 %. As per official documentation of the bdew load profiles
     * [https://www.bdew.de/media/documents/2000131_Anwendung-repraesentativen_Lastprofile-Step-by-step.pdf] 1.5 %
     * are officially permissible. But, as we currently do not take (bank) holidays into account, we cannot reach
     * this accuracy. */
    def testingTolerance = 0.02
    def startDate = TimeUtil.withDefaults.toZonedDateTime("2019-01-01 00:00:00")
    def dut = new ProfileLoadModel(
        loadInput.uuid,
        loadInput.id,
        foreSeenOperationInterval,
        globalScaling,
        QControl.apply(loadInput.qCharacteristics),
<<<<<<< HEAD
        Sq.create(loadInput.getsRated().to(KILOWATT).getValue().doubleValue(), Kilowatts$.MODULE$),
=======
        Sq.create(loadInput.getsRated().to(KILOWATT).value.doubleValue(), Kilowatts$.MODULE$),
>>>>>>> 492f6de6
        loadInput.cosPhiRated,
        H0,
        new EnergyConsumption(Sq.create(3000d, KilowattHours$.MODULE$))
        )
    def relevantDatas = (0..35040).stream().map({ cnt ->
      new ProfileLoadModel.ProfileRelevantData(
          startDate.plus(cnt * 15, ChronoUnit.MINUTES))
    }).collect(Collectors.toSet())

    when:
    def annualEnergy = relevantDatas.stream().mapToDouble({ relevantData ->
<<<<<<< HEAD
      (dut.calculateActivePower(ModelState.ConstantState$.MODULE$, relevantData).$times(Sq.create(15d, Minutes$.MODULE$))).toKilowattHours()
=======
      ((dut.calculateActivePower(relevantData).$times(Sq.create(15d, Minutes$.MODULE$)).toKilowattHours()))
>>>>>>> 492f6de6
    }).sum()

    then:
    abs(annualEnergy - expectedEnergy) / expectedEnergy < testingTolerance

    where:
    globalScaling || expectedEnergy
    0.25          || 750d
    0.5           || 1500d
    0.75          || 2250d
    1.0           || 3000d
    1.25          || 3750d
    1.5           || 4500d
    1.75          || 5250d
    2.0           || 6000d
  }
}<|MERGE_RESOLUTION|>--- conflicted
+++ resolved
@@ -5,12 +5,6 @@
  */
 
 package edu.ie3.simona.model.participant.load
-
-import static edu.ie3.datamodel.models.profile.BdewStandardLoadProfile.*
-import static edu.ie3.simona.model.participant.load.LoadReference.ActivePower
-import static edu.ie3.simona.model.participant.load.LoadReference.EnergyConsumption
-import static edu.ie3.util.quantities.PowerSystemUnits.*
-import static org.apache.commons.math3.util.FastMath.abs
 
 import edu.ie3.datamodel.models.OperationTime
 import edu.ie3.datamodel.models.input.NodeInput
@@ -34,15 +28,11 @@
 import java.time.temporal.ChronoUnit
 import java.util.stream.Collectors
 
-<<<<<<< HEAD
 import static edu.ie3.datamodel.models.profile.BdewStandardLoadProfile.*
 import static edu.ie3.simona.model.participant.load.LoadReference.ActivePower
 import static edu.ie3.simona.model.participant.load.LoadReference.EnergyConsumption
 import static edu.ie3.util.quantities.PowerSystemUnits.*
 import static org.apache.commons.math3.util.FastMath.abs
-=======
-
->>>>>>> 492f6de6
 
 class ProfileLoadModelTest extends Specification {
   def loadInput =
@@ -110,11 +100,7 @@
         foreSeenOperationInterval,
         1.0,
         QControl.apply(loadInput.qCharacteristics),
-<<<<<<< HEAD
-        Sq.create(loadInput.getsRated().to(KILOWATT).getValue().doubleValue(), Kilowatts$.MODULE$),
-=======
         Sq.create(loadInput.sRated.to(KILOWATT).value.doubleValue(), Kilowatts$.MODULE$),
->>>>>>> 492f6de6
         loadInput.cosPhiRated,
         profile,
         new ActivePower(Sq.create(268.6d, Watts$.MODULE$))
@@ -126,11 +112,7 @@
 
     when:
     def max = relevantData.stream().mapToDouble({ data ->
-<<<<<<< HEAD
       dut.calculateActivePower(ModelState.ConstantState$.MODULE$, data).toMegawatts().doubleValue()
-=======
-      dut.calculateActivePower(data).toMegawatts().doubleValue()
->>>>>>> 492f6de6
     }).max().getAsDouble()
 
     then:
@@ -152,11 +134,7 @@
         foreSeenOperationInterval,
         globalScaling,
         QControl.apply(loadInput.qCharacteristics),
-<<<<<<< HEAD
-        Sq.create(loadInput.getsRated().to(KILOWATT).getValue().doubleValue(), Kilowatts$.MODULE$),
-=======
         Sq.create(loadInput.getsRated().to(KILOWATT).value.doubleValue(), Kilowatts$.MODULE$),
->>>>>>> 492f6de6
         loadInput.cosPhiRated,
         H0,
         new ActivePower(Sq.create(268.6d, Watts$.MODULE$))
@@ -168,13 +146,8 @@
 
     when:
     def max = relevantDatas.stream().mapToDouble({ relevantData ->
-<<<<<<< HEAD
       dut.calculateActivePower(ModelState.ConstantState$.MODULE$, relevantData).toMegawatts().doubleValue()
-    }).max().getAsDouble()
-=======
-      dut.calculateActivePower(relevantData).toMegawatts().doubleValue()
     }).max().asDouble
->>>>>>> 492f6de6
 
     then:
     abs(max - expectedMax) < wattTolerance
@@ -205,11 +178,7 @@
         foreSeenOperationInterval,
         1.0,
         QControl.apply(loadInput.qCharacteristics),
-<<<<<<< HEAD
-        Sq.create(loadInput.getsRated().to(KILOWATT).getValue().doubleValue(), Kilowatts$.MODULE$),
-=======
         Sq.create(loadInput.getsRated().to(KILOWATT).value.doubleValue(), Kilowatts$.MODULE$),
->>>>>>> 492f6de6
         loadInput.cosPhiRated,
         profile,
         new EnergyConsumption(Sq.create(3000d, KilowattHours$.MODULE$))
@@ -221,11 +190,7 @@
 
     when:
     def annualEnergy = relevantDatas.stream().mapToDouble({ relevantData ->
-<<<<<<< HEAD
       (dut.calculateActivePower(ModelState.ConstantState$.MODULE$, relevantData).$times(Sq.create(15d, Minutes$.MODULE$))).toKilowattHours()
-=======
-      ((dut.calculateActivePower(relevantData).$times(Sq.create(15d, Minutes$.MODULE$)).toKilowattHours()))
->>>>>>> 492f6de6
     }).sum()
 
     then:
@@ -252,11 +217,7 @@
         foreSeenOperationInterval,
         globalScaling,
         QControl.apply(loadInput.qCharacteristics),
-<<<<<<< HEAD
-        Sq.create(loadInput.getsRated().to(KILOWATT).getValue().doubleValue(), Kilowatts$.MODULE$),
-=======
         Sq.create(loadInput.getsRated().to(KILOWATT).value.doubleValue(), Kilowatts$.MODULE$),
->>>>>>> 492f6de6
         loadInput.cosPhiRated,
         H0,
         new EnergyConsumption(Sq.create(3000d, KilowattHours$.MODULE$))
@@ -268,11 +229,7 @@
 
     when:
     def annualEnergy = relevantDatas.stream().mapToDouble({ relevantData ->
-<<<<<<< HEAD
       (dut.calculateActivePower(ModelState.ConstantState$.MODULE$, relevantData).$times(Sq.create(15d, Minutes$.MODULE$))).toKilowattHours()
-=======
-      ((dut.calculateActivePower(relevantData).$times(Sq.create(15d, Minutes$.MODULE$)).toKilowattHours()))
->>>>>>> 492f6de6
     }).sum()
 
     then:
