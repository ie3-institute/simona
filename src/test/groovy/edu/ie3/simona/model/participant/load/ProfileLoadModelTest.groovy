--- conflicted
+++ resolved
@@ -125,48 +125,6 @@
     G0      || 268.0029932985852E-6
   }
 
-<<<<<<< HEAD
-=======
-  def "A profile load model should account for the (global) scaling factor correctly when scaling to maximum power within a year"() {
-    given:
-    def startDate = TimeUtil.withDefaults.toZonedDateTime("2019-01-01 00:00:00")
-    def dut = new ProfileLoadModel(
-        loadInput.uuid,
-        loadInput.id,
-        foreSeenOperationInterval,
-        globalScaling,
-        QControl.apply(loadInput.qCharacteristics),
-        loadInput.sRated,
-        loadInput.cosPhiRated,
-        H0,
-        new ActivePower(Quantities.getQuantity(268.6, WATT))
-        )
-    def relevantDatas = (0..35040).stream().map({ cnt ->
-      new ProfileLoadModel.ProfileRelevantData(
-          startDate.plus(cnt * 15, ChronoUnit.MINUTES))
-    }).collect(Collectors.toSet())
-
-    when:
-    def max = relevantDatas.stream().mapToDouble({ relevantData ->
-      dut.calculateActivePower(relevantData).to(MEGAWATT).value.doubleValue()
-    }).max().asDouble
-
-    then:
-    abs(max - expectedMax) < testingTolerance
-
-    where:
-    globalScaling || expectedMax
-    0.25          || 67.00074832464630E-6
-    0.5           || 134.0014966492930E-6
-    0.75          || 201.0022449739390E-6
-    1.0           || 268.0029932985852E-6
-    1.25          || 335.0037416232310E-6
-    1.5           || 402.0044899478780E-6
-    1.75          || 469.0052382725240E-6
-    2.0           || 536.0059865971700E-6
-  }
-
->>>>>>> c3ab656d
   def "A profile load model should reach the targeted annual energy consumption"() {
     given:
     /* Test against a permissible deviation of 2 %. As per official documentation of the bdew load profiles
