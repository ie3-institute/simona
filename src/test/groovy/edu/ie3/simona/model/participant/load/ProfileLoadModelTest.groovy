--- conflicted
+++ resolved
@@ -101,11 +101,7 @@
         foreSeenOperationInterval,
         1.0,
         QControl.apply(loadInput.qCharacteristics),
-<<<<<<< HEAD
-        Sq.create(loadInput.getsRated().to(KILOWATT).getValue().doubleValue(), Kilowatts$.MODULE$),
-=======
         Sq.create(loadInput.sRated.to(KILOWATT).value.doubleValue(), Kilowatts$.MODULE$),
->>>>>>> 83d0fb03
         loadInput.cosPhiRated,
         profile,
         new ActivePower(Sq.create(268.6d, Watts$.MODULE$))
@@ -139,11 +135,7 @@
         foreSeenOperationInterval,
         globalScaling,
         QControl.apply(loadInput.qCharacteristics),
-<<<<<<< HEAD
-        Sq.create(loadInput.getsRated().to(KILOWATT).getValue().doubleValue(), Kilowatts$.MODULE$),
-=======
         Sq.create(loadInput.getsRated().to(KILOWATT).value.doubleValue(), Kilowatts$.MODULE$),
->>>>>>> 83d0fb03
         loadInput.cosPhiRated,
         H0,
         new ActivePower(Sq.create(268.6d, Watts$.MODULE$))
@@ -187,11 +179,7 @@
         foreSeenOperationInterval,
         1.0,
         QControl.apply(loadInput.qCharacteristics),
-<<<<<<< HEAD
-        Sq.create(loadInput.getsRated().to(KILOWATT).getValue().doubleValue(), Kilowatts$.MODULE$),
-=======
         Sq.create(loadInput.getsRated().to(KILOWATT).value.doubleValue(), Kilowatts$.MODULE$),
->>>>>>> 83d0fb03
         loadInput.cosPhiRated,
         profile,
         new EnergyConsumption(Sq.create(3000d, KilowattHours$.MODULE$))
@@ -230,11 +218,7 @@
         foreSeenOperationInterval,
         globalScaling,
         QControl.apply(loadInput.qCharacteristics),
-<<<<<<< HEAD
-        Sq.create(loadInput.getsRated().to(KILOWATT).getValue().doubleValue(), Kilowatts$.MODULE$),
-=======
         Sq.create(loadInput.getsRated().to(KILOWATT).value.doubleValue(), Kilowatts$.MODULE$),
->>>>>>> 83d0fb03
         loadInput.cosPhiRated,
         H0,
         new EnergyConsumption(Sq.create(3000d, KilowattHours$.MODULE$))
