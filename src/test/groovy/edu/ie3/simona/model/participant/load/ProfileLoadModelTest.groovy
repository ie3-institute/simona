--- conflicted
+++ resolved
@@ -35,219 +35,6 @@
 import static tech.units.indriya.unit.Units.WATT
 
 class ProfileLoadModelTest extends Specification {
-<<<<<<< HEAD
-	def loadInput =
-	new LoadInput(
-	UUID.fromString("4eeaf76a-ec17-4fc3-872d-34b7d6004b03"),
-	"testLoad",
-	OperatorInput.NO_OPERATOR_ASSIGNED,
-	OperationTime.notLimited(),
-	new NodeInput(
-	UUID.fromString("e5c1cde5-c161-4a4f-997f-fcf31fecbf57"),
-	"TestNodeInputModel",
-	OperatorInput.NO_OPERATOR_ASSIGNED,
-	OperationTime.notLimited(),
-	Quantities.getQuantity(1d, PU),
-	false,
-	NodeInput.DEFAULT_GEO_POSITION,
-	GermanVoltageLevelUtils.LV,
-	-1
-	),
-	new CosPhiFixed("cosPhiFixed:{(0.0,0.95)}"),
-	H0,
-	false,
-	Quantities.getQuantity(3000d, KILOWATTHOUR),
-	Quantities.getQuantity(282.74d, VOLTAMPERE),
-	0.95
-	)
-
-	def simulationStartDate = TimeUtil.withDefaults.toZonedDateTime("2019-01-01 00:00:00")
-	def simulationEndDate = TimeUtil.withDefaults.toZonedDateTime("2019-12-31 23:59:00")
-	def foreSeenOperationInterval =
-	SystemComponent.determineOperationInterval(
-	simulationStartDate,
-	simulationEndDate,
-	loadInput.operationTime
-	)
-	def testingTolerance = 1e-6 // Equals to 1 W power
-
-	def "A profile load model should be instantiated from valid input correctly"() {
-		when:
-		def actual = ProfileLoadModel.apply(
-				loadInput.copy().loadprofile(profile).build(),
-				foreSeenOperationInterval,
-				1.0,
-				reference)
-
-		then:
-		abs((actual.sRated() * actual.cosPhiRated()).subtract(expectedsRated).to(MEGAWATT).value.doubleValue()) < testingTolerance
-
-		where:
-		profile | reference                                                          || expectedsRated
-		H0      | new ActivePower(Quantities.getQuantity(268.6, WATT))               || Quantities.getQuantity(268.6, WATT)
-		H0      | new EnergyConsumption(Quantities.getQuantity(3000d, KILOWATTHOUR)) || Quantities.getQuantity(805.8089, WATT)
-		L0      | new ActivePower(Quantities.getQuantity(268.6, WATT))               || Quantities.getQuantity(268.6, WATT)
-		L0      | new EnergyConsumption(Quantities.getQuantity(3000d, KILOWATTHOUR)) || Quantities.getQuantity(721.2, WATT)
-		G0      | new ActivePower(Quantities.getQuantity(268.6, WATT))               || Quantities.getQuantity(268.6, WATT)
-		G0      | new EnergyConsumption(Quantities.getQuantity(3000d, KILOWATTHOUR)) || Quantities.getQuantity(721.2, WATT)
-	}
-
-	def "A profile load model should reach the targeted maximum power within a year"() {
-		given:
-		def startDate = TimeUtil.withDefaults.toZonedDateTime("2019-01-01 00:00:00")
-		def dut = new ProfileLoadModel(
-				loadInput.uuid,
-				loadInput.id,
-				foreSeenOperationInterval,
-				1.0,
-				QControl.apply(loadInput.qCharacteristics),
-				loadInput.sRated,
-				loadInput.cosPhiRated,
-				profile,
-				new ActivePower(Quantities.getQuantity(268.6, WATT))
-				)
-		def relevantData = (0..35040).stream().map({ cnt ->
-			new ProfileLoadModel.ProfileRelevantData(
-					startDate.plus(cnt * 15, ChronoUnit.MINUTES))
-		}).collect(Collectors.toSet())
-
-		when:
-		def max = relevantData.stream().mapToDouble({ data ->
-			dut.calculateActivePower(ModelState.ConstantState$.MODULE$, data).to(MEGAWATT).value.doubleValue()
-		}).max().getAsDouble()
-
-		then:
-		abs(max - expectedMax) < testingTolerance
-
-		where:
-		profile || expectedMax
-		H0      || 268.0029932985852E-6
-		L0      || 268.0029932985852E-6
-		G0      || 268.0029932985852E-6
-	}
-
-	def "A profile load model should account for the (global) scaling factor correctly when scaling to maximum power within a year"() {
-		given:
-		def startDate = TimeUtil.withDefaults.toZonedDateTime("2019-01-01 00:00:00")
-		def dut = new ProfileLoadModel(
-				loadInput.uuid,
-				loadInput.id,
-				foreSeenOperationInterval,
-				globalScaling,
-				QControl.apply(loadInput.qCharacteristics),
-				loadInput.sRated,
-				loadInput.cosPhiRated,
-				H0,
-				new ActivePower(Quantities.getQuantity(268.6, WATT))
-				)
-		def relevantDatas = (0..35040).stream().map({ cnt ->
-			new ProfileLoadModel.ProfileRelevantData(
-					startDate.plus(cnt * 15, ChronoUnit.MINUTES))
-		}).collect(Collectors.toSet())
-
-		when:
-		def max = relevantDatas.stream().mapToDouble({ relevantData ->
-			dut.calculateActivePower(ModelState.ConstantState$.MODULE$, relevantData).to(MEGAWATT).value.doubleValue()
-		}).max().getAsDouble()
-
-		then:
-		abs(max - expectedMax) < testingTolerance
-
-		where:
-		globalScaling || expectedMax
-		0.25          || 67.00074832464630E-6
-		0.5           || 134.0014966492930E-6
-		0.75          || 201.0022449739390E-6
-		1.0           || 268.0029932985852E-6
-		1.25          || 335.0037416232310E-6
-		1.5           || 402.0044899478780E-6
-		1.75          || 469.0052382725240E-6
-		2.0           || 536.0059865971700E-6
-	}
-
-	def "A profile load model should reach the targeted annual energy consumption"() {
-		given:
-		/* Test against a permissible deviation of 2 %. As per official documentation of the bdew load profiles
-		 * [https://www.bdew.de/media/documents/2000131_Anwendung-repraesentativen_Lastprofile-Step-by-step.pdf] 1.5 %
-		 * are officially permissible. But, as we currently do not take (bank) holidays into account, we cannot reach
-		 * this accuracy. */
-		def testingTolerance = 0.02
-		def startDate = TimeUtil.withDefaults.toZonedDateTime("2019-01-01 00:00:00")
-		def dut = new ProfileLoadModel(
-				loadInput.uuid,
-				loadInput.id,
-				foreSeenOperationInterval,
-				1.0,
-				QControl.apply(loadInput.qCharacteristics),
-				loadInput.sRated,
-				loadInput.cosPhiRated,
-				profile,
-				new EnergyConsumption(Quantities.getQuantity(3000d, KILOWATTHOUR))
-				)
-		def relevantDatas = (0..35040).stream().map({ cnt ->
-			new ProfileLoadModel.ProfileRelevantData(
-					startDate.plus(cnt * 15, ChronoUnit.MINUTES))
-		}).collect(Collectors.toSet())
-
-		when:
-		def annualEnergy = relevantDatas.stream().mapToDouble({ relevantData ->
-			((dut.calculateActivePower(ModelState.ConstantState$.MODULE$, relevantData) * Quantities.getQuantity(15d, MINUTE)) as ComparableQuantity<Energy>).to(KILOWATTHOUR).value.doubleValue()
-		}).sum()
-
-		then:
-		abs(annualEnergy - expectedEnergy) / expectedEnergy < testingTolerance
-
-		where:
-		profile || expectedEnergy
-		H0      || 3000d
-		L0      || 3000d
-		G0      || 3000d
-	}
-
-	def "A profile load model should account for the (global) scaling factor correctly when scaling to annual energy consumption"() {
-		given:
-		/* Test against a permissible deviation of 2 %. As per official documentation of the bdew load profiles
-		 * [https://www.bdew.de/media/documents/2000131_Anwendung-repraesentativen_Lastprofile-Step-by-step.pdf] 1.5 %
-		 * are officially permissible. But, as we currently do not take (bank) holidays into account, we cannot reach
-		 * this accuracy. */
-		def testingTolerance = 0.02
-		def startDate = TimeUtil.withDefaults.toZonedDateTime("2019-01-01 00:00:00")
-		def dut = new ProfileLoadModel(
-				loadInput.uuid,
-				loadInput.id,
-				foreSeenOperationInterval,
-				globalScaling,
-				QControl.apply(loadInput.qCharacteristics),
-				loadInput.sRated,
-				loadInput.cosPhiRated,
-				H0,
-				new EnergyConsumption(Quantities.getQuantity(3000d, KILOWATTHOUR))
-				)
-		def relevantDatas = (0..35040).stream().map({ cnt ->
-			new ProfileLoadModel.ProfileRelevantData(
-					startDate.plus(cnt * 15, ChronoUnit.MINUTES))
-		}).collect(Collectors.toSet())
-
-		when:
-		def annualEnergy = relevantDatas.stream().mapToDouble({ relevantData ->
-			((dut.calculateActivePower(ModelState.ConstantState$.MODULE$, relevantData) * Quantities.getQuantity(15d, MINUTE)) as ComparableQuantity<Energy>).to(KILOWATTHOUR).value.doubleValue()
-		}).sum()
-
-		then:
-		abs(annualEnergy - expectedEnergy) / expectedEnergy < testingTolerance
-
-		where:
-		globalScaling || expectedEnergy
-		0.25          || 750d
-		0.5           || 1500d
-		0.75          || 2250d
-		1.0           || 3000d
-		1.25          || 3750d
-		1.5           || 4500d
-		1.75          || 5250d
-		2.0           || 6000d
-	}
-=======
   def loadInput =
   new LoadInput(
   UUID.fromString("4eeaf76a-ec17-4fc3-872d-34b7d6004b03"),
@@ -325,7 +112,7 @@
 
     when:
     def max = relevantData.stream().mapToDouble({ data ->
-      dut.calculateActivePower(data).to(MEGAWATT).value.doubleValue()
+      dut.calculateActivePower(ModelState.ConstantState$.MODULE$, data).to(MEGAWATT).value.doubleValue()
     }).max().getAsDouble()
 
     then:
@@ -359,7 +146,7 @@
 
     when:
     def max = relevantDatas.stream().mapToDouble({ relevantData ->
-      dut.calculateActivePower(relevantData).to(MEGAWATT).value.doubleValue()
+      dut.calculateActivePower(ModelState.ConstantState$.MODULE$, relevantData).to(MEGAWATT).value.doubleValue()
     }).max().getAsDouble()
 
     then:
@@ -403,7 +190,7 @@
 
     when:
     def annualEnergy = relevantDatas.stream().mapToDouble({ relevantData ->
-      ((dut.calculateActivePower(relevantData) * Quantities.getQuantity(15d, MINUTE)) as ComparableQuantity<Energy>).to(KILOWATTHOUR).value.doubleValue()
+      ((dut.calculateActivePower(ModelState.ConstantState$.MODULE$, relevantData) * Quantities.getQuantity(15d, MINUTE)) as ComparableQuantity<Energy>).to(KILOWATTHOUR).value.doubleValue()
     }).sum()
 
     then:
@@ -442,7 +229,7 @@
 
     when:
     def annualEnergy = relevantDatas.stream().mapToDouble({ relevantData ->
-      ((dut.calculateActivePower(relevantData) * Quantities.getQuantity(15d, MINUTE)) as ComparableQuantity<Energy>).to(KILOWATTHOUR).value.doubleValue()
+      ((dut.calculateActivePower(ModelState.ConstantState$.MODULE$, relevantData) * Quantities.getQuantity(15d, MINUTE)) as ComparableQuantity<Energy>).to(KILOWATTHOUR).value.doubleValue()
     }).sum()
 
     then:
@@ -459,5 +246,4 @@
     1.75          || 5250d
     2.0           || 6000d
   }
->>>>>>> 1a5b01e1
 }