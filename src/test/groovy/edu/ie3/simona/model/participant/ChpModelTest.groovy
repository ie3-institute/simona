--- conflicted
+++ resolved
@@ -27,15 +27,8 @@
 import spock.lang.Specification
 import spock.lang.Unroll
 import squants.energy.*
-<<<<<<< HEAD
-
-import static edu.ie3.util.quantities.PowerSystemUnits.*
-import static tech.units.indriya.quantity.Quantities.getQuantity
-import static tech.units.indriya.unit.Units.PERCENT
-=======
 import squants.space.CubicMeters$
 import squants.thermal.Celsius$
->>>>>>> 492f6de6
 
 class ChpModelTest extends Specification {
 
@@ -104,21 +97,11 @@
   }
 
   static def buildThermalStorage(CylindricalStorageInput storageInput, Double storageLvl) {
-<<<<<<< HEAD
-    def storedEnergy =
-        Sq.create(
-        CylindricalThermalStorage.volumeToEnergy(getQuantity(storageLvl, StandardUnits.VOLUME), storageInput.c, storageInput.inletTemp, storageInput.returnTemp)
-        .to(KILOWATTHOUR)
-        .getValue()
-        .doubleValue(),
-        KilowattHours$.MODULE$
-=======
     def storedEnergy = CylindricalThermalStorage.volumeToEnergy(
         Sq.create(storageLvl, CubicMeters$.MODULE$),
         Sq.create(storageInput.c.value.toDouble(), KilowattHoursPerKelvinCubicMeters$.MODULE$),
         Sq.create(storageInput.inletTemp.value.doubleValue(), Celsius$.MODULE$),
         Sq.create(storageInput.returnTemp.value.doubleValue(), Celsius$.MODULE$)
->>>>>>> 492f6de6
         )
     def thermalStorage = CylindricalThermalStorage.apply(storageInput, storedEnergy)
     return thermalStorage
@@ -187,23 +170,6 @@
 
     when:
     chpModel.calculateNextState(chpData)
-<<<<<<< HEAD
-
-    then:
-    Math.abs(thermalStorage._storedEnergy().toKilowattHours() - expectedStoredEnergy.doubleValue()) < TOLERANCE
-
-    where:
-    chpState           | storageLvl | heatDemand | expectedStoredEnergy
-    chpStateNotRunning | 90         | 0         || 1035                    // tests case (false, false, true)
-    chpStateNotRunning | 90         | 8 * 115   || 230                // tests case (false, true, false)
-    chpStateNotRunning | 90         | 10        || 1025                // tests case (false, true, true)
-    chpStateRunning    | 90         | 0         || 1135                    // tests case (true, false, true)
-    chpStateRunning    | 90         | 8 * 115   || 230                // tests case (true, true, false)
-    chpStateRunning    | 90         | 10        || 1125               // tests case (true, true, true)
-    chpStateRunning    | 90         | 806       || 329                // test case (_, true, false) and demand covered together with chp
-    chpStateRunning    | 90         | 9 * 115   || 230                // test case (_, true, false) and demand not covered together with chp
-    chpStateRunning    | 92         | 1         || 1150                        // test case (true, true, true) and storage volume exceeds maximum
-=======
     def storageLevel = CylindricalThermalStorage.energyToVolume(thermalStorage._storedEnergy(), thermalStorage.c(), thermalStorage.inletTemp(), thermalStorage.returnTemp())
     def resStorageLvl = Sq.create(storageLevel.toCubicMeters(), CubicMeters$.MODULE$)
 
@@ -211,7 +177,7 @@
     storageLevel - resStorageLvl < Sq.create(TOLERANCE, CubicMeters$.MODULE$)
 
     where:
-    chpState           | storageLvl | heatDemand | expectedStorageLevel
+    chpState           | storageLvl | heatDemand || expectedStorageLevel
     chpStateNotRunning | 90d         | 0         || 90d                    // tests case (false, false, true)
     chpStateNotRunning | 90d         | 8 * 115   || 20d                // tests case (false, true, false)
     chpStateNotRunning | 90d         | 10        || 89.1304d                // tests case (false, true, true)
@@ -221,7 +187,6 @@
     chpStateRunning    | 90d         | 806       || 28.6086d                // test case (_, true, false) and demand covered together with chp
     chpStateRunning    | 90d         | 9 * 115   || 20d                // test case (_, true, false) and demand not covered together with chp
     chpStateRunning    | 92d         | 1         || 100d                        // test case (true, true, true) and storage volume exceeds maximum
->>>>>>> 492f6de6
     /* The following tests do not exist: (false, false, false), (true, false, false) */
   }
 
