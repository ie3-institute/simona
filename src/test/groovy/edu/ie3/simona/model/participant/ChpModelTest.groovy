--- conflicted
+++ resolved
@@ -28,209 +28,6 @@
 
 class ChpModelTest extends Specification {
 
-<<<<<<< HEAD
-	@Shared
-	static final Double TOLERANCE = 0.0001
-	@Shared
-	ChpState chpStateNotRunning = new ChpState(false, 0, getQuantity(0, KILOWATT), getQuantity(0, KILOWATTHOUR))
-	@Shared
-	ChpState chpStateRunning = new ChpState(true, 0, getQuantity(0, KILOWATT), getQuantity(0, KILOWATTHOUR))
-	@Shared
-	CylindricalStorageInput storageInput
-	@Shared
-	ChpInput chpInput
-
-	def setupSpec() {
-		storageInput = new CylindricalStorageInput(
-				UUID.randomUUID(),
-				"ThermalStorage",
-				null,
-				getQuantity(100, StandardUnits.VOLUME),
-				getQuantity(20, StandardUnits.VOLUME),
-				getQuantity(30, StandardUnits.TEMPERATURE),
-				getQuantity(40, StandardUnits.TEMPERATURE),
-				getQuantity(1.15, StandardUnits.SPECIFIC_HEAT_CAPACITY))
-
-		def chpTypeInput = new ChpTypeInput(
-				UUID.randomUUID(),
-				"ChpTypeInput",
-				null,
-				null,
-				getQuantity(19, PERCENT),
-				getQuantity(76, PERCENT),
-				getQuantity(100, KILOVOLTAMPERE),
-				0.95,
-				getQuantity(50, KILOWATT),
-				getQuantity(0, KILOWATT))
-
-		chpInput = new ChpInput(
-				UUID.randomUUID(),
-				"ChpInput",
-				OperatorInput.NO_OPERATOR_ASSIGNED,
-				OperationTime.notLimited(),
-				null,
-				null,
-				new CosPhiFixed("cosPhiFixed:{(0.0,0.95)}"),
-				chpTypeInput,
-				null,
-				false)
-	}
-
-	static def buildChpModel(CylindricalThermalStorage thermalStorage) {
-		return new ChpModel(
-				UUID.randomUUID(),
-				"ChpModel",
-				null,
-				1.0,
-				null,
-				getQuantity(100, KILOWATT),
-				0.95,
-				getQuantity(50, KILOWATT),
-				thermalStorage)
-	}
-
-	static def buildChpData(ChpState chpState, Double heatDemand) {
-		return new ChpModel.ChpData(chpState, getQuantity(heatDemand, KILOWATTHOUR), 7200)
-	}
-
-	static def buildThermalStorage(CylindricalStorageInput storageInput, Double storageLvl) {
-		def storedEnergy = CylindricalThermalStorage.volumeToEnergy(getQuantity(storageLvl, StandardUnits.VOLUME), storageInput.c, storageInput.inletTemp, storageInput.returnTemp)
-		def thermalStorage = CylindricalThermalStorage.apply(storageInput, storedEnergy)
-		return thermalStorage
-	}
-
-	@Unroll
-	def "Check active power after calculating next state with #chpState and heat demand #heatDemand kWh:"() {
-		given:
-		def chpData = buildChpData(chpState, heatDemand)
-		def thermalStorage = buildThermalStorage(storageInput, storageLvl)
-		def chpModel = buildChpModel(thermalStorage)
-
-		when:
-		def activePower = chpModel.calculateNextState(chpData).activePower()
-
-		then:
-		activePower.isEquivalentTo(getQuantity(expectedActivePower, KILOWATT))
-
-		where:
-		chpState           | storageLvl | heatDemand  || expectedActivePower
-		chpStateNotRunning | 90         | 0           || 0                        // tests case (false, false, true)
-		chpStateNotRunning | 90         | 8 * 115     || 95                        // tests case (false, true, false)
-		chpStateNotRunning | 90         | 10          || 0                        // tests case (false, true, true)
-		chpStateRunning    | 90         | 0           || 95                        // tests case (true, false, true)
-		chpStateRunning    | 90         | 8 * 115     || 95                        // tests case (true, true, false)
-		chpStateRunning    | 90         | 10          || 95                        // tests case (true, true, true)
-		chpStateRunning    | 90         | 7 * 115 + 1 || 95                        // test case (_, true, false) and demand covered together with chp
-		chpStateRunning    | 90         | 9 * 115     || 95                        // test case (_, true, false) and demand not covered together with chp
-		chpStateRunning    | 92         | 1           || 95                        // test case (true, true, true) and storage volume exceeds maximum
-		/* The following tests do not exist: (false, false, false), (true, false, false) */
-	}
-
-	@Unroll
-	def "Check total energy after calculating next state with #chpState and heat demand #heatDemand kWh:"() {
-		given:
-		def chpData = buildChpData(chpState, heatDemand)
-		def thermalStorage = buildThermalStorage(storageInput, storageLvl)
-		def chpModel = buildChpModel(thermalStorage)
-
-		when:
-		def nextState = chpModel.calculateNextState(chpData)
-		def thermalEnergy = nextState.thermalEnergy().to(KILOWATTHOUR)
-		def expected = getQuantity(expectedTotalEnergy, KILOWATTHOUR)
-
-		then:
-		equals(thermalEnergy, expected, TOLERANCE)
-
-		where:
-		chpState           | storageLvl | heatDemand  || expectedTotalEnergy
-		chpStateNotRunning | 90         | 0           || 0            // tests case (false, false, true)
-		chpStateNotRunning | 90         | 8 * 115     || 100    // tests case (false, true, false)
-		chpStateNotRunning | 90         | 10          || 0            // tests case (false, true, true)
-		chpStateRunning    | 90         | 0           || 100            // tests case (true, false, true)
-		chpStateRunning    | 90         | 8 * 115     || 100        // tests case (true, true, false)
-		chpStateRunning    | 90         | 10          || 100            // tests case (true, true, true)
-		chpStateRunning    | 90         | 7 * 115 + 1 || 100    // test case (_, true, false) and demand covered together with chp
-		chpStateRunning    | 90         | 9 * 115     || 100        // test case (_, true, false) and demand not covered together with chp
-		chpStateRunning    | 92         | 1           || 93                // test case (true, true, true) and storage volume exceeds maximum
-		/* The following tests do not exist: (false, false, false), (true, false, false) */
-	}
-
-	def "Check storage level after calculating next state with #chpState and heat demand #heatDemand kWh:"() {
-		given:
-		def chpData = buildChpData(chpState, heatDemand)
-		def thermalStorage = buildThermalStorage(storageInput, storageLvl)
-		def chpModel = buildChpModel(thermalStorage)
-
-		when:
-		chpModel.calculateNextState(chpData)
-		def storageLevel = CylindricalThermalStorage.energyToVolume(thermalStorage._storedEnergy(), thermalStorage.c(), thermalStorage.inletTemp(), thermalStorage.returnTemp())
-		def resStorageLvl = storageLevel.to(CUBIC_METRE)
-
-		then:
-		equals(storageLevel, resStorageLvl, TOLERANCE)
-
-		where:
-		chpState           | storageLvl | heatDemand | expectedStorageLevel
-		chpStateNotRunning | 90         | 0         || 90                    // tests case (false, false, true)
-		chpStateNotRunning | 90         | 8 * 115   || 20                // tests case (false, true, false)
-		chpStateNotRunning | 90         | 10        || 89.1304                // tests case (false, true, true)
-		chpStateRunning    | 90         | 0         || 98.6956                    // tests case (true, false, true)
-		chpStateRunning    | 90         | 8 * 115   || 20                // tests case (true, true, false)
-		chpStateRunning    | 90         | 10        || 97.8260                // tests case (true, true, true)
-		chpStateRunning    | 90         | 806       || 28.6086                // test case (_, true, false) and demand covered together with chp
-		chpStateRunning    | 90         | 9 * 115   || 20                // test case (_, true, false) and demand not covered together with chp
-		chpStateRunning    | 92         | 1         || 100                        // test case (true, true, true) and storage volume exceeds maximum
-		/* The following tests do not exist: (false, false, false), (true, false, false) */
-	}
-
-	def "Check time tick and running status after calculating next state with #chpState and heat demand #heatDemand kWh:"() {
-		given:
-		def chpData = buildChpData(chpState, heatDemand)
-		def thermalStorage = buildThermalStorage(storageInput, storageLvl)
-		def chpModel = buildChpModel(thermalStorage)
-
-		when:
-		def nextState = chpModel.calculateNextState(chpData)
-
-		then:
-		nextState.lastTimeTick() == expectedTimeTick
-		nextState.isRunning() == expectedRunningStatus
-
-		where:
-		chpState           | storageLvl | heatDemand | expectedTimeTick | expectedRunningStatus
-		chpStateNotRunning | 90         | 0         || 7200             | false            // tests case (false, false, true)
-		chpStateNotRunning | 90         | 8 * 115   || 7200             | true    // tests case (false, true, false)
-		chpStateNotRunning | 90         | 10        || 7200             | false        // tests case (false, true, true)
-		chpStateRunning    | 90         | 0         || 7200             | true                // tests case (true, false, true)
-		chpStateRunning    | 90         | 8 * 115   || 7200             | true        // tests case (true, true, false)
-		chpStateRunning    | 90         | 10        || 7200             | true            // tests case (true, true, true)
-		chpStateRunning    | 90         | 806       || 7200             | true            // test case (_, true, false) and demand covered together with chp
-		chpStateRunning    | 90         | 9 * 115   || 7200             | true        // test case (_, true, false) and demand not covered together with chp
-		chpStateRunning    | 92         | 1         || 7200             | false            // test case (true, true, true) and storage volume exceeds maximum
-		/* The following tests do not exist: (false, false, false), (true, false, false) */
-	}
-
-	def "Check apply, validation and build method:"() {
-		when:
-		def thermalStorage = buildThermalStorage(storageInput, 90)
-		def chpModelCaseClass = buildChpModel(thermalStorage)
-		def startDate = TimeUtil.withDefaults.toZonedDateTime("2021-01-01 00:00:00")
-		def endDate = startDate.plusSeconds(86400L)
-		def chpModelCaseObject = ChpModel.apply(
-				chpInput,
-				startDate,
-				endDate,
-				null,
-				1.0,
-				thermalStorage)
-
-		then:
-		chpModelCaseClass.sRated().getValue() == chpModelCaseObject.sRated().getValue()
-		chpModelCaseClass.cosPhiRated() == chpModelCaseObject.cosPhiRated()
-		chpModelCaseClass.pThermal().getValue() == chpModelCaseObject.pThermal().getValue()
-		chpModelCaseClass.storage() == chpModelCaseObject.storage()
-	}
-=======
   @Shared
   static final Double TOLERANCE = 0.0001
   @Shared
@@ -416,10 +213,14 @@
     when:
     def thermalStorage = buildThermalStorage(storageInput, 90)
     def chpModelCaseClass = buildChpModel(thermalStorage)
-    def chpModelCaseObject = ChpModel.apply(
-        chpInput,
-        OperationInterval.apply(0L, 86400L),
-        null,
+    def startDate = TimeUtil.withDefaults.toZonedDateTime("2021-01-01 00:00:00")
+		def endDate = startDate.plusSeconds(86400L)
+		def chpModelCaseObject = ChpModel.apply(
+				chpInput,
+				startDate,
+				endDate,
+				null,
+				1.0,
         thermalStorage)
 
     then:
@@ -428,5 +229,4 @@
     chpModelCaseClass.pThermal().getValue() == chpModelCaseObject.pThermal().getValue()
     chpModelCaseClass.storage() == chpModelCaseObject.storage()
   }
->>>>>>> d1c9002e
 }