/*
 * © 2020. TU Dortmund University,
 * Institute of Energy Systems, Energy Efficiency and Energy Economics,
 * Research group Distribution grid planning and operation
 */

package edu.ie3.simona.model.participant

import edu.ie3.util.scala.quantities.KilowattHoursPerKelvinCubicMeters$

import static edu.ie3.util.quantities.PowerSystemUnits.*
import static tech.units.indriya.quantity.Quantities.getQuantity
import static tech.units.indriya.unit.Units.PERCENT

import edu.ie3.datamodel.models.OperationTime
import edu.ie3.datamodel.models.StandardUnits
import edu.ie3.datamodel.models.input.OperatorInput
import edu.ie3.datamodel.models.input.system.ChpInput
import edu.ie3.datamodel.models.input.system.characteristic.CosPhiFixed
import edu.ie3.datamodel.models.input.system.type.ChpTypeInput
import edu.ie3.datamodel.models.input.thermal.CylindricalStorageInput
import edu.ie3.simona.model.participant.ChpModel.ChpState
import edu.ie3.simona.model.thermal.CylindricalThermalStorage
import edu.ie3.util.scala.OperationInterval
import edu.ie3.util.scala.quantities.Sq
<<<<<<< HEAD
import edu.ie3.util.scala.quantities.WattHoursPerKelvinCubicMeters$
=======
>>>>>>> 83d0fb03
import spock.lang.Shared
import spock.lang.Specification
import spock.lang.Unroll
import squants.energy.*
import squants.space.CubicMeters$
import squants.thermal.Celsius$

class ChpModelTest extends Specification {

  @Shared
  static final Double TOLERANCE = 0.0001d
  @Shared
  ChpState chpStateNotRunning = new ChpState(false, 0, Sq.create(0, Kilowatts$.MODULE$), Sq.create(0, KilowattHours$.MODULE$))
  @Shared
  ChpState chpStateRunning = new ChpState(true, 0, Sq.create(0, Kilowatts$.MODULE$), Sq.create(0, KilowattHours$.MODULE$))
  @Shared
  CylindricalStorageInput storageInput
  @Shared
  ChpInput chpInput

  def setupSpec() {
    storageInput = new CylindricalStorageInput(
        UUID.randomUUID(),
        "ThermalStorage",
        null,
        getQuantity(100, StandardUnits.VOLUME),
        getQuantity(20, StandardUnits.VOLUME),
        getQuantity(30, StandardUnits.TEMPERATURE),
        getQuantity(40, StandardUnits.TEMPERATURE),
        getQuantity(1.15, StandardUnits.SPECIFIC_HEAT_CAPACITY))

    def chpTypeInput = new ChpTypeInput(
        UUID.randomUUID(),
        "ChpTypeInput",
        null,
        null,
        getQuantity(19, PERCENT),
        getQuantity(76, PERCENT),
        getQuantity(100, KILOVOLTAMPERE),
        0.95,
        getQuantity(50, KILOWATT),
        getQuantity(0, KILOWATT))

    chpInput = new ChpInput(
        UUID.randomUUID(),
        "ChpInput",
        OperatorInput.NO_OPERATOR_ASSIGNED,
        OperationTime.notLimited(),
        null,
        null,
        new CosPhiFixed("cosPhiFixed:{(0.0,0.95)}"),
        chpTypeInput,
        null,
        false)
  }

  static def buildChpModel(CylindricalThermalStorage thermalStorage) {
    return new ChpModel(
        UUID.randomUUID(),
        "ChpModel",
        null,
        1.0,
        null,
        Sq.create(100, Kilowatts$.MODULE$),
        0.95,
        Sq.create(50, Kilowatts$.MODULE$),
        thermalStorage)
  }

  static def buildChpRelevantData(ChpState chpState, Double heatDemand) {
    return new ChpModel.ChpRelevantData(chpState, Sq.create(heatDemand, KilowattHours$.MODULE$), 7200)
  }

  static def buildThermalStorage(CylindricalStorageInput storageInput, Double storageLvl) {
    def storedEnergy = CylindricalThermalStorage.volumeToEnergy(
        Sq.create(storageLvl, CubicMeters$.MODULE$),
<<<<<<< HEAD
        Sq.create(storageInput.c.value.toDouble(), WattHoursPerKelvinCubicMeters$.MODULE$),
=======
        Sq.create(storageInput.c.value.toDouble(), KilowattHoursPerKelvinCubicMeters$.MODULE$),
>>>>>>> 83d0fb03
        Sq.create(storageInput.inletTemp.value.doubleValue(), Celsius$.MODULE$),
        Sq.create(storageInput.returnTemp.value.doubleValue(), Celsius$.MODULE$)
        )
    def thermalStorage = CylindricalThermalStorage.apply(storageInput, storedEnergy)
    return thermalStorage
  }

  @Unroll
  def "Check active power after calculating next state with #chpState and heat demand #heatDemand kWh:"() {
    given:
    def chpData = buildChpRelevantData(chpState, heatDemand)
    def thermalStorage = buildThermalStorage(storageInput, storageLvl)
    def chpModel = buildChpModel(thermalStorage)

    when:
    def activePower = chpModel.calculateNextState(chpData).activePower()

    then:
    activePower.toKilowatts() == expectedActivePower

    where:
    chpState           | storageLvl | heatDemand  || expectedActivePower
    chpStateNotRunning | 90         | 0           || 0                        // tests case (false, false, true)
    chpStateNotRunning | 90         | 8 * 115     || 95                        // tests case (false, true, false)
    chpStateNotRunning | 90         | 10          || 0                        // tests case (false, true, true)
    chpStateRunning    | 90         | 0           || 95                        // tests case (true, false, true)
    chpStateRunning    | 90         | 8 * 115     || 95                        // tests case (true, true, false)
    chpStateRunning    | 90         | 10          || 95                        // tests case (true, true, true)
    chpStateRunning    | 90         | 7 * 115 + 1 || 95                        // test case (_, true, false) and demand covered together with chp
    chpStateRunning    | 90         | 9 * 115     || 95                        // test case (_, true, false) and demand not covered together with chp
    chpStateRunning    | 92         | 1           || 95                        // test case (true, true, true) and storage volume exceeds maximum
    /* The following tests do not exist: (false, false, false), (true, false, false) */
  }

  @Unroll
  def "Check total energy after calculating next state with #chpState and heat demand #heatDemand kWh:"() {
    given:
    def chpData = buildChpRelevantData(chpState, heatDemand)
    def thermalStorage = buildThermalStorage(storageInput, storageLvl)
    def chpModel = buildChpModel(thermalStorage)

    when:
    def nextState = chpModel.calculateNextState(chpData)
    def thermalEnergy = nextState.thermalEnergy()

    then:
    Math.abs(thermalEnergy.toKilowattHours() - expectedTotalEnergy) < TOLERANCE

    where:
    chpState           | storageLvl | heatDemand  || expectedTotalEnergy
    chpStateNotRunning | 90         | 0           || 0            // tests case (false, false, true)
    chpStateNotRunning | 90         | 8 * 115     || 100    // tests case (false, true, false)
    chpStateNotRunning | 90         | 10          || 0            // tests case (false, true, true)
    chpStateRunning    | 90         | 0           || 100            // tests case (true, false, true)
    chpStateRunning    | 90         | 8 * 115     || 100        // tests case (true, true, false)
    chpStateRunning    | 90         | 10          || 100            // tests case (true, true, true)
    chpStateRunning    | 90         | 7 * 115 + 1 || 100    // test case (_, true, false) and demand covered together with chp
    chpStateRunning    | 90         | 9 * 115     || 100        // test case (_, true, false) and demand not covered together with chp
    chpStateRunning    | 92         | 1           || 93                // test case (true, true, true) and storage volume exceeds maximum
    /* The following tests do not exist: (false, false, false), (true, false, false) */
  }

  def "Check storage level after calculating next state with #chpState and heat demand #heatDemand kWh:"() {
    given:
    def chpData = buildChpRelevantData(chpState, heatDemand)
    def thermalStorage = buildThermalStorage(storageInput, storageLvl)
    def chpModel = buildChpModel(thermalStorage)

    when:
    chpModel.calculateNextState(chpData)
    def storageLevel = CylindricalThermalStorage.energyToVolume(thermalStorage._storedEnergy(), thermalStorage.c(), thermalStorage.inletTemp(), thermalStorage.returnTemp())
    def resStorageLvl = Sq.create(storageLevel.toCubicMeters(), CubicMeters$.MODULE$)

    then:
    storageLevel - resStorageLvl < Sq.create(TOLERANCE, CubicMeters$.MODULE$)

    where:
    chpState           | storageLvl | heatDemand | expectedStorageLevel
    chpStateNotRunning | 90d         | 0         || 90d                    // tests case (false, false, true)
    chpStateNotRunning | 90d         | 8 * 115   || 20d                // tests case (false, true, false)
    chpStateNotRunning | 90d         | 10        || 89.1304d                // tests case (false, true, true)
    chpStateRunning    | 90d         | 0         || 98.6956d                    // tests case (true, false, true)
    chpStateRunning    | 90d         | 8 * 115   || 20d                // tests case (true, true, false)
    chpStateRunning    | 90d         | 10        || 97.8260d                // tests case (true, true, true)
    chpStateRunning    | 90d         | 806       || 28.6086d                // test case (_, true, false) and demand covered together with chp
    chpStateRunning    | 90d         | 9 * 115   || 20d                // test case (_, true, false) and demand not covered together with chp
    chpStateRunning    | 92d         | 1         || 100d                        // test case (true, true, true) and storage volume exceeds maximum
    /* The following tests do not exist: (false, false, false), (true, false, false) */
  }

  def "Check time tick and running status after calculating next state with #chpState and heat demand #heatDemand kWh:"() {
    given:
    def chpData = buildChpRelevantData(chpState, heatDemand)
    def thermalStorage = buildThermalStorage(storageInput, storageLvl)
    def chpModel = buildChpModel(thermalStorage)

    when:
    def nextState = chpModel.calculateNextState(chpData)

    then:
    nextState.lastTimeTick() == expectedTimeTick
    nextState.isRunning() == expectedRunningStatus

    where:
    chpState           | storageLvl | heatDemand | expectedTimeTick | expectedRunningStatus
    chpStateNotRunning | 90         | 0         || 7200             | false            // tests case (false, false, true)
    chpStateNotRunning | 90         | 8 * 115   || 7200             | true    // tests case (false, true, false)
    chpStateNotRunning | 90         | 10        || 7200             | false        // tests case (false, true, true)
    chpStateRunning    | 90         | 0         || 7200             | true                // tests case (true, false, true)
    chpStateRunning    | 90         | 8 * 115   || 7200             | true        // tests case (true, true, false)
    chpStateRunning    | 90         | 10        || 7200             | true            // tests case (true, true, true)
    chpStateRunning    | 90         | 806       || 7200             | true            // test case (_, true, false) and demand covered together with chp
    chpStateRunning    | 90         | 9 * 115   || 7200             | true        // test case (_, true, false) and demand not covered together with chp
    chpStateRunning    | 92         | 1         || 7200             | false            // test case (true, true, true) and storage volume exceeds maximum
    /* The following tests do not exist: (false, false, false), (true, false, false) */
  }

  def "Check apply, validation and build method:"() {
    when:
    def thermalStorage = buildThermalStorage(storageInput, 90)
    def chpModelCaseClass = buildChpModel(thermalStorage)
    def chpModelCaseObject = ChpModel.apply(
        chpInput,
        OperationInterval.apply(0L, 86400L),
        null,
        thermalStorage)

    then:
    chpModelCaseClass.sRated() == chpModelCaseObject.sRated()
    chpModelCaseClass.cosPhiRated() == chpModelCaseObject.cosPhiRated()
    chpModelCaseClass.pThermal() == chpModelCaseObject.pThermal()
    chpModelCaseClass.storage() == chpModelCaseObject.storage()
  }
}<|MERGE_RESOLUTION|>--- conflicted
+++ resolved
@@ -23,10 +23,6 @@
 import edu.ie3.simona.model.thermal.CylindricalThermalStorage
 import edu.ie3.util.scala.OperationInterval
 import edu.ie3.util.scala.quantities.Sq
-<<<<<<< HEAD
-import edu.ie3.util.scala.quantities.WattHoursPerKelvinCubicMeters$
-=======
->>>>>>> 83d0fb03
 import spock.lang.Shared
 import spock.lang.Specification
 import spock.lang.Unroll
@@ -103,11 +99,7 @@
   static def buildThermalStorage(CylindricalStorageInput storageInput, Double storageLvl) {
     def storedEnergy = CylindricalThermalStorage.volumeToEnergy(
         Sq.create(storageLvl, CubicMeters$.MODULE$),
-<<<<<<< HEAD
-        Sq.create(storageInput.c.value.toDouble(), WattHoursPerKelvinCubicMeters$.MODULE$),
-=======
         Sq.create(storageInput.c.value.toDouble(), KilowattHoursPerKelvinCubicMeters$.MODULE$),
->>>>>>> 83d0fb03
         Sq.create(storageInput.inletTemp.value.doubleValue(), Celsius$.MODULE$),
         Sq.create(storageInput.returnTemp.value.doubleValue(), Celsius$.MODULE$)
         )
