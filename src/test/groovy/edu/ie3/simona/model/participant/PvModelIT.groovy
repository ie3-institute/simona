/*
 * © 2020. TU Dortmund University,
 * Institute of Energy Systems, Energy Efficiency and Energy Economics,
 * Research group Distribution grid planning and operation
 */

package edu.ie3.simona.model.participant

import edu.ie3.datamodel.io.source.csv.CsvJointGridContainerSource
import edu.ie3.datamodel.models.input.system.PvInput
import edu.ie3.simona.ontology.messages.services.WeatherMessage
import edu.ie3.util.TimeUtil
import edu.ie3.util.scala.quantities.Sq
import edu.ie3.util.scala.quantities.WattsPerSquareMeter$
import org.apache.commons.csv.CSVFormat
import org.apache.commons.csv.CSVRecord
import spock.lang.Shared
import spock.lang.Specification
import squants.Dimensionless
import squants.Each$
import squants.energy.Megawatts$
import squants.energy.Power
import squants.motion.MetersPerSecond$
import squants.thermal.Kelvin$

import java.nio.file.Path
import java.time.ZonedDateTime
import java.util.zip.GZIPInputStream

import static java.util.Locale.US
import static java.util.Locale.setDefault

/**
 * A simple integration test that uses pre-calculated data to check if the pv model works as expected.
 * It uses 8 pv models located in GER.
 *
 */
class PvModelIT extends Specification implements PvModelITHelper {

  @Shared
  Map<String, PvModel> pvModels

  @Shared
  Map<ZonedDateTime, Map<String, WeatherMessage.WeatherData>> weatherMap

  @Shared
  Map<ZonedDateTime, Map<String, Power>> resultsMap


  def setupSpec() {
    // input weather data values are in us format
    // if locale is not set hard coded to US, quantity parsing will return invalid values
    setDefault(US)

    pvModels = createPvModels()
    weatherMap = weatherData
    resultsMap = resultsData
  }

  def "8 pv panels full year test"() {

    given: "an empty array to collect the results"
    ArrayList<Double> testRes = new ArrayList<>()

    when: "we calculate the photovoltaic in-feed for each unit for the whole year"
    List<String> modelIds = new ArrayList<>(pvModels.keySet())
    // sort models: east, south, west
    Collections.sort(modelIds)
    final int modelCount = modelIds.size()

    // sort, in case dates & times have not been sorted before
    List<ZonedDateTime> keyList = new ArrayList<>(weatherMap.keySet())
    Collections.sort(keyList)

    for (ZonedDateTime dateTime : keyList) {

      Map<String, WeatherMessage.WeatherData> modelToWeatherMap = weatherMap.get(dateTime)

      String[] row = new String[2*modelCount+1]
      row[0] = dateTime.toString()

      int modelI = 0
      for (String modelId : modelIds) {
        PvModel model = pvModels.get(modelId)

        "build the needed data"
        WeatherMessage.WeatherData weather = modelToWeatherMap.get(modelId)
        PvModel.PvRelevantData neededData = new PvModel.PvRelevantData(
            dateTime,
            3600L,
            weather.diffIrr(),
            weather.dirIrr()
            )
        Dimensionless voltage = Sq.create(1.414213562d, Each$.MODULE$)

        "collect the results and calculate the difference between the provided results and the calculated ones"
<<<<<<< HEAD
        double calc = model.calculatePower(0L, voltage, ModelState.ConstantState$.MODULE$,  neededData).p().toMegawatts()
        double sol = resultsMap.get(dateTime).get(modelId).value.doubleValue()
=======
        double calc = model.calculatePower(0L, voltage, neededData).p().toMegawatts()
        double sol = resultsMap.get(dateTime).get(modelId).toMegawatts()
>>>>>>> 642f1519

        testRes.add(Math.abs(calc - sol))

        row[1 + modelI] = calc.toString()
        row[1 + modelCount + modelI] = sol.toString()

        modelI++
      }
    }

    then: "we expect the calculated result to be quasi equal the provided results data"
    testRes.every {
      (it < 0.00000000000001) // floating point operation
    }
  }
}

trait PvModelITHelper {
  private static final CSV_FORMAT = CSVFormat.DEFAULT.builder().setHeader().build()

  Iterable<CSVRecord> getCsvRecords(String fileName) {
    def resultsInputData = new File(this.getClass().getResource(fileName).file)
    def fileStream = new FileInputStream(resultsInputData)
    def gzipStream = new GZIPInputStream(fileStream)
    def decoder = new InputStreamReader(gzipStream, "UTF-8")
    def br = new BufferedReader(decoder)
    return CSV_FORMAT.parse(br)
  }

  Map<String, PvModel> createPvModels() {
    "load the grid input data from the corresponding resources folder"

    def csvGridSource = CsvJointGridContainerSource.read("it_grid", ";",
        Path.of(this.getClass().getResource("_pv/it/grid_data").toURI()), false)

    def simulationStartDate = TimeUtil.withDefaults.toZonedDateTime("2011-01-01 00:00:00")
    def simulationEndDate = TimeUtil.withDefaults.toZonedDateTime("2012-01-01 00:00:00")

    Map<String, PvModel> pvModels = new HashMap<>()
    for (PvInput inputModel : csvGridSource.systemParticipants.pvPlants) {
      PvModel model = PvModel.apply(
          inputModel,
          1d,
          simulationStartDate,
          simulationEndDate
          )

      pvModels.put(inputModel.getId(), model)
    }

    return pvModels
  }

  Map<ZonedDateTime, Map<String, WeatherMessage.WeatherData>> getWeatherData() {
    "read the weather data from the provided weather data file"
    final String fileName = "_pv/it/weather.tar.gz"
    final def csvRecords = getCsvRecords(fileName)

    Map<ZonedDateTime, Map<String, WeatherMessage.WeatherData>> weatherMap = new HashMap<>()
    for (row in csvRecords) {
      ZonedDateTime time = TimeUtil.withDefaults.toZonedDateTime(row.get(0))
      Map<String, WeatherMessage.WeatherData> modelToWeatherMap
      if (weatherMap.containsKey(time)) {
        modelToWeatherMap = weatherMap.get(time)
      }

      if (modelToWeatherMap == null) {
        modelToWeatherMap = new HashMap<String, WeatherMessage.WeatherData>()
        weatherMap.put(time, modelToWeatherMap)
      }

      String modelId = row.get(1)

      double temp = 0
      double windVel = 0

      WeatherMessage.WeatherData weather = new WeatherMessage.WeatherData(
          Sq.create(row.get(22).replace("Wh/m²", "").toDouble(), WattsPerSquareMeter$.MODULE$),
          Sq.create(row.get(21).replace("Wh/m²", "").toDouble(), WattsPerSquareMeter$.MODULE$),
          Sq.create(temp, Kelvin$.MODULE$),
          Sq.create(windVel, MetersPerSecond$.MODULE$))

      modelToWeatherMap.put(modelId, weather)
    }

    return weatherMap
  }

  Map<ZonedDateTime, Map<String, Power>> getResultsData() {
    "read the results data from the provided file"
    final String fileName = "_pv/it/results2.tar.gz"
    def csvRecords = getCsvRecords(fileName)

    // we skip the first line and use hardcoded headers, because the first line is garbled
    String[] headers = [
      "Datetime",
      "pv_east_1",
      "pv_east_2",
      "pv_south_1",
      "pv_south_2",
      "pv_south_3",
      "pv_south_4",
      "pv_west_1",
      "pv_west_2"
    ]

    Map<ZonedDateTime, Map<String, Power>> resultsMap = new HashMap<>()
    for(row in csvRecords) {
      // last line is trash
      if (row.get(0).startsWith('\u0000'))
        break

      ZonedDateTime time = ZonedDateTime.parse(row.get(0))
      Map<String, Power> modelToPowerMap = new HashMap<>()
      for (int i = 1; i < headers.length; i++) {
        String modelId = headers[i]
        String rawValue = row[i]
        Power power = Sq.create(Double.parseDouble(rawValue), Megawatts$.MODULE$)
        modelToPowerMap.put(modelId, power)
      }
      resultsMap.put(time, modelToPowerMap)
    }
    return resultsMap
  }
}<|MERGE_RESOLUTION|>--- conflicted
+++ resolved
@@ -94,13 +94,8 @@
         Dimensionless voltage = Sq.create(1.414213562d, Each$.MODULE$)
 
         "collect the results and calculate the difference between the provided results and the calculated ones"
-<<<<<<< HEAD
         double calc = model.calculatePower(0L, voltage, ModelState.ConstantState$.MODULE$,  neededData).p().toMegawatts()
-        double sol = resultsMap.get(dateTime).get(modelId).value.doubleValue()
-=======
-        double calc = model.calculatePower(0L, voltage, neededData).p().toMegawatts()
         double sol = resultsMap.get(dateTime).get(modelId).toMegawatts()
->>>>>>> 642f1519
 
         testRes.add(Math.abs(calc - sol))
 
