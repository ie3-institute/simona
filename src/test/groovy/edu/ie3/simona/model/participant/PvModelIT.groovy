/*
 * © 2020. TU Dortmund University,
 * Institute of Energy Systems, Energy Efficiency and Energy Economics,
 * Research group Distribution grid planning and operation
 */

package edu.ie3.simona.model.participant

import static edu.ie3.util.quantities.PowerSystemUnits.MEGAWATT
<<<<<<< HEAD

import static java.util.Locale.US
import static java.util.Locale.setDefault
import static tech.units.indriya.quantity.Quantities.getQuantity
=======
import static edu.ie3.util.quantities.PowerSystemUnits.PU
import static java.util.Locale.US
import static java.util.Locale.setDefault
import static tech.units.indriya.quantity.Quantities.getQuantity
import static tech.units.indriya.unit.Units.*
>>>>>>> ccdb47d5

import edu.ie3.datamodel.io.source.csv.CsvJointGridContainerSource
import edu.ie3.datamodel.models.input.system.PvInput

import edu.ie3.simona.ontology.messages.services.WeatherMessage
import edu.ie3.util.TimeUtil

import edu.ie3.util.scala.quantities.Sq

import edu.ie3.util.scala.quantities.WattsPerSquareMeter$
import org.apache.commons.csv.CSVFormat
import org.apache.commons.csv.CSVRecord
import spock.lang.Shared
import spock.lang.Specification
import squants.*
import squants.motion.MetersPerSecond$
import squants.thermal.Kelvin$

import javax.measure.Quantity

import javax.measure.quantity.Power
import java.time.ZonedDateTime
import java.util.zip.GZIPInputStream

<<<<<<< HEAD
=======


>>>>>>> ccdb47d5
/**
 * A simple integration test that uses pre-calculated data to check if the pv model works as expected.
 * It uses 8 pv models located in GER.
 *
 */
class PvModelIT extends Specification implements PvModelITHelper {

  @Shared
  HashMap<String, PvModel> pvModels

  @Shared
  HashMap<ZonedDateTime, HashMap<String, WeatherMessage.WeatherData>> weatherMap

  @Shared
  HashMap<ZonedDateTime, HashMap<String, Quantity<Power>>> resultsMap


  def setupSpec() {
    // input weather data values are in us format
    // if locale is not set hard coded to US, quantity parsing will return invalid values
    setDefault(US)

    pvModels = createPvModels()
    weatherMap = weatherData
    resultsMap = resultsData
  }

  def "8 pv panels full year test"() {

    given: "an empty array to collect the results"
    ArrayList<Double> testRes = new ArrayList<>()

    when: "we calculate the photovoltaic in-feed for each unit for the whole year"
    List<String> modelIds = new ArrayList<>(pvModels.keySet())
    // sort models: east, south, west
    Collections.sort(modelIds)
    final int modelCount = modelIds.size()

    // sort, in case dates & times have not been sorted before
    List<ZonedDateTime> keyList = new ArrayList<>(weatherMap.keySet())
    Collections.sort(keyList)

    for (ZonedDateTime dateTime : keyList) {

      HashMap modelToWeatherMap = weatherMap.get(dateTime)

      String[] row = new String[2*modelCount+1]
      row[0] = dateTime.toString()

      int modelI = 0
      for (String modelId : modelIds) {
        PvModel model = pvModels.get(modelId)

        "build the needed data"
        WeatherMessage.WeatherData weather = modelToWeatherMap.get(modelId)
        PvModel.PvRelevantData neededData = new PvModel.PvRelevantData(
            dateTime,
            3600L,
            weather.diffIrr(),
            weather.dirIrr()
            )
        Dimensionless voltage = Sq.create(1.414213562d, Each$.MODULE$)

        "collect the results and calculate the difference between the provided results and the calculated ones"
<<<<<<< HEAD
        double calc = model.calculatePower(0L, voltage, neededData).p().value().doubleValue()
        double sol = resultsMap.get(dateTime).get(modelId).getValue().doubleValue()
=======
        double calc = model.calculatePower(0L, voltage, neededData).p().getValue().doubleValue()
        double sol = resultsMap.get(dateTime).get(modelId).value.doubleValue()
>>>>>>> ccdb47d5

        testRes.add(Math.abs(calc - sol))

        row[1 + modelI] = calc.toString()
        row[1 + modelCount + modelI] = sol.toString()

        modelI++
      }
    }

    then: "we expect the calculated result to be quasi equal the provided results data"
    testRes.every {
      (it < 0.00000000000001) // floating point operation
    }
  }
}

trait PvModelITHelper {
  private static final CSV_FORMAT = CSVFormat.DEFAULT.builder().setHeader().build()

  Iterable<CSVRecord> getCsvRecords(String fileName) {
    def resultsInputData = new File(this.getClass().getResource(fileName).file)
    def fileStream = new FileInputStream(resultsInputData)
    def gzipStream = new GZIPInputStream(fileStream)
    def decoder = new InputStreamReader(gzipStream, "UTF-8")
    def br = new BufferedReader(decoder)
    return CSV_FORMAT.parse(br)
  }

  HashMap<String, PvModel> createPvModels() {
    "load the grid input data from the corresponding resources folder"

    def csvGridSource = CsvJointGridContainerSource.read("it_grid", ";",
        this.getClass().getResource("_pv/it/grid_data").file)

    def simulationStartDate = TimeUtil.withDefaults.toZonedDateTime("2011-01-01 00:00:00")
    def simulationEndDate = TimeUtil.withDefaults.toZonedDateTime("2012-01-01 00:00:00")

    HashMap<String, PvModel> pvModels = new HashMap<>()
    for (PvInput inputModel : csvGridSource.systemParticipants.pvPlants) {
      PvModel model = PvModel.apply(
          inputModel,
          1d,
          simulationStartDate,
          simulationEndDate
          )

      pvModels.put(inputModel.getId(), model)
    }

    return pvModels
  }

  HashMap<ZonedDateTime, HashMap<String, WeatherMessage.WeatherData>> getWeatherData() {
    "read the weather data from the provided weather data file"
    final String fileName = "_pv/it/weather.tar.gz"
    final def csvRecords = getCsvRecords(fileName)

    HashMap<ZonedDateTime, HashMap<String, WeatherMessage.WeatherData>> weatherMap = new HashMap<>()
    for (row in csvRecords) {
      ZonedDateTime time = TimeUtil.withDefaults.toZonedDateTime(row.get(0))
      HashMap modelToWeatherMap
      if (weatherMap.containsKey(time)) {
        modelToWeatherMap = weatherMap.get(time)
      }

      if (modelToWeatherMap == null) {
        modelToWeatherMap = new HashMap<String, WeatherMessage.WeatherData>()
        weatherMap.put(time, modelToWeatherMap)
      }

      String modelId = row.get(1)

      double temp = 0
      double windVel = 0

      WeatherMessage.WeatherData weather = new WeatherMessage.WeatherData(
          Sq.create(row.get(22).replace("Wh/m²", "").toDouble(), WattsPerSquareMeter$.MODULE$),
          Sq.create(row.get(21).replace("Wh/m²", "").toDouble(), WattsPerSquareMeter$.MODULE$),
          Sq.create(temp, Kelvin$.MODULE$),
          Sq.create(windVel, MetersPerSecond$.MODULE$))

      modelToWeatherMap.put(modelId, weather)
    }

    return weatherMap
  }

  HashMap<ZonedDateTime, HashMap<String, Quantity<Power>>> getResultsData() {
    "read the results data from the provided file"
    final String fileName = "_pv/it/results2.tar.gz"
    def csvRecords = getCsvRecords(fileName)

    // we skip the first line and use hardcoded headers, because the first line is garbled
    String[] headers = [
      "Datetime",
      "pv_east_1",
      "pv_east_2",
      "pv_south_1",
      "pv_south_2",
      "pv_south_3",
      "pv_south_4",
      "pv_west_1",
      "pv_west_2"
    ]

    HashMap<ZonedDateTime, HashMap<String, Quantity<Power>>> resultsMap = new HashMap<>()
    for(row in csvRecords) {
      // last line is trash
      if (row.get(0).startsWith('\u0000'))
        break

      ZonedDateTime time = ZonedDateTime.parse(row.get(0))
      HashMap<String, Quantity<Power>> modelToPowerMap = new HashMap<String, Quantity<Power>>()
      for (int i = 1; i < headers.length; i++) {
        String modelId = headers[i]
        String rawValue = row[i]
        Quantity<Power> power = getQuantity(Double.parseDouble(rawValue), MEGAWATT)
        modelToPowerMap.put(modelId, power)
      }
      resultsMap.put(time, modelToPowerMap)
    }
    return resultsMap
  }
}<|MERGE_RESOLUTION|>--- conflicted
+++ resolved
@@ -7,18 +7,10 @@
 package edu.ie3.simona.model.participant
 
 import static edu.ie3.util.quantities.PowerSystemUnits.MEGAWATT
-<<<<<<< HEAD
 
 import static java.util.Locale.US
 import static java.util.Locale.setDefault
 import static tech.units.indriya.quantity.Quantities.getQuantity
-=======
-import static edu.ie3.util.quantities.PowerSystemUnits.PU
-import static java.util.Locale.US
-import static java.util.Locale.setDefault
-import static tech.units.indriya.quantity.Quantities.getQuantity
-import static tech.units.indriya.unit.Units.*
->>>>>>> ccdb47d5
 
 import edu.ie3.datamodel.io.source.csv.CsvJointGridContainerSource
 import edu.ie3.datamodel.models.input.system.PvInput
@@ -43,11 +35,6 @@
 import java.time.ZonedDateTime
 import java.util.zip.GZIPInputStream
 
-<<<<<<< HEAD
-=======
-
-
->>>>>>> ccdb47d5
 /**
  * A simple integration test that uses pre-calculated data to check if the pv model works as expected.
  * It uses 8 pv models located in GER.
@@ -112,13 +99,8 @@
         Dimensionless voltage = Sq.create(1.414213562d, Each$.MODULE$)
 
         "collect the results and calculate the difference between the provided results and the calculated ones"
-<<<<<<< HEAD
         double calc = model.calculatePower(0L, voltage, neededData).p().value().doubleValue()
-        double sol = resultsMap.get(dateTime).get(modelId).getValue().doubleValue()
-=======
-        double calc = model.calculatePower(0L, voltage, neededData).p().getValue().doubleValue()
         double sol = resultsMap.get(dateTime).get(modelId).value.doubleValue()
->>>>>>> ccdb47d5
 
         testRes.add(Math.abs(calc - sol))
 
