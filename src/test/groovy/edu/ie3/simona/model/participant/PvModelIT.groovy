/*
 * © 2020. TU Dortmund University,
 * Institute of Energy Systems, Energy Efficiency and Energy Economics,
 * Research group Distribution grid planning and operation
 */

package edu.ie3.simona.model.participant

import edu.ie3.datamodel.io.source.csv.CsvJointGridContainerSource
import edu.ie3.datamodel.models.input.system.PvInput
<<<<<<< HEAD
import edu.ie3.simona.io.grid.CsvGridSource
=======
import edu.ie3.simona.model.SystemComponent
import edu.ie3.simona.model.participant.control.QControl
>>>>>>> 8a749184
import edu.ie3.simona.ontology.messages.services.WeatherMessage
import edu.ie3.util.TimeUtil
import edu.ie3.util.quantities.PowerSystemUnits
import edu.ie3.util.quantities.interfaces.Irradiance
import edu.ie3.util.scala.quantities.Sq
import org.apache.commons.csv.CSVFormat
import org.apache.commons.csv.CSVRecord
import spock.lang.Shared
import spock.lang.Specification
import squants.*
import squants.energy.*
import tech.units.indriya.ComparableQuantity

import javax.measure.Quantity
import javax.measure.quantity.Power
import java.time.ZonedDateTime
import java.util.zip.GZIPInputStream

import static edu.ie3.util.quantities.PowerSystemUnits.MEGAWATT
import static java.util.Locale.US
import static java.util.Locale.setDefault
import static tech.units.indriya.quantity.Quantities.getQuantity
import static tech.units.indriya.unit.Units.KELVIN
import static tech.units.indriya.unit.Units.METRE_PER_SECOND

/**
 * A simple integration test that uses pre-calculated data to check if the pv model works as expected.
 * It uses 8 pv models located in GER.
 *
 */
class PvModelIT extends Specification implements PvModelITHelper {

  @Shared
  HashMap<String, PvModel> pvModels

  @Shared
  HashMap<ZonedDateTime, HashMap<String, WeatherMessage.WeatherData>> weatherMap

  @Shared
  HashMap<ZonedDateTime, HashMap<String, Quantity<Power>>> resultsMap


  def setupSpec() {
    // input weather data values are in us format
    // if locale is not set hard coded to US, quantity parsing will return invalid values
    setDefault(US)

    pvModels = createPvModels()
    weatherMap = getWeatherData()
    resultsMap = getResultsData()
  }

  def "8 pv panels full year test"() {

    given: "an empty array to collect the results"
    ArrayList<Double> testRes = new ArrayList<>()

    when: "we calculate the photovoltaic in-feed for each unit for the whole year"
    List<String> modelIds = new ArrayList<>(pvModels.keySet())
    // sort models: east, south, west
    Collections.sort(modelIds)
    final int modelCount = modelIds.size()

    // sort, in case dates & times have not been sorted before
    List<ZonedDateTime> keyList = new ArrayList<>(weatherMap.keySet())
    Collections.sort(keyList)

    for (ZonedDateTime dateTime : keyList) {

      HashMap modelToWeatherMap = weatherMap.get(dateTime)

      String[] row = new String[2*modelCount+1]
      row[0] = dateTime.toString()

      int modelI = 0
      for (String modelId : modelIds) {
        PvModel model = pvModels.get(modelId)

        "build the needed data"
        WeatherMessage.WeatherData weather = modelToWeatherMap.get(modelId)
        PvModel.PvRelevantData neededData = new PvModel.PvRelevantData(
            dateTime,
            3600L,
            Sq.create(
            weather.diffIrr().to(PowerSystemUnits.KILOWATT_PER_SQUAREMETRE).getValue().doubleValue(),
            Kilowatts$.MODULE$
            ),
            Sq.create(
            weather.dirIrr().to(PowerSystemUnits.KILOWATT_PER_SQUAREMETRE).getValue().doubleValue(),
            Kilowatts$.MODULE$
            ),
            )
        Dimensionless voltage = Sq.create(1.414213562d, Each$.MODULE$)

        "collect the results and calculate the difference between the provided results and the calculated ones"
        double calc = model.calculatePower(0L, voltage, ModelState.ConstantState$.MODULE$,  neededData).p().toMegawatts()
        double sol = resultsMap.get(dateTime).get(modelId).getValue().doubleValue()

        testRes.add(Math.abs(calc - sol))

        row[1 + modelI] = calc.toString()
        row[1 + modelCount + modelI] = sol.toString()

        modelI++
      }
    }

    then: "we expect the calculated result to be quasi equal the provided results data"
    testRes.every {
      (it < 0.00000000000001) // floating point operation
    }
  }
}

trait PvModelITHelper {
  private static final CSV_FORMAT = CSVFormat.DEFAULT.builder().setHeader().build()

  Iterable<CSVRecord> getCsvRecords(String fileName) {
    def resultsInputData = new File(this.getClass().getResource(fileName).file)
    def fileStream = new FileInputStream(resultsInputData)
    def gzipStream = new GZIPInputStream(fileStream)
    def decoder = new InputStreamReader(gzipStream, "UTF-8")
    def br = new BufferedReader(decoder)
    return CSV_FORMAT.parse(br)
  }

  HashMap<String, PvModel> createPvModels() {
    "load the grid input data from the corresponding resources folder"

    def csvGridSource = CsvJointGridContainerSource.read("it_grid", ";",
        this.getClass().getResource("_pv/it/grid_data").file)

    def simulationStartDate = TimeUtil.withDefaults.toZonedDateTime("2011-01-01 00:00:00")
    def simulationEndDate = TimeUtil.withDefaults.toZonedDateTime("2012-01-01 00:00:00")

    HashMap<String, PvModel> pvModels = new HashMap<>()
    for (PvInput inputModel : csvGridSource.systemParticipants.pvPlants) {
      PvModel model = PvModel.apply(
<<<<<<< HEAD
          inputModel,
          1d,
          simulationStartDate,
          simulationEndDate
=======
          inputModel.uuid,
          inputModel.id,
          SystemComponent.determineOperationInterval(
          simulationStartDate,
          simulationEndDate,
          inputModel.operationTime
          ),
          1d,
          QControl.apply(inputModel.qCharacteristics),
          inputModel.sRated,
          inputModel.cosPhiRated,
          inputModel.node.geoPosition.y,
          inputModel.node.geoPosition.x,
          inputModel.albedo,
          inputModel.etaConv,
          inputModel.azimuth,
          inputModel.elevationAngle,
          getQuantity(1d, SQUARE_METRE)
>>>>>>> 8a749184
          )

      pvModels.put(inputModel.getId(), model)
    }

    return pvModels
  }

  HashMap<ZonedDateTime, HashMap<String, WeatherMessage.WeatherData>> getWeatherData() {
    "read the weather data from the provided weather data file"
    final String fileName = "_pv/it/weather.tar.gz"
    final def csvRecords = getCsvRecords(fileName)

    HashMap<ZonedDateTime, HashMap<String, WeatherMessage.WeatherData>> weatherMap = new HashMap<>()
    for (row in csvRecords) {
      ZonedDateTime time = TimeUtil.withDefaults.toZonedDateTime(row.get(0))
      HashMap modelToWeatherMap
      if (weatherMap.containsKey(time)) {
        modelToWeatherMap = weatherMap.get(time)
      }

      if (modelToWeatherMap == null) {
        modelToWeatherMap = new HashMap<String, WeatherMessage.WeatherData>()
        weatherMap.put(time, modelToWeatherMap)
      }

      String modelId = row.get(1)

      double temp = 0
      double windVel = 0

      WeatherMessage.WeatherData weather = new WeatherMessage.WeatherData(
          (ComparableQuantity<Irradiance>) getQuantity(row.get(22)
          .replace("Wh/m²", "W/m²")
          .split("\u0000")[0]),
          (ComparableQuantity<Irradiance>) getQuantity(row.get(21)
          .replace("Wh/m²", "W/m²")),
          getQuantity(temp, KELVIN),
          getQuantity(windVel, METRE_PER_SECOND))

      modelToWeatherMap.put(modelId, weather)
    }

    return weatherMap
  }

  HashMap<ZonedDateTime, HashMap<String, Quantity<Power>>> getResultsData() {
    "read the results data from the provided file"
    final String fileName = "_pv/it/results2.tar.gz"
    def csvRecords = getCsvRecords(fileName)

    // we skip the first line and use hardcoded headers, because the first line is garbled
    String[] headers = [
      "Datetime",
      "pv_east_1",
      "pv_east_2",
      "pv_south_1",
      "pv_south_2",
      "pv_south_3",
      "pv_south_4",
      "pv_west_1",
      "pv_west_2"
    ]

    HashMap<ZonedDateTime, HashMap<String, Quantity<Power>>> resultsMap = new HashMap<>()
    for(row in csvRecords) {
      // last line is trash
      if (row.get(0).startsWith('\u0000'))
        break

      ZonedDateTime time = ZonedDateTime.parse(row.get(0))
      HashMap<String, Quantity<Power>> modelToPowerMap = new HashMap<String, Quantity<Power>>()
      for (int i = 1; i < headers.length; i++) {
        String modelId = headers[i]
        String rawValue = row[i]
        Quantity<Power> power = getQuantity(Double.parseDouble(rawValue), MEGAWATT)
        modelToPowerMap.put(modelId, power)
      }
      resultsMap.put(time, modelToPowerMap)
    }
    return resultsMap
  }
}<|MERGE_RESOLUTION|>--- conflicted
+++ resolved
@@ -8,12 +8,9 @@
 
 import edu.ie3.datamodel.io.source.csv.CsvJointGridContainerSource
 import edu.ie3.datamodel.models.input.system.PvInput
-<<<<<<< HEAD
 import edu.ie3.simona.io.grid.CsvGridSource
-=======
 import edu.ie3.simona.model.SystemComponent
 import edu.ie3.simona.model.participant.control.QControl
->>>>>>> 8a749184
 import edu.ie3.simona.ontology.messages.services.WeatherMessage
 import edu.ie3.util.TimeUtil
 import edu.ie3.util.quantities.PowerSystemUnits
@@ -152,31 +149,10 @@
     HashMap<String, PvModel> pvModels = new HashMap<>()
     for (PvInput inputModel : csvGridSource.systemParticipants.pvPlants) {
       PvModel model = PvModel.apply(
-<<<<<<< HEAD
           inputModel,
           1d,
           simulationStartDate,
           simulationEndDate
-=======
-          inputModel.uuid,
-          inputModel.id,
-          SystemComponent.determineOperationInterval(
-          simulationStartDate,
-          simulationEndDate,
-          inputModel.operationTime
-          ),
-          1d,
-          QControl.apply(inputModel.qCharacteristics),
-          inputModel.sRated,
-          inputModel.cosPhiRated,
-          inputModel.node.geoPosition.y,
-          inputModel.node.geoPosition.x,
-          inputModel.albedo,
-          inputModel.etaConv,
-          inputModel.azimuth,
-          inputModel.elevationAngle,
-          getQuantity(1d, SQUARE_METRE)
->>>>>>> 8a749184
           )
 
       pvModels.put(inputModel.getId(), model)
