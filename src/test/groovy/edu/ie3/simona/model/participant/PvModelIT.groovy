/*
 * © 2020. TU Dortmund University,
 * Institute of Energy Systems, Energy Efficiency and Energy Economics,
 * Research group Distribution grid planning and operation
 */

package edu.ie3.simona.model.participant

import java.nio.file.Path

import static edu.ie3.util.quantities.PowerSystemUnits.MEGAWATT

import static java.util.Locale.US
import static java.util.Locale.setDefault
import static tech.units.indriya.quantity.Quantities.getQuantity

import edu.ie3.datamodel.io.source.csv.CsvJointGridContainerSource
import edu.ie3.datamodel.models.input.system.PvInput
<<<<<<< HEAD
import edu.ie3.simona.io.grid.CsvGridSource
import edu.ie3.simona.model.SystemComponent
import edu.ie3.simona.model.participant.control.QControl
import edu.ie3.simona.ontology.messages.services.WeatherMessage
import edu.ie3.util.TimeUtil
import edu.ie3.util.quantities.PowerSystemUnits
import edu.ie3.util.quantities.interfaces.Irradiance
import edu.ie3.util.scala.quantities.Sq
=======

import edu.ie3.simona.ontology.messages.services.WeatherMessage
import edu.ie3.util.TimeUtil

import edu.ie3.util.scala.quantities.Sq

import edu.ie3.util.scala.quantities.WattsPerSquareMeter$
>>>>>>> 492f6de6
import org.apache.commons.csv.CSVFormat
import org.apache.commons.csv.CSVRecord
import spock.lang.Shared
import spock.lang.Specification
import squants.*
<<<<<<< HEAD
import squants.energy.*
import tech.units.indriya.ComparableQuantity

import javax.measure.Quantity
=======
import squants.motion.MetersPerSecond$
import squants.thermal.Kelvin$

import javax.measure.Quantity

>>>>>>> 492f6de6
import javax.measure.quantity.Power
import java.time.ZonedDateTime
import java.util.zip.GZIPInputStream

<<<<<<< HEAD
import static edu.ie3.util.quantities.PowerSystemUnits.MEGAWATT
import static java.util.Locale.US
import static java.util.Locale.setDefault
import static tech.units.indriya.quantity.Quantities.getQuantity
import static tech.units.indriya.unit.Units.KELVIN
import static tech.units.indriya.unit.Units.METRE_PER_SECOND

=======
>>>>>>> 492f6de6
/**
 * A simple integration test that uses pre-calculated data to check if the pv model works as expected.
 * It uses 8 pv models located in GER.
 *
 */
class PvModelIT extends Specification implements PvModelITHelper {

  @Shared
  HashMap<String, PvModel> pvModels

  @Shared
  HashMap<ZonedDateTime, HashMap<String, WeatherMessage.WeatherData>> weatherMap

  @Shared
  HashMap<ZonedDateTime, HashMap<String, Quantity<Power>>> resultsMap


  def setupSpec() {
    // input weather data values are in us format
    // if locale is not set hard coded to US, quantity parsing will return invalid values
    setDefault(US)

    pvModels = createPvModels()
    weatherMap = weatherData
    resultsMap = resultsData
  }

  def "8 pv panels full year test"() {

    given: "an empty array to collect the results"
    ArrayList<Double> testRes = new ArrayList<>()

    when: "we calculate the photovoltaic in-feed for each unit for the whole year"
    List<String> modelIds = new ArrayList<>(pvModels.keySet())
    // sort models: east, south, west
    Collections.sort(modelIds)
    final int modelCount = modelIds.size()

    // sort, in case dates & times have not been sorted before
    List<ZonedDateTime> keyList = new ArrayList<>(weatherMap.keySet())
    Collections.sort(keyList)

    for (ZonedDateTime dateTime : keyList) {

      HashMap modelToWeatherMap = weatherMap.get(dateTime)

      String[] row = new String[2*modelCount+1]
      row[0] = dateTime.toString()

      int modelI = 0
      for (String modelId : modelIds) {
        PvModel model = pvModels.get(modelId)

        "build the needed data"
        WeatherMessage.WeatherData weather = modelToWeatherMap.get(modelId)
        PvModel.PvRelevantData neededData = new PvModel.PvRelevantData(
            dateTime,
            3600L,
<<<<<<< HEAD
            Sq.create(
            weather.diffIrr().to(PowerSystemUnits.KILOWATT_PER_SQUAREMETRE).getValue().doubleValue(),
            Kilowatts$.MODULE$
            ),
            Sq.create(
            weather.dirIrr().to(PowerSystemUnits.KILOWATT_PER_SQUAREMETRE).getValue().doubleValue(),
            Kilowatts$.MODULE$
            ),
=======
            weather.diffIrr(),
            weather.dirIrr()
>>>>>>> 492f6de6
            )
        Dimensionless voltage = Sq.create(1.414213562d, Each$.MODULE$)

        "collect the results and calculate the difference between the provided results and the calculated ones"
<<<<<<< HEAD
        double calc = model.calculatePower(0L, voltage, ModelState.ConstantState$.MODULE$,  neededData).p().toMegawatts()
        double sol = resultsMap.get(dateTime).get(modelId).getValue().doubleValue()
=======
        double calc = model.calculatePower(0L, voltage, neededData).p().value().doubleValue()
        double sol = resultsMap.get(dateTime).get(modelId).value.doubleValue()
>>>>>>> 492f6de6

        testRes.add(Math.abs(calc - sol))

        row[1 + modelI] = calc.toString()
        row[1 + modelCount + modelI] = sol.toString()

        modelI++
      }
    }

    then: "we expect the calculated result to be quasi equal the provided results data"
    testRes.every {
      (it < 0.00000000000001) // floating point operation
    }
  }
}

trait PvModelITHelper {
  private static final CSV_FORMAT = CSVFormat.DEFAULT.builder().setHeader().build()

  Iterable<CSVRecord> getCsvRecords(String fileName) {
    def resultsInputData = new File(this.getClass().getResource(fileName).file)
    def fileStream = new FileInputStream(resultsInputData)
    def gzipStream = new GZIPInputStream(fileStream)
    def decoder = new InputStreamReader(gzipStream, "UTF-8")
    def br = new BufferedReader(decoder)
    return CSV_FORMAT.parse(br)
  }

  HashMap<String, PvModel> createPvModels() {
    "load the grid input data from the corresponding resources folder"

    def csvGridSource = CsvJointGridContainerSource.read("it_grid", ";",
        Path.of(this.getClass().getResource("_pv/it/grid_data").toURI()), false)

    def simulationStartDate = TimeUtil.withDefaults.toZonedDateTime("2011-01-01 00:00:00")
    def simulationEndDate = TimeUtil.withDefaults.toZonedDateTime("2012-01-01 00:00:00")

    HashMap<String, PvModel> pvModels = new HashMap<>()
    for (PvInput inputModel : csvGridSource.systemParticipants.pvPlants) {
      PvModel model = PvModel.apply(
          inputModel,
          1d,
          simulationStartDate,
          simulationEndDate
          )

      pvModels.put(inputModel.getId(), model)
    }

    return pvModels
  }

  HashMap<ZonedDateTime, HashMap<String, WeatherMessage.WeatherData>> getWeatherData() {
    "read the weather data from the provided weather data file"
    final String fileName = "_pv/it/weather.tar.gz"
    final def csvRecords = getCsvRecords(fileName)

    HashMap<ZonedDateTime, HashMap<String, WeatherMessage.WeatherData>> weatherMap = new HashMap<>()
    for (row in csvRecords) {
      ZonedDateTime time = TimeUtil.withDefaults.toZonedDateTime(row.get(0))
      HashMap modelToWeatherMap
      if (weatherMap.containsKey(time)) {
        modelToWeatherMap = weatherMap.get(time)
      }

      if (modelToWeatherMap == null) {
        modelToWeatherMap = new HashMap<String, WeatherMessage.WeatherData>()
        weatherMap.put(time, modelToWeatherMap)
      }

      String modelId = row.get(1)

      double temp = 0
      double windVel = 0

      WeatherMessage.WeatherData weather = new WeatherMessage.WeatherData(
          Sq.create(row.get(22).replace("Wh/m²", "").toDouble(), WattsPerSquareMeter$.MODULE$),
          Sq.create(row.get(21).replace("Wh/m²", "").toDouble(), WattsPerSquareMeter$.MODULE$),
          Sq.create(temp, Kelvin$.MODULE$),
          Sq.create(windVel, MetersPerSecond$.MODULE$))

      modelToWeatherMap.put(modelId, weather)
    }

    return weatherMap
  }

  HashMap<ZonedDateTime, HashMap<String, Quantity<Power>>> getResultsData() {
    "read the results data from the provided file"
    final String fileName = "_pv/it/results2.tar.gz"
    def csvRecords = getCsvRecords(fileName)

    // we skip the first line and use hardcoded headers, because the first line is garbled
    String[] headers = [
      "Datetime",
      "pv_east_1",
      "pv_east_2",
      "pv_south_1",
      "pv_south_2",
      "pv_south_3",
      "pv_south_4",
      "pv_west_1",
      "pv_west_2"
    ]

    HashMap<ZonedDateTime, HashMap<String, Quantity<Power>>> resultsMap = new HashMap<>()
    for(row in csvRecords) {
      // last line is trash
      if (row.get(0).startsWith('\u0000'))
        break

      ZonedDateTime time = ZonedDateTime.parse(row.get(0))
      HashMap<String, Quantity<Power>> modelToPowerMap = new HashMap<String, Quantity<Power>>()
      for (int i = 1; i < headers.length; i++) {
        String modelId = headers[i]
        String rawValue = row[i]
        Quantity<Power> power = getQuantity(Double.parseDouble(rawValue), MEGAWATT)
        modelToPowerMap.put(modelId, power)
      }
      resultsMap.put(time, modelToPowerMap)
    }
    return resultsMap
  }
}<|MERGE_RESOLUTION|>--- conflicted
+++ resolved
@@ -16,55 +16,27 @@
 
 import edu.ie3.datamodel.io.source.csv.CsvJointGridContainerSource
 import edu.ie3.datamodel.models.input.system.PvInput
-<<<<<<< HEAD
-import edu.ie3.simona.io.grid.CsvGridSource
-import edu.ie3.simona.model.SystemComponent
-import edu.ie3.simona.model.participant.control.QControl
+
 import edu.ie3.simona.ontology.messages.services.WeatherMessage
 import edu.ie3.util.TimeUtil
-import edu.ie3.util.quantities.PowerSystemUnits
-import edu.ie3.util.quantities.interfaces.Irradiance
+
 import edu.ie3.util.scala.quantities.Sq
-=======
-
-import edu.ie3.simona.ontology.messages.services.WeatherMessage
-import edu.ie3.util.TimeUtil
-
-import edu.ie3.util.scala.quantities.Sq
 
 import edu.ie3.util.scala.quantities.WattsPerSquareMeter$
->>>>>>> 492f6de6
 import org.apache.commons.csv.CSVFormat
 import org.apache.commons.csv.CSVRecord
 import spock.lang.Shared
 import spock.lang.Specification
 import squants.*
-<<<<<<< HEAD
-import squants.energy.*
-import tech.units.indriya.ComparableQuantity
-
-import javax.measure.Quantity
-=======
 import squants.motion.MetersPerSecond$
 import squants.thermal.Kelvin$
 
 import javax.measure.Quantity
 
->>>>>>> 492f6de6
 import javax.measure.quantity.Power
 import java.time.ZonedDateTime
 import java.util.zip.GZIPInputStream
 
-<<<<<<< HEAD
-import static edu.ie3.util.quantities.PowerSystemUnits.MEGAWATT
-import static java.util.Locale.US
-import static java.util.Locale.setDefault
-import static tech.units.indriya.quantity.Quantities.getQuantity
-import static tech.units.indriya.unit.Units.KELVIN
-import static tech.units.indriya.unit.Units.METRE_PER_SECOND
-
-=======
->>>>>>> 492f6de6
 /**
  * A simple integration test that uses pre-calculated data to check if the pv model works as expected.
  * It uses 8 pv models located in GER.
@@ -123,30 +95,14 @@
         PvModel.PvRelevantData neededData = new PvModel.PvRelevantData(
             dateTime,
             3600L,
-<<<<<<< HEAD
-            Sq.create(
-            weather.diffIrr().to(PowerSystemUnits.KILOWATT_PER_SQUAREMETRE).getValue().doubleValue(),
-            Kilowatts$.MODULE$
-            ),
-            Sq.create(
-            weather.dirIrr().to(PowerSystemUnits.KILOWATT_PER_SQUAREMETRE).getValue().doubleValue(),
-            Kilowatts$.MODULE$
-            ),
-=======
             weather.diffIrr(),
             weather.dirIrr()
->>>>>>> 492f6de6
             )
         Dimensionless voltage = Sq.create(1.414213562d, Each$.MODULE$)
 
         "collect the results and calculate the difference between the provided results and the calculated ones"
-<<<<<<< HEAD
         double calc = model.calculatePower(0L, voltage, ModelState.ConstantState$.MODULE$,  neededData).p().toMegawatts()
-        double sol = resultsMap.get(dateTime).get(modelId).getValue().doubleValue()
-=======
-        double calc = model.calculatePower(0L, voltage, neededData).p().value().doubleValue()
         double sol = resultsMap.get(dateTime).get(modelId).value.doubleValue()
->>>>>>> 492f6de6
 
         testRes.add(Math.abs(calc - sol))
 
