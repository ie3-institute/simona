/*
 * © 2022. TU Dortmund University,
 * Institute of Energy Systems, Energy Efficiency and Energy Economics,
 * Research group Distribution grid planning and operation
 */

package edu.ie3.simona.event.listener

import org.apache.pekko.actor.typed.scaladsl.Behaviors
import org.apache.pekko.actor.typed.{Behavior, PostStop}
import edu.ie3.datamodel.io.processor.result.ResultEntityProcessor
import edu.ie3.datamodel.models.result.{NodeResult, ResultEntity}
import edu.ie3.simona.agent.grid.GridResultsSupport.PartialTransformer3wResult
import edu.ie3.simona.event.ResultEvent.{
  FlexOptionsResultEvent,
  ParticipantResultEvent,
  PowerFlowResultEvent,
  ThermalResultEvent,
}
import edu.ie3.simona.exceptions.{
  FileHierarchyException,
  ProcessResultEventException,
}
import edu.ie3.simona.io.result._
<<<<<<< HEAD
import edu.ie3.simona.ontology.messages.StopMessage
import edu.ie3.simona.ontology.messages.services.ResultMessage.ResultResponseMessage
=======
>>>>>>> eef9c8ff
import edu.ie3.simona.util.ResultFileHierarchy
import org.apache.pekko.actor.ActorRef
import org.slf4j.Logger

import scala.concurrent.ExecutionContext.Implicits.global
import scala.concurrent.duration.DurationInt
import scala.concurrent.{Await, Future}
import scala.util.{Failure, Success, Try}

object ResultEventListener extends Transformer3wResultSupport {

  trait Request

  private final case class SinkResponse(
      response: Map[Class[_], ResultEntitySink]
  ) extends Request

  private final case class InitFailed(ex: Exception) extends Request

  /** [[ResultEventListener]] base data containing all information the listener
    * needs
    *
    * @param classToSink
    *   a map containing the sink for each class that should be processed by the
    *   listener
    * @param extResultDataService
    *   actor for the external data service
    */
  private final case class BaseData(
      classToSink: Map[Class[_], ResultEntitySink],
      extResultDataService: Option[ActorRef],
      threeWindingResults: Map[
        Transformer3wKey,
        AggregatedTransformer3wResult,
      ] = Map.empty,
  )

  /** Initialize the sinks for this listener based on the provided collection
    * with the model names as strings. It generates one sink for each model
    * class.
    *
    * @param resultFileHierarchy
    *   The result file hierarchy
    * @return
    *   mapping of the model class to the sink for this model class
    */
  private def initializeSinks(
      resultFileHierarchy: ResultFileHierarchy
  ): Iterable[Future[(Class[_], ResultEntitySink)]] = {
    resultFileHierarchy.resultSinkType match {
      case _: ResultSinkType.Csv =>
        resultFileHierarchy.resultEntitiesToConsider
          .map(resultClass => {
            resultFileHierarchy.rawOutputDataFilePaths
              .get(resultClass)
              .map(Future.successful)
              .getOrElse(
                Future.failed(
                  new FileHierarchyException(
                    s"Unable to get file path for result class '${resultClass.getSimpleName}' from output file hierarchy! " +
                      s"Available file result file paths: ${resultFileHierarchy.rawOutputDataFilePaths}"
                  )
                )
              )
              .flatMap { fileName =>
                if (fileName.endsWith(".csv") || fileName.endsWith(".csv.gz")) {
                  Future {
                    (
                      resultClass,
                      ResultEntityCsvSink(
                        fileName.replace(".gz", ""),
                        new ResultEntityProcessor(resultClass),
                        fileName.endsWith(".gz"),
                      ),
                    )
                  }
                } else {
                  Future.failed(
                    new ProcessResultEventException(
                      s"Invalid output file format for file $fileName provided. Currently only '.csv' or '.csv.gz' is supported!"
                    )
                  )
                }
              }
          })
      case ResultSinkType.InfluxDb1x(url, database, scenario) =>
        // creates one connection per result entity that should be processed
        resultFileHierarchy.resultEntitiesToConsider
          .map(resultClass =>
            ResultEntityInfluxDbSink(url, database, scenario).map(
              (resultClass, _)
            )
          )

      case ResultSinkType.Kafka(
            topicNodeRes,
            runId,
            bootstrapServers,
            schemaRegistryUrl,
            linger,
          ) =>
        val classes: Iterable[Class[_ <: ResultEntity]] = Set(
          classOf[NodeResult] // currently, only NodeResults are sent out
        )
        classes.map(clz =>
          Future.successful(
            (
              clz,
              ResultEntityKafkaSink[NodeResult](
                topicNodeRes,
                runId,
                bootstrapServers,
                schemaRegistryUrl,
                linger,
              ),
            )
          )
        )
    }
  }

  /** Handle the given result and possibly update the state data
    *
    * @param resultEntity
    *   Result entity to handle
    * @param baseData
    *   Base data
    * @return
    *   The possibly update base data
    */
  private def handleResult(
      resultEntity: ResultEntity,
      baseData: BaseData,
      log: Logger,
  ): BaseData = {
    handOverToSink(resultEntity, baseData.classToSink, log)
    if (baseData.extResultDataService.isDefined) {
      handOverToExternalService(
        resultEntity,
        baseData.extResultDataService,
      )
    }
    baseData
  }

  /** Handle a partial three winding result properly by adding it to an
    * [[AggregatedTransformer3wResult]] and flushing then possibly completed
    * results. Finally, the base data are updated.
    *
    * @param result
    *   Result entity to handle
    * @param baseData
    *   Base data
    * @return
    *   The possibly update base data
    */
  private def handlePartialTransformer3wResult(
      result: PartialTransformer3wResult,
      baseData: BaseData,
      log: Logger,
  ): BaseData = {
    val key = Transformer3wKey(result.input, result.time)
    // retrieve existing partial result or use empty one
    val partialResult =
      baseData.threeWindingResults.getOrElse(
        key,
        AggregatedTransformer3wResult.EMPTY,
      )
    // add partial result
    val updatedResults = partialResult.add(result).map { updatedResult =>
      if (updatedResult.ready) {
        // if result is complete, we can write it out
        updatedResult.consolidate.foreach {
          handOverToSink(_, baseData.classToSink, log)
        }
        // also remove partial result from map
        baseData.threeWindingResults.removed(key)
      } else {
        // if result is not complete yet, just update it
        baseData.threeWindingResults + (key -> updatedResult)
      }
    } match {
      case Success(results) => results
      case Failure(exception) =>
        log.warn(
          "Failure when handling partial Transformer3w result",
          exception,
        )
        // on failure, we just continue with previous results
        baseData.threeWindingResults
    }

    baseData.copy(threeWindingResults = updatedResults)
  }

  /** Handing over the given result entity to the sink, that might be apparent
    * in the map
    *
    * @param resultEntity
    *   entity to handle
    * @param classToSink
    *   mapping from entity class to sink
    */
  private def handOverToSink(
      resultEntity: ResultEntity,
      classToSink: Map[Class[_], ResultEntitySink],
      log: Logger,
  ): Unit =
    Try {
      classToSink
        .get(resultEntity.getClass)
        .foreach(_.handleResultEntity(resultEntity))
    }.failed.foreach { exception =>
      log.error("Error while writing result event: ", exception)
    }

  private def handOverToExternalService(
      resultEntity: ResultEntity,
      extResultDataService: Option[ActorRef],
  ): Unit = Try {
    val extResultDataServiceRef = extResultDataService.getOrElse(
      throw new Exception("No external data service registered!")
    )
    extResultDataServiceRef ! ResultResponseMessage(resultEntity)
  }

  def apply(
<<<<<<< HEAD
      resultFileHierarchy: ResultFileHierarchy,
      extResultDataService: Option[ActorRef] = Option.empty[ActorRef],
  ): Behavior[ResultMessage] = Behaviors.setup[ResultMessage] { ctx =>
=======
      resultFileHierarchy: ResultFileHierarchy
  ): Behavior[Request] = Behaviors.setup[Request] { ctx =>
>>>>>>> eef9c8ff
    ctx.log.debug("Starting initialization!")
    resultFileHierarchy.resultSinkType match {
      case _: ResultSinkType.Kafka =>
        ctx.log.debug("NodeResults will be processed by a Kafka sink.")
      case _ =>
        ctx.log.debug(
          s"Events that will be processed: {}",
          resultFileHierarchy.resultEntitiesToConsider
            .map(_.getSimpleName)
            .mkString(","),
        )
    }

    ctx.pipeToSelf(
      Future.sequence(
        ResultEventListener.initializeSinks(resultFileHierarchy)
      )
    ) {
      case Failure(exception: Exception) => InitFailed(exception)
      case Success(result)               => SinkResponse(result.toMap)
    }

    init(extResultDataService)
  }

<<<<<<< HEAD
  private def init(
      extResultDataService: Option[ActorRef]
  ): Behavior[ResultMessage] = Behaviors.withStash(200) { buffer =>
    Behaviors.receive[ResultMessage] {
      case (ctx, SinkResponse(response)) =>
        ctx.log.debug("Initialization complete!")
        buffer.unstashAll(idle(BaseData(response, extResultDataService)))

      case (ctx, Failed(ex)) =>
=======
  private def init(): Behavior[Request] = Behaviors.withStash(200) { buffer =>
    Behaviors.receive[Request] {
      case (ctx, SinkResponse(response)) =>
        ctx.log.debug("Initialization complete!")
        buffer.unstashAll(idle(BaseData(response)))

      case (ctx, InitFailed(ex)) =>
>>>>>>> eef9c8ff
        ctx.log.error("Unable to setup ResultEventListener.", ex)
        Behaviors.stopped

      case (_, msg) =>
        // stash all messages
        buffer.stash(msg)
        Behaviors.same
    }
  }

  private def idle(baseData: BaseData): Behavior[Request] = Behaviors
    .receivePartial[Request] {
      case (ctx, ParticipantResultEvent(participantResult)) =>
        val updatedBaseData = handleResult(participantResult, baseData, ctx.log)
        idle(updatedBaseData)

      case (ctx, ThermalResultEvent(thermalResult)) =>
        val updatedBaseData = handleResult(thermalResult, baseData, ctx.log)
        idle(updatedBaseData)

      case (
            ctx,
            PowerFlowResultEvent(
              nodeResults,
              switchResults,
              lineResults,
              transformer2wResults,
              transformer3wResults,
            ),
          ) =>
        val updatedBaseData =
          (nodeResults ++ switchResults ++ lineResults ++ transformer2wResults ++ transformer3wResults)
            .foldLeft(baseData) {
              case (currentBaseData, resultEntity: ResultEntity) =>
                handleResult(resultEntity, currentBaseData, ctx.log)
              case (
                    currentBaseData,
                    partialTransformerResult: PartialTransformer3wResult,
                  ) =>
                handlePartialTransformer3wResult(
                  partialTransformerResult,
                  currentBaseData,
                  ctx.log,
                )
            }
        idle(updatedBaseData)

      case (ctx, FlexOptionsResultEvent(flexOptionsResult)) =>
        val updatedBaseData = handleResult(flexOptionsResult, baseData, ctx.log)
        idle(updatedBaseData)

      case (ctx, msg: DelayedStopHelper.StoppingMsg) =>
        DelayedStopHelper.handleMsg((ctx, msg))

    }
    .receiveSignal { case (ctx, PostStop) =>
      // wait until all I/O has finished
      ctx.log.debug(
        "Shutdown initiated.\n\tThe following three winding results are not comprehensive and are not " +
          "handled in sinks:{}\n\tWaiting until writing result data is completed ...",
        baseData.threeWindingResults.keys
          .map { case Transformer3wKey(model, zdt) =>
            s"model '$model' at $zdt"
          }
          .mkString("\n\t\t"),
      )

      // close sinks concurrently to speed up closing (closing calls might be blocking)
      Await.ready(
        Future.sequence(
          baseData.classToSink.valuesIterator.map(sink =>
            Future {
              sink.close()
            }
          )
        ),
        5.minutes,
      )

      ctx.log.debug("Result I/O completed.")
      ctx.log.debug("Shutdown.")

      Behaviors.same
    }

}<|MERGE_RESOLUTION|>--- conflicted
+++ resolved
@@ -22,11 +22,8 @@
   ProcessResultEventException,
 }
 import edu.ie3.simona.io.result._
-<<<<<<< HEAD
 import edu.ie3.simona.ontology.messages.StopMessage
 import edu.ie3.simona.ontology.messages.services.ResultMessage.ResultResponseMessage
-=======
->>>>>>> eef9c8ff
 import edu.ie3.simona.util.ResultFileHierarchy
 import org.apache.pekko.actor.ActorRef
 import org.slf4j.Logger
@@ -254,14 +251,9 @@
   }
 
   def apply(
-<<<<<<< HEAD
       resultFileHierarchy: ResultFileHierarchy,
       extResultDataService: Option[ActorRef] = Option.empty[ActorRef],
-  ): Behavior[ResultMessage] = Behaviors.setup[ResultMessage] { ctx =>
-=======
-      resultFileHierarchy: ResultFileHierarchy
   ): Behavior[Request] = Behaviors.setup[Request] { ctx =>
->>>>>>> eef9c8ff
     ctx.log.debug("Starting initialization!")
     resultFileHierarchy.resultSinkType match {
       case _: ResultSinkType.Kafka =>
@@ -287,25 +279,15 @@
     init(extResultDataService)
   }
 
-<<<<<<< HEAD
   private def init(
       extResultDataService: Option[ActorRef]
-  ): Behavior[ResultMessage] = Behaviors.withStash(200) { buffer =>
-    Behaviors.receive[ResultMessage] {
+  ): Behavior[Request] = Behaviors.withStash(200) { buffer =>
+    Behaviors.receive[Request] {
       case (ctx, SinkResponse(response)) =>
         ctx.log.debug("Initialization complete!")
         buffer.unstashAll(idle(BaseData(response, extResultDataService)))
 
-      case (ctx, Failed(ex)) =>
-=======
-  private def init(): Behavior[Request] = Behaviors.withStash(200) { buffer =>
-    Behaviors.receive[Request] {
-      case (ctx, SinkResponse(response)) =>
-        ctx.log.debug("Initialization complete!")
-        buffer.unstashAll(idle(BaseData(response)))
-
       case (ctx, InitFailed(ex)) =>
->>>>>>> eef9c8ff
         ctx.log.error("Unable to setup ResultEventListener.", ex)
         Behaviors.stopped
 
