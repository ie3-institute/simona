--- conflicted
+++ resolved
@@ -17,18 +17,6 @@
   ParticipantResultEvent,
   PowerFlowResultEvent,
   ThermalResultEvent
-<<<<<<< HEAD
-}
-import edu.ie3.simona.event.listener.ResultEventListener.{
-  AggregatedTransformer3wResult,
-  BaseData,
-  Init,
-  ResultEventListenerData,
-  SinkResponse,
-  Transformer3wKey,
-  UninitializedData
-=======
->>>>>>> a0252dee
 }
 import edu.ie3.simona.exceptions.{
   FileHierarchyException,
@@ -290,28 +278,6 @@
       }
   }
 
-<<<<<<< HEAD
-    case Event(ThermalResultEvent(thermalResult), baseData: BaseData) =>
-      val updatedBaseData = handleResult(thermalResult, baseData)
-      stay() using updatedBaseData
-
-    case Event(
-          PowerFlowResultEvent(
-            nodeResults,
-            switchResults,
-            lineResults,
-            transformer2wResults,
-            transformer3wResults
-          ),
-          baseData: BaseData
-        ) =>
-      val updatedBaseData =
-        (nodeResults ++ switchResults ++ lineResults ++ transformer2wResults ++ transformer3wResults)
-          .foldLeft(baseData) {
-            case (currentBaseData, resultEntity: ResultEntity) =>
-              handleResult(resultEntity, currentBaseData)
-            case (
-=======
   private def idle(baseData: BaseData): Behavior[ResultMessage] = Behaviors
     .receive[ResultMessage] {
       case (ctx, ParticipantResultEvent(participantResult)) =>
@@ -343,33 +309,22 @@
                   ) =>
                 handlePartialTransformer3wResult(
                   partialTransformerResult,
->>>>>>> a0252dee
                   currentBaseData,
                   ctx.log
                 )
             }
         idle(updatedBaseData)
 
-<<<<<<< HEAD
-    case Event(
-          FlexOptionsResultEvent(flexOptionsResult),
-          baseData: BaseData
-        ) =>
-      val updateBaseData = handleResult(flexOptionsResult, baseData)
-      stay() using updateBaseData
-
-    case Event(StopMessage(_), _) =>
-      // set ReceiveTimeout message to be sent if no message has been received for 5 seconds
-      context.setReceiveTimeout(5.seconds)
-      stay()
-=======
+      case (ctx, FlexOptionsResultEvent(flexOptionsResult)) =>
+        val updateBaseData = handleResult(flexOptionsResult, baseData, ctx.log)
+        idle(updatedBaseData)
+
       case (ctx, _: StopMessage) =>
         ctx.log.debug(
           s"${getClass.getSimpleName} received Stop message, shutting down when no message has been received in 5 seconds."
         )
         ctx.setReceiveTimeout(5.seconds, StopTimeout)
         Behaviors.same
->>>>>>> a0252dee
 
       case (ctx, StopTimeout) =>
         // there have been no messages for 5 seconds, let's end this
