/*
 * © 2020. TU Dortmund University,
 * Institute of Energy Systems, Energy Efficiency and Energy Economics,
 * Research group Distribution grid planning and operation
 */

package edu.ie3.simona.event.listener

import akka.actor._
import akka.pattern.pipe
import edu.ie3.datamodel.io.processor.result.ResultEntityProcessor
import edu.ie3.datamodel.models.result.{NodeResult, ResultEntity}
import edu.ie3.simona.agent.grid.GridResultsSupport.PartialTransformer3wResult
import edu.ie3.simona.agent.state.AgentState
import edu.ie3.simona.agent.state.AgentState.{Idle, Uninitialized}
import edu.ie3.simona.event.ResultEvent
import edu.ie3.simona.event.ResultEvent.{
  FlexOptionsResultEvent,
  ParticipantResultEvent,
  PowerFlowResultEvent,
  ThermalResultEvent
}
import edu.ie3.simona.event.listener.ResultEventListener.{
  AggregatedTransformer3wResult,
  BaseData,
  Init,
  ResultEventListenerData,
  SinkResponse,
  Transformer3wKey,
  UninitializedData
}
import edu.ie3.simona.exceptions.{
  FileHierarchyException,
  InitializationException,
  ProcessResultEventException
}
import edu.ie3.simona.io.result._
import edu.ie3.simona.logging.SimonaFSMActorLogging
import edu.ie3.simona.ontology.messages.StopMessage
import edu.ie3.simona.util.ResultFileHierarchy

import scala.concurrent.ExecutionContext.Implicits.global
import scala.concurrent.duration.DurationInt
import scala.concurrent.{Await, Future}
import scala.util.{Failure, Success, Try}

object ResultEventListener extends Transformer3wResultSupport {

  /** Internal [[ResultEventListenerData]]
    */
  sealed trait ResultEventListenerData

  /** Data for state [[Uninitialized]]
    */
  private final case object UninitializedData extends ResultEventListenerData

  private final case object Init

  private final case class SinkResponse(
      response: Map[Class[_], ResultEntitySink]
  )

  /** [[ResultEventListener]] base data containing all information the listener
    * needs
    *
    * @param classToSink
    *   a map containing the sink for each class that should be processed by the
    *   listener
    */
  private final case class BaseData(
      classToSink: Map[Class[_], ResultEntitySink],
      threeWindingResults: Map[
        Transformer3wKey,
        AggregatedTransformer3wResult
      ] = Map.empty
  ) extends ResultEventListenerData

  def props(
      resultFileHierarchy: ResultFileHierarchy
  ): Props =
    Props(
      new ResultEventListener(
        resultFileHierarchy
      )
    )

  /** Initialize the sinks for this listener based on the provided collection
    * with the model names as strings. It generates one sink for each model
    * class.
    *
    * @param resultFileHierarchy
    *   The result file hierarchy
    * @return
    *   mapping of the model class to the sink for this model class
    */
  private def initializeSinks(
      resultFileHierarchy: ResultFileHierarchy
  ): Iterable[Future[(Class[_], ResultEntitySink)]] = {
    resultFileHierarchy.resultSinkType match {
      case _: ResultSinkType.Csv =>
        resultFileHierarchy.resultEntitiesToConsider
          .map(resultClass => {
            resultFileHierarchy.rawOutputDataFilePaths
              .get(resultClass)
              .map(Future.successful)
              .getOrElse(
                Future.failed(
                  new FileHierarchyException(
                    s"Unable to get file path for result class '${resultClass.getSimpleName}' from output file hierarchy! " +
                      s"Available file result file paths: ${resultFileHierarchy.rawOutputDataFilePaths}"
                  )
                )
              )
              .flatMap { fileName =>
                if (fileName.endsWith(".csv") || fileName.endsWith(".csv.gz")) {
                  Future {
                    (
                      resultClass,
                      ResultEntityCsvSink(
                        fileName.replace(".gz", ""),
                        new ResultEntityProcessor(resultClass),
                        fileName.endsWith(".gz")
                      )
                    )
                  }
                } else {
                  Future.failed(
                    new ProcessResultEventException(
                      s"Invalid output file format for file $fileName provided. Currently only '.csv' or '.csv.gz' is supported!"
                    )
                  )
                }
              }
          })
      case ResultSinkType.InfluxDb1x(url, database, scenario) =>
        // creates one connection per result entity that should be processed
        resultFileHierarchy.resultEntitiesToConsider
          .map(resultClass =>
            ResultEntityInfluxDbSink(url, database, scenario).map(
              (resultClass, _)
            )
          )

      case ResultSinkType.Kafka(
            topicNodeRes,
            runId,
            bootstrapServers,
            schemaRegistryUrl,
            linger
          ) =>
        val clzs: Iterable[Class[_ <: ResultEntity]] = Set(
          classOf[NodeResult] // currently, only NodeResults are sent out
        )
        clzs.map(clz =>
          Future.successful(
            (
              clz,
              ResultEntityKafkaSink[NodeResult](
                topicNodeRes,
                runId,
                bootstrapServers,
                schemaRegistryUrl,
                linger
              )
            )
          )
        )
    }
  }
}

class ResultEventListener(
    resultFileHierarchy: ResultFileHierarchy
) extends SimonaListener
    with FSM[AgentState, ResultEventListenerData]
    with SimonaFSMActorLogging
    with Stash {

  override def preStart(): Unit = {
    log.debug("Starting initialization!")
    resultFileHierarchy.resultSinkType match {
      case _: ResultSinkType.Kafka =>
        log.debug("NodeResults will be processed by a Kafka sink.")
      case _ =>
        log.debug(
          s"Events that will be processed: {}",
          resultFileHierarchy.resultEntitiesToConsider
            .map(_.getSimpleName)
            .mkString(",")
        )
    }
    self ! Init
  }

  /** Handle the given result and possibly update the state data
    *
    * @param resultEntity
    *   Result entity to handle
    * @param baseData
    *   Base data
    * @return
    *   The possibly update base data
    */
  private def handleResult(
      resultEntity: ResultEntity,
      baseData: BaseData
  ): BaseData = {
    handOverToSink(resultEntity, baseData.classToSink)
    baseData
  }

  /** Handle a partial three winding result properly by adding it to an
    * [[AggregatedTransformer3wResult]] and flushing then possibly completed
    * results. Finally, the base data are updated.
    *
    * @param result
    *   Result entity to handle
    * @param baseData
    *   Base data
    * @return
    *   The possibly update base data
    */
  private def handlePartialTransformer3wResult(
      result: PartialTransformer3wResult,
      baseData: ResultEventListener.BaseData
  ): BaseData = {
    val enhancedResults =
      registerPartialTransformer3wResult(result, baseData.threeWindingResults)
    val uncompletedResults =
      flushComprehensiveResults(enhancedResults, baseData.classToSink)
    baseData.copy(threeWindingResults = uncompletedResults)
  }

  /** Register the newly received partial 3 winding transformer result result
    * within the map of yet existing results
    *
    * @param result
    *   Result, that has been received
    * @param threeWindingResults
    *   Collection of all incomplete results
    * @return
    *   Map with added result
    */
  private def registerPartialTransformer3wResult(
      result: PartialTransformer3wResult,
      threeWindingResults: Map[Transformer3wKey, AggregatedTransformer3wResult]
  ): Map[Transformer3wKey, AggregatedTransformer3wResult] = {
    val resultKey = Transformer3wKey(result.input, result.time)
    val partialTransformer3wResult =
      threeWindingResults.getOrElse(
        resultKey,
        AggregatedTransformer3wResult.EMPTY
      )
    val updatedTransformer3wResult =
      partialTransformer3wResult.add(result) match {
        case Success(value) => value
        case Failure(exception) =>
          log.warning(
            "Cannot handle the given result:\n\t{}",
            exception.getMessage
          )
          partialTransformer3wResult
      }
    threeWindingResults + (resultKey -> updatedTransformer3wResult)
  }

  /** Go through all yet available results and check, if one or more of it are
    * comprehensive. If so, hand them over to the sinks and remove them from the
    * map
    *
    * @param results
    *   Available (possibly) ready results
    * @param classToSink
    *   Mapping from result entity class to applicable sink
    * @return
    *   results without ready ones
    */
  private def flushComprehensiveResults(
      results: Map[Transformer3wKey, AggregatedTransformer3wResult],
      classToSink: Map[Class[_], ResultEntitySink]
  ): Map[Transformer3wKey, AggregatedTransformer3wResult] = {
    val comprehensiveResults = results.filter(_._2.ready)
    comprehensiveResults.map(_._2.consolidate).foreach {
      case Success(result) => handOverToSink(result, classToSink)
      case Failure(exception) =>
        log.warning("Cannot consolidate / write result.\n\t{}", exception)
    }
    results.removedAll(comprehensiveResults.keys)
  }

  /** Handing over the given result entity to the sink, that might be apparent
    * in the map
    *
    * @param resultEntity
    *   entity to handle
    * @param classToSink
    *   mapping from entity class to sink
    */
  private def handOverToSink(
      resultEntity: ResultEntity,
      classToSink: Map[Class[_], ResultEntitySink]
  ): Unit =
    Try {
      classToSink
        .get(resultEntity.getClass)
        .foreach(_.handleResultEntity(resultEntity))
    } match {
      case Failure(exception) =>
        log.error(exception, "Error while writing result event: ")
      case Success(_) =>
    }

  startWith(Uninitialized, UninitializedData)

  when(Uninitialized) {

    case Event(_: ResultEvent, _) =>
      stash()
      stay()

    case Event(StopMessage(_), _) =>
      stash()
      stay()

    case Event(Init, _) =>
      Future
        .sequence(
          ResultEventListener.initializeSinks(
            resultFileHierarchy
          )
        )
        .map(result => SinkResponse(result.toMap))
        .pipeTo(self)
      stay()

    case Event(SinkResponse(classToSink), _) =>
      // Sink Initialization succeeded
      log.debug("Initialization complete!")

      unstashAll()
      goto(Idle) using BaseData(classToSink)

    case Event(Status.Failure(ex), _) =>
      throw new InitializationException("Unable to setup SimonaSim.", ex)

  }

  when(Idle) {
    case Event(
          ParticipantResultEvent(systemParticipantResult),
          baseData: BaseData
        ) =>
      val updateBaseData = handleResult(systemParticipantResult, baseData)
      stay() using updateBaseData

    case Event(ThermalResultEvent(thermalResult), baseData: BaseData) =>
      val updatedBaseData = handleResult(thermalResult, baseData)
      stay using updatedBaseData

    case Event(
          PowerFlowResultEvent(
            nodeResults,
            switchResults,
            lineResults,
            transformer2wResults,
            transformer3wResults
          ),
          baseData: BaseData
        ) =>
      val updatedBaseData =
        (nodeResults ++ switchResults ++ lineResults ++ transformer2wResults ++ transformer3wResults)
          .foldLeft(baseData) {
            case (currentBaseData, resultEntity: ResultEntity) =>
              handleResult(resultEntity, currentBaseData)
            case (
                  currentBaseData,
                  partialTransformerResult: PartialTransformer3wResult
                ) =>
              handlePartialTransformer3wResult(
                partialTransformerResult,
                currentBaseData
              )
          }
      stay() using updatedBaseData

<<<<<<< HEAD
    case Event(
          FlexOptionsResultEvent(flexOptionsResult),
          baseData: BaseData
        ) =>
      val updateBaseData = handleResult(flexOptionsResult, baseData)
      stay() using updateBaseData

=======
>>>>>>> 8a749184
    case Event(StopMessage(_), _) =>
      // set ReceiveTimeout message to be sent if no message has been received for 5 seconds
      context.setReceiveTimeout(5.seconds)
      stay()

    case Event(ReceiveTimeout, _) =>
      // there have been no messages for 5 seconds, let's end this
      self ! PoisonPill
      stay()
  }

  onTermination { case StopEvent(_, _, baseData: BaseData) =>
    // wait until all I/O has finished
    log.debug(
      "Shutdown initiated.\n\tThe following three winding results are not comprehensive and are not " +
        "handled in sinks:{}\n\tWaiting until writing result data is completed ...",
      baseData.threeWindingResults.keys
        .map { case Transformer3wKey(model, zdt) =>
          s"model '$model' at $zdt"
        }
        .mkString("\n\t\t")
    )

    // close sinks concurrently to speed up closing (closing calls might be blocking)
    Await.ready(
      Future.sequence(
        baseData.classToSink.valuesIterator.map(sink =>
          Future {
            sink.close()
          }
        )
      ),
      5.minutes
    )

    log.debug("Result I/O completed.")

    log.debug("Shutdown.")
  }

  whenUnhandled { case event =>
    log.error(s"Unhandled event $event in state $stateName.")
    stay()

  }
}<|MERGE_RESOLUTION|>--- conflicted
+++ resolved
@@ -383,7 +383,6 @@
           }
       stay() using updatedBaseData
 
-<<<<<<< HEAD
     case Event(
           FlexOptionsResultEvent(flexOptionsResult),
           baseData: BaseData
@@ -391,8 +390,6 @@
       val updateBaseData = handleResult(flexOptionsResult, baseData)
       stay() using updateBaseData
 
-=======
->>>>>>> 8a749184
     case Event(StopMessage(_), _) =>
       // set ReceiveTimeout message to be sent if no message has been received for 5 seconds
       context.setReceiveTimeout(5.seconds)
