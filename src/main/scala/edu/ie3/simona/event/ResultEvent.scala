/*
 * © 2020. TU Dortmund University,
 * Institute of Energy Systems, Energy Efficiency and Energy Economics,
 * Research group Distribution grid planning and operation
 */

package edu.ie3.simona.event

import edu.ie3.datamodel.models.result.NodeResult
import edu.ie3.datamodel.models.result.connector.{
  LineResult,
  SwitchResult,
  Transformer2WResult,
}
import edu.ie3.datamodel.models.result.system.{
  FlexOptionsResult,
  SystemParticipantResult,
}
import edu.ie3.datamodel.models.result.thermal.{
  CylindricalStorageResult,
<<<<<<< HEAD
  DomesticHotWaterStorageResult,
=======
>>>>>>> 932794b1
  ThermalHouseResult,
  ThermalUnitResult,
}
import edu.ie3.simona.agent.grid.GridResultsSupport.PartialTransformer3wResult
import edu.ie3.simona.event.listener.ResultEventListener
import tech.units.indriya.ComparableQuantity

import java.time.ZonedDateTime
import java.util.UUID
import javax.measure.quantity.{Energy, Power, Temperature}

sealed trait ResultEvent extends Event with ResultEventListener.Request

/** Calculation result events
  */
object ResultEvent {

  /** Event that holds a calculation result of a
    * [[edu.ie3.simona.model.participant.SystemParticipant]]
    *
    * @param systemParticipantResult
    *   the calculation result
    */
  final case class ParticipantResultEvent(
      systemParticipantResult: SystemParticipantResult
  ) extends ResultEvent

  /** Event, that is triggered every time a thermal model has a new result
    * @param thermalResult
    *   Result of the thermal calculation
    */
  final case class ThermalResultEvent(
      thermalResult: ThermalUnitResult
  ) extends ResultEvent

  object ThermalHouseResult {
    def unapply(result: ThermalHouseResult): Option[
      (
          ZonedDateTime,
          UUID,
          ComparableQuantity[Power],
          ComparableQuantity[Temperature],
      )
<<<<<<< HEAD
    ] = {
      if (result != null) {
        Some(
          (
            result.getTime,
            result.getInputModel,
            result.getqDot,
            result.getIndoorTemperature,
          )
        )
      } else {
        None
      }
    }
=======
    ] =
      Option(result).map { result =>
        (
          result.getTime,
          result.getInputModel,
          result.getqDot,
          result.getIndoorTemperature,
        )
      }
>>>>>>> 932794b1
  }

  object CylindricalThermalStorageResult {
    def unapply(result: CylindricalStorageResult): Option[
      (
          ZonedDateTime,
          UUID,
          ComparableQuantity[Power],
          ComparableQuantity[Energy],
      )
    ] = {
<<<<<<< HEAD
      if (result != null) {
        Some(
          (
            result.getTime,
            result.getInputModel,
            result.getqDot,
            result.getEnergy,
          )
        )
      } else {
        None
      }
    }
  }

  object DomesticHotWaterStorageResult {
    def unapply(result: DomesticHotWaterStorageResult): Option[
      (
          ZonedDateTime,
          UUID,
          ComparableQuantity[Power],
          ComparableQuantity[Energy],
      )
    ] = {
      if (result != null) {
        Some(
          (
            result.getTime,
            result.getInputModel,
            result.getqDot,
            result.getEnergy,
          )
        )
      } else {
        None
=======
      Option(result).map { result =>
        (
          result.getTime,
          result.getInputModel,
          result.getqDot,
          result.getEnergy,
        )
>>>>>>> 932794b1
      }
    }
  }

  /** Event that holds all grid calculation results of a power flow calculation.
    * The usage of a type is necessary here, to avoid passing in other instances
    * of [[edu.ie3.datamodel.models.result.ResultEntity]] except of the wanted
    * ones
    *
    * @param nodeResults
    *   the power flow node results
    * @param switchResults
    *   the power flow switch results
    * @param lineResults
    *   the power flow line results
    * @param transformer2wResults
    *   the power flow results for two winding transformers
    * @param transformer3wResults
    *   the <b>partial</b> power flow results for three winding transformers
    */
  final case class PowerFlowResultEvent(
      nodeResults: Iterable[NodeResult],
      switchResults: Iterable[SwitchResult],
      lineResults: Iterable[LineResult],
      transformer2wResults: Iterable[Transformer2WResult],
      transformer3wResults: Iterable[PartialTransformer3wResult],
  ) extends ResultEvent

  /** Event that holds the flexibility options result of a
    * [[edu.ie3.simona.model.participant.SystemParticipant]]
    *
    * @param flexOptionsResult
    *   the flex options result
    */
  final case class FlexOptionsResultEvent(
      flexOptionsResult: FlexOptionsResult
  ) extends ResultEvent

}<|MERGE_RESOLUTION|>--- conflicted
+++ resolved
@@ -18,10 +18,7 @@
 }
 import edu.ie3.datamodel.models.result.thermal.{
   CylindricalStorageResult,
-<<<<<<< HEAD
   DomesticHotWaterStorageResult,
-=======
->>>>>>> 932794b1
   ThermalHouseResult,
   ThermalUnitResult,
 }
@@ -65,22 +62,6 @@
           ComparableQuantity[Power],
           ComparableQuantity[Temperature],
       )
-<<<<<<< HEAD
-    ] = {
-      if (result != null) {
-        Some(
-          (
-            result.getTime,
-            result.getInputModel,
-            result.getqDot,
-            result.getIndoorTemperature,
-          )
-        )
-      } else {
-        None
-      }
-    }
-=======
     ] =
       Option(result).map { result =>
         (
@@ -90,7 +71,6 @@
           result.getIndoorTemperature,
         )
       }
->>>>>>> 932794b1
   }
 
   object CylindricalThermalStorageResult {
@@ -102,18 +82,13 @@
           ComparableQuantity[Energy],
       )
     ] = {
-<<<<<<< HEAD
-      if (result != null) {
-        Some(
-          (
-            result.getTime,
-            result.getInputModel,
-            result.getqDot,
-            result.getEnergy,
-          )
+      Option(result).map { result =>
+        (
+          result.getTime,
+          result.getInputModel,
+          result.getqDot,
+          result.getEnergy,
         )
-      } else {
-        None
       }
     }
   }
@@ -121,24 +96,12 @@
   object DomesticHotWaterStorageResult {
     def unapply(result: DomesticHotWaterStorageResult): Option[
       (
-          ZonedDateTime,
+        ZonedDateTime,
           UUID,
           ComparableQuantity[Power],
           ComparableQuantity[Energy],
-      )
+        )
     ] = {
-      if (result != null) {
-        Some(
-          (
-            result.getTime,
-            result.getInputModel,
-            result.getqDot,
-            result.getEnergy,
-          )
-        )
-      } else {
-        None
-=======
       Option(result).map { result =>
         (
           result.getTime,
@@ -146,7 +109,6 @@
           result.getqDot,
           result.getEnergy,
         )
->>>>>>> 932794b1
       }
     }
   }
