/*
 * © 2020. TU Dortmund University,
 * Institute of Energy Systems, Energy Efficiency and Energy Economics,
 * Research group Distribution grid planning and operation
 */

package edu.ie3.simona.config

import com.typesafe.config.{Config, ConfigException}
import com.typesafe.scalalogging.LazyLogging
import edu.ie3.simona.config.SimonaConfig.Simona.Output.Sink.InfluxDb1x
import edu.ie3.simona.config.SimonaConfig.{
  BaseOutputConfig,
  RefSystemConfig,
  Simona,
  TransformerControlGroup
}
import edu.ie3.simona.exceptions.InvalidConfigParameterException
import edu.ie3.simona.io.result.ResultSinkType
import edu.ie3.simona.model.participant.load.{LoadModelBehaviour, LoadReference}
import edu.ie3.simona.service.primary.PrimaryServiceProxy
import edu.ie3.simona.service.weather.WeatherSource
import edu.ie3.simona.util.CollectionUtils
import edu.ie3.simona.util.ConfigUtil.DatabaseConfigUtil.checkInfluxDb1xParams
import edu.ie3.simona.util.ConfigUtil.{CsvConfigUtil, NotifierIdentifier}
import edu.ie3.util.scala.ReflectionTools
import edu.ie3.util.{StringUtils, TimeUtil}
import tech.units.indriya.quantity.Quantities
import tech.units.indriya.unit.Units

import java.security.InvalidParameterException
import java.time.temporal.ChronoUnit
import java.util.UUID
import javax.measure.quantity.ElectricPotential
import scala.util.{Failure, Success, Try}

/** Sanity checks for [[SimonaConfig]] that should lead to a fast failure during
  * simulation to avoid unnecessary loading and initialization steps. This
  * mostly includes logic checks from the SIMONA logic point of view (e.g.
  * missing config parameters where at least one is needed or check for invalid
  * or contradicting parameters
  */
case object ConfigFailFast extends LazyLogging {

  def check(typeSafeConfig: Config, simonaConfig: SimonaConfig): Unit = {
    check(typeSafeConfig)
    check(simonaConfig)
  }

  /** Checking the [[Config]], that aside of SIMONA also holds akka
    * configuration
    *
    * @param typeSafeConfig
    *   Config to check
    */
  def check(typeSafeConfig: Config): Unit = {
    checkAkkaConfig(typeSafeConfig)
  }

  /** Trying to get akka config and checking it
    *
    * @param typeSafeConfig
    *   Config to check
    */
  private def checkAkkaConfig(typeSafeConfig: Config): Unit = {
    Try(typeSafeConfig.getConfig("akka"))
      .map(akkaConfig => checkAkkaLoggers(akkaConfig)) match {
      case Failure(_: ConfigException.Missing) =>
        logger.warn(
          "There is no akka config at all. Did you include akka config (properly)?"
        )
      case Failure(exception) =>
        throw new InvalidConfigParameterException(
          "Checking of akka config failed due to unhandled error.",
          exception
        )
      case Success(_) =>
    }
  }

  /** Try to check the akka logging config
    *
    * @param typeSafeConfig
    *   Config to check
    */
  private def checkAkkaLoggers(typeSafeConfig: Config): Unit = {
    Try(typeSafeConfig.getIsNull("loggers")) match {
      case Success(true) | Failure(_: ConfigException.Missing) =>
        logger.warn(
          "Akka loggers are not specified. Did you include akka config (properly)?"
        )
      case Failure(exception) =>
        throw new InvalidConfigParameterException(
          "Checking of akka logging config failed due to unhandled error.",
          exception
        )
      case _ =>
    }
  }

  /** Main entrance to check a provided [[SimonaConfig]]
    *
    * @param simonaConfig
    *   the config that should be checked
    */
  def check(simonaConfig: SimonaConfig): Unit = {

    /* check date and time */
    checkDateTime(simonaConfig.simona.time)

    // check if the provided combinations of refSystems provided are valid
    val refSystems = simonaConfig.simona.gridConfig.refSystems
    refSystems.foreach(checkRefSystem)

    /* Check all participant model configurations */
    checkParticipantRuntimeConfiguration(
      simonaConfig.simona.runtime.participant
    )

    /* Check if the provided combination of data source and parameters are valid */
    checkGridDataSource(simonaConfig.simona.input.grid.datasource)

    /* Check correct parameterization of primary source */
    checkPrimaryDataSource(simonaConfig.simona.input.primary)

    /* Check if the provided combination of data source and parameters are valid */
    checkWeatherDataSource(simonaConfig.simona.input.weather.datasource)

    /* check if at least one data sink is defined */
    checkDataSink(simonaConfig.simona.output.sink)

    /* Check all output configurations for participant models */
    checkParticipantsOutputConfig(
      simonaConfig.simona.output.participant
    )

    /* Check power flow resolution configuration */
    checkPowerFlowResolutionConfiguration(simonaConfig.simona.powerflow)

    /* Check control scheme definitions */
    simonaConfig.simona.control.foreach(checkControlSchemes)
  }

  /** Checks for valid sink configuration
    *
    * @param sink
    *   the sink configuration that should be checked
    */
  private def checkDataSink(sink: SimonaConfig.Simona.Output.Sink): Unit = {
    // ensures failure if new output sinks are added to enforce adaptions of the check sink method as well
    val supportedSinks = Set("influxdb1x", "csv")
    if (
      !sink.productElementNames
        .map(_.trim.toLowerCase)
        .toSet
        .equals(supportedSinks)
    )
      throw new InvalidConfigParameterException(
        s"Newly added sink(s) " +
          s"'${sink.productElementNames.toSet.removedAll(supportedSinks)}' detected! " +
          s"Please adapt 'ConfigFailFast' accordingly! Currently supported sinks: ${supportedSinks.mkString(", ")}."
      )

    // failure if all sinks are not-configured
    val sinkConfigs = ReflectionTools.classFieldToVal(sink).values.map {
      case o: Option[_] => o
      case _ =>
        throw new InvalidConfigParameterException(
          "All sinks in configuration must be optional!"
        )
    }

    if (sinkConfigs.forall(_.isEmpty))
      throw new InvalidConfigParameterException(
        "No sink configuration found! Please ensure that at least one sink is " +
          s"configured! You can choose from: ${supportedSinks.mkString(", ")}."
      )

    if (sinkConfigs.count(_.isDefined) > 1)
      throw new InvalidConfigParameterException(
        "Multiple sink configurations are not supported! Please ensure that only " +
          "one sink is configured!"
      )

    // if this is db sink, check the connection
    sinkConfigs.find(_.isDefined) match {
      case Some(Some(influxDb1x: InfluxDb1x)) =>
        checkInfluxDb1xParams(
          "Sink",
          ResultSinkType.buildInfluxDb1xUrl(influxDb1x),
          influxDb1x.database
        )
      case _ => // no db connection, do nothing
    }

  }

  /** Check time configuration
    *
    * @param timeConfig
    */
  private def checkDateTime(
      timeConfig: SimonaConfig.Simona.Time
  ): Unit = {

    // check if the provided date/time values match the SimonaConstants definition for date/time
    val timeAndDates = Map(
      "simonaConfig.simona.time.startDateTime" -> timeConfig.startDateTime,
      "simonaConfig.simona.time.endDateTime" -> timeConfig.endDateTime
    )
    timeAndDates.foreach { case (configParameter, dateTimeString) =>
      Try {
        TimeUtil.withDefaults.toZonedDateTime(dateTimeString)
      }.getOrElse(
        throw new InvalidConfigParameterException(
          s"Invalid dateTimeString for config parameter $configParameter: $dateTimeString. " +
            s"Please ensure that your date/time parameter match the following pattern: ‘yyyy-MM-dd HH:mm:ss'"
        )
      )
    }
  }

  /** Checks all participant model runtime sub configuration trees
    *
    * @param subConfig
    *   Sub configuration tree to check
    */
  private def checkParticipantRuntimeConfiguration(
      subConfig: SimonaConfig.Simona.Runtime.Participant
  ): Unit = {
    if (subConfig.requestVoltageDeviationThreshold < 0)
      throw new InvalidConfigParameterException(
        "The participant power request voltage deviation threshold must be positive!"
      )

    /* Check basic model configuration parameters common to each participant */
    checkBaseRuntimeConfigs(
      subConfig.load.defaultConfig,
      subConfig.load.individualConfigs
    )

    checkBaseRuntimeConfigs(
      subConfig.fixedFeedIn.defaultConfig,
      subConfig.fixedFeedIn.individualConfigs
    )

    checkBaseRuntimeConfigs(
      subConfig.evcs.defaultConfig,
      subConfig.evcs.individualConfigs
    )

    checkBaseRuntimeConfigs(
      subConfig.pv.defaultConfig,
      subConfig.pv.individualConfigs
    )

    checkBaseRuntimeConfigs(
      subConfig.wec.defaultConfig,
      subConfig.wec.individualConfigs
    )

    /* check model configuration parameters specific to participants */
    // load model
    (subConfig.load.defaultConfig +: subConfig.load.individualConfigs)
      .foreach(checkSpecificLoadModelConfig)
  }

  /** Check participants's basic runtime configurations, as well as in default
    * as in individual configs. This comprises
    * i.e. uuid and scaling factor
    */
  private def checkBaseRuntimeConfigs(
      defaultConfig: SimonaConfig.BaseRuntimeConfig,
      individualConfigs: List[SimonaConfig.BaseRuntimeConfig],
      defaultString: String = "default"
  ): Unit = {
    // special default config check
    val uuidString = defaultConfig.uuids.mkString(",")
    if (
      StringUtils
        .cleanString(uuidString)
        .toLowerCase != StringUtils.cleanString(defaultString).toLowerCase
    )
      logger.warn(
        s"You provided '$uuidString' as uuid reference for the default model config. Those references will not be considered!"
      )

    // special individual configs check
    /* Check, if there are ambiguous configs and then check all configs */
    if (!CollectionUtils.isUniqueList(individualConfigs.flatMap(_.uuids)))
      throw new InvalidConfigParameterException(
        "The basic model configurations contain ambiguous definitions."
      )

    // check that is valid for all model configs
    val allConfigs = Map(defaultConfig -> Some(defaultString)) ++
      individualConfigs.map(config => (config, None)).toMap

    allConfigs.foreach { case (config, singleEntryStringOpt) =>
      /* Checking the uuids */
      if (config.uuids.isEmpty)
        throw new InvalidConfigParameterException(
          "There has to be at least one identifier for each participant."
        )
      /* If there is an option to a String that is also valid as a single entry, then check for this */
      singleEntryStringOpt match {
        case Some(singleString) =>
          checkSingleString(singleString, config.uuids)
        case None =>
          config.uuids.foreach(uuid =>
            try {
              UUID.fromString(uuid)
            } catch {
              case e: IllegalArgumentException =>
                throw new InvalidConfigParameterException(
                  s"The UUID '$uuid' cannot be parsed as it is invalid.",
                  e
                )
            }
          )
      }

      // check for scaling
      if (config.scaling < 0)
        throw new InvalidConfigParameterException(
          s"The scaling factor for system participants with UUID '${config.uuids.mkString(",")}' may not be negative."
        )
    }
  }

  /** Check method for a single string, normally the default string
    *
    * @param singleString
    *   the single string that is expected
    * @param uuids
    *   the corresponding list of uuids
    */
  private def checkSingleString(
      singleString: String,
      uuids: List[String]
  ): Unit = {
    if (uuids.toVector.size != 1)
      throw new InvalidConfigParameterException(
        "The list of UUIDs is supposed to only have one entry!"
      )
    uuids.headOption match {
      case Some(singleEntry) =>
        if (
          StringUtils
            .cleanString(singleEntry)
            .toLowerCase() != singleString
        )
          try {
            UUID.fromString(singleEntry)
          } catch {
            case e: IllegalArgumentException =>
              throw new InvalidConfigParameterException(
                s"Found invalid UUID '$singleEntry' it was meant to be the string '$singleString' or a valid UUID.",
                e
              )
          }
      case None =>
        throw new InvalidConfigParameterException(
          "There is no valid uuid entry in the list."
        )
    }
  }

  /** Check model configuration parameters specific to the load model, i.e.
    * model behaviour and reference
    */
  private def checkSpecificLoadModelConfig(
      loadModelConfig: SimonaConfig.LoadRuntimeConfig
  ): Unit = {
    if (!LoadModelBehaviour.isEligibleInput(loadModelConfig.modelBehaviour))
      throw new InvalidConfigParameterException(
        s"The load model behaviour '${loadModelConfig.modelBehaviour}' for the loads with UUIDs '${loadModelConfig.uuids
          .mkString(",")}' is invalid."
      )

    if (
      !LoadReference.isEligibleKey(
        loadModelConfig.reference
      )
    )
      throw new InvalidConfigParameterException(
        s"The standard load profile reference '${loadModelConfig.reference}' for the loads with UUIDs '${loadModelConfig.uuids
          .mkString(",")}' is invalid."
      )
  }

  /** Sanity checks for a [[SimonaConfig.RefSystemConfig]]
    *
    * @param refSystem
    *   the [[SimonaConfig.RefSystemConfig]] that should be checked
    */
  private def checkRefSystem(refSystem: RefSystemConfig): Unit = {

    val voltLvls =
      refSystem.voltLvls.getOrElse(List.empty[SimonaConfig.VoltLvlConfig])
    val gridIds = refSystem.gridIds.getOrElse(List.empty[String])

    if (voltLvls.isEmpty && gridIds.isEmpty)
      throw new InvalidConfigParameterException(
        "The provided values for voltLvls and gridIds are empty! " +
          s"At least one of these optional parameters has to be provided for a valid refSystem! " +
          s"Provided refSystem is: $refSystem."
      )

<<<<<<< HEAD
=======
    voltLvls.foreach { voltLvl =>
      Try(Quantities.getQuantity(voltLvl.vNom)) match {
        case Success(quantity) =>
          if (!quantity.getUnit.isCompatible(Units.VOLT))
            throw new InvalidConfigParameterException(
              s"The given nominal voltage '${voltLvl.vNom}' cannot be parsed to electrical potential! Please provide the volt level with its unit, e.g. \"20 kV\""
            )
        case Failure(exception) =>
          throw new InvalidConfigParameterException(
            s"The given nominal voltage '${voltLvl.vNom}' cannot be parsed to a quantity. Did you provide the volt level with it's unit (e.g. \"20 kV\")?",
            exception
          )
      }
    }

>>>>>>> 604d7f63
    gridIds.foreach {
      case gridIdRange @ ConfigConventions.gridIdDotRange(from, to) =>
        rangeCheck(from.toInt, to.toInt, gridIdRange)
      case gridIdRange @ ConfigConventions.gridIdMinusRange(from, to) =>
        rangeCheck(from.toInt, to.toInt, gridIdRange)
      case ConfigConventions.singleGridId(_) =>
      case gridId =>
        throw new InvalidConfigParameterException(
          s"The provided gridId $gridId is malformed!"
        )
    }

    refSystem.sNom match {
      case ConfigConventions.refSystemQuantRegex(_) =>
      case _ =>
        throw new InvalidConfigParameterException(
          s"Invalid value for sNom from provided refSystem $refSystem. Is a valid unit provided?"
        )
    }

    refSystem.vNom match {
      case ConfigConventions.refSystemQuantRegex(_) =>
      case _ =>
        throw new InvalidConfigParameterException(
          s"Invalid value for vNom from provided refSystem $refSystem. Is a valid unit provided?"
        )
    }

    def rangeCheck(from: Int, to: Int, gridIdRange: String): Unit = {
      if (from >= to)
        throw new InvalidConfigParameterException(
          s"Invalid gridId Range $gridIdRange. Start $from cannot be equals or bigger than end $to."
        )
    }
  }

  private def checkGridDataSource(
      gridDataSource: SimonaConfig.Simona.Input.Grid.Datasource
  ): Unit = {

    // grid source information provided?
    if (gridDataSource.id.isEmpty) {
      throw new InvalidConfigParameterException(
        "No grid data source information provided! Cannot proceed!"
      )
    }

    // optional parameter check for different grid sources
    gridDataSource.id.toLowerCase match {
      case "csv" =>
        gridDataSource.csvParams match {
          case Some(csvParams) =>
            CsvConfigUtil.checkCsvParams(
              "GridSource",
              csvParams.csvSep,
              csvParams.folderPath
            )
          case None =>
            throw new InvalidConfigParameterException(
              "No grid data source csv parameters provided. If you intend to read grid data from .csv-files, please " +
                "provide .csv parameters!"
            )
        }

      case _ =>
        throw new InvalidConfigParameterException(
          s"The provided grid data source '${gridDataSource.id}' is not supported!"
        )
    }
  }

  private def checkPrimaryDataSource(
      primary: SimonaConfig.Simona.Input.Primary
  ): Unit =
    PrimaryServiceProxy.checkConfig(primary)

  private def checkWeatherDataSource(
      dataSourceConfig: SimonaConfig.Simona.Input.Weather.Datasource
  ): Unit = WeatherSource.checkConfig(dataSourceConfig)

  /** Check the config sub tree for output parameterization
    *
    * @param subConfig
    *   Output sub config tree for participants
    */
  private def checkParticipantsOutputConfig(
      subConfig: SimonaConfig.Simona.Output.Participant
  ): Unit = {

    (subConfig.defaultConfig :: subConfig.individualConfigs).foreach(c =>
      if (c.powerRequestReply)
        throw new NotImplementedError(
          "PowerRequestReply output handling is not supported yet!"
        )
    )

    checkDefaultBaseOutputConfig(
      subConfig.defaultConfig,
      defaultString = "default"
    )
    checkIndividualParticipantsOutputConfigs(subConfig.individualConfigs)
  }

  /** Checks resolution of power flow calculation
    *
    * @param powerFlow
    *   the power flow configuration that should be checked
    */
  private def checkPowerFlowResolutionConfiguration(
      powerFlow: SimonaConfig.Simona.Powerflow
  ): Unit = {

    // check if time bin is not smaller than in seconds
    if (
      (powerFlow.resolution.getUnits.contains(
        ChronoUnit.NANOS
      ) && powerFlow.resolution.getNano != 0) ||
      (powerFlow.resolution.getUnits.contains(
        ChronoUnit.MICROS
      ) && powerFlow.resolution
        .get(ChronoUnit.MICROS) != 0) ||
      (powerFlow.resolution.getUnits.contains(
        ChronoUnit.MILLIS
      ) && powerFlow.resolution
        .get(ChronoUnit.MILLIS) != 0)
    ) {
      throw new InvalidConfigParameterException(
        s"Invalid time resolution. Please ensure, that " +
          s"the time resolution for power flow calculation is at least rounded to a full second!"
      )
    }
  }

  /** Check the validity of control scheme definitions
    *
    * @param control
    *   Control scheme definitions
    */
  private def checkControlSchemes(control: Simona.Control): Unit = {
    control.transformer.foreach(checkTransformerControl)
  }

  /** Check the suitability of transformer control group definition.
    *
    * One important check cannot be performed at this place, as input data is
    * not available, yet: Do the measurements belong to a region, that can be
    * influenced by the transformer?
    *
    * @param transformerControlGroup
    *   Transformer control group definition
    */
  private def checkTransformerControl(
      transformerControlGroup: TransformerControlGroup
  ): Unit = transformerControlGroup match {
    case TransformerControlGroup(measurements, transformers, vMax, vMin) =>
      if (measurements.isEmpty)
        throw new InvalidConfigParameterException(
          "A transformer control group cannot have no measurements assigned."
        )
      if (transformers.isEmpty)
        throw new InvalidConfigParameterException(
          "A transformer control group cannot have no transformers assigned."
        )
      if (vMin < 0)
        throw new InvalidConfigParameterException(
          "The minimum permissible voltage magnitude of a transformer control group has to be positive."
        )
      if (vMax < 0)
        throw new InvalidConfigParameterException(
          "The maximum permissible voltage magnitude of a transformer control group has to be positive."
        )
      if (vMax < vMin)
        throw new InvalidConfigParameterException(
          "The minimum permissible voltage magnitude of a transformer control group must be smaller than the maximum permissible voltage magnitude."
        )
  }

  /** Check the default config
    *
    * @param config
    *   Config to check
    * @param defaultString
    *   String that is meant to denote the default config
    */
  private def checkDefaultBaseOutputConfig(
      config: SimonaConfig.BaseOutputConfig,
      defaultString: String
  ): Unit = {
    if (
      StringUtils
        .cleanString(config.notifier)
        .toLowerCase != StringUtils.cleanString(defaultString).toLowerCase
    )
      logger.warn(
        s"You provided '${config.notifier}' as model type for the default participant output config. This will not be considered!"
      )
  }

  /** Checks the participant output configurations on duplicates
    *
    * @param configs
    *   List of individual config entries
    */
  private def checkIndividualParticipantsOutputConfigs(
      configs: List[SimonaConfig.BaseOutputConfig]
  ): Unit = {
    val duplicateKeys = configs
      .map(config => StringUtils.cleanString(config.notifier).toLowerCase())
      .groupMapReduce(identity)(_ => 1)(_ + _)
      .filter { case (_, count) =>
        count > 1
      }
      .keys

    if (duplicateKeys.nonEmpty)
      throw new InvalidConfigParameterException(
        s"There are multiple output configurations for participant types '${duplicateKeys.mkString(",")}'."
      )

    configs.foreach(checkBaseOutputConfig)
  }

  /** Check the content of a [[BaseOutputConfig]]
    *
    * @param config
    *   to be checked
    */
  private def checkBaseOutputConfig(config: BaseOutputConfig): Unit = {
    checkNotifierIdentifier(config.notifier)
  }

  /** Check the validity of the identifier String
    *
    * @param id
    *   identifier String to check
    */
  private def checkNotifierIdentifier(id: String): Unit = {
    try {
      NotifierIdentifier(id)
    } catch {
      case e: NoSuchElementException =>
        throw new InvalidConfigParameterException(
          s"The identifier '$id' you provided is not valid. Valid input: ${NotifierIdentifier.values.map(_.toString).mkString(",")}",
          e
        )
    }
  }
}<|MERGE_RESOLUTION|>--- conflicted
+++ resolved
@@ -407,8 +407,6 @@
           s"Provided refSystem is: $refSystem."
       )
 
-<<<<<<< HEAD
-=======
     voltLvls.foreach { voltLvl =>
       Try(Quantities.getQuantity(voltLvl.vNom)) match {
         case Success(quantity) =>
@@ -424,7 +422,6 @@
       }
     }
 
->>>>>>> 604d7f63
     gridIds.foreach {
       case gridIdRange @ ConfigConventions.gridIdDotRange(from, to) =>
         rangeCheck(from.toInt, to.toInt, gridIdRange)
