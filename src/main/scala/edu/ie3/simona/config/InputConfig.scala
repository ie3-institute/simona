--- conflicted
+++ resolved
@@ -24,14 +24,9 @@
 final case class InputConfig(
     extSimDir: Option[String],
     grid: Grid,
-<<<<<<< HEAD
     loadProfile: LoadProfile = LoadProfile.empty,
-    primary: Primary = Primary.empty,
-    weather: Weather = Weather.empty,
-=======
     primary: Primary = Primary(),
     weather: Weather = Weather(),
->>>>>>> 1ba3fdd3
 )
 
 object InputConfig {
