/*
 * © 2025. TU Dortmund University,
 * Institute of Energy Systems, Energy Efficiency and Energy Economics,
 * Research group Distribution grid planning and operation
 */

package edu.ie3.simona.config

import edu.ie3.simona.config.InputConfig.{Grid, Primary, Weather}
import edu.ie3.simona.config.ConfigParams._
import pureconfig.generic.ProductHint
import pureconfig.generic.semiauto.deriveConvert
import pureconfig.{CamelCase, ConfigConvert, ConfigFieldMapping}

import scala.deriving.Mirror

/** Input configuration for simona.
  * @param extSimDir
  *   Option for the directory, where external simulation are placed in.
  * @param grid
  *   Mainly the source for grid data.
  * @param primary
  *   Source for primary data (default: empty).
  * @param weather
  *   Source for weather data (default: empty).
  */
final case class InputConfig(
    extSimDir: Option[String],
    grid: Grid,
<<<<<<< HEAD
    primary: Primary = Primary.empty,
    weather: Weather = Weather.empty,
) derives ConfigConvert
=======
    primary: Primary = Primary(),
    weather: Weather = Weather(),
)
>>>>>>> a2aa9622

object InputConfig {
  implicit def productHint[T]: ProductHint[T] =
    ProductHint[T](ConfigFieldMapping(CamelCase, CamelCase))

  extension (c: ConfigConvert.type)
    private inline def derived[A](using m: Mirror.Of[A]): ConfigConvert[A] =
      deriveConvert[A]

  /** Configuration for grid input.
    * @param datasource
    *   With grid data.
    */
  final case class Grid(
      datasource: GridDatasource
  ) derives ConfigConvert

  /** Case class with options for primary data source parameters
    * @param couchbaseParams
    *   Used for [[edu.ie3.datamodel.io.connectors.CouchbaseConnector]]
    *   (default: None).
    * @param csvParams
    *   Used for [[edu.ie3.datamodel.io.source.csv.CsvDataSource]] (default:
    *   None).
    * @param influxDb1xParams
    *   Used for [[edu.ie3.datamodel.io.connectors.InfluxDbConnector]] (default:
    *   None).
    * @param sqlParams
    *   Used for [[edu.ie3.datamodel.io.source.sql.SqlDataSource]] (default:
    *   None).
    */
  final case class Primary(
      couchbaseParams: Option[CouchbaseParams] = None,
      csvParams: Option[TimeStampedCsvParams] = None,
      influxDb1xParams: Option[TimeStampedInfluxDb1xParams] = None,
      sqlParams: Option[TimeStampedSqlParams] = None,
<<<<<<< HEAD
  ) derives ConfigConvert
  object Primary {

    /** Returns an empty [[Primary]] with default params.
      */
    def empty: Primary = Primary()
  }

  final case class Weather(
      datasource: WeatherDatasource = WeatherDatasource.empty
  ) derives ConfigConvert
  object Weather {

    /** Returns an empty [[Weather]] with default params.
      */
    def empty: Weather = Weather()
  }
=======
  )

  final case class Weather(
      datasource: WeatherDatasource = WeatherDatasource()
  )
>>>>>>> a2aa9622

  /** Source containing the grid data.
    * @param csvParams
    *   Parameters for [[edu.ie3.datamodel.io.source.csv.CsvDataSource]].
    * @param id
    *   Of the datasource.
    */
  final case class GridDatasource(
      csvParams: Option[BaseCsvParams] = None,
      id: String,
  ) derives ConfigConvert

  /** Case class with parameters for a weather source.
    * @param coordinateSource
    *   Source for the used coordinates.
    * @param couchbaseParams
    *   Used for [[edu.ie3.datamodel.io.connectors.CouchbaseConnector]]
    *   (default: None).
    * @param csvParams
    *   Used for [[edu.ie3.datamodel.io.source.csv.CsvDataSource]] (default:
    *   None).
    * @param influxDb1xParams
    *   Used for [[edu.ie3.datamodel.io.connectors.InfluxDbConnector]] (default:
    *   None).
    * @param maxCoordinateDistance
    *   Maximal distance in meter to consider for data points (default: 50 km).
    * @param resolution
    *   Option for the time in seconds between data points (default: 3600
    *   seconds).
    * @param sampleParams
    *   Sample parameters (default: None).
    * @param scheme
    *   For the weather data (default: icon).
    * @param sqlParams
    *   Used for [[edu.ie3.datamodel.io.source.sql.SqlDataSource]] (default:
    *   None).
    * @param timestampPattern
    *   Option for overriding the time pattern used for the source (default:
    *   None).
    */
  final case class WeatherDatasource(
      coordinateSource: CoordinateSource = CoordinateSource(),
      couchbaseParams: Option[CouchbaseParams] = None,
      csvParams: Option[BaseCsvParams] = None,
      influxDb1xParams: Option[BaseInfluxDb1xParams] = None,
      maxCoordinateDistance: Double = 50000,
      resolution: Long = 3600L,
      sampleParams: Option[SampleParams] = None,
      scheme: String = "icon",
      sqlParams: Option[BaseSqlParams] = None,
      timestampPattern: Option[String] = None,
<<<<<<< HEAD
  ) derives ConfigConvert
  object WeatherDatasource {

    /** Returns an empty [[WeatherDatasource]] with default params.
      */
    def empty: WeatherDatasource = WeatherDatasource()
  }
=======
  )
>>>>>>> a2aa9622

  /** Case class with options for coordinate source parameters.
    * @param csvParams
    *   Used for [[edu.ie3.datamodel.io.source.csv.CsvDataSource]] (default:
    *   None).
    * @param gridModel
    *   The model of the coordinate grid (default: icon).
    * @param sampleParams
    *   Sample parameters (default: None).
    * @param sqlParams
    *   Used for [[edu.ie3.datamodel.io.source.sql.SqlDataSource]] (default:
    *   None).
    */
  final case class CoordinateSource(
      csvParams: Option[BaseCsvParams] = None,
      gridModel: String = "icon",
      sampleParams: Option[SampleParams] = None,
      sqlParams: Option[BaseSqlParams] = None,
<<<<<<< HEAD
  ) derives ConfigConvert
  object CoordinateSource {

    /** Returns an empty [[CoordinateSource]] with default params.
      */
    def empty: CoordinateSource = CoordinateSource()
  }
=======
  )
>>>>>>> a2aa9622

}<|MERGE_RESOLUTION|>--- conflicted
+++ resolved
@@ -27,15 +27,9 @@
 final case class InputConfig(
     extSimDir: Option[String],
     grid: Grid,
-<<<<<<< HEAD
-    primary: Primary = Primary.empty,
-    weather: Weather = Weather.empty,
-) derives ConfigConvert
-=======
     primary: Primary = Primary(),
     weather: Weather = Weather(),
-)
->>>>>>> a2aa9622
+) derives ConfigConvert
 
 object InputConfig {
   implicit def productHint[T]: ProductHint[T] =
@@ -72,31 +66,11 @@
       csvParams: Option[TimeStampedCsvParams] = None,
       influxDb1xParams: Option[TimeStampedInfluxDb1xParams] = None,
       sqlParams: Option[TimeStampedSqlParams] = None,
-<<<<<<< HEAD
   ) derives ConfigConvert
-  object Primary {
-
-    /** Returns an empty [[Primary]] with default params.
-      */
-    def empty: Primary = Primary()
-  }
-
-  final case class Weather(
-      datasource: WeatherDatasource = WeatherDatasource.empty
-  ) derives ConfigConvert
-  object Weather {
-
-    /** Returns an empty [[Weather]] with default params.
-      */
-    def empty: Weather = Weather()
-  }
-=======
-  )
 
   final case class Weather(
       datasource: WeatherDatasource = WeatherDatasource()
-  )
->>>>>>> a2aa9622
+  ) derives ConfigConvert
 
   /** Source containing the grid data.
     * @param csvParams
@@ -148,17 +122,7 @@
       scheme: String = "icon",
       sqlParams: Option[BaseSqlParams] = None,
       timestampPattern: Option[String] = None,
-<<<<<<< HEAD
   ) derives ConfigConvert
-  object WeatherDatasource {
-
-    /** Returns an empty [[WeatherDatasource]] with default params.
-      */
-    def empty: WeatherDatasource = WeatherDatasource()
-  }
-=======
-  )
->>>>>>> a2aa9622
 
   /** Case class with options for coordinate source parameters.
     * @param csvParams
@@ -177,16 +141,6 @@
       gridModel: String = "icon",
       sampleParams: Option[SampleParams] = None,
       sqlParams: Option[BaseSqlParams] = None,
-<<<<<<< HEAD
   ) derives ConfigConvert
-  object CoordinateSource {
-
-    /** Returns an empty [[CoordinateSource]] with default params.
-      */
-    def empty: CoordinateSource = CoordinateSource()
-  }
-=======
-  )
->>>>>>> a2aa9622
 
 }