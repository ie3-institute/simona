--- conflicted
+++ resolved
@@ -97,19 +97,7 @@
 
     val argsConfig =
       ConfigFactory.parseString(
-<<<<<<< HEAD
-        s"""config = "${parsedArgs.configLocation
-            .getOrElse("")
-            .replace("\\", "\\\\")}"
-           |simona.runtime_configuration {
-           |  selectedSubgrids = [${parsedArgs.selectedSubgrids.getOrElse("")}]
-           |  selectedVoltLvls = [${parsedArgs.selectedVoltLvls
-            .getOrElse("")}]
-           |}
-           |""".stripMargin
-=======
-        s"""config = "${parsedArgs.configLocation.get.replace("\\", "\\\\")}""""
->>>>>>> 99338558
+        s"""config = "${parsedArgs.configLocation.getOrElse("").replace("\\", "\\\\")}""""
       )
 
     // note: this overrides the default config values provided in the config file!
