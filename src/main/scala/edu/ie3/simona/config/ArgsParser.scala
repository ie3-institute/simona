--- conflicted
+++ resolved
@@ -168,7 +168,6 @@
     *   events to process
     */
   def parseListenerConfigOption(
-<<<<<<< HEAD
       listenerConfigOption: Option[Seq[EventListenerConfig]]
   ): Map[SimonaListenerCompanion, Option[Seq[String]]] = {
     val clusterSingletonsWithEvents
@@ -194,13 +193,16 @@
           logger.info(
             "No listener assigned in configuration value 'event.listener'. No event are going to be processed!"
           )
-=======
+          Map.empty[SimonaListenerCompanion, Option[List[String]]]
+      }
+
+    clusterSingletonsWithEvents
+    /*fixme mh
       listenerConfigOption: Option[List[SimonaConfig.Simona.Event.Listener$Elm]]
   ): Map[SimonaListenerCompanion, Option[List[String]]] = {
     listenerConfigOption match {
       case Some(listenerElems) =>
         listenerElems.foldLeft(
->>>>>>> 12f4e119
           Map.empty[SimonaListenerCompanion, Option[List[String]]]
         )((listenerMap, listenerElem) =>
           ReflectionTools
@@ -220,6 +222,7 @@
         )
         Map.empty[SimonaListenerCompanion, Option[List[String]]]
     }
+     */
   }
 
   /** Prepare the config by parsing the provided program arguments
