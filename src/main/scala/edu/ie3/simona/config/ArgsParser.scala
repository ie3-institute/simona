/*
 * © 2020. TU Dortmund University,
 * Institute of Energy Systems, Energy Efficiency and Energy Economics,
 * Research group Distribution grid planning and operation
 */

package edu.ie3.simona.config

import com.typesafe.config.{ConfigFactory, Config => TypesafeConfig}
import com.typesafe.scalalogging.LazyLogging
import scopt.{OptionParser => scoptOptionParser}

import java.io.File
import java.nio.file.Paths
import scala.jdk.CollectionConverters._

object ArgsParser extends LazyLogging {

  // case class for allowed arguments
  final case class Arguments(
      mainArgs: Array[String],
      configLocation: Option[String] = None,
      config: Option[TypesafeConfig] = None,
<<<<<<< HEAD
      selectedSubgrids: Option[String] = None,
      selectedVoltLvls: Option[String] = None,
      clusterType: Option[ClusterType] = None,
      nodeHost: Option[String] = None,
      nodePort: Option[String] = None,
      seedAddress: Option[String] = None,
      useLocalWorker: Option[Boolean] = None,
      tArgs: Map[String, String] = Map.empty,
      extAddress: Option[String] = None,
  ) {
    val useCluster: Boolean = clusterType.isDefined
  }
=======
  )
>>>>>>> 193194b7

  // build the config parser using scopt library
  private def buildParser: scoptOptionParser[Arguments] = {
    new scoptOptionParser[Arguments]("simona") {
      opt[String]("config")
        .action((value, args) => {
          args.copy(
            config = Some(parseTypesafeConfig(value)),
            configLocation = Option(value),
          )
        })
        .validate(value =>
          if (value.trim.isEmpty) failure("config location cannot be empty")
          else success
        )
        .text("Location of the simona config file")
        .minOccurs(1)
<<<<<<< HEAD
      opt[Map[String, String]]("tArgs")
        .action((x, c) => c.copy(tArgs = x))
        .text(
          "Comma separated list (no whitespaces!) of substitution arguments for simona config."
        )
      opt[String](name = "subnets")
        .action((value, args) => args.copy(selectedSubgrids = Some(value)))
        .text("Comma separated list (no whitespaces!) of selected subnets.")
      opt[String](name = "voltlevels")
        .action((value, args) => args.copy(selectedVoltLvls = Some(value)))
        .text("Comma separated list (no whitespaces!) of selected volt levels.")
      opt[String]("cluster-type")
        .action((value, args) =>
          args.copy(clusterType = value.trim.toLowerCase match {
            case "master" => Some(MasterNode)
            case "seed"   => Some(SeedNode)
            case _        => None
          })
        )
        .text("If running as a cluster, specify master or seed node.")
      opt[String]("node-host")
        .action((value, args) => args.copy(nodeHost = Option(value)))
        .validate(value =>
          if (value.trim.isEmpty) failure("node-host cannot be empty")
          else success
        )
        .text("Host used to run the remote actor system")
      opt[String]("node-port")
        .action((value, args) => args.copy(nodePort = Option(value)))
        .validate(value =>
          if (value.trim.isEmpty) failure("node-port cannot be empty")
          else success
        )
        .text("Port used to run the remote actor system")
      opt[String]("seed-address")
        .action((value, args) => args.copy(seedAddress = Option(value)))
        .validate(value =>
          if (value.trim.isEmpty) failure("seed-address cannot be empty")
          else success
        )
        .text(
          "Comma separated list (no whitespaces!) of initial addresses used for the rest of the cluster to bootstrap"
        )
      opt[Boolean]("use-local-worker")
        .action((value, args) => args.copy(useLocalWorker = Some(value)))
        .text(
          "Boolean determining whether to use a local worker. " +
            "If cluster is NOT enabled this defaults to true and cannot be false. " +
            "If cluster is specified then this defaults to false and must be explicitly set to true. " +
            "NOTE: For cluster, this will ONLY be checked if cluster-type=master"
        )
      opt[String]("ext-address")
        .action((value, args) => args.copy(extAddress = Option(value)))
        .validate(value =>
          if (value.trim.isEmpty) failure("ext-address cannot be empty")
          else success
        )
        .text(
          "Comma separated list (no whitespaces!) of initial addresses used for the rest of the cluster to bootstrap"
        )

      checkConfig(args =>
        if (
          args.useCluster && (args.nodeHost.isEmpty || args.nodePort.isEmpty || args.seedAddress.isEmpty)
        )
          failure(
            "If using the cluster then node-host, node-port, and seed-address are required"
          )
        else if (args.useCluster && !args.useLocalWorker.getOrElse(true))
          failure(
            "If using the cluster then use-local-worker MUST be true (or unprovided)"
          )
        else success
      )

=======
>>>>>>> 193194b7
    }
  }

  private def parse(
      parser: scoptOptionParser[Arguments],
      args: Array[String],
  ): Option[Arguments] =
    parser.parse(args, init = Arguments(args))

  def parse(args: Array[String]): Option[Arguments] = parse(buildParser, args)

  private def parseTypesafeConfig(fileName: String): TypesafeConfig = {
    val file = Paths.get(fileName).toFile
    if (!file.exists())
      throw new Exception(s"Missing config file on path $fileName")
    parseTypesafeConfig(file)
  }

  private def parseTypesafeConfig(file: File): TypesafeConfig = {
    ConfigFactory
      .parseFile(file)
      .withFallback(
        ConfigFactory.parseMap(
          Map("simona.inputDirectory" -> file.getAbsoluteFile.getParent).asJava
        )
      )
  }

  /** Prepare the config by parsing the provided program arguments
    *
    * @param args
    *   the provided arguments
    * @return
    *   a tuple of the parsed arguments and the result of parsing the provided
    *   config as [[TypesafeConfig]]
    */
  def prepareConfig(args: Array[String]): (Arguments, TypesafeConfig) = {

    val parsedArgs = parse(args) match {
      case Some(pArgs) => pArgs
      case None =>
        System.exit(-1)
        throw new IllegalArgumentException(
          "Unable to parse provided Arguments."
        )
    }

    // check if a config is provided
    val parsedArgsConfig = parsedArgs.config match {
      case None =>
        throw new RuntimeException(
          "Please provide a valid config file via --config <path-to-config-file>."
        )
      case Some(parsedArgsConfig) => parsedArgsConfig
    }

    val argsConfig =
      ConfigFactory.parseString(
        s"""config = "${parsedArgs.configLocation.get.replace("\\", "\\\\")}""""
      )

    // note: this overrides the default config values provided in the config file!
    // THE ORDER OF THE CALLS MATTERS -> the later the call, the more "fallback" -> first config is always the primary one!
    // hence if you add some more program arguments, you have to add them before(!) your default config!
    // see https://github.com/lightbend/config#merging-config-trees for details on merging configs
    val config = argsConfig
      .withFallback(parsedArgsConfig)
      .resolve()

    (parsedArgs, config)
  }

}<|MERGE_RESOLUTION|>--- conflicted
+++ resolved
@@ -21,22 +21,8 @@
       mainArgs: Array[String],
       configLocation: Option[String] = None,
       config: Option[TypesafeConfig] = None,
-<<<<<<< HEAD
-      selectedSubgrids: Option[String] = None,
-      selectedVoltLvls: Option[String] = None,
-      clusterType: Option[ClusterType] = None,
-      nodeHost: Option[String] = None,
-      nodePort: Option[String] = None,
-      seedAddress: Option[String] = None,
-      useLocalWorker: Option[Boolean] = None,
-      tArgs: Map[String, String] = Map.empty,
       extAddress: Option[String] = None,
-  ) {
-    val useCluster: Boolean = clusterType.isDefined
-  }
-=======
   )
->>>>>>> 193194b7
 
   // build the config parser using scopt library
   private def buildParser: scoptOptionParser[Arguments] = {
@@ -54,58 +40,6 @@
         )
         .text("Location of the simona config file")
         .minOccurs(1)
-<<<<<<< HEAD
-      opt[Map[String, String]]("tArgs")
-        .action((x, c) => c.copy(tArgs = x))
-        .text(
-          "Comma separated list (no whitespaces!) of substitution arguments for simona config."
-        )
-      opt[String](name = "subnets")
-        .action((value, args) => args.copy(selectedSubgrids = Some(value)))
-        .text("Comma separated list (no whitespaces!) of selected subnets.")
-      opt[String](name = "voltlevels")
-        .action((value, args) => args.copy(selectedVoltLvls = Some(value)))
-        .text("Comma separated list (no whitespaces!) of selected volt levels.")
-      opt[String]("cluster-type")
-        .action((value, args) =>
-          args.copy(clusterType = value.trim.toLowerCase match {
-            case "master" => Some(MasterNode)
-            case "seed"   => Some(SeedNode)
-            case _        => None
-          })
-        )
-        .text("If running as a cluster, specify master or seed node.")
-      opt[String]("node-host")
-        .action((value, args) => args.copy(nodeHost = Option(value)))
-        .validate(value =>
-          if (value.trim.isEmpty) failure("node-host cannot be empty")
-          else success
-        )
-        .text("Host used to run the remote actor system")
-      opt[String]("node-port")
-        .action((value, args) => args.copy(nodePort = Option(value)))
-        .validate(value =>
-          if (value.trim.isEmpty) failure("node-port cannot be empty")
-          else success
-        )
-        .text("Port used to run the remote actor system")
-      opt[String]("seed-address")
-        .action((value, args) => args.copy(seedAddress = Option(value)))
-        .validate(value =>
-          if (value.trim.isEmpty) failure("seed-address cannot be empty")
-          else success
-        )
-        .text(
-          "Comma separated list (no whitespaces!) of initial addresses used for the rest of the cluster to bootstrap"
-        )
-      opt[Boolean]("use-local-worker")
-        .action((value, args) => args.copy(useLocalWorker = Some(value)))
-        .text(
-          "Boolean determining whether to use a local worker. " +
-            "If cluster is NOT enabled this defaults to true and cannot be false. " +
-            "If cluster is specified then this defaults to false and must be explicitly set to true. " +
-            "NOTE: For cluster, this will ONLY be checked if cluster-type=master"
-        )
       opt[String]("ext-address")
         .action((value, args) => args.copy(extAddress = Option(value)))
         .validate(value =>
@@ -115,23 +49,6 @@
         .text(
           "Comma separated list (no whitespaces!) of initial addresses used for the rest of the cluster to bootstrap"
         )
-
-      checkConfig(args =>
-        if (
-          args.useCluster && (args.nodeHost.isEmpty || args.nodePort.isEmpty || args.seedAddress.isEmpty)
-        )
-          failure(
-            "If using the cluster then node-host, node-port, and seed-address are required"
-          )
-        else if (args.useCluster && !args.useLocalWorker.getOrElse(true))
-          failure(
-            "If using the cluster then use-local-worker MUST be true (or unprovided)"
-          )
-        else success
-      )
-
-=======
->>>>>>> 193194b7
     }
   }
 
