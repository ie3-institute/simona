--- conflicted
+++ resolved
@@ -38,17 +38,13 @@
   implicit def productHint[T]: ProductHint[T] =
     ProductHint[T](ConfigFieldMapping(CamelCase, CamelCase))
 
-<<<<<<< HEAD
   private val defaultUuids = List("default")
 
   /** Returns the default runtime configuration.
     */
   def default: RuntimeConfig = RuntimeConfig()
 
-  /** Wraps an [[BaseRuntimeConfig]] with a [[ParticipantRuntimeConfigs]].
-=======
   /** Wraps an [[BaseRuntimeConfig]] with a [[AssetConfigs]].
->>>>>>> 8ef1b76a
     *
     * @param config
     *   to wrap
