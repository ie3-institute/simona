--- conflicted
+++ resolved
@@ -260,9 +260,7 @@
       override val scaling: Double = 1.0,
       override val uuids: List[String] = List.empty,
   ) extends BaseRuntimeConfig
-<<<<<<< HEAD
-      derives ConfigConvert
-=======
+      derives ConfigConvert
 
   /** Runtime configuration for biomass plants.
     * @param calculateMissingReactivePowerWithModel
@@ -279,5 +277,5 @@
       override val scaling: Double = 1.0,
       override val uuids: List[String] = List.empty,
   ) extends BaseRuntimeConfig
->>>>>>> 7ca3b1ef
+      derives ConfigConvert
 }