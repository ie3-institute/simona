/*
 * © 2025. TU Dortmund University,
 * Institute of Energy Systems, Energy Efficiency and Energy Economics,
 * Research group Distribution grid planning and operation
 */

package edu.ie3.simona.config

import edu.ie3.simona.config.ConfigParams.RuntimeKafkaParams
import edu.ie3.simona.config.RuntimeConfig._
import edu.ie3.simona.config.SimonaConfig.{AssetConfigs, VoltLvlConfig}
import pureconfig.generic.ProductHint
import pureconfig.generic.semiauto.deriveConvert
import pureconfig.{CamelCase, ConfigConvert, ConfigFieldMapping}

import scala.deriving.Mirror

/** Runtime configurations for simona.
  * @param em
  *   runtime configs for energy management systems
  * @param listener
  *   runtime listener configuration
  * @param participant
  *   runtime configuration
  * @param selectedSubgrids
  *   option for selected sub grids (default: None)
  * @param selectedVoltLvls
  *   option for selected voltage levels (default: None)
  */
final case class RuntimeConfig(
    em: AssetConfigs[EmRuntimeConfig] = AssetConfigs(EmRuntimeConfig()),
    listener: Listener = Listener(),
    participant: Participant = Participant(),
    selectedSubgrids: Option[List[Int]] = None,
    selectedVoltLvls: Option[List[VoltLvlConfig]] = None,
) derives ConfigConvert

object RuntimeConfig {
  implicit def productHint[T]: ProductHint[T] =
    ProductHint[T](ConfigFieldMapping(CamelCase, CamelCase))

  extension (c: ConfigConvert.type)
    private inline def derived[A](using m: Mirror.Of[A]): ConfigConvert[A] =
      deriveConvert[A]

  /** Wraps an [[BaseRuntimeConfig]] with a [[ParticipantRuntimeConfigs]].
    *
    * @param config
    *   to wrap
    * @tparam T
    *   type of config
    * @return
    *   a [[AssetConfigs]]
    */
  implicit def wrap[T <: BaseRuntimeConfig](config: T): AssetConfigs[T] =
    AssetConfigs(config)

  final case class Listener(
      eventsToProcess: Option[List[String]] = None,
      kafka: Option[RuntimeKafkaParams] = None,
  ) derives ConfigConvert

  /** Runtime configurations for participants.
    * @param evcs
    *   runtime configs for electrical vehicle charging stations
    * @param fixedFeedIn
    *   runtime configs for fixed feed ins
    * @param hp
    *   runtime configs for heat pumps
    * @param load
    *   runtime configs for loads
    * @param pv
    *   runtime configs for photovoltaic plants
    * @param requestVoltageDeviationThreshold
    *   threshold for the voltage deviation
    * @param storage
    *   runtime configs for electrical storages
    * @param wec
    *   runtime configs for wind energy converters
    */
  final case class Participant(
      evcs: AssetConfigs[EvcsRuntimeConfig] = EvcsRuntimeConfig(),
      fixedFeedIn: AssetConfigs[FixedFeedInRuntimeConfig] =
        FixedFeedInRuntimeConfig(),
      hp: AssetConfigs[HpRuntimeConfig] = HpRuntimeConfig(),
      load: AssetConfigs[LoadRuntimeConfig] = LoadRuntimeConfig(),
      pv: AssetConfigs[PvRuntimeConfig] = PvRuntimeConfig(),
      requestVoltageDeviationThreshold: Double = 1e-14,
<<<<<<< HEAD
      storage: AssetConfigs[StorageRuntimeConfig],
      wec: AssetConfigs[WecRuntimeConfig],
  ) derives ConfigConvert
=======
      storage: AssetConfigs[StorageRuntimeConfig] = StorageRuntimeConfig(),
      wec: AssetConfigs[WecRuntimeConfig] = WecRuntimeConfig(),
  )
>>>>>>> a2aa9622

  /** Basic trait for all runtime configs.
    */
  sealed trait BaseRuntimeConfig {
    val calculateMissingReactivePowerWithModel: Boolean
    val scaling: Double
    val uuids: List[String]
  }

  /** Runtime configuration for electric vehicle charging stations.
    * @param calculateMissingReactivePowerWithModel
    *   if missing reactive power may be filled up with model function (default:
    *   false)
    * @param scaling
    *   the scaling factor of the power output (default: 1.0)
    * @param uuids
    *   of the models that should use this config, for the default config this
    *   value is ignored
    * @param chargingStrategy
    *   the charging strategy to use
    * @param lowestEvSoc
    *   the lowest SOC possible for EV batteries (inverse of max dod)
    */
  final case class EvcsRuntimeConfig(
      override val calculateMissingReactivePowerWithModel: Boolean = false,
      override val scaling: Double = 1.0,
      override val uuids: List[String] = List.empty,
      chargingStrategy: String = "maxPower",
      lowestEvSoc: Double = 0.2,
  ) extends BaseRuntimeConfig
      derives ConfigConvert

  /** Runtime configuration for energy management systems.
    * @param calculateMissingReactivePowerWithModel
    *   if missing reactive power may be filled up with model function (default:
    *   false)
    * @param scaling
    *   the scaling factor of the power output (default: 1.0)
    * @param uuids
    *   of the models that should use this config, for the default config this
    *   value is ignored
    * @param aggregateFlex
    *   strategy for aggregating flexibilities (default: SELF_OPT_EXCL_REG)
    * @param curtailRegenerative
    *   if regenerative generation can be curtailed (default: false)
    */
  final case class EmRuntimeConfig(
      override val calculateMissingReactivePowerWithModel: Boolean = false,
      override val scaling: Double = 1.0,
      override val uuids: List[String] = List.empty,
      aggregateFlex: String = "SELF_OPT_EXCL_REG",
      curtailRegenerative: Boolean = false,
  ) extends BaseRuntimeConfig
      derives ConfigConvert

  /** Runtime configuration for fixed feed ins.
    * @param calculateMissingReactivePowerWithModel
    *   if missing reactive power may be filled up with model function (default:
    *   false)
    * @param scaling
    *   the scaling factor of the power output (default: 1.0)
    * @param uuids
    *   of the models that should use this config, for the default config this
    *   value is ignored
    */
  final case class FixedFeedInRuntimeConfig(
      override val calculateMissingReactivePowerWithModel: Boolean = false,
      override val scaling: Double = 1.0,
      override val uuids: List[String] = List.empty,
  ) extends BaseRuntimeConfig
      derives ConfigConvert

  /** Runtime configuration for heat pumps.
    * @param calculateMissingReactivePowerWithModel
    *   if missing reactive power may be filled up with model function (default:
    *   false)
    * @param scaling
    *   the scaling factor of the power output (default: 1.0)
    * @param uuids
    *   of the models that should use this config, for the default config this
    *   value is ignored
    */
  final case class HpRuntimeConfig(
      override val calculateMissingReactivePowerWithModel: Boolean = false,
      override val scaling: Double = 1.0,
      override val uuids: List[String] = List.empty,
  ) extends BaseRuntimeConfig
      derives ConfigConvert

  /** Runtime configuration for loads.
    * @param calculateMissingReactivePowerWithModel
    *   if missing reactive power may be filled up with model function (default:
    *   false)
    * @param scaling
    *   the scaling factor of the power output (default: 1.0)
    * @param uuids
    *   of the models that should use this config, for the default config this
    *   value is ignored
    * @param modelBehaviour
    *   the behaviour of the loads (default: fix)
    * @param reference
    *   defined to which reference a load model behaviour might be scaled
    *   (default: power)
    */
  final case class LoadRuntimeConfig(
      override val calculateMissingReactivePowerWithModel: Boolean = false,
      override val scaling: Double = 1.0,
      override val uuids: List[String] = List.empty,
      modelBehaviour: String = "fix",
      reference: String = "power",
  ) extends BaseRuntimeConfig
      derives ConfigConvert

  /** Runtime configuration for photovoltaic plants.
    * @param calculateMissingReactivePowerWithModel
    *   if missing reactive power may be filled up with model function (default:
    *   false)
    * @param scaling
    *   the scaling factor of the power output (default: 1.0)
    * @param uuids
    *   of the models that should use this config, for the default config this
    *   value is ignored
    */
  final case class PvRuntimeConfig(
      override val calculateMissingReactivePowerWithModel: Boolean = false,
      override val scaling: Double = 1.0,
      override val uuids: List[String] = List.empty,
  ) extends BaseRuntimeConfig
      derives ConfigConvert

  /** Runtime configuration for electrical storages.
    * @param calculateMissingReactivePowerWithModel
    *   if missing reactive power may be filled up with model function (default:
    *   false)
    * @param scaling
    *   the scaling factor of the power output (default: 1.0)
    * @param uuids
    *   of the models that should use this config, for the default config this
    *   value is ignored
    * @param initialSoc
    *   the initial state of charge in percent of the storage (default: 0.0)
    * @param targetSoc
    *   option for a targeted state of charge (default: None)
    */
  final case class StorageRuntimeConfig(
      override val calculateMissingReactivePowerWithModel: Boolean = false,
      override val scaling: Double = 1.0,
      override val uuids: List[String] = List.empty,
      initialSoc: Double = 0d,
      targetSoc: Option[Double] = None,
  ) extends BaseRuntimeConfig
      derives ConfigConvert

  /** Runtime configuration for wind energy converters.
    * @param calculateMissingReactivePowerWithModel
    *   if missing reactive power may be filled up with model function (default:
    *   false)
    * @param scaling
    *   the scaling factor of the power output (default: 1.0)
    * @param uuids
    *   of the models that should use this config, for the default config this
    *   value is ignored
    */
  final case class WecRuntimeConfig(
      override val calculateMissingReactivePowerWithModel: Boolean = false,
      override val scaling: Double = 1.0,
      override val uuids: List[String] = List.empty,
  ) extends BaseRuntimeConfig
      derives ConfigConvert
}<|MERGE_RESOLUTION|>--- conflicted
+++ resolved
@@ -86,15 +86,9 @@
       load: AssetConfigs[LoadRuntimeConfig] = LoadRuntimeConfig(),
       pv: AssetConfigs[PvRuntimeConfig] = PvRuntimeConfig(),
       requestVoltageDeviationThreshold: Double = 1e-14,
-<<<<<<< HEAD
-      storage: AssetConfigs[StorageRuntimeConfig],
-      wec: AssetConfigs[WecRuntimeConfig],
-  ) derives ConfigConvert
-=======
       storage: AssetConfigs[StorageRuntimeConfig] = StorageRuntimeConfig(),
       wec: AssetConfigs[WecRuntimeConfig] = WecRuntimeConfig(),
-  )
->>>>>>> a2aa9622
+  ) derives ConfigConvert
 
   /** Basic trait for all runtime configs.
     */
