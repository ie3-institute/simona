--- conflicted
+++ resolved
@@ -8,15 +8,7 @@
 
 import edu.ie3.simona.config.ConfigParams.RuntimeKafkaParams
 import edu.ie3.simona.config.RuntimeConfig._
-<<<<<<< HEAD
 import edu.ie3.simona.config.SimonaConfig.{AssetConfigs, VoltLvlConfig}
-=======
-import edu.ie3.simona.config.SimonaConfig.{
-  AssetConfigs,
-  RuntimeKafkaParams,
-  VoltLvlConfig,
-}
->>>>>>> 1d8b1224
 import pureconfig.generic.ProductHint
 import pureconfig.{CamelCase, ConfigFieldMapping}
 
@@ -82,20 +74,11 @@
     *   runtime configs for wind energy converters
     */
   final case class Participant(
-<<<<<<< HEAD
-      em: AssetConfigs[EmRuntimeConfig],
       evcs: AssetConfigs[EvcsRuntimeConfig],
       fixedFeedIn: AssetConfigs[FixedFeedInRuntimeConfig],
       hp: AssetConfigs[HpRuntimeConfig],
       load: AssetConfigs[LoadRuntimeConfig],
       pv: AssetConfigs[PvRuntimeConfig],
-=======
-      evcs: ParticipantRuntimeConfigs[EvcsRuntimeConfig],
-      fixedFeedIn: ParticipantRuntimeConfigs[FixedFeedInRuntimeConfig],
-      hp: ParticipantRuntimeConfigs[HpRuntimeConfig],
-      load: ParticipantRuntimeConfigs[LoadRuntimeConfig],
-      pv: ParticipantRuntimeConfigs[PvRuntimeConfig],
->>>>>>> 1d8b1224
       requestVoltageDeviationThreshold: Double = 1e-14,
       storage: AssetConfigs[StorageRuntimeConfig],
       wec: AssetConfigs[WecRuntimeConfig],
