--- conflicted
+++ resolved
@@ -8,17 +8,7 @@
 
 import edu.ie3.simona.config.ConfigParams.RuntimeKafkaParams
 import edu.ie3.simona.config.RuntimeConfig._
-<<<<<<< HEAD
-import edu.ie3.simona.config.SimonaConfig.{
-  AssetConfigs,
-  RuntimeKafkaParams,
-  VoltLvlConfig,
-}
-import edu.ie3.simona.config.RuntimeConfig.*
-import edu.ie3.simona.config.SimonaConfig.{RuntimeKafkaParams, VoltLvlConfig}
-=======
 import edu.ie3.simona.config.SimonaConfig.{AssetConfigs, VoltLvlConfig}
->>>>>>> ca775588
 import pureconfig.generic.ProductHint
 import pureconfig.generic.semiauto.deriveConvert
 import pureconfig.{CamelCase, ConfigConvert, ConfigFieldMapping}
@@ -49,15 +39,11 @@
   implicit def productHint[T]: ProductHint[T] =
     ProductHint[T](ConfigFieldMapping(CamelCase, CamelCase))
 
-<<<<<<< HEAD
   extension (c: ConfigConvert.type)
     private inline def derived[A](using m: Mirror.Of[A]): ConfigConvert[A] =
       deriveConvert[A]
 
   /** Wraps an [[BaseRuntimeConfig]] with a [[ParticipantRuntimeConfigs]].
-=======
-  /** Wraps an [[BaseRuntimeConfig]] with a [[AssetConfigs]].
->>>>>>> ca775588
     *
     * @param config
     *   to wrap
@@ -99,15 +85,9 @@
       load: AssetConfigs[LoadRuntimeConfig],
       pv: AssetConfigs[PvRuntimeConfig],
       requestVoltageDeviationThreshold: Double = 1e-14,
-<<<<<<< HEAD
-      storage: ParticipantRuntimeConfigs[StorageRuntimeConfig],
-      wec: ParticipantRuntimeConfigs[WecRuntimeConfig],
-  ) derives ConfigConvert
-=======
       storage: AssetConfigs[StorageRuntimeConfig],
       wec: AssetConfigs[WecRuntimeConfig],
-  )
->>>>>>> ca775588
+  ) derives ConfigConvert
 
   object Participant {
 
@@ -124,22 +104,6 @@
     )
   }
 
-<<<<<<< HEAD
-  /** Case class contains default and individual configs for simulation runtime.
-    * @param defaultConfig
-    *   to use
-    * @param individualConfigs
-    *   specific configs, that are used instead of the [[defaultConfig]]
-    * @tparam T
-    *   type of runtime config
-    */
-  final case class ParticipantRuntimeConfigs[T <: BaseRuntimeConfig](
-      defaultConfig: T,
-      individualConfigs: List[T] = List.empty[T],
-  ) derives ConfigConvert
-
-=======
->>>>>>> ca775588
   /** Basic trait for all runtime configs.
     */
   sealed trait BaseRuntimeConfig {
