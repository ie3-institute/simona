--- conflicted
+++ resolved
@@ -1258,10 +1258,6 @@
               password: java.lang.String,
               schemaName: java.lang.String,
               tableName: java.lang.String,
-<<<<<<< HEAD
-              timePattern: java.lang.String,
-=======
->>>>>>> 1c92a704
               userName: java.lang.String
           )
           object SqlParams {
@@ -1278,12 +1274,6 @@
                   else "public",
                 tableName =
                   $_reqStr(parentPath, c, "tableName", $tsCfgValidator),
-<<<<<<< HEAD
-                timePattern =
-                  if (c.hasPathOrNull("timePattern")) c.getString("timePattern")
-                  else "yyyy-MM-dd'T'HH:mm:ss[.S[S][S]]'Z'",
-=======
->>>>>>> 1c92a704
                 userName = $_reqStr(parentPath, c, "userName", $tsCfgValidator)
               )
             }
