/*
 * © 2024. TU Dortmund University,
 * Institute of Energy Systems, Energy Efficiency and Energy Economics,
 * Research group Distribution grid planning and operation
 */

package edu.ie3.simona.config

import com.typesafe.config.{Config, ConfigRenderOptions}
import edu.ie3.simona.exceptions.CriticalFailureException
import pureconfig._
import pureconfig.error._
import pureconfig.generic.ProductHint
import pureconfig.generic.auto._

import scala.concurrent.duration.{DurationInt, FiniteDuration}
import scala.language.implicitConversions

final case class SimonaConfig(
    simona: SimonaConfig.Simona
) {
  def render(options: ConfigRenderOptions): String =
    SimonaConfig.render(this, options)
}

object SimonaConfig {
  // pure config start
  implicit def productHint[T]: ProductHint[T] =
    ProductHint[T](ConfigFieldMapping(CamelCase, CamelCase))

  def apply(typeSafeConfig: Config): SimonaConfig =
    apply(ConfigSource.fromConfig(typeSafeConfig))

  def apply(confSrc: ConfigObjectSource): SimonaConfig =
    confSrc.load[SimonaConfig] match {
      case Left(readerFailures) =>
        val detailedErrors = readerFailures.toList
          .map {
            case CannotParse(msg, origin) =>
              f"CannotParse => $msg, Origin: $origin \n"
            case _: CannotRead =>
              f"CannotRead => Can not read config source} \n"
            case ConvertFailure(reason, _, path) =>
              f"ConvertFailure => Path: $path, Description: ${reason.description} \n"
            case ThrowableFailure(throwable, origin) =>
              f"ThrowableFailure => ${throwable.getMessage}, Origin: $origin \n"
            case failure =>
              f"Unknown failure type => ${failure.toString} \n"
          }
          .mkString("\n")
        throw new CriticalFailureException(
          s"Unable to load config due to following failures:\n$detailedErrors"
        )
      case Right(conf) => conf
    }

  def render(
      simonaConfig: SimonaConfig,
      options: ConfigRenderOptions,
  ): String = ConfigWriter[SimonaConfig].to(simonaConfig).render(options)

  // pure config end

  /** Case class contains default and individual configs for assets.
    * @param defaultConfig
    *   to use
    * @param individualConfigs
    *   specific configs, that are used instead of the [[defaultConfig]]
    * @tparam T
    *   type of asset config
    */
  final case class AssetConfigs[T](
      defaultConfig: T,
      individualConfigs: List[T] = List.empty,
<<<<<<< HEAD
=======
  )

  final case class BaseCsvParams(
      override val csvSep: String,
      override val directoryPath: String,
      override val isHierarchic: Boolean,
  ) extends CsvParams(csvSep, directoryPath, isHierarchic)

  sealed abstract class BaseOutputConfig(
      val notifier: String,
      val simulationResult: Boolean,
  )
  sealed abstract class CsvParams(
      val csvSep: String,
      val directoryPath: String,
      val isHierarchic: Boolean,
  )

  final case class GridOutputConfig(
      lines: Boolean = false,
      nodes: Boolean = false,
      notifier: String,
      switches: Boolean = false,
      transformers2w: Boolean = false,
      transformers3w: Boolean = false,
  )

  sealed abstract class KafkaParams(
      val bootstrapServers: String,
      val linger: Int,
      val runId: String,
      val schemaRegistryUrl: String,
>>>>>>> 1d8b1224
  )

  sealed trait GridConfigParams {
    val gridIds: Option[List[String]]
    val voltLvls: Option[List[VoltLvlConfig]]
  }

  final case class RefSystemConfig(
      override val gridIds: Option[List[String]] = None,
      sNom: String,
      vNom: String,
      override val voltLvls: Option[List[VoltLvlConfig]] = None,
  ) extends GridConfigParams

  final case class TransformerControlGroup(
      measurements: List[String] = List.empty,
      transformers: List[String] = List.empty,
      vMax: Double,
      vMin: Double,
  )

  final case class VoltLvlConfig(
      id: String,
      vNom: String,
  )

  final case class VoltageLimitsConfig(
      override val gridIds: Option[List[String]] = None,
      vMax: Double,
      vMin: Double,
      override val voltLvls: Option[List[VoltLvlConfig]] = None,
  ) extends GridConfigParams

  final case class Simona(
      control: Option[Simona.Control] = None,
      gridConfig: Simona.GridConfig = Simona.GridConfig(),
      input: InputConfig,
      output: OutputConfig,
      powerflow: Simona.Powerflow,
      runtime: RuntimeConfig,
      simulationName: String,
      time: Simona.Time = Simona.Time(),
  )
  object Simona {
    final case class Control(
        transformer: List[TransformerControlGroup] = List.empty
    )

    final case class GridConfig(
        refSystems: Option[List[RefSystemConfig]] = None,
        voltageLimits: Option[List[VoltageLimitsConfig]] = None,
    )

    final case class Powerflow(
        maxSweepPowerDeviation: Double,
        newtonraphson: Powerflow.Newtonraphson,
        resolution: FiniteDuration = 1.hours,
        stopOnFailure: Boolean = false,
        sweepTimeout: FiniteDuration = 30.seconds,
    )
    object Powerflow {
      final case class Newtonraphson(
          epsilon: List[Double] = List.empty,
          iterations: Int,
      )
    }

    final case class Time(
        endDateTime: String = "2011-05-01T01:00:00Z",
        schedulerReadyCheckWindow: Option[Int] = None,
        startDateTime: String = "2011-05-01T00:00:00Z",
    )
  }
}<|MERGE_RESOLUTION|>--- conflicted
+++ resolved
@@ -72,41 +72,6 @@
   final case class AssetConfigs[T](
       defaultConfig: T,
       individualConfigs: List[T] = List.empty,
-<<<<<<< HEAD
-=======
-  )
-
-  final case class BaseCsvParams(
-      override val csvSep: String,
-      override val directoryPath: String,
-      override val isHierarchic: Boolean,
-  ) extends CsvParams(csvSep, directoryPath, isHierarchic)
-
-  sealed abstract class BaseOutputConfig(
-      val notifier: String,
-      val simulationResult: Boolean,
-  )
-  sealed abstract class CsvParams(
-      val csvSep: String,
-      val directoryPath: String,
-      val isHierarchic: Boolean,
-  )
-
-  final case class GridOutputConfig(
-      lines: Boolean = false,
-      nodes: Boolean = false,
-      notifier: String,
-      switches: Boolean = false,
-      transformers2w: Boolean = false,
-      transformers3w: Boolean = false,
-  )
-
-  sealed abstract class KafkaParams(
-      val bootstrapServers: String,
-      val linger: Int,
-      val runId: String,
-      val schemaRegistryUrl: String,
->>>>>>> 1d8b1224
   )
 
   sealed trait GridConfigParams {
