/*
 * © 2024. TU Dortmund University,
 * Institute of Energy Systems, Energy Efficiency and Energy Economics,
 * Research group Distribution grid planning and operation
 */

package edu.ie3.simona.config

import com.typesafe.config.{Config, ConfigRenderOptions}
<<<<<<< HEAD
=======
import edu.ie3.simona.exceptions.CriticalFailureException
>>>>>>> 73ae8b7e
import pureconfig._
import pureconfig.error._
import pureconfig.generic.ProductHint
import pureconfig.generic.auto._

import java.time.Duration
import scala.language.implicitConversions
import scala.util.Try

final case class SimonaConfig(
    simona: SimonaConfig.Simona
) {
  def render(options: ConfigRenderOptions): String =
    SimonaConfig.render(this, options)
}

object SimonaConfig {
  // pure config start
  implicit def productHint[T]: ProductHint[T] =
    ProductHint[T](ConfigFieldMapping(CamelCase, CamelCase))

  // TODO: replace with finite duration
  implicit def durationConvert: ConfigConvert[Duration] =
    ConfigConvert.viaStringTry(
      str => Try(Duration.parse(("PT" + str).toUpperCase)),
      x => x.toString,
    )

  /** Method to extract a config from a [[pureconfig.ConfigReader.Result]]
    * @param either
    *   that may contain a config
    * @tparam T
    *   type of config
    * @return
    *   the config, or throws an exception
    */
  protected implicit def extract[T](
      either: Either[ConfigReaderFailures, T]
  ): T =
    either match {
      case Left(readerFailures) =>
        val detailedErrors = readerFailures.toList
          .map {
            case CannotParse(msg, origin) =>
              f"CannotParse => $msg, Origin: $origin \n"
            case _: CannotRead =>
              f"CannotRead => Can not read config source} \n"
            case ConvertFailure(reason, _, path) =>
              f"ConvertFailure => Path: $path, Description: ${reason.description} \n"
            case ThrowableFailure(throwable, origin) =>
              f"ThrowableFailure => ${throwable.getMessage}, Origin: $origin \n"
            case failure =>
              f"Unknown failure type => ${failure.toString} \n"
          }
          .mkString("\n")
        throw new CriticalFailureException(
          s"Unable to load config due to following failures:\n$detailedErrors"
        )
      case Right(conf) => conf
    }

  def apply(typeSafeConfig: Config): SimonaConfig =
    apply(ConfigSource.fromConfig(typeSafeConfig))

  def apply(confSrc: ConfigObjectSource): SimonaConfig =
    confSrc.load[SimonaConfig]

  def render(
      simonaConfig: SimonaConfig,
      options: ConfigRenderOptions,
  ): String = ConfigWriter[SimonaConfig].to(simonaConfig).render(options)

  // pure config end

  final case class BaseCsvParams(
      override val csvSep: String,
      override val directoryPath: String,
      override val isHierarchic: Boolean,
  ) extends CsvParams(csvSep, directoryPath, isHierarchic)

  sealed abstract class BaseOutputConfig(
      val notifier: String,
      val simulationResult: Boolean,
  )
<<<<<<< HEAD
=======

  sealed abstract class BaseRuntimeConfig(
      val calculateMissingReactivePowerWithModel: Boolean = false,
      val scaling: Double = 1.0,
      val uuids: List[String] = List.empty,
  ) extends Serializable

>>>>>>> 73ae8b7e
  sealed abstract class CsvParams(
      val csvSep: String,
      val directoryPath: String,
      val isHierarchic: Boolean,
  )

<<<<<<< HEAD
=======
  final case class EmRuntimeConfig(
      override val calculateMissingReactivePowerWithModel: Boolean = false,
      override val scaling: Double = 1.0,
      override val uuids: List[String] = List.empty,
      aggregateFlex: String = "SELF_OPT_EXCL_REG",
      curtailRegenerative: Boolean = false,
  ) extends BaseRuntimeConfig(
        calculateMissingReactivePowerWithModel,
        scaling,
        uuids,
      )

  final case class EvcsRuntimeConfig(
      override val calculateMissingReactivePowerWithModel: Boolean = false,
      override val scaling: Double = 1.0,
      override val uuids: List[String] = List.empty,
      chargingStrategy: String = "maxPower",
      lowestEvSoc: Double = 0.2,
  ) extends BaseRuntimeConfig(
        calculateMissingReactivePowerWithModel,
        scaling,
        uuids,
      )

  final case class FixedFeedInRuntimeConfig(
      override val calculateMissingReactivePowerWithModel: Boolean = false,
      override val scaling: Double = 1.0,
      override val uuids: List[String] = List.empty,
  ) extends BaseRuntimeConfig(
        calculateMissingReactivePowerWithModel,
        scaling,
        uuids,
      )

>>>>>>> 73ae8b7e
  final case class GridOutputConfig(
      lines: Boolean = false,
      nodes: Boolean = false,
      notifier: String,
      switches: Boolean = false,
      transformers2w: Boolean = false,
      transformers3w: Boolean = false,
  )

<<<<<<< HEAD
=======
  final case class HpRuntimeConfig(
      override val calculateMissingReactivePowerWithModel: Boolean = false,
      override val scaling: Double = 1.0,
      override val uuids: List[String] = List.empty,
  ) extends BaseRuntimeConfig(
        calculateMissingReactivePowerWithModel,
        scaling,
        uuids,
      )

>>>>>>> 73ae8b7e
  sealed abstract class KafkaParams(
      val bootstrapServers: String,
      val linger: Int,
      val runId: String,
      val schemaRegistryUrl: String,
  )

<<<<<<< HEAD
=======
  final case class LoadRuntimeConfig(
      override val calculateMissingReactivePowerWithModel: Boolean = false,
      override val scaling: Double = 1.0,
      override val uuids: List[String] = List.empty,
      modelBehaviour: String,
      reference: String,
  ) extends BaseRuntimeConfig(
        calculateMissingReactivePowerWithModel,
        scaling,
        uuids,
      )

>>>>>>> 73ae8b7e
  final case class ParticipantBaseOutputConfig(
      override val notifier: String,
      override val simulationResult: Boolean,
      flexResult: Boolean = false,
      powerRequestReply: Boolean,
  ) extends BaseOutputConfig(notifier, simulationResult)

  final case class PrimaryDataCsvParams(
      override val csvSep: String,
      override val directoryPath: String,
      override val isHierarchic: Boolean,
      timePattern: String = "yyyy-MM-dd'T'HH:mm:ss[.S[S][S]]X",
  ) extends CsvParams(csvSep, directoryPath, isHierarchic)

<<<<<<< HEAD
=======
  final case class PvRuntimeConfig(
      override val calculateMissingReactivePowerWithModel: Boolean = false,
      override val scaling: Double = 1.0,
      override val uuids: List[String] = List.empty,
  ) extends BaseRuntimeConfig(
        calculateMissingReactivePowerWithModel,
        scaling,
        uuids,
      )

>>>>>>> 73ae8b7e
  final case class RefSystemConfig(
      gridIds: Option[List[String]] = None,
      sNom: String,
      vNom: String,
      voltLvls: Option[List[VoltLvlConfig]] = None,
  )

  final case class ResultKafkaParams(
      override val bootstrapServers: String,
      override val linger: Int,
      override val runId: String,
      override val schemaRegistryUrl: String,
      topicNodeRes: String,
  ) extends KafkaParams(bootstrapServers, linger, runId, schemaRegistryUrl)

  final case class RuntimeKafkaParams(
      override val bootstrapServers: String,
      override val linger: Int,
      override val runId: String,
      override val schemaRegistryUrl: String,
      topic: String,
  ) extends KafkaParams(bootstrapServers, linger, runId, schemaRegistryUrl)

  final case class SimpleOutputConfig(
      override val notifier: String,
      override val simulationResult: Boolean,
  ) extends BaseOutputConfig(notifier, simulationResult)

<<<<<<< HEAD
=======
  final case class StorageRuntimeConfig(
      override val calculateMissingReactivePowerWithModel: Boolean = false,
      override val scaling: Double = 1.0,
      override val uuids: List[String] = List.empty,
      initialSoc: Double = 0d,
      targetSoc: Option[Double],
  ) extends BaseRuntimeConfig(
        calculateMissingReactivePowerWithModel,
        scaling,
        uuids,
      )

>>>>>>> 73ae8b7e
  final case class TransformerControlGroup(
      measurements: List[String] = List.empty,
      transformers: List[String] = List.empty,
      vMax: Double,
      vMin: Double,
  )

  final case class VoltLvlConfig(
      id: String,
      vNom: String,
  )

<<<<<<< HEAD
=======
  final case class WecRuntimeConfig(
      override val calculateMissingReactivePowerWithModel: Boolean = false,
      override val scaling: Double = 1.0,
      override val uuids: List[String] = List.empty,
  ) extends BaseRuntimeConfig(
        calculateMissingReactivePowerWithModel,
        scaling,
        uuids,
      )

>>>>>>> 73ae8b7e
  final case class Simona(
      control: Option[Simona.Control] = None,
      event: Simona.Event = Simona.Event(),
      gridConfig: Simona.GridConfig = Simona.GridConfig(),
      input: Simona.Input,
      output: Simona.Output,
      powerflow: Simona.Powerflow,
      runtime: RuntimeConfig,
      simulationName: String,
      time: Simona.Time = Simona.Time(),
  )
  object Simona {
    final case class Control(
        transformer: List[TransformerControlGroup] = List.empty
    )

    final case class Event(
        listener: Option[List[Event.Listener$Elm]] = None
    )
    object Event {
      final case class Listener$Elm(
          eventsToProcess: Option[List[String]] = None,
          fullClassPath: String,
      )
    }

    final case class GridConfig(
        refSystems: Option[List[RefSystemConfig]] = None
    )

    final case class Input(
        grid: Input.Grid,
        primary: Input.Primary = Input.Primary(),
        weather: Input.Weather = Input.Weather(),
    )
    object Input {
      final case class Grid(
          datasource: Grid.Datasource
      )
      object Grid {
        final case class Datasource(
            csvParams: Option[BaseCsvParams] = None,
            id: String,
        )
      }

      final case class Primary(
          couchbaseParams: scala.Option[Primary.CouchbaseParams] = None,
          csvParams: Option[PrimaryDataCsvParams] = None,
          influxDb1xParams: Option[Primary.InfluxDb1xParams] = None,
          sqlParams: Option[Primary.SqlParams] = None,
      )
      object Primary {
        final case class CouchbaseParams(
            bucketName: String,
            coordinateColumnName: String,
            keyPrefix: String,
            password: String,
            timePattern: String = "yyyy-MM-dd'T'HH:mm:ss[.S[S][S]]X",
            url: String,
            userName: String,
        )

        final case class InfluxDb1xParams(
            database: String,
            port: Int,
            timePattern: String = "yyyy-MM-dd'T'HH:mm:ss[.S[S][S]]X",
            url: String,
        )

        final case class SqlParams(
            jdbcUrl: String,
            password: String,
            schemaName: String = "public",
            timePattern: String = "yyyy-MM-dd'T'HH:mm:ss[.S[S][S]]X",
            userName: String,
        )
      }

      final case class Weather(
          datasource: Weather.Datasource = Weather.Datasource()
      )
      object Weather {
        final case class Datasource(
            coordinateSource: Datasource.CoordinateSource =
              Datasource.CoordinateSource(),
            couchbaseParams: Option[Datasource.CouchbaseParams] = None,
            csvParams: Option[BaseCsvParams] = None,
            influxDb1xParams: Option[Datasource.InfluxDb1xParams] = None,
            maxCoordinateDistance: Double = 50000,
            resolution: Option[Long] = None,
            sampleParams: Option[Datasource.SampleParams] = None,
            scheme: String = "icon",
            sqlParams: Option[Datasource.SqlParams] = None,
            timestampPattern: Option[String] = None,
        )
        object Datasource {
          final case class CoordinateSource(
              csvParams: Option[BaseCsvParams] = None,
              gridModel: String = "icon",
              sampleParams: Option[CoordinateSource.SampleParams] = None,
              sqlParams: Option[CoordinateSource.SqlParams] = None,
          )
          object CoordinateSource {
            final case class SampleParams(
                use: Boolean = true
            )

            final case class SqlParams(
                jdbcUrl: String,
                password: String,
                schemaName: String = "public",
                tableName: String,
                userName: String,
            )
          }

          final case class CouchbaseParams(
              bucketName: String,
              coordinateColumnName: String,
              keyPrefix: String,
              password: String,
              url: String,
              userName: String,
          )

          final case class InfluxDb1xParams(
              database: String,
              port: Int,
              url: String,
          )

          final case class SampleParams(
              use: Boolean = true
          )

          final case class SqlParams(
              jdbcUrl: String,
              password: String,
              schemaName: String = "public",
              tableName: String,
              userName: String,
          )
        }
      }
    }

    final case class Output(
        base: Output.Base,
        flex: Boolean = false,
        grid: GridOutputConfig,
        log: Output.Log = Output.Log(),
        participant: Output.Participant,
        sink: Output.Sink = Output.Sink(),
        thermal: Output.Thermal,
    )
    object Output {
      final case class Base(
          addTimestampToOutputDir: Boolean = true,
          dir: String,
      )

      final case class Log(
          level: String = "INFO"
      )

      final case class Participant(
          defaultConfig: ParticipantBaseOutputConfig,
          individualConfigs: List[ParticipantBaseOutputConfig] = List.empty,
      )

      final case class Sink(
          csv: Option[Sink.Csv] = None,
          influxDb1x: Option[Sink.InfluxDb1x] = None,
          kafka: Option[ResultKafkaParams] = None,
      )
      object Sink {
        final case class Csv(
            compressOutputs: Boolean = false,
            fileFormat: String = ".csv",
            filePrefix: String = "",
            fileSuffix: String = "",
            isHierarchic: Boolean = false,
        )

        final case class InfluxDb1x(
            database: String,
            port: Int,
            url: String,
        )
      }

      final case class Thermal(
          defaultConfig: SimpleOutputConfig,
          individualConfigs: List[SimpleOutputConfig] = List.empty,
      )
    }

    final case class Powerflow(
        maxSweepPowerDeviation: Double,
        newtonraphson: Powerflow.Newtonraphson,
        resolution: Duration = Duration.ofHours(1),
        stopOnFailure: Boolean = false,
        sweepTimeout: Duration = Duration.ofSeconds(30),
    )
    object Powerflow {
      final case class Newtonraphson(
          epsilon: List[Double] = List.empty,
          iterations: Int,
      )
    }

<<<<<<< HEAD
=======
    final case class Runtime(
        listener: Runtime.Listener = Runtime.Listener(),
        participant: Runtime.Participant,
        selected_subgrids: Option[List[Int]] = None,
        selected_volt_lvls: Option[List[VoltLvlConfig]] = None,
    )
    object Runtime {
      final case class Listener(
          eventsToProcess: Option[List[String]] = None,
          kafka: Option[RuntimeKafkaParams] = None,
      )

      final case class Participant(
          em: Participant.Em,
          evcs: Participant.Evcs,
          fixedFeedIn: Participant.FixedFeedIn,
          hp: Participant.Hp,
          load: Participant.Load,
          pv: Participant.Pv,
          requestVoltageDeviationThreshold: Double = 1e-14,
          storage: Participant.Storage,
          wec: Participant.Wec,
      )
      object Participant {
        final case class Em(
            defaultConfig: EmRuntimeConfig,
            individualConfigs: List[EmRuntimeConfig] = List.empty,
        )

        final case class Evcs(
            defaultConfig: EvcsRuntimeConfig,
            individualConfigs: List[EvcsRuntimeConfig] = List.empty,
        )

        final case class FixedFeedIn(
            defaultConfig: FixedFeedInRuntimeConfig,
            individualConfigs: List[FixedFeedInRuntimeConfig] = List.empty,
        )

        final case class Hp(
            defaultConfig: HpRuntimeConfig,
            individualConfigs: List[HpRuntimeConfig] = List.empty,
        )

        final case class Load(
            defaultConfig: LoadRuntimeConfig,
            individualConfigs: List[LoadRuntimeConfig] = List.empty,
        )

        final case class Pv(
            defaultConfig: PvRuntimeConfig,
            individualConfigs: List[PvRuntimeConfig] = List.empty,
        )

        final case class Storage(
            defaultConfig: StorageRuntimeConfig,
            individualConfigs: List[StorageRuntimeConfig] = List.empty,
        )

        final case class Wec(
            defaultConfig: WecRuntimeConfig,
            individualConfigs: List[WecRuntimeConfig] = List.empty,
        )
      }
    }

>>>>>>> 73ae8b7e
    final case class Time(
        endDateTime: String = "2011-05-01T01:00:00Z",
        schedulerReadyCheckWindow: Option[Int] = None,
        startDateTime: String = "2011-05-01T00:00:00Z",
    )
  }
}<|MERGE_RESOLUTION|>--- conflicted
+++ resolved
@@ -7,10 +7,7 @@
 package edu.ie3.simona.config
 
 import com.typesafe.config.{Config, ConfigRenderOptions}
-<<<<<<< HEAD
-=======
 import edu.ie3.simona.exceptions.CriticalFailureException
->>>>>>> 73ae8b7e
 import pureconfig._
 import pureconfig.error._
 import pureconfig.generic.ProductHint
@@ -95,59 +92,12 @@
       val notifier: String,
       val simulationResult: Boolean,
   )
-<<<<<<< HEAD
-=======
-
-  sealed abstract class BaseRuntimeConfig(
-      val calculateMissingReactivePowerWithModel: Boolean = false,
-      val scaling: Double = 1.0,
-      val uuids: List[String] = List.empty,
-  ) extends Serializable
-
->>>>>>> 73ae8b7e
   sealed abstract class CsvParams(
       val csvSep: String,
       val directoryPath: String,
       val isHierarchic: Boolean,
   )
 
-<<<<<<< HEAD
-=======
-  final case class EmRuntimeConfig(
-      override val calculateMissingReactivePowerWithModel: Boolean = false,
-      override val scaling: Double = 1.0,
-      override val uuids: List[String] = List.empty,
-      aggregateFlex: String = "SELF_OPT_EXCL_REG",
-      curtailRegenerative: Boolean = false,
-  ) extends BaseRuntimeConfig(
-        calculateMissingReactivePowerWithModel,
-        scaling,
-        uuids,
-      )
-
-  final case class EvcsRuntimeConfig(
-      override val calculateMissingReactivePowerWithModel: Boolean = false,
-      override val scaling: Double = 1.0,
-      override val uuids: List[String] = List.empty,
-      chargingStrategy: String = "maxPower",
-      lowestEvSoc: Double = 0.2,
-  ) extends BaseRuntimeConfig(
-        calculateMissingReactivePowerWithModel,
-        scaling,
-        uuids,
-      )
-
-  final case class FixedFeedInRuntimeConfig(
-      override val calculateMissingReactivePowerWithModel: Boolean = false,
-      override val scaling: Double = 1.0,
-      override val uuids: List[String] = List.empty,
-  ) extends BaseRuntimeConfig(
-        calculateMissingReactivePowerWithModel,
-        scaling,
-        uuids,
-      )
-
->>>>>>> 73ae8b7e
   final case class GridOutputConfig(
       lines: Boolean = false,
       nodes: Boolean = false,
@@ -157,19 +107,6 @@
       transformers3w: Boolean = false,
   )
 
-<<<<<<< HEAD
-=======
-  final case class HpRuntimeConfig(
-      override val calculateMissingReactivePowerWithModel: Boolean = false,
-      override val scaling: Double = 1.0,
-      override val uuids: List[String] = List.empty,
-  ) extends BaseRuntimeConfig(
-        calculateMissingReactivePowerWithModel,
-        scaling,
-        uuids,
-      )
-
->>>>>>> 73ae8b7e
   sealed abstract class KafkaParams(
       val bootstrapServers: String,
       val linger: Int,
@@ -177,21 +114,6 @@
       val schemaRegistryUrl: String,
   )
 
-<<<<<<< HEAD
-=======
-  final case class LoadRuntimeConfig(
-      override val calculateMissingReactivePowerWithModel: Boolean = false,
-      override val scaling: Double = 1.0,
-      override val uuids: List[String] = List.empty,
-      modelBehaviour: String,
-      reference: String,
-  ) extends BaseRuntimeConfig(
-        calculateMissingReactivePowerWithModel,
-        scaling,
-        uuids,
-      )
-
->>>>>>> 73ae8b7e
   final case class ParticipantBaseOutputConfig(
       override val notifier: String,
       override val simulationResult: Boolean,
@@ -206,19 +128,6 @@
       timePattern: String = "yyyy-MM-dd'T'HH:mm:ss[.S[S][S]]X",
   ) extends CsvParams(csvSep, directoryPath, isHierarchic)
 
-<<<<<<< HEAD
-=======
-  final case class PvRuntimeConfig(
-      override val calculateMissingReactivePowerWithModel: Boolean = false,
-      override val scaling: Double = 1.0,
-      override val uuids: List[String] = List.empty,
-  ) extends BaseRuntimeConfig(
-        calculateMissingReactivePowerWithModel,
-        scaling,
-        uuids,
-      )
-
->>>>>>> 73ae8b7e
   final case class RefSystemConfig(
       gridIds: Option[List[String]] = None,
       sNom: String,
@@ -247,21 +156,6 @@
       override val simulationResult: Boolean,
   ) extends BaseOutputConfig(notifier, simulationResult)
 
-<<<<<<< HEAD
-=======
-  final case class StorageRuntimeConfig(
-      override val calculateMissingReactivePowerWithModel: Boolean = false,
-      override val scaling: Double = 1.0,
-      override val uuids: List[String] = List.empty,
-      initialSoc: Double = 0d,
-      targetSoc: Option[Double],
-  ) extends BaseRuntimeConfig(
-        calculateMissingReactivePowerWithModel,
-        scaling,
-        uuids,
-      )
-
->>>>>>> 73ae8b7e
   final case class TransformerControlGroup(
       measurements: List[String] = List.empty,
       transformers: List[String] = List.empty,
@@ -274,19 +168,6 @@
       vNom: String,
   )
 
-<<<<<<< HEAD
-=======
-  final case class WecRuntimeConfig(
-      override val calculateMissingReactivePowerWithModel: Boolean = false,
-      override val scaling: Double = 1.0,
-      override val uuids: List[String] = List.empty,
-  ) extends BaseRuntimeConfig(
-        calculateMissingReactivePowerWithModel,
-        scaling,
-        uuids,
-      )
-
->>>>>>> 73ae8b7e
   final case class Simona(
       control: Option[Simona.Control] = None,
       event: Simona.Event = Simona.Event(),
@@ -455,7 +336,7 @@
 
       final case class Participant(
           defaultConfig: ParticipantBaseOutputConfig,
-          individualConfigs: List[ParticipantBaseOutputConfig] = List.empty,
+          individualConfigs: List[ParticipantBaseOutputConfig] = List(),
       )
 
       final case class Sink(
@@ -481,7 +362,7 @@
 
       final case class Thermal(
           defaultConfig: SimpleOutputConfig,
-          individualConfigs: List[SimpleOutputConfig] = List.empty,
+          individualConfigs: List[SimpleOutputConfig] = List(),
       )
     }
 
@@ -494,80 +375,11 @@
     )
     object Powerflow {
       final case class Newtonraphson(
-          epsilon: List[Double] = List.empty,
+          epsilon: List[Double] = List(),
           iterations: Int,
       )
     }
 
-<<<<<<< HEAD
-=======
-    final case class Runtime(
-        listener: Runtime.Listener = Runtime.Listener(),
-        participant: Runtime.Participant,
-        selected_subgrids: Option[List[Int]] = None,
-        selected_volt_lvls: Option[List[VoltLvlConfig]] = None,
-    )
-    object Runtime {
-      final case class Listener(
-          eventsToProcess: Option[List[String]] = None,
-          kafka: Option[RuntimeKafkaParams] = None,
-      )
-
-      final case class Participant(
-          em: Participant.Em,
-          evcs: Participant.Evcs,
-          fixedFeedIn: Participant.FixedFeedIn,
-          hp: Participant.Hp,
-          load: Participant.Load,
-          pv: Participant.Pv,
-          requestVoltageDeviationThreshold: Double = 1e-14,
-          storage: Participant.Storage,
-          wec: Participant.Wec,
-      )
-      object Participant {
-        final case class Em(
-            defaultConfig: EmRuntimeConfig,
-            individualConfigs: List[EmRuntimeConfig] = List.empty,
-        )
-
-        final case class Evcs(
-            defaultConfig: EvcsRuntimeConfig,
-            individualConfigs: List[EvcsRuntimeConfig] = List.empty,
-        )
-
-        final case class FixedFeedIn(
-            defaultConfig: FixedFeedInRuntimeConfig,
-            individualConfigs: List[FixedFeedInRuntimeConfig] = List.empty,
-        )
-
-        final case class Hp(
-            defaultConfig: HpRuntimeConfig,
-            individualConfigs: List[HpRuntimeConfig] = List.empty,
-        )
-
-        final case class Load(
-            defaultConfig: LoadRuntimeConfig,
-            individualConfigs: List[LoadRuntimeConfig] = List.empty,
-        )
-
-        final case class Pv(
-            defaultConfig: PvRuntimeConfig,
-            individualConfigs: List[PvRuntimeConfig] = List.empty,
-        )
-
-        final case class Storage(
-            defaultConfig: StorageRuntimeConfig,
-            individualConfigs: List[StorageRuntimeConfig] = List.empty,
-        )
-
-        final case class Wec(
-            defaultConfig: WecRuntimeConfig,
-            individualConfigs: List[WecRuntimeConfig] = List.empty,
-        )
-      }
-    }
-
->>>>>>> 73ae8b7e
     final case class Time(
         endDateTime: String = "2011-05-01T01:00:00Z",
         schedulerReadyCheckWindow: Option[Int] = None,
