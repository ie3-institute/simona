/*
 * © 2024. TU Dortmund University,
 * Institute of Energy Systems, Energy Efficiency and Energy Economics,
 * Research group Distribution grid planning and operation
 */

package edu.ie3.simona.config

final case class SimonaConfig(
    simona: SimonaConfig.Simona
)
object SimonaConfig {
  final case class BaseCsvParams(
      override val csvSep: java.lang.String,
      override val directoryPath: java.lang.String,
      override val isHierarchic: scala.Boolean,
  ) extends CsvParams(csvSep, directoryPath, isHierarchic)
  object BaseCsvParams {
    def apply(
        c: com.typesafe.config.Config,
        parentPath: java.lang.String,
        $tsCfgValidator: $TsCfgValidator,
    ): SimonaConfig.BaseCsvParams = {
      SimonaConfig.BaseCsvParams(
        csvSep = $_reqStr(parentPath, c, "csvSep", $tsCfgValidator),
        directoryPath =
          $_reqStr(parentPath, c, "directoryPath", $tsCfgValidator),
        isHierarchic = $_reqBln(parentPath, c, "isHierarchic", $tsCfgValidator),
      )
    }
    private def $_reqBln(
        parentPath: java.lang.String,
        c: com.typesafe.config.Config,
        path: java.lang.String,
        $tsCfgValidator: $TsCfgValidator,
    ): scala.Boolean = {
      if (c == null) false
      else
        try c.getBoolean(path)
        catch {
          case e: com.typesafe.config.ConfigException =>
            $tsCfgValidator.addBadPath(parentPath + path, e)
            false
        }
    }

    private def $_reqStr(
        parentPath: java.lang.String,
        c: com.typesafe.config.Config,
        path: java.lang.String,
        $tsCfgValidator: $TsCfgValidator,
    ): java.lang.String = {
      if (c == null) null
      else
        try c.getString(path)
        catch {
          case e: com.typesafe.config.ConfigException =>
            $tsCfgValidator.addBadPath(parentPath + path, e)
            null
        }
    }

  }

  sealed abstract class BaseOutputConfig(
      val notifier: java.lang.String,
      val simulationResult: scala.Boolean,
  )

  sealed abstract class BaseRuntimeConfig(
      val calculateMissingReactivePowerWithModel: scala.Boolean,
      val scaling: scala.Double,
      val uuids: scala.List[java.lang.String],
  ) extends java.io.Serializable

  sealed abstract class CsvParams(
      val csvSep: java.lang.String,
      val directoryPath: java.lang.String,
      val isHierarchic: scala.Boolean,
  )

  final case class EmRuntimeConfig(
      override val calculateMissingReactivePowerWithModel: scala.Boolean,
      override val scaling: scala.Double,
      override val uuids: scala.List[java.lang.String],
      aggregateFlex: java.lang.String,
      pvFlex: scala.Boolean,
  ) extends BaseRuntimeConfig(
        calculateMissingReactivePowerWithModel,
        scaling,
        uuids,
      )
  object EmRuntimeConfig {
    def apply(
        c: com.typesafe.config.Config,
        parentPath: java.lang.String,
        $tsCfgValidator: $TsCfgValidator,
    ): SimonaConfig.EmRuntimeConfig = {
      SimonaConfig.EmRuntimeConfig(
        aggregateFlex =
          if (c.hasPathOrNull("aggregateFlex")) c.getString("aggregateFlex")
          else "SELF_OPT_EXCL_PV",
        pvFlex = c.hasPathOrNull("pvFlex") && c.getBoolean("pvFlex"),
        calculateMissingReactivePowerWithModel = $_reqBln(
          parentPath,
          c,
          "calculateMissingReactivePowerWithModel",
          $tsCfgValidator,
        ),
        scaling = $_reqDbl(parentPath, c, "scaling", $tsCfgValidator),
        uuids = $_L$_str(c.getList("uuids"), parentPath, $tsCfgValidator),
      )
    }
    private def $_reqBln(
        parentPath: java.lang.String,
        c: com.typesafe.config.Config,
        path: java.lang.String,
        $tsCfgValidator: $TsCfgValidator,
    ): scala.Boolean = {
      if (c == null) false
      else
        try c.getBoolean(path)
        catch {
          case e: com.typesafe.config.ConfigException =>
            $tsCfgValidator.addBadPath(parentPath + path, e)
            false
        }
    }

    private def $_reqDbl(
        parentPath: java.lang.String,
        c: com.typesafe.config.Config,
        path: java.lang.String,
        $tsCfgValidator: $TsCfgValidator,
    ): scala.Double = {
      if (c == null) 0
      else
        try c.getDouble(path)
        catch {
          case e: com.typesafe.config.ConfigException =>
            $tsCfgValidator.addBadPath(parentPath + path, e)
            0
        }
    }

  }

  final case class EvcsRuntimeConfig(
      override val calculateMissingReactivePowerWithModel: scala.Boolean,
      override val scaling: scala.Double,
      override val uuids: scala.List[java.lang.String],
      chargingStrategy: java.lang.String,
      lowestEvSoc: scala.Double,
  ) extends BaseRuntimeConfig(
        calculateMissingReactivePowerWithModel,
        scaling,
        uuids,
      )
  object EvcsRuntimeConfig {
    def apply(
        c: com.typesafe.config.Config,
        parentPath: java.lang.String,
        $tsCfgValidator: $TsCfgValidator,
    ): SimonaConfig.EvcsRuntimeConfig = {
      SimonaConfig.EvcsRuntimeConfig(
        chargingStrategy =
          if (c.hasPathOrNull("chargingStrategy"))
            c.getString("chargingStrategy")
          else "maxPower",
        lowestEvSoc =
          if (c.hasPathOrNull("lowestEvSoc")) c.getDouble("lowestEvSoc")
          else 0.2,
        calculateMissingReactivePowerWithModel = $_reqBln(
          parentPath,
          c,
          "calculateMissingReactivePowerWithModel",
          $tsCfgValidator,
        ),
        scaling = $_reqDbl(parentPath, c, "scaling", $tsCfgValidator),
        uuids = $_L$_str(c.getList("uuids"), parentPath, $tsCfgValidator),
      )
    }
    private def $_reqBln(
        parentPath: java.lang.String,
        c: com.typesafe.config.Config,
        path: java.lang.String,
        $tsCfgValidator: $TsCfgValidator,
    ): scala.Boolean = {
      if (c == null) false
      else
        try c.getBoolean(path)
        catch {
          case e: com.typesafe.config.ConfigException =>
            $tsCfgValidator.addBadPath(parentPath + path, e)
            false
        }
    }

    private def $_reqDbl(
        parentPath: java.lang.String,
        c: com.typesafe.config.Config,
        path: java.lang.String,
        $tsCfgValidator: $TsCfgValidator,
    ): scala.Double = {
      if (c == null) 0
      else
        try c.getDouble(path)
        catch {
          case e: com.typesafe.config.ConfigException =>
            $tsCfgValidator.addBadPath(parentPath + path, e)
            0
        }
    }

  }

  final case class FixedFeedInRuntimeConfig(
      override val calculateMissingReactivePowerWithModel: scala.Boolean,
      override val scaling: scala.Double,
      override val uuids: scala.List[java.lang.String],
  ) extends BaseRuntimeConfig(
        calculateMissingReactivePowerWithModel,
        scaling,
        uuids,
      )
  object FixedFeedInRuntimeConfig {
    def apply(
        c: com.typesafe.config.Config,
        parentPath: java.lang.String,
        $tsCfgValidator: $TsCfgValidator,
    ): SimonaConfig.FixedFeedInRuntimeConfig = {
      SimonaConfig.FixedFeedInRuntimeConfig(
        calculateMissingReactivePowerWithModel = $_reqBln(
          parentPath,
          c,
          "calculateMissingReactivePowerWithModel",
          $tsCfgValidator,
        ),
        scaling = $_reqDbl(parentPath, c, "scaling", $tsCfgValidator),
        uuids = $_L$_str(c.getList("uuids"), parentPath, $tsCfgValidator),
      )
    }
    private def $_reqBln(
        parentPath: java.lang.String,
        c: com.typesafe.config.Config,
        path: java.lang.String,
        $tsCfgValidator: $TsCfgValidator,
    ): scala.Boolean = {
      if (c == null) false
      else
        try c.getBoolean(path)
        catch {
          case e: com.typesafe.config.ConfigException =>
            $tsCfgValidator.addBadPath(parentPath + path, e)
            false
        }
    }

    private def $_reqDbl(
        parentPath: java.lang.String,
        c: com.typesafe.config.Config,
        path: java.lang.String,
        $tsCfgValidator: $TsCfgValidator,
    ): scala.Double = {
      if (c == null) 0
      else
        try c.getDouble(path)
        catch {
          case e: com.typesafe.config.ConfigException =>
            $tsCfgValidator.addBadPath(parentPath + path, e)
            0
        }
    }

  }

  final case class GridOutputConfig(
      lines: scala.Boolean,
      nodes: scala.Boolean,
      notifier: java.lang.String,
      switches: scala.Boolean,
      transformers2w: scala.Boolean,
      transformers3w: scala.Boolean,
  )
  object GridOutputConfig {
    def apply(
        c: com.typesafe.config.Config,
        parentPath: java.lang.String,
        $tsCfgValidator: $TsCfgValidator,
    ): SimonaConfig.GridOutputConfig = {
      SimonaConfig.GridOutputConfig(
        lines = c.hasPathOrNull("lines") && c.getBoolean("lines"),
        nodes = c.hasPathOrNull("nodes") && c.getBoolean("nodes"),
        notifier = $_reqStr(parentPath, c, "notifier", $tsCfgValidator),
        switches = c.hasPathOrNull("switches") && c.getBoolean("switches"),
        transformers2w =
          c.hasPathOrNull("transformers2w") && c.getBoolean("transformers2w"),
        transformers3w =
          c.hasPathOrNull("transformers3w") && c.getBoolean("transformers3w"),
      )
    }
    private def $_reqStr(
        parentPath: java.lang.String,
        c: com.typesafe.config.Config,
        path: java.lang.String,
        $tsCfgValidator: $TsCfgValidator,
    ): java.lang.String = {
      if (c == null) null
      else
        try c.getString(path)
        catch {
          case e: com.typesafe.config.ConfigException =>
            $tsCfgValidator.addBadPath(parentPath + path, e)
            null
        }
    }

  }

  final case class HpRuntimeConfig(
      override val calculateMissingReactivePowerWithModel: scala.Boolean,
      override val scaling: scala.Double,
      override val uuids: scala.List[java.lang.String],
  ) extends BaseRuntimeConfig(
        calculateMissingReactivePowerWithModel,
        scaling,
        uuids,
      )
  object HpRuntimeConfig {
    def apply(
        c: com.typesafe.config.Config,
        parentPath: java.lang.String,
        $tsCfgValidator: $TsCfgValidator,
    ): SimonaConfig.HpRuntimeConfig = {
      SimonaConfig.HpRuntimeConfig(
        calculateMissingReactivePowerWithModel = $_reqBln(
          parentPath,
          c,
          "calculateMissingReactivePowerWithModel",
          $tsCfgValidator,
        ),
        scaling = $_reqDbl(parentPath, c, "scaling", $tsCfgValidator),
        uuids = $_L$_str(c.getList("uuids"), parentPath, $tsCfgValidator),
      )
    }
    private def $_reqBln(
        parentPath: java.lang.String,
        c: com.typesafe.config.Config,
        path: java.lang.String,
        $tsCfgValidator: $TsCfgValidator,
    ): scala.Boolean = {
      if (c == null) false
      else
        try c.getBoolean(path)
        catch {
          case e: com.typesafe.config.ConfigException =>
            $tsCfgValidator.addBadPath(parentPath + path, e)
            false
        }
    }

    private def $_reqDbl(
        parentPath: java.lang.String,
        c: com.typesafe.config.Config,
        path: java.lang.String,
        $tsCfgValidator: $TsCfgValidator,
    ): scala.Double = {
      if (c == null) 0
      else
        try c.getDouble(path)
        catch {
          case e: com.typesafe.config.ConfigException =>
            $tsCfgValidator.addBadPath(parentPath + path, e)
            0
        }
    }

  }

  sealed abstract class KafkaParams(
      val bootstrapServers: java.lang.String,
      val linger: scala.Int,
      val runId: java.lang.String,
      val schemaRegistryUrl: java.lang.String,
  )

  final case class LoadRuntimeConfig(
      override val calculateMissingReactivePowerWithModel: scala.Boolean,
      override val scaling: scala.Double,
      override val uuids: scala.List[java.lang.String],
      modelBehaviour: java.lang.String,
      reference: java.lang.String,
  ) extends BaseRuntimeConfig(
        calculateMissingReactivePowerWithModel,
        scaling,
        uuids,
      )
  object LoadRuntimeConfig {
    def apply(
        c: com.typesafe.config.Config,
        parentPath: java.lang.String,
        $tsCfgValidator: $TsCfgValidator,
    ): SimonaConfig.LoadRuntimeConfig = {
      SimonaConfig.LoadRuntimeConfig(
        modelBehaviour =
          $_reqStr(parentPath, c, "modelBehaviour", $tsCfgValidator),
        reference = $_reqStr(parentPath, c, "reference", $tsCfgValidator),
        calculateMissingReactivePowerWithModel = $_reqBln(
          parentPath,
          c,
          "calculateMissingReactivePowerWithModel",
          $tsCfgValidator,
        ),
        scaling = $_reqDbl(parentPath, c, "scaling", $tsCfgValidator),
        uuids = $_L$_str(c.getList("uuids"), parentPath, $tsCfgValidator),
      )
    }
    private def $_reqBln(
        parentPath: java.lang.String,
        c: com.typesafe.config.Config,
        path: java.lang.String,
        $tsCfgValidator: $TsCfgValidator,
    ): scala.Boolean = {
      if (c == null) false
      else
        try c.getBoolean(path)
        catch {
          case e: com.typesafe.config.ConfigException =>
            $tsCfgValidator.addBadPath(parentPath + path, e)
            false
        }
    }

    private def $_reqDbl(
        parentPath: java.lang.String,
        c: com.typesafe.config.Config,
        path: java.lang.String,
        $tsCfgValidator: $TsCfgValidator,
    ): scala.Double = {
      if (c == null) 0
      else
        try c.getDouble(path)
        catch {
          case e: com.typesafe.config.ConfigException =>
            $tsCfgValidator.addBadPath(parentPath + path, e)
            0
        }
    }

    private def $_reqStr(
        parentPath: java.lang.String,
        c: com.typesafe.config.Config,
        path: java.lang.String,
        $tsCfgValidator: $TsCfgValidator,
    ): java.lang.String = {
      if (c == null) null
      else
        try c.getString(path)
        catch {
          case e: com.typesafe.config.ConfigException =>
            $tsCfgValidator.addBadPath(parentPath + path, e)
            null
        }
    }

  }

  final case class ParticipantBaseOutputConfig(
      override val notifier: java.lang.String,
      override val simulationResult: scala.Boolean,
      flexResult: scala.Boolean,
      powerRequestReply: scala.Boolean,
  ) extends BaseOutputConfig(notifier, simulationResult)
  object ParticipantBaseOutputConfig {
    def apply(
        c: com.typesafe.config.Config,
        parentPath: java.lang.String,
        $tsCfgValidator: $TsCfgValidator,
    ): SimonaConfig.ParticipantBaseOutputConfig = {
      SimonaConfig.ParticipantBaseOutputConfig(
        flexResult =
          c.hasPathOrNull("flexResult") && c.getBoolean("flexResult"),
        powerRequestReply =
          $_reqBln(parentPath, c, "powerRequestReply", $tsCfgValidator),
        notifier = $_reqStr(parentPath, c, "notifier", $tsCfgValidator),
        simulationResult =
          $_reqBln(parentPath, c, "simulationResult", $tsCfgValidator),
      )
    }
    private def $_reqBln(
        parentPath: java.lang.String,
        c: com.typesafe.config.Config,
        path: java.lang.String,
        $tsCfgValidator: $TsCfgValidator,
    ): scala.Boolean = {
      if (c == null) false
      else
        try c.getBoolean(path)
        catch {
          case e: com.typesafe.config.ConfigException =>
            $tsCfgValidator.addBadPath(parentPath + path, e)
            false
        }
    }

    private def $_reqStr(
        parentPath: java.lang.String,
        c: com.typesafe.config.Config,
        path: java.lang.String,
        $tsCfgValidator: $TsCfgValidator,
    ): java.lang.String = {
      if (c == null) null
      else
        try c.getString(path)
        catch {
          case e: com.typesafe.config.ConfigException =>
            $tsCfgValidator.addBadPath(parentPath + path, e)
            null
        }
    }

  }

  final case class PrimaryDataCsvParams(
      override val csvSep: java.lang.String,
      override val directoryPath: java.lang.String,
      override val isHierarchic: scala.Boolean,
      timePattern: java.lang.String,
  ) extends CsvParams(csvSep, directoryPath, isHierarchic)
  object PrimaryDataCsvParams {
    def apply(
        c: com.typesafe.config.Config,
        parentPath: java.lang.String,
        $tsCfgValidator: $TsCfgValidator,
    ): SimonaConfig.PrimaryDataCsvParams = {
      SimonaConfig.PrimaryDataCsvParams(
        timePattern =
          if (c.hasPathOrNull("timePattern")) c.getString("timePattern")
          else "yyyy-MM-dd'T'HH:mm:ss[.S[S][S]]X",
        csvSep = $_reqStr(parentPath, c, "csvSep", $tsCfgValidator),
        directoryPath =
          $_reqStr(parentPath, c, "directoryPath", $tsCfgValidator),
        isHierarchic = $_reqBln(parentPath, c, "isHierarchic", $tsCfgValidator),
      )
    }
    private def $_reqBln(
        parentPath: java.lang.String,
        c: com.typesafe.config.Config,
        path: java.lang.String,
        $tsCfgValidator: $TsCfgValidator,
    ): scala.Boolean = {
      if (c == null) false
      else
        try c.getBoolean(path)
        catch {
          case e: com.typesafe.config.ConfigException =>
            $tsCfgValidator.addBadPath(parentPath + path, e)
            false
        }
    }

    private def $_reqStr(
        parentPath: java.lang.String,
        c: com.typesafe.config.Config,
        path: java.lang.String,
        $tsCfgValidator: $TsCfgValidator,
    ): java.lang.String = {
      if (c == null) null
      else
        try c.getString(path)
        catch {
          case e: com.typesafe.config.ConfigException =>
            $tsCfgValidator.addBadPath(parentPath + path, e)
            null
        }
    }

  }

  final case class PvRuntimeConfig(
      override val calculateMissingReactivePowerWithModel: scala.Boolean,
      override val scaling: scala.Double,
      override val uuids: scala.List[java.lang.String],
  ) extends BaseRuntimeConfig(
        calculateMissingReactivePowerWithModel,
        scaling,
        uuids,
      )
  object PvRuntimeConfig {
    def apply(
        c: com.typesafe.config.Config,
        parentPath: java.lang.String,
        $tsCfgValidator: $TsCfgValidator,
    ): SimonaConfig.PvRuntimeConfig = {
      SimonaConfig.PvRuntimeConfig(
        calculateMissingReactivePowerWithModel = $_reqBln(
          parentPath,
          c,
          "calculateMissingReactivePowerWithModel",
          $tsCfgValidator,
        ),
        scaling = $_reqDbl(parentPath, c, "scaling", $tsCfgValidator),
        uuids = $_L$_str(c.getList("uuids"), parentPath, $tsCfgValidator),
      )
    }
    private def $_reqBln(
        parentPath: java.lang.String,
        c: com.typesafe.config.Config,
        path: java.lang.String,
        $tsCfgValidator: $TsCfgValidator,
    ): scala.Boolean = {
      if (c == null) false
      else
        try c.getBoolean(path)
        catch {
          case e: com.typesafe.config.ConfigException =>
            $tsCfgValidator.addBadPath(parentPath + path, e)
            false
        }
    }

    private def $_reqDbl(
        parentPath: java.lang.String,
        c: com.typesafe.config.Config,
        path: java.lang.String,
        $tsCfgValidator: $TsCfgValidator,
    ): scala.Double = {
      if (c == null) 0
      else
        try c.getDouble(path)
        catch {
          case e: com.typesafe.config.ConfigException =>
            $tsCfgValidator.addBadPath(parentPath + path, e)
            0
        }
    }

  }

  final case class RefSystemConfig(
      gridIds: scala.Option[scala.List[java.lang.String]],
      sNom: java.lang.String,
      vNom: java.lang.String,
      voltLvls: scala.Option[scala.List[SimonaConfig.VoltLvlConfig]],
  )
  object RefSystemConfig {
    def apply(
        c: com.typesafe.config.Config,
        parentPath: java.lang.String,
        $tsCfgValidator: $TsCfgValidator,
    ): SimonaConfig.RefSystemConfig = {
      SimonaConfig.RefSystemConfig(
        gridIds =
          if (c.hasPathOrNull("gridIds"))
            scala.Some(
              $_L$_str(c.getList("gridIds"), parentPath, $tsCfgValidator)
            )
          else None,
        sNom = $_reqStr(parentPath, c, "sNom", $tsCfgValidator),
        vNom = $_reqStr(parentPath, c, "vNom", $tsCfgValidator),
        voltLvls =
          if (c.hasPathOrNull("voltLvls"))
            scala.Some(
              $_LSimonaConfig_VoltLvlConfig(
                c.getList("voltLvls"),
                parentPath,
                $tsCfgValidator,
              )
            )
          else None,
      )
    }
    private def $_LSimonaConfig_VoltLvlConfig(
        cl: com.typesafe.config.ConfigList,
        parentPath: java.lang.String,
        $tsCfgValidator: $TsCfgValidator,
    ): scala.List[SimonaConfig.VoltLvlConfig] = {
      import scala.jdk.CollectionConverters._
      cl.asScala
        .map(cv =>
          SimonaConfig.VoltLvlConfig(
            cv.asInstanceOf[com.typesafe.config.ConfigObject].toConfig,
            parentPath,
            $tsCfgValidator,
          )
        )
        .toList
    }
    private def $_reqStr(
        parentPath: java.lang.String,
        c: com.typesafe.config.Config,
        path: java.lang.String,
        $tsCfgValidator: $TsCfgValidator,
    ): java.lang.String = {
      if (c == null) null
      else
        try c.getString(path)
        catch {
          case e: com.typesafe.config.ConfigException =>
            $tsCfgValidator.addBadPath(parentPath + path, e)
            null
        }
    }

  }

  final case class ResultKafkaParams(
      override val bootstrapServers: java.lang.String,
      override val linger: scala.Int,
      override val runId: java.lang.String,
      override val schemaRegistryUrl: java.lang.String,
      topicNodeRes: java.lang.String,
  ) extends KafkaParams(bootstrapServers, linger, runId, schemaRegistryUrl)
  object ResultKafkaParams {
    def apply(
        c: com.typesafe.config.Config,
        parentPath: java.lang.String,
        $tsCfgValidator: $TsCfgValidator,
    ): SimonaConfig.ResultKafkaParams = {
      SimonaConfig.ResultKafkaParams(
        topicNodeRes = $_reqStr(parentPath, c, "topicNodeRes", $tsCfgValidator),
        bootstrapServers =
          $_reqStr(parentPath, c, "bootstrapServers", $tsCfgValidator),
        linger = $_reqInt(parentPath, c, "linger", $tsCfgValidator),
        runId = $_reqStr(parentPath, c, "runId", $tsCfgValidator),
        schemaRegistryUrl =
          $_reqStr(parentPath, c, "schemaRegistryUrl", $tsCfgValidator),
      )
    }
    private def $_reqInt(
        parentPath: java.lang.String,
        c: com.typesafe.config.Config,
        path: java.lang.String,
        $tsCfgValidator: $TsCfgValidator,
    ): scala.Int = {
      if (c == null) 0
      else
        try c.getInt(path)
        catch {
          case e: com.typesafe.config.ConfigException =>
            $tsCfgValidator.addBadPath(parentPath + path, e)
            0
        }
    }

    private def $_reqStr(
        parentPath: java.lang.String,
        c: com.typesafe.config.Config,
        path: java.lang.String,
        $tsCfgValidator: $TsCfgValidator,
    ): java.lang.String = {
      if (c == null) null
      else
        try c.getString(path)
        catch {
          case e: com.typesafe.config.ConfigException =>
            $tsCfgValidator.addBadPath(parentPath + path, e)
            null
        }
    }

  }

  final case class RuntimeKafkaParams(
      override val bootstrapServers: java.lang.String,
      override val linger: scala.Int,
      override val runId: java.lang.String,
      override val schemaRegistryUrl: java.lang.String,
      topic: java.lang.String,
  ) extends KafkaParams(bootstrapServers, linger, runId, schemaRegistryUrl)
  object RuntimeKafkaParams {
    def apply(
        c: com.typesafe.config.Config,
        parentPath: java.lang.String,
        $tsCfgValidator: $TsCfgValidator,
    ): SimonaConfig.RuntimeKafkaParams = {
      SimonaConfig.RuntimeKafkaParams(
        topic = $_reqStr(parentPath, c, "topic", $tsCfgValidator),
        bootstrapServers =
          $_reqStr(parentPath, c, "bootstrapServers", $tsCfgValidator),
        linger = $_reqInt(parentPath, c, "linger", $tsCfgValidator),
        runId = $_reqStr(parentPath, c, "runId", $tsCfgValidator),
        schemaRegistryUrl =
          $_reqStr(parentPath, c, "schemaRegistryUrl", $tsCfgValidator),
      )
    }
    private def $_reqInt(
        parentPath: java.lang.String,
        c: com.typesafe.config.Config,
        path: java.lang.String,
        $tsCfgValidator: $TsCfgValidator,
    ): scala.Int = {
      if (c == null) 0
      else
        try c.getInt(path)
        catch {
          case e: com.typesafe.config.ConfigException =>
            $tsCfgValidator.addBadPath(parentPath + path, e)
            0
        }
    }

    private def $_reqStr(
        parentPath: java.lang.String,
        c: com.typesafe.config.Config,
        path: java.lang.String,
        $tsCfgValidator: $TsCfgValidator,
    ): java.lang.String = {
      if (c == null) null
      else
        try c.getString(path)
        catch {
          case e: com.typesafe.config.ConfigException =>
            $tsCfgValidator.addBadPath(parentPath + path, e)
            null
        }
    }

  }

  final case class SimpleOutputConfig(
      override val notifier: java.lang.String,
      override val simulationResult: scala.Boolean,
  ) extends BaseOutputConfig(notifier, simulationResult)
  object SimpleOutputConfig {
    def apply(
        c: com.typesafe.config.Config,
        parentPath: java.lang.String,
        $tsCfgValidator: $TsCfgValidator,
    ): SimonaConfig.SimpleOutputConfig = {
      SimonaConfig.SimpleOutputConfig(
        notifier = $_reqStr(parentPath, c, "notifier", $tsCfgValidator),
        simulationResult =
          $_reqBln(parentPath, c, "simulationResult", $tsCfgValidator),
      )
    }
    private def $_reqBln(
        parentPath: java.lang.String,
        c: com.typesafe.config.Config,
        path: java.lang.String,
        $tsCfgValidator: $TsCfgValidator,
    ): scala.Boolean = {
      if (c == null) false
      else
        try c.getBoolean(path)
        catch {
          case e: com.typesafe.config.ConfigException =>
            $tsCfgValidator.addBadPath(parentPath + path, e)
            false
        }
    }

    private def $_reqStr(
        parentPath: java.lang.String,
        c: com.typesafe.config.Config,
        path: java.lang.String,
        $tsCfgValidator: $TsCfgValidator,
    ): java.lang.String = {
      if (c == null) null
      else
        try c.getString(path)
        catch {
          case e: com.typesafe.config.ConfigException =>
            $tsCfgValidator.addBadPath(parentPath + path, e)
            null
        }
    }

  }

<<<<<<< HEAD
  final case class StorageRuntimeConfig(
      override val calculateMissingReactivePowerWithModel: scala.Boolean,
      override val scaling: scala.Double,
      override val uuids: scala.List[java.lang.String],
      initialSoc: scala.Double,
      targetSoc: scala.Option[scala.Double],
  ) extends BaseRuntimeConfig(
        calculateMissingReactivePowerWithModel,
        scaling,
        uuids,
      )
  object StorageRuntimeConfig {
=======
  final case class TransformerControlGroup(
      measurements: scala.List[java.lang.String],
      transformers: scala.List[java.lang.String],
      vMax: scala.Double,
      vMin: scala.Double,
  )
  object TransformerControlGroup {
>>>>>>> f129a576
    def apply(
        c: com.typesafe.config.Config,
        parentPath: java.lang.String,
        $tsCfgValidator: $TsCfgValidator,
<<<<<<< HEAD
    ): SimonaConfig.StorageRuntimeConfig = {
      SimonaConfig.StorageRuntimeConfig(
        initialSoc =
          if (c.hasPathOrNull("initialSoc")) c.getDouble("initialSoc") else 0,
        targetSoc =
          if (c.hasPathOrNull("targetSoc")) Some(c.getDouble("targetSoc"))
          else None,
        calculateMissingReactivePowerWithModel = $_reqBln(
          parentPath,
          c,
          "calculateMissingReactivePowerWithModel",
          $tsCfgValidator,
        ),
        scaling = $_reqDbl(parentPath, c, "scaling", $tsCfgValidator),
        uuids = $_L$_str(c.getList("uuids"), parentPath, $tsCfgValidator),
      )
    }
    private def $_reqBln(
        parentPath: java.lang.String,
        c: com.typesafe.config.Config,
        path: java.lang.String,
        $tsCfgValidator: $TsCfgValidator,
    ): scala.Boolean = {
      if (c == null) false
      else
        try c.getBoolean(path)
        catch {
          case e: com.typesafe.config.ConfigException =>
            $tsCfgValidator.addBadPath(parentPath + path, e)
            false
        }
    }

=======
    ): SimonaConfig.TransformerControlGroup = {
      SimonaConfig.TransformerControlGroup(
        measurements =
          $_L$_str(c.getList("measurements"), parentPath, $tsCfgValidator),
        transformers =
          $_L$_str(c.getList("transformers"), parentPath, $tsCfgValidator),
        vMax = $_reqDbl(parentPath, c, "vMax", $tsCfgValidator),
        vMin = $_reqDbl(parentPath, c, "vMin", $tsCfgValidator),
      )
    }
>>>>>>> f129a576
    private def $_reqDbl(
        parentPath: java.lang.String,
        c: com.typesafe.config.Config,
        path: java.lang.String,
        $tsCfgValidator: $TsCfgValidator,
    ): scala.Double = {
      if (c == null) 0
      else
        try c.getDouble(path)
        catch {
          case e: com.typesafe.config.ConfigException =>
            $tsCfgValidator.addBadPath(parentPath + path, e)
            0
        }
    }

  }

  final case class VoltLvlConfig(
      id: java.lang.String,
      vNom: java.lang.String,
  )
  object VoltLvlConfig {
    def apply(
        c: com.typesafe.config.Config,
        parentPath: java.lang.String,
        $tsCfgValidator: $TsCfgValidator,
    ): SimonaConfig.VoltLvlConfig = {
      SimonaConfig.VoltLvlConfig(
        id = $_reqStr(parentPath, c, "id", $tsCfgValidator),
        vNom = $_reqStr(parentPath, c, "vNom", $tsCfgValidator),
      )
    }
    private def $_reqStr(
        parentPath: java.lang.String,
        c: com.typesafe.config.Config,
        path: java.lang.String,
        $tsCfgValidator: $TsCfgValidator,
    ): java.lang.String = {
      if (c == null) null
      else
        try c.getString(path)
        catch {
          case e: com.typesafe.config.ConfigException =>
            $tsCfgValidator.addBadPath(parentPath + path, e)
            null
        }
    }

  }

  final case class WecRuntimeConfig(
      override val calculateMissingReactivePowerWithModel: scala.Boolean,
      override val scaling: scala.Double,
      override val uuids: scala.List[java.lang.String],
  ) extends BaseRuntimeConfig(
        calculateMissingReactivePowerWithModel,
        scaling,
        uuids,
      )
  object WecRuntimeConfig {
    def apply(
        c: com.typesafe.config.Config,
        parentPath: java.lang.String,
        $tsCfgValidator: $TsCfgValidator,
    ): SimonaConfig.WecRuntimeConfig = {
      SimonaConfig.WecRuntimeConfig(
        calculateMissingReactivePowerWithModel = $_reqBln(
          parentPath,
          c,
          "calculateMissingReactivePowerWithModel",
          $tsCfgValidator,
        ),
        scaling = $_reqDbl(parentPath, c, "scaling", $tsCfgValidator),
        uuids = $_L$_str(c.getList("uuids"), parentPath, $tsCfgValidator),
      )
    }
    private def $_reqBln(
        parentPath: java.lang.String,
        c: com.typesafe.config.Config,
        path: java.lang.String,
        $tsCfgValidator: $TsCfgValidator,
    ): scala.Boolean = {
      if (c == null) false
      else
        try c.getBoolean(path)
        catch {
          case e: com.typesafe.config.ConfigException =>
            $tsCfgValidator.addBadPath(parentPath + path, e)
            false
        }
    }

    private def $_reqDbl(
        parentPath: java.lang.String,
        c: com.typesafe.config.Config,
        path: java.lang.String,
        $tsCfgValidator: $TsCfgValidator,
    ): scala.Double = {
      if (c == null) 0
      else
        try c.getDouble(path)
        catch {
          case e: com.typesafe.config.ConfigException =>
            $tsCfgValidator.addBadPath(parentPath + path, e)
            0
        }
    }

  }

  final case class Simona(
      control: scala.Option[SimonaConfig.Simona.Control],
      event: SimonaConfig.Simona.Event,
      gridConfig: SimonaConfig.Simona.GridConfig,
      input: SimonaConfig.Simona.Input,
      output: SimonaConfig.Simona.Output,
      powerflow: SimonaConfig.Simona.Powerflow,
      runtime: SimonaConfig.Simona.Runtime,
      simulationName: java.lang.String,
      time: SimonaConfig.Simona.Time,
  )
  object Simona {
    final case class Control(
        transformer: scala.List[SimonaConfig.TransformerControlGroup]
    )
    object Control {
      def apply(
          c: com.typesafe.config.Config,
          parentPath: java.lang.String,
          $tsCfgValidator: $TsCfgValidator,
      ): SimonaConfig.Simona.Control = {
        SimonaConfig.Simona.Control(
          transformer = $_LSimonaConfig_TransformerControlGroup(
            c.getList("transformer"),
            parentPath,
            $tsCfgValidator,
          )
        )
      }
      private def $_LSimonaConfig_TransformerControlGroup(
          cl: com.typesafe.config.ConfigList,
          parentPath: java.lang.String,
          $tsCfgValidator: $TsCfgValidator,
      ): scala.List[SimonaConfig.TransformerControlGroup] = {
        import scala.jdk.CollectionConverters._
        cl.asScala
          .map(cv =>
            SimonaConfig.TransformerControlGroup(
              cv.asInstanceOf[com.typesafe.config.ConfigObject].toConfig,
              parentPath,
              $tsCfgValidator,
            )
          )
          .toList
      }
    }

    final case class Event(
        listener: scala.Option[
          scala.List[SimonaConfig.Simona.Event.Listener$Elm]
        ]
    )
    object Event {
      final case class Listener$Elm(
          eventsToProcess: scala.Option[scala.List[java.lang.String]],
          fullClassPath: java.lang.String,
      )
      object Listener$Elm {
        def apply(
            c: com.typesafe.config.Config,
            parentPath: java.lang.String,
            $tsCfgValidator: $TsCfgValidator,
        ): SimonaConfig.Simona.Event.Listener$Elm = {
          SimonaConfig.Simona.Event.Listener$Elm(
            eventsToProcess =
              if (c.hasPathOrNull("eventsToProcess"))
                scala.Some(
                  $_L$_str(
                    c.getList("eventsToProcess"),
                    parentPath,
                    $tsCfgValidator,
                  )
                )
              else None,
            fullClassPath =
              $_reqStr(parentPath, c, "fullClassPath", $tsCfgValidator),
          )
        }
        private def $_reqStr(
            parentPath: java.lang.String,
            c: com.typesafe.config.Config,
            path: java.lang.String,
            $tsCfgValidator: $TsCfgValidator,
        ): java.lang.String = {
          if (c == null) null
          else
            try c.getString(path)
            catch {
              case e: com.typesafe.config.ConfigException =>
                $tsCfgValidator.addBadPath(parentPath + path, e)
                null
            }
        }

      }

      def apply(
          c: com.typesafe.config.Config,
          parentPath: java.lang.String,
          $tsCfgValidator: $TsCfgValidator,
      ): SimonaConfig.Simona.Event = {
        SimonaConfig.Simona.Event(
          listener =
            if (c.hasPathOrNull("listener"))
              scala.Some(
                $_LSimonaConfig_Simona_Event_Listener$Elm(
                  c.getList("listener"),
                  parentPath,
                  $tsCfgValidator,
                )
              )
            else None
        )
      }
      private def $_LSimonaConfig_Simona_Event_Listener$Elm(
          cl: com.typesafe.config.ConfigList,
          parentPath: java.lang.String,
          $tsCfgValidator: $TsCfgValidator,
      ): scala.List[SimonaConfig.Simona.Event.Listener$Elm] = {
        import scala.jdk.CollectionConverters._
        cl.asScala
          .map(cv =>
            SimonaConfig.Simona.Event.Listener$Elm(
              cv.asInstanceOf[com.typesafe.config.ConfigObject].toConfig,
              parentPath,
              $tsCfgValidator,
            )
          )
          .toList
      }
    }

    final case class GridConfig(
        refSystems: scala.List[SimonaConfig.RefSystemConfig]
    )
    object GridConfig {
      def apply(
          c: com.typesafe.config.Config,
          parentPath: java.lang.String,
          $tsCfgValidator: $TsCfgValidator,
      ): SimonaConfig.Simona.GridConfig = {
        SimonaConfig.Simona.GridConfig(
          refSystems = $_LSimonaConfig_RefSystemConfig(
            c.getList("refSystems"),
            parentPath,
            $tsCfgValidator,
          )
        )
      }
      private def $_LSimonaConfig_RefSystemConfig(
          cl: com.typesafe.config.ConfigList,
          parentPath: java.lang.String,
          $tsCfgValidator: $TsCfgValidator,
      ): scala.List[SimonaConfig.RefSystemConfig] = {
        import scala.jdk.CollectionConverters._
        cl.asScala
          .map(cv =>
            SimonaConfig.RefSystemConfig(
              cv.asInstanceOf[com.typesafe.config.ConfigObject].toConfig,
              parentPath,
              $tsCfgValidator,
            )
          )
          .toList
      }
    }

    final case class Input(
        grid: SimonaConfig.Simona.Input.Grid,
        primary: SimonaConfig.Simona.Input.Primary,
        weather: SimonaConfig.Simona.Input.Weather,
    )
    object Input {
      final case class Grid(
          datasource: SimonaConfig.Simona.Input.Grid.Datasource
      )
      object Grid {
        final case class Datasource(
            csvParams: scala.Option[SimonaConfig.BaseCsvParams],
            id: java.lang.String,
        )
        object Datasource {
          def apply(
              c: com.typesafe.config.Config,
              parentPath: java.lang.String,
              $tsCfgValidator: $TsCfgValidator,
          ): SimonaConfig.Simona.Input.Grid.Datasource = {
            SimonaConfig.Simona.Input.Grid.Datasource(
              csvParams =
                if (c.hasPathOrNull("csvParams"))
                  scala.Some(
                    SimonaConfig.BaseCsvParams(
                      c.getConfig("csvParams"),
                      parentPath + "csvParams.",
                      $tsCfgValidator,
                    )
                  )
                else None,
              id = $_reqStr(parentPath, c, "id", $tsCfgValidator),
            )
          }
          private def $_reqStr(
              parentPath: java.lang.String,
              c: com.typesafe.config.Config,
              path: java.lang.String,
              $tsCfgValidator: $TsCfgValidator,
          ): java.lang.String = {
            if (c == null) null
            else
              try c.getString(path)
              catch {
                case e: com.typesafe.config.ConfigException =>
                  $tsCfgValidator.addBadPath(parentPath + path, e)
                  null
              }
          }

        }

        def apply(
            c: com.typesafe.config.Config,
            parentPath: java.lang.String,
            $tsCfgValidator: $TsCfgValidator,
        ): SimonaConfig.Simona.Input.Grid = {
          SimonaConfig.Simona.Input.Grid(
            datasource = SimonaConfig.Simona.Input.Grid.Datasource(
              if (c.hasPathOrNull("datasource")) c.getConfig("datasource")
              else
                com.typesafe.config.ConfigFactory.parseString("datasource{}"),
              parentPath + "datasource.",
              $tsCfgValidator,
            )
          )
        }
      }

      final case class Primary(
          couchbaseParams: scala.Option[
            SimonaConfig.Simona.Input.Primary.CouchbaseParams
          ],
          csvParams: scala.Option[SimonaConfig.PrimaryDataCsvParams],
          influxDb1xParams: scala.Option[
            SimonaConfig.Simona.Input.Primary.InfluxDb1xParams
          ],
          sqlParams: scala.Option[SimonaConfig.Simona.Input.Primary.SqlParams],
      )
      object Primary {
        final case class CouchbaseParams(
            bucketName: java.lang.String,
            coordinateColumnName: java.lang.String,
            keyPrefix: java.lang.String,
            password: java.lang.String,
            timePattern: java.lang.String,
            url: java.lang.String,
            userName: java.lang.String,
        )
        object CouchbaseParams {
          def apply(
              c: com.typesafe.config.Config,
              parentPath: java.lang.String,
              $tsCfgValidator: $TsCfgValidator,
          ): SimonaConfig.Simona.Input.Primary.CouchbaseParams = {
            SimonaConfig.Simona.Input.Primary.CouchbaseParams(
              bucketName =
                $_reqStr(parentPath, c, "bucketName", $tsCfgValidator),
              coordinateColumnName = $_reqStr(
                parentPath,
                c,
                "coordinateColumnName",
                $tsCfgValidator,
              ),
              keyPrefix = $_reqStr(parentPath, c, "keyPrefix", $tsCfgValidator),
              password = $_reqStr(parentPath, c, "password", $tsCfgValidator),
              timePattern =
                if (c.hasPathOrNull("timePattern")) c.getString("timePattern")
                else "yyyy-MM-dd'T'HH:mm:ss[.S[S][S]]X",
              url = $_reqStr(parentPath, c, "url", $tsCfgValidator),
              userName = $_reqStr(parentPath, c, "userName", $tsCfgValidator),
            )
          }
          private def $_reqStr(
              parentPath: java.lang.String,
              c: com.typesafe.config.Config,
              path: java.lang.String,
              $tsCfgValidator: $TsCfgValidator,
          ): java.lang.String = {
            if (c == null) null
            else
              try c.getString(path)
              catch {
                case e: com.typesafe.config.ConfigException =>
                  $tsCfgValidator.addBadPath(parentPath + path, e)
                  null
              }
          }

        }

        final case class InfluxDb1xParams(
            database: java.lang.String,
            port: scala.Int,
            timePattern: java.lang.String,
            url: java.lang.String,
        )
        object InfluxDb1xParams {
          def apply(
              c: com.typesafe.config.Config,
              parentPath: java.lang.String,
              $tsCfgValidator: $TsCfgValidator,
          ): SimonaConfig.Simona.Input.Primary.InfluxDb1xParams = {
            SimonaConfig.Simona.Input.Primary.InfluxDb1xParams(
              database = $_reqStr(parentPath, c, "database", $tsCfgValidator),
              port = $_reqInt(parentPath, c, "port", $tsCfgValidator),
              timePattern =
                if (c.hasPathOrNull("timePattern")) c.getString("timePattern")
                else "yyyy-MM-dd'T'HH:mm:ss[.S[S][S]]X",
              url = $_reqStr(parentPath, c, "url", $tsCfgValidator),
            )
          }
          private def $_reqInt(
              parentPath: java.lang.String,
              c: com.typesafe.config.Config,
              path: java.lang.String,
              $tsCfgValidator: $TsCfgValidator,
          ): scala.Int = {
            if (c == null) 0
            else
              try c.getInt(path)
              catch {
                case e: com.typesafe.config.ConfigException =>
                  $tsCfgValidator.addBadPath(parentPath + path, e)
                  0
              }
          }

          private def $_reqStr(
              parentPath: java.lang.String,
              c: com.typesafe.config.Config,
              path: java.lang.String,
              $tsCfgValidator: $TsCfgValidator,
          ): java.lang.String = {
            if (c == null) null
            else
              try c.getString(path)
              catch {
                case e: com.typesafe.config.ConfigException =>
                  $tsCfgValidator.addBadPath(parentPath + path, e)
                  null
              }
          }

        }

        final case class SqlParams(
            jdbcUrl: java.lang.String,
            password: java.lang.String,
            schemaName: java.lang.String,
            timePattern: java.lang.String,
            userName: java.lang.String,
        )
        object SqlParams {
          def apply(
              c: com.typesafe.config.Config,
              parentPath: java.lang.String,
              $tsCfgValidator: $TsCfgValidator,
          ): SimonaConfig.Simona.Input.Primary.SqlParams = {
            SimonaConfig.Simona.Input.Primary.SqlParams(
              jdbcUrl = $_reqStr(parentPath, c, "jdbcUrl", $tsCfgValidator),
              password = $_reqStr(parentPath, c, "password", $tsCfgValidator),
              schemaName =
                if (c.hasPathOrNull("schemaName")) c.getString("schemaName")
                else "public",
              timePattern =
                if (c.hasPathOrNull("timePattern")) c.getString("timePattern")
                else "yyyy-MM-dd'T'HH:mm:ss[.S[S][S]]X",
              userName = $_reqStr(parentPath, c, "userName", $tsCfgValidator),
            )
          }
          private def $_reqStr(
              parentPath: java.lang.String,
              c: com.typesafe.config.Config,
              path: java.lang.String,
              $tsCfgValidator: $TsCfgValidator,
          ): java.lang.String = {
            if (c == null) null
            else
              try c.getString(path)
              catch {
                case e: com.typesafe.config.ConfigException =>
                  $tsCfgValidator.addBadPath(parentPath + path, e)
                  null
              }
          }

        }

        def apply(
            c: com.typesafe.config.Config,
            parentPath: java.lang.String,
            $tsCfgValidator: $TsCfgValidator,
        ): SimonaConfig.Simona.Input.Primary = {
          SimonaConfig.Simona.Input.Primary(
            couchbaseParams =
              if (c.hasPathOrNull("couchbaseParams"))
                scala.Some(
                  SimonaConfig.Simona.Input.Primary.CouchbaseParams(
                    c.getConfig("couchbaseParams"),
                    parentPath + "couchbaseParams.",
                    $tsCfgValidator,
                  )
                )
              else None,
            csvParams =
              if (c.hasPathOrNull("csvParams"))
                scala.Some(
                  SimonaConfig.PrimaryDataCsvParams(
                    c.getConfig("csvParams"),
                    parentPath + "csvParams.",
                    $tsCfgValidator,
                  )
                )
              else None,
            influxDb1xParams =
              if (c.hasPathOrNull("influxDb1xParams"))
                scala.Some(
                  SimonaConfig.Simona.Input.Primary.InfluxDb1xParams(
                    c.getConfig("influxDb1xParams"),
                    parentPath + "influxDb1xParams.",
                    $tsCfgValidator,
                  )
                )
              else None,
            sqlParams =
              if (c.hasPathOrNull("sqlParams"))
                scala.Some(
                  SimonaConfig.Simona.Input.Primary.SqlParams(
                    c.getConfig("sqlParams"),
                    parentPath + "sqlParams.",
                    $tsCfgValidator,
                  )
                )
              else None,
          )
        }
      }

      final case class Weather(
          datasource: SimonaConfig.Simona.Input.Weather.Datasource
      )
      object Weather {
        final case class Datasource(
            coordinateSource: SimonaConfig.Simona.Input.Weather.Datasource.CoordinateSource,
            couchbaseParams: scala.Option[
              SimonaConfig.Simona.Input.Weather.Datasource.CouchbaseParams
            ],
            csvParams: scala.Option[SimonaConfig.BaseCsvParams],
            influxDb1xParams: scala.Option[
              SimonaConfig.Simona.Input.Weather.Datasource.InfluxDb1xParams
            ],
            maxCoordinateDistance: scala.Double,
            resolution: scala.Option[scala.Long],
            sampleParams: scala.Option[
              SimonaConfig.Simona.Input.Weather.Datasource.SampleParams
            ],
            scheme: java.lang.String,
            sqlParams: scala.Option[
              SimonaConfig.Simona.Input.Weather.Datasource.SqlParams
            ],
            timestampPattern: scala.Option[java.lang.String],
        )
        object Datasource {
          final case class CoordinateSource(
              csvParams: scala.Option[SimonaConfig.BaseCsvParams],
              gridModel: java.lang.String,
              sampleParams: scala.Option[
                SimonaConfig.Simona.Input.Weather.Datasource.CoordinateSource.SampleParams
              ],
              sqlParams: scala.Option[
                SimonaConfig.Simona.Input.Weather.Datasource.CoordinateSource.SqlParams
              ],
          )
          object CoordinateSource {
            final case class SampleParams(
                use: scala.Boolean
            )
            object SampleParams {
              def apply(
                  c: com.typesafe.config.Config,
                  parentPath: java.lang.String,
                  $tsCfgValidator: $TsCfgValidator,
              ): SimonaConfig.Simona.Input.Weather.Datasource.CoordinateSource.SampleParams = {
                SimonaConfig.Simona.Input.Weather.Datasource.CoordinateSource
                  .SampleParams(
                    use = !c.hasPathOrNull("use") || c.getBoolean("use")
                  )
              }
            }

            final case class SqlParams(
                jdbcUrl: java.lang.String,
                password: java.lang.String,
                schemaName: java.lang.String,
                tableName: java.lang.String,
                userName: java.lang.String,
            )
            object SqlParams {
              def apply(
                  c: com.typesafe.config.Config,
                  parentPath: java.lang.String,
                  $tsCfgValidator: $TsCfgValidator,
              ): SimonaConfig.Simona.Input.Weather.Datasource.CoordinateSource.SqlParams = {
                SimonaConfig.Simona.Input.Weather.Datasource.CoordinateSource
                  .SqlParams(
                    jdbcUrl =
                      $_reqStr(parentPath, c, "jdbcUrl", $tsCfgValidator),
                    password =
                      $_reqStr(parentPath, c, "password", $tsCfgValidator),
                    schemaName =
                      if (c.hasPathOrNull("schemaName"))
                        c.getString("schemaName")
                      else "public",
                    tableName =
                      $_reqStr(parentPath, c, "tableName", $tsCfgValidator),
                    userName =
                      $_reqStr(parentPath, c, "userName", $tsCfgValidator),
                  )
              }
              private def $_reqStr(
                  parentPath: java.lang.String,
                  c: com.typesafe.config.Config,
                  path: java.lang.String,
                  $tsCfgValidator: $TsCfgValidator,
              ): java.lang.String = {
                if (c == null) null
                else
                  try c.getString(path)
                  catch {
                    case e: com.typesafe.config.ConfigException =>
                      $tsCfgValidator.addBadPath(parentPath + path, e)
                      null
                  }
              }

            }

            def apply(
                c: com.typesafe.config.Config,
                parentPath: java.lang.String,
                $tsCfgValidator: $TsCfgValidator,
            ): SimonaConfig.Simona.Input.Weather.Datasource.CoordinateSource = {
              SimonaConfig.Simona.Input.Weather.Datasource.CoordinateSource(
                csvParams =
                  if (c.hasPathOrNull("csvParams"))
                    scala.Some(
                      SimonaConfig.BaseCsvParams(
                        c.getConfig("csvParams"),
                        parentPath + "csvParams.",
                        $tsCfgValidator,
                      )
                    )
                  else None,
                gridModel =
                  if (c.hasPathOrNull("gridModel")) c.getString("gridModel")
                  else "icon",
                sampleParams =
                  if (c.hasPathOrNull("sampleParams"))
                    scala.Some(
                      SimonaConfig.Simona.Input.Weather.Datasource.CoordinateSource
                        .SampleParams(
                          c.getConfig("sampleParams"),
                          parentPath + "sampleParams.",
                          $tsCfgValidator,
                        )
                    )
                  else None,
                sqlParams =
                  if (c.hasPathOrNull("sqlParams"))
                    scala.Some(
                      SimonaConfig.Simona.Input.Weather.Datasource.CoordinateSource
                        .SqlParams(
                          c.getConfig("sqlParams"),
                          parentPath + "sqlParams.",
                          $tsCfgValidator,
                        )
                    )
                  else None,
              )
            }
          }

          final case class CouchbaseParams(
              bucketName: java.lang.String,
              coordinateColumnName: java.lang.String,
              keyPrefix: java.lang.String,
              password: java.lang.String,
              url: java.lang.String,
              userName: java.lang.String,
          )
          object CouchbaseParams {
            def apply(
                c: com.typesafe.config.Config,
                parentPath: java.lang.String,
                $tsCfgValidator: $TsCfgValidator,
            ): SimonaConfig.Simona.Input.Weather.Datasource.CouchbaseParams = {
              SimonaConfig.Simona.Input.Weather.Datasource.CouchbaseParams(
                bucketName =
                  $_reqStr(parentPath, c, "bucketName", $tsCfgValidator),
                coordinateColumnName = $_reqStr(
                  parentPath,
                  c,
                  "coordinateColumnName",
                  $tsCfgValidator,
                ),
                keyPrefix =
                  $_reqStr(parentPath, c, "keyPrefix", $tsCfgValidator),
                password = $_reqStr(parentPath, c, "password", $tsCfgValidator),
                url = $_reqStr(parentPath, c, "url", $tsCfgValidator),
                userName = $_reqStr(parentPath, c, "userName", $tsCfgValidator),
              )
            }
            private def $_reqStr(
                parentPath: java.lang.String,
                c: com.typesafe.config.Config,
                path: java.lang.String,
                $tsCfgValidator: $TsCfgValidator,
            ): java.lang.String = {
              if (c == null) null
              else
                try c.getString(path)
                catch {
                  case e: com.typesafe.config.ConfigException =>
                    $tsCfgValidator.addBadPath(parentPath + path, e)
                    null
                }
            }

          }

          final case class InfluxDb1xParams(
              database: java.lang.String,
              port: scala.Int,
              url: java.lang.String,
          )
          object InfluxDb1xParams {
            def apply(
                c: com.typesafe.config.Config,
                parentPath: java.lang.String,
                $tsCfgValidator: $TsCfgValidator,
            ): SimonaConfig.Simona.Input.Weather.Datasource.InfluxDb1xParams = {
              SimonaConfig.Simona.Input.Weather.Datasource.InfluxDb1xParams(
                database = $_reqStr(parentPath, c, "database", $tsCfgValidator),
                port = $_reqInt(parentPath, c, "port", $tsCfgValidator),
                url = $_reqStr(parentPath, c, "url", $tsCfgValidator),
              )
            }
            private def $_reqInt(
                parentPath: java.lang.String,
                c: com.typesafe.config.Config,
                path: java.lang.String,
                $tsCfgValidator: $TsCfgValidator,
            ): scala.Int = {
              if (c == null) 0
              else
                try c.getInt(path)
                catch {
                  case e: com.typesafe.config.ConfigException =>
                    $tsCfgValidator.addBadPath(parentPath + path, e)
                    0
                }
            }

            private def $_reqStr(
                parentPath: java.lang.String,
                c: com.typesafe.config.Config,
                path: java.lang.String,
                $tsCfgValidator: $TsCfgValidator,
            ): java.lang.String = {
              if (c == null) null
              else
                try c.getString(path)
                catch {
                  case e: com.typesafe.config.ConfigException =>
                    $tsCfgValidator.addBadPath(parentPath + path, e)
                    null
                }
            }

          }

          final case class SampleParams(
              use: scala.Boolean
          )
          object SampleParams {
            def apply(
                c: com.typesafe.config.Config,
                parentPath: java.lang.String,
                $tsCfgValidator: $TsCfgValidator,
            ): SimonaConfig.Simona.Input.Weather.Datasource.SampleParams = {
              SimonaConfig.Simona.Input.Weather.Datasource.SampleParams(
                use = !c.hasPathOrNull("use") || c.getBoolean("use")
              )
            }
          }

          final case class SqlParams(
              jdbcUrl: java.lang.String,
              password: java.lang.String,
              schemaName: java.lang.String,
              tableName: java.lang.String,
              userName: java.lang.String,
          )
          object SqlParams {
            def apply(
                c: com.typesafe.config.Config,
                parentPath: java.lang.String,
                $tsCfgValidator: $TsCfgValidator,
            ): SimonaConfig.Simona.Input.Weather.Datasource.SqlParams = {
              SimonaConfig.Simona.Input.Weather.Datasource.SqlParams(
                jdbcUrl = $_reqStr(parentPath, c, "jdbcUrl", $tsCfgValidator),
                password = $_reqStr(parentPath, c, "password", $tsCfgValidator),
                schemaName =
                  if (c.hasPathOrNull("schemaName")) c.getString("schemaName")
                  else "public",
                tableName =
                  $_reqStr(parentPath, c, "tableName", $tsCfgValidator),
                userName = $_reqStr(parentPath, c, "userName", $tsCfgValidator),
              )
            }
            private def $_reqStr(
                parentPath: java.lang.String,
                c: com.typesafe.config.Config,
                path: java.lang.String,
                $tsCfgValidator: $TsCfgValidator,
            ): java.lang.String = {
              if (c == null) null
              else
                try c.getString(path)
                catch {
                  case e: com.typesafe.config.ConfigException =>
                    $tsCfgValidator.addBadPath(parentPath + path, e)
                    null
                }
            }

          }

          def apply(
              c: com.typesafe.config.Config,
              parentPath: java.lang.String,
              $tsCfgValidator: $TsCfgValidator,
          ): SimonaConfig.Simona.Input.Weather.Datasource = {
            SimonaConfig.Simona.Input.Weather.Datasource(
              coordinateSource =
                SimonaConfig.Simona.Input.Weather.Datasource.CoordinateSource(
                  if (c.hasPathOrNull("coordinateSource"))
                    c.getConfig("coordinateSource")
                  else
                    com.typesafe.config.ConfigFactory
                      .parseString("coordinateSource{}"),
                  parentPath + "coordinateSource.",
                  $tsCfgValidator,
                ),
              couchbaseParams =
                if (c.hasPathOrNull("couchbaseParams"))
                  scala.Some(
                    SimonaConfig.Simona.Input.Weather.Datasource
                      .CouchbaseParams(
                        c.getConfig("couchbaseParams"),
                        parentPath + "couchbaseParams.",
                        $tsCfgValidator,
                      )
                  )
                else None,
              csvParams =
                if (c.hasPathOrNull("csvParams"))
                  scala.Some(
                    SimonaConfig.BaseCsvParams(
                      c.getConfig("csvParams"),
                      parentPath + "csvParams.",
                      $tsCfgValidator,
                    )
                  )
                else None,
              influxDb1xParams =
                if (c.hasPathOrNull("influxDb1xParams"))
                  scala.Some(
                    SimonaConfig.Simona.Input.Weather.Datasource
                      .InfluxDb1xParams(
                        c.getConfig("influxDb1xParams"),
                        parentPath + "influxDb1xParams.",
                        $tsCfgValidator,
                      )
                  )
                else None,
              maxCoordinateDistance =
                if (c.hasPathOrNull("maxCoordinateDistance"))
                  c.getDouble("maxCoordinateDistance")
                else 50000,
              resolution =
                if (c.hasPathOrNull("resolution"))
                  Some(c.getLong("resolution").longValue())
                else None,
              sampleParams =
                if (c.hasPathOrNull("sampleParams"))
                  scala.Some(
                    SimonaConfig.Simona.Input.Weather.Datasource.SampleParams(
                      c.getConfig("sampleParams"),
                      parentPath + "sampleParams.",
                      $tsCfgValidator,
                    )
                  )
                else None,
              scheme =
                if (c.hasPathOrNull("scheme")) c.getString("scheme")
                else "icon",
              sqlParams =
                if (c.hasPathOrNull("sqlParams"))
                  scala.Some(
                    SimonaConfig.Simona.Input.Weather.Datasource.SqlParams(
                      c.getConfig("sqlParams"),
                      parentPath + "sqlParams.",
                      $tsCfgValidator,
                    )
                  )
                else None,
              timestampPattern =
                if (c.hasPathOrNull("timestampPattern"))
                  Some(c.getString("timestampPattern"))
                else None,
            )
          }
        }

        def apply(
            c: com.typesafe.config.Config,
            parentPath: java.lang.String,
            $tsCfgValidator: $TsCfgValidator,
        ): SimonaConfig.Simona.Input.Weather = {
          SimonaConfig.Simona.Input.Weather(
            datasource = SimonaConfig.Simona.Input.Weather.Datasource(
              if (c.hasPathOrNull("datasource")) c.getConfig("datasource")
              else
                com.typesafe.config.ConfigFactory.parseString("datasource{}"),
              parentPath + "datasource.",
              $tsCfgValidator,
            )
          )
        }
      }

      def apply(
          c: com.typesafe.config.Config,
          parentPath: java.lang.String,
          $tsCfgValidator: $TsCfgValidator,
      ): SimonaConfig.Simona.Input = {
        SimonaConfig.Simona.Input(
          grid = SimonaConfig.Simona.Input.Grid(
            if (c.hasPathOrNull("grid")) c.getConfig("grid")
            else com.typesafe.config.ConfigFactory.parseString("grid{}"),
            parentPath + "grid.",
            $tsCfgValidator,
          ),
          primary = SimonaConfig.Simona.Input.Primary(
            if (c.hasPathOrNull("primary")) c.getConfig("primary")
            else com.typesafe.config.ConfigFactory.parseString("primary{}"),
            parentPath + "primary.",
            $tsCfgValidator,
          ),
          weather = SimonaConfig.Simona.Input.Weather(
            if (c.hasPathOrNull("weather")) c.getConfig("weather")
            else com.typesafe.config.ConfigFactory.parseString("weather{}"),
            parentPath + "weather.",
            $tsCfgValidator,
          ),
        )
      }
    }

    final case class Output(
        base: SimonaConfig.Simona.Output.Base,
        flex: scala.Boolean,
        grid: SimonaConfig.GridOutputConfig,
        participant: SimonaConfig.Simona.Output.Participant,
        sink: SimonaConfig.Simona.Output.Sink,
        thermal: SimonaConfig.Simona.Output.Thermal,
    )
    object Output {
      final case class Base(
          addTimestampToOutputDir: scala.Boolean,
          dir: java.lang.String,
      )
      object Base {
        def apply(
            c: com.typesafe.config.Config,
            parentPath: java.lang.String,
            $tsCfgValidator: $TsCfgValidator,
        ): SimonaConfig.Simona.Output.Base = {
          SimonaConfig.Simona.Output.Base(
            addTimestampToOutputDir = !c.hasPathOrNull(
              "addTimestampToOutputDir"
            ) || c.getBoolean("addTimestampToOutputDir"),
            dir = $_reqStr(parentPath, c, "dir", $tsCfgValidator),
          )
        }
        private def $_reqStr(
            parentPath: java.lang.String,
            c: com.typesafe.config.Config,
            path: java.lang.String,
            $tsCfgValidator: $TsCfgValidator,
        ): java.lang.String = {
          if (c == null) null
          else
            try c.getString(path)
            catch {
              case e: com.typesafe.config.ConfigException =>
                $tsCfgValidator.addBadPath(parentPath + path, e)
                null
            }
        }

      }

      final case class Participant(
          defaultConfig: SimonaConfig.ParticipantBaseOutputConfig,
          individualConfigs: scala.List[
            SimonaConfig.ParticipantBaseOutputConfig
          ],
      )
      object Participant {
        def apply(
            c: com.typesafe.config.Config,
            parentPath: java.lang.String,
            $tsCfgValidator: $TsCfgValidator,
        ): SimonaConfig.Simona.Output.Participant = {
          SimonaConfig.Simona.Output.Participant(
            defaultConfig = SimonaConfig.ParticipantBaseOutputConfig(
              if (c.hasPathOrNull("defaultConfig")) c.getConfig("defaultConfig")
              else
                com.typesafe.config.ConfigFactory
                  .parseString("defaultConfig{}"),
              parentPath + "defaultConfig.",
              $tsCfgValidator,
            ),
            individualConfigs = $_LSimonaConfig_ParticipantBaseOutputConfig(
              c.getList("individualConfigs"),
              parentPath,
              $tsCfgValidator,
            ),
          )
        }
        private def $_LSimonaConfig_ParticipantBaseOutputConfig(
            cl: com.typesafe.config.ConfigList,
            parentPath: java.lang.String,
            $tsCfgValidator: $TsCfgValidator,
        ): scala.List[SimonaConfig.ParticipantBaseOutputConfig] = {
          import scala.jdk.CollectionConverters._
          cl.asScala
            .map(cv =>
              SimonaConfig.ParticipantBaseOutputConfig(
                cv.asInstanceOf[com.typesafe.config.ConfigObject].toConfig,
                parentPath,
                $tsCfgValidator,
              )
            )
            .toList
        }
      }

      final case class Sink(
          csv: scala.Option[SimonaConfig.Simona.Output.Sink.Csv],
          influxDb1x: scala.Option[SimonaConfig.Simona.Output.Sink.InfluxDb1x],
          kafka: scala.Option[SimonaConfig.ResultKafkaParams],
      )
      object Sink {
        final case class Csv(
            fileFormat: java.lang.String,
            filePrefix: java.lang.String,
            fileSuffix: java.lang.String,
            isHierarchic: scala.Boolean,
        )
        object Csv {
          def apply(
              c: com.typesafe.config.Config,
              parentPath: java.lang.String,
              $tsCfgValidator: $TsCfgValidator,
          ): SimonaConfig.Simona.Output.Sink.Csv = {
            SimonaConfig.Simona.Output.Sink.Csv(
              fileFormat =
                if (c.hasPathOrNull("fileFormat")) c.getString("fileFormat")
                else ".csv",
              filePrefix =
                if (c.hasPathOrNull("filePrefix")) c.getString("filePrefix")
                else "",
              fileSuffix =
                if (c.hasPathOrNull("fileSuffix")) c.getString("fileSuffix")
                else "",
              isHierarchic =
                c.hasPathOrNull("isHierarchic") && c.getBoolean("isHierarchic"),
            )
          }
        }

        final case class InfluxDb1x(
            database: java.lang.String,
            port: scala.Int,
            url: java.lang.String,
        )
        object InfluxDb1x {
          def apply(
              c: com.typesafe.config.Config,
              parentPath: java.lang.String,
              $tsCfgValidator: $TsCfgValidator,
          ): SimonaConfig.Simona.Output.Sink.InfluxDb1x = {
            SimonaConfig.Simona.Output.Sink.InfluxDb1x(
              database = $_reqStr(parentPath, c, "database", $tsCfgValidator),
              port = $_reqInt(parentPath, c, "port", $tsCfgValidator),
              url = $_reqStr(parentPath, c, "url", $tsCfgValidator),
            )
          }
          private def $_reqInt(
              parentPath: java.lang.String,
              c: com.typesafe.config.Config,
              path: java.lang.String,
              $tsCfgValidator: $TsCfgValidator,
          ): scala.Int = {
            if (c == null) 0
            else
              try c.getInt(path)
              catch {
                case e: com.typesafe.config.ConfigException =>
                  $tsCfgValidator.addBadPath(parentPath + path, e)
                  0
              }
          }

          private def $_reqStr(
              parentPath: java.lang.String,
              c: com.typesafe.config.Config,
              path: java.lang.String,
              $tsCfgValidator: $TsCfgValidator,
          ): java.lang.String = {
            if (c == null) null
            else
              try c.getString(path)
              catch {
                case e: com.typesafe.config.ConfigException =>
                  $tsCfgValidator.addBadPath(parentPath + path, e)
                  null
              }
          }

        }

        def apply(
            c: com.typesafe.config.Config,
            parentPath: java.lang.String,
            $tsCfgValidator: $TsCfgValidator,
        ): SimonaConfig.Simona.Output.Sink = {
          SimonaConfig.Simona.Output.Sink(
            csv =
              if (c.hasPathOrNull("csv"))
                scala.Some(
                  SimonaConfig.Simona.Output.Sink.Csv(
                    c.getConfig("csv"),
                    parentPath + "csv.",
                    $tsCfgValidator,
                  )
                )
              else None,
            influxDb1x =
              if (c.hasPathOrNull("influxDb1x"))
                scala.Some(
                  SimonaConfig.Simona.Output.Sink.InfluxDb1x(
                    c.getConfig("influxDb1x"),
                    parentPath + "influxDb1x.",
                    $tsCfgValidator,
                  )
                )
              else None,
            kafka =
              if (c.hasPathOrNull("kafka"))
                scala.Some(
                  SimonaConfig.ResultKafkaParams(
                    c.getConfig("kafka"),
                    parentPath + "kafka.",
                    $tsCfgValidator,
                  )
                )
              else None,
          )
        }
      }

      final case class Thermal(
          defaultConfig: SimonaConfig.SimpleOutputConfig,
          individualConfigs: scala.List[SimonaConfig.SimpleOutputConfig],
      )
      object Thermal {
        def apply(
            c: com.typesafe.config.Config,
            parentPath: java.lang.String,
            $tsCfgValidator: $TsCfgValidator,
        ): SimonaConfig.Simona.Output.Thermal = {
          SimonaConfig.Simona.Output.Thermal(
            defaultConfig = SimonaConfig.SimpleOutputConfig(
              if (c.hasPathOrNull("defaultConfig")) c.getConfig("defaultConfig")
              else
                com.typesafe.config.ConfigFactory
                  .parseString("defaultConfig{}"),
              parentPath + "defaultConfig.",
              $tsCfgValidator,
            ),
            individualConfigs = $_LSimonaConfig_SimpleOutputConfig(
              c.getList("individualConfigs"),
              parentPath,
              $tsCfgValidator,
            ),
          )
        }
        private def $_LSimonaConfig_SimpleOutputConfig(
            cl: com.typesafe.config.ConfigList,
            parentPath: java.lang.String,
            $tsCfgValidator: $TsCfgValidator,
        ): scala.List[SimonaConfig.SimpleOutputConfig] = {
          import scala.jdk.CollectionConverters._
          cl.asScala
            .map(cv =>
              SimonaConfig.SimpleOutputConfig(
                cv.asInstanceOf[com.typesafe.config.ConfigObject].toConfig,
                parentPath,
                $tsCfgValidator,
              )
            )
            .toList
        }
      }

      def apply(
          c: com.typesafe.config.Config,
          parentPath: java.lang.String,
          $tsCfgValidator: $TsCfgValidator,
      ): SimonaConfig.Simona.Output = {
        SimonaConfig.Simona.Output(
          base = SimonaConfig.Simona.Output.Base(
            if (c.hasPathOrNull("base")) c.getConfig("base")
            else com.typesafe.config.ConfigFactory.parseString("base{}"),
            parentPath + "base.",
            $tsCfgValidator,
          ),
          flex = c.hasPathOrNull("flex") && c.getBoolean("flex"),
          grid = SimonaConfig.GridOutputConfig(
            if (c.hasPathOrNull("grid")) c.getConfig("grid")
            else com.typesafe.config.ConfigFactory.parseString("grid{}"),
            parentPath + "grid.",
            $tsCfgValidator,
          ),
          participant = SimonaConfig.Simona.Output.Participant(
            if (c.hasPathOrNull("participant")) c.getConfig("participant")
            else com.typesafe.config.ConfigFactory.parseString("participant{}"),
            parentPath + "participant.",
            $tsCfgValidator,
          ),
          sink = SimonaConfig.Simona.Output.Sink(
            if (c.hasPathOrNull("sink")) c.getConfig("sink")
            else com.typesafe.config.ConfigFactory.parseString("sink{}"),
            parentPath + "sink.",
            $tsCfgValidator,
          ),
          thermal = SimonaConfig.Simona.Output.Thermal(
            if (c.hasPathOrNull("thermal")) c.getConfig("thermal")
            else com.typesafe.config.ConfigFactory.parseString("thermal{}"),
            parentPath + "thermal.",
            $tsCfgValidator,
          ),
        )
      }
    }

    final case class Powerflow(
        maxSweepPowerDeviation: scala.Double,
        newtonraphson: SimonaConfig.Simona.Powerflow.Newtonraphson,
        resolution: java.time.Duration,
        stopOnFailure: scala.Boolean,
        sweepTimeout: java.time.Duration,
    )
    object Powerflow {
      final case class Newtonraphson(
          epsilon: scala.List[scala.Double],
          iterations: scala.Int,
      )
      object Newtonraphson {
        def apply(
            c: com.typesafe.config.Config,
            parentPath: java.lang.String,
            $tsCfgValidator: $TsCfgValidator,
        ): SimonaConfig.Simona.Powerflow.Newtonraphson = {
          SimonaConfig.Simona.Powerflow.Newtonraphson(
            epsilon =
              $_L$_dbl(c.getList("epsilon"), parentPath, $tsCfgValidator),
            iterations = $_reqInt(parentPath, c, "iterations", $tsCfgValidator),
          )
        }
        private def $_reqInt(
            parentPath: java.lang.String,
            c: com.typesafe.config.Config,
            path: java.lang.String,
            $tsCfgValidator: $TsCfgValidator,
        ): scala.Int = {
          if (c == null) 0
          else
            try c.getInt(path)
            catch {
              case e: com.typesafe.config.ConfigException =>
                $tsCfgValidator.addBadPath(parentPath + path, e)
                0
            }
        }

      }

      def apply(
          c: com.typesafe.config.Config,
          parentPath: java.lang.String,
          $tsCfgValidator: $TsCfgValidator,
      ): SimonaConfig.Simona.Powerflow = {
        SimonaConfig.Simona.Powerflow(
          maxSweepPowerDeviation =
            $_reqDbl(parentPath, c, "maxSweepPowerDeviation", $tsCfgValidator),
          newtonraphson = SimonaConfig.Simona.Powerflow.Newtonraphson(
            if (c.hasPathOrNull("newtonraphson")) c.getConfig("newtonraphson")
            else
              com.typesafe.config.ConfigFactory.parseString("newtonraphson{}"),
            parentPath + "newtonraphson.",
            $tsCfgValidator,
          ),
          resolution =
            if (c.hasPathOrNull("resolution")) c.getDuration("resolution")
            else java.time.Duration.parse("PT1H"),
          stopOnFailure =
            c.hasPathOrNull("stopOnFailure") && c.getBoolean("stopOnFailure"),
          sweepTimeout =
            if (c.hasPathOrNull("sweepTimeout")) c.getDuration("sweepTimeout")
            else java.time.Duration.parse("PT30S"),
        )
      }
      private def $_reqDbl(
          parentPath: java.lang.String,
          c: com.typesafe.config.Config,
          path: java.lang.String,
          $tsCfgValidator: $TsCfgValidator,
      ): scala.Double = {
        if (c == null) 0
        else
          try c.getDouble(path)
          catch {
            case e: com.typesafe.config.ConfigException =>
              $tsCfgValidator.addBadPath(parentPath + path, e)
              0
          }
      }

    }

    final case class Runtime(
        listener: SimonaConfig.Simona.Runtime.Listener,
        participant: SimonaConfig.Simona.Runtime.Participant,
        rootEm: scala.Option[SimonaConfig.Simona.Runtime.RootEm],
        selected_subgrids: scala.Option[scala.List[scala.Int]],
        selected_volt_lvls: scala.Option[scala.List[SimonaConfig.VoltLvlConfig]],
    )
    object Runtime {
      final case class Listener(
          eventsToProcess: scala.Option[scala.List[java.lang.String]],
          kafka: scala.Option[SimonaConfig.RuntimeKafkaParams],
      )
      object Listener {
        def apply(
            c: com.typesafe.config.Config,
            parentPath: java.lang.String,
            $tsCfgValidator: $TsCfgValidator,
        ): SimonaConfig.Simona.Runtime.Listener = {
          SimonaConfig.Simona.Runtime.Listener(
            eventsToProcess =
              if (c.hasPathOrNull("eventsToProcess"))
                scala.Some(
                  $_L$_str(
                    c.getList("eventsToProcess"),
                    parentPath,
                    $tsCfgValidator,
                  )
                )
              else None,
            kafka =
              if (c.hasPathOrNull("kafka"))
                scala.Some(
                  SimonaConfig.RuntimeKafkaParams(
                    c.getConfig("kafka"),
                    parentPath + "kafka.",
                    $tsCfgValidator,
                  )
                )
              else None,
          )
        }
      }

      final case class Participant(
          em: SimonaConfig.Simona.Runtime.Participant.Em,
          evcs: SimonaConfig.Simona.Runtime.Participant.Evcs,
          fixedFeedIn: SimonaConfig.Simona.Runtime.Participant.FixedFeedIn,
          hp: SimonaConfig.Simona.Runtime.Participant.Hp,
          load: SimonaConfig.Simona.Runtime.Participant.Load,
          pv: SimonaConfig.Simona.Runtime.Participant.Pv,
          requestVoltageDeviationThreshold: scala.Double,
          storage: SimonaConfig.Simona.Runtime.Participant.Storage,
          wec: SimonaConfig.Simona.Runtime.Participant.Wec,
      )
      object Participant {
        final case class Em(
            defaultConfig: SimonaConfig.EmRuntimeConfig,
            individualConfigs: scala.List[SimonaConfig.EmRuntimeConfig],
        )
        object Em {
          def apply(
              c: com.typesafe.config.Config,
              parentPath: java.lang.String,
              $tsCfgValidator: $TsCfgValidator,
          ): SimonaConfig.Simona.Runtime.Participant.Em = {
            SimonaConfig.Simona.Runtime.Participant.Em(
              defaultConfig = SimonaConfig.EmRuntimeConfig(
                if (c.hasPathOrNull("defaultConfig"))
                  c.getConfig("defaultConfig")
                else
                  com.typesafe.config.ConfigFactory
                    .parseString("defaultConfig{}"),
                parentPath + "defaultConfig.",
                $tsCfgValidator,
              ),
              individualConfigs = $_LSimonaConfig_EmRuntimeConfig(
                c.getList("individualConfigs"),
                parentPath,
                $tsCfgValidator,
              ),
            )
          }
          private def $_LSimonaConfig_EmRuntimeConfig(
              cl: com.typesafe.config.ConfigList,
              parentPath: java.lang.String,
              $tsCfgValidator: $TsCfgValidator,
          ): scala.List[SimonaConfig.EmRuntimeConfig] = {
            import scala.jdk.CollectionConverters._
            cl.asScala
              .map(cv =>
                SimonaConfig.EmRuntimeConfig(
                  cv.asInstanceOf[com.typesafe.config.ConfigObject].toConfig,
                  parentPath,
                  $tsCfgValidator,
                )
              )
              .toList
          }
        }

        final case class Evcs(
            defaultConfig: SimonaConfig.EvcsRuntimeConfig,
            individualConfigs: scala.List[SimonaConfig.EvcsRuntimeConfig],
        )
        object Evcs {
          def apply(
              c: com.typesafe.config.Config,
              parentPath: java.lang.String,
              $tsCfgValidator: $TsCfgValidator,
          ): SimonaConfig.Simona.Runtime.Participant.Evcs = {
            SimonaConfig.Simona.Runtime.Participant.Evcs(
              defaultConfig = SimonaConfig.EvcsRuntimeConfig(
                if (c.hasPathOrNull("defaultConfig"))
                  c.getConfig("defaultConfig")
                else
                  com.typesafe.config.ConfigFactory
                    .parseString("defaultConfig{}"),
                parentPath + "defaultConfig.",
                $tsCfgValidator,
              ),
              individualConfigs = $_LSimonaConfig_EvcsRuntimeConfig(
                c.getList("individualConfigs"),
                parentPath,
                $tsCfgValidator,
              ),
            )
          }
          private def $_LSimonaConfig_EvcsRuntimeConfig(
              cl: com.typesafe.config.ConfigList,
              parentPath: java.lang.String,
              $tsCfgValidator: $TsCfgValidator,
          ): scala.List[SimonaConfig.EvcsRuntimeConfig] = {
            import scala.jdk.CollectionConverters._
            cl.asScala
              .map(cv =>
                SimonaConfig.EvcsRuntimeConfig(
                  cv.asInstanceOf[com.typesafe.config.ConfigObject].toConfig,
                  parentPath,
                  $tsCfgValidator,
                )
              )
              .toList
          }
        }

        final case class FixedFeedIn(
            defaultConfig: SimonaConfig.FixedFeedInRuntimeConfig,
            individualConfigs: scala.List[SimonaConfig.FixedFeedInRuntimeConfig],
        )
        object FixedFeedIn {
          def apply(
              c: com.typesafe.config.Config,
              parentPath: java.lang.String,
              $tsCfgValidator: $TsCfgValidator,
          ): SimonaConfig.Simona.Runtime.Participant.FixedFeedIn = {
            SimonaConfig.Simona.Runtime.Participant.FixedFeedIn(
              defaultConfig = SimonaConfig.FixedFeedInRuntimeConfig(
                if (c.hasPathOrNull("defaultConfig"))
                  c.getConfig("defaultConfig")
                else
                  com.typesafe.config.ConfigFactory
                    .parseString("defaultConfig{}"),
                parentPath + "defaultConfig.",
                $tsCfgValidator,
              ),
              individualConfigs = $_LSimonaConfig_FixedFeedInRuntimeConfig(
                c.getList("individualConfigs"),
                parentPath,
                $tsCfgValidator,
              ),
            )
          }
          private def $_LSimonaConfig_FixedFeedInRuntimeConfig(
              cl: com.typesafe.config.ConfigList,
              parentPath: java.lang.String,
              $tsCfgValidator: $TsCfgValidator,
          ): scala.List[SimonaConfig.FixedFeedInRuntimeConfig] = {
            import scala.jdk.CollectionConverters._
            cl.asScala
              .map(cv =>
                SimonaConfig.FixedFeedInRuntimeConfig(
                  cv.asInstanceOf[com.typesafe.config.ConfigObject].toConfig,
                  parentPath,
                  $tsCfgValidator,
                )
              )
              .toList
          }
        }

        final case class Hp(
            defaultConfig: SimonaConfig.HpRuntimeConfig,
            individualConfigs: scala.List[SimonaConfig.HpRuntimeConfig],
        )
        object Hp {
          def apply(
              c: com.typesafe.config.Config,
              parentPath: java.lang.String,
              $tsCfgValidator: $TsCfgValidator,
          ): SimonaConfig.Simona.Runtime.Participant.Hp = {
            SimonaConfig.Simona.Runtime.Participant.Hp(
              defaultConfig = SimonaConfig.HpRuntimeConfig(
                if (c.hasPathOrNull("defaultConfig"))
                  c.getConfig("defaultConfig")
                else
                  com.typesafe.config.ConfigFactory
                    .parseString("defaultConfig{}"),
                parentPath + "defaultConfig.",
                $tsCfgValidator,
              ),
              individualConfigs = $_LSimonaConfig_HpRuntimeConfig(
                c.getList("individualConfigs"),
                parentPath,
                $tsCfgValidator,
              ),
            )
          }
          private def $_LSimonaConfig_HpRuntimeConfig(
              cl: com.typesafe.config.ConfigList,
              parentPath: java.lang.String,
              $tsCfgValidator: $TsCfgValidator,
          ): scala.List[SimonaConfig.HpRuntimeConfig] = {
            import scala.jdk.CollectionConverters._
            cl.asScala
              .map(cv =>
                SimonaConfig.HpRuntimeConfig(
                  cv.asInstanceOf[com.typesafe.config.ConfigObject].toConfig,
                  parentPath,
                  $tsCfgValidator,
                )
              )
              .toList
          }
        }

        final case class Load(
            defaultConfig: SimonaConfig.LoadRuntimeConfig,
            individualConfigs: scala.List[SimonaConfig.LoadRuntimeConfig],
        )
        object Load {
          def apply(
              c: com.typesafe.config.Config,
              parentPath: java.lang.String,
              $tsCfgValidator: $TsCfgValidator,
          ): SimonaConfig.Simona.Runtime.Participant.Load = {
            SimonaConfig.Simona.Runtime.Participant.Load(
              defaultConfig = SimonaConfig.LoadRuntimeConfig(
                if (c.hasPathOrNull("defaultConfig"))
                  c.getConfig("defaultConfig")
                else
                  com.typesafe.config.ConfigFactory
                    .parseString("defaultConfig{}"),
                parentPath + "defaultConfig.",
                $tsCfgValidator,
              ),
              individualConfigs = $_LSimonaConfig_LoadRuntimeConfig(
                c.getList("individualConfigs"),
                parentPath,
                $tsCfgValidator,
              ),
            )
          }
          private def $_LSimonaConfig_LoadRuntimeConfig(
              cl: com.typesafe.config.ConfigList,
              parentPath: java.lang.String,
              $tsCfgValidator: $TsCfgValidator,
          ): scala.List[SimonaConfig.LoadRuntimeConfig] = {
            import scala.jdk.CollectionConverters._
            cl.asScala
              .map(cv =>
                SimonaConfig.LoadRuntimeConfig(
                  cv.asInstanceOf[com.typesafe.config.ConfigObject].toConfig,
                  parentPath,
                  $tsCfgValidator,
                )
              )
              .toList
          }
        }

        final case class Pv(
            defaultConfig: SimonaConfig.PvRuntimeConfig,
            individualConfigs: scala.List[SimonaConfig.PvRuntimeConfig],
        )
        object Pv {
          def apply(
              c: com.typesafe.config.Config,
              parentPath: java.lang.String,
              $tsCfgValidator: $TsCfgValidator,
          ): SimonaConfig.Simona.Runtime.Participant.Pv = {
            SimonaConfig.Simona.Runtime.Participant.Pv(
              defaultConfig = SimonaConfig.PvRuntimeConfig(
                if (c.hasPathOrNull("defaultConfig"))
                  c.getConfig("defaultConfig")
                else
                  com.typesafe.config.ConfigFactory
                    .parseString("defaultConfig{}"),
                parentPath + "defaultConfig.",
                $tsCfgValidator,
              ),
              individualConfigs = $_LSimonaConfig_PvRuntimeConfig(
                c.getList("individualConfigs"),
                parentPath,
                $tsCfgValidator,
              ),
            )
          }
          private def $_LSimonaConfig_PvRuntimeConfig(
              cl: com.typesafe.config.ConfigList,
              parentPath: java.lang.String,
              $tsCfgValidator: $TsCfgValidator,
          ): scala.List[SimonaConfig.PvRuntimeConfig] = {
            import scala.jdk.CollectionConverters._
            cl.asScala
              .map(cv =>
                SimonaConfig.PvRuntimeConfig(
                  cv.asInstanceOf[com.typesafe.config.ConfigObject].toConfig,
                  parentPath,
                  $tsCfgValidator,
                )
              )
              .toList
          }
        }

        final case class Storage(
            defaultConfig: SimonaConfig.StorageRuntimeConfig,
            individualConfigs: scala.List[SimonaConfig.StorageRuntimeConfig],
        )
        object Storage {
          def apply(
              c: com.typesafe.config.Config,
              parentPath: java.lang.String,
              $tsCfgValidator: $TsCfgValidator,
          ): SimonaConfig.Simona.Runtime.Participant.Storage = {
            SimonaConfig.Simona.Runtime.Participant.Storage(
              defaultConfig = SimonaConfig.StorageRuntimeConfig(
                if (c.hasPathOrNull("defaultConfig"))
                  c.getConfig("defaultConfig")
                else
                  com.typesafe.config.ConfigFactory
                    .parseString("defaultConfig{}"),
                parentPath + "defaultConfig.",
                $tsCfgValidator,
              ),
              individualConfigs = $_LSimonaConfig_StorageRuntimeConfig(
                c.getList("individualConfigs"),
                parentPath,
                $tsCfgValidator,
              ),
            )
          }
          private def $_LSimonaConfig_StorageRuntimeConfig(
              cl: com.typesafe.config.ConfigList,
              parentPath: java.lang.String,
              $tsCfgValidator: $TsCfgValidator,
          ): scala.List[SimonaConfig.StorageRuntimeConfig] = {
            import scala.jdk.CollectionConverters._
            cl.asScala
              .map(cv =>
                SimonaConfig.StorageRuntimeConfig(
                  cv.asInstanceOf[com.typesafe.config.ConfigObject].toConfig,
                  parentPath,
                  $tsCfgValidator,
                )
              )
              .toList
          }
        }

        final case class Wec(
            defaultConfig: SimonaConfig.WecRuntimeConfig,
            individualConfigs: scala.List[SimonaConfig.WecRuntimeConfig],
        )
        object Wec {
          def apply(
              c: com.typesafe.config.Config,
              parentPath: java.lang.String,
              $tsCfgValidator: $TsCfgValidator,
          ): SimonaConfig.Simona.Runtime.Participant.Wec = {
            SimonaConfig.Simona.Runtime.Participant.Wec(
              defaultConfig = SimonaConfig.WecRuntimeConfig(
                if (c.hasPathOrNull("defaultConfig"))
                  c.getConfig("defaultConfig")
                else
                  com.typesafe.config.ConfigFactory
                    .parseString("defaultConfig{}"),
                parentPath + "defaultConfig.",
                $tsCfgValidator,
              ),
              individualConfigs = $_LSimonaConfig_WecRuntimeConfig(
                c.getList("individualConfigs"),
                parentPath,
                $tsCfgValidator,
              ),
            )
          }
          private def $_LSimonaConfig_WecRuntimeConfig(
              cl: com.typesafe.config.ConfigList,
              parentPath: java.lang.String,
              $tsCfgValidator: $TsCfgValidator,
          ): scala.List[SimonaConfig.WecRuntimeConfig] = {
            import scala.jdk.CollectionConverters._
            cl.asScala
              .map(cv =>
                SimonaConfig.WecRuntimeConfig(
                  cv.asInstanceOf[com.typesafe.config.ConfigObject].toConfig,
                  parentPath,
                  $tsCfgValidator,
                )
              )
              .toList
          }
        }

        def apply(
            c: com.typesafe.config.Config,
            parentPath: java.lang.String,
            $tsCfgValidator: $TsCfgValidator,
        ): SimonaConfig.Simona.Runtime.Participant = {
          SimonaConfig.Simona.Runtime.Participant(
            em = SimonaConfig.Simona.Runtime.Participant.Em(
              if (c.hasPathOrNull("em")) c.getConfig("em")
              else com.typesafe.config.ConfigFactory.parseString("em{}"),
              parentPath + "em.",
              $tsCfgValidator,
            ),
            evcs = SimonaConfig.Simona.Runtime.Participant.Evcs(
              if (c.hasPathOrNull("evcs")) c.getConfig("evcs")
              else com.typesafe.config.ConfigFactory.parseString("evcs{}"),
              parentPath + "evcs.",
              $tsCfgValidator,
            ),
            fixedFeedIn = SimonaConfig.Simona.Runtime.Participant.FixedFeedIn(
              if (c.hasPathOrNull("fixedFeedIn")) c.getConfig("fixedFeedIn")
              else
                com.typesafe.config.ConfigFactory.parseString("fixedFeedIn{}"),
              parentPath + "fixedFeedIn.",
              $tsCfgValidator,
            ),
            hp = SimonaConfig.Simona.Runtime.Participant.Hp(
              if (c.hasPathOrNull("hp")) c.getConfig("hp")
              else com.typesafe.config.ConfigFactory.parseString("hp{}"),
              parentPath + "hp.",
              $tsCfgValidator,
            ),
            load = SimonaConfig.Simona.Runtime.Participant.Load(
              if (c.hasPathOrNull("load")) c.getConfig("load")
              else com.typesafe.config.ConfigFactory.parseString("load{}"),
              parentPath + "load.",
              $tsCfgValidator,
            ),
            pv = SimonaConfig.Simona.Runtime.Participant.Pv(
              if (c.hasPathOrNull("pv")) c.getConfig("pv")
              else com.typesafe.config.ConfigFactory.parseString("pv{}"),
              parentPath + "pv.",
              $tsCfgValidator,
            ),
            requestVoltageDeviationThreshold =
              if (c.hasPathOrNull("requestVoltageDeviationThreshold"))
                c.getDouble("requestVoltageDeviationThreshold")
              else 1e-14,
            storage = SimonaConfig.Simona.Runtime.Participant.Storage(
              if (c.hasPathOrNull("storage")) c.getConfig("storage")
              else com.typesafe.config.ConfigFactory.parseString("storage{}"),
              parentPath + "storage.",
              $tsCfgValidator,
            ),
            wec = SimonaConfig.Simona.Runtime.Participant.Wec(
              if (c.hasPathOrNull("wec")) c.getConfig("wec")
              else com.typesafe.config.ConfigFactory.parseString("wec{}"),
              parentPath + "wec.",
              $tsCfgValidator,
            ),
          )
        }
      }

      final case class RootEm(
          filePath: java.lang.String,
          nodeId: java.lang.String,
          threshold: scala.Double,
          timeSeriesType: java.lang.String,
      )
      object RootEm {
        def apply(
            c: com.typesafe.config.Config,
            parentPath: java.lang.String,
            $tsCfgValidator: $TsCfgValidator,
        ): SimonaConfig.Simona.Runtime.RootEm = {
          SimonaConfig.Simona.Runtime.RootEm(
            filePath = $_reqStr(parentPath, c, "filePath", $tsCfgValidator),
            nodeId = $_reqStr(parentPath, c, "nodeId", $tsCfgValidator),
            threshold = $_reqDbl(parentPath, c, "threshold", $tsCfgValidator),
            timeSeriesType =
              $_reqStr(parentPath, c, "timeSeriesType", $tsCfgValidator),
          )
        }
        private def $_reqDbl(
            parentPath: java.lang.String,
            c: com.typesafe.config.Config,
            path: java.lang.String,
            $tsCfgValidator: $TsCfgValidator,
        ): scala.Double = {
          if (c == null) 0
          else
            try c.getDouble(path)
            catch {
              case e: com.typesafe.config.ConfigException =>
                $tsCfgValidator.addBadPath(parentPath + path, e)
                0
            }
        }

        private def $_reqStr(
            parentPath: java.lang.String,
            c: com.typesafe.config.Config,
            path: java.lang.String,
            $tsCfgValidator: $TsCfgValidator,
        ): java.lang.String = {
          if (c == null) null
          else
            try c.getString(path)
            catch {
              case e: com.typesafe.config.ConfigException =>
                $tsCfgValidator.addBadPath(parentPath + path, e)
                null
            }
        }

      }

      def apply(
          c: com.typesafe.config.Config,
          parentPath: java.lang.String,
          $tsCfgValidator: $TsCfgValidator,
      ): SimonaConfig.Simona.Runtime = {
        SimonaConfig.Simona.Runtime(
          listener = SimonaConfig.Simona.Runtime.Listener(
            if (c.hasPathOrNull("listener")) c.getConfig("listener")
            else com.typesafe.config.ConfigFactory.parseString("listener{}"),
            parentPath + "listener.",
            $tsCfgValidator,
          ),
          participant = SimonaConfig.Simona.Runtime.Participant(
            if (c.hasPathOrNull("participant")) c.getConfig("participant")
            else com.typesafe.config.ConfigFactory.parseString("participant{}"),
            parentPath + "participant.",
            $tsCfgValidator,
          ),
          rootEm =
            if (c.hasPathOrNull("rootEm"))
              scala.Some(
                SimonaConfig.Simona.Runtime.RootEm(
                  c.getConfig("rootEm"),
                  parentPath + "rootEm.",
                  $tsCfgValidator,
                )
              )
            else None,
          selected_subgrids =
            if (c.hasPathOrNull("selected_subgrids"))
              scala.Some(
                $_L$_int(
                  c.getList("selected_subgrids"),
                  parentPath,
                  $tsCfgValidator,
                )
              )
            else None,
          selected_volt_lvls =
            if (c.hasPathOrNull("selected_volt_lvls"))
              scala.Some(
                $_LSimonaConfig_VoltLvlConfig(
                  c.getList("selected_volt_lvls"),
                  parentPath,
                  $tsCfgValidator,
                )
              )
            else None,
        )
      }
      private def $_LSimonaConfig_VoltLvlConfig(
          cl: com.typesafe.config.ConfigList,
          parentPath: java.lang.String,
          $tsCfgValidator: $TsCfgValidator,
      ): scala.List[SimonaConfig.VoltLvlConfig] = {
        import scala.jdk.CollectionConverters._
        cl.asScala
          .map(cv =>
            SimonaConfig.VoltLvlConfig(
              cv.asInstanceOf[com.typesafe.config.ConfigObject].toConfig,
              parentPath,
              $tsCfgValidator,
            )
          )
          .toList
      }
    }

    final case class Time(
        endDateTime: java.lang.String,
        schedulerReadyCheckWindow: scala.Option[scala.Int],
        startDateTime: java.lang.String,
    )
    object Time {
      def apply(
          c: com.typesafe.config.Config,
          parentPath: java.lang.String,
          $tsCfgValidator: $TsCfgValidator,
      ): SimonaConfig.Simona.Time = {
        SimonaConfig.Simona.Time(
          endDateTime =
            if (c.hasPathOrNull("endDateTime")) c.getString("endDateTime")
            else "2011-05-01T01:00:00Z",
          schedulerReadyCheckWindow =
            if (c.hasPathOrNull("schedulerReadyCheckWindow"))
              Some(c.getInt("schedulerReadyCheckWindow"))
            else None,
          startDateTime =
            if (c.hasPathOrNull("startDateTime")) c.getString("startDateTime")
            else "2011-05-01T00:00:00Z",
        )
      }
    }

    def apply(
        c: com.typesafe.config.Config,
        parentPath: java.lang.String,
        $tsCfgValidator: $TsCfgValidator,
    ): SimonaConfig.Simona = {
      SimonaConfig.Simona(
        control =
          if (c.hasPathOrNull("control"))
            scala.Some(
              SimonaConfig.Simona.Control(
                c.getConfig("control"),
                parentPath + "control.",
                $tsCfgValidator,
              )
            )
          else None,
        event = SimonaConfig.Simona.Event(
          if (c.hasPathOrNull("event")) c.getConfig("event")
          else com.typesafe.config.ConfigFactory.parseString("event{}"),
          parentPath + "event.",
          $tsCfgValidator,
        ),
        gridConfig = SimonaConfig.Simona.GridConfig(
          if (c.hasPathOrNull("gridConfig")) c.getConfig("gridConfig")
          else com.typesafe.config.ConfigFactory.parseString("gridConfig{}"),
          parentPath + "gridConfig.",
          $tsCfgValidator,
        ),
        input = SimonaConfig.Simona.Input(
          if (c.hasPathOrNull("input")) c.getConfig("input")
          else com.typesafe.config.ConfigFactory.parseString("input{}"),
          parentPath + "input.",
          $tsCfgValidator,
        ),
        output = SimonaConfig.Simona.Output(
          if (c.hasPathOrNull("output")) c.getConfig("output")
          else com.typesafe.config.ConfigFactory.parseString("output{}"),
          parentPath + "output.",
          $tsCfgValidator,
        ),
        powerflow = SimonaConfig.Simona.Powerflow(
          if (c.hasPathOrNull("powerflow")) c.getConfig("powerflow")
          else com.typesafe.config.ConfigFactory.parseString("powerflow{}"),
          parentPath + "powerflow.",
          $tsCfgValidator,
        ),
        runtime = SimonaConfig.Simona.Runtime(
          if (c.hasPathOrNull("runtime")) c.getConfig("runtime")
          else com.typesafe.config.ConfigFactory.parseString("runtime{}"),
          parentPath + "runtime.",
          $tsCfgValidator,
        ),
        simulationName =
          $_reqStr(parentPath, c, "simulationName", $tsCfgValidator),
        time = SimonaConfig.Simona.Time(
          if (c.hasPathOrNull("time")) c.getConfig("time")
          else com.typesafe.config.ConfigFactory.parseString("time{}"),
          parentPath + "time.",
          $tsCfgValidator,
        ),
      )
    }
    private def $_reqStr(
        parentPath: java.lang.String,
        c: com.typesafe.config.Config,
        path: java.lang.String,
        $tsCfgValidator: $TsCfgValidator,
    ): java.lang.String = {
      if (c == null) null
      else
        try c.getString(path)
        catch {
          case e: com.typesafe.config.ConfigException =>
            $tsCfgValidator.addBadPath(parentPath + path, e)
            null
        }
    }

  }

  def apply(c: com.typesafe.config.Config): SimonaConfig = {
    val $tsCfgValidator: $TsCfgValidator = new $TsCfgValidator()
    val parentPath: java.lang.String = ""
    val $result = SimonaConfig(
      simona = SimonaConfig.Simona(
        if (c.hasPathOrNull("simona")) c.getConfig("simona")
        else com.typesafe.config.ConfigFactory.parseString("simona{}"),
        parentPath + "simona.",
        $tsCfgValidator,
      )
    )
    $tsCfgValidator.validate()
    $result
  }

  private def $_L$_dbl(
      cl: com.typesafe.config.ConfigList,
      parentPath: java.lang.String,
      $tsCfgValidator: $TsCfgValidator,
  ): scala.List[scala.Double] = {
    import scala.jdk.CollectionConverters._
    cl.asScala.map(cv => $_dbl(cv)).toList
  }
  private def $_L$_int(
      cl: com.typesafe.config.ConfigList,
      parentPath: java.lang.String,
      $tsCfgValidator: $TsCfgValidator,
  ): scala.List[scala.Int] = {
    import scala.jdk.CollectionConverters._
    cl.asScala.map(cv => $_int(cv)).toList
  }
  private def $_L$_str(
      cl: com.typesafe.config.ConfigList,
      parentPath: java.lang.String,
      $tsCfgValidator: $TsCfgValidator,
  ): scala.List[java.lang.String] = {
    import scala.jdk.CollectionConverters._
    cl.asScala.map(cv => $_str(cv)).toList
  }
  private def $_dbl(cv: com.typesafe.config.ConfigValue): scala.Double = {
    val u: Any = cv.unwrapped
    if (
      (cv.valueType != com.typesafe.config.ConfigValueType.NUMBER) ||
      !u.isInstanceOf[java.lang.Number]
    ) throw $_expE(cv, "double")
    u.asInstanceOf[java.lang.Number].doubleValue()
  }

  private def $_expE(
      cv: com.typesafe.config.ConfigValue,
      exp: java.lang.String,
  ) = {
    val u: Any = cv.unwrapped
    new java.lang.RuntimeException(
      s"${cv.origin.lineNumber}: " +
        "expecting: " + exp + " got: " +
        (if (u.isInstanceOf[java.lang.String]) "\"" + u + "\"" else u)
    )
  }

  private def $_int(cv: com.typesafe.config.ConfigValue): scala.Int = {
    val u: Any = cv.unwrapped
    if (
      (cv.valueType != com.typesafe.config.ConfigValueType.NUMBER) ||
      !u.isInstanceOf[Integer]
    ) throw $_expE(cv, "integer")
    u.asInstanceOf[Integer]
  }

  private def $_str(cv: com.typesafe.config.ConfigValue): java.lang.String = {
    java.lang.String.valueOf(cv.unwrapped())
  }

  final class $TsCfgValidator {
    private val badPaths =
      scala.collection.mutable.ArrayBuffer[java.lang.String]()

    def addBadPath(
        path: java.lang.String,
        e: com.typesafe.config.ConfigException,
    ): Unit = {
      badPaths += s"'$path': ${e.getClass.getName}(${e.getMessage})"
    }

    def addInvalidEnumValue(
        path: java.lang.String,
        value: java.lang.String,
        enumName: java.lang.String,
    ): Unit = {
      badPaths += s"'$path': invalid value $value for enumeration $enumName"
    }

    def validate(): Unit = {
      if (badPaths.nonEmpty) {
        throw new com.typesafe.config.ConfigException(
          badPaths.mkString("Invalid configuration:\n    ", "\n    ", "")
        ) {}
      }
    }
  }
}<|MERGE_RESOLUTION|>--- conflicted
+++ resolved
@@ -868,7 +868,6 @@
 
   }
 
-<<<<<<< HEAD
   final case class StorageRuntimeConfig(
       override val calculateMissingReactivePowerWithModel: scala.Boolean,
       override val scaling: scala.Double,
@@ -881,20 +880,10 @@
         uuids,
       )
   object StorageRuntimeConfig {
-=======
-  final case class TransformerControlGroup(
-      measurements: scala.List[java.lang.String],
-      transformers: scala.List[java.lang.String],
-      vMax: scala.Double,
-      vMin: scala.Double,
-  )
-  object TransformerControlGroup {
->>>>>>> f129a576
     def apply(
         c: com.typesafe.config.Config,
         parentPath: java.lang.String,
         $tsCfgValidator: $TsCfgValidator,
-<<<<<<< HEAD
     ): SimonaConfig.StorageRuntimeConfig = {
       SimonaConfig.StorageRuntimeConfig(
         initialSoc =
@@ -928,7 +917,35 @@
         }
     }
 
-=======
+    private def $_reqDbl(
+        parentPath: java.lang.String,
+        c: com.typesafe.config.Config,
+        path: java.lang.String,
+        $tsCfgValidator: $TsCfgValidator,
+    ): scala.Double = {
+      if (c == null) 0
+      else
+        try c.getDouble(path)
+        catch {
+          case e: com.typesafe.config.ConfigException =>
+            $tsCfgValidator.addBadPath(parentPath + path, e)
+            0
+        }
+    }
+
+  }
+
+  final case class TransformerControlGroup(
+      measurements: scala.List[java.lang.String],
+      transformers: scala.List[java.lang.String],
+      vMax: scala.Double,
+      vMin: scala.Double,
+  )
+  object TransformerControlGroup {
+    def apply(
+        c: com.typesafe.config.Config,
+        parentPath: java.lang.String,
+        $tsCfgValidator: $TsCfgValidator,
     ): SimonaConfig.TransformerControlGroup = {
       SimonaConfig.TransformerControlGroup(
         measurements =
@@ -939,7 +956,6 @@
         vMin = $_reqDbl(parentPath, c, "vMin", $tsCfgValidator),
       )
     }
->>>>>>> f129a576
     private def $_reqDbl(
         parentPath: java.lang.String,
         c: com.typesafe.config.Config,
@@ -2317,7 +2333,6 @@
     final case class Runtime(
         listener: SimonaConfig.Simona.Runtime.Listener,
         participant: SimonaConfig.Simona.Runtime.Participant,
-        rootEm: scala.Option[SimonaConfig.Simona.Runtime.RootEm],
         selected_subgrids: scala.Option[scala.List[scala.Int]],
         selected_volt_lvls: scala.Option[scala.List[SimonaConfig.VoltLvlConfig]],
     )
@@ -2792,60 +2807,6 @@
         }
       }
 
-      final case class RootEm(
-          filePath: java.lang.String,
-          nodeId: java.lang.String,
-          threshold: scala.Double,
-          timeSeriesType: java.lang.String,
-      )
-      object RootEm {
-        def apply(
-            c: com.typesafe.config.Config,
-            parentPath: java.lang.String,
-            $tsCfgValidator: $TsCfgValidator,
-        ): SimonaConfig.Simona.Runtime.RootEm = {
-          SimonaConfig.Simona.Runtime.RootEm(
-            filePath = $_reqStr(parentPath, c, "filePath", $tsCfgValidator),
-            nodeId = $_reqStr(parentPath, c, "nodeId", $tsCfgValidator),
-            threshold = $_reqDbl(parentPath, c, "threshold", $tsCfgValidator),
-            timeSeriesType =
-              $_reqStr(parentPath, c, "timeSeriesType", $tsCfgValidator),
-          )
-        }
-        private def $_reqDbl(
-            parentPath: java.lang.String,
-            c: com.typesafe.config.Config,
-            path: java.lang.String,
-            $tsCfgValidator: $TsCfgValidator,
-        ): scala.Double = {
-          if (c == null) 0
-          else
-            try c.getDouble(path)
-            catch {
-              case e: com.typesafe.config.ConfigException =>
-                $tsCfgValidator.addBadPath(parentPath + path, e)
-                0
-            }
-        }
-
-        private def $_reqStr(
-            parentPath: java.lang.String,
-            c: com.typesafe.config.Config,
-            path: java.lang.String,
-            $tsCfgValidator: $TsCfgValidator,
-        ): java.lang.String = {
-          if (c == null) null
-          else
-            try c.getString(path)
-            catch {
-              case e: com.typesafe.config.ConfigException =>
-                $tsCfgValidator.addBadPath(parentPath + path, e)
-                null
-            }
-        }
-
-      }
-
       def apply(
           c: com.typesafe.config.Config,
           parentPath: java.lang.String,
@@ -2864,16 +2825,6 @@
             parentPath + "participant.",
             $tsCfgValidator,
           ),
-          rootEm =
-            if (c.hasPathOrNull("rootEm"))
-              scala.Some(
-                SimonaConfig.Simona.Runtime.RootEm(
-                  c.getConfig("rootEm"),
-                  parentPath + "rootEm.",
-                  $tsCfgValidator,
-                )
-              )
-            else None,
           selected_subgrids =
             if (c.hasPathOrNull("selected_subgrids"))
               scala.Some(
