/*
 * © 2024. TU Dortmund University,
 * Institute of Energy Systems, Energy Efficiency and Energy Economics,
 * Research group Distribution grid planning and operation
 */

package edu.ie3.simona.config

import com.typesafe.config.{Config, ConfigValue}
import edu.ie3.simona.config.SimonaConfig.writer
import edu.ie3.simona.exceptions.CriticalFailureException
import pureconfig.error._
import pureconfig.generic._
import pureconfig.generic.semiauto.deriveConvert
import pureconfig._

import scala.concurrent.duration.{DurationInt, FiniteDuration}
import scala.deriving.Mirror

final case class SimonaConfig(
    simona: SimonaConfig.Simona
<<<<<<< HEAD
) derives ConfigConvert
=======
) {

  /** Returns the default config values.
    */
  def defaults: ConfigValue = writer.to(this)
}
>>>>>>> 34e3aea6

object SimonaConfig {
  // pure config start
  implicit def productHint[T]: ProductHint[T] =
    ProductHint[T](ConfigFieldMapping(CamelCase, CamelCase))

<<<<<<< HEAD
  extension (c: ConfigConvert.type)
    inline def derived[A](using m: Mirror.Of[A]): ConfigConvert[A] =
      deriveConvert[A]
=======
  /** Returns a writer for [[SimonaConfig]].
    */
  private def writer: ConfigWriter[SimonaConfig] = ConfigWriter[SimonaConfig]
>>>>>>> 34e3aea6

  def apply(typeSafeConfig: Config): SimonaConfig =
    apply(ConfigSource.fromConfig(typeSafeConfig))

  def apply(confSrc: ConfigObjectSource): SimonaConfig =
    confSrc.load[SimonaConfig] match {
      case Left(readerFailures) =>
        val detailedErrors = readerFailures.toList
          .map {
            case CannotParse(msg, origin) =>
              f"CannotParse => $msg, Origin: $origin \n"
            case _: CannotRead =>
              f"CannotRead => Can not read config source} \n"
            case ConvertFailure(reason, _, path) =>
              f"ConvertFailure => Path: $path, Description: ${reason.description} \n"
            case ThrowableFailure(throwable, origin) =>
              f"ThrowableFailure => ${throwable.getMessage}, Origin: $origin \n"
            case failure =>
              f"Unknown failure type => ${failure.toString} \n"
          }
          .mkString("\n")
        throw new CriticalFailureException(
          s"Unable to load config due to following failures:\n$detailedErrors"
        )
      case Right(conf) => conf
    }

  // pure config end

  /** Case class contains default and individual configs for assets.
    * @param defaultConfig
    *   to use
    * @param individualConfigs
    *   specific configs, that are used instead of the [[defaultConfig]]
    * @tparam T
    *   type of asset config
    */
  final case class AssetConfigs[T](
      defaultConfig: T,
      individualConfigs: List[T] = List.empty,
  )

  sealed trait GridConfigParams {
    val gridIds: Option[List[String]]
    val voltLvls: Option[List[VoltLvlConfig]]
  }

  final case class RefSystemConfig(
      override val gridIds: Option[List[String]] = None,
      sNom: String,
      vNom: String,
      override val voltLvls: Option[List[VoltLvlConfig]] = None,
  ) extends GridConfigParams
      derives ConfigConvert

  final case class TransformerControlGroup(
      measurements: List[String] = List.empty,
      transformers: List[String] = List.empty,
      vMax: Double,
      vMin: Double,
  ) derives ConfigConvert

  final case class VoltLvlConfig(
      id: String,
      vNom: String,
  ) derives ConfigConvert

  final case class VoltageLimitsConfig(
      override val gridIds: Option[List[String]] = None,
      vMax: Double,
      vMin: Double,
      override val voltLvls: Option[List[VoltLvlConfig]] = None,
  ) extends GridConfigParams
      derives ConfigConvert

  final case class Simona(
      control: Option[Simona.Control] = None,
      gridConfig: Simona.GridConfig = Simona.GridConfig(),
      input: InputConfig,
      output: OutputConfig,
      powerflow: Simona.Powerflow,
      runtime: RuntimeConfig,
      simulationName: String,
      time: Simona.Time = Simona.Time(),
  ) derives ConfigConvert
  object Simona {
    final case class Control(
        transformer: List[TransformerControlGroup] = List.empty
    ) derives ConfigConvert

    final case class GridConfig(
        refSystems: Option[List[RefSystemConfig]] = None,
        voltageLimits: Option[List[VoltageLimitsConfig]] = None,
    ) derives ConfigConvert

    final case class Powerflow(
        maxSweepPowerDeviation: Double,
        newtonraphson: Powerflow.Newtonraphson,
        resolution: FiniteDuration = 1.hours,
        stopOnFailure: Boolean = false,
        sweepTimeout: FiniteDuration = 30.seconds,
    ) derives ConfigConvert
    object Powerflow {
      final case class Newtonraphson(
          epsilon: List[Double] = List.empty,
          iterations: Int,
      ) derives ConfigConvert
    }

    final case class Time(
        endDateTime: String = "2011-05-01T01:00:00Z",
        schedulerReadyCheckWindow: Option[Int] = None,
        startDateTime: String = "2011-05-01T00:00:00Z",
    ) derives ConfigConvert
  }
}<|MERGE_RESOLUTION|>--- conflicted
+++ resolved
@@ -19,31 +19,25 @@
 
 final case class SimonaConfig(
     simona: SimonaConfig.Simona
-<<<<<<< HEAD
-) derives ConfigConvert
-=======
-) {
+) derives ConfigConvert {
 
   /** Returns the default config values.
     */
   def defaults: ConfigValue = writer.to(this)
 }
->>>>>>> 34e3aea6
 
 object SimonaConfig {
   // pure config start
   implicit def productHint[T]: ProductHint[T] =
     ProductHint[T](ConfigFieldMapping(CamelCase, CamelCase))
 
-<<<<<<< HEAD
   extension (c: ConfigConvert.type)
     inline def derived[A](using m: Mirror.Of[A]): ConfigConvert[A] =
       deriveConvert[A]
-=======
+
   /** Returns a writer for [[SimonaConfig]].
     */
   private def writer: ConfigWriter[SimonaConfig] = ConfigWriter[SimonaConfig]
->>>>>>> 34e3aea6
 
   def apply(typeSafeConfig: Config): SimonaConfig =
     apply(ConfigSource.fromConfig(typeSafeConfig))
