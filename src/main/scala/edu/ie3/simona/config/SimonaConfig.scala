/*
 * © 2024. TU Dortmund University,
 * Institute of Energy Systems, Energy Efficiency and Energy Economics,
 * Research group Distribution grid planning and operation
 */

package edu.ie3.simona.config

import com.typesafe.config.{Config, ConfigRenderOptions}
import edu.ie3.simona.exceptions.CriticalFailureException
import pureconfig._
import pureconfig.error._
import pureconfig.generic.ProductHint
import pureconfig.generic.auto._

import java.time.Duration
import scala.language.implicitConversions
import scala.util.Try

final case class SimonaConfig(
    simona: SimonaConfig.Simona
) {
  def render(options: ConfigRenderOptions): String =
    SimonaConfig.render(this, options)
}

object SimonaConfig {
  // pure config start
  implicit def productHint[T]: ProductHint[T] =
    ProductHint[T](ConfigFieldMapping(CamelCase, CamelCase))

  // TODO: replace with finite duration
  implicit def durationConvert: ConfigConvert[Duration] =
    ConfigConvert.viaStringTry(
      str => Try(Duration.parse(("PT" + str).toUpperCase)),
      x => x.toString,
    )

  def apply(typeSafeConfig: Config): SimonaConfig =
    apply(ConfigSource.fromConfig(typeSafeConfig))

  def apply(confSrc: ConfigObjectSource): SimonaConfig =
    confSrc.load[SimonaConfig] match {
      case Left(readerFailures) =>
        val detailedErrors = readerFailures.toList
          .map {
            case CannotParse(msg, origin) =>
              f"CannotParse => $msg, Origin: $origin \n"
            case _: CannotRead =>
              f"CannotRead => Can not read config source} \n"
            case ConvertFailure(reason, _, path) =>
              f"ConvertFailure => Path: $path, Description: ${reason.description} \n"
            case ThrowableFailure(throwable, origin) =>
              f"ThrowableFailure => ${throwable.getMessage}, Origin: $origin \n"
            case failure =>
              f"Unknown failure type => ${failure.toString} \n"
          }
          .mkString("\n")
        throw new CriticalFailureException(
          s"Unable to load config due to following failures:\n$detailedErrors"
        )
      case Right(conf) => conf
    }

  def render(
      simonaConfig: SimonaConfig,
      options: ConfigRenderOptions,
  ): String = ConfigWriter[SimonaConfig].to(simonaConfig).render(options)

  // pure config end

<<<<<<< HEAD
  /** Case class contains default and individual configs for assets.
    * @param defaultConfig
    *   to use
    * @param individualConfigs
    *   specific configs, that are used instead of the [[defaultConfig]]
    * @tparam T
    *   type of asset config
    */
  final case class AssetConfigs[T](
      defaultConfig: T,
      individualConfigs: List[T] = List.empty,
  )

=======
  final case class BaseCsvParams(
      override val csvSep: String,
      override val directoryPath: String,
      override val isHierarchic: Boolean,
  ) extends CsvParams(csvSep, directoryPath, isHierarchic)

  sealed abstract class BaseOutputConfig(
      val notifier: String,
      val simulationResult: Boolean,
  )
  sealed abstract class CsvParams(
      val csvSep: String,
      val directoryPath: String,
      val isHierarchic: Boolean,
  )

  final case class GridOutputConfig(
      lines: Boolean = false,
      nodes: Boolean = false,
      notifier: String,
      switches: Boolean = false,
      transformers2w: Boolean = false,
      transformers3w: Boolean = false,
  )

  sealed abstract class KafkaParams(
      val bootstrapServers: String,
      val linger: Int,
      val runId: String,
      val schemaRegistryUrl: String,
  )

  final case class ParticipantBaseOutputConfig(
      override val notifier: String,
      override val simulationResult: Boolean,
      flexResult: Boolean = false,
      powerRequestReply: Boolean,
  ) extends BaseOutputConfig(notifier, simulationResult)

  final case class PrimaryDataCsvParams(
      override val csvSep: String,
      override val directoryPath: String,
      override val isHierarchic: Boolean,
      timePattern: String = "yyyy-MM-dd'T'HH:mm:ss[.S[S][S]]X",
  ) extends CsvParams(csvSep, directoryPath, isHierarchic)

  sealed trait GridConfigParams {
    val gridIds: Option[List[String]]
    val voltLvls: Option[List[VoltLvlConfig]]
  }

>>>>>>> 76fd935a
  final case class RefSystemConfig(
      override val gridIds: Option[List[String]] = None,
      sNom: String,
      vNom: String,
      override val voltLvls: Option[List[VoltLvlConfig]] = None,
  ) extends GridConfigParams

<<<<<<< HEAD
=======
  final case class ResultKafkaParams(
      override val bootstrapServers: String,
      override val linger: Int,
      override val runId: String,
      override val schemaRegistryUrl: String,
      topicNodeRes: String,
  ) extends KafkaParams(bootstrapServers, linger, runId, schemaRegistryUrl)

  final case class RuntimeKafkaParams(
      override val bootstrapServers: String,
      override val linger: Int,
      override val runId: String,
      override val schemaRegistryUrl: String,
      topic: String,
  ) extends KafkaParams(bootstrapServers, linger, runId, schemaRegistryUrl)

  final case class SimpleOutputConfig(
      override val notifier: String,
      override val simulationResult: Boolean,
  ) extends BaseOutputConfig(notifier, simulationResult)

>>>>>>> 76fd935a
  final case class TransformerControlGroup(
      measurements: List[String] = List.empty,
      transformers: List[String] = List.empty,
      vMax: Double,
      vMin: Double,
  )

  final case class VoltLvlConfig(
      id: String,
      vNom: String,
  )

<<<<<<< HEAD
=======
  final case class VoltageLimitsConfig(
      override val gridIds: Option[List[String]] = None,
      vMax: Double,
      vMin: Double,
      override val voltLvls: Option[List[VoltLvlConfig]] = None,
  ) extends GridConfigParams

>>>>>>> 76fd935a
  final case class Simona(
      control: Option[Simona.Control] = None,
      event: Simona.Event = Simona.Event(),
      gridConfig: Simona.GridConfig = Simona.GridConfig(),
      input: InputConfig,
      output: OutputConfig,
      powerflow: Simona.Powerflow,
      runtime: RuntimeConfig,
      simulationName: String,
      time: Simona.Time = Simona.Time(),
  )
  object Simona {
    final case class Control(
        transformer: List[TransformerControlGroup] = List.empty
    )

    final case class Event(
        listener: Option[List[Event.Listener$Elm]] = None
    )
    object Event {
      final case class Listener$Elm(
          eventsToProcess: Option[List[String]] = None,
          fullClassPath: String,
      )
    }

    final case class GridConfig(
        refSystems: Option[List[RefSystemConfig]] = None,
        voltageLimits: Option[List[VoltageLimitsConfig]] = None,
    )

    final case class Powerflow(
        maxSweepPowerDeviation: Double,
        newtonraphson: Powerflow.Newtonraphson,
        resolution: Duration = Duration.ofHours(1),
        stopOnFailure: Boolean = false,
        sweepTimeout: Duration = Duration.ofSeconds(30),
    )
    object Powerflow {
      final case class Newtonraphson(
          epsilon: List[Double] = List.empty,
          iterations: Int,
      )
    }

    final case class Time(
        endDateTime: String = "2011-05-01T01:00:00Z",
        schedulerReadyCheckWindow: Option[Int] = None,
        startDateTime: String = "2011-05-01T00:00:00Z",
    )
  }
}<|MERGE_RESOLUTION|>--- conflicted
+++ resolved
@@ -69,7 +69,6 @@
 
   // pure config end
 
-<<<<<<< HEAD
   /** Case class contains default and individual configs for assets.
     * @param defaultConfig
     *   to use
@@ -83,59 +82,11 @@
       individualConfigs: List[T] = List.empty,
   )
 
-=======
-  final case class BaseCsvParams(
-      override val csvSep: String,
-      override val directoryPath: String,
-      override val isHierarchic: Boolean,
-  ) extends CsvParams(csvSep, directoryPath, isHierarchic)
-
-  sealed abstract class BaseOutputConfig(
-      val notifier: String,
-      val simulationResult: Boolean,
-  )
-  sealed abstract class CsvParams(
-      val csvSep: String,
-      val directoryPath: String,
-      val isHierarchic: Boolean,
-  )
-
-  final case class GridOutputConfig(
-      lines: Boolean = false,
-      nodes: Boolean = false,
-      notifier: String,
-      switches: Boolean = false,
-      transformers2w: Boolean = false,
-      transformers3w: Boolean = false,
-  )
-
-  sealed abstract class KafkaParams(
-      val bootstrapServers: String,
-      val linger: Int,
-      val runId: String,
-      val schemaRegistryUrl: String,
-  )
-
-  final case class ParticipantBaseOutputConfig(
-      override val notifier: String,
-      override val simulationResult: Boolean,
-      flexResult: Boolean = false,
-      powerRequestReply: Boolean,
-  ) extends BaseOutputConfig(notifier, simulationResult)
-
-  final case class PrimaryDataCsvParams(
-      override val csvSep: String,
-      override val directoryPath: String,
-      override val isHierarchic: Boolean,
-      timePattern: String = "yyyy-MM-dd'T'HH:mm:ss[.S[S][S]]X",
-  ) extends CsvParams(csvSep, directoryPath, isHierarchic)
-
   sealed trait GridConfigParams {
     val gridIds: Option[List[String]]
     val voltLvls: Option[List[VoltLvlConfig]]
   }
 
->>>>>>> 76fd935a
   final case class RefSystemConfig(
       override val gridIds: Option[List[String]] = None,
       sNom: String,
@@ -143,30 +94,6 @@
       override val voltLvls: Option[List[VoltLvlConfig]] = None,
   ) extends GridConfigParams
 
-<<<<<<< HEAD
-=======
-  final case class ResultKafkaParams(
-      override val bootstrapServers: String,
-      override val linger: Int,
-      override val runId: String,
-      override val schemaRegistryUrl: String,
-      topicNodeRes: String,
-  ) extends KafkaParams(bootstrapServers, linger, runId, schemaRegistryUrl)
-
-  final case class RuntimeKafkaParams(
-      override val bootstrapServers: String,
-      override val linger: Int,
-      override val runId: String,
-      override val schemaRegistryUrl: String,
-      topic: String,
-  ) extends KafkaParams(bootstrapServers, linger, runId, schemaRegistryUrl)
-
-  final case class SimpleOutputConfig(
-      override val notifier: String,
-      override val simulationResult: Boolean,
-  ) extends BaseOutputConfig(notifier, simulationResult)
-
->>>>>>> 76fd935a
   final case class TransformerControlGroup(
       measurements: List[String] = List.empty,
       transformers: List[String] = List.empty,
@@ -179,8 +106,6 @@
       vNom: String,
   )
 
-<<<<<<< HEAD
-=======
   final case class VoltageLimitsConfig(
       override val gridIds: Option[List[String]] = None,
       vMax: Double,
@@ -188,7 +113,6 @@
       override val voltLvls: Option[List[VoltLvlConfig]] = None,
   ) extends GridConfigParams
 
->>>>>>> 76fd935a
   final case class Simona(
       control: Option[Simona.Control] = None,
       event: Simona.Event = Simona.Event(),
