/*
 * © 2024. TU Dortmund University,
 * Institute of Energy Systems, Energy Efficiency and Energy Economics,
 * Research group Distribution grid planning and operation
 */

package edu.ie3.simona.config

import com.typesafe.config.{Config, ConfigRenderOptions}
import edu.ie3.simona.exceptions.CriticalFailureException
import pureconfig._
import pureconfig.error._
import pureconfig.generic.ProductHint
import pureconfig.generic.auto._

import scala.concurrent.duration.{DurationInt, FiniteDuration}
import scala.language.implicitConversions

final case class SimonaConfig(
    simona: SimonaConfig.Simona
) {
  def render(options: ConfigRenderOptions): String =
    SimonaConfig.render(this, options)
}

object SimonaConfig {
  // pure config start
  implicit def productHint[T]: ProductHint[T] =
    ProductHint[T](ConfigFieldMapping(CamelCase, CamelCase))

  /** Method to extract a config from a [[pureconfig.ConfigReader.Result]]
    * @param either
    *   that may contain a config
    * @tparam T
    *   type of config
    * @return
    *   the config, or throws an exception
    */
  protected implicit def extract[T](
      either: Either[ConfigReaderFailures, T]
  ): T =
    either match {
      case Left(readerFailures) =>
        val detailedErrors = readerFailures.toList
          .map {
            case CannotParse(msg, origin) =>
              f"CannotParse => $msg, Origin: $origin \n"
            case _: CannotRead =>
              f"CannotRead => Can not read config source} \n"
            case ConvertFailure(reason, _, path) =>
              f"ConvertFailure => Path: $path, Description: ${reason.description} \n"
            case ThrowableFailure(throwable, origin) =>
              f"ThrowableFailure => ${throwable.getMessage}, Origin: $origin \n"
            case failure =>
              f"Unknown failure type => ${failure.toString} \n"
          }
          .mkString("\n")
        throw new CriticalFailureException(
          s"Unable to load config due to following failures:\n$detailedErrors"
        )
      case Right(conf) => conf
    }

  def apply(typeSafeConfig: Config): SimonaConfig =
    apply(ConfigSource.fromConfig(typeSafeConfig))

  def apply(confSrc: ConfigObjectSource): SimonaConfig =
    confSrc.load[SimonaConfig]

  def render(
      simonaConfig: SimonaConfig,
      options: ConfigRenderOptions,
  ): String = ConfigWriter[SimonaConfig].to(simonaConfig).render(options)

  // pure config end

  final case class BaseCsvParams(
      override val csvSep: String,
      override val directoryPath: String,
      override val isHierarchic: Boolean,
  ) extends CsvParams(csvSep, directoryPath, isHierarchic)

  sealed abstract class BaseOutputConfig(
      val notifier: String,
      val simulationResult: Boolean,
  )
  sealed abstract class CsvParams(
      val csvSep: String,
      val directoryPath: String,
      val isHierarchic: Boolean,
  )

  final case class GridOutputConfig(
      lines: Boolean = false,
      nodes: Boolean = false,
      notifier: String,
      switches: Boolean = false,
      transformers2w: Boolean = false,
      transformers3w: Boolean = false,
  )

  sealed abstract class KafkaParams(
      val bootstrapServers: String,
      val linger: Int,
      val runId: String,
      val schemaRegistryUrl: String,
  )

  final case class ParticipantBaseOutputConfig(
      override val notifier: String,
      override val simulationResult: Boolean,
      flexResult: Boolean = false,
      powerRequestReply: Boolean,
  ) extends BaseOutputConfig(notifier, simulationResult)

  final case class PrimaryDataCsvParams(
      override val csvSep: String,
      override val directoryPath: String,
      override val isHierarchic: Boolean,
      timePattern: String = "yyyy-MM-dd'T'HH:mm:ss[.S[S][S]]X",
  ) extends CsvParams(csvSep, directoryPath, isHierarchic)

  sealed trait GridConfigParams {
    val gridIds: Option[List[String]]
    val voltLvls: Option[List[VoltLvlConfig]]
  }

  final case class RefSystemConfig(
      override val gridIds: Option[List[String]] = None,
      sNom: String,
      vNom: String,
      override val voltLvls: Option[List[VoltLvlConfig]] = None,
  ) extends GridConfigParams

  final case class ResultKafkaParams(
      override val bootstrapServers: String,
      override val linger: Int,
      override val runId: String,
      override val schemaRegistryUrl: String,
      topicNodeRes: String,
  ) extends KafkaParams(bootstrapServers, linger, runId, schemaRegistryUrl)

  final case class RuntimeKafkaParams(
      override val bootstrapServers: String,
      override val linger: Int,
      override val runId: String,
      override val schemaRegistryUrl: String,
      topic: String,
  ) extends KafkaParams(bootstrapServers, linger, runId, schemaRegistryUrl)

  final case class SimpleOutputConfig(
      override val notifier: String,
      override val simulationResult: Boolean,
  ) extends BaseOutputConfig(notifier, simulationResult)

  final case class TransformerControlGroup(
      measurements: List[String] = List.empty,
      transformers: List[String] = List.empty,
      vMax: Double,
      vMin: Double,
  )

  final case class VoltLvlConfig(
      id: String,
      vNom: String,
  )

  final case class VoltageLimitsConfig(
      override val gridIds: Option[List[String]] = None,
      vMax: Double,
      vMin: Double,
      override val voltLvls: Option[List[VoltLvlConfig]] = None,
  ) extends GridConfigParams

  final case class Simona(
      control: Option[Simona.Control] = None,
      event: Simona.Event = Simona.Event(),
      gridConfig: Simona.GridConfig = Simona.GridConfig(),
      input: Simona.Input,
      output: Simona.Output,
      powerflow: Simona.Powerflow,
      runtime: RuntimeConfig,
      simulationName: String,
      time: Simona.Time = Simona.Time(),
  )
  object Simona {
    final case class Control(
        transformer: List[TransformerControlGroup] = List.empty
    )

    final case class Event(
        listener: Option[List[Event.Listener$Elm]] = None
    )
    object Event {
      final case class Listener$Elm(
          eventsToProcess: Option[List[String]] = None,
          fullClassPath: String,
      )
    }

    final case class GridConfig(
        refSystems: Option[List[RefSystemConfig]] = None,
        voltageLimits: Option[List[VoltageLimitsConfig]] = None,
    )

    final case class Input(
<<<<<<< HEAD
        extSimDir: scala.Option[java.lang.String],
        grid: SimonaConfig.Simona.Input.Grid,
        primary: SimonaConfig.Simona.Input.Primary,
        weather: SimonaConfig.Simona.Input.Weather,
=======
        grid: Input.Grid,
        primary: Input.Primary = Input.Primary(),
        weather: Input.Weather = Input.Weather(),
>>>>>>> 29381643
    )
    object Input {
      final case class Grid(
          datasource: Grid.Datasource
      )
      object Grid {
        final case class Datasource(
            csvParams: Option[BaseCsvParams] = None,
            id: String,
        )
      }

      final case class Primary(
          couchbaseParams: scala.Option[Primary.CouchbaseParams] = None,
          csvParams: Option[PrimaryDataCsvParams] = None,
          influxDb1xParams: Option[Primary.InfluxDb1xParams] = None,
          sqlParams: Option[Primary.SqlParams] = None,
      )
      object Primary {
        final case class CouchbaseParams(
            bucketName: String,
            coordinateColumnName: String,
            keyPrefix: String,
            password: String,
            timePattern: String = "yyyy-MM-dd'T'HH:mm:ss[.S[S][S]]X",
            url: String,
            userName: String,
        )

        final case class InfluxDb1xParams(
            database: String,
            port: Int,
            timePattern: String = "yyyy-MM-dd'T'HH:mm:ss[.S[S][S]]X",
            url: String,
        )

        final case class SqlParams(
            jdbcUrl: String,
            password: String,
            schemaName: String = "public",
            timePattern: String = "yyyy-MM-dd'T'HH:mm:ss[.S[S][S]]X",
            userName: String,
        )
      }

      final case class Weather(
          datasource: Weather.Datasource = Weather.Datasource()
      )
      object Weather {
        final case class Datasource(
            coordinateSource: Datasource.CoordinateSource =
              Datasource.CoordinateSource(),
            couchbaseParams: Option[Datasource.CouchbaseParams] = None,
            csvParams: Option[BaseCsvParams] = None,
            influxDb1xParams: Option[Datasource.InfluxDb1xParams] = None,
            maxCoordinateDistance: Double = 50000,
            resolution: Option[Long] = None,
            sampleParams: Option[Datasource.SampleParams] = None,
            scheme: String = "icon",
            sqlParams: Option[Datasource.SqlParams] = None,
            timestampPattern: Option[String] = None,
        )
        object Datasource {
          final case class CoordinateSource(
              csvParams: Option[BaseCsvParams] = None,
              gridModel: String = "icon",
              sampleParams: Option[CoordinateSource.SampleParams] = None,
              sqlParams: Option[CoordinateSource.SqlParams] = None,
          )
          object CoordinateSource {
            final case class SampleParams(
                use: Boolean = true
            )

            final case class SqlParams(
                jdbcUrl: String,
                password: String,
                schemaName: String = "public",
                tableName: String,
                userName: String,
            )
          }

          final case class CouchbaseParams(
              bucketName: String,
              coordinateColumnName: String,
              keyPrefix: String,
              password: String,
              url: String,
              userName: String,
          )

          final case class InfluxDb1xParams(
              database: String,
              port: Int,
              url: String,
          )

          final case class SampleParams(
              use: Boolean = true
          )

          final case class SqlParams(
              jdbcUrl: String,
              password: String,
              schemaName: String = "public",
              tableName: String,
              userName: String,
          )
        }
      }
<<<<<<< HEAD

      def apply(
          c: com.typesafe.config.Config,
          parentPath: java.lang.String,
          $tsCfgValidator: $TsCfgValidator,
      ): SimonaConfig.Simona.Input = {
        SimonaConfig.Simona.Input(
          extSimDir =
            if (c.hasPathOrNull("extSimDir")) Some(c.getString("extSimDir"))
            else None,
          grid = SimonaConfig.Simona.Input.Grid(
            if (c.hasPathOrNull("grid")) c.getConfig("grid")
            else com.typesafe.config.ConfigFactory.parseString("grid{}"),
            parentPath + "grid.",
            $tsCfgValidator,
          ),
          primary = SimonaConfig.Simona.Input.Primary(
            if (c.hasPathOrNull("primary")) c.getConfig("primary")
            else com.typesafe.config.ConfigFactory.parseString("primary{}"),
            parentPath + "primary.",
            $tsCfgValidator,
          ),
          weather = SimonaConfig.Simona.Input.Weather(
            if (c.hasPathOrNull("weather")) c.getConfig("weather")
            else com.typesafe.config.ConfigFactory.parseString("weather{}"),
            parentPath + "weather.",
            $tsCfgValidator,
          ),
        )
      }
=======
>>>>>>> 29381643
    }

    final case class Output(
        base: Output.Base,
        flex: Boolean = false,
        grid: GridOutputConfig,
        log: Output.Log = Output.Log(),
        participant: Output.Participant,
        sink: Output.Sink = Output.Sink(),
        thermal: Output.Thermal,
    )
    object Output {
      final case class Base(
          addTimestampToOutputDir: Boolean = true,
          dir: String,
      )

      final case class Log(
          level: String = "INFO"
      )

      final case class Participant(
          defaultConfig: ParticipantBaseOutputConfig,
          individualConfigs: List[ParticipantBaseOutputConfig] = List.empty,
      )

      final case class Sink(
          csv: Option[Sink.Csv] = None,
          influxDb1x: Option[Sink.InfluxDb1x] = None,
          kafka: Option[ResultKafkaParams] = None,
      )
      object Sink {
        final case class Csv(
            compressOutputs: Boolean = false,
            fileFormat: String = ".csv",
            filePrefix: String = "",
            fileSuffix: String = "",
            isHierarchic: Boolean = false,
        )

        final case class InfluxDb1x(
            database: String,
            port: Int,
            url: String,
        )
      }

      final case class Thermal(
          defaultConfig: SimpleOutputConfig,
          individualConfigs: List[SimpleOutputConfig] = List.empty,
      )
    }

    final case class Powerflow(
        maxSweepPowerDeviation: Double,
        newtonraphson: Powerflow.Newtonraphson,
        resolution: FiniteDuration = 1.hours,
        stopOnFailure: Boolean = false,
        sweepTimeout: FiniteDuration = 30.seconds,
    )
    object Powerflow {
      final case class Newtonraphson(
          epsilon: List[Double] = List.empty,
          iterations: Int,
      )
    }

    final case class Time(
        endDateTime: String = "2011-05-01T01:00:00Z",
        schedulerReadyCheckWindow: Option[Int] = None,
        startDateTime: String = "2011-05-01T00:00:00Z",
    )
  }
}<|MERGE_RESOLUTION|>--- conflicted
+++ resolved
@@ -204,16 +204,10 @@
     )
 
     final case class Input(
-<<<<<<< HEAD
-        extSimDir: scala.Option[java.lang.String],
-        grid: SimonaConfig.Simona.Input.Grid,
-        primary: SimonaConfig.Simona.Input.Primary,
-        weather: SimonaConfig.Simona.Input.Weather,
-=======
+        extSimDir: Option[String],
         grid: Input.Grid,
         primary: Input.Primary = Input.Primary(),
         weather: Input.Weather = Input.Weather(),
->>>>>>> 29381643
     )
     object Input {
       final case class Grid(
@@ -325,39 +319,6 @@
           )
         }
       }
-<<<<<<< HEAD
-
-      def apply(
-          c: com.typesafe.config.Config,
-          parentPath: java.lang.String,
-          $tsCfgValidator: $TsCfgValidator,
-      ): SimonaConfig.Simona.Input = {
-        SimonaConfig.Simona.Input(
-          extSimDir =
-            if (c.hasPathOrNull("extSimDir")) Some(c.getString("extSimDir"))
-            else None,
-          grid = SimonaConfig.Simona.Input.Grid(
-            if (c.hasPathOrNull("grid")) c.getConfig("grid")
-            else com.typesafe.config.ConfigFactory.parseString("grid{}"),
-            parentPath + "grid.",
-            $tsCfgValidator,
-          ),
-          primary = SimonaConfig.Simona.Input.Primary(
-            if (c.hasPathOrNull("primary")) c.getConfig("primary")
-            else com.typesafe.config.ConfigFactory.parseString("primary{}"),
-            parentPath + "primary.",
-            $tsCfgValidator,
-          ),
-          weather = SimonaConfig.Simona.Input.Weather(
-            if (c.hasPathOrNull("weather")) c.getConfig("weather")
-            else com.typesafe.config.ConfigFactory.parseString("weather{}"),
-            parentPath + "weather.",
-            $tsCfgValidator,
-          ),
-        )
-      }
-=======
->>>>>>> 29381643
     }
 
     final case class Output(
