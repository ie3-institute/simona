/*
 * © 2022. TU Dortmund University,
 * Institute of Energy Systems, Energy Efficiency and Energy Economics,
 * Research group Distribution grid planning and operation
 */

package edu.ie3.simona.config

final case class SimonaConfig(
    simona: SimonaConfig.Simona
)
object SimonaConfig {
  final case class BaseCsvParams(
      override val csvSep: java.lang.String,
      override val directoryPath: java.lang.String,
      override val isHierarchic: scala.Boolean
  ) extends CsvParams(csvSep, directoryPath, isHierarchic)
  object BaseCsvParams {
    def apply(
        c: com.typesafe.config.Config,
        parentPath: java.lang.String,
        $tsCfgValidator: $TsCfgValidator
    ): SimonaConfig.BaseCsvParams = {
      SimonaConfig.BaseCsvParams(
        csvSep = $_reqStr(parentPath, c, "csvSep", $tsCfgValidator),
        directoryPath =
          $_reqStr(parentPath, c, "directoryPath", $tsCfgValidator),
        isHierarchic = $_reqBln(parentPath, c, "isHierarchic", $tsCfgValidator)
      )
    }
    private def $_reqBln(
        parentPath: java.lang.String,
        c: com.typesafe.config.Config,
        path: java.lang.String,
        $tsCfgValidator: $TsCfgValidator
    ): scala.Boolean = {
      if (c == null) false
      else
        try c.getBoolean(path)
        catch {
          case e: com.typesafe.config.ConfigException =>
            $tsCfgValidator.addBadPath(parentPath + path, e)
            false
        }
    }

    private def $_reqStr(
        parentPath: java.lang.String,
        c: com.typesafe.config.Config,
        path: java.lang.String,
        $tsCfgValidator: $TsCfgValidator
    ): java.lang.String = {
      if (c == null) null
      else
        try c.getString(path)
        catch {
          case e: com.typesafe.config.ConfigException =>
            $tsCfgValidator.addBadPath(parentPath + path, e)
            null
        }
    }

  }

  sealed abstract class BaseOutputConfig(
      val notifier: java.lang.String,
      val simulationResult: scala.Boolean
  )

  sealed abstract class BaseRuntimeConfig(
      val calculateMissingReactivePowerWithModel: scala.Boolean,
      val scaling: scala.Double,
      val uuids: scala.List[java.lang.String]
  ) extends java.io.Serializable

  sealed abstract class CsvParams(
      val csvSep: java.lang.String,
      val directoryPath: java.lang.String,
      val isHierarchic: scala.Boolean
  )

  final case class EvcsRuntimeConfig(
      override val calculateMissingReactivePowerWithModel: scala.Boolean,
      override val scaling: scala.Double,
      override val uuids: scala.List[java.lang.String]
  ) extends BaseRuntimeConfig(
        calculateMissingReactivePowerWithModel,
        scaling,
        uuids
      )
  object EvcsRuntimeConfig {
    def apply(
        c: com.typesafe.config.Config,
        parentPath: java.lang.String,
        $tsCfgValidator: $TsCfgValidator
    ): SimonaConfig.EvcsRuntimeConfig = {
      SimonaConfig.EvcsRuntimeConfig(
        calculateMissingReactivePowerWithModel = $_reqBln(
          parentPath,
          c,
          "calculateMissingReactivePowerWithModel",
          $tsCfgValidator
        ),
        scaling = $_reqDbl(parentPath, c, "scaling", $tsCfgValidator),
        uuids = $_L$_str(c.getList("uuids"), parentPath, $tsCfgValidator)
      )
    }
    private def $_reqBln(
        parentPath: java.lang.String,
        c: com.typesafe.config.Config,
        path: java.lang.String,
        $tsCfgValidator: $TsCfgValidator
    ): scala.Boolean = {
      if (c == null) false
      else
        try c.getBoolean(path)
        catch {
          case e: com.typesafe.config.ConfigException =>
            $tsCfgValidator.addBadPath(parentPath + path, e)
            false
        }
    }

    private def $_reqDbl(
        parentPath: java.lang.String,
        c: com.typesafe.config.Config,
        path: java.lang.String,
        $tsCfgValidator: $TsCfgValidator
    ): scala.Double = {
      if (c == null) 0
      else
        try c.getDouble(path)
        catch {
          case e: com.typesafe.config.ConfigException =>
            $tsCfgValidator.addBadPath(parentPath + path, e)
            0
        }
    }

  }

  final case class FixedFeedInRuntimeConfig(
      override val calculateMissingReactivePowerWithModel: scala.Boolean,
      override val scaling: scala.Double,
      override val uuids: scala.List[java.lang.String]
  ) extends BaseRuntimeConfig(
        calculateMissingReactivePowerWithModel,
        scaling,
        uuids
      )
  object FixedFeedInRuntimeConfig {
    def apply(
        c: com.typesafe.config.Config,
        parentPath: java.lang.String,
        $tsCfgValidator: $TsCfgValidator
    ): SimonaConfig.FixedFeedInRuntimeConfig = {
      SimonaConfig.FixedFeedInRuntimeConfig(
        calculateMissingReactivePowerWithModel = $_reqBln(
          parentPath,
          c,
          "calculateMissingReactivePowerWithModel",
          $tsCfgValidator
        ),
        scaling = $_reqDbl(parentPath, c, "scaling", $tsCfgValidator),
        uuids = $_L$_str(c.getList("uuids"), parentPath, $tsCfgValidator)
      )
    }
    private def $_reqBln(
        parentPath: java.lang.String,
        c: com.typesafe.config.Config,
        path: java.lang.String,
        $tsCfgValidator: $TsCfgValidator
    ): scala.Boolean = {
      if (c == null) false
      else
        try c.getBoolean(path)
        catch {
          case e: com.typesafe.config.ConfigException =>
            $tsCfgValidator.addBadPath(parentPath + path, e)
            false
        }
    }

    private def $_reqDbl(
        parentPath: java.lang.String,
        c: com.typesafe.config.Config,
        path: java.lang.String,
        $tsCfgValidator: $TsCfgValidator
    ): scala.Double = {
      if (c == null) 0
      else
        try c.getDouble(path)
        catch {
          case e: com.typesafe.config.ConfigException =>
            $tsCfgValidator.addBadPath(parentPath + path, e)
            0
        }
    }

  }

  final case class GridOutputConfig(
      lines: scala.Boolean,
      nodes: scala.Boolean,
      notifier: java.lang.String,
      switches: scala.Boolean,
      transformers2w: scala.Boolean,
      transformers3w: scala.Boolean
  )
  object GridOutputConfig {
    def apply(
        c: com.typesafe.config.Config,
        parentPath: java.lang.String,
        $tsCfgValidator: $TsCfgValidator
    ): SimonaConfig.GridOutputConfig = {
      SimonaConfig.GridOutputConfig(
        lines = c.hasPathOrNull("lines") && c.getBoolean("lines"),
        nodes = c.hasPathOrNull("nodes") && c.getBoolean("nodes"),
        notifier = $_reqStr(parentPath, c, "notifier", $tsCfgValidator),
        switches = c.hasPathOrNull("switches") && c.getBoolean("switches"),
        transformers2w =
          c.hasPathOrNull("transformers2w") && c.getBoolean("transformers2w"),
        transformers3w =
          c.hasPathOrNull("transformers3w") && c.getBoolean("transformers3w")
      )
    }
    private def $_reqStr(
        parentPath: java.lang.String,
        c: com.typesafe.config.Config,
        path: java.lang.String,
        $tsCfgValidator: $TsCfgValidator
    ): java.lang.String = {
      if (c == null) null
      else
        try c.getString(path)
        catch {
          case e: com.typesafe.config.ConfigException =>
            $tsCfgValidator.addBadPath(parentPath + path, e)
            null
        }
    }

  }

  final case class HpRuntimeConfig(
      override val calculateMissingReactivePowerWithModel: scala.Boolean,
      override val scaling: scala.Double,
      override val uuids: scala.List[java.lang.String]
  ) extends BaseRuntimeConfig(
        calculateMissingReactivePowerWithModel,
        scaling,
        uuids
      )
  object HpRuntimeConfig {
    def apply(
        c: com.typesafe.config.Config,
        parentPath: java.lang.String,
        $tsCfgValidator: $TsCfgValidator
    ): SimonaConfig.HpRuntimeConfig = {
      SimonaConfig.HpRuntimeConfig(
        calculateMissingReactivePowerWithModel = $_reqBln(
          parentPath,
          c,
          "calculateMissingReactivePowerWithModel",
          $tsCfgValidator
        ),
        scaling = $_reqDbl(parentPath, c, "scaling", $tsCfgValidator),
        uuids = $_L$_str(c.getList("uuids"), parentPath, $tsCfgValidator)
      )
    }
    private def $_reqBln(
        parentPath: java.lang.String,
        c: com.typesafe.config.Config,
        path: java.lang.String,
        $tsCfgValidator: $TsCfgValidator
    ): scala.Boolean = {
      if (c == null) false
      else
        try c.getBoolean(path)
        catch {
          case e: com.typesafe.config.ConfigException =>
            $tsCfgValidator.addBadPath(parentPath + path, e)
            false
        }
    }

    private def $_reqDbl(
        parentPath: java.lang.String,
        c: com.typesafe.config.Config,
        path: java.lang.String,
        $tsCfgValidator: $TsCfgValidator
    ): scala.Double = {
      if (c == null) 0
      else
        try c.getDouble(path)
        catch {
          case e: com.typesafe.config.ConfigException =>
            $tsCfgValidator.addBadPath(parentPath + path, e)
            0
        }
    }

  }

  sealed abstract class KafkaParams(
      val bootstrapServers: java.lang.String,
      val linger: scala.Int,
      val runId: java.lang.String,
      val schemaRegistryUrl: java.lang.String
  )

  final case class LoadRuntimeConfig(
      override val calculateMissingReactivePowerWithModel: scala.Boolean,
      override val scaling: scala.Double,
      override val uuids: scala.List[java.lang.String],
      modelBehaviour: java.lang.String,
      reference: java.lang.String
  ) extends BaseRuntimeConfig(
        calculateMissingReactivePowerWithModel,
        scaling,
        uuids
      )
  object LoadRuntimeConfig {
    def apply(
        c: com.typesafe.config.Config,
        parentPath: java.lang.String,
        $tsCfgValidator: $TsCfgValidator
    ): SimonaConfig.LoadRuntimeConfig = {
      SimonaConfig.LoadRuntimeConfig(
        modelBehaviour =
          $_reqStr(parentPath, c, "modelBehaviour", $tsCfgValidator),
        reference = $_reqStr(parentPath, c, "reference", $tsCfgValidator),
        calculateMissingReactivePowerWithModel = $_reqBln(
          parentPath,
          c,
          "calculateMissingReactivePowerWithModel",
          $tsCfgValidator
        ),
        scaling = $_reqDbl(parentPath, c, "scaling", $tsCfgValidator),
        uuids = $_L$_str(c.getList("uuids"), parentPath, $tsCfgValidator)
      )
    }
    private def $_reqBln(
        parentPath: java.lang.String,
        c: com.typesafe.config.Config,
        path: java.lang.String,
        $tsCfgValidator: $TsCfgValidator
    ): scala.Boolean = {
      if (c == null) false
      else
        try c.getBoolean(path)
        catch {
          case e: com.typesafe.config.ConfigException =>
            $tsCfgValidator.addBadPath(parentPath + path, e)
            false
        }
    }

    private def $_reqDbl(
        parentPath: java.lang.String,
        c: com.typesafe.config.Config,
        path: java.lang.String,
        $tsCfgValidator: $TsCfgValidator
    ): scala.Double = {
      if (c == null) 0
      else
        try c.getDouble(path)
        catch {
          case e: com.typesafe.config.ConfigException =>
            $tsCfgValidator.addBadPath(parentPath + path, e)
            0
        }
    }

    private def $_reqStr(
        parentPath: java.lang.String,
        c: com.typesafe.config.Config,
        path: java.lang.String,
        $tsCfgValidator: $TsCfgValidator
    ): java.lang.String = {
      if (c == null) null
      else
        try c.getString(path)
        catch {
          case e: com.typesafe.config.ConfigException =>
            $tsCfgValidator.addBadPath(parentPath + path, e)
            null
        }
    }

  }

  final case class ParticipantBaseOutputConfig(
      override val notifier: java.lang.String,
      override val simulationResult: scala.Boolean,
      powerRequestReply: scala.Boolean
  ) extends BaseOutputConfig(notifier, simulationResult)
  object ParticipantBaseOutputConfig {
    def apply(
        c: com.typesafe.config.Config,
        parentPath: java.lang.String,
        $tsCfgValidator: $TsCfgValidator
    ): SimonaConfig.ParticipantBaseOutputConfig = {
      SimonaConfig.ParticipantBaseOutputConfig(
        powerRequestReply =
          $_reqBln(parentPath, c, "powerRequestReply", $tsCfgValidator),
        notifier = $_reqStr(parentPath, c, "notifier", $tsCfgValidator),
        simulationResult =
          $_reqBln(parentPath, c, "simulationResult", $tsCfgValidator)
      )
    }
    private def $_reqBln(
        parentPath: java.lang.String,
        c: com.typesafe.config.Config,
        path: java.lang.String,
        $tsCfgValidator: $TsCfgValidator
    ): scala.Boolean = {
      if (c == null) false
      else
        try c.getBoolean(path)
        catch {
          case e: com.typesafe.config.ConfigException =>
            $tsCfgValidator.addBadPath(parentPath + path, e)
            false
        }
    }

    private def $_reqStr(
        parentPath: java.lang.String,
        c: com.typesafe.config.Config,
        path: java.lang.String,
        $tsCfgValidator: $TsCfgValidator
    ): java.lang.String = {
      if (c == null) null
      else
        try c.getString(path)
        catch {
          case e: com.typesafe.config.ConfigException =>
            $tsCfgValidator.addBadPath(parentPath + path, e)
            null
        }
    }

  }

  final case class PrimaryDataCsvParams(
      override val csvSep: java.lang.String,
      override val directoryPath: java.lang.String,
      override val isHierarchic: scala.Boolean,
      timePattern: java.lang.String
  ) extends CsvParams(csvSep, directoryPath, isHierarchic)
  object PrimaryDataCsvParams {
    def apply(
        c: com.typesafe.config.Config,
        parentPath: java.lang.String,
        $tsCfgValidator: $TsCfgValidator
    ): SimonaConfig.PrimaryDataCsvParams = {
      SimonaConfig.PrimaryDataCsvParams(
        timePattern =
          if (c.hasPathOrNull("timePattern")) c.getString("timePattern")
          else "yyyy-MM-dd'T'HH:mm:ss[.S[S][S]]'Z'",
        csvSep = $_reqStr(parentPath, c, "csvSep", $tsCfgValidator),
        directoryPath =
          $_reqStr(parentPath, c, "directoryPath", $tsCfgValidator),
        isHierarchic = $_reqBln(parentPath, c, "isHierarchic", $tsCfgValidator)
      )
    }
    private def $_reqBln(
        parentPath: java.lang.String,
        c: com.typesafe.config.Config,
        path: java.lang.String,
        $tsCfgValidator: $TsCfgValidator
    ): scala.Boolean = {
      if (c == null) false
      else
        try c.getBoolean(path)
        catch {
          case e: com.typesafe.config.ConfigException =>
            $tsCfgValidator.addBadPath(parentPath + path, e)
            false
        }
    }

    private def $_reqStr(
        parentPath: java.lang.String,
        c: com.typesafe.config.Config,
        path: java.lang.String,
        $tsCfgValidator: $TsCfgValidator
    ): java.lang.String = {
      if (c == null) null
      else
        try c.getString(path)
        catch {
          case e: com.typesafe.config.ConfigException =>
            $tsCfgValidator.addBadPath(parentPath + path, e)
            null
        }
    }

  }

  final case class PvRuntimeConfig(
      override val calculateMissingReactivePowerWithModel: scala.Boolean,
      override val scaling: scala.Double,
      override val uuids: scala.List[java.lang.String]
  ) extends BaseRuntimeConfig(
        calculateMissingReactivePowerWithModel,
        scaling,
        uuids
      )
  object PvRuntimeConfig {
    def apply(
        c: com.typesafe.config.Config,
        parentPath: java.lang.String,
        $tsCfgValidator: $TsCfgValidator
    ): SimonaConfig.PvRuntimeConfig = {
      SimonaConfig.PvRuntimeConfig(
        calculateMissingReactivePowerWithModel = $_reqBln(
          parentPath,
          c,
          "calculateMissingReactivePowerWithModel",
          $tsCfgValidator
        ),
        scaling = $_reqDbl(parentPath, c, "scaling", $tsCfgValidator),
        uuids = $_L$_str(c.getList("uuids"), parentPath, $tsCfgValidator)
      )
    }
    private def $_reqBln(
        parentPath: java.lang.String,
        c: com.typesafe.config.Config,
        path: java.lang.String,
        $tsCfgValidator: $TsCfgValidator
    ): scala.Boolean = {
      if (c == null) false
      else
        try c.getBoolean(path)
        catch {
          case e: com.typesafe.config.ConfigException =>
            $tsCfgValidator.addBadPath(parentPath + path, e)
            false
        }
    }

    private def $_reqDbl(
        parentPath: java.lang.String,
        c: com.typesafe.config.Config,
        path: java.lang.String,
        $tsCfgValidator: $TsCfgValidator
    ): scala.Double = {
      if (c == null) 0
      else
        try c.getDouble(path)
        catch {
          case e: com.typesafe.config.ConfigException =>
            $tsCfgValidator.addBadPath(parentPath + path, e)
            0
        }
    }

  }

  final case class RefSystemConfig(
      gridIds: scala.Option[scala.List[java.lang.String]],
      sNom: java.lang.String,
      vNom: java.lang.String,
      voltLvls: scala.Option[scala.List[SimonaConfig.VoltLvlConfig]]
  )
  object RefSystemConfig {
    def apply(
        c: com.typesafe.config.Config,
        parentPath: java.lang.String,
        $tsCfgValidator: $TsCfgValidator
    ): SimonaConfig.RefSystemConfig = {
      SimonaConfig.RefSystemConfig(
        gridIds =
          if (c.hasPathOrNull("gridIds"))
            scala.Some(
              $_L$_str(c.getList("gridIds"), parentPath, $tsCfgValidator)
            )
          else None,
        sNom = $_reqStr(parentPath, c, "sNom", $tsCfgValidator),
        vNom = $_reqStr(parentPath, c, "vNom", $tsCfgValidator),
        voltLvls =
          if (c.hasPathOrNull("voltLvls"))
            scala.Some(
              $_LSimonaConfig_VoltLvlConfig(
                c.getList("voltLvls"),
                parentPath,
                $tsCfgValidator
              )
            )
          else None
      )
    }
    private def $_LSimonaConfig_VoltLvlConfig(
        cl: com.typesafe.config.ConfigList,
        parentPath: java.lang.String,
        $tsCfgValidator: $TsCfgValidator
    ): scala.List[SimonaConfig.VoltLvlConfig] = {
      import scala.jdk.CollectionConverters._
      cl.asScala
        .map(cv =>
          SimonaConfig.VoltLvlConfig(
            cv.asInstanceOf[com.typesafe.config.ConfigObject].toConfig,
            parentPath,
            $tsCfgValidator
          )
        )
        .toList
    }
    private def $_reqStr(
        parentPath: java.lang.String,
        c: com.typesafe.config.Config,
        path: java.lang.String,
        $tsCfgValidator: $TsCfgValidator
    ): java.lang.String = {
      if (c == null) null
      else
        try c.getString(path)
        catch {
          case e: com.typesafe.config.ConfigException =>
            $tsCfgValidator.addBadPath(parentPath + path, e)
            null
        }
    }

  }

  final case class ResultKafkaParams(
      override val bootstrapServers: java.lang.String,
      override val linger: scala.Int,
      override val runId: java.lang.String,
      override val schemaRegistryUrl: java.lang.String,
      topicNodeRes: java.lang.String
  ) extends KafkaParams(bootstrapServers, linger, runId, schemaRegistryUrl)
  object ResultKafkaParams {
    def apply(
        c: com.typesafe.config.Config,
        parentPath: java.lang.String,
        $tsCfgValidator: $TsCfgValidator
    ): SimonaConfig.ResultKafkaParams = {
      SimonaConfig.ResultKafkaParams(
        topicNodeRes = $_reqStr(parentPath, c, "topicNodeRes", $tsCfgValidator),
        bootstrapServers =
          $_reqStr(parentPath, c, "bootstrapServers", $tsCfgValidator),
        linger = $_reqInt(parentPath, c, "linger", $tsCfgValidator),
        runId = $_reqStr(parentPath, c, "runId", $tsCfgValidator),
        schemaRegistryUrl =
          $_reqStr(parentPath, c, "schemaRegistryUrl", $tsCfgValidator)
      )
    }
    private def $_reqInt(
        parentPath: java.lang.String,
        c: com.typesafe.config.Config,
        path: java.lang.String,
        $tsCfgValidator: $TsCfgValidator
    ): scala.Int = {
      if (c == null) 0
      else
        try c.getInt(path)
        catch {
          case e: com.typesafe.config.ConfigException =>
            $tsCfgValidator.addBadPath(parentPath + path, e)
            0
        }
    }

    private def $_reqStr(
        parentPath: java.lang.String,
        c: com.typesafe.config.Config,
        path: java.lang.String,
        $tsCfgValidator: $TsCfgValidator
    ): java.lang.String = {
      if (c == null) null
      else
        try c.getString(path)
        catch {
          case e: com.typesafe.config.ConfigException =>
            $tsCfgValidator.addBadPath(parentPath + path, e)
            null
        }
    }

  }

<<<<<<< HEAD
  final case class SimpleOutputConfig(
      override val notifier: java.lang.String,
      override val simulationResult: scala.Boolean
  ) extends BaseOutputConfig(notifier, simulationResult)
  object SimpleOutputConfig {
=======
  final case class RuntimeKafkaParams(
      override val bootstrapServers: java.lang.String,
      override val linger: scala.Int,
      override val runId: java.lang.String,
      override val schemaRegistryUrl: java.lang.String,
      topic: java.lang.String
  ) extends KafkaParams(bootstrapServers, linger, runId, schemaRegistryUrl)
  object RuntimeKafkaParams {
>>>>>>> b450c521
    def apply(
        c: com.typesafe.config.Config,
        parentPath: java.lang.String,
        $tsCfgValidator: $TsCfgValidator
<<<<<<< HEAD
    ): SimonaConfig.SimpleOutputConfig = {
      SimonaConfig.SimpleOutputConfig(
        notifier = $_reqStr(parentPath, c, "notifier", $tsCfgValidator),
        simulationResult =
          $_reqBln(parentPath, c, "simulationResult", $tsCfgValidator)
      )
    }
    private def $_reqBln(
=======
    ): SimonaConfig.RuntimeKafkaParams = {
      SimonaConfig.RuntimeKafkaParams(
        topic = $_reqStr(parentPath, c, "topic", $tsCfgValidator),
        bootstrapServers =
          $_reqStr(parentPath, c, "bootstrapServers", $tsCfgValidator),
        linger = $_reqInt(parentPath, c, "linger", $tsCfgValidator),
        runId = $_reqStr(parentPath, c, "runId", $tsCfgValidator),
        schemaRegistryUrl =
          $_reqStr(parentPath, c, "schemaRegistryUrl", $tsCfgValidator)
      )
    }
    private def $_reqInt(
>>>>>>> b450c521
        parentPath: java.lang.String,
        c: com.typesafe.config.Config,
        path: java.lang.String,
        $tsCfgValidator: $TsCfgValidator
<<<<<<< HEAD
    ): scala.Boolean = {
      if (c == null) false
      else
        try c.getBoolean(path)
        catch {
          case e: com.typesafe.config.ConfigException =>
            $tsCfgValidator.addBadPath(parentPath + path, e)
            false
=======
    ): scala.Int = {
      if (c == null) 0
      else
        try c.getInt(path)
        catch {
          case e: com.typesafe.config.ConfigException =>
            $tsCfgValidator.addBadPath(parentPath + path, e)
            0
>>>>>>> b450c521
        }
    }

    private def $_reqStr(
        parentPath: java.lang.String,
        c: com.typesafe.config.Config,
        path: java.lang.String,
        $tsCfgValidator: $TsCfgValidator
    ): java.lang.String = {
      if (c == null) null
      else
        try c.getString(path)
        catch {
          case e: com.typesafe.config.ConfigException =>
            $tsCfgValidator.addBadPath(parentPath + path, e)
            null
        }
    }

  }

  final case class VoltLvlConfig(
      id: java.lang.String,
      vNom: java.lang.String
  )
  object VoltLvlConfig {
    def apply(
        c: com.typesafe.config.Config,
        parentPath: java.lang.String,
        $tsCfgValidator: $TsCfgValidator
    ): SimonaConfig.VoltLvlConfig = {
      SimonaConfig.VoltLvlConfig(
        id = $_reqStr(parentPath, c, "id", $tsCfgValidator),
        vNom = $_reqStr(parentPath, c, "vNom", $tsCfgValidator)
      )
    }
    private def $_reqStr(
        parentPath: java.lang.String,
        c: com.typesafe.config.Config,
        path: java.lang.String,
        $tsCfgValidator: $TsCfgValidator
    ): java.lang.String = {
      if (c == null) null
      else
        try c.getString(path)
        catch {
          case e: com.typesafe.config.ConfigException =>
            $tsCfgValidator.addBadPath(parentPath + path, e)
            null
        }
    }

  }

  final case class WecRuntimeConfig(
      override val calculateMissingReactivePowerWithModel: scala.Boolean,
      override val scaling: scala.Double,
      override val uuids: scala.List[java.lang.String]
  ) extends BaseRuntimeConfig(
        calculateMissingReactivePowerWithModel,
        scaling,
        uuids
      )
  object WecRuntimeConfig {
    def apply(
        c: com.typesafe.config.Config,
        parentPath: java.lang.String,
        $tsCfgValidator: $TsCfgValidator
    ): SimonaConfig.WecRuntimeConfig = {
      SimonaConfig.WecRuntimeConfig(
        calculateMissingReactivePowerWithModel = $_reqBln(
          parentPath,
          c,
          "calculateMissingReactivePowerWithModel",
          $tsCfgValidator
        ),
        scaling = $_reqDbl(parentPath, c, "scaling", $tsCfgValidator),
        uuids = $_L$_str(c.getList("uuids"), parentPath, $tsCfgValidator)
      )
    }
    private def $_reqBln(
        parentPath: java.lang.String,
        c: com.typesafe.config.Config,
        path: java.lang.String,
        $tsCfgValidator: $TsCfgValidator
    ): scala.Boolean = {
      if (c == null) false
      else
        try c.getBoolean(path)
        catch {
          case e: com.typesafe.config.ConfigException =>
            $tsCfgValidator.addBadPath(parentPath + path, e)
            false
        }
    }

    private def $_reqDbl(
        parentPath: java.lang.String,
        c: com.typesafe.config.Config,
        path: java.lang.String,
        $tsCfgValidator: $TsCfgValidator
    ): scala.Double = {
      if (c == null) 0
      else
        try c.getDouble(path)
        catch {
          case e: com.typesafe.config.ConfigException =>
            $tsCfgValidator.addBadPath(parentPath + path, e)
            0
        }
    }

  }

  final case class Simona(
      event: SimonaConfig.Simona.Event,
      gridConfig: SimonaConfig.Simona.GridConfig,
      input: SimonaConfig.Simona.Input,
      output: SimonaConfig.Simona.Output,
      powerflow: SimonaConfig.Simona.Powerflow,
      runtime: SimonaConfig.Simona.Runtime,
      simulationName: java.lang.String,
      time: SimonaConfig.Simona.Time
  )
  object Simona {
    final case class Event(
        listener: scala.Option[
          scala.List[SimonaConfig.Simona.Event.Listener$Elm]
        ]
    )
    object Event {
      final case class Listener$Elm(
          eventsToProcess: scala.Option[scala.List[java.lang.String]],
          fullClassPath: java.lang.String
      )
      object Listener$Elm {
        def apply(
            c: com.typesafe.config.Config,
            parentPath: java.lang.String,
            $tsCfgValidator: $TsCfgValidator
        ): SimonaConfig.Simona.Event.Listener$Elm = {
          SimonaConfig.Simona.Event.Listener$Elm(
            eventsToProcess =
              if (c.hasPathOrNull("eventsToProcess"))
                scala.Some(
                  $_L$_str(
                    c.getList("eventsToProcess"),
                    parentPath,
                    $tsCfgValidator
                  )
                )
              else None,
            fullClassPath =
              $_reqStr(parentPath, c, "fullClassPath", $tsCfgValidator)
          )
        }
        private def $_reqStr(
            parentPath: java.lang.String,
            c: com.typesafe.config.Config,
            path: java.lang.String,
            $tsCfgValidator: $TsCfgValidator
        ): java.lang.String = {
          if (c == null) null
          else
            try c.getString(path)
            catch {
              case e: com.typesafe.config.ConfigException =>
                $tsCfgValidator.addBadPath(parentPath + path, e)
                null
            }
        }

      }

      def apply(
          c: com.typesafe.config.Config,
          parentPath: java.lang.String,
          $tsCfgValidator: $TsCfgValidator
      ): SimonaConfig.Simona.Event = {
        SimonaConfig.Simona.Event(
          listener =
            if (c.hasPathOrNull("listener"))
              scala.Some(
                $_LSimonaConfig_Simona_Event_Listener$Elm(
                  c.getList("listener"),
                  parentPath,
                  $tsCfgValidator
                )
              )
            else None
        )
      }
      private def $_LSimonaConfig_Simona_Event_Listener$Elm(
          cl: com.typesafe.config.ConfigList,
          parentPath: java.lang.String,
          $tsCfgValidator: $TsCfgValidator
      ): scala.List[SimonaConfig.Simona.Event.Listener$Elm] = {
        import scala.jdk.CollectionConverters._
        cl.asScala
          .map(cv =>
            SimonaConfig.Simona.Event.Listener$Elm(
              cv.asInstanceOf[com.typesafe.config.ConfigObject].toConfig,
              parentPath,
              $tsCfgValidator
            )
          )
          .toList
      }
    }

    final case class GridConfig(
        refSystems: scala.List[SimonaConfig.RefSystemConfig]
    )
    object GridConfig {
      def apply(
          c: com.typesafe.config.Config,
          parentPath: java.lang.String,
          $tsCfgValidator: $TsCfgValidator
      ): SimonaConfig.Simona.GridConfig = {
        SimonaConfig.Simona.GridConfig(
          refSystems = $_LSimonaConfig_RefSystemConfig(
            c.getList("refSystems"),
            parentPath,
            $tsCfgValidator
          )
        )
      }
      private def $_LSimonaConfig_RefSystemConfig(
          cl: com.typesafe.config.ConfigList,
          parentPath: java.lang.String,
          $tsCfgValidator: $TsCfgValidator
      ): scala.List[SimonaConfig.RefSystemConfig] = {
        import scala.jdk.CollectionConverters._
        cl.asScala
          .map(cv =>
            SimonaConfig.RefSystemConfig(
              cv.asInstanceOf[com.typesafe.config.ConfigObject].toConfig,
              parentPath,
              $tsCfgValidator
            )
          )
          .toList
      }
    }

    final case class Input(
        grid: SimonaConfig.Simona.Input.Grid,
        primary: SimonaConfig.Simona.Input.Primary,
        weather: SimonaConfig.Simona.Input.Weather
    )
    object Input {
      final case class Grid(
          datasource: SimonaConfig.Simona.Input.Grid.Datasource
      )
      object Grid {
        final case class Datasource(
            csvParams: scala.Option[SimonaConfig.BaseCsvParams],
            id: java.lang.String
        )
        object Datasource {
          def apply(
              c: com.typesafe.config.Config,
              parentPath: java.lang.String,
              $tsCfgValidator: $TsCfgValidator
          ): SimonaConfig.Simona.Input.Grid.Datasource = {
            SimonaConfig.Simona.Input.Grid.Datasource(
              csvParams =
                if (c.hasPathOrNull("csvParams"))
                  scala.Some(
                    SimonaConfig.BaseCsvParams(
                      c.getConfig("csvParams"),
                      parentPath + "csvParams.",
                      $tsCfgValidator
                    )
                  )
                else None,
              id = $_reqStr(parentPath, c, "id", $tsCfgValidator)
            )
          }
          private def $_reqStr(
              parentPath: java.lang.String,
              c: com.typesafe.config.Config,
              path: java.lang.String,
              $tsCfgValidator: $TsCfgValidator
          ): java.lang.String = {
            if (c == null) null
            else
              try c.getString(path)
              catch {
                case e: com.typesafe.config.ConfigException =>
                  $tsCfgValidator.addBadPath(parentPath + path, e)
                  null
              }
          }

        }

        def apply(
            c: com.typesafe.config.Config,
            parentPath: java.lang.String,
            $tsCfgValidator: $TsCfgValidator
        ): SimonaConfig.Simona.Input.Grid = {
          SimonaConfig.Simona.Input.Grid(
            datasource = SimonaConfig.Simona.Input.Grid.Datasource(
              if (c.hasPathOrNull("datasource")) c.getConfig("datasource")
              else
                com.typesafe.config.ConfigFactory.parseString("datasource{}"),
              parentPath + "datasource.",
              $tsCfgValidator
            )
          )
        }
      }

      final case class Primary(
          couchbaseParams: scala.Option[
            SimonaConfig.Simona.Input.Primary.CouchbaseParams
          ],
          csvParams: scala.Option[SimonaConfig.PrimaryDataCsvParams],
          influxDb1xParams: scala.Option[
            SimonaConfig.Simona.Input.Primary.InfluxDb1xParams
          ],
          sqlParams: scala.Option[SimonaConfig.Simona.Input.Primary.SqlParams]
      )
      object Primary {
        final case class CouchbaseParams(
            bucketName: java.lang.String,
            coordinateColumnName: java.lang.String,
            keyPrefix: java.lang.String,
            password: java.lang.String,
            timePattern: java.lang.String,
            url: java.lang.String,
            userName: java.lang.String
        )
        object CouchbaseParams {
          def apply(
              c: com.typesafe.config.Config,
              parentPath: java.lang.String,
              $tsCfgValidator: $TsCfgValidator
          ): SimonaConfig.Simona.Input.Primary.CouchbaseParams = {
            SimonaConfig.Simona.Input.Primary.CouchbaseParams(
              bucketName =
                $_reqStr(parentPath, c, "bucketName", $tsCfgValidator),
              coordinateColumnName = $_reqStr(
                parentPath,
                c,
                "coordinateColumnName",
                $tsCfgValidator
              ),
              keyPrefix = $_reqStr(parentPath, c, "keyPrefix", $tsCfgValidator),
              password = $_reqStr(parentPath, c, "password", $tsCfgValidator),
              timePattern =
                if (c.hasPathOrNull("timePattern")) c.getString("timePattern")
                else "yyyy-MM-dd'T'HH:mm:ss[.S[S][S]]'Z'",
              url = $_reqStr(parentPath, c, "url", $tsCfgValidator),
              userName = $_reqStr(parentPath, c, "userName", $tsCfgValidator)
            )
          }
          private def $_reqStr(
              parentPath: java.lang.String,
              c: com.typesafe.config.Config,
              path: java.lang.String,
              $tsCfgValidator: $TsCfgValidator
          ): java.lang.String = {
            if (c == null) null
            else
              try c.getString(path)
              catch {
                case e: com.typesafe.config.ConfigException =>
                  $tsCfgValidator.addBadPath(parentPath + path, e)
                  null
              }
          }

        }

        final case class InfluxDb1xParams(
            database: java.lang.String,
            port: scala.Int,
            timePattern: java.lang.String,
            url: java.lang.String
        )
        object InfluxDb1xParams {
          def apply(
              c: com.typesafe.config.Config,
              parentPath: java.lang.String,
              $tsCfgValidator: $TsCfgValidator
          ): SimonaConfig.Simona.Input.Primary.InfluxDb1xParams = {
            SimonaConfig.Simona.Input.Primary.InfluxDb1xParams(
              database = $_reqStr(parentPath, c, "database", $tsCfgValidator),
              port = $_reqInt(parentPath, c, "port", $tsCfgValidator),
              timePattern =
                if (c.hasPathOrNull("timePattern")) c.getString("timePattern")
                else "yyyy-MM-dd'T'HH:mm:ss[.S[S][S]]'Z'",
              url = $_reqStr(parentPath, c, "url", $tsCfgValidator)
            )
          }
          private def $_reqInt(
              parentPath: java.lang.String,
              c: com.typesafe.config.Config,
              path: java.lang.String,
              $tsCfgValidator: $TsCfgValidator
          ): scala.Int = {
            if (c == null) 0
            else
              try c.getInt(path)
              catch {
                case e: com.typesafe.config.ConfigException =>
                  $tsCfgValidator.addBadPath(parentPath + path, e)
                  0
              }
          }

          private def $_reqStr(
              parentPath: java.lang.String,
              c: com.typesafe.config.Config,
              path: java.lang.String,
              $tsCfgValidator: $TsCfgValidator
          ): java.lang.String = {
            if (c == null) null
            else
              try c.getString(path)
              catch {
                case e: com.typesafe.config.ConfigException =>
                  $tsCfgValidator.addBadPath(parentPath + path, e)
                  null
              }
          }

        }

        final case class SqlParams(
            jdbcUrl: java.lang.String,
            password: java.lang.String,
            schemaName: java.lang.String,
            timePattern: java.lang.String,
            userName: java.lang.String
        )
        object SqlParams {
          def apply(
              c: com.typesafe.config.Config,
              parentPath: java.lang.String,
              $tsCfgValidator: $TsCfgValidator
          ): SimonaConfig.Simona.Input.Primary.SqlParams = {
            SimonaConfig.Simona.Input.Primary.SqlParams(
              jdbcUrl = $_reqStr(parentPath, c, "jdbcUrl", $tsCfgValidator),
              password = $_reqStr(parentPath, c, "password", $tsCfgValidator),
              schemaName =
                if (c.hasPathOrNull("schemaName")) c.getString("schemaName")
                else "public",
              timePattern =
                if (c.hasPathOrNull("timePattern")) c.getString("timePattern")
                else "yyyy-MM-dd'T'HH:mm:ss[.S[S][S]]'Z'",
              userName = $_reqStr(parentPath, c, "userName", $tsCfgValidator)
            )
          }
          private def $_reqStr(
              parentPath: java.lang.String,
              c: com.typesafe.config.Config,
              path: java.lang.String,
              $tsCfgValidator: $TsCfgValidator
          ): java.lang.String = {
            if (c == null) null
            else
              try c.getString(path)
              catch {
                case e: com.typesafe.config.ConfigException =>
                  $tsCfgValidator.addBadPath(parentPath + path, e)
                  null
              }
          }

        }

        def apply(
            c: com.typesafe.config.Config,
            parentPath: java.lang.String,
            $tsCfgValidator: $TsCfgValidator
        ): SimonaConfig.Simona.Input.Primary = {
          SimonaConfig.Simona.Input.Primary(
            couchbaseParams =
              if (c.hasPathOrNull("couchbaseParams"))
                scala.Some(
                  SimonaConfig.Simona.Input.Primary.CouchbaseParams(
                    c.getConfig("couchbaseParams"),
                    parentPath + "couchbaseParams.",
                    $tsCfgValidator
                  )
                )
              else None,
            csvParams =
              if (c.hasPathOrNull("csvParams"))
                scala.Some(
                  SimonaConfig.PrimaryDataCsvParams(
                    c.getConfig("csvParams"),
                    parentPath + "csvParams.",
                    $tsCfgValidator
                  )
                )
              else None,
            influxDb1xParams =
              if (c.hasPathOrNull("influxDb1xParams"))
                scala.Some(
                  SimonaConfig.Simona.Input.Primary.InfluxDb1xParams(
                    c.getConfig("influxDb1xParams"),
                    parentPath + "influxDb1xParams.",
                    $tsCfgValidator
                  )
                )
              else None,
            sqlParams =
              if (c.hasPathOrNull("sqlParams"))
                scala.Some(
                  SimonaConfig.Simona.Input.Primary.SqlParams(
                    c.getConfig("sqlParams"),
                    parentPath + "sqlParams.",
                    $tsCfgValidator
                  )
                )
              else None
          )
        }
      }

      final case class Weather(
          datasource: SimonaConfig.Simona.Input.Weather.Datasource
      )
      object Weather {
        final case class Datasource(
            coordinateSource: SimonaConfig.Simona.Input.Weather.Datasource.CoordinateSource,
            couchbaseParams: scala.Option[
              SimonaConfig.Simona.Input.Weather.Datasource.CouchbaseParams
            ],
            csvParams: scala.Option[SimonaConfig.BaseCsvParams],
            influxDb1xParams: scala.Option[
              SimonaConfig.Simona.Input.Weather.Datasource.InfluxDb1xParams
            ],
            resolution: scala.Option[scala.Long],
            sampleParams: scala.Option[
              SimonaConfig.Simona.Input.Weather.Datasource.SampleParams
            ],
            scheme: java.lang.String,
            sqlParams: scala.Option[
              SimonaConfig.Simona.Input.Weather.Datasource.SqlParams
            ],
            timestampPattern: scala.Option[java.lang.String]
        )
        object Datasource {
          final case class CoordinateSource(
              csvParams: scala.Option[SimonaConfig.BaseCsvParams],
              gridModel: java.lang.String,
              sampleParams: scala.Option[
                SimonaConfig.Simona.Input.Weather.Datasource.CoordinateSource.SampleParams
              ]
          )
          object CoordinateSource {
            final case class SampleParams(
                use: scala.Boolean
            )
            object SampleParams {
              def apply(
                  c: com.typesafe.config.Config,
                  parentPath: java.lang.String,
                  $tsCfgValidator: $TsCfgValidator
              ): SimonaConfig.Simona.Input.Weather.Datasource.CoordinateSource.SampleParams = {
                SimonaConfig.Simona.Input.Weather.Datasource.CoordinateSource
                  .SampleParams(
                    use = !c.hasPathOrNull("use") || c.getBoolean("use")
                  )
              }
            }

            def apply(
                c: com.typesafe.config.Config,
                parentPath: java.lang.String,
                $tsCfgValidator: $TsCfgValidator
            ): SimonaConfig.Simona.Input.Weather.Datasource.CoordinateSource = {
              SimonaConfig.Simona.Input.Weather.Datasource.CoordinateSource(
                csvParams =
                  if (c.hasPathOrNull("csvParams"))
                    scala.Some(
                      SimonaConfig.BaseCsvParams(
                        c.getConfig("csvParams"),
                        parentPath + "csvParams.",
                        $tsCfgValidator
                      )
                    )
                  else None,
                gridModel =
                  if (c.hasPathOrNull("gridModel")) c.getString("gridModel")
                  else "icon",
                sampleParams =
                  if (c.hasPathOrNull("sampleParams"))
                    scala.Some(
                      SimonaConfig.Simona.Input.Weather.Datasource.CoordinateSource
                        .SampleParams(
                          c.getConfig("sampleParams"),
                          parentPath + "sampleParams.",
                          $tsCfgValidator
                        )
                    )
                  else None
              )
            }
          }

          final case class CouchbaseParams(
              bucketName: java.lang.String,
              coordinateColumnName: java.lang.String,
              keyPrefix: java.lang.String,
              password: java.lang.String,
              url: java.lang.String,
              userName: java.lang.String
          )
          object CouchbaseParams {
            def apply(
                c: com.typesafe.config.Config,
                parentPath: java.lang.String,
                $tsCfgValidator: $TsCfgValidator
            ): SimonaConfig.Simona.Input.Weather.Datasource.CouchbaseParams = {
              SimonaConfig.Simona.Input.Weather.Datasource.CouchbaseParams(
                bucketName =
                  $_reqStr(parentPath, c, "bucketName", $tsCfgValidator),
                coordinateColumnName = $_reqStr(
                  parentPath,
                  c,
                  "coordinateColumnName",
                  $tsCfgValidator
                ),
                keyPrefix =
                  $_reqStr(parentPath, c, "keyPrefix", $tsCfgValidator),
                password = $_reqStr(parentPath, c, "password", $tsCfgValidator),
                url = $_reqStr(parentPath, c, "url", $tsCfgValidator),
                userName = $_reqStr(parentPath, c, "userName", $tsCfgValidator)
              )
            }
            private def $_reqStr(
                parentPath: java.lang.String,
                c: com.typesafe.config.Config,
                path: java.lang.String,
                $tsCfgValidator: $TsCfgValidator
            ): java.lang.String = {
              if (c == null) null
              else
                try c.getString(path)
                catch {
                  case e: com.typesafe.config.ConfigException =>
                    $tsCfgValidator.addBadPath(parentPath + path, e)
                    null
                }
            }

          }

          final case class InfluxDb1xParams(
              database: java.lang.String,
              port: scala.Int,
              url: java.lang.String
          )
          object InfluxDb1xParams {
            def apply(
                c: com.typesafe.config.Config,
                parentPath: java.lang.String,
                $tsCfgValidator: $TsCfgValidator
            ): SimonaConfig.Simona.Input.Weather.Datasource.InfluxDb1xParams = {
              SimonaConfig.Simona.Input.Weather.Datasource.InfluxDb1xParams(
                database = $_reqStr(parentPath, c, "database", $tsCfgValidator),
                port = $_reqInt(parentPath, c, "port", $tsCfgValidator),
                url = $_reqStr(parentPath, c, "url", $tsCfgValidator)
              )
            }
            private def $_reqInt(
                parentPath: java.lang.String,
                c: com.typesafe.config.Config,
                path: java.lang.String,
                $tsCfgValidator: $TsCfgValidator
            ): scala.Int = {
              if (c == null) 0
              else
                try c.getInt(path)
                catch {
                  case e: com.typesafe.config.ConfigException =>
                    $tsCfgValidator.addBadPath(parentPath + path, e)
                    0
                }
            }

            private def $_reqStr(
                parentPath: java.lang.String,
                c: com.typesafe.config.Config,
                path: java.lang.String,
                $tsCfgValidator: $TsCfgValidator
            ): java.lang.String = {
              if (c == null) null
              else
                try c.getString(path)
                catch {
                  case e: com.typesafe.config.ConfigException =>
                    $tsCfgValidator.addBadPath(parentPath + path, e)
                    null
                }
            }

          }

          final case class SampleParams(
              use: scala.Boolean
          )
          object SampleParams {
            def apply(
                c: com.typesafe.config.Config,
                parentPath: java.lang.String,
                $tsCfgValidator: $TsCfgValidator
            ): SimonaConfig.Simona.Input.Weather.Datasource.SampleParams = {
              SimonaConfig.Simona.Input.Weather.Datasource.SampleParams(
                use = !c.hasPathOrNull("use") || c.getBoolean("use")
              )
            }
          }

          final case class SqlParams(
              jdbcUrl: java.lang.String,
              password: java.lang.String,
              schemaName: java.lang.String,
              tableName: java.lang.String,
              userName: java.lang.String
          )
          object SqlParams {
            def apply(
                c: com.typesafe.config.Config,
                parentPath: java.lang.String,
                $tsCfgValidator: $TsCfgValidator
            ): SimonaConfig.Simona.Input.Weather.Datasource.SqlParams = {
              SimonaConfig.Simona.Input.Weather.Datasource.SqlParams(
                jdbcUrl = $_reqStr(parentPath, c, "jdbcUrl", $tsCfgValidator),
                password = $_reqStr(parentPath, c, "password", $tsCfgValidator),
                schemaName =
                  if (c.hasPathOrNull("schemaName")) c.getString("schemaName")
                  else "public",
                tableName =
                  $_reqStr(parentPath, c, "tableName", $tsCfgValidator),
                userName = $_reqStr(parentPath, c, "userName", $tsCfgValidator)
              )
            }
            private def $_reqStr(
                parentPath: java.lang.String,
                c: com.typesafe.config.Config,
                path: java.lang.String,
                $tsCfgValidator: $TsCfgValidator
            ): java.lang.String = {
              if (c == null) null
              else
                try c.getString(path)
                catch {
                  case e: com.typesafe.config.ConfigException =>
                    $tsCfgValidator.addBadPath(parentPath + path, e)
                    null
                }
            }

          }

          def apply(
              c: com.typesafe.config.Config,
              parentPath: java.lang.String,
              $tsCfgValidator: $TsCfgValidator
          ): SimonaConfig.Simona.Input.Weather.Datasource = {
            SimonaConfig.Simona.Input.Weather.Datasource(
              coordinateSource =
                SimonaConfig.Simona.Input.Weather.Datasource.CoordinateSource(
                  if (c.hasPathOrNull("coordinateSource"))
                    c.getConfig("coordinateSource")
                  else
                    com.typesafe.config.ConfigFactory
                      .parseString("coordinateSource{}"),
                  parentPath + "coordinateSource.",
                  $tsCfgValidator
                ),
              couchbaseParams =
                if (c.hasPathOrNull("couchbaseParams"))
                  scala.Some(
                    SimonaConfig.Simona.Input.Weather.Datasource
                      .CouchbaseParams(
                        c.getConfig("couchbaseParams"),
                        parentPath + "couchbaseParams.",
                        $tsCfgValidator
                      )
                  )
                else None,
              csvParams =
                if (c.hasPathOrNull("csvParams"))
                  scala.Some(
                    SimonaConfig.BaseCsvParams(
                      c.getConfig("csvParams"),
                      parentPath + "csvParams.",
                      $tsCfgValidator
                    )
                  )
                else None,
              influxDb1xParams =
                if (c.hasPathOrNull("influxDb1xParams"))
                  scala.Some(
                    SimonaConfig.Simona.Input.Weather.Datasource
                      .InfluxDb1xParams(
                        c.getConfig("influxDb1xParams"),
                        parentPath + "influxDb1xParams.",
                        $tsCfgValidator
                      )
                  )
                else None,
              resolution =
                if (c.hasPathOrNull("resolution"))
                  Some(c.getLong("resolution").longValue())
                else None,
              sampleParams =
                if (c.hasPathOrNull("sampleParams"))
                  scala.Some(
                    SimonaConfig.Simona.Input.Weather.Datasource.SampleParams(
                      c.getConfig("sampleParams"),
                      parentPath + "sampleParams.",
                      $tsCfgValidator
                    )
                  )
                else None,
              scheme =
                if (c.hasPathOrNull("scheme")) c.getString("scheme")
                else "icon",
              sqlParams =
                if (c.hasPathOrNull("sqlParams"))
                  scala.Some(
                    SimonaConfig.Simona.Input.Weather.Datasource.SqlParams(
                      c.getConfig("sqlParams"),
                      parentPath + "sqlParams.",
                      $tsCfgValidator
                    )
                  )
                else None,
              timestampPattern =
                if (c.hasPathOrNull("timestampPattern"))
                  Some(c.getString("timestampPattern"))
                else None
            )
          }
        }

        def apply(
            c: com.typesafe.config.Config,
            parentPath: java.lang.String,
            $tsCfgValidator: $TsCfgValidator
        ): SimonaConfig.Simona.Input.Weather = {
          SimonaConfig.Simona.Input.Weather(
            datasource = SimonaConfig.Simona.Input.Weather.Datasource(
              if (c.hasPathOrNull("datasource")) c.getConfig("datasource")
              else
                com.typesafe.config.ConfigFactory.parseString("datasource{}"),
              parentPath + "datasource.",
              $tsCfgValidator
            )
          )
        }
      }

      def apply(
          c: com.typesafe.config.Config,
          parentPath: java.lang.String,
          $tsCfgValidator: $TsCfgValidator
      ): SimonaConfig.Simona.Input = {
        SimonaConfig.Simona.Input(
          grid = SimonaConfig.Simona.Input.Grid(
            if (c.hasPathOrNull("grid")) c.getConfig("grid")
            else com.typesafe.config.ConfigFactory.parseString("grid{}"),
            parentPath + "grid.",
            $tsCfgValidator
          ),
          primary = SimonaConfig.Simona.Input.Primary(
            if (c.hasPathOrNull("primary")) c.getConfig("primary")
            else com.typesafe.config.ConfigFactory.parseString("primary{}"),
            parentPath + "primary.",
            $tsCfgValidator
          ),
          weather = SimonaConfig.Simona.Input.Weather(
            if (c.hasPathOrNull("weather")) c.getConfig("weather")
            else com.typesafe.config.ConfigFactory.parseString("weather{}"),
            parentPath + "weather.",
            $tsCfgValidator
          )
        )
      }
    }

    final case class Output(
        base: SimonaConfig.Simona.Output.Base,
        grid: SimonaConfig.GridOutputConfig,
        participant: SimonaConfig.Simona.Output.Participant,
        sink: SimonaConfig.Simona.Output.Sink,
        thermal: SimonaConfig.Simona.Output.Thermal
    )
    object Output {
      final case class Base(
          addTimestampToOutputDir: scala.Boolean,
          dir: java.lang.String
      )
      object Base {
        def apply(
            c: com.typesafe.config.Config,
            parentPath: java.lang.String,
            $tsCfgValidator: $TsCfgValidator
        ): SimonaConfig.Simona.Output.Base = {
          SimonaConfig.Simona.Output.Base(
            addTimestampToOutputDir = !c.hasPathOrNull(
              "addTimestampToOutputDir"
            ) || c.getBoolean("addTimestampToOutputDir"),
            dir = $_reqStr(parentPath, c, "dir", $tsCfgValidator)
          )
        }
        private def $_reqStr(
            parentPath: java.lang.String,
            c: com.typesafe.config.Config,
            path: java.lang.String,
            $tsCfgValidator: $TsCfgValidator
        ): java.lang.String = {
          if (c == null) null
          else
            try c.getString(path)
            catch {
              case e: com.typesafe.config.ConfigException =>
                $tsCfgValidator.addBadPath(parentPath + path, e)
                null
            }
        }

      }

      final case class Participant(
          defaultConfig: SimonaConfig.ParticipantBaseOutputConfig,
          individualConfigs: scala.List[
            SimonaConfig.ParticipantBaseOutputConfig
          ]
      )
      object Participant {
        def apply(
            c: com.typesafe.config.Config,
            parentPath: java.lang.String,
            $tsCfgValidator: $TsCfgValidator
        ): SimonaConfig.Simona.Output.Participant = {
          SimonaConfig.Simona.Output.Participant(
            defaultConfig = SimonaConfig.ParticipantBaseOutputConfig(
              if (c.hasPathOrNull("defaultConfig")) c.getConfig("defaultConfig")
              else
                com.typesafe.config.ConfigFactory
                  .parseString("defaultConfig{}"),
              parentPath + "defaultConfig.",
              $tsCfgValidator
            ),
            individualConfigs = $_LSimonaConfig_ParticipantBaseOutputConfig(
              c.getList("individualConfigs"),
              parentPath,
              $tsCfgValidator
            )
          )
        }
        private def $_LSimonaConfig_ParticipantBaseOutputConfig(
            cl: com.typesafe.config.ConfigList,
            parentPath: java.lang.String,
            $tsCfgValidator: $TsCfgValidator
        ): scala.List[SimonaConfig.ParticipantBaseOutputConfig] = {
          import scala.jdk.CollectionConverters._
          cl.asScala
            .map(cv =>
              SimonaConfig.ParticipantBaseOutputConfig(
                cv.asInstanceOf[com.typesafe.config.ConfigObject].toConfig,
                parentPath,
                $tsCfgValidator
              )
            )
            .toList
        }
      }

      final case class Sink(
          csv: scala.Option[SimonaConfig.Simona.Output.Sink.Csv],
          influxDb1x: scala.Option[SimonaConfig.Simona.Output.Sink.InfluxDb1x],
          kafka: scala.Option[SimonaConfig.ResultKafkaParams]
      )
      object Sink {
        final case class Csv(
            fileFormat: java.lang.String,
            filePrefix: java.lang.String,
            fileSuffix: java.lang.String,
            isHierarchic: scala.Boolean
        )
        object Csv {
          def apply(
              c: com.typesafe.config.Config,
              parentPath: java.lang.String,
              $tsCfgValidator: $TsCfgValidator
          ): SimonaConfig.Simona.Output.Sink.Csv = {
            SimonaConfig.Simona.Output.Sink.Csv(
              fileFormat =
                if (c.hasPathOrNull("fileFormat")) c.getString("fileFormat")
                else ".csv",
              filePrefix =
                if (c.hasPathOrNull("filePrefix")) c.getString("filePrefix")
                else "",
              fileSuffix =
                if (c.hasPathOrNull("fileSuffix")) c.getString("fileSuffix")
                else "",
              isHierarchic =
                c.hasPathOrNull("isHierarchic") && c.getBoolean("isHierarchic")
            )
          }
        }

        final case class InfluxDb1x(
            database: java.lang.String,
            port: scala.Int,
            url: java.lang.String
        )
        object InfluxDb1x {
          def apply(
              c: com.typesafe.config.Config,
              parentPath: java.lang.String,
              $tsCfgValidator: $TsCfgValidator
          ): SimonaConfig.Simona.Output.Sink.InfluxDb1x = {
            SimonaConfig.Simona.Output.Sink.InfluxDb1x(
              database = $_reqStr(parentPath, c, "database", $tsCfgValidator),
              port = $_reqInt(parentPath, c, "port", $tsCfgValidator),
              url = $_reqStr(parentPath, c, "url", $tsCfgValidator)
            )
          }
          private def $_reqInt(
              parentPath: java.lang.String,
              c: com.typesafe.config.Config,
              path: java.lang.String,
              $tsCfgValidator: $TsCfgValidator
          ): scala.Int = {
            if (c == null) 0
            else
              try c.getInt(path)
              catch {
                case e: com.typesafe.config.ConfigException =>
                  $tsCfgValidator.addBadPath(parentPath + path, e)
                  0
              }
          }

          private def $_reqStr(
              parentPath: java.lang.String,
              c: com.typesafe.config.Config,
              path: java.lang.String,
              $tsCfgValidator: $TsCfgValidator
          ): java.lang.String = {
            if (c == null) null
            else
              try c.getString(path)
              catch {
                case e: com.typesafe.config.ConfigException =>
                  $tsCfgValidator.addBadPath(parentPath + path, e)
                  null
              }
          }

        }

        def apply(
            c: com.typesafe.config.Config,
            parentPath: java.lang.String,
            $tsCfgValidator: $TsCfgValidator
        ): SimonaConfig.Simona.Output.Sink = {
          SimonaConfig.Simona.Output.Sink(
            csv =
              if (c.hasPathOrNull("csv"))
                scala.Some(
                  SimonaConfig.Simona.Output.Sink.Csv(
                    c.getConfig("csv"),
                    parentPath + "csv.",
                    $tsCfgValidator
                  )
                )
              else None,
            influxDb1x =
              if (c.hasPathOrNull("influxDb1x"))
                scala.Some(
                  SimonaConfig.Simona.Output.Sink.InfluxDb1x(
                    c.getConfig("influxDb1x"),
                    parentPath + "influxDb1x.",
                    $tsCfgValidator
                  )
                )
              else None,
            kafka =
              if (c.hasPathOrNull("kafka"))
                scala.Some(
                  SimonaConfig.ResultKafkaParams(
                    c.getConfig("kafka"),
                    parentPath + "kafka.",
                    $tsCfgValidator
                  )
                )
              else None
          )
        }
      }

      final case class Thermal(
          defaultConfig: SimonaConfig.SimpleOutputConfig,
          individualConfigs: scala.List[SimonaConfig.SimpleOutputConfig]
      )
      object Thermal {
        def apply(
            c: com.typesafe.config.Config,
            parentPath: java.lang.String,
            $tsCfgValidator: $TsCfgValidator
        ): SimonaConfig.Simona.Output.Thermal = {
          SimonaConfig.Simona.Output.Thermal(
            defaultConfig = SimonaConfig.SimpleOutputConfig(
              if (c.hasPathOrNull("defaultConfig")) c.getConfig("defaultConfig")
              else
                com.typesafe.config.ConfigFactory
                  .parseString("defaultConfig{}"),
              parentPath + "defaultConfig.",
              $tsCfgValidator
            ),
            individualConfigs = $_LSimonaConfig_SimpleOutputConfig(
              c.getList("individualConfigs"),
              parentPath,
              $tsCfgValidator
            )
          )
        }
        private def $_LSimonaConfig_SimpleOutputConfig(
            cl: com.typesafe.config.ConfigList,
            parentPath: java.lang.String,
            $tsCfgValidator: $TsCfgValidator
        ): scala.List[SimonaConfig.SimpleOutputConfig] = {
          import scala.jdk.CollectionConverters._
          cl.asScala
            .map(cv =>
              SimonaConfig.SimpleOutputConfig(
                cv.asInstanceOf[com.typesafe.config.ConfigObject].toConfig,
                parentPath,
                $tsCfgValidator
              )
            )
            .toList
        }
      }

      def apply(
          c: com.typesafe.config.Config,
          parentPath: java.lang.String,
          $tsCfgValidator: $TsCfgValidator
      ): SimonaConfig.Simona.Output = {
        SimonaConfig.Simona.Output(
          base = SimonaConfig.Simona.Output.Base(
            if (c.hasPathOrNull("base")) c.getConfig("base")
            else com.typesafe.config.ConfigFactory.parseString("base{}"),
            parentPath + "base.",
            $tsCfgValidator
          ),
          grid = SimonaConfig.GridOutputConfig(
            if (c.hasPathOrNull("grid")) c.getConfig("grid")
            else com.typesafe.config.ConfigFactory.parseString("grid{}"),
            parentPath + "grid.",
            $tsCfgValidator
          ),
          participant = SimonaConfig.Simona.Output.Participant(
            if (c.hasPathOrNull("participant")) c.getConfig("participant")
            else com.typesafe.config.ConfigFactory.parseString("participant{}"),
            parentPath + "participant.",
            $tsCfgValidator
          ),
          sink = SimonaConfig.Simona.Output.Sink(
            if (c.hasPathOrNull("sink")) c.getConfig("sink")
            else com.typesafe.config.ConfigFactory.parseString("sink{}"),
            parentPath + "sink.",
            $tsCfgValidator
          ),
          thermal = SimonaConfig.Simona.Output.Thermal(
            if (c.hasPathOrNull("thermal")) c.getConfig("thermal")
            else com.typesafe.config.ConfigFactory.parseString("thermal{}"),
            parentPath + "thermal.",
            $tsCfgValidator
          )
        )
      }
    }

    final case class Powerflow(
        maxSweepPowerDeviation: scala.Double,
        newtonraphson: SimonaConfig.Simona.Powerflow.Newtonraphson,
        resolution: java.time.Duration,
        sweepTimeout: java.time.Duration
    )
    object Powerflow {
      final case class Newtonraphson(
          epsilon: scala.List[scala.Double],
          iterations: scala.Int
      )
      object Newtonraphson {
        def apply(
            c: com.typesafe.config.Config,
            parentPath: java.lang.String,
            $tsCfgValidator: $TsCfgValidator
        ): SimonaConfig.Simona.Powerflow.Newtonraphson = {
          SimonaConfig.Simona.Powerflow.Newtonraphson(
            epsilon =
              $_L$_dbl(c.getList("epsilon"), parentPath, $tsCfgValidator),
            iterations = $_reqInt(parentPath, c, "iterations", $tsCfgValidator)
          )
        }
        private def $_reqInt(
            parentPath: java.lang.String,
            c: com.typesafe.config.Config,
            path: java.lang.String,
            $tsCfgValidator: $TsCfgValidator
        ): scala.Int = {
          if (c == null) 0
          else
            try c.getInt(path)
            catch {
              case e: com.typesafe.config.ConfigException =>
                $tsCfgValidator.addBadPath(parentPath + path, e)
                0
            }
        }

      }

      def apply(
          c: com.typesafe.config.Config,
          parentPath: java.lang.String,
          $tsCfgValidator: $TsCfgValidator
      ): SimonaConfig.Simona.Powerflow = {
        SimonaConfig.Simona.Powerflow(
          maxSweepPowerDeviation =
            $_reqDbl(parentPath, c, "maxSweepPowerDeviation", $tsCfgValidator),
          newtonraphson = SimonaConfig.Simona.Powerflow.Newtonraphson(
            if (c.hasPathOrNull("newtonraphson")) c.getConfig("newtonraphson")
            else
              com.typesafe.config.ConfigFactory.parseString("newtonraphson{}"),
            parentPath + "newtonraphson.",
            $tsCfgValidator
          ),
          resolution =
            if (c.hasPathOrNull("resolution")) c.getDuration("resolution")
            else java.time.Duration.parse("PT1H"),
          sweepTimeout =
            if (c.hasPathOrNull("sweepTimeout")) c.getDuration("sweepTimeout")
            else java.time.Duration.parse("PT30S")
        )
      }
      private def $_reqDbl(
          parentPath: java.lang.String,
          c: com.typesafe.config.Config,
          path: java.lang.String,
          $tsCfgValidator: $TsCfgValidator
      ): scala.Double = {
        if (c == null) 0
        else
          try c.getDouble(path)
          catch {
            case e: com.typesafe.config.ConfigException =>
              $tsCfgValidator.addBadPath(parentPath + path, e)
              0
          }
      }

    }

    final case class Runtime(
        listener: SimonaConfig.Simona.Runtime.Listener,
        participant: SimonaConfig.Simona.Runtime.Participant,
        selected_subgrids: scala.Option[scala.List[scala.Int]],
        selected_volt_lvls: scala.Option[scala.List[SimonaConfig.VoltLvlConfig]]
    )
    object Runtime {
      final case class Listener(
          eventsToProcess: scala.Option[scala.List[java.lang.String]],
          kafka: scala.Option[SimonaConfig.RuntimeKafkaParams]
      )
      object Listener {
        def apply(
            c: com.typesafe.config.Config,
            parentPath: java.lang.String,
            $tsCfgValidator: $TsCfgValidator
        ): SimonaConfig.Simona.Runtime.Listener = {
          SimonaConfig.Simona.Runtime.Listener(
            eventsToProcess =
              if (c.hasPathOrNull("eventsToProcess"))
                scala.Some(
                  $_L$_str(
                    c.getList("eventsToProcess"),
                    parentPath,
                    $tsCfgValidator
                  )
                )
              else None,
            kafka =
              if (c.hasPathOrNull("kafka"))
                scala.Some(
                  SimonaConfig.RuntimeKafkaParams(
                    c.getConfig("kafka"),
                    parentPath + "kafka.",
                    $tsCfgValidator
                  )
                )
              else None
          )
        }
      }

      final case class Participant(
          evcs: SimonaConfig.Simona.Runtime.Participant.Evcs,
          fixedFeedIn: SimonaConfig.Simona.Runtime.Participant.FixedFeedIn,
          hp: SimonaConfig.Simona.Runtime.Participant.Hp,
          load: SimonaConfig.Simona.Runtime.Participant.Load,
          pv: SimonaConfig.Simona.Runtime.Participant.Pv,
          requestVoltageDeviationThreshold: scala.Double,
          wec: SimonaConfig.Simona.Runtime.Participant.Wec
      )
      object Participant {
        final case class Evcs(
            defaultConfig: SimonaConfig.EvcsRuntimeConfig,
            individualConfigs: scala.List[SimonaConfig.EvcsRuntimeConfig]
        )
        object Evcs {
          def apply(
              c: com.typesafe.config.Config,
              parentPath: java.lang.String,
              $tsCfgValidator: $TsCfgValidator
          ): SimonaConfig.Simona.Runtime.Participant.Evcs = {
            SimonaConfig.Simona.Runtime.Participant.Evcs(
              defaultConfig = SimonaConfig.EvcsRuntimeConfig(
                if (c.hasPathOrNull("defaultConfig"))
                  c.getConfig("defaultConfig")
                else
                  com.typesafe.config.ConfigFactory
                    .parseString("defaultConfig{}"),
                parentPath + "defaultConfig.",
                $tsCfgValidator
              ),
              individualConfigs = $_LSimonaConfig_EvcsRuntimeConfig(
                c.getList("individualConfigs"),
                parentPath,
                $tsCfgValidator
              )
            )
          }
          private def $_LSimonaConfig_EvcsRuntimeConfig(
              cl: com.typesafe.config.ConfigList,
              parentPath: java.lang.String,
              $tsCfgValidator: $TsCfgValidator
          ): scala.List[SimonaConfig.EvcsRuntimeConfig] = {
            import scala.jdk.CollectionConverters._
            cl.asScala
              .map(cv =>
                SimonaConfig.EvcsRuntimeConfig(
                  cv.asInstanceOf[com.typesafe.config.ConfigObject].toConfig,
                  parentPath,
                  $tsCfgValidator
                )
              )
              .toList
          }
        }

        final case class FixedFeedIn(
            defaultConfig: SimonaConfig.FixedFeedInRuntimeConfig,
            individualConfigs: scala.List[SimonaConfig.FixedFeedInRuntimeConfig]
        )
        object FixedFeedIn {
          def apply(
              c: com.typesafe.config.Config,
              parentPath: java.lang.String,
              $tsCfgValidator: $TsCfgValidator
          ): SimonaConfig.Simona.Runtime.Participant.FixedFeedIn = {
            SimonaConfig.Simona.Runtime.Participant.FixedFeedIn(
              defaultConfig = SimonaConfig.FixedFeedInRuntimeConfig(
                if (c.hasPathOrNull("defaultConfig"))
                  c.getConfig("defaultConfig")
                else
                  com.typesafe.config.ConfigFactory
                    .parseString("defaultConfig{}"),
                parentPath + "defaultConfig.",
                $tsCfgValidator
              ),
              individualConfigs = $_LSimonaConfig_FixedFeedInRuntimeConfig(
                c.getList("individualConfigs"),
                parentPath,
                $tsCfgValidator
              )
            )
          }
          private def $_LSimonaConfig_FixedFeedInRuntimeConfig(
              cl: com.typesafe.config.ConfigList,
              parentPath: java.lang.String,
              $tsCfgValidator: $TsCfgValidator
          ): scala.List[SimonaConfig.FixedFeedInRuntimeConfig] = {
            import scala.jdk.CollectionConverters._
            cl.asScala
              .map(cv =>
                SimonaConfig.FixedFeedInRuntimeConfig(
                  cv.asInstanceOf[com.typesafe.config.ConfigObject].toConfig,
                  parentPath,
                  $tsCfgValidator
                )
              )
              .toList
          }
        }

        final case class Hp(
            defaultConfig: SimonaConfig.HpRuntimeConfig,
            individualConfigs: scala.List[SimonaConfig.HpRuntimeConfig]
        )
        object Hp {
          def apply(
              c: com.typesafe.config.Config,
              parentPath: java.lang.String,
              $tsCfgValidator: $TsCfgValidator
          ): SimonaConfig.Simona.Runtime.Participant.Hp = {
            SimonaConfig.Simona.Runtime.Participant.Hp(
              defaultConfig = SimonaConfig.HpRuntimeConfig(
                if (c.hasPathOrNull("defaultConfig"))
                  c.getConfig("defaultConfig")
                else
                  com.typesafe.config.ConfigFactory
                    .parseString("defaultConfig{}"),
                parentPath + "defaultConfig.",
                $tsCfgValidator
              ),
              individualConfigs = $_LSimonaConfig_HpRuntimeConfig(
                c.getList("individualConfigs"),
                parentPath,
                $tsCfgValidator
              )
            )
          }
          private def $_LSimonaConfig_HpRuntimeConfig(
              cl: com.typesafe.config.ConfigList,
              parentPath: java.lang.String,
              $tsCfgValidator: $TsCfgValidator
          ): scala.List[SimonaConfig.HpRuntimeConfig] = {
            import scala.jdk.CollectionConverters._
            cl.asScala
              .map(cv =>
                SimonaConfig.HpRuntimeConfig(
                  cv.asInstanceOf[com.typesafe.config.ConfigObject].toConfig,
                  parentPath,
                  $tsCfgValidator
                )
              )
              .toList
          }
        }

        final case class Load(
            defaultConfig: SimonaConfig.LoadRuntimeConfig,
            individualConfigs: scala.List[SimonaConfig.LoadRuntimeConfig]
        )
        object Load {
          def apply(
              c: com.typesafe.config.Config,
              parentPath: java.lang.String,
              $tsCfgValidator: $TsCfgValidator
          ): SimonaConfig.Simona.Runtime.Participant.Load = {
            SimonaConfig.Simona.Runtime.Participant.Load(
              defaultConfig = SimonaConfig.LoadRuntimeConfig(
                if (c.hasPathOrNull("defaultConfig"))
                  c.getConfig("defaultConfig")
                else
                  com.typesafe.config.ConfigFactory
                    .parseString("defaultConfig{}"),
                parentPath + "defaultConfig.",
                $tsCfgValidator
              ),
              individualConfigs = $_LSimonaConfig_LoadRuntimeConfig(
                c.getList("individualConfigs"),
                parentPath,
                $tsCfgValidator
              )
            )
          }
          private def $_LSimonaConfig_LoadRuntimeConfig(
              cl: com.typesafe.config.ConfigList,
              parentPath: java.lang.String,
              $tsCfgValidator: $TsCfgValidator
          ): scala.List[SimonaConfig.LoadRuntimeConfig] = {
            import scala.jdk.CollectionConverters._
            cl.asScala
              .map(cv =>
                SimonaConfig.LoadRuntimeConfig(
                  cv.asInstanceOf[com.typesafe.config.ConfigObject].toConfig,
                  parentPath,
                  $tsCfgValidator
                )
              )
              .toList
          }
        }

        final case class Pv(
            defaultConfig: SimonaConfig.PvRuntimeConfig,
            individualConfigs: scala.List[SimonaConfig.PvRuntimeConfig]
        )
        object Pv {
          def apply(
              c: com.typesafe.config.Config,
              parentPath: java.lang.String,
              $tsCfgValidator: $TsCfgValidator
          ): SimonaConfig.Simona.Runtime.Participant.Pv = {
            SimonaConfig.Simona.Runtime.Participant.Pv(
              defaultConfig = SimonaConfig.PvRuntimeConfig(
                if (c.hasPathOrNull("defaultConfig"))
                  c.getConfig("defaultConfig")
                else
                  com.typesafe.config.ConfigFactory
                    .parseString("defaultConfig{}"),
                parentPath + "defaultConfig.",
                $tsCfgValidator
              ),
              individualConfigs = $_LSimonaConfig_PvRuntimeConfig(
                c.getList("individualConfigs"),
                parentPath,
                $tsCfgValidator
              )
            )
          }
          private def $_LSimonaConfig_PvRuntimeConfig(
              cl: com.typesafe.config.ConfigList,
              parentPath: java.lang.String,
              $tsCfgValidator: $TsCfgValidator
          ): scala.List[SimonaConfig.PvRuntimeConfig] = {
            import scala.jdk.CollectionConverters._
            cl.asScala
              .map(cv =>
                SimonaConfig.PvRuntimeConfig(
                  cv.asInstanceOf[com.typesafe.config.ConfigObject].toConfig,
                  parentPath,
                  $tsCfgValidator
                )
              )
              .toList
          }
        }

        final case class Wec(
            defaultConfig: SimonaConfig.WecRuntimeConfig,
            individualConfigs: scala.List[SimonaConfig.WecRuntimeConfig]
        )
        object Wec {
          def apply(
              c: com.typesafe.config.Config,
              parentPath: java.lang.String,
              $tsCfgValidator: $TsCfgValidator
          ): SimonaConfig.Simona.Runtime.Participant.Wec = {
            SimonaConfig.Simona.Runtime.Participant.Wec(
              defaultConfig = SimonaConfig.WecRuntimeConfig(
                if (c.hasPathOrNull("defaultConfig"))
                  c.getConfig("defaultConfig")
                else
                  com.typesafe.config.ConfigFactory
                    .parseString("defaultConfig{}"),
                parentPath + "defaultConfig.",
                $tsCfgValidator
              ),
              individualConfigs = $_LSimonaConfig_WecRuntimeConfig(
                c.getList("individualConfigs"),
                parentPath,
                $tsCfgValidator
              )
            )
          }
          private def $_LSimonaConfig_WecRuntimeConfig(
              cl: com.typesafe.config.ConfigList,
              parentPath: java.lang.String,
              $tsCfgValidator: $TsCfgValidator
          ): scala.List[SimonaConfig.WecRuntimeConfig] = {
            import scala.jdk.CollectionConverters._
            cl.asScala
              .map(cv =>
                SimonaConfig.WecRuntimeConfig(
                  cv.asInstanceOf[com.typesafe.config.ConfigObject].toConfig,
                  parentPath,
                  $tsCfgValidator
                )
              )
              .toList
          }
        }

        def apply(
            c: com.typesafe.config.Config,
            parentPath: java.lang.String,
            $tsCfgValidator: $TsCfgValidator
        ): SimonaConfig.Simona.Runtime.Participant = {
          SimonaConfig.Simona.Runtime.Participant(
            evcs = SimonaConfig.Simona.Runtime.Participant.Evcs(
              if (c.hasPathOrNull("evcs")) c.getConfig("evcs")
              else com.typesafe.config.ConfigFactory.parseString("evcs{}"),
              parentPath + "evcs.",
              $tsCfgValidator
            ),
            fixedFeedIn = SimonaConfig.Simona.Runtime.Participant.FixedFeedIn(
              if (c.hasPathOrNull("fixedFeedIn")) c.getConfig("fixedFeedIn")
              else
                com.typesafe.config.ConfigFactory.parseString("fixedFeedIn{}"),
              parentPath + "fixedFeedIn.",
              $tsCfgValidator
            ),
            hp = SimonaConfig.Simona.Runtime.Participant.Hp(
              if (c.hasPathOrNull("hp")) c.getConfig("hp")
              else com.typesafe.config.ConfigFactory.parseString("hp{}"),
              parentPath + "hp.",
              $tsCfgValidator
            ),
            load = SimonaConfig.Simona.Runtime.Participant.Load(
              if (c.hasPathOrNull("load")) c.getConfig("load")
              else com.typesafe.config.ConfigFactory.parseString("load{}"),
              parentPath + "load.",
              $tsCfgValidator
            ),
            pv = SimonaConfig.Simona.Runtime.Participant.Pv(
              if (c.hasPathOrNull("pv")) c.getConfig("pv")
              else com.typesafe.config.ConfigFactory.parseString("pv{}"),
              parentPath + "pv.",
              $tsCfgValidator
            ),
            requestVoltageDeviationThreshold =
              if (c.hasPathOrNull("requestVoltageDeviationThreshold"))
                c.getDouble("requestVoltageDeviationThreshold")
              else 1e-14,
            wec = SimonaConfig.Simona.Runtime.Participant.Wec(
              if (c.hasPathOrNull("wec")) c.getConfig("wec")
              else com.typesafe.config.ConfigFactory.parseString("wec{}"),
              parentPath + "wec.",
              $tsCfgValidator
            )
          )
        }
      }

      def apply(
          c: com.typesafe.config.Config,
          parentPath: java.lang.String,
          $tsCfgValidator: $TsCfgValidator
      ): SimonaConfig.Simona.Runtime = {
        SimonaConfig.Simona.Runtime(
          listener = SimonaConfig.Simona.Runtime.Listener(
            if (c.hasPathOrNull("listener")) c.getConfig("listener")
            else com.typesafe.config.ConfigFactory.parseString("listener{}"),
            parentPath + "listener.",
            $tsCfgValidator
          ),
          participant = SimonaConfig.Simona.Runtime.Participant(
            if (c.hasPathOrNull("participant")) c.getConfig("participant")
            else com.typesafe.config.ConfigFactory.parseString("participant{}"),
            parentPath + "participant.",
            $tsCfgValidator
          ),
          selected_subgrids =
            if (c.hasPathOrNull("selected_subgrids"))
              scala.Some(
                $_L$_int(
                  c.getList("selected_subgrids"),
                  parentPath,
                  $tsCfgValidator
                )
              )
            else None,
          selected_volt_lvls =
            if (c.hasPathOrNull("selected_volt_lvls"))
              scala.Some(
                $_LSimonaConfig_VoltLvlConfig(
                  c.getList("selected_volt_lvls"),
                  parentPath,
                  $tsCfgValidator
                )
              )
            else None
        )
      }
      private def $_LSimonaConfig_VoltLvlConfig(
          cl: com.typesafe.config.ConfigList,
          parentPath: java.lang.String,
          $tsCfgValidator: $TsCfgValidator
      ): scala.List[SimonaConfig.VoltLvlConfig] = {
        import scala.jdk.CollectionConverters._
        cl.asScala
          .map(cv =>
            SimonaConfig.VoltLvlConfig(
              cv.asInstanceOf[com.typesafe.config.ConfigObject].toConfig,
              parentPath,
              $tsCfgValidator
            )
          )
          .toList
      }
    }

    final case class Time(
        endDateTime: java.lang.String,
        schedulerReadyCheckWindow: scala.Option[scala.Int],
        startDateTime: java.lang.String,
        stopOnFailedPowerFlow: scala.Boolean
    )
    object Time {
      def apply(
          c: com.typesafe.config.Config,
          parentPath: java.lang.String,
          $tsCfgValidator: $TsCfgValidator
      ): SimonaConfig.Simona.Time = {
        SimonaConfig.Simona.Time(
          endDateTime =
            if (c.hasPathOrNull("endDateTime")) c.getString("endDateTime")
            else "2011-05-01 01:00:00",
          schedulerReadyCheckWindow =
            if (c.hasPathOrNull("schedulerReadyCheckWindow"))
              Some(c.getInt("schedulerReadyCheckWindow"))
            else None,
          startDateTime =
            if (c.hasPathOrNull("startDateTime")) c.getString("startDateTime")
            else "2011-05-01 00:00:00",
          stopOnFailedPowerFlow =
            c.hasPathOrNull("stopOnFailedPowerFlow") && c.getBoolean(
              "stopOnFailedPowerFlow"
            )
        )
      }
    }

    def apply(
        c: com.typesafe.config.Config,
        parentPath: java.lang.String,
        $tsCfgValidator: $TsCfgValidator
    ): SimonaConfig.Simona = {
      SimonaConfig.Simona(
        event = SimonaConfig.Simona.Event(
          if (c.hasPathOrNull("event")) c.getConfig("event")
          else com.typesafe.config.ConfigFactory.parseString("event{}"),
          parentPath + "event.",
          $tsCfgValidator
        ),
        gridConfig = SimonaConfig.Simona.GridConfig(
          if (c.hasPathOrNull("gridConfig")) c.getConfig("gridConfig")
          else com.typesafe.config.ConfigFactory.parseString("gridConfig{}"),
          parentPath + "gridConfig.",
          $tsCfgValidator
        ),
        input = SimonaConfig.Simona.Input(
          if (c.hasPathOrNull("input")) c.getConfig("input")
          else com.typesafe.config.ConfigFactory.parseString("input{}"),
          parentPath + "input.",
          $tsCfgValidator
        ),
        output = SimonaConfig.Simona.Output(
          if (c.hasPathOrNull("output")) c.getConfig("output")
          else com.typesafe.config.ConfigFactory.parseString("output{}"),
          parentPath + "output.",
          $tsCfgValidator
        ),
        powerflow = SimonaConfig.Simona.Powerflow(
          if (c.hasPathOrNull("powerflow")) c.getConfig("powerflow")
          else com.typesafe.config.ConfigFactory.parseString("powerflow{}"),
          parentPath + "powerflow.",
          $tsCfgValidator
        ),
        runtime = SimonaConfig.Simona.Runtime(
          if (c.hasPathOrNull("runtime")) c.getConfig("runtime")
          else com.typesafe.config.ConfigFactory.parseString("runtime{}"),
          parentPath + "runtime.",
          $tsCfgValidator
        ),
        simulationName =
          $_reqStr(parentPath, c, "simulationName", $tsCfgValidator),
        time = SimonaConfig.Simona.Time(
          if (c.hasPathOrNull("time")) c.getConfig("time")
          else com.typesafe.config.ConfigFactory.parseString("time{}"),
          parentPath + "time.",
          $tsCfgValidator
        )
      )
    }
    private def $_reqStr(
        parentPath: java.lang.String,
        c: com.typesafe.config.Config,
        path: java.lang.String,
        $tsCfgValidator: $TsCfgValidator
    ): java.lang.String = {
      if (c == null) null
      else
        try c.getString(path)
        catch {
          case e: com.typesafe.config.ConfigException =>
            $tsCfgValidator.addBadPath(parentPath + path, e)
            null
        }
    }

  }

  def apply(c: com.typesafe.config.Config): SimonaConfig = {
    val $tsCfgValidator: $TsCfgValidator = new $TsCfgValidator()
    val parentPath: java.lang.String = ""
    val $result = SimonaConfig(
      simona = SimonaConfig.Simona(
        if (c.hasPathOrNull("simona")) c.getConfig("simona")
        else com.typesafe.config.ConfigFactory.parseString("simona{}"),
        parentPath + "simona.",
        $tsCfgValidator
      )
    )
    $tsCfgValidator.validate()
    $result
  }

  private def $_L$_dbl(
      cl: com.typesafe.config.ConfigList,
      parentPath: java.lang.String,
      $tsCfgValidator: $TsCfgValidator
  ): scala.List[scala.Double] = {
    import scala.jdk.CollectionConverters._
    cl.asScala.map(cv => $_dbl(cv)).toList
  }
  private def $_L$_int(
      cl: com.typesafe.config.ConfigList,
      parentPath: java.lang.String,
      $tsCfgValidator: $TsCfgValidator
  ): scala.List[scala.Int] = {
    import scala.jdk.CollectionConverters._
    cl.asScala.map(cv => $_int(cv)).toList
  }
  private def $_L$_str(
      cl: com.typesafe.config.ConfigList,
      parentPath: java.lang.String,
      $tsCfgValidator: $TsCfgValidator
  ): scala.List[java.lang.String] = {
    import scala.jdk.CollectionConverters._
    cl.asScala.map(cv => $_str(cv)).toList
  }
  private def $_dbl(cv: com.typesafe.config.ConfigValue): scala.Double = {
    val u: Any = cv.unwrapped
    if (
      (cv.valueType != com.typesafe.config.ConfigValueType.NUMBER) ||
      !u.isInstanceOf[java.lang.Number]
    ) throw $_expE(cv, "double")
    u.asInstanceOf[java.lang.Number].doubleValue()
  }

  private def $_expE(
      cv: com.typesafe.config.ConfigValue,
      exp: java.lang.String
  ) = {
    val u: Any = cv.unwrapped
    new java.lang.RuntimeException(
      s"${cv.origin.lineNumber}: " +
        "expecting: " + exp + " got: " +
        (if (u.isInstanceOf[java.lang.String]) "\"" + u + "\"" else u)
    )
  }

  private def $_int(cv: com.typesafe.config.ConfigValue): scala.Int = {
    val u: Any = cv.unwrapped
    if (
      (cv.valueType != com.typesafe.config.ConfigValueType.NUMBER) ||
      !u.isInstanceOf[Integer]
    ) throw $_expE(cv, "integer")
    u.asInstanceOf[Integer]
  }

  private def $_str(cv: com.typesafe.config.ConfigValue): java.lang.String = {
    java.lang.String.valueOf(cv.unwrapped())
  }

  final class $TsCfgValidator {
    private val badPaths =
      scala.collection.mutable.ArrayBuffer[java.lang.String]()

    def addBadPath(
        path: java.lang.String,
        e: com.typesafe.config.ConfigException
    ): Unit = {
      badPaths += s"'$path': ${e.getClass.getName}(${e.getMessage})"
    }

    def addInvalidEnumValue(
        path: java.lang.String,
        value: java.lang.String,
        enumName: java.lang.String
    ): Unit = {
      badPaths += s"'$path': invalid value $value for enumeration $enumName"
    }

    def validate(): Unit = {
      if (badPaths.nonEmpty) {
        throw new com.typesafe.config.ConfigException(
          badPaths.mkString("Invalid configuration:\n    ", "\n    ", "")
        ) {}
      }
    }
  }
}<|MERGE_RESOLUTION|>--- conflicted
+++ resolved
@@ -683,13 +683,6 @@
 
   }
 
-<<<<<<< HEAD
-  final case class SimpleOutputConfig(
-      override val notifier: java.lang.String,
-      override val simulationResult: scala.Boolean
-  ) extends BaseOutputConfig(notifier, simulationResult)
-  object SimpleOutputConfig {
-=======
   final case class RuntimeKafkaParams(
       override val bootstrapServers: java.lang.String,
       override val linger: scala.Int,
@@ -698,21 +691,10 @@
       topic: java.lang.String
   ) extends KafkaParams(bootstrapServers, linger, runId, schemaRegistryUrl)
   object RuntimeKafkaParams {
->>>>>>> b450c521
     def apply(
         c: com.typesafe.config.Config,
         parentPath: java.lang.String,
         $tsCfgValidator: $TsCfgValidator
-<<<<<<< HEAD
-    ): SimonaConfig.SimpleOutputConfig = {
-      SimonaConfig.SimpleOutputConfig(
-        notifier = $_reqStr(parentPath, c, "notifier", $tsCfgValidator),
-        simulationResult =
-          $_reqBln(parentPath, c, "simulationResult", $tsCfgValidator)
-      )
-    }
-    private def $_reqBln(
-=======
     ): SimonaConfig.RuntimeKafkaParams = {
       SimonaConfig.RuntimeKafkaParams(
         topic = $_reqStr(parentPath, c, "topic", $tsCfgValidator),
@@ -725,12 +707,60 @@
       )
     }
     private def $_reqInt(
->>>>>>> b450c521
-        parentPath: java.lang.String,
-        c: com.typesafe.config.Config,
-        path: java.lang.String,
-        $tsCfgValidator: $TsCfgValidator
-<<<<<<< HEAD
+        parentPath: java.lang.String,
+        c: com.typesafe.config.Config,
+        path: java.lang.String,
+        $tsCfgValidator: $TsCfgValidator
+    ): scala.Int = {
+      if (c == null) 0
+      else
+        try c.getInt(path)
+        catch {
+          case e: com.typesafe.config.ConfigException =>
+            $tsCfgValidator.addBadPath(parentPath + path, e)
+            0
+        }
+    }
+
+    private def $_reqStr(
+        parentPath: java.lang.String,
+        c: com.typesafe.config.Config,
+        path: java.lang.String,
+        $tsCfgValidator: $TsCfgValidator
+    ): java.lang.String = {
+      if (c == null) null
+      else
+        try c.getString(path)
+        catch {
+          case e: com.typesafe.config.ConfigException =>
+            $tsCfgValidator.addBadPath(parentPath + path, e)
+            null
+        }
+    }
+
+  }
+
+  final case class SimpleOutputConfig(
+      override val notifier: java.lang.String,
+      override val simulationResult: scala.Boolean
+  ) extends BaseOutputConfig(notifier, simulationResult)
+  object SimpleOutputConfig {
+    def apply(
+        c: com.typesafe.config.Config,
+        parentPath: java.lang.String,
+        $tsCfgValidator: $TsCfgValidator
+    ): SimonaConfig.SimpleOutputConfig = {
+      SimonaConfig.SimpleOutputConfig(
+        notifier = $_reqStr(parentPath, c, "notifier", $tsCfgValidator),
+        simulationResult =
+          $_reqBln(parentPath, c, "simulationResult", $tsCfgValidator)
+      )
+    }
+    private def $_reqBln(
+        parentPath: java.lang.String,
+        c: com.typesafe.config.Config,
+        path: java.lang.String,
+        $tsCfgValidator: $TsCfgValidator
     ): scala.Boolean = {
       if (c == null) false
       else
@@ -739,16 +769,6 @@
           case e: com.typesafe.config.ConfigException =>
             $tsCfgValidator.addBadPath(parentPath + path, e)
             false
-=======
-    ): scala.Int = {
-      if (c == null) 0
-      else
-        try c.getInt(path)
-        catch {
-          case e: com.typesafe.config.ConfigException =>
-            $tsCfgValidator.addBadPath(parentPath + path, e)
-            0
->>>>>>> b450c521
         }
     }
 
