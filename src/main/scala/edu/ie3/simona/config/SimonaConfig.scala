--- conflicted
+++ resolved
@@ -74,56 +74,6 @@
       individualConfigs: List[T] = List.empty,
   )
 
-<<<<<<< HEAD
-  final case class BaseCsvParams(
-      override val csvSep: String,
-      override val directoryPath: String,
-      override val isHierarchic: Boolean,
-  ) extends CsvParams(csvSep, directoryPath, isHierarchic)
-
-  sealed abstract class BaseOutputConfig(
-      val notifier: String,
-      val simulationResult: Boolean,
-  )
-  sealed abstract class CsvParams(
-      val csvSep: String,
-      val directoryPath: String,
-      val isHierarchic: Boolean,
-  )
-
-  final case class GridOutputConfig(
-      congestions: Boolean = false,
-      lines: Boolean = false,
-      nodes: Boolean = false,
-      notifier: String,
-      switches: Boolean = false,
-      transformers2w: Boolean = false,
-      transformers3w: Boolean = false,
-  )
-
-  sealed abstract class KafkaParams(
-      val bootstrapServers: String,
-      val linger: Int,
-      val runId: String,
-      val schemaRegistryUrl: String,
-  )
-
-  final case class ParticipantBaseOutputConfig(
-      override val notifier: String,
-      override val simulationResult: Boolean,
-      flexResult: Boolean = false,
-      powerRequestReply: Boolean,
-  ) extends BaseOutputConfig(notifier, simulationResult)
-
-  final case class PrimaryDataCsvParams(
-      override val csvSep: String,
-      override val directoryPath: String,
-      override val isHierarchic: Boolean,
-      timePattern: String = "yyyy-MM-dd'T'HH:mm:ss[.S[S][S]]X",
-  ) extends CsvParams(csvSep, directoryPath, isHierarchic)
-
-=======
->>>>>>> 133ebb07
   sealed trait GridConfigParams {
     val gridIds: Option[List[String]]
     val voltLvls: Option[List[VoltLvlConfig]]
