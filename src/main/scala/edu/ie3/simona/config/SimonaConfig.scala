/*
 * © 2024. TU Dortmund University,
 * Institute of Energy Systems, Energy Efficiency and Energy Economics,
 * Research group Distribution grid planning and operation
 */

package edu.ie3.simona.config

import com.typesafe.config.{Config, ConfigRenderOptions}
import edu.ie3.simona.exceptions.CriticalFailureException
import pureconfig._
import pureconfig.error._
import pureconfig.generic.ProductHint
import pureconfig.generic.auto._

import scala.concurrent.duration.{DurationInt, FiniteDuration}
import scala.language.implicitConversions

final case class SimonaConfig(
    simona: SimonaConfig.Simona
) {
  def render(options: ConfigRenderOptions): String =
    SimonaConfig.render(this, options)
}

object SimonaConfig {
  // pure config start
  implicit def productHint[T]: ProductHint[T] =
    ProductHint[T](ConfigFieldMapping(CamelCase, CamelCase))

  def apply(typeSafeConfig: Config): SimonaConfig =
    apply(ConfigSource.fromConfig(typeSafeConfig))

  def apply(confSrc: ConfigObjectSource): SimonaConfig =
    confSrc.load[SimonaConfig] match {
      case Left(readerFailures) =>
        val detailedErrors = readerFailures.toList
          .map {
            case CannotParse(msg, origin) =>
              f"CannotParse => $msg, Origin: $origin \n"
            case _: CannotRead =>
              f"CannotRead => Can not read config source} \n"
            case ConvertFailure(reason, _, path) =>
              f"ConvertFailure => Path: $path, Description: ${reason.description} \n"
            case ThrowableFailure(throwable, origin) =>
              f"ThrowableFailure => ${throwable.getMessage}, Origin: $origin \n"
            case failure =>
              f"Unknown failure type => ${failure.toString} \n"
          }
          .mkString("\n")
        throw new CriticalFailureException(
          s"Unable to load config due to following failures:\n$detailedErrors"
        )
      case Right(conf) => conf
    }

  def render(
      simonaConfig: SimonaConfig,
      options: ConfigRenderOptions,
  ): String = ConfigWriter[SimonaConfig].to(simonaConfig).render(options)

  // pure config end

  /** Case class contains default and individual configs for assets.
    * @param defaultConfig
    *   to use
    * @param individualConfigs
    *   specific configs, that are used instead of the [[defaultConfig]]
    * @tparam T
    *   type of asset config
    */
  final case class AssetConfigs[T](
      defaultConfig: T,
      individualConfigs: List[T] = List.empty,
  )

  sealed trait GridConfigParams {
    val gridIds: Option[List[String]]
    val voltLvls: Option[List[VoltLvlConfig]]
  }

  final case class RefSystemConfig(
      override val gridIds: Option[List[String]] = None,
      sNom: String,
      vNom: String,
      override val voltLvls: Option[List[VoltLvlConfig]] = None,
  ) extends GridConfigParams

  final case class TransformerControlGroup(
      measurements: List[String] = List.empty,
      transformers: List[String] = List.empty,
      vMax: Double,
      vMin: Double,
  )

  final case class VoltLvlConfig(
      id: String,
      vNom: String,
  )

  final case class VoltageLimitsConfig(
      override val gridIds: Option[List[String]] = None,
      vMax: Double,
      vMin: Double,
      override val voltLvls: Option[List[VoltLvlConfig]] = None,
  ) extends GridConfigParams

  final case class Simona(
      control: Option[Simona.Control] = None,
      gridConfig: Simona.GridConfig = Simona.GridConfig(),
      input: InputConfig,
      output: OutputConfig,
      powerflow: Simona.Powerflow,
      runtime: RuntimeConfig,
      simulationName: String,
      time: Simona.Time = Simona.Time(),
  )
  object Simona {
    final case class Control(
        transformer: List[TransformerControlGroup] = List.empty
    )

    final case class GridConfig(
        refSystems: Option[List[RefSystemConfig]] = None,
        voltageLimits: Option[List[VoltageLimitsConfig]] = None,
    )

<<<<<<< HEAD
    final case class Input(
        extSimDir: Option[String],
        grid: Input.Grid,
        loadProfile: Input.LoadProfile = Input.LoadProfile(),
        primary: Input.Primary = Input.Primary(),
        weather: Input.Weather = Input.Weather(),
    )
    object Input {
      final case class Grid(
          datasource: Grid.Datasource
      )
      object Grid {
        final case class Datasource(
            csvParams: Option[BaseCsvParams] = None,
            id: String,
        )
      }

      final case class LoadProfile(
          datasource: LoadProfile.Datasource = LoadProfile.Datasource()
      )
      object LoadProfile {
        final case class Datasource(
            csvParams: Option[SimonaConfig.BaseCsvParams] = None,
            sqlParams: Option[Datasource.SqlParams] = None,
        )

        object Datasource {
          final case class SqlParams(
              jdbcUrl: String,
              password: String,
              schemaName: String,
              tableName: String,
              userName: String,
          )
        }
      }

      final case class Primary(
          couchbaseParams: scala.Option[Primary.CouchbaseParams] = None,
          csvParams: Option[PrimaryDataCsvParams] = None,
          influxDb1xParams: Option[Primary.InfluxDb1xParams] = None,
          sqlParams: Option[Primary.SqlParams] = None,
      )
      object Primary {
        final case class CouchbaseParams(
            bucketName: String,
            coordinateColumnName: String,
            keyPrefix: String,
            password: String,
            timePattern: String = "yyyy-MM-dd'T'HH:mm:ss[.S[S][S]]X",
            url: String,
            userName: String,
        )

        final case class InfluxDb1xParams(
            database: String,
            port: Int,
            timePattern: String = "yyyy-MM-dd'T'HH:mm:ss[.S[S][S]]X",
            url: String,
        )

        final case class SqlParams(
            jdbcUrl: String,
            password: String,
            schemaName: String = "public",
            timePattern: String = "yyyy-MM-dd'T'HH:mm:ss[.S[S][S]]X",
            userName: String,
        )
      }

      final case class Weather(
          datasource: Weather.Datasource = Weather.Datasource()
      )
      object Weather {
        final case class Datasource(
            coordinateSource: Datasource.CoordinateSource =
              Datasource.CoordinateSource(),
            couchbaseParams: Option[Datasource.CouchbaseParams] = None,
            csvParams: Option[BaseCsvParams] = None,
            influxDb1xParams: Option[Datasource.InfluxDb1xParams] = None,
            maxCoordinateDistance: Double = 50000,
            resolution: Option[Long] = None,
            sampleParams: Option[Datasource.SampleParams] = None,
            scheme: String = "icon",
            sqlParams: Option[Datasource.SqlParams] = None,
            timestampPattern: Option[String] = None,
        )
        object Datasource {
          final case class CoordinateSource(
              csvParams: Option[BaseCsvParams] = None,
              gridModel: String = "icon",
              sampleParams: Option[CoordinateSource.SampleParams] = None,
              sqlParams: Option[CoordinateSource.SqlParams] = None,
          )
          object CoordinateSource {
            final case class SampleParams(
                use: Boolean = true
            )

            final case class SqlParams(
                jdbcUrl: String,
                password: String,
                schemaName: String = "public",
                tableName: String,
                userName: String,
            )
          }

          final case class CouchbaseParams(
              bucketName: String,
              coordinateColumnName: String,
              keyPrefix: String,
              password: String,
              url: String,
              userName: String,
          )

          final case class InfluxDb1xParams(
              database: String,
              port: Int,
              url: String,
          )

          final case class SampleParams(
              use: Boolean = true
          )

          final case class SqlParams(
              jdbcUrl: String,
              password: String,
              schemaName: String = "public",
              tableName: String,
              userName: String,
          )
        }
      }
    }

    final case class Output(
        base: Output.Base,
        flex: Boolean = false,
        grid: GridOutputConfig,
        log: Output.Log = Output.Log(),
        participant: Output.Participant,
        sink: Output.Sink = Output.Sink(),
        thermal: Output.Thermal,
    )
    object Output {
      final case class Base(
          addTimestampToOutputDir: Boolean = true,
          dir: String,
      )

      final case class Log(
          level: String = "INFO"
      )

      final case class Participant(
          defaultConfig: ParticipantBaseOutputConfig,
          individualConfigs: List[ParticipantBaseOutputConfig] = List.empty,
      )

      final case class Sink(
          csv: Option[Sink.Csv] = None,
          influxDb1x: Option[Sink.InfluxDb1x] = None,
          kafka: Option[ResultKafkaParams] = None,
      )
      object Sink {
        final case class Csv(
            compressOutputs: Boolean = false,
            fileFormat: String = ".csv",
            filePrefix: String = "",
            fileSuffix: String = "",
            isHierarchic: Boolean = false,
        )

        final case class InfluxDb1x(
            database: String,
            port: Int,
            url: String,
        )
      }

      final case class Thermal(
          defaultConfig: SimpleOutputConfig,
          individualConfigs: List[SimpleOutputConfig] = List.empty,
      )
    }

=======
>>>>>>> 75ec12f4
    final case class Powerflow(
        maxSweepPowerDeviation: Double,
        newtonraphson: Powerflow.Newtonraphson,
        resolution: FiniteDuration = 1.hours,
        stopOnFailure: Boolean = false,
        sweepTimeout: FiniteDuration = 30.seconds,
    )
    object Powerflow {
      final case class Newtonraphson(
          epsilon: List[Double] = List.empty,
          iterations: Int,
      )
    }

    final case class Time(
        endDateTime: String = "2011-05-01T01:00:00Z",
        schedulerReadyCheckWindow: Option[Int] = None,
        startDateTime: String = "2011-05-01T00:00:00Z",
    )
  }
}<|MERGE_RESOLUTION|>--- conflicted
+++ resolved
@@ -125,199 +125,6 @@
         voltageLimits: Option[List[VoltageLimitsConfig]] = None,
     )
 
-<<<<<<< HEAD
-    final case class Input(
-        extSimDir: Option[String],
-        grid: Input.Grid,
-        loadProfile: Input.LoadProfile = Input.LoadProfile(),
-        primary: Input.Primary = Input.Primary(),
-        weather: Input.Weather = Input.Weather(),
-    )
-    object Input {
-      final case class Grid(
-          datasource: Grid.Datasource
-      )
-      object Grid {
-        final case class Datasource(
-            csvParams: Option[BaseCsvParams] = None,
-            id: String,
-        )
-      }
-
-      final case class LoadProfile(
-          datasource: LoadProfile.Datasource = LoadProfile.Datasource()
-      )
-      object LoadProfile {
-        final case class Datasource(
-            csvParams: Option[SimonaConfig.BaseCsvParams] = None,
-            sqlParams: Option[Datasource.SqlParams] = None,
-        )
-
-        object Datasource {
-          final case class SqlParams(
-              jdbcUrl: String,
-              password: String,
-              schemaName: String,
-              tableName: String,
-              userName: String,
-          )
-        }
-      }
-
-      final case class Primary(
-          couchbaseParams: scala.Option[Primary.CouchbaseParams] = None,
-          csvParams: Option[PrimaryDataCsvParams] = None,
-          influxDb1xParams: Option[Primary.InfluxDb1xParams] = None,
-          sqlParams: Option[Primary.SqlParams] = None,
-      )
-      object Primary {
-        final case class CouchbaseParams(
-            bucketName: String,
-            coordinateColumnName: String,
-            keyPrefix: String,
-            password: String,
-            timePattern: String = "yyyy-MM-dd'T'HH:mm:ss[.S[S][S]]X",
-            url: String,
-            userName: String,
-        )
-
-        final case class InfluxDb1xParams(
-            database: String,
-            port: Int,
-            timePattern: String = "yyyy-MM-dd'T'HH:mm:ss[.S[S][S]]X",
-            url: String,
-        )
-
-        final case class SqlParams(
-            jdbcUrl: String,
-            password: String,
-            schemaName: String = "public",
-            timePattern: String = "yyyy-MM-dd'T'HH:mm:ss[.S[S][S]]X",
-            userName: String,
-        )
-      }
-
-      final case class Weather(
-          datasource: Weather.Datasource = Weather.Datasource()
-      )
-      object Weather {
-        final case class Datasource(
-            coordinateSource: Datasource.CoordinateSource =
-              Datasource.CoordinateSource(),
-            couchbaseParams: Option[Datasource.CouchbaseParams] = None,
-            csvParams: Option[BaseCsvParams] = None,
-            influxDb1xParams: Option[Datasource.InfluxDb1xParams] = None,
-            maxCoordinateDistance: Double = 50000,
-            resolution: Option[Long] = None,
-            sampleParams: Option[Datasource.SampleParams] = None,
-            scheme: String = "icon",
-            sqlParams: Option[Datasource.SqlParams] = None,
-            timestampPattern: Option[String] = None,
-        )
-        object Datasource {
-          final case class CoordinateSource(
-              csvParams: Option[BaseCsvParams] = None,
-              gridModel: String = "icon",
-              sampleParams: Option[CoordinateSource.SampleParams] = None,
-              sqlParams: Option[CoordinateSource.SqlParams] = None,
-          )
-          object CoordinateSource {
-            final case class SampleParams(
-                use: Boolean = true
-            )
-
-            final case class SqlParams(
-                jdbcUrl: String,
-                password: String,
-                schemaName: String = "public",
-                tableName: String,
-                userName: String,
-            )
-          }
-
-          final case class CouchbaseParams(
-              bucketName: String,
-              coordinateColumnName: String,
-              keyPrefix: String,
-              password: String,
-              url: String,
-              userName: String,
-          )
-
-          final case class InfluxDb1xParams(
-              database: String,
-              port: Int,
-              url: String,
-          )
-
-          final case class SampleParams(
-              use: Boolean = true
-          )
-
-          final case class SqlParams(
-              jdbcUrl: String,
-              password: String,
-              schemaName: String = "public",
-              tableName: String,
-              userName: String,
-          )
-        }
-      }
-    }
-
-    final case class Output(
-        base: Output.Base,
-        flex: Boolean = false,
-        grid: GridOutputConfig,
-        log: Output.Log = Output.Log(),
-        participant: Output.Participant,
-        sink: Output.Sink = Output.Sink(),
-        thermal: Output.Thermal,
-    )
-    object Output {
-      final case class Base(
-          addTimestampToOutputDir: Boolean = true,
-          dir: String,
-      )
-
-      final case class Log(
-          level: String = "INFO"
-      )
-
-      final case class Participant(
-          defaultConfig: ParticipantBaseOutputConfig,
-          individualConfigs: List[ParticipantBaseOutputConfig] = List.empty,
-      )
-
-      final case class Sink(
-          csv: Option[Sink.Csv] = None,
-          influxDb1x: Option[Sink.InfluxDb1x] = None,
-          kafka: Option[ResultKafkaParams] = None,
-      )
-      object Sink {
-        final case class Csv(
-            compressOutputs: Boolean = false,
-            fileFormat: String = ".csv",
-            filePrefix: String = "",
-            fileSuffix: String = "",
-            isHierarchic: Boolean = false,
-        )
-
-        final case class InfluxDb1x(
-            database: String,
-            port: Int,
-            url: String,
-        )
-      }
-
-      final case class Thermal(
-          defaultConfig: SimpleOutputConfig,
-          individualConfigs: List[SimpleOutputConfig] = List.empty,
-      )
-    }
-
-=======
->>>>>>> 75ec12f4
     final case class Powerflow(
         maxSweepPowerDeviation: Double,
         newtonraphson: Powerflow.Newtonraphson,
