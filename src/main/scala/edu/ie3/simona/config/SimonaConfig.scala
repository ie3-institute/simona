/*
 * © 2022. TU Dortmund University,
 * Institute of Energy Systems, Energy Efficiency and Energy Economics,
 * Research group Distribution grid planning and operation
 */

package edu.ie3.simona.config

final case class SimonaConfig(
    simona: SimonaConfig.Simona
)
object SimonaConfig {
  final case class BaseCsvParams(
      override val csvSep: java.lang.String,
      override val directoryPath: java.lang.String,
      override val isHierarchic: scala.Boolean
  ) extends CsvParams(csvSep, directoryPath, isHierarchic)
  object BaseCsvParams {
    def apply(
        c: com.typesafe.config.Config,
        parentPath: java.lang.String,
        $tsCfgValidator: $TsCfgValidator
    ): SimonaConfig.BaseCsvParams = {
      SimonaConfig.BaseCsvParams(
        csvSep = $_reqStr(parentPath, c, "csvSep", $tsCfgValidator),
        directoryPath =
          $_reqStr(parentPath, c, "directoryPath", $tsCfgValidator),
        isHierarchic = $_reqBln(parentPath, c, "isHierarchic", $tsCfgValidator)
      )
    }
    private def $_reqBln(
        parentPath: java.lang.String,
        c: com.typesafe.config.Config,
        path: java.lang.String,
        $tsCfgValidator: $TsCfgValidator
    ): scala.Boolean = {
      if (c == null) false
      else
        try c.getBoolean(path)
        catch {
          case e: com.typesafe.config.ConfigException =>
            $tsCfgValidator.addBadPath(parentPath + path, e)
            false
        }
    }

    private def $_reqStr(
        parentPath: java.lang.String,
        c: com.typesafe.config.Config,
        path: java.lang.String,
        $tsCfgValidator: $TsCfgValidator
    ): java.lang.String = {
      if (c == null) null
      else
        try c.getString(path)
        catch {
          case e: com.typesafe.config.ConfigException =>
            $tsCfgValidator.addBadPath(parentPath + path, e)
            null
        }
    }

  }

  final case class BaseOutputConfig(
      notifier: java.lang.String,
      powerRequestReply: scala.Boolean,
      simulationResult: scala.Boolean
  )
  object BaseOutputConfig {
    def apply(
        c: com.typesafe.config.Config,
        parentPath: java.lang.String,
        $tsCfgValidator: $TsCfgValidator
    ): SimonaConfig.BaseOutputConfig = {
      SimonaConfig.BaseOutputConfig(
        notifier = $_reqStr(parentPath, c, "notifier", $tsCfgValidator),
        powerRequestReply =
          $_reqBln(parentPath, c, "powerRequestReply", $tsCfgValidator),
        simulationResult =
          $_reqBln(parentPath, c, "simulationResult", $tsCfgValidator)
      )
    }
    private def $_reqBln(
        parentPath: java.lang.String,
        c: com.typesafe.config.Config,
        path: java.lang.String,
        $tsCfgValidator: $TsCfgValidator
    ): scala.Boolean = {
      if (c == null) false
      else
        try c.getBoolean(path)
        catch {
          case e: com.typesafe.config.ConfigException =>
            $tsCfgValidator.addBadPath(parentPath + path, e)
            false
        }
    }

    private def $_reqStr(
        parentPath: java.lang.String,
        c: com.typesafe.config.Config,
        path: java.lang.String,
        $tsCfgValidator: $TsCfgValidator
    ): java.lang.String = {
      if (c == null) null
      else
        try c.getString(path)
        catch {
          case e: com.typesafe.config.ConfigException =>
            $tsCfgValidator.addBadPath(parentPath + path, e)
            null
        }
    }

  }

  sealed abstract class BaseRuntimeConfig(
      val calculateMissingReactivePowerWithModel: scala.Boolean,
      val scaling: scala.Double,
      val uuids: scala.List[java.lang.String]
  ) extends java.io.Serializable

  sealed abstract class CsvParams(
      val csvSep: java.lang.String,
      val directoryPath: java.lang.String,
      val isHierarchic: scala.Boolean
  )

  final case class EvcsRuntimeConfig(
      override val calculateMissingReactivePowerWithModel: scala.Boolean,
      override val scaling: scala.Double,
      override val uuids: scala.List[java.lang.String]
  ) extends BaseRuntimeConfig(
        calculateMissingReactivePowerWithModel,
        scaling,
        uuids
      )
  object EvcsRuntimeConfig {
    def apply(
        c: com.typesafe.config.Config,
        parentPath: java.lang.String,
        $tsCfgValidator: $TsCfgValidator
    ): SimonaConfig.EvcsRuntimeConfig = {
      SimonaConfig.EvcsRuntimeConfig(
        calculateMissingReactivePowerWithModel = $_reqBln(
          parentPath,
          c,
          "calculateMissingReactivePowerWithModel",
          $tsCfgValidator
        ),
        scaling = $_reqDbl(parentPath, c, "scaling", $tsCfgValidator),
        uuids = $_L$_str(c.getList("uuids"), parentPath, $tsCfgValidator)
      )
    }
    private def $_reqBln(
        parentPath: java.lang.String,
        c: com.typesafe.config.Config,
        path: java.lang.String,
        $tsCfgValidator: $TsCfgValidator
    ): scala.Boolean = {
      if (c == null) false
      else
        try c.getBoolean(path)
        catch {
          case e: com.typesafe.config.ConfigException =>
            $tsCfgValidator.addBadPath(parentPath + path, e)
            false
        }
    }

    private def $_reqDbl(
        parentPath: java.lang.String,
        c: com.typesafe.config.Config,
        path: java.lang.String,
        $tsCfgValidator: $TsCfgValidator
    ): scala.Double = {
      if (c == null) 0
      else
        try c.getDouble(path)
        catch {
          case e: com.typesafe.config.ConfigException =>
            $tsCfgValidator.addBadPath(parentPath + path, e)
            0
        }
    }

  }

  final case class FixedFeedInRuntimeConfig(
      override val calculateMissingReactivePowerWithModel: scala.Boolean,
      override val scaling: scala.Double,
      override val uuids: scala.List[java.lang.String]
  ) extends BaseRuntimeConfig(
        calculateMissingReactivePowerWithModel,
        scaling,
        uuids
      )
  object FixedFeedInRuntimeConfig {
    def apply(
        c: com.typesafe.config.Config,
        parentPath: java.lang.String,
        $tsCfgValidator: $TsCfgValidator
    ): SimonaConfig.FixedFeedInRuntimeConfig = {
      SimonaConfig.FixedFeedInRuntimeConfig(
        calculateMissingReactivePowerWithModel = $_reqBln(
          parentPath,
          c,
          "calculateMissingReactivePowerWithModel",
          $tsCfgValidator
        ),
        scaling = $_reqDbl(parentPath, c, "scaling", $tsCfgValidator),
        uuids = $_L$_str(c.getList("uuids"), parentPath, $tsCfgValidator)
      )
    }
    private def $_reqBln(
        parentPath: java.lang.String,
        c: com.typesafe.config.Config,
        path: java.lang.String,
        $tsCfgValidator: $TsCfgValidator
    ): scala.Boolean = {
      if (c == null) false
      else
        try c.getBoolean(path)
        catch {
          case e: com.typesafe.config.ConfigException =>
            $tsCfgValidator.addBadPath(parentPath + path, e)
            false
        }
    }

    private def $_reqDbl(
        parentPath: java.lang.String,
        c: com.typesafe.config.Config,
        path: java.lang.String,
        $tsCfgValidator: $TsCfgValidator
    ): scala.Double = {
      if (c == null) 0
      else
        try c.getDouble(path)
        catch {
          case e: com.typesafe.config.ConfigException =>
            $tsCfgValidator.addBadPath(parentPath + path, e)
            0
        }
    }

  }

  final case class GridOutputConfig(
      lines: scala.Boolean,
      nodes: scala.Boolean,
      notifier: java.lang.String,
      switches: scala.Boolean,
      transformers2w: scala.Boolean,
      transformers3w: scala.Boolean
  )
  object GridOutputConfig {
    def apply(
        c: com.typesafe.config.Config,
        parentPath: java.lang.String,
        $tsCfgValidator: $TsCfgValidator
    ): SimonaConfig.GridOutputConfig = {
      SimonaConfig.GridOutputConfig(
        lines = c.hasPathOrNull("lines") && c.getBoolean("lines"),
        nodes = c.hasPathOrNull("nodes") && c.getBoolean("nodes"),
        notifier = $_reqStr(parentPath, c, "notifier", $tsCfgValidator),
        switches = c.hasPathOrNull("switches") && c.getBoolean("switches"),
        transformers2w =
          c.hasPathOrNull("transformers2w") && c.getBoolean("transformers2w"),
        transformers3w =
          c.hasPathOrNull("transformers3w") && c.getBoolean("transformers3w")
      )
    }
    private def $_reqStr(
        parentPath: java.lang.String,
        c: com.typesafe.config.Config,
        path: java.lang.String,
        $tsCfgValidator: $TsCfgValidator
    ): java.lang.String = {
      if (c == null) null
      else
        try c.getString(path)
        catch {
          case e: com.typesafe.config.ConfigException =>
            $tsCfgValidator.addBadPath(parentPath + path, e)
            null
        }
    }

  }

  sealed abstract class KafkaParams(
      val bootstrapServers: java.lang.String,
      val linger: scala.Int,
      val runId: java.lang.String,
      val schemaRegistryUrl: java.lang.String
  )

  final case class LoadRuntimeConfig(
      override val calculateMissingReactivePowerWithModel: scala.Boolean,
      override val scaling: scala.Double,
      override val uuids: scala.List[java.lang.String],
      modelBehaviour: java.lang.String,
      reference: java.lang.String
  ) extends BaseRuntimeConfig(
        calculateMissingReactivePowerWithModel,
        scaling,
        uuids
      )
  object LoadRuntimeConfig {
    def apply(
        c: com.typesafe.config.Config,
        parentPath: java.lang.String,
        $tsCfgValidator: $TsCfgValidator
    ): SimonaConfig.LoadRuntimeConfig = {
      SimonaConfig.LoadRuntimeConfig(
        modelBehaviour =
          $_reqStr(parentPath, c, "modelBehaviour", $tsCfgValidator),
        reference = $_reqStr(parentPath, c, "reference", $tsCfgValidator),
        calculateMissingReactivePowerWithModel = $_reqBln(
          parentPath,
          c,
          "calculateMissingReactivePowerWithModel",
          $tsCfgValidator
        ),
        scaling = $_reqDbl(parentPath, c, "scaling", $tsCfgValidator),
        uuids = $_L$_str(c.getList("uuids"), parentPath, $tsCfgValidator)
      )
    }
    private def $_reqBln(
        parentPath: java.lang.String,
        c: com.typesafe.config.Config,
        path: java.lang.String,
        $tsCfgValidator: $TsCfgValidator
    ): scala.Boolean = {
      if (c == null) false
      else
        try c.getBoolean(path)
        catch {
          case e: com.typesafe.config.ConfigException =>
            $tsCfgValidator.addBadPath(parentPath + path, e)
            false
        }
    }

    private def $_reqDbl(
        parentPath: java.lang.String,
        c: com.typesafe.config.Config,
        path: java.lang.String,
        $tsCfgValidator: $TsCfgValidator
    ): scala.Double = {
      if (c == null) 0
      else
        try c.getDouble(path)
        catch {
          case e: com.typesafe.config.ConfigException =>
            $tsCfgValidator.addBadPath(parentPath + path, e)
            0
        }
    }

    private def $_reqStr(
        parentPath: java.lang.String,
        c: com.typesafe.config.Config,
        path: java.lang.String,
        $tsCfgValidator: $TsCfgValidator
    ): java.lang.String = {
      if (c == null) null
      else
        try c.getString(path)
        catch {
          case e: com.typesafe.config.ConfigException =>
            $tsCfgValidator.addBadPath(parentPath + path, e)
            null
        }
    }

  }

  final case class PrimaryDataCsvParams(
      override val csvSep: java.lang.String,
      override val directoryPath: java.lang.String,
      override val isHierarchic: scala.Boolean,
      timePattern: java.lang.String
  ) extends CsvParams(csvSep, directoryPath, isHierarchic)
  object PrimaryDataCsvParams {
    def apply(
        c: com.typesafe.config.Config,
        parentPath: java.lang.String,
        $tsCfgValidator: $TsCfgValidator
    ): SimonaConfig.PrimaryDataCsvParams = {
      SimonaConfig.PrimaryDataCsvParams(
        timePattern =
          if (c.hasPathOrNull("timePattern")) c.getString("timePattern")
          else "yyyy-MM-dd'T'HH:mm:ss[.S[S][S]]'Z'",
        csvSep = $_reqStr(parentPath, c, "csvSep", $tsCfgValidator),
        directoryPath =
          $_reqStr(parentPath, c, "directoryPath", $tsCfgValidator),
        isHierarchic = $_reqBln(parentPath, c, "isHierarchic", $tsCfgValidator)
      )
    }
    private def $_reqBln(
        parentPath: java.lang.String,
        c: com.typesafe.config.Config,
        path: java.lang.String,
        $tsCfgValidator: $TsCfgValidator
    ): scala.Boolean = {
      if (c == null) false
      else
        try c.getBoolean(path)
        catch {
          case e: com.typesafe.config.ConfigException =>
            $tsCfgValidator.addBadPath(parentPath + path, e)
            false
        }
    }

    private def $_reqStr(
        parentPath: java.lang.String,
        c: com.typesafe.config.Config,
        path: java.lang.String,
        $tsCfgValidator: $TsCfgValidator
    ): java.lang.String = {
      if (c == null) null
      else
        try c.getString(path)
        catch {
          case e: com.typesafe.config.ConfigException =>
            $tsCfgValidator.addBadPath(parentPath + path, e)
            null
        }
    }

  }

  final case class PvRuntimeConfig(
      override val calculateMissingReactivePowerWithModel: scala.Boolean,
      override val scaling: scala.Double,
      override val uuids: scala.List[java.lang.String]
  ) extends BaseRuntimeConfig(
        calculateMissingReactivePowerWithModel,
        scaling,
        uuids
      )
  object PvRuntimeConfig {
    def apply(
        c: com.typesafe.config.Config,
        parentPath: java.lang.String,
        $tsCfgValidator: $TsCfgValidator
    ): SimonaConfig.PvRuntimeConfig = {
      SimonaConfig.PvRuntimeConfig(
        calculateMissingReactivePowerWithModel = $_reqBln(
          parentPath,
          c,
          "calculateMissingReactivePowerWithModel",
          $tsCfgValidator
        ),
        scaling = $_reqDbl(parentPath, c, "scaling", $tsCfgValidator),
        uuids = $_L$_str(c.getList("uuids"), parentPath, $tsCfgValidator)
      )
    }
    private def $_reqBln(
        parentPath: java.lang.String,
        c: com.typesafe.config.Config,
        path: java.lang.String,
        $tsCfgValidator: $TsCfgValidator
    ): scala.Boolean = {
      if (c == null) false
      else
        try c.getBoolean(path)
        catch {
          case e: com.typesafe.config.ConfigException =>
            $tsCfgValidator.addBadPath(parentPath + path, e)
            false
        }
    }

    private def $_reqDbl(
        parentPath: java.lang.String,
        c: com.typesafe.config.Config,
        path: java.lang.String,
        $tsCfgValidator: $TsCfgValidator
    ): scala.Double = {
      if (c == null) 0
      else
        try c.getDouble(path)
        catch {
          case e: com.typesafe.config.ConfigException =>
            $tsCfgValidator.addBadPath(parentPath + path, e)
            0
        }
    }

  }

  final case class RefSystemConfig(
      gridIds: scala.Option[scala.List[java.lang.String]],
      sNom: java.lang.String,
      vNom: java.lang.String,
      voltLvls: scala.Option[scala.List[SimonaConfig.VoltLvlConfig]]
  )
  object RefSystemConfig {
    def apply(
        c: com.typesafe.config.Config,
        parentPath: java.lang.String,
        $tsCfgValidator: $TsCfgValidator
    ): SimonaConfig.RefSystemConfig = {
      SimonaConfig.RefSystemConfig(
        gridIds =
          if (c.hasPathOrNull("gridIds"))
            scala.Some(
              $_L$_str(c.getList("gridIds"), parentPath, $tsCfgValidator)
            )
          else None,
        sNom = $_reqStr(parentPath, c, "sNom", $tsCfgValidator),
        vNom = $_reqStr(parentPath, c, "vNom", $tsCfgValidator),
        voltLvls =
          if (c.hasPathOrNull("voltLvls"))
            scala.Some(
              $_LSimonaConfig_VoltLvlConfig(
                c.getList("voltLvls"),
                parentPath,
                $tsCfgValidator
              )
            )
          else None
      )
    }
    private def $_LSimonaConfig_VoltLvlConfig(
        cl: com.typesafe.config.ConfigList,
        parentPath: java.lang.String,
        $tsCfgValidator: $TsCfgValidator
    ): scala.List[SimonaConfig.VoltLvlConfig] = {
      import scala.jdk.CollectionConverters._
      cl.asScala
        .map(cv =>
          SimonaConfig.VoltLvlConfig(
            cv.asInstanceOf[com.typesafe.config.ConfigObject].toConfig,
            parentPath,
            $tsCfgValidator
          )
        )
        .toList
    }
    private def $_reqStr(
        parentPath: java.lang.String,
        c: com.typesafe.config.Config,
        path: java.lang.String,
        $tsCfgValidator: $TsCfgValidator
    ): java.lang.String = {
      if (c == null) null
      else
        try c.getString(path)
        catch {
          case e: com.typesafe.config.ConfigException =>
            $tsCfgValidator.addBadPath(parentPath + path, e)
            null
        }
    }

  }

<<<<<<< HEAD
  final case class TransformerControlGroup(
      measurements: scala.List[java.lang.String],
      transformers: scala.List[java.lang.String],
      vMax: scala.Double,
      vMin: scala.Double
  )
  object TransformerControlGroup {
=======
  final case class ResultKafkaParams(
      override val bootstrapServers: java.lang.String,
      override val linger: scala.Int,
      override val runId: java.lang.String,
      override val schemaRegistryUrl: java.lang.String,
      topicNodeRes: java.lang.String
  ) extends KafkaParams(bootstrapServers, linger, runId, schemaRegistryUrl)
  object ResultKafkaParams {
>>>>>>> 573326a9
    def apply(
        c: com.typesafe.config.Config,
        parentPath: java.lang.String,
        $tsCfgValidator: $TsCfgValidator
<<<<<<< HEAD
    ): SimonaConfig.TransformerControlGroup = {
      SimonaConfig.TransformerControlGroup(
        measurements =
          $_L$_str(c.getList("measurements"), parentPath, $tsCfgValidator),
        transformers =
          $_L$_str(c.getList("transformers"), parentPath, $tsCfgValidator),
        vMax = $_reqDbl(parentPath, c, "vMax", $tsCfgValidator),
        vMin = $_reqDbl(parentPath, c, "vMin", $tsCfgValidator)
      )
    }
    private def $_reqDbl(
=======
    ): SimonaConfig.ResultKafkaParams = {
      SimonaConfig.ResultKafkaParams(
        topicNodeRes = $_reqStr(parentPath, c, "topicNodeRes", $tsCfgValidator),
        bootstrapServers =
          $_reqStr(parentPath, c, "bootstrapServers", $tsCfgValidator),
        linger = $_reqInt(parentPath, c, "linger", $tsCfgValidator),
        runId = $_reqStr(parentPath, c, "runId", $tsCfgValidator),
        schemaRegistryUrl =
          $_reqStr(parentPath, c, "schemaRegistryUrl", $tsCfgValidator)
      )
    }
    private def $_reqInt(
>>>>>>> 573326a9
        parentPath: java.lang.String,
        c: com.typesafe.config.Config,
        path: java.lang.String,
        $tsCfgValidator: $TsCfgValidator
<<<<<<< HEAD
    ): scala.Double = {
      if (c == null) 0
      else
        try c.getDouble(path)
=======
    ): scala.Int = {
      if (c == null) 0
      else
        try c.getInt(path)
>>>>>>> 573326a9
        catch {
          case e: com.typesafe.config.ConfigException =>
            $tsCfgValidator.addBadPath(parentPath + path, e)
            0
        }
    }

<<<<<<< HEAD
=======
    private def $_reqStr(
        parentPath: java.lang.String,
        c: com.typesafe.config.Config,
        path: java.lang.String,
        $tsCfgValidator: $TsCfgValidator
    ): java.lang.String = {
      if (c == null) null
      else
        try c.getString(path)
        catch {
          case e: com.typesafe.config.ConfigException =>
            $tsCfgValidator.addBadPath(parentPath + path, e)
            null
        }
    }

>>>>>>> 573326a9
  }

  final case class VoltLvlConfig(
      id: java.lang.String,
      vNom: java.lang.String
  )
  object VoltLvlConfig {
    def apply(
        c: com.typesafe.config.Config,
        parentPath: java.lang.String,
        $tsCfgValidator: $TsCfgValidator
    ): SimonaConfig.VoltLvlConfig = {
      SimonaConfig.VoltLvlConfig(
        id = $_reqStr(parentPath, c, "id", $tsCfgValidator),
        vNom = $_reqStr(parentPath, c, "vNom", $tsCfgValidator)
      )
    }
    private def $_reqStr(
        parentPath: java.lang.String,
        c: com.typesafe.config.Config,
        path: java.lang.String,
        $tsCfgValidator: $TsCfgValidator
    ): java.lang.String = {
      if (c == null) null
      else
        try c.getString(path)
        catch {
          case e: com.typesafe.config.ConfigException =>
            $tsCfgValidator.addBadPath(parentPath + path, e)
            null
        }
    }

  }

  final case class WecRuntimeConfig(
      override val calculateMissingReactivePowerWithModel: scala.Boolean,
      override val scaling: scala.Double,
      override val uuids: scala.List[java.lang.String]
  ) extends BaseRuntimeConfig(
        calculateMissingReactivePowerWithModel,
        scaling,
        uuids
      )
  object WecRuntimeConfig {
    def apply(
        c: com.typesafe.config.Config,
        parentPath: java.lang.String,
        $tsCfgValidator: $TsCfgValidator
    ): SimonaConfig.WecRuntimeConfig = {
      SimonaConfig.WecRuntimeConfig(
        calculateMissingReactivePowerWithModel = $_reqBln(
          parentPath,
          c,
          "calculateMissingReactivePowerWithModel",
          $tsCfgValidator
        ),
        scaling = $_reqDbl(parentPath, c, "scaling", $tsCfgValidator),
        uuids = $_L$_str(c.getList("uuids"), parentPath, $tsCfgValidator)
      )
    }
    private def $_reqBln(
        parentPath: java.lang.String,
        c: com.typesafe.config.Config,
        path: java.lang.String,
        $tsCfgValidator: $TsCfgValidator
    ): scala.Boolean = {
      if (c == null) false
      else
        try c.getBoolean(path)
        catch {
          case e: com.typesafe.config.ConfigException =>
            $tsCfgValidator.addBadPath(parentPath + path, e)
            false
        }
    }

    private def $_reqDbl(
        parentPath: java.lang.String,
        c: com.typesafe.config.Config,
        path: java.lang.String,
        $tsCfgValidator: $TsCfgValidator
    ): scala.Double = {
      if (c == null) 0
      else
        try c.getDouble(path)
        catch {
          case e: com.typesafe.config.ConfigException =>
            $tsCfgValidator.addBadPath(parentPath + path, e)
            0
        }
    }

  }

  final case class Simona(
      control: scala.Option[SimonaConfig.Simona.Control],
      event: SimonaConfig.Simona.Event,
      gridConfig: SimonaConfig.Simona.GridConfig,
      input: SimonaConfig.Simona.Input,
      output: SimonaConfig.Simona.Output,
      powerflow: SimonaConfig.Simona.Powerflow,
      runtime: SimonaConfig.Simona.Runtime,
      simulationName: java.lang.String,
      time: SimonaConfig.Simona.Time
  )
  object Simona {
    final case class Control(
        transformer: scala.List[SimonaConfig.TransformerControlGroup]
    )
    object Control {
      def apply(
          c: com.typesafe.config.Config,
          parentPath: java.lang.String,
          $tsCfgValidator: $TsCfgValidator
      ): SimonaConfig.Simona.Control = {
        SimonaConfig.Simona.Control(
          transformer = $_LSimonaConfig_TransformerControlGroup(
            c.getList("transformer"),
            parentPath,
            $tsCfgValidator
          )
        )
      }
      private def $_LSimonaConfig_TransformerControlGroup(
          cl: com.typesafe.config.ConfigList,
          parentPath: java.lang.String,
          $tsCfgValidator: $TsCfgValidator
      ): scala.List[SimonaConfig.TransformerControlGroup] = {
        import scala.jdk.CollectionConverters._
        cl.asScala
          .map(cv =>
            SimonaConfig.TransformerControlGroup(
              cv.asInstanceOf[com.typesafe.config.ConfigObject].toConfig,
              parentPath,
              $tsCfgValidator
            )
          )
          .toList
      }
    }

    final case class Event(
        listener: scala.Option[
          scala.List[SimonaConfig.Simona.Event.Listener$Elm]
        ]
    )
    object Event {
      final case class Listener$Elm(
          eventsToProcess: scala.Option[scala.List[java.lang.String]],
          fullClassPath: java.lang.String
      )
      object Listener$Elm {
        def apply(
            c: com.typesafe.config.Config,
            parentPath: java.lang.String,
            $tsCfgValidator: $TsCfgValidator
        ): SimonaConfig.Simona.Event.Listener$Elm = {
          SimonaConfig.Simona.Event.Listener$Elm(
            eventsToProcess =
              if (c.hasPathOrNull("eventsToProcess"))
                scala.Some(
                  $_L$_str(
                    c.getList("eventsToProcess"),
                    parentPath,
                    $tsCfgValidator
                  )
                )
              else None,
            fullClassPath =
              $_reqStr(parentPath, c, "fullClassPath", $tsCfgValidator)
          )
        }
        private def $_reqStr(
            parentPath: java.lang.String,
            c: com.typesafe.config.Config,
            path: java.lang.String,
            $tsCfgValidator: $TsCfgValidator
        ): java.lang.String = {
          if (c == null) null
          else
            try c.getString(path)
            catch {
              case e: com.typesafe.config.ConfigException =>
                $tsCfgValidator.addBadPath(parentPath + path, e)
                null
            }
        }

      }

      def apply(
          c: com.typesafe.config.Config,
          parentPath: java.lang.String,
          $tsCfgValidator: $TsCfgValidator
      ): SimonaConfig.Simona.Event = {
        SimonaConfig.Simona.Event(
          listener =
            if (c.hasPathOrNull("listener"))
              scala.Some(
                $_LSimonaConfig_Simona_Event_Listener$Elm(
                  c.getList("listener"),
                  parentPath,
                  $tsCfgValidator
                )
              )
            else None
        )
      }
      private def $_LSimonaConfig_Simona_Event_Listener$Elm(
          cl: com.typesafe.config.ConfigList,
          parentPath: java.lang.String,
          $tsCfgValidator: $TsCfgValidator
      ): scala.List[SimonaConfig.Simona.Event.Listener$Elm] = {
        import scala.jdk.CollectionConverters._
        cl.asScala
          .map(cv =>
            SimonaConfig.Simona.Event.Listener$Elm(
              cv.asInstanceOf[com.typesafe.config.ConfigObject].toConfig,
              parentPath,
              $tsCfgValidator
            )
          )
          .toList
      }
    }

    final case class GridConfig(
        refSystems: scala.List[SimonaConfig.RefSystemConfig]
    )
    object GridConfig {
      def apply(
          c: com.typesafe.config.Config,
          parentPath: java.lang.String,
          $tsCfgValidator: $TsCfgValidator
      ): SimonaConfig.Simona.GridConfig = {
        SimonaConfig.Simona.GridConfig(
          refSystems = $_LSimonaConfig_RefSystemConfig(
            c.getList("refSystems"),
            parentPath,
            $tsCfgValidator
          )
        )
      }
      private def $_LSimonaConfig_RefSystemConfig(
          cl: com.typesafe.config.ConfigList,
          parentPath: java.lang.String,
          $tsCfgValidator: $TsCfgValidator
      ): scala.List[SimonaConfig.RefSystemConfig] = {
        import scala.jdk.CollectionConverters._
        cl.asScala
          .map(cv =>
            SimonaConfig.RefSystemConfig(
              cv.asInstanceOf[com.typesafe.config.ConfigObject].toConfig,
              parentPath,
              $tsCfgValidator
            )
          )
          .toList
      }
    }

    final case class Input(
        grid: SimonaConfig.Simona.Input.Grid,
        primary: SimonaConfig.Simona.Input.Primary,
        weather: SimonaConfig.Simona.Input.Weather
    )
    object Input {
      final case class Grid(
          datasource: SimonaConfig.Simona.Input.Grid.Datasource
      )
      object Grid {
        final case class Datasource(
            csvParams: scala.Option[SimonaConfig.BaseCsvParams],
            id: java.lang.String
        )
        object Datasource {
          def apply(
              c: com.typesafe.config.Config,
              parentPath: java.lang.String,
              $tsCfgValidator: $TsCfgValidator
          ): SimonaConfig.Simona.Input.Grid.Datasource = {
            SimonaConfig.Simona.Input.Grid.Datasource(
              csvParams =
                if (c.hasPathOrNull("csvParams"))
                  scala.Some(
                    SimonaConfig.BaseCsvParams(
                      c.getConfig("csvParams"),
                      parentPath + "csvParams.",
                      $tsCfgValidator
                    )
                  )
                else None,
              id = $_reqStr(parentPath, c, "id", $tsCfgValidator)
            )
          }
          private def $_reqStr(
              parentPath: java.lang.String,
              c: com.typesafe.config.Config,
              path: java.lang.String,
              $tsCfgValidator: $TsCfgValidator
          ): java.lang.String = {
            if (c == null) null
            else
              try c.getString(path)
              catch {
                case e: com.typesafe.config.ConfigException =>
                  $tsCfgValidator.addBadPath(parentPath + path, e)
                  null
              }
          }

        }

        def apply(
            c: com.typesafe.config.Config,
            parentPath: java.lang.String,
            $tsCfgValidator: $TsCfgValidator
        ): SimonaConfig.Simona.Input.Grid = {
          SimonaConfig.Simona.Input.Grid(
            datasource = SimonaConfig.Simona.Input.Grid.Datasource(
              if (c.hasPathOrNull("datasource")) c.getConfig("datasource")
              else
                com.typesafe.config.ConfigFactory.parseString("datasource{}"),
              parentPath + "datasource.",
              $tsCfgValidator
            )
          )
        }
      }

      final case class Primary(
          couchbaseParams: scala.Option[
            SimonaConfig.Simona.Input.Primary.CouchbaseParams
          ],
          csvParams: scala.Option[SimonaConfig.PrimaryDataCsvParams],
          influxDb1xParams: scala.Option[
            SimonaConfig.Simona.Input.Primary.InfluxDb1xParams
          ],
          sqlParams: scala.Option[SimonaConfig.Simona.Input.Primary.SqlParams]
      )
      object Primary {
        final case class CouchbaseParams(
            bucketName: java.lang.String,
            coordinateColumnName: java.lang.String,
            keyPrefix: java.lang.String,
            password: java.lang.String,
            timePattern: java.lang.String,
            url: java.lang.String,
            userName: java.lang.String
        )
        object CouchbaseParams {
          def apply(
              c: com.typesafe.config.Config,
              parentPath: java.lang.String,
              $tsCfgValidator: $TsCfgValidator
          ): SimonaConfig.Simona.Input.Primary.CouchbaseParams = {
            SimonaConfig.Simona.Input.Primary.CouchbaseParams(
              bucketName =
                $_reqStr(parentPath, c, "bucketName", $tsCfgValidator),
              coordinateColumnName = $_reqStr(
                parentPath,
                c,
                "coordinateColumnName",
                $tsCfgValidator
              ),
              keyPrefix = $_reqStr(parentPath, c, "keyPrefix", $tsCfgValidator),
              password = $_reqStr(parentPath, c, "password", $tsCfgValidator),
              timePattern =
                if (c.hasPathOrNull("timePattern")) c.getString("timePattern")
                else "yyyy-MM-dd'T'HH:mm:ss[.S[S][S]]'Z'",
              url = $_reqStr(parentPath, c, "url", $tsCfgValidator),
              userName = $_reqStr(parentPath, c, "userName", $tsCfgValidator)
            )
          }
          private def $_reqStr(
              parentPath: java.lang.String,
              c: com.typesafe.config.Config,
              path: java.lang.String,
              $tsCfgValidator: $TsCfgValidator
          ): java.lang.String = {
            if (c == null) null
            else
              try c.getString(path)
              catch {
                case e: com.typesafe.config.ConfigException =>
                  $tsCfgValidator.addBadPath(parentPath + path, e)
                  null
              }
          }

        }

        final case class InfluxDb1xParams(
            database: java.lang.String,
            port: scala.Int,
            timePattern: java.lang.String,
            url: java.lang.String
        )
        object InfluxDb1xParams {
          def apply(
              c: com.typesafe.config.Config,
              parentPath: java.lang.String,
              $tsCfgValidator: $TsCfgValidator
          ): SimonaConfig.Simona.Input.Primary.InfluxDb1xParams = {
            SimonaConfig.Simona.Input.Primary.InfluxDb1xParams(
              database = $_reqStr(parentPath, c, "database", $tsCfgValidator),
              port = $_reqInt(parentPath, c, "port", $tsCfgValidator),
              timePattern =
                if (c.hasPathOrNull("timePattern")) c.getString("timePattern")
                else "yyyy-MM-dd'T'HH:mm:ss[.S[S][S]]'Z'",
              url = $_reqStr(parentPath, c, "url", $tsCfgValidator)
            )
          }
          private def $_reqInt(
              parentPath: java.lang.String,
              c: com.typesafe.config.Config,
              path: java.lang.String,
              $tsCfgValidator: $TsCfgValidator
          ): scala.Int = {
            if (c == null) 0
            else
              try c.getInt(path)
              catch {
                case e: com.typesafe.config.ConfigException =>
                  $tsCfgValidator.addBadPath(parentPath + path, e)
                  0
              }
          }

          private def $_reqStr(
              parentPath: java.lang.String,
              c: com.typesafe.config.Config,
              path: java.lang.String,
              $tsCfgValidator: $TsCfgValidator
          ): java.lang.String = {
            if (c == null) null
            else
              try c.getString(path)
              catch {
                case e: com.typesafe.config.ConfigException =>
                  $tsCfgValidator.addBadPath(parentPath + path, e)
                  null
              }
          }

        }

        final case class SqlParams(
            jdbcUrl: java.lang.String,
            password: java.lang.String,
            schemaName: java.lang.String,
            timePattern: java.lang.String,
            userName: java.lang.String
        )
        object SqlParams {
          def apply(
              c: com.typesafe.config.Config,
              parentPath: java.lang.String,
              $tsCfgValidator: $TsCfgValidator
          ): SimonaConfig.Simona.Input.Primary.SqlParams = {
            SimonaConfig.Simona.Input.Primary.SqlParams(
              jdbcUrl = $_reqStr(parentPath, c, "jdbcUrl", $tsCfgValidator),
              password = $_reqStr(parentPath, c, "password", $tsCfgValidator),
              schemaName =
                if (c.hasPathOrNull("schemaName")) c.getString("schemaName")
                else "public",
              timePattern =
                if (c.hasPathOrNull("timePattern")) c.getString("timePattern")
                else "yyyy-MM-dd'T'HH:mm:ss[.S[S][S]]'Z'",
              userName = $_reqStr(parentPath, c, "userName", $tsCfgValidator)
            )
          }
          private def $_reqStr(
              parentPath: java.lang.String,
              c: com.typesafe.config.Config,
              path: java.lang.String,
              $tsCfgValidator: $TsCfgValidator
          ): java.lang.String = {
            if (c == null) null
            else
              try c.getString(path)
              catch {
                case e: com.typesafe.config.ConfigException =>
                  $tsCfgValidator.addBadPath(parentPath + path, e)
                  null
              }
          }

        }

        def apply(
            c: com.typesafe.config.Config,
            parentPath: java.lang.String,
            $tsCfgValidator: $TsCfgValidator
        ): SimonaConfig.Simona.Input.Primary = {
          SimonaConfig.Simona.Input.Primary(
            couchbaseParams =
              if (c.hasPathOrNull("couchbaseParams"))
                scala.Some(
                  SimonaConfig.Simona.Input.Primary.CouchbaseParams(
                    c.getConfig("couchbaseParams"),
                    parentPath + "couchbaseParams.",
                    $tsCfgValidator
                  )
                )
              else None,
            csvParams =
              if (c.hasPathOrNull("csvParams"))
                scala.Some(
                  SimonaConfig.PrimaryDataCsvParams(
                    c.getConfig("csvParams"),
                    parentPath + "csvParams.",
                    $tsCfgValidator
                  )
                )
              else None,
            influxDb1xParams =
              if (c.hasPathOrNull("influxDb1xParams"))
                scala.Some(
                  SimonaConfig.Simona.Input.Primary.InfluxDb1xParams(
                    c.getConfig("influxDb1xParams"),
                    parentPath + "influxDb1xParams.",
                    $tsCfgValidator
                  )
                )
              else None,
            sqlParams =
              if (c.hasPathOrNull("sqlParams"))
                scala.Some(
                  SimonaConfig.Simona.Input.Primary.SqlParams(
                    c.getConfig("sqlParams"),
                    parentPath + "sqlParams.",
                    $tsCfgValidator
                  )
                )
              else None
          )
        }
      }

      final case class Weather(
          datasource: SimonaConfig.Simona.Input.Weather.Datasource
      )
      object Weather {
        final case class Datasource(
            coordinateSource: SimonaConfig.Simona.Input.Weather.Datasource.CoordinateSource,
            couchbaseParams: scala.Option[
              SimonaConfig.Simona.Input.Weather.Datasource.CouchbaseParams
            ],
            csvParams: scala.Option[SimonaConfig.BaseCsvParams],
            influxDb1xParams: scala.Option[
              SimonaConfig.Simona.Input.Weather.Datasource.InfluxDb1xParams
            ],
            resolution: scala.Option[scala.Long],
            sampleParams: scala.Option[
              SimonaConfig.Simona.Input.Weather.Datasource.SampleParams
            ],
            scheme: java.lang.String,
            sqlParams: scala.Option[
              SimonaConfig.Simona.Input.Weather.Datasource.SqlParams
            ],
            timestampPattern: scala.Option[java.lang.String]
        )
        object Datasource {
          final case class CoordinateSource(
              csvParams: scala.Option[SimonaConfig.BaseCsvParams],
              gridModel: java.lang.String,
              sampleParams: scala.Option[
                SimonaConfig.Simona.Input.Weather.Datasource.CoordinateSource.SampleParams
              ]
          )
          object CoordinateSource {
            final case class SampleParams(
                use: scala.Boolean
            )
            object SampleParams {
              def apply(
                  c: com.typesafe.config.Config,
                  parentPath: java.lang.String,
                  $tsCfgValidator: $TsCfgValidator
              ): SimonaConfig.Simona.Input.Weather.Datasource.CoordinateSource.SampleParams = {
                SimonaConfig.Simona.Input.Weather.Datasource.CoordinateSource
                  .SampleParams(
                    use = !c.hasPathOrNull("use") || c.getBoolean("use")
                  )
              }
            }

            def apply(
                c: com.typesafe.config.Config,
                parentPath: java.lang.String,
                $tsCfgValidator: $TsCfgValidator
            ): SimonaConfig.Simona.Input.Weather.Datasource.CoordinateSource = {
              SimonaConfig.Simona.Input.Weather.Datasource.CoordinateSource(
                csvParams =
                  if (c.hasPathOrNull("csvParams"))
                    scala.Some(
                      SimonaConfig.BaseCsvParams(
                        c.getConfig("csvParams"),
                        parentPath + "csvParams.",
                        $tsCfgValidator
                      )
                    )
                  else None,
                gridModel =
                  if (c.hasPathOrNull("gridModel")) c.getString("gridModel")
                  else "icon",
                sampleParams =
                  if (c.hasPathOrNull("sampleParams"))
                    scala.Some(
                      SimonaConfig.Simona.Input.Weather.Datasource.CoordinateSource
                        .SampleParams(
                          c.getConfig("sampleParams"),
                          parentPath + "sampleParams.",
                          $tsCfgValidator
                        )
                    )
                  else None
              )
            }
          }

          final case class CouchbaseParams(
              bucketName: java.lang.String,
              coordinateColumnName: java.lang.String,
              keyPrefix: java.lang.String,
              password: java.lang.String,
              url: java.lang.String,
              userName: java.lang.String
          )
          object CouchbaseParams {
            def apply(
                c: com.typesafe.config.Config,
                parentPath: java.lang.String,
                $tsCfgValidator: $TsCfgValidator
            ): SimonaConfig.Simona.Input.Weather.Datasource.CouchbaseParams = {
              SimonaConfig.Simona.Input.Weather.Datasource.CouchbaseParams(
                bucketName =
                  $_reqStr(parentPath, c, "bucketName", $tsCfgValidator),
                coordinateColumnName = $_reqStr(
                  parentPath,
                  c,
                  "coordinateColumnName",
                  $tsCfgValidator
                ),
                keyPrefix =
                  $_reqStr(parentPath, c, "keyPrefix", $tsCfgValidator),
                password = $_reqStr(parentPath, c, "password", $tsCfgValidator),
                url = $_reqStr(parentPath, c, "url", $tsCfgValidator),
                userName = $_reqStr(parentPath, c, "userName", $tsCfgValidator)
              )
            }
            private def $_reqStr(
                parentPath: java.lang.String,
                c: com.typesafe.config.Config,
                path: java.lang.String,
                $tsCfgValidator: $TsCfgValidator
            ): java.lang.String = {
              if (c == null) null
              else
                try c.getString(path)
                catch {
                  case e: com.typesafe.config.ConfigException =>
                    $tsCfgValidator.addBadPath(parentPath + path, e)
                    null
                }
            }

          }

          final case class InfluxDb1xParams(
              database: java.lang.String,
              port: scala.Int,
              url: java.lang.String
          )
          object InfluxDb1xParams {
            def apply(
                c: com.typesafe.config.Config,
                parentPath: java.lang.String,
                $tsCfgValidator: $TsCfgValidator
            ): SimonaConfig.Simona.Input.Weather.Datasource.InfluxDb1xParams = {
              SimonaConfig.Simona.Input.Weather.Datasource.InfluxDb1xParams(
                database = $_reqStr(parentPath, c, "database", $tsCfgValidator),
                port = $_reqInt(parentPath, c, "port", $tsCfgValidator),
                url = $_reqStr(parentPath, c, "url", $tsCfgValidator)
              )
            }
            private def $_reqInt(
                parentPath: java.lang.String,
                c: com.typesafe.config.Config,
                path: java.lang.String,
                $tsCfgValidator: $TsCfgValidator
            ): scala.Int = {
              if (c == null) 0
              else
                try c.getInt(path)
                catch {
                  case e: com.typesafe.config.ConfigException =>
                    $tsCfgValidator.addBadPath(parentPath + path, e)
                    0
                }
            }

            private def $_reqStr(
                parentPath: java.lang.String,
                c: com.typesafe.config.Config,
                path: java.lang.String,
                $tsCfgValidator: $TsCfgValidator
            ): java.lang.String = {
              if (c == null) null
              else
                try c.getString(path)
                catch {
                  case e: com.typesafe.config.ConfigException =>
                    $tsCfgValidator.addBadPath(parentPath + path, e)
                    null
                }
            }

          }

          final case class SampleParams(
              use: scala.Boolean
          )
          object SampleParams {
            def apply(
                c: com.typesafe.config.Config,
                parentPath: java.lang.String,
                $tsCfgValidator: $TsCfgValidator
            ): SimonaConfig.Simona.Input.Weather.Datasource.SampleParams = {
              SimonaConfig.Simona.Input.Weather.Datasource.SampleParams(
                use = !c.hasPathOrNull("use") || c.getBoolean("use")
              )
            }
          }

          final case class SqlParams(
              jdbcUrl: java.lang.String,
              password: java.lang.String,
              schemaName: java.lang.String,
              tableName: java.lang.String,
              userName: java.lang.String
          )
          object SqlParams {
            def apply(
                c: com.typesafe.config.Config,
                parentPath: java.lang.String,
                $tsCfgValidator: $TsCfgValidator
            ): SimonaConfig.Simona.Input.Weather.Datasource.SqlParams = {
              SimonaConfig.Simona.Input.Weather.Datasource.SqlParams(
                jdbcUrl = $_reqStr(parentPath, c, "jdbcUrl", $tsCfgValidator),
                password = $_reqStr(parentPath, c, "password", $tsCfgValidator),
                schemaName =
                  if (c.hasPathOrNull("schemaName")) c.getString("schemaName")
                  else "public",
                tableName =
                  $_reqStr(parentPath, c, "tableName", $tsCfgValidator),
                userName = $_reqStr(parentPath, c, "userName", $tsCfgValidator)
              )
            }
            private def $_reqStr(
                parentPath: java.lang.String,
                c: com.typesafe.config.Config,
                path: java.lang.String,
                $tsCfgValidator: $TsCfgValidator
            ): java.lang.String = {
              if (c == null) null
              else
                try c.getString(path)
                catch {
                  case e: com.typesafe.config.ConfigException =>
                    $tsCfgValidator.addBadPath(parentPath + path, e)
                    null
                }
            }

          }

          def apply(
              c: com.typesafe.config.Config,
              parentPath: java.lang.String,
              $tsCfgValidator: $TsCfgValidator
          ): SimonaConfig.Simona.Input.Weather.Datasource = {
            SimonaConfig.Simona.Input.Weather.Datasource(
              coordinateSource =
                SimonaConfig.Simona.Input.Weather.Datasource.CoordinateSource(
                  if (c.hasPathOrNull("coordinateSource"))
                    c.getConfig("coordinateSource")
                  else
                    com.typesafe.config.ConfigFactory
                      .parseString("coordinateSource{}"),
                  parentPath + "coordinateSource.",
                  $tsCfgValidator
                ),
              couchbaseParams =
                if (c.hasPathOrNull("couchbaseParams"))
                  scala.Some(
                    SimonaConfig.Simona.Input.Weather.Datasource
                      .CouchbaseParams(
                        c.getConfig("couchbaseParams"),
                        parentPath + "couchbaseParams.",
                        $tsCfgValidator
                      )
                  )
                else None,
              csvParams =
                if (c.hasPathOrNull("csvParams"))
                  scala.Some(
                    SimonaConfig.BaseCsvParams(
                      c.getConfig("csvParams"),
                      parentPath + "csvParams.",
                      $tsCfgValidator
                    )
                  )
                else None,
              influxDb1xParams =
                if (c.hasPathOrNull("influxDb1xParams"))
                  scala.Some(
                    SimonaConfig.Simona.Input.Weather.Datasource
                      .InfluxDb1xParams(
                        c.getConfig("influxDb1xParams"),
                        parentPath + "influxDb1xParams.",
                        $tsCfgValidator
                      )
                  )
                else None,
              resolution =
                if (c.hasPathOrNull("resolution"))
                  Some(c.getLong("resolution").longValue())
                else None,
              sampleParams =
                if (c.hasPathOrNull("sampleParams"))
                  scala.Some(
                    SimonaConfig.Simona.Input.Weather.Datasource.SampleParams(
                      c.getConfig("sampleParams"),
                      parentPath + "sampleParams.",
                      $tsCfgValidator
                    )
                  )
                else None,
              scheme =
                if (c.hasPathOrNull("scheme")) c.getString("scheme")
                else "icon",
              sqlParams =
                if (c.hasPathOrNull("sqlParams"))
                  scala.Some(
                    SimonaConfig.Simona.Input.Weather.Datasource.SqlParams(
                      c.getConfig("sqlParams"),
                      parentPath + "sqlParams.",
                      $tsCfgValidator
                    )
                  )
                else None,
              timestampPattern =
                if (c.hasPathOrNull("timestampPattern"))
                  Some(c.getString("timestampPattern"))
                else None
            )
          }
        }

        def apply(
            c: com.typesafe.config.Config,
            parentPath: java.lang.String,
            $tsCfgValidator: $TsCfgValidator
        ): SimonaConfig.Simona.Input.Weather = {
          SimonaConfig.Simona.Input.Weather(
            datasource = SimonaConfig.Simona.Input.Weather.Datasource(
              if (c.hasPathOrNull("datasource")) c.getConfig("datasource")
              else
                com.typesafe.config.ConfigFactory.parseString("datasource{}"),
              parentPath + "datasource.",
              $tsCfgValidator
            )
          )
        }
      }

      def apply(
          c: com.typesafe.config.Config,
          parentPath: java.lang.String,
          $tsCfgValidator: $TsCfgValidator
      ): SimonaConfig.Simona.Input = {
        SimonaConfig.Simona.Input(
          grid = SimonaConfig.Simona.Input.Grid(
            if (c.hasPathOrNull("grid")) c.getConfig("grid")
            else com.typesafe.config.ConfigFactory.parseString("grid{}"),
            parentPath + "grid.",
            $tsCfgValidator
          ),
          primary = SimonaConfig.Simona.Input.Primary(
            if (c.hasPathOrNull("primary")) c.getConfig("primary")
            else com.typesafe.config.ConfigFactory.parseString("primary{}"),
            parentPath + "primary.",
            $tsCfgValidator
          ),
          weather = SimonaConfig.Simona.Input.Weather(
            if (c.hasPathOrNull("weather")) c.getConfig("weather")
            else com.typesafe.config.ConfigFactory.parseString("weather{}"),
            parentPath + "weather.",
            $tsCfgValidator
          )
        )
      }
    }

    final case class Output(
        base: SimonaConfig.Simona.Output.Base,
        grid: SimonaConfig.GridOutputConfig,
        participant: SimonaConfig.Simona.Output.Participant,
        sink: SimonaConfig.Simona.Output.Sink
    )
    object Output {
      final case class Base(
          addTimestampToOutputDir: scala.Boolean,
          dir: java.lang.String
      )
      object Base {
        def apply(
            c: com.typesafe.config.Config,
            parentPath: java.lang.String,
            $tsCfgValidator: $TsCfgValidator
        ): SimonaConfig.Simona.Output.Base = {
          SimonaConfig.Simona.Output.Base(
            addTimestampToOutputDir = !c.hasPathOrNull(
              "addTimestampToOutputDir"
            ) || c.getBoolean("addTimestampToOutputDir"),
            dir = $_reqStr(parentPath, c, "dir", $tsCfgValidator)
          )
        }
        private def $_reqStr(
            parentPath: java.lang.String,
            c: com.typesafe.config.Config,
            path: java.lang.String,
            $tsCfgValidator: $TsCfgValidator
        ): java.lang.String = {
          if (c == null) null
          else
            try c.getString(path)
            catch {
              case e: com.typesafe.config.ConfigException =>
                $tsCfgValidator.addBadPath(parentPath + path, e)
                null
            }
        }

      }

      final case class Participant(
          defaultConfig: SimonaConfig.BaseOutputConfig,
          individualConfigs: scala.List[SimonaConfig.BaseOutputConfig]
      )
      object Participant {
        def apply(
            c: com.typesafe.config.Config,
            parentPath: java.lang.String,
            $tsCfgValidator: $TsCfgValidator
        ): SimonaConfig.Simona.Output.Participant = {
          SimonaConfig.Simona.Output.Participant(
            defaultConfig = SimonaConfig.BaseOutputConfig(
              if (c.hasPathOrNull("defaultConfig")) c.getConfig("defaultConfig")
              else
                com.typesafe.config.ConfigFactory
                  .parseString("defaultConfig{}"),
              parentPath + "defaultConfig.",
              $tsCfgValidator
            ),
            individualConfigs = $_LSimonaConfig_BaseOutputConfig(
              c.getList("individualConfigs"),
              parentPath,
              $tsCfgValidator
            )
          )
        }
        private def $_LSimonaConfig_BaseOutputConfig(
            cl: com.typesafe.config.ConfigList,
            parentPath: java.lang.String,
            $tsCfgValidator: $TsCfgValidator
        ): scala.List[SimonaConfig.BaseOutputConfig] = {
          import scala.jdk.CollectionConverters._
          cl.asScala
            .map(cv =>
              SimonaConfig.BaseOutputConfig(
                cv.asInstanceOf[com.typesafe.config.ConfigObject].toConfig,
                parentPath,
                $tsCfgValidator
              )
            )
            .toList
        }
      }

      final case class Sink(
          csv: scala.Option[SimonaConfig.Simona.Output.Sink.Csv],
          influxDb1x: scala.Option[SimonaConfig.Simona.Output.Sink.InfluxDb1x],
          kafka: scala.Option[SimonaConfig.ResultKafkaParams]
      )
      object Sink {
        final case class Csv(
            fileFormat: java.lang.String,
            filePrefix: java.lang.String,
            fileSuffix: java.lang.String,
            isHierarchic: scala.Boolean
        )
        object Csv {
          def apply(
              c: com.typesafe.config.Config,
              parentPath: java.lang.String,
              $tsCfgValidator: $TsCfgValidator
          ): SimonaConfig.Simona.Output.Sink.Csv = {
            SimonaConfig.Simona.Output.Sink.Csv(
              fileFormat =
                if (c.hasPathOrNull("fileFormat")) c.getString("fileFormat")
                else ".csv",
              filePrefix =
                if (c.hasPathOrNull("filePrefix")) c.getString("filePrefix")
                else "",
              fileSuffix =
                if (c.hasPathOrNull("fileSuffix")) c.getString("fileSuffix")
                else "",
              isHierarchic =
                c.hasPathOrNull("isHierarchic") && c.getBoolean("isHierarchic")
            )
          }
        }

        final case class InfluxDb1x(
            database: java.lang.String,
            port: scala.Int,
            url: java.lang.String
        )
        object InfluxDb1x {
          def apply(
              c: com.typesafe.config.Config,
              parentPath: java.lang.String,
              $tsCfgValidator: $TsCfgValidator
          ): SimonaConfig.Simona.Output.Sink.InfluxDb1x = {
            SimonaConfig.Simona.Output.Sink.InfluxDb1x(
              database = $_reqStr(parentPath, c, "database", $tsCfgValidator),
              port = $_reqInt(parentPath, c, "port", $tsCfgValidator),
              url = $_reqStr(parentPath, c, "url", $tsCfgValidator)
            )
          }
          private def $_reqInt(
              parentPath: java.lang.String,
              c: com.typesafe.config.Config,
              path: java.lang.String,
              $tsCfgValidator: $TsCfgValidator
          ): scala.Int = {
            if (c == null) 0
            else
              try c.getInt(path)
              catch {
                case e: com.typesafe.config.ConfigException =>
                  $tsCfgValidator.addBadPath(parentPath + path, e)
                  0
              }
          }

          private def $_reqStr(
              parentPath: java.lang.String,
              c: com.typesafe.config.Config,
              path: java.lang.String,
              $tsCfgValidator: $TsCfgValidator
          ): java.lang.String = {
            if (c == null) null
            else
              try c.getString(path)
              catch {
                case e: com.typesafe.config.ConfigException =>
                  $tsCfgValidator.addBadPath(parentPath + path, e)
                  null
              }
          }

        }

        def apply(
            c: com.typesafe.config.Config,
            parentPath: java.lang.String,
            $tsCfgValidator: $TsCfgValidator
        ): SimonaConfig.Simona.Output.Sink = {
          SimonaConfig.Simona.Output.Sink(
            csv =
              if (c.hasPathOrNull("csv"))
                scala.Some(
                  SimonaConfig.Simona.Output.Sink.Csv(
                    c.getConfig("csv"),
                    parentPath + "csv.",
                    $tsCfgValidator
                  )
                )
              else None,
            influxDb1x =
              if (c.hasPathOrNull("influxDb1x"))
                scala.Some(
                  SimonaConfig.Simona.Output.Sink.InfluxDb1x(
                    c.getConfig("influxDb1x"),
                    parentPath + "influxDb1x.",
                    $tsCfgValidator
                  )
                )
              else None,
            kafka =
              if (c.hasPathOrNull("kafka"))
                scala.Some(
                  SimonaConfig.ResultKafkaParams(
                    c.getConfig("kafka"),
                    parentPath + "kafka.",
                    $tsCfgValidator
                  )
                )
              else None
          )
        }
      }

      def apply(
          c: com.typesafe.config.Config,
          parentPath: java.lang.String,
          $tsCfgValidator: $TsCfgValidator
      ): SimonaConfig.Simona.Output = {
        SimonaConfig.Simona.Output(
          base = SimonaConfig.Simona.Output.Base(
            if (c.hasPathOrNull("base")) c.getConfig("base")
            else com.typesafe.config.ConfigFactory.parseString("base{}"),
            parentPath + "base.",
            $tsCfgValidator
          ),
          grid = SimonaConfig.GridOutputConfig(
            if (c.hasPathOrNull("grid")) c.getConfig("grid")
            else com.typesafe.config.ConfigFactory.parseString("grid{}"),
            parentPath + "grid.",
            $tsCfgValidator
          ),
          participant = SimonaConfig.Simona.Output.Participant(
            if (c.hasPathOrNull("participant")) c.getConfig("participant")
            else com.typesafe.config.ConfigFactory.parseString("participant{}"),
            parentPath + "participant.",
            $tsCfgValidator
          ),
          sink = SimonaConfig.Simona.Output.Sink(
            if (c.hasPathOrNull("sink")) c.getConfig("sink")
            else com.typesafe.config.ConfigFactory.parseString("sink{}"),
            parentPath + "sink.",
            $tsCfgValidator
          )
        )
      }
    }

    final case class Powerflow(
        maxSweepPowerDeviation: scala.Double,
        newtonraphson: SimonaConfig.Simona.Powerflow.Newtonraphson,
        resolution: java.time.Duration,
        sweepTimeout: java.time.Duration
    )
    object Powerflow {
      final case class Newtonraphson(
          epsilon: scala.List[scala.Double],
          iterations: scala.Int
      )
      object Newtonraphson {
        def apply(
            c: com.typesafe.config.Config,
            parentPath: java.lang.String,
            $tsCfgValidator: $TsCfgValidator
        ): SimonaConfig.Simona.Powerflow.Newtonraphson = {
          SimonaConfig.Simona.Powerflow.Newtonraphson(
            epsilon =
              $_L$_dbl(c.getList("epsilon"), parentPath, $tsCfgValidator),
            iterations = $_reqInt(parentPath, c, "iterations", $tsCfgValidator)
          )
        }
        private def $_reqInt(
            parentPath: java.lang.String,
            c: com.typesafe.config.Config,
            path: java.lang.String,
            $tsCfgValidator: $TsCfgValidator
        ): scala.Int = {
          if (c == null) 0
          else
            try c.getInt(path)
            catch {
              case e: com.typesafe.config.ConfigException =>
                $tsCfgValidator.addBadPath(parentPath + path, e)
                0
            }
        }

      }

      def apply(
          c: com.typesafe.config.Config,
          parentPath: java.lang.String,
          $tsCfgValidator: $TsCfgValidator
      ): SimonaConfig.Simona.Powerflow = {
        SimonaConfig.Simona.Powerflow(
          maxSweepPowerDeviation =
            $_reqDbl(parentPath, c, "maxSweepPowerDeviation", $tsCfgValidator),
          newtonraphson = SimonaConfig.Simona.Powerflow.Newtonraphson(
            if (c.hasPathOrNull("newtonraphson")) c.getConfig("newtonraphson")
            else
              com.typesafe.config.ConfigFactory.parseString("newtonraphson{}"),
            parentPath + "newtonraphson.",
            $tsCfgValidator
          ),
          resolution =
            if (c.hasPathOrNull("resolution")) c.getDuration("resolution")
            else java.time.Duration.parse("PT1H"),
          sweepTimeout =
            if (c.hasPathOrNull("sweepTimeout")) c.getDuration("sweepTimeout")
            else java.time.Duration.parse("PT30S")
        )
      }
      private def $_reqDbl(
          parentPath: java.lang.String,
          c: com.typesafe.config.Config,
          path: java.lang.String,
          $tsCfgValidator: $TsCfgValidator
      ): scala.Double = {
        if (c == null) 0
        else
          try c.getDouble(path)
          catch {
            case e: com.typesafe.config.ConfigException =>
              $tsCfgValidator.addBadPath(parentPath + path, e)
              0
          }
      }

    }

    final case class Runtime(
        participant: SimonaConfig.Simona.Runtime.Participant,
        selected_subgrids: scala.Option[scala.List[scala.Int]],
        selected_volt_lvls: scala.Option[scala.List[SimonaConfig.VoltLvlConfig]]
    )
    object Runtime {
      final case class Participant(
          evcs: SimonaConfig.Simona.Runtime.Participant.Evcs,
          fixedFeedIn: SimonaConfig.Simona.Runtime.Participant.FixedFeedIn,
          load: SimonaConfig.Simona.Runtime.Participant.Load,
          pv: SimonaConfig.Simona.Runtime.Participant.Pv,
          requestVoltageDeviationThreshold: scala.Double,
          wec: SimonaConfig.Simona.Runtime.Participant.Wec
      )
      object Participant {
        final case class Evcs(
            defaultConfig: SimonaConfig.EvcsRuntimeConfig,
            individualConfigs: scala.List[SimonaConfig.EvcsRuntimeConfig]
        )
        object Evcs {
          def apply(
              c: com.typesafe.config.Config,
              parentPath: java.lang.String,
              $tsCfgValidator: $TsCfgValidator
          ): SimonaConfig.Simona.Runtime.Participant.Evcs = {
            SimonaConfig.Simona.Runtime.Participant.Evcs(
              defaultConfig = SimonaConfig.EvcsRuntimeConfig(
                if (c.hasPathOrNull("defaultConfig"))
                  c.getConfig("defaultConfig")
                else
                  com.typesafe.config.ConfigFactory
                    .parseString("defaultConfig{}"),
                parentPath + "defaultConfig.",
                $tsCfgValidator
              ),
              individualConfigs = $_LSimonaConfig_EvcsRuntimeConfig(
                c.getList("individualConfigs"),
                parentPath,
                $tsCfgValidator
              )
            )
          }
          private def $_LSimonaConfig_EvcsRuntimeConfig(
              cl: com.typesafe.config.ConfigList,
              parentPath: java.lang.String,
              $tsCfgValidator: $TsCfgValidator
          ): scala.List[SimonaConfig.EvcsRuntimeConfig] = {
            import scala.jdk.CollectionConverters._
            cl.asScala
              .map(cv =>
                SimonaConfig.EvcsRuntimeConfig(
                  cv.asInstanceOf[com.typesafe.config.ConfigObject].toConfig,
                  parentPath,
                  $tsCfgValidator
                )
              )
              .toList
          }
        }

        final case class FixedFeedIn(
            defaultConfig: SimonaConfig.FixedFeedInRuntimeConfig,
            individualConfigs: scala.List[SimonaConfig.FixedFeedInRuntimeConfig]
        )
        object FixedFeedIn {
          def apply(
              c: com.typesafe.config.Config,
              parentPath: java.lang.String,
              $tsCfgValidator: $TsCfgValidator
          ): SimonaConfig.Simona.Runtime.Participant.FixedFeedIn = {
            SimonaConfig.Simona.Runtime.Participant.FixedFeedIn(
              defaultConfig = SimonaConfig.FixedFeedInRuntimeConfig(
                if (c.hasPathOrNull("defaultConfig"))
                  c.getConfig("defaultConfig")
                else
                  com.typesafe.config.ConfigFactory
                    .parseString("defaultConfig{}"),
                parentPath + "defaultConfig.",
                $tsCfgValidator
              ),
              individualConfigs = $_LSimonaConfig_FixedFeedInRuntimeConfig(
                c.getList("individualConfigs"),
                parentPath,
                $tsCfgValidator
              )
            )
          }
          private def $_LSimonaConfig_FixedFeedInRuntimeConfig(
              cl: com.typesafe.config.ConfigList,
              parentPath: java.lang.String,
              $tsCfgValidator: $TsCfgValidator
          ): scala.List[SimonaConfig.FixedFeedInRuntimeConfig] = {
            import scala.jdk.CollectionConverters._
            cl.asScala
              .map(cv =>
                SimonaConfig.FixedFeedInRuntimeConfig(
                  cv.asInstanceOf[com.typesafe.config.ConfigObject].toConfig,
                  parentPath,
                  $tsCfgValidator
                )
              )
              .toList
          }
        }

        final case class Load(
            defaultConfig: SimonaConfig.LoadRuntimeConfig,
            individualConfigs: scala.List[SimonaConfig.LoadRuntimeConfig]
        )
        object Load {
          def apply(
              c: com.typesafe.config.Config,
              parentPath: java.lang.String,
              $tsCfgValidator: $TsCfgValidator
          ): SimonaConfig.Simona.Runtime.Participant.Load = {
            SimonaConfig.Simona.Runtime.Participant.Load(
              defaultConfig = SimonaConfig.LoadRuntimeConfig(
                if (c.hasPathOrNull("defaultConfig"))
                  c.getConfig("defaultConfig")
                else
                  com.typesafe.config.ConfigFactory
                    .parseString("defaultConfig{}"),
                parentPath + "defaultConfig.",
                $tsCfgValidator
              ),
              individualConfigs = $_LSimonaConfig_LoadRuntimeConfig(
                c.getList("individualConfigs"),
                parentPath,
                $tsCfgValidator
              )
            )
          }
          private def $_LSimonaConfig_LoadRuntimeConfig(
              cl: com.typesafe.config.ConfigList,
              parentPath: java.lang.String,
              $tsCfgValidator: $TsCfgValidator
          ): scala.List[SimonaConfig.LoadRuntimeConfig] = {
            import scala.jdk.CollectionConverters._
            cl.asScala
              .map(cv =>
                SimonaConfig.LoadRuntimeConfig(
                  cv.asInstanceOf[com.typesafe.config.ConfigObject].toConfig,
                  parentPath,
                  $tsCfgValidator
                )
              )
              .toList
          }
        }

        final case class Pv(
            defaultConfig: SimonaConfig.PvRuntimeConfig,
            individualConfigs: scala.List[SimonaConfig.PvRuntimeConfig]
        )
        object Pv {
          def apply(
              c: com.typesafe.config.Config,
              parentPath: java.lang.String,
              $tsCfgValidator: $TsCfgValidator
          ): SimonaConfig.Simona.Runtime.Participant.Pv = {
            SimonaConfig.Simona.Runtime.Participant.Pv(
              defaultConfig = SimonaConfig.PvRuntimeConfig(
                if (c.hasPathOrNull("defaultConfig"))
                  c.getConfig("defaultConfig")
                else
                  com.typesafe.config.ConfigFactory
                    .parseString("defaultConfig{}"),
                parentPath + "defaultConfig.",
                $tsCfgValidator
              ),
              individualConfigs = $_LSimonaConfig_PvRuntimeConfig(
                c.getList("individualConfigs"),
                parentPath,
                $tsCfgValidator
              )
            )
          }
          private def $_LSimonaConfig_PvRuntimeConfig(
              cl: com.typesafe.config.ConfigList,
              parentPath: java.lang.String,
              $tsCfgValidator: $TsCfgValidator
          ): scala.List[SimonaConfig.PvRuntimeConfig] = {
            import scala.jdk.CollectionConverters._
            cl.asScala
              .map(cv =>
                SimonaConfig.PvRuntimeConfig(
                  cv.asInstanceOf[com.typesafe.config.ConfigObject].toConfig,
                  parentPath,
                  $tsCfgValidator
                )
              )
              .toList
          }
        }

        final case class Wec(
            defaultConfig: SimonaConfig.WecRuntimeConfig,
            individualConfigs: scala.List[SimonaConfig.WecRuntimeConfig]
        )
        object Wec {
          def apply(
              c: com.typesafe.config.Config,
              parentPath: java.lang.String,
              $tsCfgValidator: $TsCfgValidator
          ): SimonaConfig.Simona.Runtime.Participant.Wec = {
            SimonaConfig.Simona.Runtime.Participant.Wec(
              defaultConfig = SimonaConfig.WecRuntimeConfig(
                if (c.hasPathOrNull("defaultConfig"))
                  c.getConfig("defaultConfig")
                else
                  com.typesafe.config.ConfigFactory
                    .parseString("defaultConfig{}"),
                parentPath + "defaultConfig.",
                $tsCfgValidator
              ),
              individualConfigs = $_LSimonaConfig_WecRuntimeConfig(
                c.getList("individualConfigs"),
                parentPath,
                $tsCfgValidator
              )
            )
          }
          private def $_LSimonaConfig_WecRuntimeConfig(
              cl: com.typesafe.config.ConfigList,
              parentPath: java.lang.String,
              $tsCfgValidator: $TsCfgValidator
          ): scala.List[SimonaConfig.WecRuntimeConfig] = {
            import scala.jdk.CollectionConverters._
            cl.asScala
              .map(cv =>
                SimonaConfig.WecRuntimeConfig(
                  cv.asInstanceOf[com.typesafe.config.ConfigObject].toConfig,
                  parentPath,
                  $tsCfgValidator
                )
              )
              .toList
          }
        }

        def apply(
            c: com.typesafe.config.Config,
            parentPath: java.lang.String,
            $tsCfgValidator: $TsCfgValidator
        ): SimonaConfig.Simona.Runtime.Participant = {
          SimonaConfig.Simona.Runtime.Participant(
            evcs = SimonaConfig.Simona.Runtime.Participant.Evcs(
              if (c.hasPathOrNull("evcs")) c.getConfig("evcs")
              else com.typesafe.config.ConfigFactory.parseString("evcs{}"),
              parentPath + "evcs.",
              $tsCfgValidator
            ),
            fixedFeedIn = SimonaConfig.Simona.Runtime.Participant.FixedFeedIn(
              if (c.hasPathOrNull("fixedFeedIn")) c.getConfig("fixedFeedIn")
              else
                com.typesafe.config.ConfigFactory.parseString("fixedFeedIn{}"),
              parentPath + "fixedFeedIn.",
              $tsCfgValidator
            ),
            load = SimonaConfig.Simona.Runtime.Participant.Load(
              if (c.hasPathOrNull("load")) c.getConfig("load")
              else com.typesafe.config.ConfigFactory.parseString("load{}"),
              parentPath + "load.",
              $tsCfgValidator
            ),
            pv = SimonaConfig.Simona.Runtime.Participant.Pv(
              if (c.hasPathOrNull("pv")) c.getConfig("pv")
              else com.typesafe.config.ConfigFactory.parseString("pv{}"),
              parentPath + "pv.",
              $tsCfgValidator
            ),
            requestVoltageDeviationThreshold =
              if (c.hasPathOrNull("requestVoltageDeviationThreshold"))
                c.getDouble("requestVoltageDeviationThreshold")
              else 1e-14,
            wec = SimonaConfig.Simona.Runtime.Participant.Wec(
              if (c.hasPathOrNull("wec")) c.getConfig("wec")
              else com.typesafe.config.ConfigFactory.parseString("wec{}"),
              parentPath + "wec.",
              $tsCfgValidator
            )
          )
        }
      }

      def apply(
          c: com.typesafe.config.Config,
          parentPath: java.lang.String,
          $tsCfgValidator: $TsCfgValidator
      ): SimonaConfig.Simona.Runtime = {
        SimonaConfig.Simona.Runtime(
          participant = SimonaConfig.Simona.Runtime.Participant(
            if (c.hasPathOrNull("participant")) c.getConfig("participant")
            else com.typesafe.config.ConfigFactory.parseString("participant{}"),
            parentPath + "participant.",
            $tsCfgValidator
          ),
          selected_subgrids =
            if (c.hasPathOrNull("selected_subgrids"))
              scala.Some(
                $_L$_int(
                  c.getList("selected_subgrids"),
                  parentPath,
                  $tsCfgValidator
                )
              )
            else None,
          selected_volt_lvls =
            if (c.hasPathOrNull("selected_volt_lvls"))
              scala.Some(
                $_LSimonaConfig_VoltLvlConfig(
                  c.getList("selected_volt_lvls"),
                  parentPath,
                  $tsCfgValidator
                )
              )
            else None
        )
      }
      private def $_LSimonaConfig_VoltLvlConfig(
          cl: com.typesafe.config.ConfigList,
          parentPath: java.lang.String,
          $tsCfgValidator: $TsCfgValidator
      ): scala.List[SimonaConfig.VoltLvlConfig] = {
        import scala.jdk.CollectionConverters._
        cl.asScala
          .map(cv =>
            SimonaConfig.VoltLvlConfig(
              cv.asInstanceOf[com.typesafe.config.ConfigObject].toConfig,
              parentPath,
              $tsCfgValidator
            )
          )
          .toList
      }
    }

    final case class Time(
        endDateTime: java.lang.String,
        schedulerReadyCheckWindow: scala.Option[scala.Int],
        startDateTime: java.lang.String,
        stopOnFailedPowerFlow: scala.Boolean
    )
    object Time {
      def apply(
          c: com.typesafe.config.Config,
          parentPath: java.lang.String,
          $tsCfgValidator: $TsCfgValidator
      ): SimonaConfig.Simona.Time = {
        SimonaConfig.Simona.Time(
          endDateTime =
            if (c.hasPathOrNull("endDateTime")) c.getString("endDateTime")
            else "2011-05-01 01:00:00",
          schedulerReadyCheckWindow =
            if (c.hasPathOrNull("schedulerReadyCheckWindow"))
              Some(c.getInt("schedulerReadyCheckWindow"))
            else None,
          startDateTime =
            if (c.hasPathOrNull("startDateTime")) c.getString("startDateTime")
            else "2011-05-01 00:00:00",
          stopOnFailedPowerFlow =
            c.hasPathOrNull("stopOnFailedPowerFlow") && c.getBoolean(
              "stopOnFailedPowerFlow"
            )
        )
      }
    }

    def apply(
        c: com.typesafe.config.Config,
        parentPath: java.lang.String,
        $tsCfgValidator: $TsCfgValidator
    ): SimonaConfig.Simona = {
      SimonaConfig.Simona(
        control =
          if (c.hasPathOrNull("control"))
            scala.Some(
              SimonaConfig.Simona.Control(
                c.getConfig("control"),
                parentPath + "control.",
                $tsCfgValidator
              )
            )
          else None,
        event = SimonaConfig.Simona.Event(
          if (c.hasPathOrNull("event")) c.getConfig("event")
          else com.typesafe.config.ConfigFactory.parseString("event{}"),
          parentPath + "event.",
          $tsCfgValidator
        ),
        gridConfig = SimonaConfig.Simona.GridConfig(
          if (c.hasPathOrNull("gridConfig")) c.getConfig("gridConfig")
          else com.typesafe.config.ConfigFactory.parseString("gridConfig{}"),
          parentPath + "gridConfig.",
          $tsCfgValidator
        ),
        input = SimonaConfig.Simona.Input(
          if (c.hasPathOrNull("input")) c.getConfig("input")
          else com.typesafe.config.ConfigFactory.parseString("input{}"),
          parentPath + "input.",
          $tsCfgValidator
        ),
        output = SimonaConfig.Simona.Output(
          if (c.hasPathOrNull("output")) c.getConfig("output")
          else com.typesafe.config.ConfigFactory.parseString("output{}"),
          parentPath + "output.",
          $tsCfgValidator
        ),
        powerflow = SimonaConfig.Simona.Powerflow(
          if (c.hasPathOrNull("powerflow")) c.getConfig("powerflow")
          else com.typesafe.config.ConfigFactory.parseString("powerflow{}"),
          parentPath + "powerflow.",
          $tsCfgValidator
        ),
        runtime = SimonaConfig.Simona.Runtime(
          if (c.hasPathOrNull("runtime")) c.getConfig("runtime")
          else com.typesafe.config.ConfigFactory.parseString("runtime{}"),
          parentPath + "runtime.",
          $tsCfgValidator
        ),
        simulationName =
          $_reqStr(parentPath, c, "simulationName", $tsCfgValidator),
        time = SimonaConfig.Simona.Time(
          if (c.hasPathOrNull("time")) c.getConfig("time")
          else com.typesafe.config.ConfigFactory.parseString("time{}"),
          parentPath + "time.",
          $tsCfgValidator
        )
      )
    }
    private def $_reqStr(
        parentPath: java.lang.String,
        c: com.typesafe.config.Config,
        path: java.lang.String,
        $tsCfgValidator: $TsCfgValidator
    ): java.lang.String = {
      if (c == null) null
      else
        try c.getString(path)
        catch {
          case e: com.typesafe.config.ConfigException =>
            $tsCfgValidator.addBadPath(parentPath + path, e)
            null
        }
    }

  }

  def apply(c: com.typesafe.config.Config): SimonaConfig = {
    val $tsCfgValidator: $TsCfgValidator = new $TsCfgValidator()
    val parentPath: java.lang.String = ""
    val $result = SimonaConfig(
      simona = SimonaConfig.Simona(
        if (c.hasPathOrNull("simona")) c.getConfig("simona")
        else com.typesafe.config.ConfigFactory.parseString("simona{}"),
        parentPath + "simona.",
        $tsCfgValidator
      )
    )
    $tsCfgValidator.validate()
    $result
  }

  private def $_L$_dbl(
      cl: com.typesafe.config.ConfigList,
      parentPath: java.lang.String,
      $tsCfgValidator: $TsCfgValidator
  ): scala.List[scala.Double] = {
    import scala.jdk.CollectionConverters._
    cl.asScala.map(cv => $_dbl(cv)).toList
  }
  private def $_L$_int(
      cl: com.typesafe.config.ConfigList,
      parentPath: java.lang.String,
      $tsCfgValidator: $TsCfgValidator
  ): scala.List[scala.Int] = {
    import scala.jdk.CollectionConverters._
    cl.asScala.map(cv => $_int(cv)).toList
  }
  private def $_L$_str(
      cl: com.typesafe.config.ConfigList,
      parentPath: java.lang.String,
      $tsCfgValidator: $TsCfgValidator
  ): scala.List[java.lang.String] = {
    import scala.jdk.CollectionConverters._
    cl.asScala.map(cv => $_str(cv)).toList
  }
  private def $_dbl(cv: com.typesafe.config.ConfigValue): scala.Double = {
    val u: Any = cv.unwrapped
    if (
      (cv.valueType != com.typesafe.config.ConfigValueType.NUMBER) ||
      !u.isInstanceOf[java.lang.Number]
    ) throw $_expE(cv, "double")
    u.asInstanceOf[java.lang.Number].doubleValue()
  }

  private def $_expE(
      cv: com.typesafe.config.ConfigValue,
      exp: java.lang.String
  ) = {
    val u: Any = cv.unwrapped
    new java.lang.RuntimeException(
      s"${cv.origin.lineNumber}: " +
        "expecting: " + exp + " got: " +
        (if (u.isInstanceOf[java.lang.String]) "\"" + u + "\"" else u)
    )
  }

  private def $_int(cv: com.typesafe.config.ConfigValue): scala.Int = {
    val u: Any = cv.unwrapped
    if (
      (cv.valueType != com.typesafe.config.ConfigValueType.NUMBER) ||
      !u.isInstanceOf[Integer]
    ) throw $_expE(cv, "integer")
    u.asInstanceOf[Integer]
  }

  private def $_str(cv: com.typesafe.config.ConfigValue): java.lang.String = {
    java.lang.String.valueOf(cv.unwrapped())
  }

  final class $TsCfgValidator {
    private val badPaths =
      scala.collection.mutable.ArrayBuffer[java.lang.String]()

    def addBadPath(
        path: java.lang.String,
        e: com.typesafe.config.ConfigException
    ): Unit = {
      badPaths += s"'$path': ${e.getClass.getName}(${e.getMessage})"
    }

    def addInvalidEnumValue(
        path: java.lang.String,
        value: java.lang.String,
        enumName: java.lang.String
    ): Unit = {
      badPaths += s"'$path': invalid value $value for enumeration $enumName"
    }

    def validate(): Unit = {
      if (badPaths.nonEmpty) {
        throw new com.typesafe.config.ConfigException(
          badPaths.mkString("Invalid configuration:\n    ", "\n    ", "")
        ) {}
      }
    }
  }
}<|MERGE_RESOLUTION|>--- conflicted
+++ resolved
@@ -561,15 +561,6 @@
 
   }
 
-<<<<<<< HEAD
-  final case class TransformerControlGroup(
-      measurements: scala.List[java.lang.String],
-      transformers: scala.List[java.lang.String],
-      vMax: scala.Double,
-      vMin: scala.Double
-  )
-  object TransformerControlGroup {
-=======
   final case class ResultKafkaParams(
       override val bootstrapServers: java.lang.String,
       override val linger: scala.Int,
@@ -578,24 +569,10 @@
       topicNodeRes: java.lang.String
   ) extends KafkaParams(bootstrapServers, linger, runId, schemaRegistryUrl)
   object ResultKafkaParams {
->>>>>>> 573326a9
     def apply(
         c: com.typesafe.config.Config,
         parentPath: java.lang.String,
         $tsCfgValidator: $TsCfgValidator
-<<<<<<< HEAD
-    ): SimonaConfig.TransformerControlGroup = {
-      SimonaConfig.TransformerControlGroup(
-        measurements =
-          $_L$_str(c.getList("measurements"), parentPath, $tsCfgValidator),
-        transformers =
-          $_L$_str(c.getList("transformers"), parentPath, $tsCfgValidator),
-        vMax = $_reqDbl(parentPath, c, "vMax", $tsCfgValidator),
-        vMin = $_reqDbl(parentPath, c, "vMin", $tsCfgValidator)
-      )
-    }
-    private def $_reqDbl(
-=======
     ): SimonaConfig.ResultKafkaParams = {
       SimonaConfig.ResultKafkaParams(
         topicNodeRes = $_reqStr(parentPath, c, "topicNodeRes", $tsCfgValidator),
@@ -608,22 +585,14 @@
       )
     }
     private def $_reqInt(
->>>>>>> 573326a9
-        parentPath: java.lang.String,
-        c: com.typesafe.config.Config,
-        path: java.lang.String,
-        $tsCfgValidator: $TsCfgValidator
-<<<<<<< HEAD
-    ): scala.Double = {
-      if (c == null) 0
-      else
-        try c.getDouble(path)
-=======
+        parentPath: java.lang.String,
+        c: com.typesafe.config.Config,
+        path: java.lang.String,
+        $tsCfgValidator: $TsCfgValidator
     ): scala.Int = {
       if (c == null) 0
       else
         try c.getInt(path)
->>>>>>> 573326a9
         catch {
           case e: com.typesafe.config.ConfigException =>
             $tsCfgValidator.addBadPath(parentPath + path, e)
@@ -631,8 +600,6 @@
         }
     }
 
-<<<<<<< HEAD
-=======
     private def $_reqStr(
         parentPath: java.lang.String,
         c: com.typesafe.config.Config,
@@ -649,7 +616,45 @@
         }
     }
 
->>>>>>> 573326a9
+  }
+
+  final case class TransformerControlGroup(
+      measurements: scala.List[java.lang.String],
+      transformers: scala.List[java.lang.String],
+      vMax: scala.Double,
+      vMin: scala.Double
+  )
+  object TransformerControlGroup {
+    def apply(
+        c: com.typesafe.config.Config,
+        parentPath: java.lang.String,
+        $tsCfgValidator: $TsCfgValidator
+    ): SimonaConfig.TransformerControlGroup = {
+      SimonaConfig.TransformerControlGroup(
+        measurements =
+          $_L$_str(c.getList("measurements"), parentPath, $tsCfgValidator),
+        transformers =
+          $_L$_str(c.getList("transformers"), parentPath, $tsCfgValidator),
+        vMax = $_reqDbl(parentPath, c, "vMax", $tsCfgValidator),
+        vMin = $_reqDbl(parentPath, c, "vMin", $tsCfgValidator)
+      )
+    }
+    private def $_reqDbl(
+        parentPath: java.lang.String,
+        c: com.typesafe.config.Config,
+        path: java.lang.String,
+        $tsCfgValidator: $TsCfgValidator
+    ): scala.Double = {
+      if (c == null) 0
+      else
+        try c.getDouble(path)
+        catch {
+          case e: com.typesafe.config.ConfigException =>
+            $tsCfgValidator.addBadPath(parentPath + path, e)
+            0
+        }
+    }
+
   }
 
   final case class VoltLvlConfig(
