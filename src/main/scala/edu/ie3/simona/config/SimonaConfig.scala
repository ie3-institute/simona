/*
 * © 2022. TU Dortmund University,
 * Institute of Energy Systems, Energy Efficiency and Energy Economics,
 * Research group Distribution grid planning and operation
 */

package edu.ie3.simona.config

final case class SimonaConfig(
    simona: SimonaConfig.Simona
)
object SimonaConfig {
  final case class BaseCsvParams(
      override val csvSep: java.lang.String,
      override val directoryPath: java.lang.String,
      override val isHierarchic: scala.Boolean
  ) extends CsvParams(csvSep, directoryPath, isHierarchic)
  object BaseCsvParams {
    def apply(
        c: com.typesafe.config.Config,
        parentPath: java.lang.String,
        $tsCfgValidator: $TsCfgValidator
    ): SimonaConfig.BaseCsvParams = {
      SimonaConfig.BaseCsvParams(
        csvSep = $_reqStr(parentPath, c, "csvSep", $tsCfgValidator),
        directoryPath =
          $_reqStr(parentPath, c, "directoryPath", $tsCfgValidator),
        isHierarchic = $_reqBln(parentPath, c, "isHierarchic", $tsCfgValidator)
      )
    }
    private def $_reqBln(
        parentPath: java.lang.String,
        c: com.typesafe.config.Config,
        path: java.lang.String,
        $tsCfgValidator: $TsCfgValidator
    ): scala.Boolean = {
      if (c == null) false
      else
        try c.getBoolean(path)
        catch {
          case e: com.typesafe.config.ConfigException =>
            $tsCfgValidator.addBadPath(parentPath + path, e)
            false
        }
    }

    private def $_reqStr(
        parentPath: java.lang.String,
        c: com.typesafe.config.Config,
        path: java.lang.String,
        $tsCfgValidator: $TsCfgValidator
    ): java.lang.String = {
      if (c == null) null
      else
        try c.getString(path)
        catch {
          case e: com.typesafe.config.ConfigException =>
            $tsCfgValidator.addBadPath(parentPath + path, e)
            null
        }
    }

  }

  final case class BaseOutputConfig(
      notifier: java.lang.String,
      powerRequestReply: scala.Boolean,
      simulationResult: scala.Boolean
  )
  object BaseOutputConfig {
    def apply(
        c: com.typesafe.config.Config,
        parentPath: java.lang.String,
        $tsCfgValidator: $TsCfgValidator
    ): SimonaConfig.BaseOutputConfig = {
      SimonaConfig.BaseOutputConfig(
        notifier = $_reqStr(parentPath, c, "notifier", $tsCfgValidator),
        powerRequestReply =
          $_reqBln(parentPath, c, "powerRequestReply", $tsCfgValidator),
        simulationResult =
          $_reqBln(parentPath, c, "simulationResult", $tsCfgValidator)
      )
    }
    private def $_reqBln(
        parentPath: java.lang.String,
        c: com.typesafe.config.Config,
        path: java.lang.String,
        $tsCfgValidator: $TsCfgValidator
    ): scala.Boolean = {
      if (c == null) false
      else
        try c.getBoolean(path)
        catch {
          case e: com.typesafe.config.ConfigException =>
            $tsCfgValidator.addBadPath(parentPath + path, e)
            false
        }
    }

    private def $_reqStr(
        parentPath: java.lang.String,
        c: com.typesafe.config.Config,
        path: java.lang.String,
        $tsCfgValidator: $TsCfgValidator
    ): java.lang.String = {
      if (c == null) null
      else
        try c.getString(path)
        catch {
          case e: com.typesafe.config.ConfigException =>
            $tsCfgValidator.addBadPath(parentPath + path, e)
            null
        }
    }

  }

  sealed abstract class BaseRuntimeConfig(
      val calculateMissingReactivePowerWithModel: scala.Boolean,
      val scaling: scala.Double,
      val uuids: scala.List[java.lang.String]
  ) extends java.io.Serializable

  sealed abstract class CsvParams(
      val csvSep: java.lang.String,
      val directoryPath: java.lang.String,
      val isHierarchic: scala.Boolean
  )

  final case class EvcsRuntimeConfig(
      override val calculateMissingReactivePowerWithModel: scala.Boolean,
      override val scaling: scala.Double,
      override val uuids: scala.List[java.lang.String]
  ) extends BaseRuntimeConfig(
        calculateMissingReactivePowerWithModel,
        scaling,
        uuids
      )
  object EvcsRuntimeConfig {
    def apply(
        c: com.typesafe.config.Config,
        parentPath: java.lang.String,
        $tsCfgValidator: $TsCfgValidator
    ): SimonaConfig.EvcsRuntimeConfig = {
      SimonaConfig.EvcsRuntimeConfig(
        calculateMissingReactivePowerWithModel = $_reqBln(
          parentPath,
          c,
          "calculateMissingReactivePowerWithModel",
          $tsCfgValidator
        ),
        scaling = $_reqDbl(parentPath, c, "scaling", $tsCfgValidator),
        uuids = $_L$_str(c.getList("uuids"), parentPath, $tsCfgValidator)
      )
    }
    private def $_reqBln(
        parentPath: java.lang.String,
        c: com.typesafe.config.Config,
        path: java.lang.String,
        $tsCfgValidator: $TsCfgValidator
    ): scala.Boolean = {
      if (c == null) false
      else
        try c.getBoolean(path)
        catch {
          case e: com.typesafe.config.ConfigException =>
            $tsCfgValidator.addBadPath(parentPath + path, e)
            false
        }
    }

    private def $_reqDbl(
        parentPath: java.lang.String,
        c: com.typesafe.config.Config,
        path: java.lang.String,
        $tsCfgValidator: $TsCfgValidator
    ): scala.Double = {
      if (c == null) 0
      else
        try c.getDouble(path)
        catch {
          case e: com.typesafe.config.ConfigException =>
            $tsCfgValidator.addBadPath(parentPath + path, e)
            0
        }
    }

  }

  final case class FixedFeedInRuntimeConfig(
      override val calculateMissingReactivePowerWithModel: scala.Boolean,
      override val scaling: scala.Double,
      override val uuids: scala.List[java.lang.String]
  ) extends BaseRuntimeConfig(
        calculateMissingReactivePowerWithModel,
        scaling,
        uuids
      )
  object FixedFeedInRuntimeConfig {
    def apply(
        c: com.typesafe.config.Config,
        parentPath: java.lang.String,
        $tsCfgValidator: $TsCfgValidator
    ): SimonaConfig.FixedFeedInRuntimeConfig = {
      SimonaConfig.FixedFeedInRuntimeConfig(
        calculateMissingReactivePowerWithModel = $_reqBln(
          parentPath,
          c,
          "calculateMissingReactivePowerWithModel",
          $tsCfgValidator
        ),
        scaling = $_reqDbl(parentPath, c, "scaling", $tsCfgValidator),
        uuids = $_L$_str(c.getList("uuids"), parentPath, $tsCfgValidator)
      )
    }
    private def $_reqBln(
        parentPath: java.lang.String,
        c: com.typesafe.config.Config,
        path: java.lang.String,
        $tsCfgValidator: $TsCfgValidator
    ): scala.Boolean = {
      if (c == null) false
      else
        try c.getBoolean(path)
        catch {
          case e: com.typesafe.config.ConfigException =>
            $tsCfgValidator.addBadPath(parentPath + path, e)
            false
        }
    }

    private def $_reqDbl(
        parentPath: java.lang.String,
        c: com.typesafe.config.Config,
        path: java.lang.String,
        $tsCfgValidator: $TsCfgValidator
    ): scala.Double = {
      if (c == null) 0
      else
        try c.getDouble(path)
        catch {
          case e: com.typesafe.config.ConfigException =>
            $tsCfgValidator.addBadPath(parentPath + path, e)
            0
        }
    }

  }

  final case class GridOutputConfig(
      lines: scala.Boolean,
      nodes: scala.Boolean,
      notifier: java.lang.String,
      switches: scala.Boolean,
      transformers2w: scala.Boolean,
      transformers3w: scala.Boolean
  )
  object GridOutputConfig {
    def apply(
        c: com.typesafe.config.Config,
        parentPath: java.lang.String,
        $tsCfgValidator: $TsCfgValidator
    ): SimonaConfig.GridOutputConfig = {
      SimonaConfig.GridOutputConfig(
        lines = c.hasPathOrNull("lines") && c.getBoolean("lines"),
        nodes = c.hasPathOrNull("nodes") && c.getBoolean("nodes"),
        notifier = $_reqStr(parentPath, c, "notifier", $tsCfgValidator),
        switches = c.hasPathOrNull("switches") && c.getBoolean("switches"),
        transformers2w =
          c.hasPathOrNull("transformers2w") && c.getBoolean("transformers2w"),
        transformers3w =
          c.hasPathOrNull("transformers3w") && c.getBoolean("transformers3w")
      )
    }
    private def $_reqStr(
        parentPath: java.lang.String,
        c: com.typesafe.config.Config,
        path: java.lang.String,
        $tsCfgValidator: $TsCfgValidator
    ): java.lang.String = {
      if (c == null) null
      else
        try c.getString(path)
        catch {
          case e: com.typesafe.config.ConfigException =>
            $tsCfgValidator.addBadPath(parentPath + path, e)
            null
        }
    }

  }

  sealed abstract class KafkaParams(
      val bootstrapServers: java.lang.String,
      val linger: scala.Int,
      val runId: java.lang.String,
      val schemaRegistryUrl: java.lang.String
  )

  final case class LoadRuntimeConfig(
      override val calculateMissingReactivePowerWithModel: scala.Boolean,
      override val scaling: scala.Double,
      override val uuids: scala.List[java.lang.String],
      modelBehaviour: java.lang.String,
      reference: java.lang.String
  ) extends BaseRuntimeConfig(
        calculateMissingReactivePowerWithModel,
        scaling,
        uuids
      )
  object LoadRuntimeConfig {
    def apply(
        c: com.typesafe.config.Config,
        parentPath: java.lang.String,
        $tsCfgValidator: $TsCfgValidator
    ): SimonaConfig.LoadRuntimeConfig = {
      SimonaConfig.LoadRuntimeConfig(
        modelBehaviour =
          $_reqStr(parentPath, c, "modelBehaviour", $tsCfgValidator),
        reference = $_reqStr(parentPath, c, "reference", $tsCfgValidator),
        calculateMissingReactivePowerWithModel = $_reqBln(
          parentPath,
          c,
          "calculateMissingReactivePowerWithModel",
          $tsCfgValidator
        ),
        scaling = $_reqDbl(parentPath, c, "scaling", $tsCfgValidator),
        uuids = $_L$_str(c.getList("uuids"), parentPath, $tsCfgValidator)
      )
    }
    private def $_reqBln(
        parentPath: java.lang.String,
        c: com.typesafe.config.Config,
        path: java.lang.String,
        $tsCfgValidator: $TsCfgValidator
    ): scala.Boolean = {
      if (c == null) false
      else
        try c.getBoolean(path)
        catch {
          case e: com.typesafe.config.ConfigException =>
            $tsCfgValidator.addBadPath(parentPath + path, e)
            false
        }
    }

    private def $_reqDbl(
        parentPath: java.lang.String,
        c: com.typesafe.config.Config,
        path: java.lang.String,
        $tsCfgValidator: $TsCfgValidator
    ): scala.Double = {
      if (c == null) 0
      else
        try c.getDouble(path)
        catch {
          case e: com.typesafe.config.ConfigException =>
            $tsCfgValidator.addBadPath(parentPath + path, e)
            0
        }
    }

    private def $_reqStr(
        parentPath: java.lang.String,
        c: com.typesafe.config.Config,
        path: java.lang.String,
        $tsCfgValidator: $TsCfgValidator
    ): java.lang.String = {
      if (c == null) null
      else
        try c.getString(path)
        catch {
          case e: com.typesafe.config.ConfigException =>
            $tsCfgValidator.addBadPath(parentPath + path, e)
            null
        }
    }

  }

  final case class PrimaryDataCsvParams(
      override val csvSep: java.lang.String,
      override val directoryPath: java.lang.String,
      override val isHierarchic: scala.Boolean,
      timePattern: java.lang.String
  ) extends CsvParams(csvSep, directoryPath, isHierarchic)
  object PrimaryDataCsvParams {
    def apply(
        c: com.typesafe.config.Config,
        parentPath: java.lang.String,
        $tsCfgValidator: $TsCfgValidator
    ): SimonaConfig.PrimaryDataCsvParams = {
      SimonaConfig.PrimaryDataCsvParams(
        timePattern =
          if (c.hasPathOrNull("timePattern")) c.getString("timePattern")
          else "yyyy-MM-dd'T'HH:mm:ss[.S[S][S]]'Z'",
        csvSep = $_reqStr(parentPath, c, "csvSep", $tsCfgValidator),
        directoryPath =
          $_reqStr(parentPath, c, "directoryPath", $tsCfgValidator),
        isHierarchic = $_reqBln(parentPath, c, "isHierarchic", $tsCfgValidator)
      )
    }
    private def $_reqBln(
        parentPath: java.lang.String,
        c: com.typesafe.config.Config,
        path: java.lang.String,
        $tsCfgValidator: $TsCfgValidator
    ): scala.Boolean = {
      if (c == null) false
      else
        try c.getBoolean(path)
        catch {
          case e: com.typesafe.config.ConfigException =>
            $tsCfgValidator.addBadPath(parentPath + path, e)
            false
        }
    }

    private def $_reqStr(
        parentPath: java.lang.String,
        c: com.typesafe.config.Config,
        path: java.lang.String,
        $tsCfgValidator: $TsCfgValidator
    ): java.lang.String = {
      if (c == null) null
      else
        try c.getString(path)
        catch {
          case e: com.typesafe.config.ConfigException =>
            $tsCfgValidator.addBadPath(parentPath + path, e)
            null
        }
    }

  }

  final case class PvRuntimeConfig(
      override val calculateMissingReactivePowerWithModel: scala.Boolean,
      override val scaling: scala.Double,
      override val uuids: scala.List[java.lang.String]
  ) extends BaseRuntimeConfig(
        calculateMissingReactivePowerWithModel,
        scaling,
        uuids
      )
  object PvRuntimeConfig {
    def apply(
        c: com.typesafe.config.Config,
        parentPath: java.lang.String,
        $tsCfgValidator: $TsCfgValidator
    ): SimonaConfig.PvRuntimeConfig = {
      SimonaConfig.PvRuntimeConfig(
        calculateMissingReactivePowerWithModel = $_reqBln(
          parentPath,
          c,
          "calculateMissingReactivePowerWithModel",
          $tsCfgValidator
        ),
        scaling = $_reqDbl(parentPath, c, "scaling", $tsCfgValidator),
        uuids = $_L$_str(c.getList("uuids"), parentPath, $tsCfgValidator)
      )
    }
    private def $_reqBln(
        parentPath: java.lang.String,
        c: com.typesafe.config.Config,
        path: java.lang.String,
        $tsCfgValidator: $TsCfgValidator
    ): scala.Boolean = {
      if (c == null) false
      else
        try c.getBoolean(path)
        catch {
          case e: com.typesafe.config.ConfigException =>
            $tsCfgValidator.addBadPath(parentPath + path, e)
            false
        }
    }

    private def $_reqDbl(
        parentPath: java.lang.String,
        c: com.typesafe.config.Config,
        path: java.lang.String,
        $tsCfgValidator: $TsCfgValidator
    ): scala.Double = {
      if (c == null) 0
      else
        try c.getDouble(path)
        catch {
          case e: com.typesafe.config.ConfigException =>
            $tsCfgValidator.addBadPath(parentPath + path, e)
            0
        }
    }

  }

  final case class RefSystemConfig(
      gridIds: scala.Option[scala.List[java.lang.String]],
      sNom: java.lang.String,
      vNom: java.lang.String,
      voltLvls: scala.Option[scala.List[SimonaConfig.VoltLvlConfig]]
  )
  object RefSystemConfig {
    def apply(
        c: com.typesafe.config.Config,
        parentPath: java.lang.String,
        $tsCfgValidator: $TsCfgValidator
    ): SimonaConfig.RefSystemConfig = {
      SimonaConfig.RefSystemConfig(
        gridIds =
          if (c.hasPathOrNull("gridIds"))
            scala.Some(
              $_L$_str(c.getList("gridIds"), parentPath, $tsCfgValidator)
            )
          else None,
        sNom = $_reqStr(parentPath, c, "sNom", $tsCfgValidator),
        vNom = $_reqStr(parentPath, c, "vNom", $tsCfgValidator),
        voltLvls =
          if (c.hasPathOrNull("voltLvls"))
            scala.Some(
              $_LSimonaConfig_VoltLvlConfig(
                c.getList("voltLvls"),
                parentPath,
                $tsCfgValidator
              )
            )
          else None
      )
    }
    private def $_LSimonaConfig_VoltLvlConfig(
        cl: com.typesafe.config.ConfigList,
        parentPath: java.lang.String,
        $tsCfgValidator: $TsCfgValidator
    ): scala.List[SimonaConfig.VoltLvlConfig] = {
      import scala.jdk.CollectionConverters._
      cl.asScala
        .map(cv =>
          SimonaConfig.VoltLvlConfig(
            cv.asInstanceOf[com.typesafe.config.ConfigObject].toConfig,
            parentPath,
            $tsCfgValidator
          )
        )
        .toList
    }
<<<<<<< HEAD
=======
    private def $_reqStr(
        parentPath: java.lang.String,
        c: com.typesafe.config.Config,
        path: java.lang.String,
        $tsCfgValidator: $TsCfgValidator
    ): java.lang.String = {
      if (c == null) null
      else
        try c.getString(path)
        catch {
          case e: com.typesafe.config.ConfigException =>
            $tsCfgValidator.addBadPath(parentPath + path, e)
            null
        }
    }

  }

  final case class ResultKafkaParams(
      override val bootstrapServers: java.lang.String,
      override val linger: scala.Int,
      override val runId: java.lang.String,
      override val schemaRegistryUrl: java.lang.String,
      topicNodeRes: java.lang.String
  ) extends KafkaParams(bootstrapServers, linger, runId, schemaRegistryUrl)
  object ResultKafkaParams {
    def apply(
        c: com.typesafe.config.Config,
        parentPath: java.lang.String,
        $tsCfgValidator: $TsCfgValidator
    ): SimonaConfig.ResultKafkaParams = {
      SimonaConfig.ResultKafkaParams(
        topicNodeRes = $_reqStr(parentPath, c, "topicNodeRes", $tsCfgValidator),
        bootstrapServers =
          $_reqStr(parentPath, c, "bootstrapServers", $tsCfgValidator),
        linger = $_reqInt(parentPath, c, "linger", $tsCfgValidator),
        runId = $_reqStr(parentPath, c, "runId", $tsCfgValidator),
        schemaRegistryUrl =
          $_reqStr(parentPath, c, "schemaRegistryUrl", $tsCfgValidator)
      )
    }
    private def $_reqInt(
        parentPath: java.lang.String,
        c: com.typesafe.config.Config,
        path: java.lang.String,
        $tsCfgValidator: $TsCfgValidator
    ): scala.Int = {
      if (c == null) 0
      else
        try c.getInt(path)
        catch {
          case e: com.typesafe.config.ConfigException =>
            $tsCfgValidator.addBadPath(parentPath + path, e)
            0
        }
    }

>>>>>>> 259d2091
    private def $_reqStr(
        parentPath: java.lang.String,
        c: com.typesafe.config.Config,
        path: java.lang.String,
        $tsCfgValidator: $TsCfgValidator
    ): java.lang.String = {
      if (c == null) null
      else
        try c.getString(path)
        catch {
          case e: com.typesafe.config.ConfigException =>
            $tsCfgValidator.addBadPath(parentPath + path, e)
            null
        }
    }

  }

  final case class VoltLvlConfig(
      id: java.lang.String,
      vNom: java.lang.String
  )
  object VoltLvlConfig {
    def apply(
        c: com.typesafe.config.Config,
        parentPath: java.lang.String,
        $tsCfgValidator: $TsCfgValidator
    ): SimonaConfig.VoltLvlConfig = {
      SimonaConfig.VoltLvlConfig(
        id = $_reqStr(parentPath, c, "id", $tsCfgValidator),
        vNom = $_reqStr(parentPath, c, "vNom", $tsCfgValidator)
      )
    }
    private def $_reqStr(
        parentPath: java.lang.String,
        c: com.typesafe.config.Config,
        path: java.lang.String,
        $tsCfgValidator: $TsCfgValidator
    ): java.lang.String = {
      if (c == null) null
      else
        try c.getString(path)
        catch {
          case e: com.typesafe.config.ConfigException =>
            $tsCfgValidator.addBadPath(parentPath + path, e)
            null
        }
    }

  }

  final case class WecRuntimeConfig(
      override val calculateMissingReactivePowerWithModel: scala.Boolean,
      override val scaling: scala.Double,
      override val uuids: scala.List[java.lang.String]
  ) extends BaseRuntimeConfig(
        calculateMissingReactivePowerWithModel,
        scaling,
        uuids
      )
  object WecRuntimeConfig {
    def apply(
        c: com.typesafe.config.Config,
        parentPath: java.lang.String,
        $tsCfgValidator: $TsCfgValidator
    ): SimonaConfig.WecRuntimeConfig = {
      SimonaConfig.WecRuntimeConfig(
        calculateMissingReactivePowerWithModel = $_reqBln(
          parentPath,
          c,
          "calculateMissingReactivePowerWithModel",
          $tsCfgValidator
        ),
        scaling = $_reqDbl(parentPath, c, "scaling", $tsCfgValidator),
        uuids = $_L$_str(c.getList("uuids"), parentPath, $tsCfgValidator)
      )
    }
    private def $_reqBln(
        parentPath: java.lang.String,
        c: com.typesafe.config.Config,
        path: java.lang.String,
        $tsCfgValidator: $TsCfgValidator
    ): scala.Boolean = {
      if (c == null) false
      else
        try c.getBoolean(path)
        catch {
          case e: com.typesafe.config.ConfigException =>
            $tsCfgValidator.addBadPath(parentPath + path, e)
            false
        }
    }

    private def $_reqDbl(
        parentPath: java.lang.String,
        c: com.typesafe.config.Config,
        path: java.lang.String,
        $tsCfgValidator: $TsCfgValidator
    ): scala.Double = {
      if (c == null) 0
      else
        try c.getDouble(path)
        catch {
          case e: com.typesafe.config.ConfigException =>
            $tsCfgValidator.addBadPath(parentPath + path, e)
            0
        }
    }

  }

  final case class Simona(
      event: SimonaConfig.Simona.Event,
      gridConfig: SimonaConfig.Simona.GridConfig,
      input: SimonaConfig.Simona.Input,
      output: SimonaConfig.Simona.Output,
      powerflow: SimonaConfig.Simona.Powerflow,
      runtime: SimonaConfig.Simona.Runtime,
      simulationName: java.lang.String,
      time: SimonaConfig.Simona.Time
  )
  object Simona {
    final case class Event(
        listener: scala.Option[
          scala.List[SimonaConfig.Simona.Event.Listener$Elm]
        ]
    )
    object Event {
      final case class Listener$Elm(
          eventsToProcess: scala.Option[scala.List[java.lang.String]],
          fullClassPath: java.lang.String
      )
      object Listener$Elm {
        def apply(
            c: com.typesafe.config.Config,
            parentPath: java.lang.String,
            $tsCfgValidator: $TsCfgValidator
        ): SimonaConfig.Simona.Event.Listener$Elm = {
          SimonaConfig.Simona.Event.Listener$Elm(
            eventsToProcess =
              if (c.hasPathOrNull("eventsToProcess"))
                scala.Some(
                  $_L$_str(
                    c.getList("eventsToProcess"),
                    parentPath,
                    $tsCfgValidator
                  )
                )
              else None,
            fullClassPath =
              $_reqStr(parentPath, c, "fullClassPath", $tsCfgValidator)
          )
        }
        private def $_reqStr(
            parentPath: java.lang.String,
            c: com.typesafe.config.Config,
            path: java.lang.String,
            $tsCfgValidator: $TsCfgValidator
        ): java.lang.String = {
          if (c == null) null
          else
            try c.getString(path)
            catch {
              case e: com.typesafe.config.ConfigException =>
                $tsCfgValidator.addBadPath(parentPath + path, e)
                null
            }
        }

      }

      def apply(
          c: com.typesafe.config.Config,
          parentPath: java.lang.String,
          $tsCfgValidator: $TsCfgValidator
      ): SimonaConfig.Simona.Event = {
        SimonaConfig.Simona.Event(
          listener =
            if (c.hasPathOrNull("listener"))
              scala.Some(
                $_LSimonaConfig_Simona_Event_Listener$Elm(
                  c.getList("listener"),
                  parentPath,
                  $tsCfgValidator
                )
              )
            else None
        )
      }
      private def $_LSimonaConfig_Simona_Event_Listener$Elm(
          cl: com.typesafe.config.ConfigList,
          parentPath: java.lang.String,
          $tsCfgValidator: $TsCfgValidator
      ): scala.List[SimonaConfig.Simona.Event.Listener$Elm] = {
        import scala.jdk.CollectionConverters._
        cl.asScala
          .map(cv =>
            SimonaConfig.Simona.Event.Listener$Elm(
              cv.asInstanceOf[com.typesafe.config.ConfigObject].toConfig,
              parentPath,
              $tsCfgValidator
            )
          )
          .toList
      }
    }

    final case class GridConfig(
        refSystems: scala.List[SimonaConfig.RefSystemConfig]
    )
    object GridConfig {
      def apply(
          c: com.typesafe.config.Config,
          parentPath: java.lang.String,
          $tsCfgValidator: $TsCfgValidator
      ): SimonaConfig.Simona.GridConfig = {
        SimonaConfig.Simona.GridConfig(
          refSystems = $_LSimonaConfig_RefSystemConfig(
            c.getList("refSystems"),
            parentPath,
            $tsCfgValidator
          )
        )
      }
      private def $_LSimonaConfig_RefSystemConfig(
          cl: com.typesafe.config.ConfigList,
          parentPath: java.lang.String,
          $tsCfgValidator: $TsCfgValidator
      ): scala.List[SimonaConfig.RefSystemConfig] = {
        import scala.jdk.CollectionConverters._
        cl.asScala
          .map(cv =>
            SimonaConfig.RefSystemConfig(
              cv.asInstanceOf[com.typesafe.config.ConfigObject].toConfig,
              parentPath,
              $tsCfgValidator
            )
          )
          .toList
      }
    }

    final case class Input(
        grid: SimonaConfig.Simona.Input.Grid,
        primary: SimonaConfig.Simona.Input.Primary,
        weather: SimonaConfig.Simona.Input.Weather
    )
    object Input {
      final case class Grid(
          datasource: SimonaConfig.Simona.Input.Grid.Datasource
      )
      object Grid {
        final case class Datasource(
            csvParams: scala.Option[SimonaConfig.BaseCsvParams],
            id: java.lang.String
        )
        object Datasource {
          def apply(
              c: com.typesafe.config.Config,
              parentPath: java.lang.String,
              $tsCfgValidator: $TsCfgValidator
          ): SimonaConfig.Simona.Input.Grid.Datasource = {
            SimonaConfig.Simona.Input.Grid.Datasource(
              csvParams =
                if (c.hasPathOrNull("csvParams"))
                  scala.Some(
                    SimonaConfig.BaseCsvParams(
                      c.getConfig("csvParams"),
                      parentPath + "csvParams.",
                      $tsCfgValidator
                    )
                  )
                else None,
              id = $_reqStr(parentPath, c, "id", $tsCfgValidator)
            )
          }
          private def $_reqStr(
              parentPath: java.lang.String,
              c: com.typesafe.config.Config,
              path: java.lang.String,
              $tsCfgValidator: $TsCfgValidator
          ): java.lang.String = {
            if (c == null) null
            else
              try c.getString(path)
              catch {
                case e: com.typesafe.config.ConfigException =>
                  $tsCfgValidator.addBadPath(parentPath + path, e)
                  null
              }
          }

        }

        def apply(
            c: com.typesafe.config.Config,
            parentPath: java.lang.String,
            $tsCfgValidator: $TsCfgValidator
        ): SimonaConfig.Simona.Input.Grid = {
          SimonaConfig.Simona.Input.Grid(
            datasource = SimonaConfig.Simona.Input.Grid.Datasource(
              if (c.hasPathOrNull("datasource")) c.getConfig("datasource")
              else
                com.typesafe.config.ConfigFactory.parseString("datasource{}"),
              parentPath + "datasource.",
              $tsCfgValidator
            )
          )
        }
      }

      final case class Primary(
          couchbaseParams: scala.Option[
            SimonaConfig.Simona.Input.Primary.CouchbaseParams
          ],
          csvParams: scala.Option[SimonaConfig.PrimaryDataCsvParams],
          influxDb1xParams: scala.Option[
            SimonaConfig.Simona.Input.Primary.InfluxDb1xParams
          ],
          sqlParams: scala.Option[SimonaConfig.Simona.Input.Primary.SqlParams]
      )
      object Primary {
        final case class CouchbaseParams(
            bucketName: java.lang.String,
            coordinateColumnName: java.lang.String,
            keyPrefix: java.lang.String,
            password: java.lang.String,
            timePattern: java.lang.String,
            url: java.lang.String,
            userName: java.lang.String
        )
        object CouchbaseParams {
          def apply(
              c: com.typesafe.config.Config,
              parentPath: java.lang.String,
              $tsCfgValidator: $TsCfgValidator
          ): SimonaConfig.Simona.Input.Primary.CouchbaseParams = {
            SimonaConfig.Simona.Input.Primary.CouchbaseParams(
              bucketName =
                $_reqStr(parentPath, c, "bucketName", $tsCfgValidator),
              coordinateColumnName = $_reqStr(
                parentPath,
                c,
                "coordinateColumnName",
                $tsCfgValidator
              ),
              keyPrefix = $_reqStr(parentPath, c, "keyPrefix", $tsCfgValidator),
              password = $_reqStr(parentPath, c, "password", $tsCfgValidator),
              timePattern =
                if (c.hasPathOrNull("timePattern")) c.getString("timePattern")
                else "yyyy-MM-dd'T'HH:mm:ss[.S[S][S]]'Z'",
              url = $_reqStr(parentPath, c, "url", $tsCfgValidator),
              userName = $_reqStr(parentPath, c, "userName", $tsCfgValidator)
            )
          }
          private def $_reqStr(
              parentPath: java.lang.String,
              c: com.typesafe.config.Config,
              path: java.lang.String,
              $tsCfgValidator: $TsCfgValidator
          ): java.lang.String = {
            if (c == null) null
            else
              try c.getString(path)
              catch {
                case e: com.typesafe.config.ConfigException =>
                  $tsCfgValidator.addBadPath(parentPath + path, e)
                  null
              }
          }

        }

        final case class InfluxDb1xParams(
            database: java.lang.String,
            port: scala.Int,
            timePattern: java.lang.String,
            url: java.lang.String
        )
        object InfluxDb1xParams {
          def apply(
              c: com.typesafe.config.Config,
              parentPath: java.lang.String,
              $tsCfgValidator: $TsCfgValidator
          ): SimonaConfig.Simona.Input.Primary.InfluxDb1xParams = {
            SimonaConfig.Simona.Input.Primary.InfluxDb1xParams(
              database = $_reqStr(parentPath, c, "database", $tsCfgValidator),
              port = $_reqInt(parentPath, c, "port", $tsCfgValidator),
              timePattern =
                if (c.hasPathOrNull("timePattern")) c.getString("timePattern")
                else "yyyy-MM-dd'T'HH:mm:ss[.S[S][S]]'Z'",
              url = $_reqStr(parentPath, c, "url", $tsCfgValidator)
            )
          }
          private def $_reqInt(
              parentPath: java.lang.String,
              c: com.typesafe.config.Config,
              path: java.lang.String,
              $tsCfgValidator: $TsCfgValidator
          ): scala.Int = {
            if (c == null) 0
            else
              try c.getInt(path)
              catch {
                case e: com.typesafe.config.ConfigException =>
                  $tsCfgValidator.addBadPath(parentPath + path, e)
                  0
              }
          }

          private def $_reqStr(
              parentPath: java.lang.String,
              c: com.typesafe.config.Config,
              path: java.lang.String,
              $tsCfgValidator: $TsCfgValidator
          ): java.lang.String = {
            if (c == null) null
            else
              try c.getString(path)
              catch {
                case e: com.typesafe.config.ConfigException =>
                  $tsCfgValidator.addBadPath(parentPath + path, e)
                  null
              }
          }

        }

        final case class SqlParams(
            jdbcUrl: java.lang.String,
            password: java.lang.String,
            schemaName: java.lang.String,
            timePattern: java.lang.String,
            userName: java.lang.String
        )
        object SqlParams {
          def apply(
              c: com.typesafe.config.Config,
              parentPath: java.lang.String,
              $tsCfgValidator: $TsCfgValidator
          ): SimonaConfig.Simona.Input.Primary.SqlParams = {
            SimonaConfig.Simona.Input.Primary.SqlParams(
              jdbcUrl = $_reqStr(parentPath, c, "jdbcUrl", $tsCfgValidator),
              password = $_reqStr(parentPath, c, "password", $tsCfgValidator),
              schemaName =
                if (c.hasPathOrNull("schemaName")) c.getString("schemaName")
                else "public",
              timePattern =
                if (c.hasPathOrNull("timePattern")) c.getString("timePattern")
                else "yyyy-MM-dd'T'HH:mm:ss[.S[S][S]]'Z'",
              userName = $_reqStr(parentPath, c, "userName", $tsCfgValidator)
            )
          }
          private def $_reqStr(
              parentPath: java.lang.String,
              c: com.typesafe.config.Config,
              path: java.lang.String,
              $tsCfgValidator: $TsCfgValidator
          ): java.lang.String = {
            if (c == null) null
            else
              try c.getString(path)
              catch {
                case e: com.typesafe.config.ConfigException =>
                  $tsCfgValidator.addBadPath(parentPath + path, e)
                  null
              }
          }

        }

        def apply(
            c: com.typesafe.config.Config,
            parentPath: java.lang.String,
            $tsCfgValidator: $TsCfgValidator
        ): SimonaConfig.Simona.Input.Primary = {
          SimonaConfig.Simona.Input.Primary(
            couchbaseParams =
              if (c.hasPathOrNull("couchbaseParams"))
                scala.Some(
                  SimonaConfig.Simona.Input.Primary.CouchbaseParams(
                    c.getConfig("couchbaseParams"),
                    parentPath + "couchbaseParams.",
                    $tsCfgValidator
                  )
                )
              else None,
            csvParams =
              if (c.hasPathOrNull("csvParams"))
                scala.Some(
                  SimonaConfig.PrimaryDataCsvParams(
                    c.getConfig("csvParams"),
                    parentPath + "csvParams.",
                    $tsCfgValidator
                  )
                )
              else None,
            influxDb1xParams =
              if (c.hasPathOrNull("influxDb1xParams"))
                scala.Some(
                  SimonaConfig.Simona.Input.Primary.InfluxDb1xParams(
                    c.getConfig("influxDb1xParams"),
                    parentPath + "influxDb1xParams.",
                    $tsCfgValidator
                  )
                )
              else None,
            sqlParams =
              if (c.hasPathOrNull("sqlParams"))
                scala.Some(
                  SimonaConfig.Simona.Input.Primary.SqlParams(
                    c.getConfig("sqlParams"),
                    parentPath + "sqlParams.",
                    $tsCfgValidator
                  )
                )
              else None
          )
        }
      }

      final case class Weather(
          datasource: SimonaConfig.Simona.Input.Weather.Datasource
      )
      object Weather {
        final case class Datasource(
            coordinateSource: SimonaConfig.Simona.Input.Weather.Datasource.CoordinateSource,
            couchbaseParams: scala.Option[
              SimonaConfig.Simona.Input.Weather.Datasource.CouchbaseParams
            ],
            csvParams: scala.Option[SimonaConfig.BaseCsvParams],
            influxDb1xParams: scala.Option[
              SimonaConfig.Simona.Input.Weather.Datasource.InfluxDb1xParams
            ],
            resolution: scala.Option[scala.Long],
            sampleParams: scala.Option[
              SimonaConfig.Simona.Input.Weather.Datasource.SampleParams
            ],
            scheme: java.lang.String,
            sqlParams: scala.Option[
              SimonaConfig.Simona.Input.Weather.Datasource.SqlParams
            ],
            timestampPattern: scala.Option[java.lang.String]
        )
        object Datasource {
          final case class CoordinateSource(
              csvParams: scala.Option[SimonaConfig.BaseCsvParams],
              gridModel: java.lang.String,
              sampleParams: scala.Option[
                SimonaConfig.Simona.Input.Weather.Datasource.CoordinateSource.SampleParams
              ]
          )
          object CoordinateSource {
            final case class SampleParams(
                use: scala.Boolean
            )
            object SampleParams {
              def apply(
                  c: com.typesafe.config.Config,
                  parentPath: java.lang.String,
                  $tsCfgValidator: $TsCfgValidator
              ): SimonaConfig.Simona.Input.Weather.Datasource.CoordinateSource.SampleParams = {
                SimonaConfig.Simona.Input.Weather.Datasource.CoordinateSource
                  .SampleParams(
                    use = !c.hasPathOrNull("use") || c.getBoolean("use")
                  )
              }
            }

            def apply(
                c: com.typesafe.config.Config,
                parentPath: java.lang.String,
                $tsCfgValidator: $TsCfgValidator
            ): SimonaConfig.Simona.Input.Weather.Datasource.CoordinateSource = {
              SimonaConfig.Simona.Input.Weather.Datasource.CoordinateSource(
                csvParams =
                  if (c.hasPathOrNull("csvParams"))
                    scala.Some(
                      SimonaConfig.BaseCsvParams(
                        c.getConfig("csvParams"),
                        parentPath + "csvParams.",
                        $tsCfgValidator
                      )
                    )
                  else None,
                gridModel =
                  if (c.hasPathOrNull("gridModel")) c.getString("gridModel")
                  else "icon",
                sampleParams =
                  if (c.hasPathOrNull("sampleParams"))
                    scala.Some(
                      SimonaConfig.Simona.Input.Weather.Datasource.CoordinateSource
                        .SampleParams(
                          c.getConfig("sampleParams"),
                          parentPath + "sampleParams.",
                          $tsCfgValidator
                        )
                    )
                  else None
              )
            }
          }

          final case class CouchbaseParams(
              bucketName: java.lang.String,
              coordinateColumnName: java.lang.String,
              keyPrefix: java.lang.String,
              password: java.lang.String,
              url: java.lang.String,
              userName: java.lang.String
          )
          object CouchbaseParams {
            def apply(
                c: com.typesafe.config.Config,
                parentPath: java.lang.String,
                $tsCfgValidator: $TsCfgValidator
            ): SimonaConfig.Simona.Input.Weather.Datasource.CouchbaseParams = {
              SimonaConfig.Simona.Input.Weather.Datasource.CouchbaseParams(
                bucketName =
                  $_reqStr(parentPath, c, "bucketName", $tsCfgValidator),
                coordinateColumnName = $_reqStr(
                  parentPath,
                  c,
                  "coordinateColumnName",
                  $tsCfgValidator
                ),
                keyPrefix =
                  $_reqStr(parentPath, c, "keyPrefix", $tsCfgValidator),
                password = $_reqStr(parentPath, c, "password", $tsCfgValidator),
                url = $_reqStr(parentPath, c, "url", $tsCfgValidator),
                userName = $_reqStr(parentPath, c, "userName", $tsCfgValidator)
              )
            }
            private def $_reqStr(
                parentPath: java.lang.String,
                c: com.typesafe.config.Config,
                path: java.lang.String,
                $tsCfgValidator: $TsCfgValidator
            ): java.lang.String = {
              if (c == null) null
              else
                try c.getString(path)
                catch {
                  case e: com.typesafe.config.ConfigException =>
                    $tsCfgValidator.addBadPath(parentPath + path, e)
                    null
                }
            }

          }

          final case class InfluxDb1xParams(
              database: java.lang.String,
              port: scala.Int,
              url: java.lang.String
          )
          object InfluxDb1xParams {
            def apply(
                c: com.typesafe.config.Config,
                parentPath: java.lang.String,
                $tsCfgValidator: $TsCfgValidator
            ): SimonaConfig.Simona.Input.Weather.Datasource.InfluxDb1xParams = {
              SimonaConfig.Simona.Input.Weather.Datasource.InfluxDb1xParams(
                database = $_reqStr(parentPath, c, "database", $tsCfgValidator),
                port = $_reqInt(parentPath, c, "port", $tsCfgValidator),
                url = $_reqStr(parentPath, c, "url", $tsCfgValidator)
              )
            }
            private def $_reqInt(
                parentPath: java.lang.String,
                c: com.typesafe.config.Config,
                path: java.lang.String,
                $tsCfgValidator: $TsCfgValidator
            ): scala.Int = {
              if (c == null) 0
              else
                try c.getInt(path)
                catch {
                  case e: com.typesafe.config.ConfigException =>
                    $tsCfgValidator.addBadPath(parentPath + path, e)
                    0
                }
            }

            private def $_reqStr(
                parentPath: java.lang.String,
                c: com.typesafe.config.Config,
                path: java.lang.String,
                $tsCfgValidator: $TsCfgValidator
            ): java.lang.String = {
              if (c == null) null
              else
                try c.getString(path)
                catch {
                  case e: com.typesafe.config.ConfigException =>
                    $tsCfgValidator.addBadPath(parentPath + path, e)
                    null
                }
            }

          }

          final case class SampleParams(
              use: scala.Boolean
          )
          object SampleParams {
            def apply(
                c: com.typesafe.config.Config,
                parentPath: java.lang.String,
                $tsCfgValidator: $TsCfgValidator
            ): SimonaConfig.Simona.Input.Weather.Datasource.SampleParams = {
              SimonaConfig.Simona.Input.Weather.Datasource.SampleParams(
                use = !c.hasPathOrNull("use") || c.getBoolean("use")
              )
            }
          }

          final case class SqlParams(
              jdbcUrl: java.lang.String,
              password: java.lang.String,
              schemaName: java.lang.String,
              tableName: java.lang.String,
              userName: java.lang.String
          )
          object SqlParams {
            def apply(
                c: com.typesafe.config.Config,
                parentPath: java.lang.String,
                $tsCfgValidator: $TsCfgValidator
            ): SimonaConfig.Simona.Input.Weather.Datasource.SqlParams = {
              SimonaConfig.Simona.Input.Weather.Datasource.SqlParams(
                jdbcUrl = $_reqStr(parentPath, c, "jdbcUrl", $tsCfgValidator),
                password = $_reqStr(parentPath, c, "password", $tsCfgValidator),
                schemaName =
                  if (c.hasPathOrNull("schemaName")) c.getString("schemaName")
                  else "public",
                tableName =
                  $_reqStr(parentPath, c, "tableName", $tsCfgValidator),
                userName = $_reqStr(parentPath, c, "userName", $tsCfgValidator)
              )
            }
            private def $_reqStr(
                parentPath: java.lang.String,
                c: com.typesafe.config.Config,
                path: java.lang.String,
                $tsCfgValidator: $TsCfgValidator
            ): java.lang.String = {
              if (c == null) null
              else
                try c.getString(path)
                catch {
                  case e: com.typesafe.config.ConfigException =>
                    $tsCfgValidator.addBadPath(parentPath + path, e)
                    null
                }
            }

          }

          def apply(
              c: com.typesafe.config.Config,
              parentPath: java.lang.String,
              $tsCfgValidator: $TsCfgValidator
          ): SimonaConfig.Simona.Input.Weather.Datasource = {
            SimonaConfig.Simona.Input.Weather.Datasource(
              coordinateSource =
                SimonaConfig.Simona.Input.Weather.Datasource.CoordinateSource(
                  if (c.hasPathOrNull("coordinateSource"))
                    c.getConfig("coordinateSource")
                  else
                    com.typesafe.config.ConfigFactory
                      .parseString("coordinateSource{}"),
                  parentPath + "coordinateSource.",
                  $tsCfgValidator
                ),
              couchbaseParams =
                if (c.hasPathOrNull("couchbaseParams"))
                  scala.Some(
                    SimonaConfig.Simona.Input.Weather.Datasource
                      .CouchbaseParams(
                        c.getConfig("couchbaseParams"),
                        parentPath + "couchbaseParams.",
                        $tsCfgValidator
                      )
                  )
                else None,
              csvParams =
                if (c.hasPathOrNull("csvParams"))
                  scala.Some(
                    SimonaConfig.BaseCsvParams(
                      c.getConfig("csvParams"),
                      parentPath + "csvParams.",
                      $tsCfgValidator
                    )
                  )
                else None,
              influxDb1xParams =
                if (c.hasPathOrNull("influxDb1xParams"))
                  scala.Some(
                    SimonaConfig.Simona.Input.Weather.Datasource
                      .InfluxDb1xParams(
                        c.getConfig("influxDb1xParams"),
                        parentPath + "influxDb1xParams.",
                        $tsCfgValidator
                      )
                  )
                else None,
              resolution =
                if (c.hasPathOrNull("resolution"))
                  Some(c.getLong("resolution").longValue())
                else None,
              sampleParams =
                if (c.hasPathOrNull("sampleParams"))
                  scala.Some(
                    SimonaConfig.Simona.Input.Weather.Datasource.SampleParams(
                      c.getConfig("sampleParams"),
                      parentPath + "sampleParams.",
                      $tsCfgValidator
                    )
                  )
                else None,
              scheme =
                if (c.hasPathOrNull("scheme")) c.getString("scheme")
                else "icon",
              sqlParams =
                if (c.hasPathOrNull("sqlParams"))
                  scala.Some(
                    SimonaConfig.Simona.Input.Weather.Datasource.SqlParams(
                      c.getConfig("sqlParams"),
                      parentPath + "sqlParams.",
                      $tsCfgValidator
                    )
                  )
                else None,
              timestampPattern =
                if (c.hasPathOrNull("timestampPattern"))
                  Some(c.getString("timestampPattern"))
                else None
            )
          }
        }

        def apply(
            c: com.typesafe.config.Config,
            parentPath: java.lang.String,
            $tsCfgValidator: $TsCfgValidator
        ): SimonaConfig.Simona.Input.Weather = {
          SimonaConfig.Simona.Input.Weather(
            datasource = SimonaConfig.Simona.Input.Weather.Datasource(
              if (c.hasPathOrNull("datasource")) c.getConfig("datasource")
              else
                com.typesafe.config.ConfigFactory.parseString("datasource{}"),
              parentPath + "datasource.",
              $tsCfgValidator
            )
          )
        }
      }

      def apply(
          c: com.typesafe.config.Config,
          parentPath: java.lang.String,
          $tsCfgValidator: $TsCfgValidator
      ): SimonaConfig.Simona.Input = {
        SimonaConfig.Simona.Input(
          grid = SimonaConfig.Simona.Input.Grid(
            if (c.hasPathOrNull("grid")) c.getConfig("grid")
            else com.typesafe.config.ConfigFactory.parseString("grid{}"),
            parentPath + "grid.",
            $tsCfgValidator
          ),
          primary = SimonaConfig.Simona.Input.Primary(
            if (c.hasPathOrNull("primary")) c.getConfig("primary")
            else com.typesafe.config.ConfigFactory.parseString("primary{}"),
            parentPath + "primary.",
            $tsCfgValidator
          ),
          weather = SimonaConfig.Simona.Input.Weather(
            if (c.hasPathOrNull("weather")) c.getConfig("weather")
            else com.typesafe.config.ConfigFactory.parseString("weather{}"),
            parentPath + "weather.",
            $tsCfgValidator
          )
        )
      }
    }

    final case class Output(
        base: SimonaConfig.Simona.Output.Base,
        grid: SimonaConfig.GridOutputConfig,
        participant: SimonaConfig.Simona.Output.Participant,
        sink: SimonaConfig.Simona.Output.Sink
    )
    object Output {
      final case class Base(
          addTimestampToOutputDir: scala.Boolean,
          dir: java.lang.String
      )
      object Base {
        def apply(
            c: com.typesafe.config.Config,
            parentPath: java.lang.String,
            $tsCfgValidator: $TsCfgValidator
        ): SimonaConfig.Simona.Output.Base = {
          SimonaConfig.Simona.Output.Base(
            addTimestampToOutputDir = !c.hasPathOrNull(
              "addTimestampToOutputDir"
            ) || c.getBoolean("addTimestampToOutputDir"),
            dir = $_reqStr(parentPath, c, "dir", $tsCfgValidator)
          )
        }
        private def $_reqStr(
            parentPath: java.lang.String,
            c: com.typesafe.config.Config,
            path: java.lang.String,
            $tsCfgValidator: $TsCfgValidator
        ): java.lang.String = {
          if (c == null) null
          else
            try c.getString(path)
            catch {
              case e: com.typesafe.config.ConfigException =>
                $tsCfgValidator.addBadPath(parentPath + path, e)
                null
            }
        }

      }

      final case class Participant(
          defaultConfig: SimonaConfig.BaseOutputConfig,
          individualConfigs: scala.List[SimonaConfig.BaseOutputConfig]
      )
      object Participant {
        def apply(
            c: com.typesafe.config.Config,
            parentPath: java.lang.String,
            $tsCfgValidator: $TsCfgValidator
        ): SimonaConfig.Simona.Output.Participant = {
          SimonaConfig.Simona.Output.Participant(
            defaultConfig = SimonaConfig.BaseOutputConfig(
              if (c.hasPathOrNull("defaultConfig")) c.getConfig("defaultConfig")
              else
                com.typesafe.config.ConfigFactory
                  .parseString("defaultConfig{}"),
              parentPath + "defaultConfig.",
              $tsCfgValidator
            ),
            individualConfigs = $_LSimonaConfig_BaseOutputConfig(
              c.getList("individualConfigs"),
              parentPath,
              $tsCfgValidator
            )
          )
        }
        private def $_LSimonaConfig_BaseOutputConfig(
            cl: com.typesafe.config.ConfigList,
            parentPath: java.lang.String,
            $tsCfgValidator: $TsCfgValidator
        ): scala.List[SimonaConfig.BaseOutputConfig] = {
          import scala.jdk.CollectionConverters._
          cl.asScala
            .map(cv =>
              SimonaConfig.BaseOutputConfig(
                cv.asInstanceOf[com.typesafe.config.ConfigObject].toConfig,
                parentPath,
                $tsCfgValidator
              )
            )
            .toList
        }
      }

      final case class Sink(
          csv: scala.Option[SimonaConfig.Simona.Output.Sink.Csv],
          influxDb1x: scala.Option[SimonaConfig.Simona.Output.Sink.InfluxDb1x],
          kafka: scala.Option[SimonaConfig.ResultKafkaParams]
      )
      object Sink {
        final case class Csv(
            fileFormat: java.lang.String,
            filePrefix: java.lang.String,
            fileSuffix: java.lang.String,
            isHierarchic: scala.Boolean
        )
        object Csv {
          def apply(
              c: com.typesafe.config.Config,
              parentPath: java.lang.String,
              $tsCfgValidator: $TsCfgValidator
          ): SimonaConfig.Simona.Output.Sink.Csv = {
            SimonaConfig.Simona.Output.Sink.Csv(
              fileFormat =
                if (c.hasPathOrNull("fileFormat")) c.getString("fileFormat")
                else ".csv",
              filePrefix =
                if (c.hasPathOrNull("filePrefix")) c.getString("filePrefix")
                else "",
              fileSuffix =
                if (c.hasPathOrNull("fileSuffix")) c.getString("fileSuffix")
                else "",
              isHierarchic =
                c.hasPathOrNull("isHierarchic") && c.getBoolean("isHierarchic")
            )
          }
        }

        final case class InfluxDb1x(
            database: java.lang.String,
            port: scala.Int,
            url: java.lang.String
        )
        object InfluxDb1x {
          def apply(
              c: com.typesafe.config.Config,
              parentPath: java.lang.String,
              $tsCfgValidator: $TsCfgValidator
          ): SimonaConfig.Simona.Output.Sink.InfluxDb1x = {
            SimonaConfig.Simona.Output.Sink.InfluxDb1x(
              database = $_reqStr(parentPath, c, "database", $tsCfgValidator),
              port = $_reqInt(parentPath, c, "port", $tsCfgValidator),
              url = $_reqStr(parentPath, c, "url", $tsCfgValidator)
            )
          }
          private def $_reqInt(
              parentPath: java.lang.String,
              c: com.typesafe.config.Config,
              path: java.lang.String,
              $tsCfgValidator: $TsCfgValidator
          ): scala.Int = {
            if (c == null) 0
            else
              try c.getInt(path)
              catch {
                case e: com.typesafe.config.ConfigException =>
                  $tsCfgValidator.addBadPath(parentPath + path, e)
                  0
              }
          }

          private def $_reqStr(
              parentPath: java.lang.String,
              c: com.typesafe.config.Config,
              path: java.lang.String,
              $tsCfgValidator: $TsCfgValidator
          ): java.lang.String = {
            if (c == null) null
            else
              try c.getString(path)
              catch {
                case e: com.typesafe.config.ConfigException =>
                  $tsCfgValidator.addBadPath(parentPath + path, e)
                  null
              }
          }

        }

        def apply(
            c: com.typesafe.config.Config,
            parentPath: java.lang.String,
            $tsCfgValidator: $TsCfgValidator
        ): SimonaConfig.Simona.Output.Sink = {
          SimonaConfig.Simona.Output.Sink(
            csv =
              if (c.hasPathOrNull("csv"))
                scala.Some(
                  SimonaConfig.Simona.Output.Sink.Csv(
                    c.getConfig("csv"),
                    parentPath + "csv.",
                    $tsCfgValidator
                  )
                )
              else None,
            influxDb1x =
              if (c.hasPathOrNull("influxDb1x"))
                scala.Some(
                  SimonaConfig.Simona.Output.Sink.InfluxDb1x(
                    c.getConfig("influxDb1x"),
                    parentPath + "influxDb1x.",
                    $tsCfgValidator
                  )
                )
              else None,
            kafka =
              if (c.hasPathOrNull("kafka"))
                scala.Some(
                  SimonaConfig.ResultKafkaParams(
                    c.getConfig("kafka"),
                    parentPath + "kafka.",
                    $tsCfgValidator
                  )
                )
              else None
          )
        }
      }

      def apply(
          c: com.typesafe.config.Config,
          parentPath: java.lang.String,
          $tsCfgValidator: $TsCfgValidator
      ): SimonaConfig.Simona.Output = {
        SimonaConfig.Simona.Output(
          base = SimonaConfig.Simona.Output.Base(
            if (c.hasPathOrNull("base")) c.getConfig("base")
            else com.typesafe.config.ConfigFactory.parseString("base{}"),
            parentPath + "base.",
            $tsCfgValidator
          ),
          grid = SimonaConfig.GridOutputConfig(
            if (c.hasPathOrNull("grid")) c.getConfig("grid")
            else com.typesafe.config.ConfigFactory.parseString("grid{}"),
            parentPath + "grid.",
            $tsCfgValidator
          ),
          participant = SimonaConfig.Simona.Output.Participant(
            if (c.hasPathOrNull("participant")) c.getConfig("participant")
            else com.typesafe.config.ConfigFactory.parseString("participant{}"),
            parentPath + "participant.",
            $tsCfgValidator
          ),
          sink = SimonaConfig.Simona.Output.Sink(
            if (c.hasPathOrNull("sink")) c.getConfig("sink")
            else com.typesafe.config.ConfigFactory.parseString("sink{}"),
            parentPath + "sink.",
            $tsCfgValidator
          )
        )
      }
    }

    final case class Powerflow(
        maxSweepPowerDeviation: scala.Double,
        newtonraphson: SimonaConfig.Simona.Powerflow.Newtonraphson,
        resolution: java.time.Duration,
        sweepTimeout: java.time.Duration
    )
    object Powerflow {
      final case class Newtonraphson(
          epsilon: scala.List[scala.Double],
          iterations: scala.Int
      )
      object Newtonraphson {
        def apply(
            c: com.typesafe.config.Config,
            parentPath: java.lang.String,
            $tsCfgValidator: $TsCfgValidator
        ): SimonaConfig.Simona.Powerflow.Newtonraphson = {
          SimonaConfig.Simona.Powerflow.Newtonraphson(
            epsilon =
              $_L$_dbl(c.getList("epsilon"), parentPath, $tsCfgValidator),
            iterations = $_reqInt(parentPath, c, "iterations", $tsCfgValidator)
          )
        }
        private def $_reqInt(
            parentPath: java.lang.String,
            c: com.typesafe.config.Config,
            path: java.lang.String,
            $tsCfgValidator: $TsCfgValidator
        ): scala.Int = {
          if (c == null) 0
          else
            try c.getInt(path)
            catch {
              case e: com.typesafe.config.ConfigException =>
                $tsCfgValidator.addBadPath(parentPath + path, e)
                0
            }
        }

      }

      def apply(
          c: com.typesafe.config.Config,
          parentPath: java.lang.String,
          $tsCfgValidator: $TsCfgValidator
      ): SimonaConfig.Simona.Powerflow = {
        SimonaConfig.Simona.Powerflow(
          maxSweepPowerDeviation =
            $_reqDbl(parentPath, c, "maxSweepPowerDeviation", $tsCfgValidator),
          newtonraphson = SimonaConfig.Simona.Powerflow.Newtonraphson(
            if (c.hasPathOrNull("newtonraphson")) c.getConfig("newtonraphson")
            else
              com.typesafe.config.ConfigFactory.parseString("newtonraphson{}"),
            parentPath + "newtonraphson.",
            $tsCfgValidator
          ),
          resolution =
            if (c.hasPathOrNull("resolution")) c.getDuration("resolution")
            else java.time.Duration.parse("PT1H"),
          sweepTimeout =
            if (c.hasPathOrNull("sweepTimeout")) c.getDuration("sweepTimeout")
            else java.time.Duration.parse("PT30S")
        )
      }
      private def $_reqDbl(
          parentPath: java.lang.String,
          c: com.typesafe.config.Config,
          path: java.lang.String,
          $tsCfgValidator: $TsCfgValidator
      ): scala.Double = {
        if (c == null) 0
        else
          try c.getDouble(path)
          catch {
            case e: com.typesafe.config.ConfigException =>
              $tsCfgValidator.addBadPath(parentPath + path, e)
              0
          }
      }

    }

    final case class Runtime(
        participant: SimonaConfig.Simona.Runtime.Participant,
        selected_subgrids: scala.Option[scala.List[scala.Int]],
        selected_volt_lvls: scala.Option[scala.List[SimonaConfig.VoltLvlConfig]]
    )
    object Runtime {
      final case class Participant(
          evcs: SimonaConfig.Simona.Runtime.Participant.Evcs,
          fixedFeedIn: SimonaConfig.Simona.Runtime.Participant.FixedFeedIn,
          load: SimonaConfig.Simona.Runtime.Participant.Load,
          pv: SimonaConfig.Simona.Runtime.Participant.Pv,
          requestVoltageDeviationThreshold: scala.Double,
          wec: SimonaConfig.Simona.Runtime.Participant.Wec
      )
      object Participant {
        final case class Evcs(
            defaultConfig: SimonaConfig.EvcsRuntimeConfig,
            individualConfigs: scala.List[SimonaConfig.EvcsRuntimeConfig]
        )
        object Evcs {
          def apply(
              c: com.typesafe.config.Config,
              parentPath: java.lang.String,
              $tsCfgValidator: $TsCfgValidator
          ): SimonaConfig.Simona.Runtime.Participant.Evcs = {
            SimonaConfig.Simona.Runtime.Participant.Evcs(
              defaultConfig = SimonaConfig.EvcsRuntimeConfig(
                if (c.hasPathOrNull("defaultConfig"))
                  c.getConfig("defaultConfig")
                else
                  com.typesafe.config.ConfigFactory
                    .parseString("defaultConfig{}"),
                parentPath + "defaultConfig.",
                $tsCfgValidator
              ),
              individualConfigs = $_LSimonaConfig_EvcsRuntimeConfig(
                c.getList("individualConfigs"),
                parentPath,
                $tsCfgValidator
              )
            )
          }
          private def $_LSimonaConfig_EvcsRuntimeConfig(
              cl: com.typesafe.config.ConfigList,
              parentPath: java.lang.String,
              $tsCfgValidator: $TsCfgValidator
          ): scala.List[SimonaConfig.EvcsRuntimeConfig] = {
            import scala.jdk.CollectionConverters._
            cl.asScala
              .map(cv =>
                SimonaConfig.EvcsRuntimeConfig(
                  cv.asInstanceOf[com.typesafe.config.ConfigObject].toConfig,
                  parentPath,
                  $tsCfgValidator
                )
              )
              .toList
          }
        }

        final case class FixedFeedIn(
            defaultConfig: SimonaConfig.FixedFeedInRuntimeConfig,
            individualConfigs: scala.List[SimonaConfig.FixedFeedInRuntimeConfig]
        )
        object FixedFeedIn {
          def apply(
              c: com.typesafe.config.Config,
              parentPath: java.lang.String,
              $tsCfgValidator: $TsCfgValidator
          ): SimonaConfig.Simona.Runtime.Participant.FixedFeedIn = {
            SimonaConfig.Simona.Runtime.Participant.FixedFeedIn(
              defaultConfig = SimonaConfig.FixedFeedInRuntimeConfig(
                if (c.hasPathOrNull("defaultConfig"))
                  c.getConfig("defaultConfig")
                else
                  com.typesafe.config.ConfigFactory
                    .parseString("defaultConfig{}"),
                parentPath + "defaultConfig.",
                $tsCfgValidator
              ),
              individualConfigs = $_LSimonaConfig_FixedFeedInRuntimeConfig(
                c.getList("individualConfigs"),
                parentPath,
                $tsCfgValidator
              )
            )
          }
          private def $_LSimonaConfig_FixedFeedInRuntimeConfig(
              cl: com.typesafe.config.ConfigList,
              parentPath: java.lang.String,
              $tsCfgValidator: $TsCfgValidator
          ): scala.List[SimonaConfig.FixedFeedInRuntimeConfig] = {
            import scala.jdk.CollectionConverters._
            cl.asScala
              .map(cv =>
                SimonaConfig.FixedFeedInRuntimeConfig(
                  cv.asInstanceOf[com.typesafe.config.ConfigObject].toConfig,
                  parentPath,
                  $tsCfgValidator
                )
              )
              .toList
          }
        }

        final case class Load(
            defaultConfig: SimonaConfig.LoadRuntimeConfig,
            individualConfigs: scala.List[SimonaConfig.LoadRuntimeConfig]
        )
        object Load {
          def apply(
              c: com.typesafe.config.Config,
              parentPath: java.lang.String,
              $tsCfgValidator: $TsCfgValidator
          ): SimonaConfig.Simona.Runtime.Participant.Load = {
            SimonaConfig.Simona.Runtime.Participant.Load(
              defaultConfig = SimonaConfig.LoadRuntimeConfig(
                if (c.hasPathOrNull("defaultConfig"))
                  c.getConfig("defaultConfig")
                else
                  com.typesafe.config.ConfigFactory
                    .parseString("defaultConfig{}"),
                parentPath + "defaultConfig.",
                $tsCfgValidator
              ),
              individualConfigs = $_LSimonaConfig_LoadRuntimeConfig(
                c.getList("individualConfigs"),
                parentPath,
                $tsCfgValidator
              )
            )
          }
          private def $_LSimonaConfig_LoadRuntimeConfig(
              cl: com.typesafe.config.ConfigList,
              parentPath: java.lang.String,
              $tsCfgValidator: $TsCfgValidator
          ): scala.List[SimonaConfig.LoadRuntimeConfig] = {
            import scala.jdk.CollectionConverters._
            cl.asScala
              .map(cv =>
                SimonaConfig.LoadRuntimeConfig(
                  cv.asInstanceOf[com.typesafe.config.ConfigObject].toConfig,
                  parentPath,
                  $tsCfgValidator
                )
              )
              .toList
          }
        }

        final case class Pv(
            defaultConfig: SimonaConfig.PvRuntimeConfig,
            individualConfigs: scala.List[SimonaConfig.PvRuntimeConfig]
        )
        object Pv {
          def apply(
              c: com.typesafe.config.Config,
              parentPath: java.lang.String,
              $tsCfgValidator: $TsCfgValidator
          ): SimonaConfig.Simona.Runtime.Participant.Pv = {
            SimonaConfig.Simona.Runtime.Participant.Pv(
              defaultConfig = SimonaConfig.PvRuntimeConfig(
                if (c.hasPathOrNull("defaultConfig"))
                  c.getConfig("defaultConfig")
                else
                  com.typesafe.config.ConfigFactory
                    .parseString("defaultConfig{}"),
                parentPath + "defaultConfig.",
                $tsCfgValidator
              ),
              individualConfigs = $_LSimonaConfig_PvRuntimeConfig(
                c.getList("individualConfigs"),
                parentPath,
                $tsCfgValidator
              )
            )
          }
          private def $_LSimonaConfig_PvRuntimeConfig(
              cl: com.typesafe.config.ConfigList,
              parentPath: java.lang.String,
              $tsCfgValidator: $TsCfgValidator
          ): scala.List[SimonaConfig.PvRuntimeConfig] = {
            import scala.jdk.CollectionConverters._
            cl.asScala
              .map(cv =>
                SimonaConfig.PvRuntimeConfig(
                  cv.asInstanceOf[com.typesafe.config.ConfigObject].toConfig,
                  parentPath,
                  $tsCfgValidator
                )
              )
              .toList
          }
        }

        final case class Wec(
            defaultConfig: SimonaConfig.WecRuntimeConfig,
            individualConfigs: scala.List[SimonaConfig.WecRuntimeConfig]
        )
        object Wec {
          def apply(
              c: com.typesafe.config.Config,
              parentPath: java.lang.String,
              $tsCfgValidator: $TsCfgValidator
          ): SimonaConfig.Simona.Runtime.Participant.Wec = {
            SimonaConfig.Simona.Runtime.Participant.Wec(
              defaultConfig = SimonaConfig.WecRuntimeConfig(
                if (c.hasPathOrNull("defaultConfig"))
                  c.getConfig("defaultConfig")
                else
                  com.typesafe.config.ConfigFactory
                    .parseString("defaultConfig{}"),
                parentPath + "defaultConfig.",
                $tsCfgValidator
              ),
              individualConfigs = $_LSimonaConfig_WecRuntimeConfig(
                c.getList("individualConfigs"),
                parentPath,
                $tsCfgValidator
              )
            )
          }
          private def $_LSimonaConfig_WecRuntimeConfig(
              cl: com.typesafe.config.ConfigList,
              parentPath: java.lang.String,
              $tsCfgValidator: $TsCfgValidator
          ): scala.List[SimonaConfig.WecRuntimeConfig] = {
            import scala.jdk.CollectionConverters._
            cl.asScala
              .map(cv =>
                SimonaConfig.WecRuntimeConfig(
                  cv.asInstanceOf[com.typesafe.config.ConfigObject].toConfig,
                  parentPath,
                  $tsCfgValidator
                )
              )
              .toList
          }
        }

        def apply(
            c: com.typesafe.config.Config,
            parentPath: java.lang.String,
            $tsCfgValidator: $TsCfgValidator
        ): SimonaConfig.Simona.Runtime.Participant = {
          SimonaConfig.Simona.Runtime.Participant(
            evcs = SimonaConfig.Simona.Runtime.Participant.Evcs(
              if (c.hasPathOrNull("evcs")) c.getConfig("evcs")
              else com.typesafe.config.ConfigFactory.parseString("evcs{}"),
              parentPath + "evcs.",
              $tsCfgValidator
            ),
            fixedFeedIn = SimonaConfig.Simona.Runtime.Participant.FixedFeedIn(
              if (c.hasPathOrNull("fixedFeedIn")) c.getConfig("fixedFeedIn")
              else
                com.typesafe.config.ConfigFactory.parseString("fixedFeedIn{}"),
              parentPath + "fixedFeedIn.",
              $tsCfgValidator
            ),
            load = SimonaConfig.Simona.Runtime.Participant.Load(
              if (c.hasPathOrNull("load")) c.getConfig("load")
              else com.typesafe.config.ConfigFactory.parseString("load{}"),
              parentPath + "load.",
              $tsCfgValidator
            ),
            pv = SimonaConfig.Simona.Runtime.Participant.Pv(
              if (c.hasPathOrNull("pv")) c.getConfig("pv")
              else com.typesafe.config.ConfigFactory.parseString("pv{}"),
              parentPath + "pv.",
              $tsCfgValidator
            ),
            requestVoltageDeviationThreshold =
              if (c.hasPathOrNull("requestVoltageDeviationThreshold"))
                c.getDouble("requestVoltageDeviationThreshold")
              else 1e-14,
            wec = SimonaConfig.Simona.Runtime.Participant.Wec(
              if (c.hasPathOrNull("wec")) c.getConfig("wec")
              else com.typesafe.config.ConfigFactory.parseString("wec{}"),
              parentPath + "wec.",
              $tsCfgValidator
            )
          )
        }
      }

      def apply(
          c: com.typesafe.config.Config,
          parentPath: java.lang.String,
          $tsCfgValidator: $TsCfgValidator
      ): SimonaConfig.Simona.Runtime = {
        SimonaConfig.Simona.Runtime(
          participant = SimonaConfig.Simona.Runtime.Participant(
            if (c.hasPathOrNull("participant")) c.getConfig("participant")
            else com.typesafe.config.ConfigFactory.parseString("participant{}"),
            parentPath + "participant.",
            $tsCfgValidator
          ),
          selected_subgrids =
            if (c.hasPathOrNull("selected_subgrids"))
              scala.Some(
                $_L$_int(
                  c.getList("selected_subgrids"),
                  parentPath,
                  $tsCfgValidator
                )
              )
            else None,
          selected_volt_lvls =
            if (c.hasPathOrNull("selected_volt_lvls"))
              scala.Some(
                $_LSimonaConfig_VoltLvlConfig(
                  c.getList("selected_volt_lvls"),
                  parentPath,
                  $tsCfgValidator
                )
              )
            else None
        )
      }
      private def $_LSimonaConfig_VoltLvlConfig(
          cl: com.typesafe.config.ConfigList,
          parentPath: java.lang.String,
          $tsCfgValidator: $TsCfgValidator
      ): scala.List[SimonaConfig.VoltLvlConfig] = {
        import scala.jdk.CollectionConverters._
        cl.asScala
          .map(cv =>
            SimonaConfig.VoltLvlConfig(
              cv.asInstanceOf[com.typesafe.config.ConfigObject].toConfig,
              parentPath,
              $tsCfgValidator
            )
          )
          .toList
      }
    }

    final case class Time(
        endDateTime: java.lang.String,
        schedulerReadyCheckWindow: scala.Option[scala.Int],
        startDateTime: java.lang.String,
        stopOnFailedPowerFlow: scala.Boolean
    )
    object Time {
      def apply(
          c: com.typesafe.config.Config,
          parentPath: java.lang.String,
          $tsCfgValidator: $TsCfgValidator
      ): SimonaConfig.Simona.Time = {
        SimonaConfig.Simona.Time(
          endDateTime =
            if (c.hasPathOrNull("endDateTime")) c.getString("endDateTime")
            else "2011-05-01 01:00:00",
          schedulerReadyCheckWindow =
            if (c.hasPathOrNull("schedulerReadyCheckWindow"))
              Some(c.getInt("schedulerReadyCheckWindow"))
            else None,
          startDateTime =
            if (c.hasPathOrNull("startDateTime")) c.getString("startDateTime")
            else "2011-05-01 00:00:00",
          stopOnFailedPowerFlow =
            c.hasPathOrNull("stopOnFailedPowerFlow") && c.getBoolean(
              "stopOnFailedPowerFlow"
            )
        )
      }
    }

    def apply(
        c: com.typesafe.config.Config,
        parentPath: java.lang.String,
        $tsCfgValidator: $TsCfgValidator
    ): SimonaConfig.Simona = {
      SimonaConfig.Simona(
        event = SimonaConfig.Simona.Event(
          if (c.hasPathOrNull("event")) c.getConfig("event")
          else com.typesafe.config.ConfigFactory.parseString("event{}"),
          parentPath + "event.",
          $tsCfgValidator
        ),
        gridConfig = SimonaConfig.Simona.GridConfig(
          if (c.hasPathOrNull("gridConfig")) c.getConfig("gridConfig")
          else com.typesafe.config.ConfigFactory.parseString("gridConfig{}"),
          parentPath + "gridConfig.",
          $tsCfgValidator
        ),
        input = SimonaConfig.Simona.Input(
          if (c.hasPathOrNull("input")) c.getConfig("input")
          else com.typesafe.config.ConfigFactory.parseString("input{}"),
          parentPath + "input.",
          $tsCfgValidator
        ),
        output = SimonaConfig.Simona.Output(
          if (c.hasPathOrNull("output")) c.getConfig("output")
          else com.typesafe.config.ConfigFactory.parseString("output{}"),
          parentPath + "output.",
          $tsCfgValidator
        ),
        powerflow = SimonaConfig.Simona.Powerflow(
          if (c.hasPathOrNull("powerflow")) c.getConfig("powerflow")
          else com.typesafe.config.ConfigFactory.parseString("powerflow{}"),
          parentPath + "powerflow.",
          $tsCfgValidator
        ),
        runtime = SimonaConfig.Simona.Runtime(
          if (c.hasPathOrNull("runtime")) c.getConfig("runtime")
          else com.typesafe.config.ConfigFactory.parseString("runtime{}"),
          parentPath + "runtime.",
          $tsCfgValidator
        ),
        simulationName =
          $_reqStr(parentPath, c, "simulationName", $tsCfgValidator),
        time = SimonaConfig.Simona.Time(
          if (c.hasPathOrNull("time")) c.getConfig("time")
          else com.typesafe.config.ConfigFactory.parseString("time{}"),
          parentPath + "time.",
          $tsCfgValidator
        )
      )
    }
    private def $_reqStr(
        parentPath: java.lang.String,
        c: com.typesafe.config.Config,
        path: java.lang.String,
        $tsCfgValidator: $TsCfgValidator
    ): java.lang.String = {
      if (c == null) null
      else
        try c.getString(path)
        catch {
          case e: com.typesafe.config.ConfigException =>
            $tsCfgValidator.addBadPath(parentPath + path, e)
            null
        }
    }

  }

  def apply(c: com.typesafe.config.Config): SimonaConfig = {
    val $tsCfgValidator: $TsCfgValidator = new $TsCfgValidator()
    val parentPath: java.lang.String = ""
    val $result = SimonaConfig(
      simona = SimonaConfig.Simona(
        if (c.hasPathOrNull("simona")) c.getConfig("simona")
        else com.typesafe.config.ConfigFactory.parseString("simona{}"),
        parentPath + "simona.",
        $tsCfgValidator
      )
    )
    $tsCfgValidator.validate()
    $result
  }

  private def $_L$_dbl(
      cl: com.typesafe.config.ConfigList,
      parentPath: java.lang.String,
      $tsCfgValidator: $TsCfgValidator
  ): scala.List[scala.Double] = {
    import scala.jdk.CollectionConverters._
    cl.asScala.map(cv => $_dbl(cv)).toList
  }
  private def $_L$_int(
      cl: com.typesafe.config.ConfigList,
      parentPath: java.lang.String,
      $tsCfgValidator: $TsCfgValidator
  ): scala.List[scala.Int] = {
    import scala.jdk.CollectionConverters._
    cl.asScala.map(cv => $_int(cv)).toList
  }
  private def $_L$_str(
      cl: com.typesafe.config.ConfigList,
      parentPath: java.lang.String,
      $tsCfgValidator: $TsCfgValidator
  ): scala.List[java.lang.String] = {
    import scala.jdk.CollectionConverters._
    cl.asScala.map(cv => $_str(cv)).toList
  }
  private def $_dbl(cv: com.typesafe.config.ConfigValue): scala.Double = {
    val u: Any = cv.unwrapped
    if (
      (cv.valueType != com.typesafe.config.ConfigValueType.NUMBER) ||
      !u.isInstanceOf[java.lang.Number]
    ) throw $_expE(cv, "double")
    u.asInstanceOf[java.lang.Number].doubleValue()
  }

  private def $_expE(
      cv: com.typesafe.config.ConfigValue,
      exp: java.lang.String
  ) = {
    val u: Any = cv.unwrapped
    new java.lang.RuntimeException(
      s"${cv.origin.lineNumber}: " +
        "expecting: " + exp + " got: " +
        (if (u.isInstanceOf[java.lang.String]) "\"" + u + "\"" else u)
    )
  }

  private def $_int(cv: com.typesafe.config.ConfigValue): scala.Int = {
    val u: Any = cv.unwrapped
    if (
      (cv.valueType != com.typesafe.config.ConfigValueType.NUMBER) ||
      !u.isInstanceOf[Integer]
    ) throw $_expE(cv, "integer")
    u.asInstanceOf[Integer]
  }

  private def $_str(cv: com.typesafe.config.ConfigValue): java.lang.String = {
    java.lang.String.valueOf(cv.unwrapped())
  }

  final class $TsCfgValidator {
    private val badPaths =
      scala.collection.mutable.ArrayBuffer[java.lang.String]()

    def addBadPath(
        path: java.lang.String,
        e: com.typesafe.config.ConfigException
    ): Unit = {
      badPaths += s"'$path': ${e.getClass.getName}(${e.getMessage})"
    }

    def addInvalidEnumValue(
        path: java.lang.String,
        value: java.lang.String,
        enumName: java.lang.String
    ): Unit = {
      badPaths += s"'$path': invalid value $value for enumeration $enumName"
    }

    def validate(): Unit = {
      if (badPaths.nonEmpty) {
        throw new com.typesafe.config.ConfigException(
          badPaths.mkString("Invalid configuration:\n    ", "\n    ", "")
        ) {}
      }
    }
  }
}<|MERGE_RESOLUTION|>--- conflicted
+++ resolved
@@ -543,8 +543,6 @@
         )
         .toList
     }
-<<<<<<< HEAD
-=======
     private def $_reqStr(
         parentPath: java.lang.String,
         c: com.typesafe.config.Config,
@@ -602,7 +600,6 @@
         }
     }
 
->>>>>>> 259d2091
     private def $_reqStr(
         parentPath: java.lang.String,
         c: com.typesafe.config.Config,
