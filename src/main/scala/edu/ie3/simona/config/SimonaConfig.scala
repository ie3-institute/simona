/*
 * © 2023. TU Dortmund University,
 * Institute of Energy Systems, Energy Efficiency and Energy Economics,
 * Research group Distribution grid planning and operation
 */

package edu.ie3.simona.config

final case class SimonaConfig(
    simona: SimonaConfig.Simona
)
object SimonaConfig {
  final case class BaseCsvParams(
      override val csvSep: java.lang.String,
      override val directoryPath: java.lang.String,
      override val isHierarchic: scala.Boolean
  ) extends CsvParams(csvSep, directoryPath, isHierarchic)
  object BaseCsvParams {
    def apply(
        c: com.typesafe.config.Config,
        parentPath: java.lang.String,
        $tsCfgValidator: $TsCfgValidator
    ): SimonaConfig.BaseCsvParams = {
      SimonaConfig.BaseCsvParams(
        csvSep = $_reqStr(parentPath, c, "csvSep", $tsCfgValidator),
        directoryPath =
          $_reqStr(parentPath, c, "directoryPath", $tsCfgValidator),
        isHierarchic = $_reqBln(parentPath, c, "isHierarchic", $tsCfgValidator)
      )
    }
    private def $_reqBln(
        parentPath: java.lang.String,
        c: com.typesafe.config.Config,
        path: java.lang.String,
        $tsCfgValidator: $TsCfgValidator
    ): scala.Boolean = {
      if (c == null) false
      else
        try c.getBoolean(path)
        catch {
          case e: com.typesafe.config.ConfigException =>
            $tsCfgValidator.addBadPath(parentPath + path, e)
            false
        }
    }

    private def $_reqStr(
        parentPath: java.lang.String,
        c: com.typesafe.config.Config,
        path: java.lang.String,
        $tsCfgValidator: $TsCfgValidator
    ): java.lang.String = {
      if (c == null) null
      else
        try c.getString(path)
        catch {
          case e: com.typesafe.config.ConfigException =>
            $tsCfgValidator.addBadPath(parentPath + path, e)
            null
        }
    }

  }

  sealed abstract class BaseOutputConfig(
      val notifier: java.lang.String,
      val simulationResult: scala.Boolean
  )

  sealed abstract class BaseRuntimeConfig(
      val calculateMissingReactivePowerWithModel: scala.Boolean,
      val scaling: scala.Double,
      val uuids: scala.List[java.lang.String]
  ) extends java.io.Serializable

  sealed abstract class CsvParams(
      val csvSep: java.lang.String,
      val directoryPath: java.lang.String,
      val isHierarchic: scala.Boolean
  )

  final case class EvcsRuntimeConfig(
      override val calculateMissingReactivePowerWithModel: scala.Boolean,
      override val scaling: scala.Double,
      override val uuids: scala.List[java.lang.String]
  ) extends BaseRuntimeConfig(
        calculateMissingReactivePowerWithModel,
        scaling,
        uuids
      )
  object EvcsRuntimeConfig {
    def apply(
        c: com.typesafe.config.Config,
        parentPath: java.lang.String,
        $tsCfgValidator: $TsCfgValidator
    ): SimonaConfig.EvcsRuntimeConfig = {
      SimonaConfig.EvcsRuntimeConfig(
        calculateMissingReactivePowerWithModel = $_reqBln(
          parentPath,
          c,
          "calculateMissingReactivePowerWithModel",
          $tsCfgValidator
        ),
        scaling = $_reqDbl(parentPath, c, "scaling", $tsCfgValidator),
        uuids = $_L$_str(c.getList("uuids"), parentPath, $tsCfgValidator)
      )
    }
    private def $_reqBln(
        parentPath: java.lang.String,
        c: com.typesafe.config.Config,
        path: java.lang.String,
        $tsCfgValidator: $TsCfgValidator
    ): scala.Boolean = {
      if (c == null) false
      else
        try c.getBoolean(path)
        catch {
          case e: com.typesafe.config.ConfigException =>
            $tsCfgValidator.addBadPath(parentPath + path, e)
            false
        }
    }

    private def $_reqDbl(
        parentPath: java.lang.String,
        c: com.typesafe.config.Config,
        path: java.lang.String,
        $tsCfgValidator: $TsCfgValidator
    ): scala.Double = {
      if (c == null) 0
      else
        try c.getDouble(path)
        catch {
          case e: com.typesafe.config.ConfigException =>
            $tsCfgValidator.addBadPath(parentPath + path, e)
            0
        }
    }

  }

  final case class FixedFeedInRuntimeConfig(
      override val calculateMissingReactivePowerWithModel: scala.Boolean,
      override val scaling: scala.Double,
      override val uuids: scala.List[java.lang.String]
  ) extends BaseRuntimeConfig(
        calculateMissingReactivePowerWithModel,
        scaling,
        uuids
      )
  object FixedFeedInRuntimeConfig {
    def apply(
        c: com.typesafe.config.Config,
        parentPath: java.lang.String,
        $tsCfgValidator: $TsCfgValidator
    ): SimonaConfig.FixedFeedInRuntimeConfig = {
      SimonaConfig.FixedFeedInRuntimeConfig(
        calculateMissingReactivePowerWithModel = $_reqBln(
          parentPath,
          c,
          "calculateMissingReactivePowerWithModel",
          $tsCfgValidator
        ),
        scaling = $_reqDbl(parentPath, c, "scaling", $tsCfgValidator),
        uuids = $_L$_str(c.getList("uuids"), parentPath, $tsCfgValidator)
      )
    }
    private def $_reqBln(
        parentPath: java.lang.String,
        c: com.typesafe.config.Config,
        path: java.lang.String,
        $tsCfgValidator: $TsCfgValidator
    ): scala.Boolean = {
      if (c == null) false
      else
        try c.getBoolean(path)
        catch {
          case e: com.typesafe.config.ConfigException =>
            $tsCfgValidator.addBadPath(parentPath + path, e)
            false
        }
    }

    private def $_reqDbl(
        parentPath: java.lang.String,
        c: com.typesafe.config.Config,
        path: java.lang.String,
        $tsCfgValidator: $TsCfgValidator
    ): scala.Double = {
      if (c == null) 0
      else
        try c.getDouble(path)
        catch {
          case e: com.typesafe.config.ConfigException =>
            $tsCfgValidator.addBadPath(parentPath + path, e)
            0
        }
    }

  }

  final case class GridOutputConfig(
      lines: scala.Boolean,
      nodes: scala.Boolean,
      notifier: java.lang.String,
      switches: scala.Boolean,
      transformers2w: scala.Boolean,
      transformers3w: scala.Boolean
  )
  object GridOutputConfig {
    def apply(
        c: com.typesafe.config.Config,
        parentPath: java.lang.String,
        $tsCfgValidator: $TsCfgValidator
    ): SimonaConfig.GridOutputConfig = {
      SimonaConfig.GridOutputConfig(
        lines = c.hasPathOrNull("lines") && c.getBoolean("lines"),
        nodes = c.hasPathOrNull("nodes") && c.getBoolean("nodes"),
        notifier = $_reqStr(parentPath, c, "notifier", $tsCfgValidator),
        switches = c.hasPathOrNull("switches") && c.getBoolean("switches"),
        transformers2w =
          c.hasPathOrNull("transformers2w") && c.getBoolean("transformers2w"),
        transformers3w =
          c.hasPathOrNull("transformers3w") && c.getBoolean("transformers3w")
      )
    }
    private def $_reqStr(
        parentPath: java.lang.String,
        c: com.typesafe.config.Config,
        path: java.lang.String,
        $tsCfgValidator: $TsCfgValidator
    ): java.lang.String = {
      if (c == null) null
      else
        try c.getString(path)
        catch {
          case e: com.typesafe.config.ConfigException =>
            $tsCfgValidator.addBadPath(parentPath + path, e)
            null
        }
    }

  }

  final case class HpRuntimeConfig(
      override val calculateMissingReactivePowerWithModel: scala.Boolean,
      override val scaling: scala.Double,
      override val uuids: scala.List[java.lang.String]
  ) extends BaseRuntimeConfig(
        calculateMissingReactivePowerWithModel,
        scaling,
        uuids
      )
  object HpRuntimeConfig {
    def apply(
        c: com.typesafe.config.Config,
        parentPath: java.lang.String,
        $tsCfgValidator: $TsCfgValidator
    ): SimonaConfig.HpRuntimeConfig = {
      SimonaConfig.HpRuntimeConfig(
        calculateMissingReactivePowerWithModel = $_reqBln(
          parentPath,
          c,
          "calculateMissingReactivePowerWithModel",
          $tsCfgValidator
        ),
        scaling = $_reqDbl(parentPath, c, "scaling", $tsCfgValidator),
        uuids = $_L$_str(c.getList("uuids"), parentPath, $tsCfgValidator)
      )
    }
    private def $_reqBln(
        parentPath: java.lang.String,
        c: com.typesafe.config.Config,
        path: java.lang.String,
        $tsCfgValidator: $TsCfgValidator
    ): scala.Boolean = {
      if (c == null) false
      else
        try c.getBoolean(path)
        catch {
          case e: com.typesafe.config.ConfigException =>
            $tsCfgValidator.addBadPath(parentPath + path, e)
            false
        }
    }

    private def $_reqDbl(
        parentPath: java.lang.String,
        c: com.typesafe.config.Config,
        path: java.lang.String,
        $tsCfgValidator: $TsCfgValidator
    ): scala.Double = {
      if (c == null) 0
      else
        try c.getDouble(path)
        catch {
          case e: com.typesafe.config.ConfigException =>
            $tsCfgValidator.addBadPath(parentPath + path, e)
            0
        }
    }

  }

  sealed abstract class KafkaParams(
      val bootstrapServers: java.lang.String,
      val linger: scala.Int,
      val runId: java.lang.String,
      val schemaRegistryUrl: java.lang.String
  )

  final case class LoadRuntimeConfig(
      override val calculateMissingReactivePowerWithModel: scala.Boolean,
      override val scaling: scala.Double,
      override val uuids: scala.List[java.lang.String],
      modelBehaviour: java.lang.String,
      reference: java.lang.String
  ) extends BaseRuntimeConfig(
        calculateMissingReactivePowerWithModel,
        scaling,
        uuids
      )
  object LoadRuntimeConfig {
    def apply(
        c: com.typesafe.config.Config,
        parentPath: java.lang.String,
        $tsCfgValidator: $TsCfgValidator
    ): SimonaConfig.LoadRuntimeConfig = {
      SimonaConfig.LoadRuntimeConfig(
        modelBehaviour =
          $_reqStr(parentPath, c, "modelBehaviour", $tsCfgValidator),
        reference = $_reqStr(parentPath, c, "reference", $tsCfgValidator),
        calculateMissingReactivePowerWithModel = $_reqBln(
          parentPath,
          c,
          "calculateMissingReactivePowerWithModel",
          $tsCfgValidator
        ),
        scaling = $_reqDbl(parentPath, c, "scaling", $tsCfgValidator),
        uuids = $_L$_str(c.getList("uuids"), parentPath, $tsCfgValidator)
      )
    }
    private def $_reqBln(
        parentPath: java.lang.String,
        c: com.typesafe.config.Config,
        path: java.lang.String,
        $tsCfgValidator: $TsCfgValidator
    ): scala.Boolean = {
      if (c == null) false
      else
        try c.getBoolean(path)
        catch {
          case e: com.typesafe.config.ConfigException =>
            $tsCfgValidator.addBadPath(parentPath + path, e)
            false
        }
    }

    private def $_reqDbl(
        parentPath: java.lang.String,
        c: com.typesafe.config.Config,
        path: java.lang.String,
        $tsCfgValidator: $TsCfgValidator
    ): scala.Double = {
      if (c == null) 0
      else
        try c.getDouble(path)
        catch {
          case e: com.typesafe.config.ConfigException =>
            $tsCfgValidator.addBadPath(parentPath + path, e)
            0
        }
    }

    private def $_reqStr(
        parentPath: java.lang.String,
        c: com.typesafe.config.Config,
        path: java.lang.String,
        $tsCfgValidator: $TsCfgValidator
    ): java.lang.String = {
      if (c == null) null
      else
        try c.getString(path)
        catch {
          case e: com.typesafe.config.ConfigException =>
            $tsCfgValidator.addBadPath(parentPath + path, e)
            null
        }
    }

  }

  final case class ParticipantBaseOutputConfig(
      override val notifier: java.lang.String,
      override val simulationResult: scala.Boolean,
      powerRequestReply: scala.Boolean
  ) extends BaseOutputConfig(notifier, simulationResult)
  object ParticipantBaseOutputConfig {
    def apply(
        c: com.typesafe.config.Config,
        parentPath: java.lang.String,
        $tsCfgValidator: $TsCfgValidator
    ): SimonaConfig.ParticipantBaseOutputConfig = {
      SimonaConfig.ParticipantBaseOutputConfig(
        powerRequestReply =
          $_reqBln(parentPath, c, "powerRequestReply", $tsCfgValidator),
        notifier = $_reqStr(parentPath, c, "notifier", $tsCfgValidator),
        simulationResult =
          $_reqBln(parentPath, c, "simulationResult", $tsCfgValidator)
      )
    }
    private def $_reqBln(
        parentPath: java.lang.String,
        c: com.typesafe.config.Config,
        path: java.lang.String,
        $tsCfgValidator: $TsCfgValidator
    ): scala.Boolean = {
      if (c == null) false
      else
        try c.getBoolean(path)
        catch {
          case e: com.typesafe.config.ConfigException =>
            $tsCfgValidator.addBadPath(parentPath + path, e)
            false
        }
    }

    private def $_reqStr(
        parentPath: java.lang.String,
        c: com.typesafe.config.Config,
        path: java.lang.String,
        $tsCfgValidator: $TsCfgValidator
    ): java.lang.String = {
      if (c == null) null
      else
        try c.getString(path)
        catch {
          case e: com.typesafe.config.ConfigException =>
            $tsCfgValidator.addBadPath(parentPath + path, e)
            null
        }
    }

  }

  final case class PrimaryDataCsvParams(
      override val csvSep: java.lang.String,
      override val directoryPath: java.lang.String,
      override val isHierarchic: scala.Boolean,
      timePattern: java.lang.String
  ) extends CsvParams(csvSep, directoryPath, isHierarchic)
  object PrimaryDataCsvParams {
    def apply(
        c: com.typesafe.config.Config,
        parentPath: java.lang.String,
        $tsCfgValidator: $TsCfgValidator
    ): SimonaConfig.PrimaryDataCsvParams = {
      SimonaConfig.PrimaryDataCsvParams(
        timePattern =
          if (c.hasPathOrNull("timePattern")) c.getString("timePattern")
          else "yyyy-MM-dd'T'HH:mm:ss[.S[S][S]]'Z'",
        csvSep = $_reqStr(parentPath, c, "csvSep", $tsCfgValidator),
        directoryPath =
          $_reqStr(parentPath, c, "directoryPath", $tsCfgValidator),
        isHierarchic = $_reqBln(parentPath, c, "isHierarchic", $tsCfgValidator)
      )
    }
    private def $_reqBln(
        parentPath: java.lang.String,
        c: com.typesafe.config.Config,
        path: java.lang.String,
        $tsCfgValidator: $TsCfgValidator
    ): scala.Boolean = {
      if (c == null) false
      else
        try c.getBoolean(path)
        catch {
          case e: com.typesafe.config.ConfigException =>
            $tsCfgValidator.addBadPath(parentPath + path, e)
            false
        }
    }

    private def $_reqStr(
        parentPath: java.lang.String,
        c: com.typesafe.config.Config,
        path: java.lang.String,
        $tsCfgValidator: $TsCfgValidator
    ): java.lang.String = {
      if (c == null) null
      else
        try c.getString(path)
        catch {
          case e: com.typesafe.config.ConfigException =>
            $tsCfgValidator.addBadPath(parentPath + path, e)
            null
        }
    }

  }

  final case class PvRuntimeConfig(
      override val calculateMissingReactivePowerWithModel: scala.Boolean,
      override val scaling: scala.Double,
      override val uuids: scala.List[java.lang.String]
  ) extends BaseRuntimeConfig(
        calculateMissingReactivePowerWithModel,
        scaling,
        uuids
      )
  object PvRuntimeConfig {
    def apply(
        c: com.typesafe.config.Config,
        parentPath: java.lang.String,
        $tsCfgValidator: $TsCfgValidator
    ): SimonaConfig.PvRuntimeConfig = {
      SimonaConfig.PvRuntimeConfig(
        calculateMissingReactivePowerWithModel = $_reqBln(
          parentPath,
          c,
          "calculateMissingReactivePowerWithModel",
          $tsCfgValidator
        ),
        scaling = $_reqDbl(parentPath, c, "scaling", $tsCfgValidator),
        uuids = $_L$_str(c.getList("uuids"), parentPath, $tsCfgValidator)
      )
    }
    private def $_reqBln(
        parentPath: java.lang.String,
        c: com.typesafe.config.Config,
        path: java.lang.String,
        $tsCfgValidator: $TsCfgValidator
    ): scala.Boolean = {
      if (c == null) false
      else
        try c.getBoolean(path)
        catch {
          case e: com.typesafe.config.ConfigException =>
            $tsCfgValidator.addBadPath(parentPath + path, e)
            false
        }
    }

    private def $_reqDbl(
        parentPath: java.lang.String,
        c: com.typesafe.config.Config,
        path: java.lang.String,
        $tsCfgValidator: $TsCfgValidator
    ): scala.Double = {
      if (c == null) 0
      else
        try c.getDouble(path)
        catch {
          case e: com.typesafe.config.ConfigException =>
            $tsCfgValidator.addBadPath(parentPath + path, e)
            0
        }
    }

  }

  final case class RefSystemConfig(
      gridIds: scala.Option[scala.List[java.lang.String]],
      sNom: java.lang.String,
      vNom: java.lang.String,
      voltLvls: scala.Option[scala.List[SimonaConfig.VoltLvlConfig]]
  )
  object RefSystemConfig {
    def apply(
        c: com.typesafe.config.Config,
        parentPath: java.lang.String,
        $tsCfgValidator: $TsCfgValidator
    ): SimonaConfig.RefSystemConfig = {
      SimonaConfig.RefSystemConfig(
        gridIds =
          if (c.hasPathOrNull("gridIds"))
            scala.Some(
              $_L$_str(c.getList("gridIds"), parentPath, $tsCfgValidator)
            )
          else None,
        sNom = $_reqStr(parentPath, c, "sNom", $tsCfgValidator),
        vNom = $_reqStr(parentPath, c, "vNom", $tsCfgValidator),
        voltLvls =
          if (c.hasPathOrNull("voltLvls"))
            scala.Some(
              $_LSimonaConfig_VoltLvlConfig(
                c.getList("voltLvls"),
                parentPath,
                $tsCfgValidator
              )
            )
          else None
      )
    }
    private def $_LSimonaConfig_VoltLvlConfig(
        cl: com.typesafe.config.ConfigList,
        parentPath: java.lang.String,
        $tsCfgValidator: $TsCfgValidator
    ): scala.List[SimonaConfig.VoltLvlConfig] = {
      import scala.jdk.CollectionConverters._
      cl.asScala
        .map(cv =>
          SimonaConfig.VoltLvlConfig(
            cv.asInstanceOf[com.typesafe.config.ConfigObject].toConfig,
            parentPath,
            $tsCfgValidator
          )
        )
        .toList
    }
    private def $_reqStr(
        parentPath: java.lang.String,
        c: com.typesafe.config.Config,
        path: java.lang.String,
        $tsCfgValidator: $TsCfgValidator
    ): java.lang.String = {
      if (c == null) null
      else
        try c.getString(path)
        catch {
          case e: com.typesafe.config.ConfigException =>
            $tsCfgValidator.addBadPath(parentPath + path, e)
            null
        }
    }

  }

  final case class ResultKafkaParams(
      override val bootstrapServers: java.lang.String,
      override val linger: scala.Int,
      override val runId: java.lang.String,
      override val schemaRegistryUrl: java.lang.String,
      topicNodeRes: java.lang.String
  ) extends KafkaParams(bootstrapServers, linger, runId, schemaRegistryUrl)
  object ResultKafkaParams {
    def apply(
        c: com.typesafe.config.Config,
        parentPath: java.lang.String,
        $tsCfgValidator: $TsCfgValidator
    ): SimonaConfig.ResultKafkaParams = {
      SimonaConfig.ResultKafkaParams(
        topicNodeRes = $_reqStr(parentPath, c, "topicNodeRes", $tsCfgValidator),
        bootstrapServers =
          $_reqStr(parentPath, c, "bootstrapServers", $tsCfgValidator),
        linger = $_reqInt(parentPath, c, "linger", $tsCfgValidator),
        runId = $_reqStr(parentPath, c, "runId", $tsCfgValidator),
        schemaRegistryUrl =
          $_reqStr(parentPath, c, "schemaRegistryUrl", $tsCfgValidator)
      )
    }
    private def $_reqInt(
        parentPath: java.lang.String,
        c: com.typesafe.config.Config,
        path: java.lang.String,
        $tsCfgValidator: $TsCfgValidator
    ): scala.Int = {
      if (c == null) 0
      else
        try c.getInt(path)
        catch {
          case e: com.typesafe.config.ConfigException =>
            $tsCfgValidator.addBadPath(parentPath + path, e)
            0
        }
    }

    private def $_reqStr(
        parentPath: java.lang.String,
        c: com.typesafe.config.Config,
        path: java.lang.String,
        $tsCfgValidator: $TsCfgValidator
    ): java.lang.String = {
      if (c == null) null
      else
        try c.getString(path)
        catch {
          case e: com.typesafe.config.ConfigException =>
            $tsCfgValidator.addBadPath(parentPath + path, e)
            null
        }
    }

  }

  final case class RuntimeKafkaParams(
      override val bootstrapServers: java.lang.String,
      override val linger: scala.Int,
      override val runId: java.lang.String,
      override val schemaRegistryUrl: java.lang.String,
      topic: java.lang.String
  ) extends KafkaParams(bootstrapServers, linger, runId, schemaRegistryUrl)
  object RuntimeKafkaParams {
    def apply(
        c: com.typesafe.config.Config,
        parentPath: java.lang.String,
        $tsCfgValidator: $TsCfgValidator
    ): SimonaConfig.RuntimeKafkaParams = {
      SimonaConfig.RuntimeKafkaParams(
        topic = $_reqStr(parentPath, c, "topic", $tsCfgValidator),
        bootstrapServers =
          $_reqStr(parentPath, c, "bootstrapServers", $tsCfgValidator),
        linger = $_reqInt(parentPath, c, "linger", $tsCfgValidator),
        runId = $_reqStr(parentPath, c, "runId", $tsCfgValidator),
        schemaRegistryUrl =
          $_reqStr(parentPath, c, "schemaRegistryUrl", $tsCfgValidator)
      )
    }
    private def $_reqInt(
        parentPath: java.lang.String,
        c: com.typesafe.config.Config,
        path: java.lang.String,
        $tsCfgValidator: $TsCfgValidator
    ): scala.Int = {
      if (c == null) 0
      else
        try c.getInt(path)
        catch {
          case e: com.typesafe.config.ConfigException =>
            $tsCfgValidator.addBadPath(parentPath + path, e)
            0
        }
    }

    private def $_reqStr(
        parentPath: java.lang.String,
        c: com.typesafe.config.Config,
        path: java.lang.String,
        $tsCfgValidator: $TsCfgValidator
    ): java.lang.String = {
      if (c == null) null
      else
        try c.getString(path)
        catch {
          case e: com.typesafe.config.ConfigException =>
            $tsCfgValidator.addBadPath(parentPath + path, e)
            null
        }
    }

  }

<<<<<<< HEAD
  final case class TransformerControlGroup(
      measurements: scala.List[java.lang.String],
      transformers: scala.List[java.lang.String],
      vMax: scala.Double,
      vMin: scala.Double
  )
  object TransformerControlGroup {
=======
  final case class SimpleOutputConfig(
      override val notifier: java.lang.String,
      override val simulationResult: scala.Boolean
  ) extends BaseOutputConfig(notifier, simulationResult)
  object SimpleOutputConfig {
>>>>>>> 9f524681
    def apply(
        c: com.typesafe.config.Config,
        parentPath: java.lang.String,
        $tsCfgValidator: $TsCfgValidator
<<<<<<< HEAD
    ): SimonaConfig.TransformerControlGroup = {
      SimonaConfig.TransformerControlGroup(
        measurements =
          $_L$_str(c.getList("measurements"), parentPath, $tsCfgValidator),
        transformers =
          $_L$_str(c.getList("transformers"), parentPath, $tsCfgValidator),
        vMax = $_reqDbl(parentPath, c, "vMax", $tsCfgValidator),
        vMin = $_reqDbl(parentPath, c, "vMin", $tsCfgValidator)
      )
    }
    private def $_reqDbl(
=======
    ): SimonaConfig.SimpleOutputConfig = {
      SimonaConfig.SimpleOutputConfig(
        notifier = $_reqStr(parentPath, c, "notifier", $tsCfgValidator),
        simulationResult =
          $_reqBln(parentPath, c, "simulationResult", $tsCfgValidator)
      )
    }
    private def $_reqBln(
>>>>>>> 9f524681
        parentPath: java.lang.String,
        c: com.typesafe.config.Config,
        path: java.lang.String,
        $tsCfgValidator: $TsCfgValidator
<<<<<<< HEAD
    ): scala.Double = {
      if (c == null) 0
      else
        try c.getDouble(path)
        catch {
          case e: com.typesafe.config.ConfigException =>
            $tsCfgValidator.addBadPath(parentPath + path, e)
            0
=======
    ): scala.Boolean = {
      if (c == null) false
      else
        try c.getBoolean(path)
        catch {
          case e: com.typesafe.config.ConfigException =>
            $tsCfgValidator.addBadPath(parentPath + path, e)
            false
        }
    }

    private def $_reqStr(
        parentPath: java.lang.String,
        c: com.typesafe.config.Config,
        path: java.lang.String,
        $tsCfgValidator: $TsCfgValidator
    ): java.lang.String = {
      if (c == null) null
      else
        try c.getString(path)
        catch {
          case e: com.typesafe.config.ConfigException =>
            $tsCfgValidator.addBadPath(parentPath + path, e)
            null
>>>>>>> 9f524681
        }
    }

  }

  final case class VoltLvlConfig(
      id: java.lang.String,
      vNom: java.lang.String
  )
  object VoltLvlConfig {
    def apply(
        c: com.typesafe.config.Config,
        parentPath: java.lang.String,
        $tsCfgValidator: $TsCfgValidator
    ): SimonaConfig.VoltLvlConfig = {
      SimonaConfig.VoltLvlConfig(
        id = $_reqStr(parentPath, c, "id", $tsCfgValidator),
        vNom = $_reqStr(parentPath, c, "vNom", $tsCfgValidator)
      )
    }
    private def $_reqStr(
        parentPath: java.lang.String,
        c: com.typesafe.config.Config,
        path: java.lang.String,
        $tsCfgValidator: $TsCfgValidator
    ): java.lang.String = {
      if (c == null) null
      else
        try c.getString(path)
        catch {
          case e: com.typesafe.config.ConfigException =>
            $tsCfgValidator.addBadPath(parentPath + path, e)
            null
        }
    }

  }

  final case class WecRuntimeConfig(
      override val calculateMissingReactivePowerWithModel: scala.Boolean,
      override val scaling: scala.Double,
      override val uuids: scala.List[java.lang.String]
  ) extends BaseRuntimeConfig(
        calculateMissingReactivePowerWithModel,
        scaling,
        uuids
      )
  object WecRuntimeConfig {
    def apply(
        c: com.typesafe.config.Config,
        parentPath: java.lang.String,
        $tsCfgValidator: $TsCfgValidator
    ): SimonaConfig.WecRuntimeConfig = {
      SimonaConfig.WecRuntimeConfig(
        calculateMissingReactivePowerWithModel = $_reqBln(
          parentPath,
          c,
          "calculateMissingReactivePowerWithModel",
          $tsCfgValidator
        ),
        scaling = $_reqDbl(parentPath, c, "scaling", $tsCfgValidator),
        uuids = $_L$_str(c.getList("uuids"), parentPath, $tsCfgValidator)
      )
    }
    private def $_reqBln(
        parentPath: java.lang.String,
        c: com.typesafe.config.Config,
        path: java.lang.String,
        $tsCfgValidator: $TsCfgValidator
    ): scala.Boolean = {
      if (c == null) false
      else
        try c.getBoolean(path)
        catch {
          case e: com.typesafe.config.ConfigException =>
            $tsCfgValidator.addBadPath(parentPath + path, e)
            false
        }
    }

    private def $_reqDbl(
        parentPath: java.lang.String,
        c: com.typesafe.config.Config,
        path: java.lang.String,
        $tsCfgValidator: $TsCfgValidator
    ): scala.Double = {
      if (c == null) 0
      else
        try c.getDouble(path)
        catch {
          case e: com.typesafe.config.ConfigException =>
            $tsCfgValidator.addBadPath(parentPath + path, e)
            0
        }
    }

  }

  final case class Simona(
      control: scala.Option[SimonaConfig.Simona.Control],
      event: SimonaConfig.Simona.Event,
      gridConfig: SimonaConfig.Simona.GridConfig,
      input: SimonaConfig.Simona.Input,
      output: SimonaConfig.Simona.Output,
      powerflow: SimonaConfig.Simona.Powerflow,
      runtime: SimonaConfig.Simona.Runtime,
      simulationName: java.lang.String,
      time: SimonaConfig.Simona.Time
  )
  object Simona {
    final case class Control(
        transformer: scala.List[SimonaConfig.TransformerControlGroup]
    )
    object Control {
      def apply(
          c: com.typesafe.config.Config,
          parentPath: java.lang.String,
          $tsCfgValidator: $TsCfgValidator
      ): SimonaConfig.Simona.Control = {
        SimonaConfig.Simona.Control(
          transformer = $_LSimonaConfig_TransformerControlGroup(
            c.getList("transformer"),
            parentPath,
            $tsCfgValidator
          )
        )
      }
      private def $_LSimonaConfig_TransformerControlGroup(
          cl: com.typesafe.config.ConfigList,
          parentPath: java.lang.String,
          $tsCfgValidator: $TsCfgValidator
      ): scala.List[SimonaConfig.TransformerControlGroup] = {
        import scala.jdk.CollectionConverters._
        cl.asScala
          .map(cv =>
            SimonaConfig.TransformerControlGroup(
              cv.asInstanceOf[com.typesafe.config.ConfigObject].toConfig,
              parentPath,
              $tsCfgValidator
            )
          )
          .toList
      }
    }

    final case class Event(
        listener: scala.Option[
          scala.List[SimonaConfig.Simona.Event.Listener$Elm]
        ]
    )
    object Event {
      final case class Listener$Elm(
          eventsToProcess: scala.Option[scala.List[java.lang.String]],
          fullClassPath: java.lang.String
      )
      object Listener$Elm {
        def apply(
            c: com.typesafe.config.Config,
            parentPath: java.lang.String,
            $tsCfgValidator: $TsCfgValidator
        ): SimonaConfig.Simona.Event.Listener$Elm = {
          SimonaConfig.Simona.Event.Listener$Elm(
            eventsToProcess =
              if (c.hasPathOrNull("eventsToProcess"))
                scala.Some(
                  $_L$_str(
                    c.getList("eventsToProcess"),
                    parentPath,
                    $tsCfgValidator
                  )
                )
              else None,
            fullClassPath =
              $_reqStr(parentPath, c, "fullClassPath", $tsCfgValidator)
          )
        }
        private def $_reqStr(
            parentPath: java.lang.String,
            c: com.typesafe.config.Config,
            path: java.lang.String,
            $tsCfgValidator: $TsCfgValidator
        ): java.lang.String = {
          if (c == null) null
          else
            try c.getString(path)
            catch {
              case e: com.typesafe.config.ConfigException =>
                $tsCfgValidator.addBadPath(parentPath + path, e)
                null
            }
        }

      }

      def apply(
          c: com.typesafe.config.Config,
          parentPath: java.lang.String,
          $tsCfgValidator: $TsCfgValidator
      ): SimonaConfig.Simona.Event = {
        SimonaConfig.Simona.Event(
          listener =
            if (c.hasPathOrNull("listener"))
              scala.Some(
                $_LSimonaConfig_Simona_Event_Listener$Elm(
                  c.getList("listener"),
                  parentPath,
                  $tsCfgValidator
                )
              )
            else None
        )
      }
      private def $_LSimonaConfig_Simona_Event_Listener$Elm(
          cl: com.typesafe.config.ConfigList,
          parentPath: java.lang.String,
          $tsCfgValidator: $TsCfgValidator
      ): scala.List[SimonaConfig.Simona.Event.Listener$Elm] = {
        import scala.jdk.CollectionConverters._
        cl.asScala
          .map(cv =>
            SimonaConfig.Simona.Event.Listener$Elm(
              cv.asInstanceOf[com.typesafe.config.ConfigObject].toConfig,
              parentPath,
              $tsCfgValidator
            )
          )
          .toList
      }
    }

    final case class GridConfig(
        refSystems: scala.List[SimonaConfig.RefSystemConfig]
    )
    object GridConfig {
      def apply(
          c: com.typesafe.config.Config,
          parentPath: java.lang.String,
          $tsCfgValidator: $TsCfgValidator
      ): SimonaConfig.Simona.GridConfig = {
        SimonaConfig.Simona.GridConfig(
          refSystems = $_LSimonaConfig_RefSystemConfig(
            c.getList("refSystems"),
            parentPath,
            $tsCfgValidator
          )
        )
      }
      private def $_LSimonaConfig_RefSystemConfig(
          cl: com.typesafe.config.ConfigList,
          parentPath: java.lang.String,
          $tsCfgValidator: $TsCfgValidator
      ): scala.List[SimonaConfig.RefSystemConfig] = {
        import scala.jdk.CollectionConverters._
        cl.asScala
          .map(cv =>
            SimonaConfig.RefSystemConfig(
              cv.asInstanceOf[com.typesafe.config.ConfigObject].toConfig,
              parentPath,
              $tsCfgValidator
            )
          )
          .toList
      }
    }

    final case class Input(
        grid: SimonaConfig.Simona.Input.Grid,
        primary: SimonaConfig.Simona.Input.Primary,
        weather: SimonaConfig.Simona.Input.Weather
    )
    object Input {
      final case class Grid(
          datasource: SimonaConfig.Simona.Input.Grid.Datasource
      )
      object Grid {
        final case class Datasource(
            csvParams: scala.Option[SimonaConfig.BaseCsvParams],
            id: java.lang.String
        )
        object Datasource {
          def apply(
              c: com.typesafe.config.Config,
              parentPath: java.lang.String,
              $tsCfgValidator: $TsCfgValidator
          ): SimonaConfig.Simona.Input.Grid.Datasource = {
            SimonaConfig.Simona.Input.Grid.Datasource(
              csvParams =
                if (c.hasPathOrNull("csvParams"))
                  scala.Some(
                    SimonaConfig.BaseCsvParams(
                      c.getConfig("csvParams"),
                      parentPath + "csvParams.",
                      $tsCfgValidator
                    )
                  )
                else None,
              id = $_reqStr(parentPath, c, "id", $tsCfgValidator)
            )
          }
          private def $_reqStr(
              parentPath: java.lang.String,
              c: com.typesafe.config.Config,
              path: java.lang.String,
              $tsCfgValidator: $TsCfgValidator
          ): java.lang.String = {
            if (c == null) null
            else
              try c.getString(path)
              catch {
                case e: com.typesafe.config.ConfigException =>
                  $tsCfgValidator.addBadPath(parentPath + path, e)
                  null
              }
          }

        }

        def apply(
            c: com.typesafe.config.Config,
            parentPath: java.lang.String,
            $tsCfgValidator: $TsCfgValidator
        ): SimonaConfig.Simona.Input.Grid = {
          SimonaConfig.Simona.Input.Grid(
            datasource = SimonaConfig.Simona.Input.Grid.Datasource(
              if (c.hasPathOrNull("datasource")) c.getConfig("datasource")
              else
                com.typesafe.config.ConfigFactory.parseString("datasource{}"),
              parentPath + "datasource.",
              $tsCfgValidator
            )
          )
        }
      }

      final case class Primary(
          couchbaseParams: scala.Option[
            SimonaConfig.Simona.Input.Primary.CouchbaseParams
          ],
          csvParams: scala.Option[SimonaConfig.PrimaryDataCsvParams],
          influxDb1xParams: scala.Option[
            SimonaConfig.Simona.Input.Primary.InfluxDb1xParams
          ],
          sqlParams: scala.Option[SimonaConfig.Simona.Input.Primary.SqlParams]
      )
      object Primary {
        final case class CouchbaseParams(
            bucketName: java.lang.String,
            coordinateColumnName: java.lang.String,
            keyPrefix: java.lang.String,
            password: java.lang.String,
            timePattern: java.lang.String,
            url: java.lang.String,
            userName: java.lang.String
        )
        object CouchbaseParams {
          def apply(
              c: com.typesafe.config.Config,
              parentPath: java.lang.String,
              $tsCfgValidator: $TsCfgValidator
          ): SimonaConfig.Simona.Input.Primary.CouchbaseParams = {
            SimonaConfig.Simona.Input.Primary.CouchbaseParams(
              bucketName =
                $_reqStr(parentPath, c, "bucketName", $tsCfgValidator),
              coordinateColumnName = $_reqStr(
                parentPath,
                c,
                "coordinateColumnName",
                $tsCfgValidator
              ),
              keyPrefix = $_reqStr(parentPath, c, "keyPrefix", $tsCfgValidator),
              password = $_reqStr(parentPath, c, "password", $tsCfgValidator),
              timePattern =
                if (c.hasPathOrNull("timePattern")) c.getString("timePattern")
                else "yyyy-MM-dd'T'HH:mm:ss[.S[S][S]]'Z'",
              url = $_reqStr(parentPath, c, "url", $tsCfgValidator),
              userName = $_reqStr(parentPath, c, "userName", $tsCfgValidator)
            )
          }
          private def $_reqStr(
              parentPath: java.lang.String,
              c: com.typesafe.config.Config,
              path: java.lang.String,
              $tsCfgValidator: $TsCfgValidator
          ): java.lang.String = {
            if (c == null) null
            else
              try c.getString(path)
              catch {
                case e: com.typesafe.config.ConfigException =>
                  $tsCfgValidator.addBadPath(parentPath + path, e)
                  null
              }
          }

        }

        final case class InfluxDb1xParams(
            database: java.lang.String,
            port: scala.Int,
            timePattern: java.lang.String,
            url: java.lang.String
        )
        object InfluxDb1xParams {
          def apply(
              c: com.typesafe.config.Config,
              parentPath: java.lang.String,
              $tsCfgValidator: $TsCfgValidator
          ): SimonaConfig.Simona.Input.Primary.InfluxDb1xParams = {
            SimonaConfig.Simona.Input.Primary.InfluxDb1xParams(
              database = $_reqStr(parentPath, c, "database", $tsCfgValidator),
              port = $_reqInt(parentPath, c, "port", $tsCfgValidator),
              timePattern =
                if (c.hasPathOrNull("timePattern")) c.getString("timePattern")
                else "yyyy-MM-dd'T'HH:mm:ss[.S[S][S]]'Z'",
              url = $_reqStr(parentPath, c, "url", $tsCfgValidator)
            )
          }
          private def $_reqInt(
              parentPath: java.lang.String,
              c: com.typesafe.config.Config,
              path: java.lang.String,
              $tsCfgValidator: $TsCfgValidator
          ): scala.Int = {
            if (c == null) 0
            else
              try c.getInt(path)
              catch {
                case e: com.typesafe.config.ConfigException =>
                  $tsCfgValidator.addBadPath(parentPath + path, e)
                  0
              }
          }

          private def $_reqStr(
              parentPath: java.lang.String,
              c: com.typesafe.config.Config,
              path: java.lang.String,
              $tsCfgValidator: $TsCfgValidator
          ): java.lang.String = {
            if (c == null) null
            else
              try c.getString(path)
              catch {
                case e: com.typesafe.config.ConfigException =>
                  $tsCfgValidator.addBadPath(parentPath + path, e)
                  null
              }
          }

        }

        final case class SqlParams(
            jdbcUrl: java.lang.String,
            password: java.lang.String,
            schemaName: java.lang.String,
            timePattern: java.lang.String,
            userName: java.lang.String
        )
        object SqlParams {
          def apply(
              c: com.typesafe.config.Config,
              parentPath: java.lang.String,
              $tsCfgValidator: $TsCfgValidator
          ): SimonaConfig.Simona.Input.Primary.SqlParams = {
            SimonaConfig.Simona.Input.Primary.SqlParams(
              jdbcUrl = $_reqStr(parentPath, c, "jdbcUrl", $tsCfgValidator),
              password = $_reqStr(parentPath, c, "password", $tsCfgValidator),
              schemaName =
                if (c.hasPathOrNull("schemaName")) c.getString("schemaName")
                else "public",
              timePattern =
                if (c.hasPathOrNull("timePattern")) c.getString("timePattern")
                else "yyyy-MM-dd'T'HH:mm:ss[.S[S][S]]'Z'",
              userName = $_reqStr(parentPath, c, "userName", $tsCfgValidator)
            )
          }
          private def $_reqStr(
              parentPath: java.lang.String,
              c: com.typesafe.config.Config,
              path: java.lang.String,
              $tsCfgValidator: $TsCfgValidator
          ): java.lang.String = {
            if (c == null) null
            else
              try c.getString(path)
              catch {
                case e: com.typesafe.config.ConfigException =>
                  $tsCfgValidator.addBadPath(parentPath + path, e)
                  null
              }
          }

        }

        def apply(
            c: com.typesafe.config.Config,
            parentPath: java.lang.String,
            $tsCfgValidator: $TsCfgValidator
        ): SimonaConfig.Simona.Input.Primary = {
          SimonaConfig.Simona.Input.Primary(
            couchbaseParams =
              if (c.hasPathOrNull("couchbaseParams"))
                scala.Some(
                  SimonaConfig.Simona.Input.Primary.CouchbaseParams(
                    c.getConfig("couchbaseParams"),
                    parentPath + "couchbaseParams.",
                    $tsCfgValidator
                  )
                )
              else None,
            csvParams =
              if (c.hasPathOrNull("csvParams"))
                scala.Some(
                  SimonaConfig.PrimaryDataCsvParams(
                    c.getConfig("csvParams"),
                    parentPath + "csvParams.",
                    $tsCfgValidator
                  )
                )
              else None,
            influxDb1xParams =
              if (c.hasPathOrNull("influxDb1xParams"))
                scala.Some(
                  SimonaConfig.Simona.Input.Primary.InfluxDb1xParams(
                    c.getConfig("influxDb1xParams"),
                    parentPath + "influxDb1xParams.",
                    $tsCfgValidator
                  )
                )
              else None,
            sqlParams =
              if (c.hasPathOrNull("sqlParams"))
                scala.Some(
                  SimonaConfig.Simona.Input.Primary.SqlParams(
                    c.getConfig("sqlParams"),
                    parentPath + "sqlParams.",
                    $tsCfgValidator
                  )
                )
              else None
          )
        }
      }

      final case class Weather(
          datasource: SimonaConfig.Simona.Input.Weather.Datasource
      )
      object Weather {
        final case class Datasource(
            coordinateSource: SimonaConfig.Simona.Input.Weather.Datasource.CoordinateSource,
            couchbaseParams: scala.Option[
              SimonaConfig.Simona.Input.Weather.Datasource.CouchbaseParams
            ],
            csvParams: scala.Option[SimonaConfig.BaseCsvParams],
            influxDb1xParams: scala.Option[
              SimonaConfig.Simona.Input.Weather.Datasource.InfluxDb1xParams
            ],
            maxCoordinateDistance: scala.Double,
            resolution: scala.Option[scala.Long],
            sampleParams: scala.Option[
              SimonaConfig.Simona.Input.Weather.Datasource.SampleParams
            ],
            scheme: java.lang.String,
            sqlParams: scala.Option[
              SimonaConfig.Simona.Input.Weather.Datasource.SqlParams
            ],
            timestampPattern: scala.Option[java.lang.String]
        )
        object Datasource {
          final case class CoordinateSource(
              csvParams: scala.Option[SimonaConfig.BaseCsvParams],
              gridModel: java.lang.String,
              sampleParams: scala.Option[
                SimonaConfig.Simona.Input.Weather.Datasource.CoordinateSource.SampleParams
              ],
              sqlParams: scala.Option[
                SimonaConfig.Simona.Input.Weather.Datasource.CoordinateSource.SqlParams
              ]
          )
          object CoordinateSource {
            final case class SampleParams(
                use: scala.Boolean
            )
            object SampleParams {
              def apply(
                  c: com.typesafe.config.Config,
                  parentPath: java.lang.String,
                  $tsCfgValidator: $TsCfgValidator
              ): SimonaConfig.Simona.Input.Weather.Datasource.CoordinateSource.SampleParams = {
                SimonaConfig.Simona.Input.Weather.Datasource.CoordinateSource
                  .SampleParams(
                    use = !c.hasPathOrNull("use") || c.getBoolean("use")
                  )
              }
            }

            final case class SqlParams(
                jdbcUrl: java.lang.String,
                password: java.lang.String,
                schemaName: java.lang.String,
                tableName: java.lang.String,
                userName: java.lang.String
            )
            object SqlParams {
              def apply(
                  c: com.typesafe.config.Config,
                  parentPath: java.lang.String,
                  $tsCfgValidator: $TsCfgValidator
              ): SimonaConfig.Simona.Input.Weather.Datasource.CoordinateSource.SqlParams = {
                SimonaConfig.Simona.Input.Weather.Datasource.CoordinateSource
                  .SqlParams(
                    jdbcUrl =
                      $_reqStr(parentPath, c, "jdbcUrl", $tsCfgValidator),
                    password =
                      $_reqStr(parentPath, c, "password", $tsCfgValidator),
                    schemaName =
                      if (c.hasPathOrNull("schemaName"))
                        c.getString("schemaName")
                      else "public",
                    tableName =
                      $_reqStr(parentPath, c, "tableName", $tsCfgValidator),
                    userName =
                      $_reqStr(parentPath, c, "userName", $tsCfgValidator)
                  )
              }
              private def $_reqStr(
                  parentPath: java.lang.String,
                  c: com.typesafe.config.Config,
                  path: java.lang.String,
                  $tsCfgValidator: $TsCfgValidator
              ): java.lang.String = {
                if (c == null) null
                else
                  try c.getString(path)
                  catch {
                    case e: com.typesafe.config.ConfigException =>
                      $tsCfgValidator.addBadPath(parentPath + path, e)
                      null
                  }
              }

            }

            def apply(
                c: com.typesafe.config.Config,
                parentPath: java.lang.String,
                $tsCfgValidator: $TsCfgValidator
            ): SimonaConfig.Simona.Input.Weather.Datasource.CoordinateSource = {
              SimonaConfig.Simona.Input.Weather.Datasource.CoordinateSource(
                csvParams =
                  if (c.hasPathOrNull("csvParams"))
                    scala.Some(
                      SimonaConfig.BaseCsvParams(
                        c.getConfig("csvParams"),
                        parentPath + "csvParams.",
                        $tsCfgValidator
                      )
                    )
                  else None,
                gridModel =
                  if (c.hasPathOrNull("gridModel")) c.getString("gridModel")
                  else "icon",
                sampleParams =
                  if (c.hasPathOrNull("sampleParams"))
                    scala.Some(
                      SimonaConfig.Simona.Input.Weather.Datasource.CoordinateSource
                        .SampleParams(
                          c.getConfig("sampleParams"),
                          parentPath + "sampleParams.",
                          $tsCfgValidator
                        )
                    )
                  else None,
                sqlParams =
                  if (c.hasPathOrNull("sqlParams"))
                    scala.Some(
                      SimonaConfig.Simona.Input.Weather.Datasource.CoordinateSource
                        .SqlParams(
                          c.getConfig("sqlParams"),
                          parentPath + "sqlParams.",
                          $tsCfgValidator
                        )
                    )
                  else None
              )
            }
          }

          final case class CouchbaseParams(
              bucketName: java.lang.String,
              coordinateColumnName: java.lang.String,
              keyPrefix: java.lang.String,
              password: java.lang.String,
              url: java.lang.String,
              userName: java.lang.String
          )
          object CouchbaseParams {
            def apply(
                c: com.typesafe.config.Config,
                parentPath: java.lang.String,
                $tsCfgValidator: $TsCfgValidator
            ): SimonaConfig.Simona.Input.Weather.Datasource.CouchbaseParams = {
              SimonaConfig.Simona.Input.Weather.Datasource.CouchbaseParams(
                bucketName =
                  $_reqStr(parentPath, c, "bucketName", $tsCfgValidator),
                coordinateColumnName = $_reqStr(
                  parentPath,
                  c,
                  "coordinateColumnName",
                  $tsCfgValidator
                ),
                keyPrefix =
                  $_reqStr(parentPath, c, "keyPrefix", $tsCfgValidator),
                password = $_reqStr(parentPath, c, "password", $tsCfgValidator),
                url = $_reqStr(parentPath, c, "url", $tsCfgValidator),
                userName = $_reqStr(parentPath, c, "userName", $tsCfgValidator)
              )
            }
            private def $_reqStr(
                parentPath: java.lang.String,
                c: com.typesafe.config.Config,
                path: java.lang.String,
                $tsCfgValidator: $TsCfgValidator
            ): java.lang.String = {
              if (c == null) null
              else
                try c.getString(path)
                catch {
                  case e: com.typesafe.config.ConfigException =>
                    $tsCfgValidator.addBadPath(parentPath + path, e)
                    null
                }
            }

          }

          final case class InfluxDb1xParams(
              database: java.lang.String,
              port: scala.Int,
              url: java.lang.String
          )
          object InfluxDb1xParams {
            def apply(
                c: com.typesafe.config.Config,
                parentPath: java.lang.String,
                $tsCfgValidator: $TsCfgValidator
            ): SimonaConfig.Simona.Input.Weather.Datasource.InfluxDb1xParams = {
              SimonaConfig.Simona.Input.Weather.Datasource.InfluxDb1xParams(
                database = $_reqStr(parentPath, c, "database", $tsCfgValidator),
                port = $_reqInt(parentPath, c, "port", $tsCfgValidator),
                url = $_reqStr(parentPath, c, "url", $tsCfgValidator)
              )
            }
            private def $_reqInt(
                parentPath: java.lang.String,
                c: com.typesafe.config.Config,
                path: java.lang.String,
                $tsCfgValidator: $TsCfgValidator
            ): scala.Int = {
              if (c == null) 0
              else
                try c.getInt(path)
                catch {
                  case e: com.typesafe.config.ConfigException =>
                    $tsCfgValidator.addBadPath(parentPath + path, e)
                    0
                }
            }

            private def $_reqStr(
                parentPath: java.lang.String,
                c: com.typesafe.config.Config,
                path: java.lang.String,
                $tsCfgValidator: $TsCfgValidator
            ): java.lang.String = {
              if (c == null) null
              else
                try c.getString(path)
                catch {
                  case e: com.typesafe.config.ConfigException =>
                    $tsCfgValidator.addBadPath(parentPath + path, e)
                    null
                }
            }

          }

          final case class SampleParams(
              use: scala.Boolean
          )
          object SampleParams {
            def apply(
                c: com.typesafe.config.Config,
                parentPath: java.lang.String,
                $tsCfgValidator: $TsCfgValidator
            ): SimonaConfig.Simona.Input.Weather.Datasource.SampleParams = {
              SimonaConfig.Simona.Input.Weather.Datasource.SampleParams(
                use = !c.hasPathOrNull("use") || c.getBoolean("use")
              )
            }
          }

          final case class SqlParams(
              jdbcUrl: java.lang.String,
              password: java.lang.String,
              schemaName: java.lang.String,
              tableName: java.lang.String,
              userName: java.lang.String
          )
          object SqlParams {
            def apply(
                c: com.typesafe.config.Config,
                parentPath: java.lang.String,
                $tsCfgValidator: $TsCfgValidator
            ): SimonaConfig.Simona.Input.Weather.Datasource.SqlParams = {
              SimonaConfig.Simona.Input.Weather.Datasource.SqlParams(
                jdbcUrl = $_reqStr(parentPath, c, "jdbcUrl", $tsCfgValidator),
                password = $_reqStr(parentPath, c, "password", $tsCfgValidator),
                schemaName =
                  if (c.hasPathOrNull("schemaName")) c.getString("schemaName")
                  else "public",
                tableName =
                  $_reqStr(parentPath, c, "tableName", $tsCfgValidator),
                userName = $_reqStr(parentPath, c, "userName", $tsCfgValidator)
              )
            }
            private def $_reqStr(
                parentPath: java.lang.String,
                c: com.typesafe.config.Config,
                path: java.lang.String,
                $tsCfgValidator: $TsCfgValidator
            ): java.lang.String = {
              if (c == null) null
              else
                try c.getString(path)
                catch {
                  case e: com.typesafe.config.ConfigException =>
                    $tsCfgValidator.addBadPath(parentPath + path, e)
                    null
                }
            }

          }

          def apply(
              c: com.typesafe.config.Config,
              parentPath: java.lang.String,
              $tsCfgValidator: $TsCfgValidator
          ): SimonaConfig.Simona.Input.Weather.Datasource = {
            SimonaConfig.Simona.Input.Weather.Datasource(
              coordinateSource =
                SimonaConfig.Simona.Input.Weather.Datasource.CoordinateSource(
                  if (c.hasPathOrNull("coordinateSource"))
                    c.getConfig("coordinateSource")
                  else
                    com.typesafe.config.ConfigFactory
                      .parseString("coordinateSource{}"),
                  parentPath + "coordinateSource.",
                  $tsCfgValidator
                ),
              couchbaseParams =
                if (c.hasPathOrNull("couchbaseParams"))
                  scala.Some(
                    SimonaConfig.Simona.Input.Weather.Datasource
                      .CouchbaseParams(
                        c.getConfig("couchbaseParams"),
                        parentPath + "couchbaseParams.",
                        $tsCfgValidator
                      )
                  )
                else None,
              csvParams =
                if (c.hasPathOrNull("csvParams"))
                  scala.Some(
                    SimonaConfig.BaseCsvParams(
                      c.getConfig("csvParams"),
                      parentPath + "csvParams.",
                      $tsCfgValidator
                    )
                  )
                else None,
              influxDb1xParams =
                if (c.hasPathOrNull("influxDb1xParams"))
                  scala.Some(
                    SimonaConfig.Simona.Input.Weather.Datasource
                      .InfluxDb1xParams(
                        c.getConfig("influxDb1xParams"),
                        parentPath + "influxDb1xParams.",
                        $tsCfgValidator
                      )
                  )
                else None,
              maxCoordinateDistance =
                if (c.hasPathOrNull("maxCoordinateDistance"))
                  c.getDouble("maxCoordinateDistance")
                else 50000,
              resolution =
                if (c.hasPathOrNull("resolution"))
                  Some(c.getLong("resolution").longValue())
                else None,
              sampleParams =
                if (c.hasPathOrNull("sampleParams"))
                  scala.Some(
                    SimonaConfig.Simona.Input.Weather.Datasource.SampleParams(
                      c.getConfig("sampleParams"),
                      parentPath + "sampleParams.",
                      $tsCfgValidator
                    )
                  )
                else None,
              scheme =
                if (c.hasPathOrNull("scheme")) c.getString("scheme")
                else "icon",
              sqlParams =
                if (c.hasPathOrNull("sqlParams"))
                  scala.Some(
                    SimonaConfig.Simona.Input.Weather.Datasource.SqlParams(
                      c.getConfig("sqlParams"),
                      parentPath + "sqlParams.",
                      $tsCfgValidator
                    )
                  )
                else None,
              timestampPattern =
                if (c.hasPathOrNull("timestampPattern"))
                  Some(c.getString("timestampPattern"))
                else None
            )
          }
        }

        def apply(
            c: com.typesafe.config.Config,
            parentPath: java.lang.String,
            $tsCfgValidator: $TsCfgValidator
        ): SimonaConfig.Simona.Input.Weather = {
          SimonaConfig.Simona.Input.Weather(
            datasource = SimonaConfig.Simona.Input.Weather.Datasource(
              if (c.hasPathOrNull("datasource")) c.getConfig("datasource")
              else
                com.typesafe.config.ConfigFactory.parseString("datasource{}"),
              parentPath + "datasource.",
              $tsCfgValidator
            )
          )
        }
      }

      def apply(
          c: com.typesafe.config.Config,
          parentPath: java.lang.String,
          $tsCfgValidator: $TsCfgValidator
      ): SimonaConfig.Simona.Input = {
        SimonaConfig.Simona.Input(
          grid = SimonaConfig.Simona.Input.Grid(
            if (c.hasPathOrNull("grid")) c.getConfig("grid")
            else com.typesafe.config.ConfigFactory.parseString("grid{}"),
            parentPath + "grid.",
            $tsCfgValidator
          ),
          primary = SimonaConfig.Simona.Input.Primary(
            if (c.hasPathOrNull("primary")) c.getConfig("primary")
            else com.typesafe.config.ConfigFactory.parseString("primary{}"),
            parentPath + "primary.",
            $tsCfgValidator
          ),
          weather = SimonaConfig.Simona.Input.Weather(
            if (c.hasPathOrNull("weather")) c.getConfig("weather")
            else com.typesafe.config.ConfigFactory.parseString("weather{}"),
            parentPath + "weather.",
            $tsCfgValidator
          )
        )
      }
    }

    final case class Output(
        base: SimonaConfig.Simona.Output.Base,
        grid: SimonaConfig.GridOutputConfig,
        participant: SimonaConfig.Simona.Output.Participant,
        sink: SimonaConfig.Simona.Output.Sink,
        thermal: SimonaConfig.Simona.Output.Thermal
    )
    object Output {
      final case class Base(
          addTimestampToOutputDir: scala.Boolean,
          dir: java.lang.String
      )
      object Base {
        def apply(
            c: com.typesafe.config.Config,
            parentPath: java.lang.String,
            $tsCfgValidator: $TsCfgValidator
        ): SimonaConfig.Simona.Output.Base = {
          SimonaConfig.Simona.Output.Base(
            addTimestampToOutputDir = !c.hasPathOrNull(
              "addTimestampToOutputDir"
            ) || c.getBoolean("addTimestampToOutputDir"),
            dir = $_reqStr(parentPath, c, "dir", $tsCfgValidator)
          )
        }
        private def $_reqStr(
            parentPath: java.lang.String,
            c: com.typesafe.config.Config,
            path: java.lang.String,
            $tsCfgValidator: $TsCfgValidator
        ): java.lang.String = {
          if (c == null) null
          else
            try c.getString(path)
            catch {
              case e: com.typesafe.config.ConfigException =>
                $tsCfgValidator.addBadPath(parentPath + path, e)
                null
            }
        }

      }

      final case class Participant(
          defaultConfig: SimonaConfig.ParticipantBaseOutputConfig,
          individualConfigs: scala.List[
            SimonaConfig.ParticipantBaseOutputConfig
          ]
      )
      object Participant {
        def apply(
            c: com.typesafe.config.Config,
            parentPath: java.lang.String,
            $tsCfgValidator: $TsCfgValidator
        ): SimonaConfig.Simona.Output.Participant = {
          SimonaConfig.Simona.Output.Participant(
            defaultConfig = SimonaConfig.ParticipantBaseOutputConfig(
              if (c.hasPathOrNull("defaultConfig")) c.getConfig("defaultConfig")
              else
                com.typesafe.config.ConfigFactory
                  .parseString("defaultConfig{}"),
              parentPath + "defaultConfig.",
              $tsCfgValidator
            ),
            individualConfigs = $_LSimonaConfig_ParticipantBaseOutputConfig(
              c.getList("individualConfigs"),
              parentPath,
              $tsCfgValidator
            )
          )
        }
        private def $_LSimonaConfig_ParticipantBaseOutputConfig(
            cl: com.typesafe.config.ConfigList,
            parentPath: java.lang.String,
            $tsCfgValidator: $TsCfgValidator
        ): scala.List[SimonaConfig.ParticipantBaseOutputConfig] = {
          import scala.jdk.CollectionConverters._
          cl.asScala
            .map(cv =>
              SimonaConfig.ParticipantBaseOutputConfig(
                cv.asInstanceOf[com.typesafe.config.ConfigObject].toConfig,
                parentPath,
                $tsCfgValidator
              )
            )
            .toList
        }
      }

      final case class Sink(
          csv: scala.Option[SimonaConfig.Simona.Output.Sink.Csv],
          influxDb1x: scala.Option[SimonaConfig.Simona.Output.Sink.InfluxDb1x],
          kafka: scala.Option[SimonaConfig.ResultKafkaParams]
      )
      object Sink {
        final case class Csv(
            fileFormat: java.lang.String,
            filePrefix: java.lang.String,
            fileSuffix: java.lang.String,
            isHierarchic: scala.Boolean
        )
        object Csv {
          def apply(
              c: com.typesafe.config.Config,
              parentPath: java.lang.String,
              $tsCfgValidator: $TsCfgValidator
          ): SimonaConfig.Simona.Output.Sink.Csv = {
            SimonaConfig.Simona.Output.Sink.Csv(
              fileFormat =
                if (c.hasPathOrNull("fileFormat")) c.getString("fileFormat")
                else ".csv",
              filePrefix =
                if (c.hasPathOrNull("filePrefix")) c.getString("filePrefix")
                else "",
              fileSuffix =
                if (c.hasPathOrNull("fileSuffix")) c.getString("fileSuffix")
                else "",
              isHierarchic =
                c.hasPathOrNull("isHierarchic") && c.getBoolean("isHierarchic")
            )
          }
        }

        final case class InfluxDb1x(
            database: java.lang.String,
            port: scala.Int,
            url: java.lang.String
        )
        object InfluxDb1x {
          def apply(
              c: com.typesafe.config.Config,
              parentPath: java.lang.String,
              $tsCfgValidator: $TsCfgValidator
          ): SimonaConfig.Simona.Output.Sink.InfluxDb1x = {
            SimonaConfig.Simona.Output.Sink.InfluxDb1x(
              database = $_reqStr(parentPath, c, "database", $tsCfgValidator),
              port = $_reqInt(parentPath, c, "port", $tsCfgValidator),
              url = $_reqStr(parentPath, c, "url", $tsCfgValidator)
            )
          }
          private def $_reqInt(
              parentPath: java.lang.String,
              c: com.typesafe.config.Config,
              path: java.lang.String,
              $tsCfgValidator: $TsCfgValidator
          ): scala.Int = {
            if (c == null) 0
            else
              try c.getInt(path)
              catch {
                case e: com.typesafe.config.ConfigException =>
                  $tsCfgValidator.addBadPath(parentPath + path, e)
                  0
              }
          }

          private def $_reqStr(
              parentPath: java.lang.String,
              c: com.typesafe.config.Config,
              path: java.lang.String,
              $tsCfgValidator: $TsCfgValidator
          ): java.lang.String = {
            if (c == null) null
            else
              try c.getString(path)
              catch {
                case e: com.typesafe.config.ConfigException =>
                  $tsCfgValidator.addBadPath(parentPath + path, e)
                  null
              }
          }

        }

        def apply(
            c: com.typesafe.config.Config,
            parentPath: java.lang.String,
            $tsCfgValidator: $TsCfgValidator
        ): SimonaConfig.Simona.Output.Sink = {
          SimonaConfig.Simona.Output.Sink(
            csv =
              if (c.hasPathOrNull("csv"))
                scala.Some(
                  SimonaConfig.Simona.Output.Sink.Csv(
                    c.getConfig("csv"),
                    parentPath + "csv.",
                    $tsCfgValidator
                  )
                )
              else None,
            influxDb1x =
              if (c.hasPathOrNull("influxDb1x"))
                scala.Some(
                  SimonaConfig.Simona.Output.Sink.InfluxDb1x(
                    c.getConfig("influxDb1x"),
                    parentPath + "influxDb1x.",
                    $tsCfgValidator
                  )
                )
              else None,
            kafka =
              if (c.hasPathOrNull("kafka"))
                scala.Some(
                  SimonaConfig.ResultKafkaParams(
                    c.getConfig("kafka"),
                    parentPath + "kafka.",
                    $tsCfgValidator
                  )
                )
              else None
          )
        }
      }

      final case class Thermal(
          defaultConfig: SimonaConfig.SimpleOutputConfig,
          individualConfigs: scala.List[SimonaConfig.SimpleOutputConfig]
      )
      object Thermal {
        def apply(
            c: com.typesafe.config.Config,
            parentPath: java.lang.String,
            $tsCfgValidator: $TsCfgValidator
        ): SimonaConfig.Simona.Output.Thermal = {
          SimonaConfig.Simona.Output.Thermal(
            defaultConfig = SimonaConfig.SimpleOutputConfig(
              if (c.hasPathOrNull("defaultConfig")) c.getConfig("defaultConfig")
              else
                com.typesafe.config.ConfigFactory
                  .parseString("defaultConfig{}"),
              parentPath + "defaultConfig.",
              $tsCfgValidator
            ),
            individualConfigs = $_LSimonaConfig_SimpleOutputConfig(
              c.getList("individualConfigs"),
              parentPath,
              $tsCfgValidator
            )
          )
        }
        private def $_LSimonaConfig_SimpleOutputConfig(
            cl: com.typesafe.config.ConfigList,
            parentPath: java.lang.String,
            $tsCfgValidator: $TsCfgValidator
        ): scala.List[SimonaConfig.SimpleOutputConfig] = {
          import scala.jdk.CollectionConverters._
          cl.asScala
            .map(cv =>
              SimonaConfig.SimpleOutputConfig(
                cv.asInstanceOf[com.typesafe.config.ConfigObject].toConfig,
                parentPath,
                $tsCfgValidator
              )
            )
            .toList
        }
      }

      def apply(
          c: com.typesafe.config.Config,
          parentPath: java.lang.String,
          $tsCfgValidator: $TsCfgValidator
      ): SimonaConfig.Simona.Output = {
        SimonaConfig.Simona.Output(
          base = SimonaConfig.Simona.Output.Base(
            if (c.hasPathOrNull("base")) c.getConfig("base")
            else com.typesafe.config.ConfigFactory.parseString("base{}"),
            parentPath + "base.",
            $tsCfgValidator
          ),
          grid = SimonaConfig.GridOutputConfig(
            if (c.hasPathOrNull("grid")) c.getConfig("grid")
            else com.typesafe.config.ConfigFactory.parseString("grid{}"),
            parentPath + "grid.",
            $tsCfgValidator
          ),
          participant = SimonaConfig.Simona.Output.Participant(
            if (c.hasPathOrNull("participant")) c.getConfig("participant")
            else com.typesafe.config.ConfigFactory.parseString("participant{}"),
            parentPath + "participant.",
            $tsCfgValidator
          ),
          sink = SimonaConfig.Simona.Output.Sink(
            if (c.hasPathOrNull("sink")) c.getConfig("sink")
            else com.typesafe.config.ConfigFactory.parseString("sink{}"),
            parentPath + "sink.",
            $tsCfgValidator
          ),
          thermal = SimonaConfig.Simona.Output.Thermal(
            if (c.hasPathOrNull("thermal")) c.getConfig("thermal")
            else com.typesafe.config.ConfigFactory.parseString("thermal{}"),
            parentPath + "thermal.",
            $tsCfgValidator
          )
        )
      }
    }

    final case class Powerflow(
        maxSweepPowerDeviation: scala.Double,
        newtonraphson: SimonaConfig.Simona.Powerflow.Newtonraphson,
        resolution: java.time.Duration,
        sweepTimeout: java.time.Duration
    )
    object Powerflow {
      final case class Newtonraphson(
          epsilon: scala.List[scala.Double],
          iterations: scala.Int
      )
      object Newtonraphson {
        def apply(
            c: com.typesafe.config.Config,
            parentPath: java.lang.String,
            $tsCfgValidator: $TsCfgValidator
        ): SimonaConfig.Simona.Powerflow.Newtonraphson = {
          SimonaConfig.Simona.Powerflow.Newtonraphson(
            epsilon =
              $_L$_dbl(c.getList("epsilon"), parentPath, $tsCfgValidator),
            iterations = $_reqInt(parentPath, c, "iterations", $tsCfgValidator)
          )
        }
        private def $_reqInt(
            parentPath: java.lang.String,
            c: com.typesafe.config.Config,
            path: java.lang.String,
            $tsCfgValidator: $TsCfgValidator
        ): scala.Int = {
          if (c == null) 0
          else
            try c.getInt(path)
            catch {
              case e: com.typesafe.config.ConfigException =>
                $tsCfgValidator.addBadPath(parentPath + path, e)
                0
            }
        }

      }

      def apply(
          c: com.typesafe.config.Config,
          parentPath: java.lang.String,
          $tsCfgValidator: $TsCfgValidator
      ): SimonaConfig.Simona.Powerflow = {
        SimonaConfig.Simona.Powerflow(
          maxSweepPowerDeviation =
            $_reqDbl(parentPath, c, "maxSweepPowerDeviation", $tsCfgValidator),
          newtonraphson = SimonaConfig.Simona.Powerflow.Newtonraphson(
            if (c.hasPathOrNull("newtonraphson")) c.getConfig("newtonraphson")
            else
              com.typesafe.config.ConfigFactory.parseString("newtonraphson{}"),
            parentPath + "newtonraphson.",
            $tsCfgValidator
          ),
          resolution =
            if (c.hasPathOrNull("resolution")) c.getDuration("resolution")
            else java.time.Duration.parse("PT1H"),
          sweepTimeout =
            if (c.hasPathOrNull("sweepTimeout")) c.getDuration("sweepTimeout")
            else java.time.Duration.parse("PT30S")
        )
      }
      private def $_reqDbl(
          parentPath: java.lang.String,
          c: com.typesafe.config.Config,
          path: java.lang.String,
          $tsCfgValidator: $TsCfgValidator
      ): scala.Double = {
        if (c == null) 0
        else
          try c.getDouble(path)
          catch {
            case e: com.typesafe.config.ConfigException =>
              $tsCfgValidator.addBadPath(parentPath + path, e)
              0
          }
      }

    }

    final case class Runtime(
        listener: SimonaConfig.Simona.Runtime.Listener,
        participant: SimonaConfig.Simona.Runtime.Participant,
        selected_subgrids: scala.Option[scala.List[scala.Int]],
        selected_volt_lvls: scala.Option[scala.List[SimonaConfig.VoltLvlConfig]]
    )
    object Runtime {
      final case class Listener(
          eventsToProcess: scala.Option[scala.List[java.lang.String]],
          kafka: scala.Option[SimonaConfig.RuntimeKafkaParams]
      )
      object Listener {
        def apply(
            c: com.typesafe.config.Config,
            parentPath: java.lang.String,
            $tsCfgValidator: $TsCfgValidator
        ): SimonaConfig.Simona.Runtime.Listener = {
          SimonaConfig.Simona.Runtime.Listener(
            eventsToProcess =
              if (c.hasPathOrNull("eventsToProcess"))
                scala.Some(
                  $_L$_str(
                    c.getList("eventsToProcess"),
                    parentPath,
                    $tsCfgValidator
                  )
                )
              else None,
            kafka =
              if (c.hasPathOrNull("kafka"))
                scala.Some(
                  SimonaConfig.RuntimeKafkaParams(
                    c.getConfig("kafka"),
                    parentPath + "kafka.",
                    $tsCfgValidator
                  )
                )
              else None
          )
        }
      }

      final case class Participant(
          evcs: SimonaConfig.Simona.Runtime.Participant.Evcs,
          fixedFeedIn: SimonaConfig.Simona.Runtime.Participant.FixedFeedIn,
          hp: SimonaConfig.Simona.Runtime.Participant.Hp,
          load: SimonaConfig.Simona.Runtime.Participant.Load,
          pv: SimonaConfig.Simona.Runtime.Participant.Pv,
          requestVoltageDeviationThreshold: scala.Double,
          wec: SimonaConfig.Simona.Runtime.Participant.Wec
      )
      object Participant {
        final case class Evcs(
            defaultConfig: SimonaConfig.EvcsRuntimeConfig,
            individualConfigs: scala.List[SimonaConfig.EvcsRuntimeConfig]
        )
        object Evcs {
          def apply(
              c: com.typesafe.config.Config,
              parentPath: java.lang.String,
              $tsCfgValidator: $TsCfgValidator
          ): SimonaConfig.Simona.Runtime.Participant.Evcs = {
            SimonaConfig.Simona.Runtime.Participant.Evcs(
              defaultConfig = SimonaConfig.EvcsRuntimeConfig(
                if (c.hasPathOrNull("defaultConfig"))
                  c.getConfig("defaultConfig")
                else
                  com.typesafe.config.ConfigFactory
                    .parseString("defaultConfig{}"),
                parentPath + "defaultConfig.",
                $tsCfgValidator
              ),
              individualConfigs = $_LSimonaConfig_EvcsRuntimeConfig(
                c.getList("individualConfigs"),
                parentPath,
                $tsCfgValidator
              )
            )
          }
          private def $_LSimonaConfig_EvcsRuntimeConfig(
              cl: com.typesafe.config.ConfigList,
              parentPath: java.lang.String,
              $tsCfgValidator: $TsCfgValidator
          ): scala.List[SimonaConfig.EvcsRuntimeConfig] = {
            import scala.jdk.CollectionConverters._
            cl.asScala
              .map(cv =>
                SimonaConfig.EvcsRuntimeConfig(
                  cv.asInstanceOf[com.typesafe.config.ConfigObject].toConfig,
                  parentPath,
                  $tsCfgValidator
                )
              )
              .toList
          }
        }

        final case class FixedFeedIn(
            defaultConfig: SimonaConfig.FixedFeedInRuntimeConfig,
            individualConfigs: scala.List[SimonaConfig.FixedFeedInRuntimeConfig]
        )
        object FixedFeedIn {
          def apply(
              c: com.typesafe.config.Config,
              parentPath: java.lang.String,
              $tsCfgValidator: $TsCfgValidator
          ): SimonaConfig.Simona.Runtime.Participant.FixedFeedIn = {
            SimonaConfig.Simona.Runtime.Participant.FixedFeedIn(
              defaultConfig = SimonaConfig.FixedFeedInRuntimeConfig(
                if (c.hasPathOrNull("defaultConfig"))
                  c.getConfig("defaultConfig")
                else
                  com.typesafe.config.ConfigFactory
                    .parseString("defaultConfig{}"),
                parentPath + "defaultConfig.",
                $tsCfgValidator
              ),
              individualConfigs = $_LSimonaConfig_FixedFeedInRuntimeConfig(
                c.getList("individualConfigs"),
                parentPath,
                $tsCfgValidator
              )
            )
          }
          private def $_LSimonaConfig_FixedFeedInRuntimeConfig(
              cl: com.typesafe.config.ConfigList,
              parentPath: java.lang.String,
              $tsCfgValidator: $TsCfgValidator
          ): scala.List[SimonaConfig.FixedFeedInRuntimeConfig] = {
            import scala.jdk.CollectionConverters._
            cl.asScala
              .map(cv =>
                SimonaConfig.FixedFeedInRuntimeConfig(
                  cv.asInstanceOf[com.typesafe.config.ConfigObject].toConfig,
                  parentPath,
                  $tsCfgValidator
                )
              )
              .toList
          }
        }

        final case class Hp(
            defaultConfig: SimonaConfig.HpRuntimeConfig,
            individualConfigs: scala.List[SimonaConfig.HpRuntimeConfig]
        )
        object Hp {
          def apply(
              c: com.typesafe.config.Config,
              parentPath: java.lang.String,
              $tsCfgValidator: $TsCfgValidator
          ): SimonaConfig.Simona.Runtime.Participant.Hp = {
            SimonaConfig.Simona.Runtime.Participant.Hp(
              defaultConfig = SimonaConfig.HpRuntimeConfig(
                if (c.hasPathOrNull("defaultConfig"))
                  c.getConfig("defaultConfig")
                else
                  com.typesafe.config.ConfigFactory
                    .parseString("defaultConfig{}"),
                parentPath + "defaultConfig.",
                $tsCfgValidator
              ),
              individualConfigs = $_LSimonaConfig_HpRuntimeConfig(
                c.getList("individualConfigs"),
                parentPath,
                $tsCfgValidator
              )
            )
          }
          private def $_LSimonaConfig_HpRuntimeConfig(
              cl: com.typesafe.config.ConfigList,
              parentPath: java.lang.String,
              $tsCfgValidator: $TsCfgValidator
          ): scala.List[SimonaConfig.HpRuntimeConfig] = {
            import scala.jdk.CollectionConverters._
            cl.asScala
              .map(cv =>
                SimonaConfig.HpRuntimeConfig(
                  cv.asInstanceOf[com.typesafe.config.ConfigObject].toConfig,
                  parentPath,
                  $tsCfgValidator
                )
              )
              .toList
          }
        }

        final case class Load(
            defaultConfig: SimonaConfig.LoadRuntimeConfig,
            individualConfigs: scala.List[SimonaConfig.LoadRuntimeConfig]
        )
        object Load {
          def apply(
              c: com.typesafe.config.Config,
              parentPath: java.lang.String,
              $tsCfgValidator: $TsCfgValidator
          ): SimonaConfig.Simona.Runtime.Participant.Load = {
            SimonaConfig.Simona.Runtime.Participant.Load(
              defaultConfig = SimonaConfig.LoadRuntimeConfig(
                if (c.hasPathOrNull("defaultConfig"))
                  c.getConfig("defaultConfig")
                else
                  com.typesafe.config.ConfigFactory
                    .parseString("defaultConfig{}"),
                parentPath + "defaultConfig.",
                $tsCfgValidator
              ),
              individualConfigs = $_LSimonaConfig_LoadRuntimeConfig(
                c.getList("individualConfigs"),
                parentPath,
                $tsCfgValidator
              )
            )
          }
          private def $_LSimonaConfig_LoadRuntimeConfig(
              cl: com.typesafe.config.ConfigList,
              parentPath: java.lang.String,
              $tsCfgValidator: $TsCfgValidator
          ): scala.List[SimonaConfig.LoadRuntimeConfig] = {
            import scala.jdk.CollectionConverters._
            cl.asScala
              .map(cv =>
                SimonaConfig.LoadRuntimeConfig(
                  cv.asInstanceOf[com.typesafe.config.ConfigObject].toConfig,
                  parentPath,
                  $tsCfgValidator
                )
              )
              .toList
          }
        }

        final case class Pv(
            defaultConfig: SimonaConfig.PvRuntimeConfig,
            individualConfigs: scala.List[SimonaConfig.PvRuntimeConfig]
        )
        object Pv {
          def apply(
              c: com.typesafe.config.Config,
              parentPath: java.lang.String,
              $tsCfgValidator: $TsCfgValidator
          ): SimonaConfig.Simona.Runtime.Participant.Pv = {
            SimonaConfig.Simona.Runtime.Participant.Pv(
              defaultConfig = SimonaConfig.PvRuntimeConfig(
                if (c.hasPathOrNull("defaultConfig"))
                  c.getConfig("defaultConfig")
                else
                  com.typesafe.config.ConfigFactory
                    .parseString("defaultConfig{}"),
                parentPath + "defaultConfig.",
                $tsCfgValidator
              ),
              individualConfigs = $_LSimonaConfig_PvRuntimeConfig(
                c.getList("individualConfigs"),
                parentPath,
                $tsCfgValidator
              )
            )
          }
          private def $_LSimonaConfig_PvRuntimeConfig(
              cl: com.typesafe.config.ConfigList,
              parentPath: java.lang.String,
              $tsCfgValidator: $TsCfgValidator
          ): scala.List[SimonaConfig.PvRuntimeConfig] = {
            import scala.jdk.CollectionConverters._
            cl.asScala
              .map(cv =>
                SimonaConfig.PvRuntimeConfig(
                  cv.asInstanceOf[com.typesafe.config.ConfigObject].toConfig,
                  parentPath,
                  $tsCfgValidator
                )
              )
              .toList
          }
        }

        final case class Wec(
            defaultConfig: SimonaConfig.WecRuntimeConfig,
            individualConfigs: scala.List[SimonaConfig.WecRuntimeConfig]
        )
        object Wec {
          def apply(
              c: com.typesafe.config.Config,
              parentPath: java.lang.String,
              $tsCfgValidator: $TsCfgValidator
          ): SimonaConfig.Simona.Runtime.Participant.Wec = {
            SimonaConfig.Simona.Runtime.Participant.Wec(
              defaultConfig = SimonaConfig.WecRuntimeConfig(
                if (c.hasPathOrNull("defaultConfig"))
                  c.getConfig("defaultConfig")
                else
                  com.typesafe.config.ConfigFactory
                    .parseString("defaultConfig{}"),
                parentPath + "defaultConfig.",
                $tsCfgValidator
              ),
              individualConfigs = $_LSimonaConfig_WecRuntimeConfig(
                c.getList("individualConfigs"),
                parentPath,
                $tsCfgValidator
              )
            )
          }
          private def $_LSimonaConfig_WecRuntimeConfig(
              cl: com.typesafe.config.ConfigList,
              parentPath: java.lang.String,
              $tsCfgValidator: $TsCfgValidator
          ): scala.List[SimonaConfig.WecRuntimeConfig] = {
            import scala.jdk.CollectionConverters._
            cl.asScala
              .map(cv =>
                SimonaConfig.WecRuntimeConfig(
                  cv.asInstanceOf[com.typesafe.config.ConfigObject].toConfig,
                  parentPath,
                  $tsCfgValidator
                )
              )
              .toList
          }
        }

        def apply(
            c: com.typesafe.config.Config,
            parentPath: java.lang.String,
            $tsCfgValidator: $TsCfgValidator
        ): SimonaConfig.Simona.Runtime.Participant = {
          SimonaConfig.Simona.Runtime.Participant(
            evcs = SimonaConfig.Simona.Runtime.Participant.Evcs(
              if (c.hasPathOrNull("evcs")) c.getConfig("evcs")
              else com.typesafe.config.ConfigFactory.parseString("evcs{}"),
              parentPath + "evcs.",
              $tsCfgValidator
            ),
            fixedFeedIn = SimonaConfig.Simona.Runtime.Participant.FixedFeedIn(
              if (c.hasPathOrNull("fixedFeedIn")) c.getConfig("fixedFeedIn")
              else
                com.typesafe.config.ConfigFactory.parseString("fixedFeedIn{}"),
              parentPath + "fixedFeedIn.",
              $tsCfgValidator
            ),
            hp = SimonaConfig.Simona.Runtime.Participant.Hp(
              if (c.hasPathOrNull("hp")) c.getConfig("hp")
              else com.typesafe.config.ConfigFactory.parseString("hp{}"),
              parentPath + "hp.",
              $tsCfgValidator
            ),
            load = SimonaConfig.Simona.Runtime.Participant.Load(
              if (c.hasPathOrNull("load")) c.getConfig("load")
              else com.typesafe.config.ConfigFactory.parseString("load{}"),
              parentPath + "load.",
              $tsCfgValidator
            ),
            pv = SimonaConfig.Simona.Runtime.Participant.Pv(
              if (c.hasPathOrNull("pv")) c.getConfig("pv")
              else com.typesafe.config.ConfigFactory.parseString("pv{}"),
              parentPath + "pv.",
              $tsCfgValidator
            ),
            requestVoltageDeviationThreshold =
              if (c.hasPathOrNull("requestVoltageDeviationThreshold"))
                c.getDouble("requestVoltageDeviationThreshold")
              else 1e-14,
            wec = SimonaConfig.Simona.Runtime.Participant.Wec(
              if (c.hasPathOrNull("wec")) c.getConfig("wec")
              else com.typesafe.config.ConfigFactory.parseString("wec{}"),
              parentPath + "wec.",
              $tsCfgValidator
            )
          )
        }
      }

      def apply(
          c: com.typesafe.config.Config,
          parentPath: java.lang.String,
          $tsCfgValidator: $TsCfgValidator
      ): SimonaConfig.Simona.Runtime = {
        SimonaConfig.Simona.Runtime(
          listener = SimonaConfig.Simona.Runtime.Listener(
            if (c.hasPathOrNull("listener")) c.getConfig("listener")
            else com.typesafe.config.ConfigFactory.parseString("listener{}"),
            parentPath + "listener.",
            $tsCfgValidator
          ),
          participant = SimonaConfig.Simona.Runtime.Participant(
            if (c.hasPathOrNull("participant")) c.getConfig("participant")
            else com.typesafe.config.ConfigFactory.parseString("participant{}"),
            parentPath + "participant.",
            $tsCfgValidator
          ),
          selected_subgrids =
            if (c.hasPathOrNull("selected_subgrids"))
              scala.Some(
                $_L$_int(
                  c.getList("selected_subgrids"),
                  parentPath,
                  $tsCfgValidator
                )
              )
            else None,
          selected_volt_lvls =
            if (c.hasPathOrNull("selected_volt_lvls"))
              scala.Some(
                $_LSimonaConfig_VoltLvlConfig(
                  c.getList("selected_volt_lvls"),
                  parentPath,
                  $tsCfgValidator
                )
              )
            else None
        )
      }
      private def $_LSimonaConfig_VoltLvlConfig(
          cl: com.typesafe.config.ConfigList,
          parentPath: java.lang.String,
          $tsCfgValidator: $TsCfgValidator
      ): scala.List[SimonaConfig.VoltLvlConfig] = {
        import scala.jdk.CollectionConverters._
        cl.asScala
          .map(cv =>
            SimonaConfig.VoltLvlConfig(
              cv.asInstanceOf[com.typesafe.config.ConfigObject].toConfig,
              parentPath,
              $tsCfgValidator
            )
          )
          .toList
      }
    }

    final case class Time(
        endDateTime: java.lang.String,
        schedulerReadyCheckWindow: scala.Option[scala.Int],
        startDateTime: java.lang.String,
        stopOnFailedPowerFlow: scala.Boolean
    )
    object Time {
      def apply(
          c: com.typesafe.config.Config,
          parentPath: java.lang.String,
          $tsCfgValidator: $TsCfgValidator
      ): SimonaConfig.Simona.Time = {
        SimonaConfig.Simona.Time(
          endDateTime =
            if (c.hasPathOrNull("endDateTime")) c.getString("endDateTime")
            else "2011-05-01 01:00:00",
          schedulerReadyCheckWindow =
            if (c.hasPathOrNull("schedulerReadyCheckWindow"))
              Some(c.getInt("schedulerReadyCheckWindow"))
            else None,
          startDateTime =
            if (c.hasPathOrNull("startDateTime")) c.getString("startDateTime")
            else "2011-05-01 00:00:00",
          stopOnFailedPowerFlow =
            c.hasPathOrNull("stopOnFailedPowerFlow") && c.getBoolean(
              "stopOnFailedPowerFlow"
            )
        )
      }
    }

    def apply(
        c: com.typesafe.config.Config,
        parentPath: java.lang.String,
        $tsCfgValidator: $TsCfgValidator
    ): SimonaConfig.Simona = {
      SimonaConfig.Simona(
        control =
          if (c.hasPathOrNull("control"))
            scala.Some(
              SimonaConfig.Simona.Control(
                c.getConfig("control"),
                parentPath + "control.",
                $tsCfgValidator
              )
            )
          else None,
        event = SimonaConfig.Simona.Event(
          if (c.hasPathOrNull("event")) c.getConfig("event")
          else com.typesafe.config.ConfigFactory.parseString("event{}"),
          parentPath + "event.",
          $tsCfgValidator
        ),
        gridConfig = SimonaConfig.Simona.GridConfig(
          if (c.hasPathOrNull("gridConfig")) c.getConfig("gridConfig")
          else com.typesafe.config.ConfigFactory.parseString("gridConfig{}"),
          parentPath + "gridConfig.",
          $tsCfgValidator
        ),
        input = SimonaConfig.Simona.Input(
          if (c.hasPathOrNull("input")) c.getConfig("input")
          else com.typesafe.config.ConfigFactory.parseString("input{}"),
          parentPath + "input.",
          $tsCfgValidator
        ),
        output = SimonaConfig.Simona.Output(
          if (c.hasPathOrNull("output")) c.getConfig("output")
          else com.typesafe.config.ConfigFactory.parseString("output{}"),
          parentPath + "output.",
          $tsCfgValidator
        ),
        powerflow = SimonaConfig.Simona.Powerflow(
          if (c.hasPathOrNull("powerflow")) c.getConfig("powerflow")
          else com.typesafe.config.ConfigFactory.parseString("powerflow{}"),
          parentPath + "powerflow.",
          $tsCfgValidator
        ),
        runtime = SimonaConfig.Simona.Runtime(
          if (c.hasPathOrNull("runtime")) c.getConfig("runtime")
          else com.typesafe.config.ConfigFactory.parseString("runtime{}"),
          parentPath + "runtime.",
          $tsCfgValidator
        ),
        simulationName =
          $_reqStr(parentPath, c, "simulationName", $tsCfgValidator),
        time = SimonaConfig.Simona.Time(
          if (c.hasPathOrNull("time")) c.getConfig("time")
          else com.typesafe.config.ConfigFactory.parseString("time{}"),
          parentPath + "time.",
          $tsCfgValidator
        )
      )
    }
    private def $_reqStr(
        parentPath: java.lang.String,
        c: com.typesafe.config.Config,
        path: java.lang.String,
        $tsCfgValidator: $TsCfgValidator
    ): java.lang.String = {
      if (c == null) null
      else
        try c.getString(path)
        catch {
          case e: com.typesafe.config.ConfigException =>
            $tsCfgValidator.addBadPath(parentPath + path, e)
            null
        }
    }

  }

  def apply(c: com.typesafe.config.Config): SimonaConfig = {
    val $tsCfgValidator: $TsCfgValidator = new $TsCfgValidator()
    val parentPath: java.lang.String = ""
    val $result = SimonaConfig(
      simona = SimonaConfig.Simona(
        if (c.hasPathOrNull("simona")) c.getConfig("simona")
        else com.typesafe.config.ConfigFactory.parseString("simona{}"),
        parentPath + "simona.",
        $tsCfgValidator
      )
    )
    $tsCfgValidator.validate()
    $result
  }

  private def $_L$_dbl(
      cl: com.typesafe.config.ConfigList,
      parentPath: java.lang.String,
      $tsCfgValidator: $TsCfgValidator
  ): scala.List[scala.Double] = {
    import scala.jdk.CollectionConverters._
    cl.asScala.map(cv => $_dbl(cv)).toList
  }
  private def $_L$_int(
      cl: com.typesafe.config.ConfigList,
      parentPath: java.lang.String,
      $tsCfgValidator: $TsCfgValidator
  ): scala.List[scala.Int] = {
    import scala.jdk.CollectionConverters._
    cl.asScala.map(cv => $_int(cv)).toList
  }
  private def $_L$_str(
      cl: com.typesafe.config.ConfigList,
      parentPath: java.lang.String,
      $tsCfgValidator: $TsCfgValidator
  ): scala.List[java.lang.String] = {
    import scala.jdk.CollectionConverters._
    cl.asScala.map(cv => $_str(cv)).toList
  }
  private def $_dbl(cv: com.typesafe.config.ConfigValue): scala.Double = {
    val u: Any = cv.unwrapped
    if (
      (cv.valueType != com.typesafe.config.ConfigValueType.NUMBER) ||
      !u.isInstanceOf[java.lang.Number]
    ) throw $_expE(cv, "double")
    u.asInstanceOf[java.lang.Number].doubleValue()
  }

  private def $_expE(
      cv: com.typesafe.config.ConfigValue,
      exp: java.lang.String
  ) = {
    val u: Any = cv.unwrapped
    new java.lang.RuntimeException(
      s"${cv.origin.lineNumber}: " +
        "expecting: " + exp + " got: " +
        (if (u.isInstanceOf[java.lang.String]) "\"" + u + "\"" else u)
    )
  }

  private def $_int(cv: com.typesafe.config.ConfigValue): scala.Int = {
    val u: Any = cv.unwrapped
    if (
      (cv.valueType != com.typesafe.config.ConfigValueType.NUMBER) ||
      !u.isInstanceOf[Integer]
    ) throw $_expE(cv, "integer")
    u.asInstanceOf[Integer]
  }

  private def $_str(cv: com.typesafe.config.ConfigValue): java.lang.String = {
    java.lang.String.valueOf(cv.unwrapped())
  }

  final class $TsCfgValidator {
    private val badPaths =
      scala.collection.mutable.ArrayBuffer[java.lang.String]()

    def addBadPath(
        path: java.lang.String,
        e: com.typesafe.config.ConfigException
    ): Unit = {
      badPaths += s"'$path': ${e.getClass.getName}(${e.getMessage})"
    }

    def addInvalidEnumValue(
        path: java.lang.String,
        value: java.lang.String,
        enumName: java.lang.String
    ): Unit = {
      badPaths += s"'$path': invalid value $value for enumeration $enumName"
    }

    def validate(): Unit = {
      if (badPaths.nonEmpty) {
        throw new com.typesafe.config.ConfigException(
          badPaths.mkString("Invalid configuration:\n    ", "\n    ", "")
        ) {}
      }
    }
  }
}<|MERGE_RESOLUTION|>--- conflicted
+++ resolved
@@ -740,7 +740,6 @@
 
   }
 
-<<<<<<< HEAD
   final case class TransformerControlGroup(
       measurements: scala.List[java.lang.String],
       transformers: scala.List[java.lang.String],
@@ -748,18 +747,10 @@
       vMin: scala.Double
   )
   object TransformerControlGroup {
-=======
-  final case class SimpleOutputConfig(
-      override val notifier: java.lang.String,
-      override val simulationResult: scala.Boolean
-  ) extends BaseOutputConfig(notifier, simulationResult)
-  object SimpleOutputConfig {
->>>>>>> 9f524681
     def apply(
         c: com.typesafe.config.Config,
         parentPath: java.lang.String,
         $tsCfgValidator: $TsCfgValidator
-<<<<<<< HEAD
     ): SimonaConfig.TransformerControlGroup = {
       SimonaConfig.TransformerControlGroup(
         measurements =
@@ -771,7 +762,32 @@
       )
     }
     private def $_reqDbl(
-=======
+        parentPath: java.lang.String,
+        c: com.typesafe.config.Config,
+        path: java.lang.String,
+        $tsCfgValidator: $TsCfgValidator
+    ): scala.Double = {
+      if (c == null) 0
+      else
+        try c.getDouble(path)
+        catch {
+          case e: com.typesafe.config.ConfigException =>
+            $tsCfgValidator.addBadPath(parentPath + path, e)
+            0
+        }
+    }
+
+  }
+
+  final case class SimpleOutputConfig(
+      override val notifier: java.lang.String,
+      override val simulationResult: scala.Boolean
+  ) extends BaseOutputConfig(notifier, simulationResult)
+  object SimpleOutputConfig {
+    def apply(
+        c: com.typesafe.config.Config,
+        parentPath: java.lang.String,
+        $tsCfgValidator: $TsCfgValidator
     ): SimonaConfig.SimpleOutputConfig = {
       SimonaConfig.SimpleOutputConfig(
         notifier = $_reqStr(parentPath, c, "notifier", $tsCfgValidator),
@@ -780,21 +796,10 @@
       )
     }
     private def $_reqBln(
->>>>>>> 9f524681
-        parentPath: java.lang.String,
-        c: com.typesafe.config.Config,
-        path: java.lang.String,
-        $tsCfgValidator: $TsCfgValidator
-<<<<<<< HEAD
-    ): scala.Double = {
-      if (c == null) 0
-      else
-        try c.getDouble(path)
-        catch {
-          case e: com.typesafe.config.ConfigException =>
-            $tsCfgValidator.addBadPath(parentPath + path, e)
-            0
-=======
+        parentPath: java.lang.String,
+        c: com.typesafe.config.Config,
+        path: java.lang.String,
+        $tsCfgValidator: $TsCfgValidator
     ): scala.Boolean = {
       if (c == null) false
       else
@@ -819,7 +824,6 @@
           case e: com.typesafe.config.ConfigException =>
             $tsCfgValidator.addBadPath(parentPath + path, e)
             null
->>>>>>> 9f524681
         }
     }
 
