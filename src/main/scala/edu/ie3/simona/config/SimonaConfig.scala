--- conflicted
+++ resolved
@@ -7,10 +7,7 @@
 package edu.ie3.simona.config
 
 import com.typesafe.config.{Config, ConfigRenderOptions}
-<<<<<<< HEAD
-=======
 import edu.ie3.simona.exceptions.CriticalFailureException
->>>>>>> 73ae8b7e
 import pureconfig._
 import pureconfig.error._
 import pureconfig.generic.ProductHint
@@ -85,128 +82,6 @@
 
   // pure config end
 
-<<<<<<< HEAD
-=======
-  final case class BaseCsvParams(
-      override val csvSep: String,
-      override val directoryPath: String,
-      override val isHierarchic: Boolean,
-  ) extends CsvParams(csvSep, directoryPath, isHierarchic)
-
-  sealed abstract class BaseOutputConfig(
-      val notifier: String,
-      val simulationResult: Boolean,
-  )
-
-  sealed abstract class BaseRuntimeConfig(
-      val calculateMissingReactivePowerWithModel: Boolean = false,
-      val scaling: Double = 1.0,
-      val uuids: List[String] = List.empty,
-  ) extends Serializable
-
-  sealed abstract class CsvParams(
-      val csvSep: String,
-      val directoryPath: String,
-      val isHierarchic: Boolean,
-  )
-
-  final case class EmRuntimeConfig(
-      override val calculateMissingReactivePowerWithModel: Boolean = false,
-      override val scaling: Double = 1.0,
-      override val uuids: List[String] = List.empty,
-      aggregateFlex: String = "SELF_OPT_EXCL_REG",
-      curtailRegenerative: Boolean = false,
-  ) extends BaseRuntimeConfig(
-        calculateMissingReactivePowerWithModel,
-        scaling,
-        uuids,
-      )
-
-  final case class EvcsRuntimeConfig(
-      override val calculateMissingReactivePowerWithModel: Boolean = false,
-      override val scaling: Double = 1.0,
-      override val uuids: List[String] = List.empty,
-      chargingStrategy: String = "maxPower",
-      lowestEvSoc: Double = 0.2,
-  ) extends BaseRuntimeConfig(
-        calculateMissingReactivePowerWithModel,
-        scaling,
-        uuids,
-      )
-
-  final case class FixedFeedInRuntimeConfig(
-      override val calculateMissingReactivePowerWithModel: Boolean = false,
-      override val scaling: Double = 1.0,
-      override val uuids: List[String] = List.empty,
-  ) extends BaseRuntimeConfig(
-        calculateMissingReactivePowerWithModel,
-        scaling,
-        uuids,
-      )
-
-  final case class GridOutputConfig(
-      lines: Boolean = false,
-      nodes: Boolean = false,
-      notifier: String,
-      switches: Boolean = false,
-      transformers2w: Boolean = false,
-      transformers3w: Boolean = false,
-  )
-
-  final case class HpRuntimeConfig(
-      override val calculateMissingReactivePowerWithModel: Boolean = false,
-      override val scaling: Double = 1.0,
-      override val uuids: List[String] = List.empty,
-  ) extends BaseRuntimeConfig(
-        calculateMissingReactivePowerWithModel,
-        scaling,
-        uuids,
-      )
-
-  sealed abstract class KafkaParams(
-      val bootstrapServers: String,
-      val linger: Int,
-      val runId: String,
-      val schemaRegistryUrl: String,
-  )
-
-  final case class LoadRuntimeConfig(
-      override val calculateMissingReactivePowerWithModel: Boolean = false,
-      override val scaling: Double = 1.0,
-      override val uuids: List[String] = List.empty,
-      modelBehaviour: String,
-      reference: String,
-  ) extends BaseRuntimeConfig(
-        calculateMissingReactivePowerWithModel,
-        scaling,
-        uuids,
-      )
-
-  final case class ParticipantBaseOutputConfig(
-      override val notifier: String,
-      override val simulationResult: Boolean,
-      flexResult: Boolean = false,
-      powerRequestReply: Boolean,
-  ) extends BaseOutputConfig(notifier, simulationResult)
-
-  final case class PrimaryDataCsvParams(
-      override val csvSep: String,
-      override val directoryPath: String,
-      override val isHierarchic: Boolean,
-      timePattern: String = "yyyy-MM-dd'T'HH:mm:ss[.S[S][S]]X",
-  ) extends CsvParams(csvSep, directoryPath, isHierarchic)
-
-  final case class PvRuntimeConfig(
-      override val calculateMissingReactivePowerWithModel: Boolean = false,
-      override val scaling: Double = 1.0,
-      override val uuids: List[String] = List.empty,
-  ) extends BaseRuntimeConfig(
-        calculateMissingReactivePowerWithModel,
-        scaling,
-        uuids,
-      )
-
->>>>>>> 73ae8b7e
   final case class RefSystemConfig(
       gridIds: Option[List[String]] = None,
       sNom: String,
@@ -214,42 +89,6 @@
       voltLvls: Option[List[VoltLvlConfig]] = None,
   )
 
-<<<<<<< HEAD
-=======
-  final case class ResultKafkaParams(
-      override val bootstrapServers: String,
-      override val linger: Int,
-      override val runId: String,
-      override val schemaRegistryUrl: String,
-      topicNodeRes: String,
-  ) extends KafkaParams(bootstrapServers, linger, runId, schemaRegistryUrl)
-
-  final case class RuntimeKafkaParams(
-      override val bootstrapServers: String,
-      override val linger: Int,
-      override val runId: String,
-      override val schemaRegistryUrl: String,
-      topic: String,
-  ) extends KafkaParams(bootstrapServers, linger, runId, schemaRegistryUrl)
-
-  final case class SimpleOutputConfig(
-      override val notifier: String,
-      override val simulationResult: Boolean,
-  ) extends BaseOutputConfig(notifier, simulationResult)
-
-  final case class StorageRuntimeConfig(
-      override val calculateMissingReactivePowerWithModel: Boolean = false,
-      override val scaling: Double = 1.0,
-      override val uuids: List[String] = List.empty,
-      initialSoc: Double = 0d,
-      targetSoc: Option[Double],
-  ) extends BaseRuntimeConfig(
-        calculateMissingReactivePowerWithModel,
-        scaling,
-        uuids,
-      )
-
->>>>>>> 73ae8b7e
   final case class TransformerControlGroup(
       measurements: List[String] = List.empty,
       transformers: List[String] = List.empty,
@@ -262,19 +101,6 @@
       vNom: String,
   )
 
-<<<<<<< HEAD
-=======
-  final case class WecRuntimeConfig(
-      override val calculateMissingReactivePowerWithModel: Boolean = false,
-      override val scaling: Double = 1.0,
-      override val uuids: List[String] = List.empty,
-  ) extends BaseRuntimeConfig(
-        calculateMissingReactivePowerWithModel,
-        scaling,
-        uuids,
-      )
-
->>>>>>> 73ae8b7e
   final case class Simona(
       control: Option[Simona.Control] = None,
       event: Simona.Event = Simona.Event(),
@@ -305,177 +131,6 @@
         refSystems: Option[List[RefSystemConfig]] = None
     )
 
-<<<<<<< HEAD
-=======
-    final case class Input(
-        grid: Input.Grid,
-        primary: Input.Primary = Input.Primary(),
-        weather: Input.Weather = Input.Weather(),
-    )
-    object Input {
-      final case class Grid(
-          datasource: Grid.Datasource
-      )
-      object Grid {
-        final case class Datasource(
-            csvParams: Option[BaseCsvParams] = None,
-            id: String,
-        )
-      }
-
-      final case class Primary(
-          couchbaseParams: scala.Option[Primary.CouchbaseParams] = None,
-          csvParams: Option[PrimaryDataCsvParams] = None,
-          influxDb1xParams: Option[Primary.InfluxDb1xParams] = None,
-          sqlParams: Option[Primary.SqlParams] = None,
-      )
-      object Primary {
-        final case class CouchbaseParams(
-            bucketName: String,
-            coordinateColumnName: String,
-            keyPrefix: String,
-            password: String,
-            timePattern: String = "yyyy-MM-dd'T'HH:mm:ss[.S[S][S]]X",
-            url: String,
-            userName: String,
-        )
-
-        final case class InfluxDb1xParams(
-            database: String,
-            port: Int,
-            timePattern: String = "yyyy-MM-dd'T'HH:mm:ss[.S[S][S]]X",
-            url: String,
-        )
-
-        final case class SqlParams(
-            jdbcUrl: String,
-            password: String,
-            schemaName: String = "public",
-            timePattern: String = "yyyy-MM-dd'T'HH:mm:ss[.S[S][S]]X",
-            userName: String,
-        )
-      }
-
-      final case class Weather(
-          datasource: Weather.Datasource = Weather.Datasource()
-      )
-      object Weather {
-        final case class Datasource(
-            coordinateSource: Datasource.CoordinateSource =
-              Datasource.CoordinateSource(),
-            couchbaseParams: Option[Datasource.CouchbaseParams] = None,
-            csvParams: Option[BaseCsvParams] = None,
-            influxDb1xParams: Option[Datasource.InfluxDb1xParams] = None,
-            maxCoordinateDistance: Double = 50000,
-            resolution: Option[Long] = None,
-            sampleParams: Option[Datasource.SampleParams] = None,
-            scheme: String = "icon",
-            sqlParams: Option[Datasource.SqlParams] = None,
-            timestampPattern: Option[String] = None,
-        )
-        object Datasource {
-          final case class CoordinateSource(
-              csvParams: Option[BaseCsvParams] = None,
-              gridModel: String = "icon",
-              sampleParams: Option[CoordinateSource.SampleParams] = None,
-              sqlParams: Option[CoordinateSource.SqlParams] = None,
-          )
-          object CoordinateSource {
-            final case class SampleParams(
-                use: Boolean = true
-            )
-
-            final case class SqlParams(
-                jdbcUrl: String,
-                password: String,
-                schemaName: String = "public",
-                tableName: String,
-                userName: String,
-            )
-          }
-
-          final case class CouchbaseParams(
-              bucketName: String,
-              coordinateColumnName: String,
-              keyPrefix: String,
-              password: String,
-              url: String,
-              userName: String,
-          )
-
-          final case class InfluxDb1xParams(
-              database: String,
-              port: Int,
-              url: String,
-          )
-
-          final case class SampleParams(
-              use: Boolean = true
-          )
-
-          final case class SqlParams(
-              jdbcUrl: String,
-              password: String,
-              schemaName: String = "public",
-              tableName: String,
-              userName: String,
-          )
-        }
-      }
-    }
-
-    final case class Output(
-        base: Output.Base,
-        flex: Boolean = false,
-        grid: GridOutputConfig,
-        log: Output.Log = Output.Log(),
-        participant: Output.Participant,
-        sink: Output.Sink = Output.Sink(),
-        thermal: Output.Thermal,
-    )
-    object Output {
-      final case class Base(
-          addTimestampToOutputDir: Boolean = true,
-          dir: String,
-      )
-
-      final case class Log(
-          level: String = "INFO"
-      )
-
-      final case class Participant(
-          defaultConfig: ParticipantBaseOutputConfig,
-          individualConfigs: List[ParticipantBaseOutputConfig] = List.empty,
-      )
-
-      final case class Sink(
-          csv: Option[Sink.Csv] = None,
-          influxDb1x: Option[Sink.InfluxDb1x] = None,
-          kafka: Option[ResultKafkaParams] = None,
-      )
-      object Sink {
-        final case class Csv(
-            compressOutputs: Boolean = false,
-            fileFormat: String = ".csv",
-            filePrefix: String = "",
-            fileSuffix: String = "",
-            isHierarchic: Boolean = false,
-        )
-
-        final case class InfluxDb1x(
-            database: String,
-            port: Int,
-            url: String,
-        )
-      }
-
-      final case class Thermal(
-          defaultConfig: SimpleOutputConfig,
-          individualConfigs: List[SimpleOutputConfig] = List.empty,
-      )
-    }
-
->>>>>>> 73ae8b7e
     final case class Powerflow(
         maxSweepPowerDeviation: Double,
         newtonraphson: Powerflow.Newtonraphson,
@@ -490,75 +145,6 @@
       )
     }
 
-<<<<<<< HEAD
-=======
-    final case class Runtime(
-        listener: Runtime.Listener = Runtime.Listener(),
-        participant: Runtime.Participant,
-        selected_subgrids: Option[List[Int]] = None,
-        selected_volt_lvls: Option[List[VoltLvlConfig]] = None,
-    )
-    object Runtime {
-      final case class Listener(
-          eventsToProcess: Option[List[String]] = None,
-          kafka: Option[RuntimeKafkaParams] = None,
-      )
-
-      final case class Participant(
-          em: Participant.Em,
-          evcs: Participant.Evcs,
-          fixedFeedIn: Participant.FixedFeedIn,
-          hp: Participant.Hp,
-          load: Participant.Load,
-          pv: Participant.Pv,
-          requestVoltageDeviationThreshold: Double = 1e-14,
-          storage: Participant.Storage,
-          wec: Participant.Wec,
-      )
-      object Participant {
-        final case class Em(
-            defaultConfig: EmRuntimeConfig,
-            individualConfigs: List[EmRuntimeConfig] = List.empty,
-        )
-
-        final case class Evcs(
-            defaultConfig: EvcsRuntimeConfig,
-            individualConfigs: List[EvcsRuntimeConfig] = List.empty,
-        )
-
-        final case class FixedFeedIn(
-            defaultConfig: FixedFeedInRuntimeConfig,
-            individualConfigs: List[FixedFeedInRuntimeConfig] = List.empty,
-        )
-
-        final case class Hp(
-            defaultConfig: HpRuntimeConfig,
-            individualConfigs: List[HpRuntimeConfig] = List.empty,
-        )
-
-        final case class Load(
-            defaultConfig: LoadRuntimeConfig,
-            individualConfigs: List[LoadRuntimeConfig] = List.empty,
-        )
-
-        final case class Pv(
-            defaultConfig: PvRuntimeConfig,
-            individualConfigs: List[PvRuntimeConfig] = List.empty,
-        )
-
-        final case class Storage(
-            defaultConfig: StorageRuntimeConfig,
-            individualConfigs: List[StorageRuntimeConfig] = List.empty,
-        )
-
-        final case class Wec(
-            defaultConfig: WecRuntimeConfig,
-            individualConfigs: List[WecRuntimeConfig] = List.empty,
-        )
-      }
-    }
-
->>>>>>> 73ae8b7e
     final case class Time(
         endDateTime: String = "2011-05-01T01:00:00Z",
         schedulerReadyCheckWindow: Option[Int] = None,
