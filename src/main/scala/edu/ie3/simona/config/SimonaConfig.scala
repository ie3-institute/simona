/*
 * © 2024. TU Dortmund University,
 * Institute of Energy Systems, Energy Efficiency and Energy Economics,
 * Research group Distribution grid planning and operation
 */

package edu.ie3.simona.config

import com.typesafe.config.{Config, ConfigRenderOptions}
import edu.ie3.simona.exceptions.CriticalFailureException
import pureconfig._
import pureconfig.error._
import pureconfig.generic.ProductHint
import pureconfig.generic.auto._

import scala.concurrent.duration.{DurationInt, FiniteDuration}
import scala.language.implicitConversions

final case class SimonaConfig(
    simona: SimonaConfig.Simona
) {
  def render(options: ConfigRenderOptions): String =
    SimonaConfig.render(this, options)
}

object SimonaConfig {
  // pure config start
  implicit def productHint[T]: ProductHint[T] =
    ProductHint[T](ConfigFieldMapping(CamelCase, CamelCase))

<<<<<<< HEAD
  // TODO: replace with finite duration
  implicit def durationConvert: ConfigConvert[Duration] =
    ConfigConvert.viaStringTry(
      str => Try(Duration.parse(("PT" + str).toUpperCase)),
      x => x.toString,
    )

  def apply(typeSafeConfig: Config): SimonaConfig =
    apply(ConfigSource.fromConfig(typeSafeConfig))

  def apply(confSrc: ConfigObjectSource): SimonaConfig =
    confSrc.load[SimonaConfig] match {
=======
  /** Method to extract a config from a [[pureconfig.ConfigReader.Result]]
    * @param either
    *   that may contain a config
    * @tparam T
    *   type of config
    * @return
    *   the config, or throws an exception
    */
  protected implicit def extract[T](
      either: Either[ConfigReaderFailures, T]
  ): T =
    either match {
>>>>>>> 5f0fc630
      case Left(readerFailures) =>
        val detailedErrors = readerFailures.toList
          .map {
            case CannotParse(msg, origin) =>
              f"CannotParse => $msg, Origin: $origin \n"
            case _: CannotRead =>
              f"CannotRead => Can not read config source} \n"
            case ConvertFailure(reason, _, path) =>
              f"ConvertFailure => Path: $path, Description: ${reason.description} \n"
            case ThrowableFailure(throwable, origin) =>
              f"ThrowableFailure => ${throwable.getMessage}, Origin: $origin \n"
            case failure =>
              f"Unknown failure type => ${failure.toString} \n"
          }
          .mkString("\n")
        throw new CriticalFailureException(
          s"Unable to load config due to following failures:\n$detailedErrors"
        )
      case Right(conf) => conf
    }

  def render(
      simonaConfig: SimonaConfig,
      options: ConfigRenderOptions,
  ): String = ConfigWriter[SimonaConfig].to(simonaConfig).render(options)

  // pure config end

  /** Case class contains default and individual configs for assets.
    * @param defaultConfig
    *   to use
    * @param individualConfigs
    *   specific configs, that are used instead of the [[defaultConfig]]
    * @tparam T
    *   type of asset config
    */
  final case class AssetConfigs[T](
      defaultConfig: T,
      individualConfigs: List[T] = List.empty,
  )

  sealed trait GridConfigParams {
    val gridIds: Option[List[String]]
    val voltLvls: Option[List[VoltLvlConfig]]
  }

  final case class RefSystemConfig(
      override val gridIds: Option[List[String]] = None,
      sNom: String,
      vNom: String,
      override val voltLvls: Option[List[VoltLvlConfig]] = None,
  ) extends GridConfigParams

  final case class TransformerControlGroup(
      measurements: List[String] = List.empty,
      transformers: List[String] = List.empty,
      vMax: Double,
      vMin: Double,
  )

  final case class VoltLvlConfig(
      id: String,
      vNom: String,
  )

  final case class VoltageLimitsConfig(
      override val gridIds: Option[List[String]] = None,
      vMax: Double,
      vMin: Double,
      override val voltLvls: Option[List[VoltLvlConfig]] = None,
  ) extends GridConfigParams

  final case class Simona(
      control: Option[Simona.Control] = None,
      event: Simona.Event = Simona.Event(),
      gridConfig: Simona.GridConfig = Simona.GridConfig(),
      input: InputConfig,
      output: OutputConfig,
      powerflow: Simona.Powerflow,
      runtime: RuntimeConfig,
      simulationName: String,
      time: Simona.Time = Simona.Time(),
  )
  object Simona {
    final case class Control(
        transformer: List[TransformerControlGroup] = List.empty
    )

    final case class Event(
        listener: Option[List[Event.Listener$Elm]] = None
    )
    object Event {
      final case class Listener$Elm(
          eventsToProcess: Option[List[String]] = None,
          fullClassPath: String,
      )
    }

    final case class GridConfig(
        refSystems: Option[List[RefSystemConfig]] = None,
        voltageLimits: Option[List[VoltageLimitsConfig]] = None,
    )

    final case class Powerflow(
        maxSweepPowerDeviation: Double,
        newtonraphson: Powerflow.Newtonraphson,
        resolution: FiniteDuration = 1.hours,
        stopOnFailure: Boolean = false,
        sweepTimeout: FiniteDuration = 30.seconds,
    )
    object Powerflow {
      final case class Newtonraphson(
          epsilon: List[Double] = List.empty,
          iterations: Int,
      )
    }

    final case class Time(
        endDateTime: String = "2011-05-01T01:00:00Z",
        schedulerReadyCheckWindow: Option[Int] = None,
        startDateTime: String = "2011-05-01T00:00:00Z",
    )
  }
}<|MERGE_RESOLUTION|>--- conflicted
+++ resolved
@@ -28,33 +28,11 @@
   implicit def productHint[T]: ProductHint[T] =
     ProductHint[T](ConfigFieldMapping(CamelCase, CamelCase))
 
-<<<<<<< HEAD
-  // TODO: replace with finite duration
-  implicit def durationConvert: ConfigConvert[Duration] =
-    ConfigConvert.viaStringTry(
-      str => Try(Duration.parse(("PT" + str).toUpperCase)),
-      x => x.toString,
-    )
-
   def apply(typeSafeConfig: Config): SimonaConfig =
     apply(ConfigSource.fromConfig(typeSafeConfig))
 
   def apply(confSrc: ConfigObjectSource): SimonaConfig =
     confSrc.load[SimonaConfig] match {
-=======
-  /** Method to extract a config from a [[pureconfig.ConfigReader.Result]]
-    * @param either
-    *   that may contain a config
-    * @tparam T
-    *   type of config
-    * @return
-    *   the config, or throws an exception
-    */
-  protected implicit def extract[T](
-      either: Either[ConfigReaderFailures, T]
-  ): T =
-    either match {
->>>>>>> 5f0fc630
       case Left(readerFailures) =>
         val detailedErrors = readerFailures.toList
           .map {
