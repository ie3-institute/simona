--- conflicted
+++ resolved
@@ -943,73 +943,6 @@
 
   }
 
-  final case class VoltageLimitsConfig(
-      gridIds: scala.Option[scala.List[java.lang.String]],
-      vMax: scala.Double,
-      vMin: scala.Double,
-      voltLvls: scala.Option[scala.List[SimonaConfig.VoltLvlConfig]],
-  )
-  object VoltageLimitsConfig {
-    def apply(
-        c: com.typesafe.config.Config,
-        parentPath: java.lang.String,
-        $tsCfgValidator: $TsCfgValidator,
-    ): SimonaConfig.VoltageLimitsConfig = {
-      SimonaConfig.VoltageLimitsConfig(
-        gridIds =
-          if (c.hasPathOrNull("gridIds"))
-            scala.Some(
-              $_L$_str(c.getList("gridIds"), parentPath, $tsCfgValidator)
-            )
-          else None,
-        vMax = $_reqDbl(parentPath, c, "vMax", $tsCfgValidator),
-        vMin = $_reqDbl(parentPath, c, "vMin", $tsCfgValidator),
-        voltLvls =
-          if (c.hasPathOrNull("voltLvls"))
-            scala.Some(
-              $_LSimonaConfig_VoltLvlConfig(
-                c.getList("voltLvls"),
-                parentPath,
-                $tsCfgValidator,
-              )
-            )
-          else None,
-      )
-    }
-    private def $_LSimonaConfig_VoltLvlConfig(
-        cl: com.typesafe.config.ConfigList,
-        parentPath: java.lang.String,
-        $tsCfgValidator: $TsCfgValidator,
-    ): scala.List[SimonaConfig.VoltLvlConfig] = {
-      import scala.jdk.CollectionConverters._
-      cl.asScala
-        .map(cv =>
-          SimonaConfig.VoltLvlConfig(
-            cv.asInstanceOf[com.typesafe.config.ConfigObject].toConfig,
-            parentPath,
-            $tsCfgValidator,
-          )
-        )
-        .toList
-    }
-    private def $_reqDbl(
-        parentPath: java.lang.String,
-        c: com.typesafe.config.Config,
-        path: java.lang.String,
-        $tsCfgValidator: $TsCfgValidator,
-    ): scala.Double = {
-      if (c == null) 0
-      else
-        try c.getDouble(path)
-        catch {
-          case e: com.typesafe.config.ConfigException =>
-            $tsCfgValidator.addBadPath(parentPath + path, e)
-            0
-        }
-    }
-
-  }
-
   final case class WecRuntimeConfig(
       override val calculateMissingReactivePowerWithModel: scala.Boolean,
       override val scaling: scala.Double,
@@ -1071,7 +1004,6 @@
   }
 
   final case class Simona(
-      congestionManagement: SimonaConfig.Simona.CongestionManagement,
       control: scala.Option[SimonaConfig.Simona.Control],
       event: SimonaConfig.Simona.Event,
       gridConfig: SimonaConfig.Simona.GridConfig,
@@ -1083,40 +1015,6 @@
       time: SimonaConfig.Simona.Time,
   )
   object Simona {
-    final case class CongestionManagement(
-        enableTopologyChanges: scala.Boolean,
-        enableTransformerTapping: scala.Boolean,
-        maxOptimizationIterations: scala.Int,
-        timeout: java.time.Duration,
-        useFlexOptions: scala.Boolean,
-    )
-    object CongestionManagement {
-      def apply(
-          c: com.typesafe.config.Config,
-          parentPath: java.lang.String,
-          $tsCfgValidator: $TsCfgValidator,
-      ): SimonaConfig.Simona.CongestionManagement = {
-        SimonaConfig.Simona.CongestionManagement(
-          enableTopologyChanges =
-            c.hasPathOrNull("enableTopologyChanges") && c.getBoolean(
-              "enableTopologyChanges"
-            ),
-          enableTransformerTapping = c.hasPathOrNull(
-            "enableTransformerTapping"
-          ) && c.getBoolean("enableTransformerTapping"),
-          maxOptimizationIterations =
-            if (c.hasPathOrNull("maxOptimizationIterations"))
-              c.getInt("maxOptimizationIterations")
-            else 1,
-          timeout =
-            if (c.hasPathOrNull("timeout")) c.getDuration("timeout")
-            else java.time.Duration.parse("PT30S"),
-          useFlexOptions =
-            c.hasPathOrNull("useFlexOptions") && c.getBoolean("useFlexOptions"),
-        )
-      }
-    }
-
     final case class Control(
         transformer: scala.List[SimonaConfig.TransformerControlGroup]
     )
@@ -1238,12 +1136,7 @@
     }
 
     final case class GridConfig(
-<<<<<<< HEAD
-        refSystems: scala.List[SimonaConfig.RefSystemConfig],
-        voltageLimits: scala.List[SimonaConfig.VoltageLimitsConfig],
-=======
         refSystems: scala.Option[scala.List[SimonaConfig.RefSystemConfig]]
->>>>>>> edb4fff3
     )
     object GridConfig {
       def apply(
@@ -1252,18 +1145,6 @@
           $tsCfgValidator: $TsCfgValidator,
       ): SimonaConfig.Simona.GridConfig = {
         SimonaConfig.Simona.GridConfig(
-<<<<<<< HEAD
-          refSystems = $_LSimonaConfig_RefSystemConfig(
-            c.getList("refSystems"),
-            parentPath,
-            $tsCfgValidator,
-          ),
-          voltageLimits = $_LSimonaConfig_VoltageLimitsConfig(
-            c.getList("voltageLimits"),
-            parentPath,
-            $tsCfgValidator,
-          ),
-=======
           refSystems =
             if (c.hasPathOrNull("refSystems"))
               scala.Some(
@@ -1274,7 +1155,6 @@
                 )
               )
             else None
->>>>>>> edb4fff3
         )
       }
       private def $_LSimonaConfig_RefSystemConfig(
@@ -1286,22 +1166,6 @@
         cl.asScala
           .map(cv =>
             SimonaConfig.RefSystemConfig(
-              cv.asInstanceOf[com.typesafe.config.ConfigObject].toConfig,
-              parentPath,
-              $tsCfgValidator,
-            )
-          )
-          .toList
-      }
-      private def $_LSimonaConfig_VoltageLimitsConfig(
-          cl: com.typesafe.config.ConfigList,
-          parentPath: java.lang.String,
-          $tsCfgValidator: $TsCfgValidator,
-      ): scala.List[SimonaConfig.VoltageLimitsConfig] = {
-        import scala.jdk.CollectionConverters._
-        cl.asScala
-          .map(cv =>
-            SimonaConfig.VoltageLimitsConfig(
               cv.asInstanceOf[com.typesafe.config.ConfigObject].toConfig,
               parentPath,
               $tsCfgValidator,
@@ -2922,15 +2786,6 @@
         $tsCfgValidator: $TsCfgValidator,
     ): SimonaConfig.Simona = {
       SimonaConfig.Simona(
-        congestionManagement = SimonaConfig.Simona.CongestionManagement(
-          if (c.hasPathOrNull("congestionManagement"))
-            c.getConfig("congestionManagement")
-          else
-            com.typesafe.config.ConfigFactory
-              .parseString("congestionManagement{}"),
-          parentPath + "congestionManagement.",
-          $tsCfgValidator,
-        ),
         control =
           if (c.hasPathOrNull("control"))
             scala.Some(
