--- conflicted
+++ resolved
@@ -130,14 +130,9 @@
     *   level).
     */
   final case class Log(
-<<<<<<< HEAD
-      level: String = "INFO"
-  ) derives ConfigConvert
-=======
       level: String = "INFO",
       consoleLevel: Option[String] = None,
-  )
->>>>>>> c8fdf614
+  ) derives ConfigConvert
 
   /** Configuration for output sink.
     * @param csv
