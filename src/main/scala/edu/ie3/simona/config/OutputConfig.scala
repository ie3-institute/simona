/*
 * © 2025. TU Dortmund University,
 * Institute of Energy Systems, Energy Efficiency and Energy Economics,
 * Research group Distribution grid planning and operation
 */

package edu.ie3.simona.config

import edu.ie3.simona.config.OutputConfig.*
import edu.ie3.simona.config.ConfigParams.{
  BaseInfluxDb1xParams,
  PsdmSinkCsvParams,
  ResultKafkaParams,
}
import edu.ie3.simona.config.SimonaConfig.AssetConfigs
import pureconfig.generic.ProductHint
import pureconfig.generic.semiauto.deriveConvert
import pureconfig.{CamelCase, ConfigConvert, ConfigFieldMapping}

import scala.deriving.Mirror

/** Output configuration for simona.
  * @param base
  *   Output directory.
  * @param flex
  *   If flexibility options should be written (default: false).
  * @param grid
  *   Output configuration.
  * @param log
  *   Configuration for logging.
  * @param participant
  *   Output configuration.
  * @param sink
  *   Output sink.
  * @param thermal
  *   Output configuration.
  */
final case class OutputConfig(
    base: Base,
    flex: Boolean = false,
    grid: GridOutputConfig,
    log: Log = Log(),
    participant: AssetConfigs[ParticipantOutputConfig],
    sink: Sink = Sink(),
    thermal: AssetConfigs[SimpleOutputConfig],
) derives ConfigConvert

object OutputConfig {
  implicit def productHint[T]: ProductHint[T] =
    ProductHint[T](ConfigFieldMapping(CamelCase, CamelCase))

  extension (c: ConfigConvert.type)
    private inline def derived[A](using m: Mirror.Of[A]): ConfigConvert[A] =
      deriveConvert[A]

  /** Configuration for specific grid asset results.
    * @param lines
    *   If line results should be written (default: false).
    * @param nodes
    *   If node results should be written (default: false).
    * @param switches
    *   If switch results should be written (default: false).
    * @param transformers2w
    *   If two-winding transformer results should be written (default: false).
    * @param transformers3w
    *   If three-winding transformer results should be written (default: false).
    */
  final case class GridOutputConfig(
      lines: Boolean = false,
      nodes: Boolean = false,
      switches: Boolean = false,
      transformers2w: Boolean = false,
      transformers3w: Boolean = false,
  ) derives ConfigConvert

  /** Basic trait for all sub-output configurations.
    */
  sealed trait BaseOutputConfig {
    val notifier: String
    val simulationResult: Boolean
  }

  /** Output configuration for participants.
    * @param notifier
    *   That specifies the participant type.
    * @param simulationResult
    *   If simulation results should be written (default: false).
    * @param flexResult
    *   If flexibility option results should be written (default: false).
    * @param powerRequestReply
    *   If the power request reply should be written (default: false).
    */
  final case class ParticipantOutputConfig(
      override val notifier: String,
      override val simulationResult: Boolean = false,
      flexResult: Boolean = false,
      powerRequestReply: Boolean = false,
  ) extends BaseOutputConfig
      derives ConfigConvert

  /** Simple output configuration (e.g. used for thermal outputs).
    * @param notifier
    *   That specifies the output asset type.
    * @param simulationResult
    *   If simulation results should be written (default: false).
    */
  final case class SimpleOutputConfig(
      override val notifier: String,
      override val simulationResult: Boolean,
  ) extends BaseOutputConfig
      derives ConfigConvert

  /** Base output configuration
    * @param addTimestampToOutputDir
    *   If the time stamp should be added to the output directory (default:
    *   true).
    * @param dir
    *   The base output directory.
    */
  final case class Base(
      addTimestampToOutputDir: Boolean = true,
      dir: String,
  ) derives ConfigConvert

  /** The configuration for the logger.
    * @param level
    *   Of the logger.
    */
  final case class Log(
      level: String = "INFO"
  ) derives ConfigConvert

  /** Configuration for output sink.
    * @param csv
    *   Used for [[edu.ie3.datamodel.io.sink.CsvFileSink]] (default: None).
    * @param influxDb1x
    *   Used for [[edu.ie3.datamodel.io.sink.InfluxDbSink]] (default: None).
    * @param kafka
    *   Used for [[edu.ie3.simona.io.result.ResultEntityKafkaSink]] (default:
    *   None).
    */
  final case class Sink(
      csv: Option[PsdmSinkCsvParams] = None,
      influxDb1x: Option[BaseInfluxDb1xParams] = None,
      kafka: Option[ResultKafkaParams] = None,
<<<<<<< HEAD
  ) derives ConfigConvert

  object Sink {

    /** Returns an empty [[Sink]] with default params.
      */
    def empty: Sink = Sink()
  }
=======
  )
>>>>>>> a2aa9622
}<|MERGE_RESOLUTION|>--- conflicted
+++ resolved
@@ -143,16 +143,5 @@
       csv: Option[PsdmSinkCsvParams] = None,
       influxDb1x: Option[BaseInfluxDb1xParams] = None,
       kafka: Option[ResultKafkaParams] = None,
-<<<<<<< HEAD
   ) derives ConfigConvert
-
-  object Sink {
-
-    /** Returns an empty [[Sink]] with default params.
-      */
-    def empty: Sink = Sink()
-  }
-=======
-  )
->>>>>>> a2aa9622
 }