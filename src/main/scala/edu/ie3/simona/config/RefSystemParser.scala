--- conflicted
+++ resolved
@@ -62,18 +62,6 @@
       (configRefSystem, RefSystem(configRefSystem.sNom, configRefSystem.vNom))
     }
 
-<<<<<<< HEAD
-        val voltLvlRefSystems = configRefSystem.voltLvls match {
-          case Some(voltLvls) =>
-            voltLvls.foldLeft(Vector.empty[(VoltageLevel, RefSystem)])(
-              (voltLvlRefSystems, voltLvlDef) => {
-                val voltLvl = voltLvlDef match {
-                  case SimonaConfig.VoltLvlConfig(id, vNom) =>
-                    VoltLvlParser.parse(id, vNom)
-                  case invalid =>
-                    throw new InvalidConfigParameterException(
-                      s"Got invalid voltage level definition $invalid. Double-check your entry!"
-=======
     val gridIdRefSystems = refSystems.flatMap {
       case (configRefSystem, parsedRefSystem) =>
         configRefSystem.gridIds
@@ -90,7 +78,6 @@
                   case unknownGridIdFormat =>
                     throw new InvalidConfigParameterException(
                       s"Unknown gridId format $unknownGridIdFormat provided for refSystem $configRefSystem"
->>>>>>> c3e2c275
                     )
                 }
 
