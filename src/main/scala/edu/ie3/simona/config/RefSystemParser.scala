/*
 * © 2020. TU Dortmund University,
 * Institute of Energy Systems, Energy Efficiency and Energy Economics,
 * Research group Distribution grid planning and operation
 */

package edu.ie3.simona.config

import edu.ie3.datamodel.models.voltagelevels.VoltageLevel
import edu.ie3.simona.exceptions.InvalidConfigParameterException
import edu.ie3.simona.model.grid.RefSystem
import edu.ie3.simona.util.CollectionUtils
import edu.ie3.util.quantities.PowerSystemUnits

/** Parser to parse [[RefSystem]] provided via [[SimonaConfig]]
  */
object RefSystemParser {

  final case class ConfigRefSystems(
      private val gridIdRefSystems: Map[Int, RefSystem],
      private val voltLvLRefSystems: Map[VoltageLevel, RefSystem]
  ) {

    /** Returns a [[RefSystem]] based on the provided gridId or the voltLvl as
      * fallback if available
      *
      * @param gridId
      *   the gridId the refSystem is wanted for
      * @param voltLvl
      *   the voltLvL that is valid for the grid that is wanted
      * @return
      *   Some(refSystem) if available or None if unavailable
      */
    def find(
        gridId: Int,
        voltLvl: Option[VoltageLevel] = None
    ): Option[RefSystem] = {

      gridIdRefSystems.get(gridId) match {
        case None =>
          voltLvl match {
            case Some(voltLvl) => voltLvLRefSystems.get(voltLvl)
            case None          => None
          }
        case refSystemOpt @ Some(_) => refSystemOpt
      }
    }

  }

  /** Parses the configuration based [[RefSystem]] information based on a list
    * of [[SimonaConfig.RefSystemConfig]]
    *
    * @param configRefSystems
    *   the refSystems provided via configuration
    * @return
    *   object that holds two maps with mappings of gridIds and voltLvls to
    *   RefSystems
    */
  def parse(
      configRefSystems: List[SimonaConfig.RefSystemConfig]
  ): ConfigRefSystems = {

    // units for parsing are not initialized by default
    // hence we call them manually
    new PowerSystemUnits

    val gridIdRefSystems: Vector[(Int, RefSystem)] = configRefSystems.foldLeft(
      Vector.empty[(Int, RefSystem)]
    )((gridIdRefSystemsAccumulator, configRefSystem) => {
      val refSystem = RefSystem(configRefSystem.sNom, configRefSystem.vNom)

      val gridIdRefSystems = configRefSystem.gridIds match {
        case Some(gridIds) =>
          gridIds.foldLeft(Vector.empty[(Int, RefSystem)])(
            (gridIdRefSystems, gridId) => {

              val gridIds: Vector[Int] = gridId match {
                case ConfigConventions.gridIdDotRange(from, to) =>
                  (from.toInt to to.toInt).toVector
                case ConfigConventions.gridIdMinusRange(from, to) =>
                  (from.toInt to to.toInt).toVector
                case ConfigConventions.singleGridId(singleGridId) =>
                  Vector(singleGridId.toInt)
                case unknownGridIdFormat =>
                  throw new InvalidConfigParameterException(
                    s"Unknown gridId format $unknownGridIdFormat provided for refSystem $configRefSystem"
                  )
              }

              gridIdRefSystems ++ gridIds.map(gridId => (gridId, refSystem))
            }
          )
        case None => List.empty[(Int, RefSystem)]
      }

      gridIdRefSystemsAccumulator ++ gridIdRefSystems
    })

    val voltLvlRefSystems: Vector[(VoltageLevel, RefSystem)] =
      configRefSystems.foldLeft(
        Vector.empty[(VoltageLevel, RefSystem)]
      )((voltLvlRefSystemsAccumulator, configRefSystem) => {
        val refSystem = RefSystem(configRefSystem.sNom, configRefSystem.vNom)

        val voltLvlRefSystems = configRefSystem.voltLvls match {
          case Some(voltLvls) =>
            voltLvls.foldLeft(Vector.empty[(VoltageLevel, RefSystem)])(
              (voltLvlRefSystems, voltLvlDef) => {
<<<<<<< HEAD
                val voltLvl = voltLvlDef match {
                  case SimonaConfig.VoltLvlConfig(id, vNom) =>
                    VoltLvlParser.parse(id, vNom)
                  case invalid =>
                    throw new InvalidConfigParameterException(
                      s"Got invalid voltage level definition $invalid. Double-check your entry!"
                    )
                }
                voltLvlRefSystems :+ (voltLvl, refSystem)
=======
                voltLvlRefSystems :+ (VoltLvlParser.from(voltLvlDef), refSystem)
>>>>>>> 604d7f63
              }
            )
          case None => List.empty[(VoltageLevel, RefSystem)]
        }
        voltLvlRefSystemsAccumulator ++ voltLvlRefSystems
      })

    // check for duplicates on each list tuple_.1 which will be the key for the following map conversion
    if (
      CollectionUtils.listHasDuplicates(
        gridIdRefSystems.map(gridIdRefSystem => gridIdRefSystem._1).toList
      )
    )
      throw new InvalidConfigParameterException(
        s"The provided gridIds in simona.gridConfig.refSystems contains duplicates. " +
          s"Please check if there are either duplicate entries or overlapping ranges!"
      )
    if (
      CollectionUtils.listHasDuplicates(
        voltLvlRefSystems.map(gridIdRefSystem => gridIdRefSystem._1).toList
      )
    )
      throw new InvalidConfigParameterException(
        s"The provided voltLvls in simona.gridConfig.refSystems contains duplicates. " +
          s"Please check your configuration for duplicates in voltLvl entries!"
      )

    ConfigRefSystems(gridIdRefSystems.toMap, voltLvlRefSystems.toMap)
  }

}<|MERGE_RESOLUTION|>--- conflicted
+++ resolved
@@ -107,19 +107,7 @@
           case Some(voltLvls) =>
             voltLvls.foldLeft(Vector.empty[(VoltageLevel, RefSystem)])(
               (voltLvlRefSystems, voltLvlDef) => {
-<<<<<<< HEAD
-                val voltLvl = voltLvlDef match {
-                  case SimonaConfig.VoltLvlConfig(id, vNom) =>
-                    VoltLvlParser.parse(id, vNom)
-                  case invalid =>
-                    throw new InvalidConfigParameterException(
-                      s"Got invalid voltage level definition $invalid. Double-check your entry!"
-                    )
-                }
-                voltLvlRefSystems :+ (voltLvl, refSystem)
-=======
                 voltLvlRefSystems :+ (VoltLvlParser.from(voltLvlDef), refSystem)
->>>>>>> 604d7f63
               }
             )
           case None => List.empty[(VoltageLevel, RefSystem)]
