--- conflicted
+++ resolved
@@ -216,17 +216,6 @@
     def getCorrespondences: FlexCorrespondenceStore = correspondences
 
     /** Removes and returns flex requests scheduled for the current tick, which
-<<<<<<< HEAD
-     * can be sent out at the current moment.
-     *
-     * @return
-     * A tuple of a collection of agents scheduled for the current tick, and
-     * the updated [[AwaitingFlexOptions]] core
-     * @throws CriticalFailureException
-     * on critical error
-     */
-    def takeNewFlexRequests(): (Iterable[Actor], AwaitingFlexOptions) = {
-=======
       * can be sent out at the current moment. Depending on the current tick,
       * the next state of the [[EmAgent]] is chosen. During initialization, flex
       * request, flex control and results are not expected, thus we change to
@@ -243,7 +232,6 @@
         Iterable[Actor],
         Either[AwaitingFlexOptions, AwaitingCompletions],
     ) = {
->>>>>>> 0adea42f
       val toActivate = activationQueue.getAndRemoveSet(activeTick)
       val actors = toActivate.map { modelUuid =>
         modelToActor
@@ -295,22 +283,12 @@
       )
 
     /** Checks whether all awaited flex options have been received and we can
-<<<<<<< HEAD
-     * continue by calculating flex control. This method does not change the
-     * state of the [[AwaitingFlexOptions]] data core.
-     *
-     * @return
-     * true if all awaited flex options have been received
-     */
-    def isComplete: Boolean = awaitedFlexOptions.isEmpty & currentSetPower.isDefined
-=======
       * continue by calculating flex control. This method does not change the
       * state of the [[AwaitingFlexOptions]] data core.
       * @return
       *   true if all awaited flex options have been received
       */
-    def isComplete: Boolean = awaitedConnectedAgents.isEmpty
->>>>>>> 0adea42f
+    def isComplete: Boolean = awaitedConnectedAgents.isEmpty & currentSetPower.isDefined
 
     /** Returns all flex options that are currently relevant, which can include
      * flex options received at an earlier tick
