/*
 * © 2021. TU Dortmund University,
 * Institute of Energy Systems, Energy Efficiency and Energy Economics,
 * Research group Distribution grid planning and operation
 */

package edu.ie3.simona.agent

<<<<<<< HEAD
import edu.ie3.simona.event.RuntimeEvent
import edu.ie3.simona.scheduler.TimeAdvancer.Incoming
=======
import edu.ie3.simona.ontology.messages.SchedulerMessage
>>>>>>> eef9c8ff
import org.apache.pekko.actor.typed.ActorRef
import org.apache.pekko.actor.{ActorRef => ClassicRef}

/** Container class, that gather together reference to relevant entities, that
  * represent the environment in the simulation
  *
  * @param scheduler
  *   Reference to the event handling entity
  * @param runtimeEventListener
  *   Reference to the runtime event listener
  * @param primaryServiceProxy
  *   Reference to the primary service proxy
  * @param weather
  *   Reference to the service, that provides weather information
  * @param evDataService
  *   Reference to the EV data service, if existing
  */
final case class EnvironmentRefs(
<<<<<<< HEAD
    scheduler: ClassicRef,
    runtimeEventListener: ActorRef[RuntimeEvent],
=======
    scheduler: ActorRef[SchedulerMessage],
    runtimeEventListener: ClassicRef,
>>>>>>> eef9c8ff
    primaryServiceProxy: ClassicRef,
    weather: ClassicRef,
    evDataService: Option[ClassicRef],
)<|MERGE_RESOLUTION|>--- conflicted
+++ resolved
@@ -6,12 +6,8 @@
 
 package edu.ie3.simona.agent
 
-<<<<<<< HEAD
 import edu.ie3.simona.event.RuntimeEvent
-import edu.ie3.simona.scheduler.TimeAdvancer.Incoming
-=======
 import edu.ie3.simona.ontology.messages.SchedulerMessage
->>>>>>> eef9c8ff
 import org.apache.pekko.actor.typed.ActorRef
 import org.apache.pekko.actor.{ActorRef => ClassicRef}
 
@@ -30,13 +26,8 @@
   *   Reference to the EV data service, if existing
   */
 final case class EnvironmentRefs(
-<<<<<<< HEAD
-    scheduler: ClassicRef,
+    scheduler: ActorRef[SchedulerMessage],
     runtimeEventListener: ActorRef[RuntimeEvent],
-=======
-    scheduler: ActorRef[SchedulerMessage],
-    runtimeEventListener: ClassicRef,
->>>>>>> eef9c8ff
     primaryServiceProxy: ClassicRef,
     weather: ClassicRef,
     evDataService: Option[ClassicRef],
