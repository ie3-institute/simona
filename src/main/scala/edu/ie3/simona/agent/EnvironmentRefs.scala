--- conflicted
+++ resolved
@@ -27,15 +27,11 @@
   * @param primaryServiceProxy
   *   Reference to the primary service proxy.
   * @param weather
-<<<<<<< HEAD
-  *   Reference to the service, that provides weather information
-  * @param emDataService
-  *   An energy management service.
-=======
   *   Reference to the service, that provides weather information.
   * @param loadProfiles
   *   Reference to the service, that provides load profile information.
->>>>>>> ef807c16
+  * @param emDataService
+  *   Reference to the energy management service, if existing.
   * @param evDataService
   *   Reference to the EV data service, if existing.
   */
@@ -44,10 +40,7 @@
     runtimeEventListener: ActorRef[RuntimeEvent],
     primaryServiceProxy: ActorRef[ServiceMessage],
     weather: ActorRef[WeatherMessage],
-<<<<<<< HEAD
+    loadProfiles: ActorRef[LoadProfileMessage],
     emDataService: Option[ActorRef[EmMessage]],
-=======
-    loadProfiles: ActorRef[LoadProfileMessage],
->>>>>>> ef807c16
     evDataService: Option[ActorRef[EvMessage]],
 )