--- conflicted
+++ resolved
@@ -152,12 +152,6 @@
   ): ValueStore[D] = {
     val updatedStore = valueStore.store + (tick -> newEntry)
 
-<<<<<<< HEAD
-    valueStore.copy(
-      store = if (updatedStore.size > 5) { // always keep at least 5 entries
-        val (rest, keep) =
-          updatedStore.keySet.to(SortedSet).splitAt(updatedStore.size - 5)
-=======
     // always keep at least 3 entries
     val minKeep = 3
 
@@ -165,7 +159,6 @@
       store = if (updatedStore.size > minKeep) {
         val (rest, keep) =
           updatedStore.keySet.to(SortedSet).splitAt(updatedStore.size - minKeep)
->>>>>>> de89d4a7
         val restPruned = rest.filter(_ > tick - valueStore.maxTickSpan)
 
         val allTicks = restPruned ++ keep
