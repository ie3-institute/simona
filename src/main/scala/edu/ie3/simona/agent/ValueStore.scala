--- conflicted
+++ resolved
@@ -153,13 +153,6 @@
     val updatedStore = valueStore.store + (tick -> newEntry)
 
     valueStore.copy(
-<<<<<<< HEAD
-      store =
-        if (updatedStore.size > 5) // always keep at least 5 entries
-          updatedStore.filter(pair => pair._1 > tick - valueStore.maxTickSpan)
-        else
-          updatedStore
-=======
       store = if (updatedStore.size > 5) { // always keep at least 5 entries
         val (rest, keep) =
           updatedStore.keySet.to(SortedSet).splitAt(updatedStore.size - 5)
@@ -172,7 +165,6 @@
         }
       } else
         updatedStore
->>>>>>> 27ddb1a0
     )
   }
 }