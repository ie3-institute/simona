--- conflicted
+++ resolved
@@ -7,12 +7,9 @@
 package edu.ie3.simona.agent
 
 import edu.ie3.simona.util.SimonaConstants
-<<<<<<< HEAD
+import squants.Dimensionless
 
 import scala.collection.SortedMap
-=======
-import squants.Dimensionless
->>>>>>> 492f6de6
 
 /** Represents a value store to hold data of former ticks
   *
@@ -109,13 +106,8 @@
     */
   def forVoltage(
       maxTickSpan: Long,
-<<<<<<< HEAD
-      initialPerUnit: squants.Dimensionless
-  ): ValueStore[squants.Dimensionless] =
-=======
       initialPerUnit: Dimensionless
   ): ValueStore[Dimensionless] =
->>>>>>> 492f6de6
     new ValueStore(
       maxTickSpan,
       SortedMap(SimonaConstants.FIRST_TICK_IN_SIMULATION -> initialPerUnit)
