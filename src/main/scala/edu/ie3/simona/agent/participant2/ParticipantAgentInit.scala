/*
 * © 2024. TU Dortmund University,
 * Institute of Energy Systems, Energy Efficiency and Energy Economics,
 * Research group Distribution grid planning and operation
 */

package edu.ie3.simona.agent.participant2

import edu.ie3.datamodel.models.input.system.SystemParticipantInput
import edu.ie3.simona.agent.grid.GridAgent
import edu.ie3.simona.agent.participant2.ParticipantAgent._
import edu.ie3.simona.config.RuntimeConfig.BaseRuntimeConfig
import edu.ie3.simona.event.ResultEvent
import edu.ie3.simona.event.notifier.NotifierConfig
import edu.ie3.simona.exceptions.CriticalFailureException
import edu.ie3.simona.model.participant2.ParticipantModelShell
import edu.ie3.simona.ontology.messages.SchedulerMessage.{
  Completion,
  ScheduleActivation,
}
import edu.ie3.simona.ontology.messages.flex.FlexibilityMessage._
import edu.ie3.simona.ontology.messages.services.EvMessage.RegisterForEvDataMessage
import edu.ie3.simona.ontology.messages.services.ServiceMessage.PrimaryServiceRegistrationMessage
import edu.ie3.simona.ontology.messages.services.WeatherMessage.RegisterForWeatherMessage
import edu.ie3.simona.ontology.messages.{Activation, SchedulerMessage}
import edu.ie3.simona.service.ServiceType
import edu.ie3.simona.util.SimonaConstants.INIT_SIM_TICK
import org.apache.pekko.actor.typed.scaladsl.{ActorContext, Behaviors}
import org.apache.pekko.actor.typed.scaladsl.adapter.TypedActorRefOps
import org.apache.pekko.actor.typed.{ActorRef, Behavior}
import org.apache.pekko.actor.{ActorRef => ClassicRef}
import squants.Dimensionless

import java.time.ZonedDateTime

/** This class helps collect all information required for the initialization of
  * a [[ParticipantAgent]]. When initialization succeeds, a [[ParticipantAgent]]
  * behavior is returned, having the first simulation activation already
  * scheduled with the corresponding [[edu.ie3.simona.scheduler.Scheduler]] or
  * [[edu.ie3.simona.agent.em.EmAgent]].
  */
object ParticipantAgentInit {

  /** Container class that gathers references to relevant actors.
    *
    * @param gridAgent
    *   Reference to the grid agent.
    * @param primaryServiceProxy
    *   Reference to the primary service proxy.
    * @param services
    *   References to services by service type.
    * @param resultListener
    *   Reference to the result listeners.
    */
  final case class ParticipantRefs(
      gridAgent: ActorRef[GridAgent.Request],
      primaryServiceProxy: ClassicRef,
      services: Map[ServiceType, ClassicRef],
      resultListener: Iterable[ActorRef[ResultEvent]],
  )

  /** Container class that holds parameters related to the simulation.
    *
    * @param expectedPowerRequestTick
    *   The tick at which the first power request message is expected from
    *   [[GridAgent]].
    * @param requestVoltageDeviationTolerance
    *   The voltage request deviation tolerance, outside which reactive power
    *   has to be recalculated.
    * @param simulationStart
    *   The simulation start date and time.
    * @param simulationEnd
    *   The simulation end date and time.
    */
  final case class SimulationParameters(
      expectedPowerRequestTick: Long,
      requestVoltageDeviationTolerance: Dimensionless,
      simulationStart: ZonedDateTime,
      simulationEnd: ZonedDateTime,
  )

  /** Starts the initialization process of a [[ParticipantAgent]].
    *
    * @param participantInput
    *   The system participant model input that represents the physical model at
    *   the core of the agent.
    * @param runtimeConfig
    *   Runtime configuration that has to match the participant type.
    * @param notifierConfig
    *   The result configuration.
    * @param participantRefs
    *   A collection of actor references to actors required for initialization
    *   and operation.
    * @param simulationParams
    *   Some parameters required for simulation.
    * @param parent
    *   The parent actor scheduling or controlling this participant, i.e. either
    *   a [[edu.ie3.simona.scheduler.Scheduler]] or an
    *   [[edu.ie3.simona.agent.em.EmAgent]].
    */
  def apply(
      participantInput: SystemParticipantInput,
      runtimeConfig: BaseRuntimeConfig,
      notifierConfig: NotifierConfig,
      participantRefs: ParticipantRefs,
      simulationParams: SimulationParameters,
      parent: Either[ActorRef[SchedulerMessage], ActorRef[FlexResponse]],
  ): Behavior[Request] = Behaviors.setup { ctx =>
    val parentData = parent
      .map { em =>
        val flexAdapter = ctx.messageAdapter[FlexRequest](Flex)

        em ! RegisterControlledAsset(
          flexAdapter,
          participantInput,
        )

        em ! ScheduleFlexActivation(
          participantInput.getUuid,
          INIT_SIM_TICK,
        )

        FlexControlledData(em, flexAdapter)
      }
      .left
      .map { scheduler =>
        {
          val activationAdapter = ctx.messageAdapter[Activation] { msg =>
            ParticipantActivation(msg.tick)
          }

          scheduler ! ScheduleActivation(
            activationAdapter,
            INIT_SIM_TICK,
          )

          SchedulerData(scheduler, activationAdapter)
        }
      }

    uninitialized(
      participantInput,
      runtimeConfig,
      notifierConfig,
      participantRefs,
      simulationParams,
      parentData,
    )
  }

  /** Waiting for an [[Activation]] message to start the initialization.
    */
  private def uninitialized(
      participantInput: SystemParticipantInput,
      runtimeConfig: BaseRuntimeConfig,
      notifierConfig: NotifierConfig,
      participantRefs: ParticipantRefs,
      simulationParams: SimulationParameters,
      parentData: Either[SchedulerData, FlexControlledData],
  ): Behavior[Request] = Behaviors.receivePartial {

    case (ctx, activation: ActivationRequest)
        if activation.tick == INIT_SIM_TICK =>
      // first, check whether we're just supposed to replay primary data time series
      participantRefs.primaryServiceProxy ! PrimaryServiceRegistrationMessage(
        ctx.self.toClassic,
        participantInput.getUuid,
      )

      waitingForPrimaryProxy(
        participantInput,
        runtimeConfig,
        notifierConfig,
        participantRefs,
        simulationParams,
        parentData,
      )

  }

  /** Waits for the primary proxy to respond, which decides whether this
    * participant uses model calculations or just replays primary data.
    */
  private def waitingForPrimaryProxy(
      participantInput: SystemParticipantInput,
      runtimeConfig: BaseRuntimeConfig,
      notifierConfig: NotifierConfig,
      participantRefs: ParticipantRefs,
      simulationParams: SimulationParameters,
      parentData: Either[SchedulerData, FlexControlledData],
  ): Behavior[Request] = Behaviors.receivePartial {

    case (
          _,
          PrimaryRegistrationSuccessfulMessage(
            serviceRef,
            firstDataTick,
            primaryDataExtra,
          ),
        ) =>
      // we're supposed to replay primary data, initialize accordingly
      val expectedFirstData = Map(serviceRef -> firstDataTick)

      completeInitialization(
        ParticipantModelShell.createForPrimaryData(
          participantInput,
          runtimeConfig,
          primaryDataExtra,
          simulationParams.simulationStart,
          simulationParams.simulationEnd,
        ),
        notifierConfig,
        expectedFirstData,
        participantRefs,
        simulationParams,
        parentData,
      )

    case (ctx, RegistrationFailedMessage(_)) =>
      // we're _not_ supposed to replay primary data, thus initialize the physical model
      val modelShell = ParticipantModelShell.createForPhysicalModel(
        participantInput,
        runtimeConfig,
        simulationParams.simulationStart,
        simulationParams.simulationEnd,
      )

      val requiredServiceTypes = modelShell.requiredServices.toSet

      if (requiredServiceTypes.isEmpty) {
        // not requiring any secondary services, thus we're ready to go
        completeInitialization(
          modelShell,
          notifierConfig,
          Map.empty,
          participantRefs,
          simulationParams,
          parentData,
        )
      } else {
        // requiring at least one secondary service, thus send out registrations and wait for replies
        val requiredServices = requiredServiceTypes
          .map(serviceType =>
            serviceType -> participantRefs.services.getOrElse(
              serviceType,
              throw new CriticalFailureException(
                s"${modelShell.identifier}: Service of type $serviceType is not available."
              ),
            )
          )
          .toMap

        requiredServices.foreach { case (serviceType, serviceRef) =>
          registerForService(
            participantInput,
            ctx.self,
            modelShell,
            serviceType,
            serviceRef,
          )(ctx)
        }

        waitingForServices(
          modelShell,
          notifierConfig,
          participantRefs,
          simulationParams,
          requiredServices.values.toSet,
          parentData = parentData,
        )
      }
  }

  private def registerForService(
      participantInput: SystemParticipantInput,
      participantRef: ActorRef[Request],
      modelShell: ParticipantModelShell[_, _],
      serviceType: ServiceType,
      serviceRef: ClassicRef,
  )(implicit ctx: ActorContext[ParticipantAgent.Request]): Unit =
    serviceType match {
      case ServiceType.WeatherService =>
        val geoPosition = participantInput.getNode.getGeoPosition

        Option(geoPosition.getY).zip(Option(geoPosition.getX)) match {
          case Some((lat, lon)) =>
            serviceRef ! RegisterForWeatherMessage(
              participantRef.toClassic,
              lat,
              lon,
            )
          case _ =>
            throw new CriticalFailureException(
              s"${modelShell.identifier} cannot register for weather information at " +
                s"node ${participantInput.getNode.getId} (${participantInput.getNode.getUuid}), " +
                s"because the geo position (${geoPosition.getY}, ${geoPosition.getX}) is invalid."
            )
        }

      case ServiceType.PriceService =>
        throw new CriticalFailureException(
          s"${modelShell.identifier} is trying to register for a ${ServiceType.PriceService}, " +
            s"which is currently not supported."
        )

      case ServiceType.EvMovementService =>
<<<<<<< HEAD
        serviceRef ! RegisterForEvDataMessage(ctx.self, modelShell.uuid)
=======
        serviceRef ! RegisterForEvDataMessage(
          participantRef.toClassic,
          modelShell.uuid,
        )
>>>>>>> 9c80601f
    }

  /** Waiting for replies from secondary services. If all replies have been
    * received, we complete the initialization.
    */
  private def waitingForServices(
      modelShell: ParticipantModelShell[_, _],
      notifierConfig: NotifierConfig,
      participantRefs: ParticipantRefs,
      simulationParams: SimulationParameters,
      expectedRegistrations: Set[ClassicRef],
      expectedFirstData: Map[ClassicRef, Long] = Map.empty,
      parentData: Either[SchedulerData, FlexControlledData],
  ): Behavior[Request] =
    Behaviors.receivePartial {
      case (_, RegistrationSuccessfulMessage(serviceRef, nextDataTick)) =>
        // received registration success message from secondary service
        if (!expectedRegistrations.contains(serviceRef))
          throw new CriticalFailureException(
            s"${modelShell.identifier}: Registration response from $serviceRef was not expected!"
          )

        val newExpectedRegistrations = expectedRegistrations.excl(serviceRef)
        val newExpectedFirstData =
          expectedFirstData.updated(serviceRef, nextDataTick)

        if (newExpectedRegistrations.isEmpty)
          // all secondary services set up, ready to go
          completeInitialization(
            modelShell,
            notifierConfig,
            newExpectedFirstData,
            participantRefs,
            simulationParams,
            parentData,
          )
        else
          // there's at least one more service to go, let's wait for confirmation
          waitingForServices(
            modelShell,
            notifierConfig,
            participantRefs,
            simulationParams,
            newExpectedRegistrations,
            newExpectedFirstData,
            parentData,
          )
    }

  /** Completes initialization, sends a completion message and creates actual
    * [[ParticipantAgent]]
    */
  private def completeInitialization(
      modelShell: ParticipantModelShell[_, _],
      notifierConfig: NotifierConfig,
      expectedData: Map[ClassicRef, Long],
      participantRefs: ParticipantRefs,
      simulationParams: SimulationParameters,
      parentData: Either[SchedulerData, FlexControlledData],
  ): Behavior[Request] = {

    val inputHandler = ParticipantInputHandler(expectedData)

    // get first overall activation tick
    val firstTick = inputHandler.getDataCompletedTick.orElse(
      modelShell
        .getChangeIndicator(currentTick = -1, None)
        .changesAtTick
    )

    if (firstTick.isEmpty)
      throw new CriticalFailureException(
        s"${modelShell.identifier}: No new first activation tick determined with expected data $expectedData"
      )

    parentData.fold(
      schedulerData =>
        schedulerData.scheduler ! Completion(
          schedulerData.activationAdapter,
          firstTick,
        ),
      _.emAgent ! FlexCompletion(
        modelShell.uuid,
        requestAtNextActivation = false,
        firstTick,
      ),
    )

    ParticipantAgent(
      modelShell,
      inputHandler,
      ParticipantGridAdapter(
        participantRefs.gridAgent,
        simulationParams.expectedPowerRequestTick,
        simulationParams.requestVoltageDeviationTolerance,
      ),
      ParticipantResultHandler(
        participantRefs.resultListener,
        notifierConfig,
      ),
      parentData,
    )
  }
}<|MERGE_RESOLUTION|>--- conflicted
+++ resolved
@@ -304,14 +304,10 @@
         )
 
       case ServiceType.EvMovementService =>
-<<<<<<< HEAD
-        serviceRef ! RegisterForEvDataMessage(ctx.self, modelShell.uuid)
-=======
         serviceRef ! RegisterForEvDataMessage(
-          participantRef.toClassic,
+          participantRef,
           modelShell.uuid,
         )
->>>>>>> 9c80601f
     }
 
   /** Waiting for replies from secondary services. If all replies have been
