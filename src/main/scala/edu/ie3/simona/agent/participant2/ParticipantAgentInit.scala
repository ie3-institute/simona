/*
 * © 2024. TU Dortmund University,
 * Institute of Energy Systems, Energy Efficiency and Energy Economics,
 * Research group Distribution grid planning and operation
 */

package edu.ie3.simona.agent.participant2

import edu.ie3.datamodel.models.input.system.SystemParticipantInput
import edu.ie3.simona.agent.grid.GridAgent
import edu.ie3.simona.agent.participant.statedata.ParticipantStateData.InputModelContainer
import edu.ie3.simona.agent.participant2.ParticipantAgent._
import edu.ie3.simona.config.RuntimeConfig.BaseRuntimeConfig
import edu.ie3.simona.event.ResultEvent
import edu.ie3.simona.event.notifier.NotifierConfig
import edu.ie3.simona.exceptions.CriticalFailureException
import edu.ie3.simona.model.participant2.ParticipantModelShell
import edu.ie3.simona.ontology.messages.SchedulerMessage.{
  Completion,
  ScheduleActivation,
}
import edu.ie3.simona.ontology.messages.flex.FlexibilityMessage._
import edu.ie3.simona.ontology.messages.services.ServiceMessage.{
  PrimaryServiceRegistrationMessage,
  RegisterForEvDataMessage,
}
import edu.ie3.simona.ontology.messages.services.WeatherMessage.RegisterForWeatherMessage
import edu.ie3.simona.ontology.messages.{Activation, SchedulerMessage}
import edu.ie3.simona.scheduler.ScheduleLock.ScheduleKey
import edu.ie3.simona.service.ServiceType
import edu.ie3.simona.util.SimonaConstants.INIT_SIM_TICK
import org.apache.pekko.actor.typed.scaladsl.Behaviors
import org.apache.pekko.actor.typed.scaladsl.adapter.TypedActorRefOps
import org.apache.pekko.actor.typed.{ActorRef, Behavior}
import org.apache.pekko.actor.{ActorRef => ClassicRef}
import squants.Dimensionless

import java.time.ZonedDateTime

/** This class helps collect all information required for the initialization of
  * a [[ParticipantAgent]]. When initialization succeeds, a [[ParticipantAgent]]
  * behavior is returned, having the first simulation activation already
  * scheduled with the corresponding [[edu.ie3.simona.scheduler.Scheduler]] or
  * [[edu.ie3.simona.agent.em.EmAgent]].
  */
object ParticipantAgentInit {

  /** Container class that gathers references to relevant actors.
    *
    * @param gridAgent
    *   Reference to the grid agent.
    * @param primaryServiceProxy
    *   Reference to the primary service proxy.
    * @param services
    *   References to services by service type.
    * @param resultListener
    *   Reference to the result listeners.
    */
  final case class ParticipantRefs(
      gridAgent: ActorRef[GridAgent.Request],
      primaryServiceProxy: ClassicRef,
      services: Map[ServiceType, ClassicRef],
      resultListener: Iterable[ActorRef[ResultEvent]],
  )

  /** Container class that holds parameters related to the simulation.
    *
    * @param expectedPowerRequestTick
    *   The tick at which the first power request message is expected from
    *   [[GridAgent]].
    * @param requestVoltageDeviationTolerance
    *   The voltage request deviation tolerance, outside which reactive power
    *   has to be recalculated.
    * @param simulationStart
    *   The simulation start date and time.
    * @param simulationEnd
    *   The simulation end date and time.
    */
  final case class SimulationParameters(
      expectedPowerRequestTick: Long,
      requestVoltageDeviationTolerance: Dimensionless,
      simulationStart: ZonedDateTime,
      simulationEnd: ZonedDateTime,
  )

  /** Starts the initialization process of a [[ParticipantAgent]].
    *
    * @param inputContainer
    *   The input container holding the system participant model input that
    *   represents the physical model at the core of the agent.
    * @param runtimeConfig
    *   Runtime configuration that has to match the participant type.
    * @param notifierConfig
    *   The result configuration.
    * @param participantRefs
    *   A collection of actor references to actors required for initialization
    *   and operation.
    * @param simulationParams
    *   Some parameters required for simulation.
    * @param parent
    *   The parent actor scheduling or controlling this participant, i.e. either
    *   a [[edu.ie3.simona.scheduler.Scheduler]] or an
    *   [[edu.ie3.simona.agent.em.EmAgent]].
    */
  def apply(
      inputContainer: InputModelContainer[_ <: SystemParticipantInput],
      runtimeConfig: BaseRuntimeConfig,
      notifierConfig: NotifierConfig,
      participantRefs: ParticipantRefs,
      simulationParams: SimulationParameters,
      parent: Either[ActorRef[SchedulerMessage], ActorRef[FlexResponse]],
      scheduleKey: ScheduleKey,
  ): Behavior[Request] = Behaviors.setup { ctx =>
    val parentData = parent
      .map { em =>
        val flexAdapter = ctx.messageAdapter[FlexRequest](Flex)

        em ! RegisterControlledAsset(
          flexAdapter,
          inputContainer.electricalInputModel,
        )

        em ! ScheduleFlexActivation(
          inputContainer.electricalInputModel.getUuid,
          INIT_SIM_TICK,
          Some(scheduleKey),
        )

        FlexControlledData(em, flexAdapter)
      }
      .left
      .map { scheduler =>
        {
          val activationAdapter = ctx.messageAdapter[Activation] { msg =>
            ParticipantActivation(msg.tick)
          }

          scheduler ! ScheduleActivation(
            activationAdapter,
            INIT_SIM_TICK,
            Some(scheduleKey),
          )

          SchedulerData(scheduler, activationAdapter)
        }
      }

    uninitialized(
      inputContainer,
      runtimeConfig,
      notifierConfig,
      participantRefs,
      simulationParams,
      parentData,
    )
  }

  /** Waiting for an [[Activation]] message to start the initialization.
    */
  private def uninitialized(
      inputContainer: InputModelContainer[_ <: SystemParticipantInput],
      runtimeConfig: BaseRuntimeConfig,
      notifierConfig: NotifierConfig,
      participantRefs: ParticipantRefs,
      simulationParams: SimulationParameters,
      parentData: Either[SchedulerData, FlexControlledData],
  ): Behavior[Request] = Behaviors.receivePartial {

    case (ctx, activation: ActivationRequest)
        if activation.tick == INIT_SIM_TICK =>
      // first, check whether we're just supposed to replay primary data time series
      participantRefs.primaryServiceProxy ! PrimaryServiceRegistrationMessage(
<<<<<<< HEAD
        ctx.self,
        participantInput.getUuid,
=======
        ctx.self.toClassic,
        inputContainer.electricalInputModel.getUuid,
>>>>>>> 3a535dcd
      )

      waitingForPrimaryProxy(
        inputContainer,
        runtimeConfig,
        notifierConfig,
        participantRefs,
        simulationParams,
        parentData,
      )

  }

  /** Waits for the primary proxy to respond, which decides whether this
    * participant uses model calculations or just replays primary data.
    */
  private def waitingForPrimaryProxy(
      inputContainer: InputModelContainer[_ <: SystemParticipantInput],
      runtimeConfig: BaseRuntimeConfig,
      notifierConfig: NotifierConfig,
      participantRefs: ParticipantRefs,
      simulationParams: SimulationParameters,
      parentData: Either[SchedulerData, FlexControlledData],
  ): Behavior[Request] = Behaviors.receivePartial {

    case (
          _,
          PrimaryRegistrationSuccessfulMessage(
            serviceRef,
            firstDataTick,
            primaryDataExtra,
          ),
        ) =>
      // we're supposed to replay primary data, initialize accordingly
      val expectedFirstData = Map(serviceRef -> firstDataTick)

      completeInitialization(
        ParticipantModelShell.createForPrimaryData(
          inputContainer,
          runtimeConfig,
          primaryDataExtra,
          simulationParams.simulationStart,
          simulationParams.simulationEnd,
        ),
        notifierConfig,
        expectedFirstData,
        participantRefs,
        simulationParams,
        parentData,
      )

    case (ctx, RegistrationFailedMessage(_)) =>
      // we're _not_ supposed to replay primary data, thus initialize the physical model
      val modelShell = ParticipantModelShell.createForPhysicalModel(
        inputContainer,
        runtimeConfig,
        simulationParams.simulationStart,
        simulationParams.simulationEnd,
      )

      val requiredServiceTypes = modelShell.requiredServices.toSet

      if (requiredServiceTypes.isEmpty) {
        // not requiring any secondary services, thus we're ready to go
        completeInitialization(
          modelShell,
          notifierConfig,
          Map.empty,
          participantRefs,
          simulationParams,
          parentData,
        )
      } else {
        // requiring at least one secondary service, thus send out registrations and wait for replies
        val requiredServices = requiredServiceTypes
          .map(serviceType =>
            serviceType -> participantRefs.services.getOrElse(
              serviceType,
              throw new CriticalFailureException(
                s"${modelShell.identifier}: Service of type $serviceType is not available."
              ),
            )
          )
          .toMap

        requiredServices.foreach { case (serviceType, serviceRef) =>
          registerForService(
            inputContainer.electricalInputModel,
            ctx.self,
            modelShell,
            serviceType,
            serviceRef,
          )
        }

        waitingForServices(
          modelShell,
          notifierConfig,
          participantRefs,
          simulationParams,
          requiredServices.values.toSet,
          parentData = parentData,
        )
      }
  }

  private def registerForService(
      participantInput: SystemParticipantInput,
      participantRef: ActorRef[Request],
      modelShell: ParticipantModelShell[_, _],
      serviceType: ServiceType,
      serviceRef: ClassicRef,
  ): Unit =
    serviceType match {
      case ServiceType.WeatherService =>
        val geoPosition = participantInput.getNode.getGeoPosition

        Option(geoPosition.getY).zip(Option(geoPosition.getX)) match {
          case Some((lat, lon)) =>
            serviceRef ! RegisterForWeatherMessage(
              participantRef.toClassic,
              lat,
              lon,
            )
          case _ =>
            throw new CriticalFailureException(
              s"${modelShell.identifier} cannot register for weather information at " +
                s"node ${participantInput.getNode.getId} (${participantInput.getNode.getUuid}), " +
                s"because the geo position (${geoPosition.getY}, ${geoPosition.getX}) is invalid."
            )
        }

      case ServiceType.PriceService =>
        throw new CriticalFailureException(
          s"${modelShell.identifier} is trying to register for a ${ServiceType.PriceService}, " +
            s"which is currently not supported."
        )

      case ServiceType.EvMovementService =>
        serviceRef ! RegisterForEvDataMessage(
          participantRef,
          modelShell.uuid,
        )
    }

  /** Waiting for replies from secondary services. If all replies have been
    * received, we complete the initialization.
    */
  private def waitingForServices(
      modelShell: ParticipantModelShell[_, _],
      notifierConfig: NotifierConfig,
      participantRefs: ParticipantRefs,
      simulationParams: SimulationParameters,
      expectedRegistrations: Set[ClassicRef],
      expectedFirstData: Map[ClassicRef, Long] = Map.empty,
      parentData: Either[SchedulerData, FlexControlledData],
  ): Behavior[Request] =
    Behaviors.receivePartial {
      case (_, RegistrationSuccessfulMessage(serviceRef, nextDataTick)) =>
        // received registration success message from secondary service
        if (!expectedRegistrations.contains(serviceRef))
          throw new CriticalFailureException(
            s"${modelShell.identifier}: Registration response from $serviceRef was not expected!"
          )

        val newExpectedRegistrations = expectedRegistrations.excl(serviceRef)
        val newExpectedFirstData =
          expectedFirstData.updated(serviceRef, nextDataTick)

        if (newExpectedRegistrations.isEmpty)
          // all secondary services set up, ready to go
          completeInitialization(
            modelShell,
            notifierConfig,
            newExpectedFirstData,
            participantRefs,
            simulationParams,
            parentData,
          )
        else
          // there's at least one more service to go, let's wait for confirmation
          waitingForServices(
            modelShell,
            notifierConfig,
            participantRefs,
            simulationParams,
            newExpectedRegistrations,
            newExpectedFirstData,
            parentData,
          )
    }

  /** Completes initialization, sends a completion message and creates actual
    * [[ParticipantAgent]]
    */
  private def completeInitialization(
      modelShell: ParticipantModelShell[_, _],
      notifierConfig: NotifierConfig,
      expectedData: Map[ClassicRef, Long],
      participantRefs: ParticipantRefs,
      simulationParams: SimulationParameters,
      parentData: Either[SchedulerData, FlexControlledData],
  ): Behavior[Request] = {

    val inputHandler = ParticipantInputHandler(expectedData)

    // get first overall activation tick
    val firstTick = inputHandler.getDataCompletedTick.orElse(
      modelShell
        .getChangeIndicator(currentTick = -1, None)
        .changesAtTick
    )

    if (firstTick.isEmpty)
      throw new CriticalFailureException(
        s"${modelShell.identifier}: No new first activation tick determined with expected data $expectedData"
      )

    parentData.fold(
      schedulerData =>
        schedulerData.scheduler ! Completion(
          schedulerData.activationAdapter,
          firstTick,
        ),
      _.emAgent ! FlexCompletion(
        modelShell.uuid,
        requestAtNextActivation = false,
        firstTick,
      ),
    )

    ParticipantAgent(
      modelShell,
      inputHandler,
      ParticipantGridAdapter(
        participantRefs.gridAgent,
        simulationParams.expectedPowerRequestTick,
        simulationParams.requestVoltageDeviationTolerance,
      ),
      ParticipantResultHandler(
        participantRefs.resultListener,
        notifierConfig,
      ),
      parentData,
    )
  }
}<|MERGE_RESOLUTION|>--- conflicted
+++ resolved
@@ -170,13 +170,8 @@
         if activation.tick == INIT_SIM_TICK =>
       // first, check whether we're just supposed to replay primary data time series
       participantRefs.primaryServiceProxy ! PrimaryServiceRegistrationMessage(
-<<<<<<< HEAD
         ctx.self,
-        participantInput.getUuid,
-=======
-        ctx.self.toClassic,
         inputContainer.electricalInputModel.getUuid,
->>>>>>> 3a535dcd
       )
 
       waitingForPrimaryProxy(
