--- conflicted
+++ resolved
@@ -27,13 +27,9 @@
   *   Type of the [[PrimaryDataWithComplexPower]], that the model will produce
   *   or receive as primary data
   */
-<<<<<<< HEAD
-final case class DataCollectionStateData[+PD <: PrimaryDataWithApparentPower](
-=======
 final case class DataCollectionStateData[+PD <: PrimaryDataWithComplexPower[
   PD
 ]](
->>>>>>> 76fd935a
     baseStateData: BaseStateData[PD],
     data: Map[ActorRef, Option[_ <: Data]],
     yetTriggered: Boolean,
