/*
 * © 2022. TU Dortmund University,
 * Institute of Energy Systems, Energy Efficiency and Energy Economics,
 * Research group Distribution grid planning and operation
 */

package edu.ie3.simona.agent.participant.storage

import edu.ie3.datamodel.models.input.system.StorageInput
import edu.ie3.simona.agent.participant.ParticipantAgent
import edu.ie3.simona.agent.participant.data.Data.PrimaryData.ComplexPower
import edu.ie3.simona.agent.participant.statedata.ParticipantStateData
import edu.ie3.simona.agent.participant.statedata.ParticipantStateData.ParticipantInitializeStateData
import edu.ie3.simona.config.RuntimeConfig.{
  SimpleRuntimeConfig,
  StorageRuntimeConfig,
}
import edu.ie3.simona.model.participant.StorageModel
import edu.ie3.simona.model.participant.StorageModel.{
  StorageRelevantData,
  StorageState,
}
import org.apache.pekko.actor.{ActorRef, Props}

object StorageAgent {
  def props(
      scheduler: ActorRef,
      initStateData: ParticipantInitializeStateData[
        StorageInput,
<<<<<<< HEAD
        SimpleRuntimeConfig,
        ApparentPower,
=======
        StorageRuntimeConfig,
        ComplexPower,
>>>>>>> 2035782b
      ],
      listener: Iterable[ActorRef],
  ): Props =
    Props(
      new StorageAgent(
        scheduler,
        initStateData,
        listener,
      )
    )
}

/** Creating a battery storage agent
  *
  * @param scheduler
  *   Actor reference of the scheduler
  * @param listener
  *   List of listeners interested in results
  */
class StorageAgent(
    scheduler: ActorRef,
    initStateData: ParticipantInitializeStateData[
      StorageInput,
<<<<<<< HEAD
      SimpleRuntimeConfig,
      ApparentPower,
=======
      StorageRuntimeConfig,
      ComplexPower,
>>>>>>> 2035782b
    ],
    override val listener: Iterable[ActorRef],
) extends ParticipantAgent[
      ComplexPower,
      StorageRelevantData,
      StorageState,
      ParticipantStateData[ComplexPower],
      StorageInput,
      SimpleRuntimeConfig,
      StorageModel,
    ](
      scheduler,
      initStateData,
    )
    with StorageAgentFundamentals {}<|MERGE_RESOLUTION|>--- conflicted
+++ resolved
@@ -27,13 +27,8 @@
       scheduler: ActorRef,
       initStateData: ParticipantInitializeStateData[
         StorageInput,
-<<<<<<< HEAD
         SimpleRuntimeConfig,
-        ApparentPower,
-=======
-        StorageRuntimeConfig,
         ComplexPower,
->>>>>>> 2035782b
       ],
       listener: Iterable[ActorRef],
   ): Props =
@@ -57,13 +52,8 @@
     scheduler: ActorRef,
     initStateData: ParticipantInitializeStateData[
       StorageInput,
-<<<<<<< HEAD
       SimpleRuntimeConfig,
-      ApparentPower,
-=======
-      StorageRuntimeConfig,
       ComplexPower,
->>>>>>> 2035782b
     ],
     override val listener: Iterable[ActorRef],
 ) extends ParticipantAgent[
