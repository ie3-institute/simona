--- conflicted
+++ resolved
@@ -33,10 +33,7 @@
   EvFreeLotsRequest
 }
 import edu.ie3.util.scala.quantities.ReactivePower
-<<<<<<< HEAD
-=======
 import squants.Power
->>>>>>> 492f6de6
 
 object EvcsAgent {
   def props(
@@ -127,11 +124,7 @@
       windowStart: Long,
       windowEnd: Long,
       activeToReactivePowerFuncOpt: Option[
-<<<<<<< HEAD
-        squants.Power => ReactivePower
-=======
         Power => ReactivePower
->>>>>>> 492f6de6
       ]
   ): ApparentPower =
     ParticipantAgentFundamentals.averageApparentPower(
