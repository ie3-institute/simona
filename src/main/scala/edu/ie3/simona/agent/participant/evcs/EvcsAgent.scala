--- conflicted
+++ resolved
@@ -22,11 +22,6 @@
 }
 import edu.ie3.simona.agent.state.AgentState.Idle
 import edu.ie3.simona.config.SimonaConfig.EvcsRuntimeConfig
-<<<<<<< HEAD
-import edu.ie3.simona.model.participant.EvcsModel
-import edu.ie3.simona.model.participant.EvcsModel.{EvcsRelevantData, EvcsState}
-import edu.ie3.simona.ontology.messages.services.EvMessage.{
-=======
 import edu.ie3.simona.model.participant.evcs.EvcsModel
 import edu.ie3.simona.model.participant.evcs.EvcsModel.{
   EvcsRelevantData,
@@ -34,7 +29,6 @@
 }
 import edu.ie3.simona.ontology.messages.services.EvMessage.{
   CurrentPriceRequest,
->>>>>>> 68486ac4
   DepartingEvsRequest,
   EvFreeLotsRequest
 }
@@ -86,8 +80,6 @@
         ) =>
       handleFreeLotsRequest(tick, modelBaseStateData)
       stay()
-<<<<<<< HEAD
-=======
 
     case Event(
           CurrentPriceRequest(tick),
@@ -101,7 +93,6 @@
       handleCurrentPriceRequest(tick, modelBaseStateData)
       stay()
 
->>>>>>> 68486ac4
     case Event(
           DepartingEvsRequest(tick, departingEvs),
           modelBaseStateData: ParticipantModelBaseStateData[
@@ -112,11 +103,7 @@
           ]
         ) =>
       val updatedStateData =
-<<<<<<< HEAD
-        handleDepartingEvsRequest(tick, modelBaseStateData, departingEvs)
-=======
         handleDepartingEvsRequest(tick, departingEvs, modelBaseStateData)
->>>>>>> 68486ac4
       stay() using updatedStateData
   }
 
