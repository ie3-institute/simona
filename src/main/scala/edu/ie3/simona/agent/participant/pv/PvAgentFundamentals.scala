/*
 * © 2020. TU Dortmund University,
 * Institute of Energy Systems, Energy Efficiency and Energy Economics,
 * Research group Distribution grid planning and operation
 */

package edu.ie3.simona.agent.participant.pv

import edu.ie3.datamodel.models.input.system.PvInput
import edu.ie3.datamodel.models.result.ResultEntity
import edu.ie3.datamodel.models.result.system.{
  PvResult,
  SystemParticipantResult,
}
import edu.ie3.simona.agent.ValueStore
import edu.ie3.simona.agent.participant.ParticipantAgent.getAndCheckNodalVoltage
import edu.ie3.simona.agent.participant.ParticipantAgentFundamentals
import edu.ie3.simona.agent.participant.data.Data.PrimaryData.{
  ApparentPower => ComplexPower,
  ZERO_POWER,
}
import edu.ie3.simona.agent.participant.data.Data.SecondaryData
import edu.ie3.simona.agent.participant.data.secondary.SecondaryDataService
import edu.ie3.simona.agent.participant.pv.PvAgent.neededServices
import edu.ie3.simona.agent.participant.statedata.BaseStateData.{
  FlexControlledData,
  ParticipantModelBaseStateData,
}
import edu.ie3.simona.agent.participant.statedata.ParticipantStateData
import edu.ie3.simona.agent.participant.statedata.ParticipantStateData.InputModelContainer
import edu.ie3.simona.agent.state.AgentState
import edu.ie3.simona.agent.state.AgentState.Idle
import edu.ie3.simona.config.SimonaConfig.PvRuntimeConfig
import edu.ie3.simona.event.notifier.NotifierConfig
import edu.ie3.simona.exceptions.agent.{
  AgentInitializationException,
  InconsistentStateException,
  InvalidRequestException,
}
import edu.ie3.simona.io.result.AccompaniedSimulationResult
import edu.ie3.simona.model.participant.ModelState.ConstantState
import edu.ie3.simona.model.participant.PvModel.PvRelevantData
import edu.ie3.simona.model.participant.{
  FlexChangeIndicator,
  ModelState,
  PvModel,
}
import edu.ie3.simona.ontology.messages.flex.FlexibilityMessage.{
  FlexRequest,
  FlexResponse,
}
import edu.ie3.simona.ontology.messages.services.WeatherMessage.WeatherData
import edu.ie3.simona.service.weather.WeatherService.FALLBACK_WEATHER_STEM_DISTANCE
import edu.ie3.simona.util.TickUtil.TickLong
import edu.ie3.util.quantities.PowerSystemUnits.PU
import edu.ie3.util.quantities.QuantityUtils.RichQuantityDouble
import edu.ie3.util.scala.quantities.ReactivePower
import org.apache.pekko.actor.typed.scaladsl.adapter.ClassicActorRefOps
import org.apache.pekko.actor.typed.{ActorRef => TypedActorRef}
import org.apache.pekko.actor.{ActorRef, FSM}
import squants.{Dimensionless, Each, Power}

import java.time.ZonedDateTime
import java.util.UUID
import scala.collection.SortedSet
import scala.reflect.{ClassTag, classTag}

protected trait PvAgentFundamentals
    extends ParticipantAgentFundamentals[
      ComplexPower,
      PvRelevantData,
      ConstantState.type,
      ParticipantStateData[ComplexPower],
      PvInput,
      PvRuntimeConfig,
      PvModel,
    ] {
  this: PvAgent =>
  override protected val pdClassTag: ClassTag[ComplexPower] =
    classTag[ComplexPower]
  override val alternativeResult: ComplexPower = ZERO_POWER

  /** Determines the needed base state data in dependence of the foreseen
    * simulation mode of the agent.
    *
    * @param inputModel
    *   Input model definition
    * @param modelConfig
    *   Configuration of the model
    * @param services
    *   Collection of services to register with
    * @param simulationStartDate
    *   Real world time date time, when the simulation starts
    * @param simulationEndDate
    *   Real world time date time, when the simulation ends
    * @param resolution
    *   Agents regular time bin it wants to be triggered e.g one hour
    * @param requestVoltageDeviationThreshold
    *   Threshold, after which two nodal voltage magnitudes from participant
    *   power requests for the same tick are considered to be different
    * @param outputConfig
    *   Config of the output behaviour for simulation results
    * @return
    *   A child of [[ParticipantModelBaseStateData]] that reflects the behaviour
    *   based on the data source definition
    */
  override def determineModelBaseStateData(
      inputModel: InputModelContainer[PvInput],
      modelConfig: PvRuntimeConfig,
      services: Iterable[SecondaryDataService[_ <: SecondaryData]],
      simulationStartDate: ZonedDateTime,
      simulationEndDate: ZonedDateTime,
      resolution: Long,
      requestVoltageDeviationThreshold: Double,
      outputConfig: NotifierConfig,
      maybeEmAgent: Option[TypedActorRef[FlexResponse]],
  ): ParticipantModelBaseStateData[
    ComplexPower,
    PvRelevantData,
    ConstantState.type,
    PvModel,
  ] = {
    /* Check for needed services */
    if (!services.toSeq.map(_.getClass).containsSlice(neededServices))
      throw new AgentInitializationException(
        s"PvAgent cannot be initialized without a weather service!"
      )

    /* Build the calculation model */
    val model =
      buildModel(
        inputModel,
        modelConfig,
        simulationStartDate,
        simulationEndDate,
      )

    ParticipantModelBaseStateData[
      ComplexPower,
      PvRelevantData,
      ConstantState.type,
      PvModel,
    ](
      simulationStartDate,
      simulationEndDate,
      model,
      services,
      outputConfig,
      SortedSet.empty, // Additional activation of the pv agent is not needed
      Map.empty,
      requestVoltageDeviationThreshold,
      ValueStore.forVoltage(
        resolution,
        Each(
          inputModel.electricalInputModel.getNode
            .getvTarget()
            .to(PU)
            .getValue
            .doubleValue
        ),
      ),
      ValueStore(resolution),
      ValueStore(resolution),
      ValueStore(resolution),
      ValueStore(resolution),
      maybeEmAgent.map(FlexControlledData(_, self.toTyped[FlexRequest])),
    )
  }

  override def buildModel(
      inputModel: InputModelContainer[PvInput],
      modelConfig: PvRuntimeConfig,
      simulationStartDate: ZonedDateTime,
      simulationEndDate: ZonedDateTime,
  ): PvModel = PvModel(
    inputModel.electricalInputModel,
    modelConfig.scaling,
    simulationStartDate,
    simulationEndDate,
  )

  override protected def createInitialState(
      baseStateData: ParticipantModelBaseStateData[
        ComplexPower,
        PvRelevantData,
        ConstantState.type,
        PvModel,
      ]
  ): ModelState.ConstantState.type =
    ConstantState

  override protected def createCalcRelevantData(
      baseStateData: ParticipantModelBaseStateData[
        ComplexPower,
        PvRelevantData,
        ConstantState.type,
        PvModel,
      ],
      tick: Long,
  ): PvRelevantData = {
    /* convert current tick to a datetime */
    implicit val startDateTime: ZonedDateTime =
      baseStateData.startDate
    val dateTime = tick.toDateTime

    val tickInterval =
      baseStateData.receivedSecondaryDataStore
        .lastKnownTick(tick - 1) match {
        case Some(dataTick) =>
          tick - dataTick
        case _ =>
          /* At the first tick, we are not able to determine the tick interval from last tick
           * (since there is none). Then we use a fall back pv stem distance. */
          FALLBACK_WEATHER_STEM_DISTANCE
      }

    // take the last weather data, not necessarily the one for the current tick:
    // we might receive flex control messages for irregular ticks
    val (_, secondaryData) = baseStateData.receivedSecondaryDataStore
      .last(tick)
      .getOrElse(
        throw new InconsistentStateException(
          s"The model ${baseStateData.model} was not provided with any secondary data so far."
        )
      )

    /* extract weather data from secondary data, which should have been requested and received before */
    val weatherData =
      secondaryData
        .collectFirst {
          // filter secondary data for weather data
          case (_, data: WeatherData) =>
            data
        }
        .getOrElse(
          throw new InconsistentStateException(
            s"The model ${baseStateData.model} was not provided with needed weather data."
          )
        )

    PvRelevantData(
      dateTime,
      tickInterval,
      weatherData.diffIrr,
      weatherData.dirIrr,
    )
  }

  /** Handle an active power change by flex control.
    * @param tick
    *   Tick, in which control is issued
    * @param baseStateData
    *   Base state data of the agent
    * @param data
    *   Calculation relevant data
    * @param lastState
    *   Last known model state
    * @param setPower
    *   Setpoint active power
    * @return
    *   Updated model state, a result model and a [[FlexChangeIndicator]]
    */
  override def handleControlledPowerChange(
      tick: Long,
      baseStateData: ParticipantModelBaseStateData[
        ComplexPower,
        PvRelevantData,
        ConstantState.type,
        PvModel,
      ],
      data: PvRelevantData,
      lastState: ConstantState.type,
      setPower: squants.Power,
<<<<<<< HEAD
  ): (ConstantState.type, ComplexPower, FlexChangeIndicator) = {
=======
  ): (
      ConstantState.type,
      AccompaniedSimulationResult[ApparentPower],
      FlexChangeIndicator,
  ) = {
>>>>>>> 8deff74e
    /* Calculate result */
    val voltage = getAndCheckNodalVoltage(baseStateData, tick)

    val reactivePower = baseStateData.model.calculateReactivePower(
      setPower,
      voltage,
    )
<<<<<<< HEAD
    val result = ComplexPower(setPower, reactivePower)
=======
    val result = AccompaniedSimulationResult(
      ApparentPower(setPower, reactivePower),
      Seq.empty[ResultEntity],
    )
>>>>>>> 8deff74e

    /* Handle the request within the model */
    val (updatedState, flexChangeIndicator) =
      baseStateData.model.handleControlledPowerChange(data, lastState, setPower)
    (updatedState, result, flexChangeIndicator)
  }

  /** Partial function, that is able to transfer
    * [[ParticipantModelBaseStateData]] (holding the actual calculation model)
    * into a pair of active and reactive power
    */
  override val calculateModelPowerFunc: (
      Long,
      ParticipantModelBaseStateData[
        ComplexPower,
        PvRelevantData,
        ConstantState.type,
        PvModel,
      ],
      ConstantState.type,
      Dimensionless,
  ) => ComplexPower =
    (_, _, _, _) =>
      throw new InvalidRequestException(
        "Pv model cannot be run without secondary data."
      )

  /** Calculate the power output of the participant utilising secondary data.
    * However, it might appear, that not the complete set of secondary data is
    * available for the given tick. This might especially be true, if the actor
    * has been additionally activated. This method thereby has to try and fill
    * up missing data with the last known data, as this is still supposed to be
    * valid. The secondary data therefore is put to the calculation relevant
    * data store. <p>The next state is [[Idle]], sending a
    * [[edu.ie3.simona.ontology.messages.SchedulerMessage.Completion]] to
    * scheduler and using update result values.</p>
    *
    * @param baseStateData
    *   The base state data with collected secondary data
    * @param lastModelState
    *   Last model state
    * @param currentTick
    *   Tick, the trigger belongs to
    * @param scheduler
    *   [[ActorRef]] to the scheduler in the simulation
    * @return
    *   [[Idle]] with updated result values
    */
  override def calculatePowerWithSecondaryDataAndGoToIdle(
      baseStateData: ParticipantModelBaseStateData[
        ComplexPower,
        PvRelevantData,
        ConstantState.type,
        PvModel,
      ],
      lastModelState: ConstantState.type,
      currentTick: Long,
      scheduler: ActorRef,
  ): FSM.State[AgentState, ParticipantStateData[ComplexPower]] = {
    val voltage =
      getAndCheckNodalVoltage(baseStateData, currentTick)

    val relevantData =
      createCalcRelevantData(
        baseStateData,
        currentTick,
      )

    val result = baseStateData.model.calculatePower(
      currentTick,
      voltage,
      ConstantState,
      relevantData,
    )

    updateValueStoresInformListenersAndGoToIdleWithUpdatedBaseStateData(
      scheduler,
      baseStateData,
      AccompaniedSimulationResult(result),
      relevantData,
    )
  }

  /** Determine the average result within the given tick window
    *
    * @param tickToResults
    *   Mapping from data tick to actual data
    * @param windowStart
    *   First, included tick of the time window
    * @param windowEnd
    *   Last, included tick of the time window
    * @param activeToReactivePowerFuncOpt
    *   An Option on a function, that transfers the active into reactive power
    * @return
    *   The averaged result
    */
  override def averageResults(
      tickToResults: Map[Long, ComplexPower],
      windowStart: Long,
      windowEnd: Long,
      activeToReactivePowerFuncOpt: Option[
        Power => ReactivePower
      ] = None,
  ): ComplexPower =
    ParticipantAgentFundamentals.averageApparentPower(
      tickToResults,
      windowStart,
      windowEnd,
      activeToReactivePowerFuncOpt,
      log,
    )

  /** Determines the correct result.
    *
    * @param uuid
    *   Unique identifier of the physical model
    * @param dateTime
    *   Real world date of the result
    * @param result
    *   The primary data to build a result model for
    * @return
    *   The equivalent event
    */
  override protected def buildResult(
      uuid: UUID,
      dateTime: ZonedDateTime,
      result: ComplexPower,
  ): SystemParticipantResult =
    new PvResult(
      dateTime,
      uuid,
      result.p.toMegawatts.asMegaWatt,
      result.q.toMegavars.asMegaVar,
    )

  /** Update the last known model state with the given external, relevant data
    *
    * @param tick
    *   Tick to update state for
    * @param modelState
    *   Last known model state
    * @param calcRelevantData
    *   Data, relevant for calculation
    * @param nodalVoltage
    *   Current nodal voltage of the agent
    * @param model
    *   Model for calculation
    * @return
    *   The updated state at given tick under consideration of calculation
    *   relevant data
    */
  override protected def updateState(
      tick: Long,
      modelState: ModelState.ConstantState.type,
      calcRelevantData: PvRelevantData,
      nodalVoltage: squants.Dimensionless,
      model: PvModel,
  ): ModelState.ConstantState.type = modelState
}<|MERGE_RESOLUTION|>--- conflicted
+++ resolved
@@ -271,15 +271,11 @@
       data: PvRelevantData,
       lastState: ConstantState.type,
       setPower: squants.Power,
-<<<<<<< HEAD
-  ): (ConstantState.type, ComplexPower, FlexChangeIndicator) = {
-=======
   ): (
       ConstantState.type,
-      AccompaniedSimulationResult[ApparentPower],
+      AccompaniedSimulationResult[ComplexPower],
       FlexChangeIndicator,
   ) = {
->>>>>>> 8deff74e
     /* Calculate result */
     val voltage = getAndCheckNodalVoltage(baseStateData, tick)
 
@@ -287,14 +283,10 @@
       setPower,
       voltage,
     )
-<<<<<<< HEAD
-    val result = ComplexPower(setPower, reactivePower)
-=======
     val result = AccompaniedSimulationResult(
-      ApparentPower(setPower, reactivePower),
+      ComplexPower(setPower, reactivePower),
       Seq.empty[ResultEntity],
     )
->>>>>>> 8deff74e
 
     /* Handle the request within the model */
     val (updatedState, flexChangeIndicator) =
