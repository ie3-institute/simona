--- conflicted
+++ resolved
@@ -22,20 +22,12 @@
 import edu.ie3.simona.agent.participant.data.Data.SecondaryData
 import edu.ie3.simona.agent.participant.data.secondary.SecondaryDataService
 import edu.ie3.simona.agent.participant.pv.PvAgent.neededServices
-<<<<<<< HEAD
 import edu.ie3.simona.agent.participant.statedata.BaseStateData.{
   FlexStateData,
   ParticipantModelBaseStateData
 }
 import edu.ie3.simona.agent.participant.statedata.ParticipantStateData
 import edu.ie3.simona.agent.participant.statedata.ParticipantStateData.InputModelContainer
-=======
-import edu.ie3.simona.agent.participant.statedata.BaseStateData.ParticipantModelBaseStateData
-import edu.ie3.simona.agent.participant.statedata.{
-  DataCollectionStateData,
-  ParticipantStateData
-}
->>>>>>> 492f6de6
 import edu.ie3.simona.agent.state.AgentState
 import edu.ie3.simona.agent.state.AgentState.Idle
 import edu.ie3.simona.config.SimonaConfig.PvRuntimeConfig
@@ -56,18 +48,10 @@
 import edu.ie3.simona.ontology.messages.services.WeatherMessage.WeatherData
 import edu.ie3.simona.service.weather.WeatherService.FALLBACK_WEATHER_STEM_DISTANCE
 import edu.ie3.simona.util.TickUtil.TickLong
-<<<<<<< HEAD
-import edu.ie3.util.quantities.PowerSystemUnits.{KILOWATT_PER_SQUAREMETRE, PU}
-import edu.ie3.util.quantities.QuantityUtils.RichQuantityDouble
-import edu.ie3.util.scala.quantities.ReactivePower
-import squants.Each
-import squants.energy.Kilowatts
-=======
 import edu.ie3.util.quantities.PowerSystemUnits.PU
 import edu.ie3.util.quantities.QuantityUtils.RichQuantityDouble
 import edu.ie3.util.scala.quantities.ReactivePower
-import squants.{Power, Each, Dimensionless}
->>>>>>> 492f6de6
+import squants.{Dimensionless, Each, Power}
 
 import java.time.ZonedDateTime
 import java.util.UUID
@@ -163,15 +147,9 @@
       Map.empty,
       requestVoltageDeviationThreshold,
       ValueStore.forVoltage(
-<<<<<<< HEAD
         resolution,
         Each(
           inputModel.electricalInputModel.getNode
-=======
-        resolution * 10,
-        Each(
-          inputModel.getNode
->>>>>>> 492f6de6
             .getvTarget()
             .to(PU)
             .getValue
@@ -260,12 +238,8 @@
     PvRelevantData(
       dateTime,
       tickInterval,
-      Kilowatts(
-        weatherData.diffIrr.to(KILOWATT_PER_SQUAREMETRE).getValue.doubleValue
-      ),
-      Kilowatts(
-        weatherData.dirIrr.to(KILOWATT_PER_SQUAREMETRE).getValue.doubleValue
-      )
+      weatherData.diffIrr,
+      weatherData.dirIrr
     )
   }
 
@@ -316,7 +290,6 @@
     */
   override val calculateModelPowerFunc: (
       Long,
-<<<<<<< HEAD
       ParticipantModelBaseStateData[
         ApparentPower,
         PvRelevantData,
@@ -324,11 +297,7 @@
         PvModel
       ],
       ConstantState.type,
-      squants.Dimensionless
-=======
-      ParticipantModelBaseStateData[ApparentPower, PvRelevantData, PvModel],
       Dimensionless
->>>>>>> 492f6de6
   ) => ApparentPower =
     (_, _, _, _) =>
       throw new InvalidRequestException(
@@ -347,8 +316,8 @@
     *
     * @param baseStateData
     *   The base state data with collected secondary data
-    * @param maybeLastModelState
-    *   Optional last model state
+    * @param lastModelState
+    *   Last model state
     * @param currentTick
     *   Tick, the trigger belongs to
     * @param scheduler
@@ -409,11 +378,7 @@
       windowStart: Long,
       windowEnd: Long,
       activeToReactivePowerFuncOpt: Option[
-<<<<<<< HEAD
-        squants.Power => ReactivePower
-=======
         Power => ReactivePower
->>>>>>> 492f6de6
       ] = None
   ): ApparentPower =
     ParticipantAgentFundamentals.averageApparentPower(
