/*
 * © 2020. TU Dortmund University,
 * Institute of Energy Systems, Energy Efficiency and Energy Economics,
 * Research group Distribution grid planning and operation
 */

package edu.ie3.simona.agent.participant.pv

import akka.actor.{ActorRef, FSM}
import edu.ie3.datamodel.models.input.system.PvInput
import edu.ie3.datamodel.models.result.system.{
  PvResult,
  SystemParticipantResult
}
import edu.ie3.simona.agent.ValueStore
import edu.ie3.simona.agent.participant.ParticipantAgent.getAndCheckNodalVoltage
import edu.ie3.simona.agent.participant.ParticipantAgentFundamentals
import edu.ie3.simona.agent.participant.data.Data.PrimaryData.{
  ApparentPower,
  ZERO_POWER
}
import edu.ie3.simona.agent.participant.data.Data.SecondaryData
import edu.ie3.simona.agent.participant.data.secondary.SecondaryDataService
import edu.ie3.simona.agent.participant.pv.PvAgent.neededServices
import edu.ie3.simona.agent.participant.statedata.BaseStateData.ParticipantModelBaseStateData
import edu.ie3.simona.agent.participant.statedata.{
  DataCollectionStateData,
  ParticipantStateData
}
<<<<<<< HEAD
import edu.ie3.simona.agent.participant.ParticipantAgentFundamentals
import edu.ie3.simona.agent.participant.data.Data.PrimaryData.{
  ApparentPower,
  ZERO_POWER
}
import edu.ie3.simona.agent.participant.statedata.ParticipantStateData.InputModelContainer
=======
>>>>>>> 7c2056d7
import edu.ie3.simona.agent.state.AgentState
import edu.ie3.simona.agent.state.AgentState.Idle
import edu.ie3.simona.config.SimonaConfig.PvRuntimeConfig
import edu.ie3.simona.event.notifier.NotifierConfig
import edu.ie3.simona.exceptions.agent.{
  AgentInitializationException,
  InconsistentStateException,
  InvalidRequestException
}
import edu.ie3.simona.io.result.AccompaniedSimulationResult
import edu.ie3.simona.model.participant.PvModel
import edu.ie3.simona.model.participant.PvModel.PvRelevantData
import edu.ie3.simona.ontology.messages.services.WeatherMessage.WeatherData
import edu.ie3.simona.service.weather.WeatherService.FALLBACK_WEATHER_STEM_DISTANCE
import edu.ie3.simona.util.TickUtil.TickLong
import edu.ie3.util.quantities.PowerSystemUnits.PU
import edu.ie3.util.quantities.QuantityUtils.RichQuantityDouble
import edu.ie3.util.scala.quantities.ReactivePower
import squants.{Power, Each, Dimensionless}

import java.time.ZonedDateTime
import java.util.UUID
import scala.collection.SortedSet
import scala.reflect.{ClassTag, classTag}

protected trait PvAgentFundamentals
    extends ParticipantAgentFundamentals[
      ApparentPower,
      PvRelevantData,
      ParticipantStateData[ApparentPower],
      PvInput,
      PvRuntimeConfig,
      PvModel
    ] {
  this: PvAgent =>
  override protected val pdClassTag: ClassTag[ApparentPower] =
    classTag[ApparentPower]
  override val alternativeResult: ApparentPower = ZERO_POWER

  /** Determines the needed base state data in dependence of the foreseen
    * simulation mode of the agent.
    *
    * @param inputModel
    *   Input model definition
    * @param modelConfig
    *   Configuration of the model
    * @param services
    *   Optional collection of services to register with
    * @param simulationStartDate
    *   Real world time date time, when the simulation starts
    * @param simulationEndDate
    *   Real world time date time, when the simulation ends
    * @param resolution
    *   Agents regular time bin it wants to be triggered e.g one hour
    * @param requestVoltageDeviationThreshold
    *   Threshold, after which two nodal voltage magnitudes from participant
    *   power requests for the same tick are considered to be different
    * @param outputConfig
    *   Config of the output behaviour for simulation results
    * @return
    *   A child of [[ParticipantModelBaseStateData]] that reflects the behaviour
    *   based on the data source definition
    */
  override def determineModelBaseStateData(
      inputModel: InputModelContainer[PvInput],
      modelConfig: PvRuntimeConfig,
      services: Option[Vector[SecondaryDataService[_ <: SecondaryData]]],
      simulationStartDate: ZonedDateTime,
      simulationEndDate: ZonedDateTime,
      resolution: Long,
      requestVoltageDeviationThreshold: Double,
      outputConfig: NotifierConfig
  ): ParticipantModelBaseStateData[ApparentPower, PvRelevantData, PvModel] = {
    /* Check for needed services */
    if (
      !services.exists(serviceDefinitions =>
        serviceDefinitions.map(_.getClass).containsSlice(neededServices)
      )
    )
      throw new AgentInitializationException(
        s"PvAgent cannot be initialized without a weather service!"
      )

    /* Build the calculation model */
    val model =
      buildModel(
        inputModel,
        modelConfig,
        simulationStartDate,
        simulationEndDate
      )

    ParticipantModelBaseStateData[ApparentPower, PvRelevantData, PvModel](
      simulationStartDate,
      simulationEndDate,
      model,
      services,
      outputConfig,
      SortedSet.empty, // Additional activation of the pv agent is not needed
      Map.empty,
      requestVoltageDeviationThreshold,
      ValueStore.forVoltage(
        resolution * 10,
<<<<<<< HEAD
        inputModel.electricalInputModel.getNode
          .getvTarget()
          .to(PU)
=======
        Each(
          inputModel.getNode
            .getvTarget()
            .to(PU)
            .getValue
            .doubleValue
        )
>>>>>>> 7c2056d7
      ),
      ValueStore.forResult(resolution, 10),
      ValueStore(resolution * 10),
      ValueStore(resolution * 10)
    )
  }

  override def buildModel(
      inputModel: InputModelContainer[PvInput],
      modelConfig: PvRuntimeConfig,
      simulationStartDate: ZonedDateTime,
      simulationEndDate: ZonedDateTime
  ): PvModel = PvModel(
    inputModel.electricalInputModel,
    modelConfig.scaling,
    simulationStartDate,
    simulationEndDate
  )

  /** Partial function, that is able to transfer
    * [[ParticipantModelBaseStateData]] (holding the actual calculation model)
    * into a pair of active and reactive power
    */
  override val calculateModelPowerFunc: (
      Long,
      ParticipantModelBaseStateData[ApparentPower, PvRelevantData, PvModel],
      Dimensionless
  ) => ApparentPower =
    (_, _, _) =>
      throw new InvalidRequestException(
        "Pv model cannot be run without secondary data."
      )

  /** Calculate the power output of the participant utilising secondary data.
    * However, it might appear, that not the complete set of secondary data is
    * available for the given tick. This might especially be true, if the actor
    * has been additionally activated. This method thereby has to try and fill
    * up missing data with the last known data, as this is still supposed to be
    * valid. The secondary data therefore is put to the calculation relevant
    * data store. <p>The next state is [[Idle]], sending a
    * [[edu.ie3.simona.ontology.messages.SchedulerMessage.CompletionMessage]] to
    * scheduler and using update result values.</p>
    *
    * @param collectionStateData
    *   State data with collected, comprehensive secondary data.
    * @param currentTick
    *   Tick, the trigger belongs to
    * @param scheduler
    *   [[ActorRef]] to the scheduler in the simulation
    * @return
    *   [[Idle]] with updated result values
    */
  override def calculatePowerWithSecondaryDataAndGoToIdle(
      collectionStateData: DataCollectionStateData[ApparentPower],
      currentTick: Long,
      scheduler: ActorRef
  ): FSM.State[AgentState, ParticipantStateData[ApparentPower]] = {
    implicit val startDateTime: ZonedDateTime =
      collectionStateData.baseStateData.startDate

    val voltage =
      getAndCheckNodalVoltage(collectionStateData.baseStateData, currentTick)

    val (result, relevantData) =
      collectionStateData.baseStateData match {
        case modelBaseStateData: ParticipantModelBaseStateData[_, _, _] =>
          modelBaseStateData.model match {
            case pvModel: PvModel =>
              /* convert current tick to a datetime */
              val dateTime = currentTick.toDateTime

              val tickInterval =
                modelBaseStateData.calcRelevantDateStore
                  .last(currentTick - 1) match {
                  case Some((tick, _)) =>
                    currentTick - tick
                  case _ =>
                    /* At the first tick, we are not able to determine the tick interval from last tick
                     * (since there is none). Then we use a fall back pv stem distance. */
                    FALLBACK_WEATHER_STEM_DISTANCE
                }

              /* extract weather data from secondary data, which should have been requested and received before */
              val weatherData =
                collectionStateData.data
                  .collectFirst {
                    // filter secondary data for weather data
                    case (_, Some(data: WeatherData)) =>
                      data
                  }
                  .getOrElse(
                    throw new InconsistentStateException(
                      s"The model ${modelBaseStateData.model} was not provided with needed weather data."
                    )
                  )

              val relevantData =
                PvRelevantData(
                  dateTime,
                  tickInterval,
                  weatherData.diffIrr,
                  weatherData.dirIrr
                )

              val power = pvModel.calculatePower(
                currentTick,
                voltage,
                relevantData
              )

              (power, relevantData)
            case unsupportedModel =>
              throw new InconsistentStateException(
                s"Wrong model: $unsupportedModel!"
              )
          }
        case _ =>
          throw new InconsistentStateException(
            "Cannot find a model for model calculation."
          )
      }

    updateValueStoresInformListenersAndGoToIdleWithUpdatedBaseStateData(
      scheduler,
      collectionStateData.baseStateData,
      AccompaniedSimulationResult(result),
      relevantData
    )
  }

  /** Determine the average result within the given tick window
    *
    * @param tickToResults
    *   Mapping from data tick to actual data
    * @param windowStart
    *   First, included tick of the time window
    * @param windowEnd
    *   Last, included tick of the time window
    * @param activeToReactivePowerFuncOpt
    *   An Option on a function, that transfers the active into reactive power
    * @return
    *   The averaged result
    */
  override def averageResults(
      tickToResults: Map[Long, ApparentPower],
      windowStart: Long,
      windowEnd: Long,
      activeToReactivePowerFuncOpt: Option[
        Power => ReactivePower
      ] = None
  ): ApparentPower =
    ParticipantAgentFundamentals.averageApparentPower(
      tickToResults,
      windowStart,
      windowEnd,
      activeToReactivePowerFuncOpt,
      log
    )

  /** Determines the correct result.
    *
    * @param uuid
    *   Unique identifier of the physical model
    * @param dateTime
    *   Real world date of the result
    * @param result
    *   The primary data to build a result model for
    * @return
    *   The equivalent event
    */
  override protected def buildResult(
      uuid: UUID,
      dateTime: ZonedDateTime,
      result: ApparentPower
  ): SystemParticipantResult =
    new PvResult(
      dateTime,
      uuid,
      result.p.toMegawatts.asMegaWatt,
      result.q.toMegavars.asMegaVar
    )
}<|MERGE_RESOLUTION|>--- conflicted
+++ resolved
@@ -27,15 +27,11 @@
   DataCollectionStateData,
   ParticipantStateData
 }
-<<<<<<< HEAD
 import edu.ie3.simona.agent.participant.ParticipantAgentFundamentals
 import edu.ie3.simona.agent.participant.data.Data.PrimaryData.{
   ApparentPower,
   ZERO_POWER
 }
-import edu.ie3.simona.agent.participant.statedata.ParticipantStateData.InputModelContainer
-=======
->>>>>>> 7c2056d7
 import edu.ie3.simona.agent.state.AgentState
 import edu.ie3.simona.agent.state.AgentState.Idle
 import edu.ie3.simona.config.SimonaConfig.PvRuntimeConfig
@@ -139,19 +135,13 @@
       requestVoltageDeviationThreshold,
       ValueStore.forVoltage(
         resolution * 10,
-<<<<<<< HEAD
-        inputModel.electricalInputModel.getNode
-          .getvTarget()
-          .to(PU)
-=======
         Each(
-          inputModel.getNode
+          inputModel.electricalInputModel.getNode
             .getvTarget()
             .to(PU)
             .getValue
             .doubleValue
         )
->>>>>>> 7c2056d7
       ),
       ValueStore.forResult(resolution, 10),
       ValueStore(resolution * 10),
