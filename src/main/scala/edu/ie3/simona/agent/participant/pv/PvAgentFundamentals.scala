--- conflicted
+++ resolved
@@ -22,19 +22,24 @@
 import edu.ie3.simona.agent.participant.data.Data.SecondaryData
 import edu.ie3.simona.agent.participant.data.secondary.SecondaryDataService
 import edu.ie3.simona.agent.participant.pv.PvAgent.neededServices
-<<<<<<< HEAD
 import edu.ie3.simona.agent.participant.statedata.BaseStateData.{
   FlexStateData,
   ParticipantModelBaseStateData
 }
 import edu.ie3.simona.agent.participant.statedata.ParticipantStateData
-=======
+import edu.ie3.simona.agent.participant.ParticipantAgentFundamentals
+import edu.ie3.simona.agent.participant.data.Data.PrimaryData.{
+  ApparentPower,
+  ZERO_POWER
+}
+import edu.ie3.simona.agent.participant.data.Data.SecondaryData
+import edu.ie3.simona.agent.participant.data.secondary.SecondaryDataService
+import edu.ie3.simona.agent.participant.pv.PvAgent.neededServices
 import edu.ie3.simona.agent.participant.statedata.BaseStateData.ParticipantModelBaseStateData
 import edu.ie3.simona.agent.participant.statedata.{
   DataCollectionStateData,
   ParticipantStateData
 }
->>>>>>> 44f7957e
 import edu.ie3.simona.agent.state.AgentState
 import edu.ie3.simona.agent.state.AgentState.Idle
 import edu.ie3.simona.config.SimonaConfig.PvRuntimeConfig
@@ -144,13 +149,7 @@
       Map.empty,
       requestVoltageDeviationThreshold,
       ValueStore.forVoltage(
-<<<<<<< HEAD
         resolution,
-        inputModel.getNode
-          .getvTarget()
-          .to(PU)
-=======
-        resolution * 10,
         Each(
           inputModel.getNode
             .getvTarget()
@@ -158,7 +157,6 @@
             .getValue
             .doubleValue
         )
->>>>>>> 44f7957e
       ),
       ValueStore(resolution),
       ValueStore(resolution),
@@ -274,18 +272,13 @@
     */
   override val calculateModelPowerFunc: (
       Long,
-<<<<<<< HEAD
       ParticipantModelBaseStateData[
         ApparentPower,
         PvRelevantData,
         ConstantState.type,
         PvModel
       ],
-      ComparableQuantity[Dimensionless]
-=======
-      ParticipantModelBaseStateData[ApparentPower, PvRelevantData, PvModel],
       Dimensionless
->>>>>>> 44f7957e
   ) => ApparentPower =
     (_, _, _) =>
       throw new InvalidRequestException(
