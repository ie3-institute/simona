--- conflicted
+++ resolved
@@ -50,11 +50,8 @@
 import edu.ie3.util.quantities.PowerSystemUnits.PU
 import edu.ie3.util.quantities.QuantityUtils.RichQuantityDouble
 import edu.ie3.util.scala.quantities.{Megavars, ReactivePower}
-<<<<<<< HEAD
-=======
 import org.apache.pekko.actor.typed.scaladsl.adapter.ClassicActorRefOps
 import org.apache.pekko.actor.typed.{ActorRef => TypedActorRef}
->>>>>>> 5478b69f
 import org.apache.pekko.actor.{ActorRef, FSM}
 import squants.energy.Megawatts
 import squants.{Dimensionless, Each, Power}
@@ -62,11 +59,7 @@
 import java.time.ZonedDateTime
 import java.util.UUID
 import scala.collection.SortedSet
-<<<<<<< HEAD
-import scala.jdk.OptionConverters.RichOptional
-=======
 import scala.reflect.{ClassTag, classTag}
->>>>>>> 5478b69f
 
 trait HpAgentFundamentals
     extends ParticipantAgentFundamentals[
@@ -79,6 +72,8 @@
       HpModel,
     ] {
   this: HpAgent =>
+  override protected val pdClassTag: ClassTag[ApparentPowerAndHeat] =
+    classTag[ApparentPowerAndHeat]
   override val alternativeResult: ApparentPowerAndHeat = ApparentPowerAndHeat(
     Megawatts(0d),
     Megavars(0d),
@@ -426,9 +421,6 @@
   ): HpModel = inputModel match {
     case ParticipantStateData.SimpleInputContainer(_) =>
       throw new AgentInitializationException(
-<<<<<<< HEAD
-        "HpAgent cannot be initialized without a Thermal House!"
-=======
         s"Unable to initialize heat pump agent '${inputModel.electricalInputModel.getUuid}' without thermal grid model."
       )
     case WithHeatInputContainer(_, thermalGrid) =>
@@ -439,7 +431,6 @@
         simulationStartDate,
         simulationEndDate,
         ThermalGrid(thermalGrid),
->>>>>>> 5478b69f
       )
   }
 
