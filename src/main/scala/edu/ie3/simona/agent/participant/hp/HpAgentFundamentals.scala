/*
 * © 2022. TU Dortmund University,
 * Institute of Energy Systems, Energy Efficiency and Energy Economics,
 * Research group Distribution grid planning and operation
 */

package edu.ie3.simona.agent.participant.hp

import edu.ie3.datamodel.models.input.system.HpInput
import edu.ie3.datamodel.models.result.system.{
  HpResult,
  SystemParticipantResult,
}
import edu.ie3.simona.agent.ValueStore
import edu.ie3.simona.agent.participant.ParticipantAgent.getAndCheckNodalVoltage
import edu.ie3.simona.agent.participant.ParticipantAgentFundamentals
import edu.ie3.simona.agent.participant.data.Data
import edu.ie3.simona.agent.participant.data.Data.PrimaryData.ApparentPowerAndHeat
import edu.ie3.simona.agent.participant.data.secondary.SecondaryDataService
import edu.ie3.simona.agent.participant.hp.HpAgent.neededServices
import edu.ie3.simona.agent.participant.statedata.BaseStateData.{
  FlexControlledData,
  ParticipantModelBaseStateData,
}
import edu.ie3.simona.agent.participant.statedata.ParticipantStateData.{
  InputModelContainer,
  WithHeatInputContainer,
}
import edu.ie3.simona.agent.participant.statedata.{
  BaseStateData,
  ParticipantStateData,
}
import edu.ie3.simona.agent.state.AgentState
import edu.ie3.simona.agent.state.AgentState.Idle
import edu.ie3.simona.config.SimonaConfig.HpRuntimeConfig
import edu.ie3.simona.event.notifier.NotifierConfig
import edu.ie3.simona.exceptions.agent.{
  AgentInitializationException,
  InconsistentStateException,
  InvalidRequestException,
}
import edu.ie3.simona.io.result.AccompaniedSimulationResult
import edu.ie3.simona.model.participant.HpModel.{HpRelevantData, HpState}
import edu.ie3.simona.model.participant.{FlexChangeIndicator, HpModel}
import edu.ie3.simona.model.thermal.ThermalGrid
import edu.ie3.simona.ontology.messages.flex.FlexibilityMessage.{
  FlexRequest,
  FlexResponse,
}
import edu.ie3.simona.ontology.messages.services.WeatherMessage.WeatherData
import edu.ie3.util.quantities.PowerSystemUnits.PU
import edu.ie3.util.quantities.QuantityUtils.RichQuantityDouble
import edu.ie3.util.scala.quantities.DefaultQuantities._
import edu.ie3.util.scala.quantities.ReactivePower
import org.apache.pekko.actor.typed.scaladsl.adapter.ClassicActorRefOps
import org.apache.pekko.actor.typed.{ActorRef => TypedActorRef}
import org.apache.pekko.actor.{ActorRef, FSM}
import squants.{Dimensionless, Each, Power}

import java.time.ZonedDateTime
import java.util.UUID
import scala.collection.SortedSet
import scala.reflect.{ClassTag, classTag}

trait HpAgentFundamentals
    extends ParticipantAgentFundamentals[
      ApparentPowerAndHeat,
      HpRelevantData,
      HpState,
      ParticipantStateData[ApparentPowerAndHeat],
      HpInput,
      HpRuntimeConfig,
      HpModel,
    ] {
  this: HpAgent =>
  override protected val pdClassTag: ClassTag[ApparentPowerAndHeat] =
    classTag[ApparentPowerAndHeat]
  override val alternativeResult: ApparentPowerAndHeat = ApparentPowerAndHeat(
    zeroMW,
    zeroMVAr,
    zeroMW,
  )

  /** Partial function, that is able to transfer
    * [[ParticipantModelBaseStateData]] (holding the actual calculation model)
    * into a pair of active and reactive power
    */
  override val calculateModelPowerFunc: (
      Long,
      BaseStateData.ParticipantModelBaseStateData[
        ApparentPowerAndHeat,
        HpRelevantData,
        HpState,
        HpModel,
      ],
      HpState,
      Dimensionless,
  ) => ApparentPowerAndHeat =
    (_, _, _, _) =>
      throw new InvalidRequestException(
        "Heat pump model cannot be run without secondary data."
      )

  override protected def createInitialState(
      baseStateData: BaseStateData.ParticipantModelBaseStateData[
        ApparentPowerAndHeat,
        HpRelevantData,
        HpState,
        HpModel,
      ]
  ): HpState = startingState(baseStateData.model.thermalGrid)

  private def startingState(
      thermalGrid: ThermalGrid
  ): HpState = HpState(
    isRunning = false,
    -1,
    None,
    zeroMW,
    zeroMW,
    ThermalGrid.startingState(thermalGrid),
    None,
  )

  /** Handle an active power change by flex control.
    * @param tick
    *   Tick, in which control is issued
    * @param baseStateData
    *   Base state data of the agent
    * @param data
    *   Calculation relevant data
    * @param lastState
    *   Last known model state
    * @param setPower
    *   Setpoint active power
    * @return
    *   Updated model state, a result model and a [[FlexChangeIndicator]]
    */
  def handleControlledPowerChange(
      tick: Long,
      baseStateData: ParticipantModelBaseStateData[
        ApparentPowerAndHeat,
        HpRelevantData,
        HpState,
        HpModel,
      ],
      data: HpRelevantData,
      lastState: HpState,
      setPower: squants.Power,
  ): (
      HpState,
      AccompaniedSimulationResult[ApparentPowerAndHeat],
      FlexChangeIndicator,
  ) = {
    /* Determine needed information */
    val voltage =
      getAndCheckNodalVoltage(baseStateData, tick)
    val relevantData = createCalcRelevantData(baseStateData, tick)

    val modelState = baseStateData.stateDataStore.last(tick) match {
      case Some((lastTick, _)) if lastTick == tick =>
        /* We already updated the state for this tick, take the one before */
        baseStateData.stateDataStore.last(tick - 1) match {
          case Some((_, earlierModelState)) => earlierModelState
          case None =>
            throw new InconsistentStateException(
              s"Unable to get state for heat pump '${baseStateData.model.getUuid}' in tick ${tick - 1}."
            )
        }
      case Some((_, lastModelState)) =>
        lastModelState
      case None =>
        throw new InconsistentStateException(
          s"Unable to get state for heat pump '${baseStateData.model.getUuid}' in tick $tick."
        )
    }

    /* Handle the control request */
    val (updatedState, flexChangeIndicator) = baseStateData.model
      .handleControlledPowerChange(relevantData, modelState, setPower)

    /* Calculate power results */
    val power = baseStateData.model.calculatePower(
      tick,
      voltage,
      updatedState,
      relevantData,
    )

    val accompanyingResults = baseStateData.model.thermalGrid.results(
      updatedState.thermalGridState
    )(baseStateData.startDate)
    val result = AccompaniedSimulationResult(power, accompanyingResults)

    (updatedState, result, flexChangeIndicator)
  }

  /** Abstractly calculate the power output of the participant utilising
    * secondary data. However, it might appear, that not the complete set of
    * secondary data is available for the given tick. This might especially be
    * true, if the actor has been additionally activated. This method thereby
    * has to try and fill up missing data with the last known data, as this is
    * still supposed to be valid. The secondary data therefore is put to the
    * calculation relevant data store. <p>The next state is [[Idle]], sending a
    * [[edu.ie3.simona.ontology.messages.SchedulerMessage.Completion]] to
    * scheduler and using update result values.</p> </p>Actual implementation
    * can be found in each participant's fundamentals.</p>
    *
    * @param baseStateData
    *   State data with collected secondary data.
    * @param lastModelState
    *   Optional last model state
    * @param currentTick
    *   Tick, the trigger belongs to
    * @param scheduler
    *   [[ActorRef]] to the scheduler in the simulation
    * @return
    *   [[Idle]] with updated result values
    */
  override def calculatePowerWithSecondaryDataAndGoToIdle(
      baseStateData: BaseStateData.ParticipantModelBaseStateData[
        ApparentPowerAndHeat,
        HpRelevantData,
        HpState,
        HpModel,
      ],
      lastModelState: HpState,
      currentTick: Long,
      scheduler: ActorRef,
  ): FSM.State[AgentState, ParticipantStateData[ApparentPowerAndHeat]] = {

    /* Determine needed information */
    val voltage =
      getAndCheckNodalVoltage(baseStateData, currentTick)
    val relevantData = createCalcRelevantData(baseStateData, currentTick)

    /* Determine the next state */
    val updatedState =
      updateState(
        currentTick,
        lastModelState,
        relevantData,
        voltage,
        baseStateData.model,
      )

    /* Calculate power results */
    val power = baseStateData.model.calculatePower(
      currentTick,
      voltage,
      updatedState,
      relevantData,
    )
    val accompanyingResults = baseStateData.model.thermalGrid.results(
      lastModelState.thermalGridState
    )(baseStateData.startDate)
    val result = AccompaniedSimulationResult(power, accompanyingResults)

    val updatedStateDataStore = ValueStore.updateValueStore(
      baseStateData.stateDataStore,
      currentTick,
      updatedState,
    )

    val updatedBaseStateData = {
      updatedState.maybeThermalThreshold match {
        case Some(nextThreshold)
            if baseStateData.foreseenDataTicks.headOption.exists {
              case (_, Some(tick)) => nextThreshold.tick < tick
              case _               => false
            } =>
          baseStateData.copy(
            stateDataStore = updatedStateDataStore,
            additionalActivationTicks =
<<<<<<< HEAD
              baseStateData.additionalActivationTicks + nextThreshold.tick,
=======
              baseStateData.additionalActivationTicks ++ Set(nextThreshold.tick),
>>>>>>> 67ad2907
          )
        case _ =>
          baseStateData.copy(
            stateDataStore = updatedStateDataStore
          )
      }
    }

    updateValueStoresInformListenersAndGoToIdleWithUpdatedBaseStateData(
      scheduler,
      updatedBaseStateData,
      result,
      relevantData,
    )
  }

  /** Update the last known model state with the given external, relevant data
    *
    * @param tick
    *   Tick to update state for
    * @param modelState
    *   Last known model state
    * @param calcRelevantData
    *   Data, relevant for calculation
    * @param nodalVoltage
    *   Current nodal voltage of the agent
    * @param model
    *   Model for calculation
    * @return
    *   The updated state at given tick under consideration of calculation
    *   relevant data
    */
  protected override def updateState(
      tick: Long,
      modelState: HpState,
      calcRelevantData: HpRelevantData,
      nodalVoltage: squants.Dimensionless,
      model: HpModel,
  ): HpState = {
    val (_, _, state) =
      model.determineState(modelState, calcRelevantData)
    state
  }

  /** Abstract definition, individual implementations found in individual agent
    * fundamental classes
    */
  override def determineModelBaseStateData(
      inputModel: InputModelContainer[HpInput],
      modelConfig: HpRuntimeConfig,
      services: Iterable[SecondaryDataService[_ <: Data.SecondaryData]],
      simulationStartDate: ZonedDateTime,
      simulationEndDate: ZonedDateTime,
      resolution: Long,
      requestVoltageDeviationThreshold: Double,
      outputConfig: NotifierConfig,
      maybeEmAgent: Option[TypedActorRef[FlexResponse]],
  ): BaseStateData.ParticipantModelBaseStateData[
    ApparentPowerAndHeat,
    HpRelevantData,
    HpState,
    HpModel,
  ] = {
    if (!services.toSeq.map(_.getClass).containsSlice(neededServices))
      throw new AgentInitializationException(
        "HpAgent cannot be initialized without its needed services."
      )

    inputModel match {
      case withHeatContainer: WithHeatInputContainer[HpInput] =>
        /* Build the calculation model */
        val model = buildModel(
          withHeatContainer,
          modelConfig,
          simulationStartDate,
          simulationEndDate,
        )

        /* Determine a proper starting model state and save it into the base state data */
        val startingModelState = startingState(model.thermalGrid)
        val stateDataStore = ValueStore.updateValueStore(
          ValueStore(resolution),
          -1L,
          startingModelState,
        )

        ParticipantModelBaseStateData[
          ApparentPowerAndHeat,
          HpRelevantData,
          HpState,
          HpModel,
        ](
          simulationStartDate,
          simulationEndDate,
          model,
          services,
          outputConfig,
          SortedSet.empty,
          Map.empty,
          requestVoltageDeviationThreshold,
          ValueStore.forVoltage(
            resolution,
            Each(
              inputModel.electricalInputModel.getNode
                .getvTarget()
                .to(PU)
                .getValue
                .doubleValue
            ),
          ),
          ValueStore(resolution),
          ValueStore(resolution),
          ValueStore(resolution),
          stateDataStore,
          maybeEmAgent.map(FlexControlledData(_, self.toTyped[FlexRequest])),
        )
      case unsupported =>
        throw new AgentInitializationException(
          s"HpAgent cannot be initialized with wrong init state data of type '${unsupported.getClass.getName}'. " +
            s"Expected: '${WithHeatInputContainer.getClass.getName}[${classOf[HpInput].getName}]'."
        )
    }
  }

  override protected def createCalcRelevantData(
      baseStateData: BaseStateData.ParticipantModelBaseStateData[
        ApparentPowerAndHeat,
        HpRelevantData,
        HpState,
        HpModel,
      ],
      tick: Long,
  ): HpRelevantData = {
    /* extract weather data from secondary data, which should have been requested and received before */
    val weatherData =
      baseStateData.receivedSecondaryDataStore
        .last(tick)
        .flatMap { case (receivedTick, receivedValues) =>
          if (receivedTick != tick)
            log.debug(
              s"The model ${baseStateData.model.getUuid} needs to do calculations with values received " +
                s"in tick $receivedTick, as no weather data has been received in tick $tick."
            )
          receivedValues.collectFirst {
            // filter secondary data for weather data
            case (_, data: WeatherData) => data
          }
        }
        .getOrElse(
          throw new InconsistentStateException(
            s"The model ${baseStateData.model} was not provided with needed weather data."
          )
        )

    HpRelevantData(
      tick,
      weatherData.temp.inKelvin,
    )
  }

  /** Abstract method to build the calculation model from input
    *
    * @param inputModel
    *   Input model description
    * @param modelConfig
    *   Configuration for the model
    * @param simulationStartDate
    *   Wall clock time of first instant in simulation
    * @param simulationEndDate
    *   Wall clock time of last instant in simulation
    * @return
    */
  override def buildModel(
      inputModel: InputModelContainer[HpInput],
      modelConfig: HpRuntimeConfig,
      simulationStartDate: ZonedDateTime,
      simulationEndDate: ZonedDateTime,
  ): HpModel = inputModel match {
    case ParticipantStateData.SimpleInputContainer(_) =>
      throw new AgentInitializationException(
        s"Unable to initialize heat pump agent '${inputModel.electricalInputModel.getUuid}' without thermal grid model."
      )
    case WithHeatInputContainer(_, thermalGrid) =>
      /* Build the actual heat pump model */
      HpModel(
        inputModel.electricalInputModel,
        modelConfig.scaling,
        simulationStartDate,
        simulationEndDate,
        ThermalGrid(thermalGrid),
      )
  }

  /** Determine the average result within the given tick window
    *
    * @param tickToResults
    *   Mapping from data tick to actual data
    * @param windowStart
    *   First, included tick of the time window
    * @param windowEnd
    *   Last, included tick of the time window
    * @param activeToReactivePowerFuncOpt
    *   An Option on a function, that transfers the active into reactive power
    * @return
    *   The averaged result
    */
  override def averageResults(
      tickToResults: Map[Long, ApparentPowerAndHeat],
      windowStart: Long,
      windowEnd: Long,
      activeToReactivePowerFuncOpt: Option[
        Power => ReactivePower
      ],
  ): ApparentPowerAndHeat =
    ParticipantAgentFundamentals.averageApparentPowerAndHeat(
      tickToResults,
      windowStart,
      windowEnd,
      activeToReactivePowerFuncOpt,
      log,
    )

  /** Determines the correct result.
    *
    * @param uuid
    *   Unique identifier of the physical model
    * @param dateTime
    *   Real world date of the result
    * @param result
    *   The primary data to build a result model for
    * @return
    *   The equivalent event
    */
  override protected def buildResult(
      uuid: UUID,
      dateTime: ZonedDateTime,
      result: ApparentPowerAndHeat,
  ): SystemParticipantResult = new HpResult(
    dateTime,
    uuid,
    result.p.toMegawatts.asMegaWatt,
    result.q.toMegavars.asMegaVar,
    result.qDot.toMegawatts.asMegaWatt,
  )
}<|MERGE_RESOLUTION|>--- conflicted
+++ resolved
@@ -272,11 +272,7 @@
           baseStateData.copy(
             stateDataStore = updatedStateDataStore,
             additionalActivationTicks =
-<<<<<<< HEAD
-              baseStateData.additionalActivationTicks + nextThreshold.tick,
-=======
               baseStateData.additionalActivationTicks ++ Set(nextThreshold.tick),
->>>>>>> 67ad2907
           )
         case _ =>
           baseStateData.copy(
