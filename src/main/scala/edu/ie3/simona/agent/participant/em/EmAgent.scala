/*
 * © 2022. TU Dortmund University,
 * Institute of Energy Systems, Energy Efficiency and Energy Economics,
 * Research group Distribution grid planning and operation
 */

package edu.ie3.simona.agent.participant.em

import akka.actor.{ActorRef, Props, ReceiveTimeout}
import edu.ie3.datamodel.models.input.system.{EmInput, SystemParticipantInput}
import edu.ie3.datamodel.models.result.system.SystemParticipantResult
import edu.ie3.datamodel.models.timeseries.individual.IndividualTimeSeries
import edu.ie3.datamodel.models.value.PValue
import edu.ie3.simona.agent.ValueStore
import edu.ie3.simona.agent.participant.ParticipantAgent
import edu.ie3.simona.agent.participant.ParticipantAgent.getAndCheckNodalVoltage
import edu.ie3.simona.agent.participant.data.Data.PrimaryData.ApparentPower
import edu.ie3.simona.agent.participant.data.Data.SecondaryData
import edu.ie3.simona.agent.participant.data.secondary.SecondaryDataService
import edu.ie3.simona.agent.participant.em.EmAgent.{
  EmAgentInitializeStateData,
  EmModelBaseStateData,
  FlexCorrespondence,
  FlexTimeSeries
}
import edu.ie3.simona.agent.participant.em.EmSchedulerStateData.TriggerData
import edu.ie3.simona.agent.participant.statedata.BaseStateData.{
  FlexStateData,
  ModelBaseStateData
}
import edu.ie3.simona.agent.participant.statedata.ParticipantStateData.{
  ParticipantUninitializedStateData,
  SimpleInputContainer
}
import edu.ie3.simona.agent.participant.statedata.{
  InitializeStateData,
  ParticipantStateData
}
import edu.ie3.simona.agent.state.AgentState.{Idle, Uninitialized}
import edu.ie3.simona.config.SimonaConfig
import edu.ie3.simona.config.SimonaConfig.EmRuntimeConfig
import edu.ie3.simona.event.ResultEvent.ParticipantResultEvent
import edu.ie3.simona.event.notifier.NotifierConfig
import edu.ie3.simona.exceptions.agent.InconsistentStateException
<<<<<<< HEAD
import edu.ie3.simona.io.result.AccompaniedSimulationResult
import edu.ie3.simona.model.participant.EmModel.EmRelevantData
import edu.ie3.simona.model.participant.ModelState.ConstantState
import edu.ie3.simona.model.participant.EmModel
=======
import edu.ie3.simona.model.participant.ModelState.ConstantState
import edu.ie3.simona.model.participant.em.EmModel.EmRelevantData
import edu.ie3.simona.model.participant.em.{
  EmAggregateSimpleSum,
  EmModel,
  EmModelStrat
}
>>>>>>> 04148c33
import edu.ie3.simona.ontology.messages.FlexibilityMessage._
import edu.ie3.simona.ontology.messages.SchedulerMessage.{
  CompletionMessage,
  ScheduleTriggerMessage,
  TriggerWithIdMessage
}
import edu.ie3.simona.ontology.trigger.Trigger
import edu.ie3.simona.ontology.trigger.Trigger.{
  ActivityStartTrigger,
  InitializeParticipantAgentTrigger
}
import edu.ie3.simona.util.SimonaConstants
import edu.ie3.simona.util.TickUtil.{RichZonedDateTime, TickLong}
import edu.ie3.util.quantities.PowerSystemUnits
import edu.ie3.util.quantities.PowerSystemUnits.PU
import edu.ie3.util.scala.io.FlexSignalFromExcel
import edu.ie3.util.scala.quantities.DefaultQuantities.zeroKW
import tech.units.indriya.ComparableQuantity

import java.time.ZonedDateTime
import java.util.UUID
<<<<<<< HEAD
import javax.measure.quantity.Dimensionless
import scala.concurrent.duration.{Duration, DurationInt}
import scala.language.postfixOps
=======
import javax.measure.quantity.{Dimensionless, Power}
import scala.compat.java8.OptionConverters.RichOptionalGeneric
import scala.jdk.CollectionConverters._
import scala.util.{Failure, Success}
>>>>>>> 04148c33

object EmAgent {
  def props(
      scheduler: ActorRef,
      listener: Iterable[ActorRef]
  ): Props =
    Props(
      new EmAgent(
        scheduler,
        listener
      )
    )

  final case class EmAgentInitializeStateData(
      inputModel: EmInput,
      modelConfig: EmRuntimeConfig,
      primaryServiceProxy: ActorRef,
      secondaryDataServices: Option[
        Vector[SecondaryDataService[_ <: SecondaryData]]
      ],
      simulationStartDate: ZonedDateTime,
      simulationEndDate: ZonedDateTime,
      resolution: Long,
      requestVoltageDeviationThreshold: Double,
<<<<<<< HEAD
      outputConfig: NotifierConfig,
=======
      outputConfig: ParticipantNotifierConfig,
      modelStrategy: EmModelStrat,
>>>>>>> 04148c33
      connectedAgents: Seq[
        (
            ActorRef,
            InitializeParticipantAgentTrigger[_, _],
            SystemParticipantInput
        )
      ],
      maybeParentEmAgent: Option[ActorRef] = None,
      maybeRootEmConfig: Option[SimonaConfig.Simona.Runtime.RootEm] = None
  ) extends InitializeStateData[ApparentPower]

  final case class EmModelBaseStateData(
      startDate: ZonedDateTime,
      endDate: ZonedDateTime,
      model: EmModel,
      services: Option[
        Vector[SecondaryDataService[_ <: SecondaryData]]
      ],
      outputConfig: NotifierConfig,
      additionalActivationTicks: Array[Long],
      foreseenDataTicks: Map[ActorRef, Option[Long]],
      requestVoltageDeviationThreshold: Double,
      voltageValueStore: ValueStore[
        ComparableQuantity[Dimensionless]
      ],
      resultValueStore: ValueStore[ApparentPower],
      requestValueStore: ValueStore[ApparentPower],
      receivedSecondaryDataStore: ValueStore[Map[ActorRef, _ <: SecondaryData]],
      flexCorrespondences: Map[UUID, ValueStore[
        FlexCorrespondence
      ]], // TODO enhanced todo: MultiValueStore
      participantInput: Map[UUID, SystemParticipantInput],
      schedulerStateData: EmSchedulerStateData,
      stateDataStore: ValueStore[ConstantState.type],
      flexStateData: Option[FlexStateData],
      flexTimeSeries: Option[FlexTimeSeries]
  ) extends ModelBaseStateData[
        ApparentPower,
        EmRelevantData,
        ConstantState.type,
        EmModel
      ] {
    override val modelUuid: UUID = model.getUuid
  }

  final case class FlexCorrespondence(
      receivedFlexOptions: Option[ProvideFlexOptions] = None,
      issuedCtrlMsg: Option[IssueFlexControl] = None,
      participantResult: Option[SystemParticipantResult] = None
  ) {
    def hasOptions: Boolean =
      receivedFlexOptions.nonEmpty

    def hasResults: Boolean =
      participantResult.nonEmpty
  }

  object FlexCorrespondence {
    def apply(flexOptions: ProvideFlexOptions): FlexCorrespondence =
      FlexCorrespondence(
        Some(flexOptions),
        None
      )
  }

  case class FlexTimeSeries(
      timeSeries: IndividualTimeSeries[PValue],
      minValue: ComparableQuantity[Power],
      maxValue: ComparableQuantity[Power],
      threshold: Double
  )

}

/** Creating an Energy Management Agent (EmAgent)
  *
  * @param scheduler
  *   Actor reference of the scheduler
  * @param listener
  *   List of listeners interested in results
  */
class EmAgent(
    val scheduler: ActorRef,
    override val listener: Iterable[ActorRef]
) extends ParticipantAgent[
      ApparentPower,
      EmRelevantData,
      ConstantState.type,
      EmModelBaseStateData,
      EmInput,
      EmRuntimeConfig,
      EmModel
    ](
      scheduler
    )
    with EmAgentFundamentals
    with EmSchedulerHelper {

  private val handleUnitializedEm: StateFunction = {
    case Event(
          TriggerWithIdMessage(
            InitializeParticipantAgentTrigger(
              EmAgentInitializeStateData(
                inputModel,
                modelConfig,
                _, // replaying primary data is disabled here for now
                services,
                simulationStartDate,
                simulationEndDate,
                resolution,
                requestVoltageDeviationThreshold,
                outputConfig,
                modelStrategy,
                connectedAgents,
                maybeParentEmAgent,
                maybeRootEmConfig
              )
            ),
            triggerId,
            _
          ),
          _: ParticipantUninitializedStateData[ApparentPower]
        ) =>
      context.setReceiveTimeout(2 minutes)

      // sending init triggers
      val triggerData = connectedAgents.foldLeft(TriggerData()) {
        case (triggerData, (actor, initTrigger, _)) =>
          context.watch(actor)
          scheduleTrigger(
            initTrigger,
            actor,
            triggerData,
            SimonaConstants.INIT_SIM_TICK
          )
      }

<<<<<<< HEAD
      val model = buildModel(
        SimpleInputContainer(inputModel),
=======
      val model = EmModel(
        inputModel,
>>>>>>> 04148c33
        modelConfig,
        simulationStartDate,
        simulationEndDate,
        modelStrategy
      )

      val maybeFlexTimeseries = maybeRootEmConfig.map { config =>
        val timeSeriesType =
          FlexSignalFromExcel.TimeSeriesType(config.timeSeriesType)
        val timeSeries = FlexSignalFromExcel
          .flexSignals(config.filePath, config.nodeId, timeSeriesType) match {
          case Success(timeSeries) => timeSeries
          case Failure(exception)  => throw exception
        }

        val allValues =
          timeSeries.getEntries.asScala.flatMap(_.getValue.getP.asScala)
        val maybeMinValue = allValues.minByOption(
          _.to(PowerSystemUnits.MEGAWATT).getValue.doubleValue
        )
        val maybeMaxValue = allValues.maxByOption(
          _.to(PowerSystemUnits.MEGAWATT).getValue.doubleValue
        )

        val (minValue, maxValue) = maybeMinValue
          .zip(maybeMaxValue)
          .getOrElse(
            throw new RuntimeException(s"Time series for $config is empty")
          )

        FlexTimeSeries(timeSeries, minValue, maxValue, config.threshold)
      }

      val baseStateData = EmModelBaseStateData(
        simulationStartDate,
        simulationEndDate,
        model,
        services,
        outputConfig,
        Array.empty,
        Map.empty,
        requestVoltageDeviationThreshold,
        ValueStore.forVoltage(
          resolution,
          inputModel.getNode
            .getvTarget()
            .to(PU)
        ),
        ValueStore(resolution),
        ValueStore(resolution),
        ValueStore(0),
        connectedAgents.map { case (_, _, sp) =>
          sp.getUuid -> ValueStore(resolution)
        }.toMap,
        connectedAgents.map { case (_, _, sp) =>
          sp.getUuid -> sp
        }.toMap,
        EmSchedulerStateData(
          triggerData,
          connectedAgents.map { case (actor, _, sp) =>
            sp.getUuid -> actor
          }.toMap,
          tick => createActivationTrigger(tick, maybeParentEmAgent.isDefined)
        ),
        ValueStore(0),
        maybeParentEmAgent.map(FlexStateData(_, ValueStore(resolution * 10))),
        maybeFlexTimeseries
      )

      val updatedBaseStateData = setActiveTickAndSendTriggers(
        baseStateData,
        SimonaConstants.INIT_SIM_TICK,
        triggerId
      )

      goto(Idle) using updatedBaseStateData

    case Event(ReceiveTimeout, stateData) =>
      handleReceiveTimeout(stateData)
  }

  private val handleIdleEm: StateFunction = {
    case Event(
          scheduleTriggerMessage: ScheduleTriggerMessage,
          baseStateData: EmModelBaseStateData
        ) =>
      createNextTriggerIfApplicable(
        baseStateData.schedulerStateData,
        scheduleTriggerMessage.trigger.tick,
        baseStateData.flexStateData.isDefined
      ) foreach (scheduler ! _)

      stay() using
        baseStateData.copy(
          schedulerStateData = sendEligibleTrigger(
            scheduleTrigger(
              scheduleTriggerMessage,
              baseStateData.schedulerStateData
            )
          )
        )

    case Event(
          TriggerWithIdMessage(
            scheduleTriggerMessage: ScheduleTriggerMessage,
            triggerId,
            _
          ),
          baseStateData: EmModelBaseStateData
        ) =>
      val maybeNextTrigger = createNextTriggerIfApplicable(
        baseStateData.schedulerStateData,
        scheduleTriggerMessage.trigger.tick,
        baseStateData.flexStateData.isDefined
      )

      // since we've been sent a trigger, we need to complete it as well
      scheduler ! CompletionMessage(triggerId, maybeNextTrigger.map(Seq(_)))

      stay() using
        baseStateData.copy(
          schedulerStateData = sendEligibleTrigger(
            scheduleTrigger(
              scheduleTriggerMessage,
              baseStateData.schedulerStateData
            )
          )
        )

    case Event(
          completionMessage: CompletionMessage,
          baseStateData: EmModelBaseStateData
        ) =>
      // there can be new triggers for the current tick, which need to be sent out immediately
      val updatedSchedulerData =
        maybeTicksCompleted(
          sendEligibleTrigger(
            handleCompletionMessage(
              completionMessage,
              baseStateData.schedulerStateData
            )
          ),
          baseStateData.modelUuid
        )

      stay() using baseStateData.copy(schedulerStateData = updatedSchedulerData)

    case Event(
          flexCompletion: FlexCtrlCompletion,
          baseStateData: EmModelBaseStateData
        ) =>
      val updatedSchedulerData = maybeTicksCompleted(
        handleFlexCompletionMessage(
          flexCompletion,
          baseStateData.schedulerStateData
        ),
        baseStateData.modelUuid
      )
      stay() using baseStateData.copy(schedulerStateData = updatedSchedulerData)

    case Event(
          TriggerWithIdMessage(ActivityStartTrigger(newTick), triggerId, _),
          baseStateData: EmModelBaseStateData
        ) =>
      // here, participants that are changing their flex options at the current
      // tick are activated and are sent flex options requests

      if (baseStateData.schedulerStateData.mainTriggerId.nonEmpty) {
        log.error(
          s"EmAgent $self is already active at $newTick with ${baseStateData.schedulerStateData.mainTriggerId} (new triggerId $triggerId)"
        )

        scheduler ! CompletionMessage(triggerId, None)
        stay() using baseStateData

      } else {

        val updatedBaseStateData = handleActivation(newTick, baseStateData)

        // send out all ActivityStartTriggers and RequestFlexOptions
        stay() using setActiveTickAndSendTriggers(
          updatedBaseStateData,
          newTick,
          triggerId
        )
      }

    case Event(
          RequestFlexOptions(newTick),
          baseStateData: EmModelBaseStateData
        ) =>
      // sent by parent EmAgent

      val updatedBaseStateData = handleActivation(newTick, baseStateData)

      stay() using updatedBaseStateData.copy(
        schedulerStateData = sendEligibleTrigger(
          updatedBaseStateData.schedulerStateData.copy(
            nowInTicks = newTick
          )
        )
      )

    case Event(
          flexCtrl: IssueFlexControl,
          baseStateData: EmModelBaseStateData
        ) =>
      val flexParticipantData = baseStateData.flexStateData.getOrElse(
        throw new RuntimeException(
          s"EmAgent ${baseStateData.modelUuid} is not EM-controlled."
        )
      )

      val (_, flexOptions) = flexParticipantData.flexOptionsStore
        .last()
        .getOrElse(
          throw new RuntimeException(
            s"Flex options have not been calculated by agent ${baseStateData.modelUuid}"
          )
        )

      val resultingFlexPower = determineResultingFlexPower(
        flexOptions,
        flexCtrl
      )

      val flexData = extractFlexData(baseStateData)

      // calc power control per connected agent
      val updatedStateData = determineAndSchedulePowerControl(
        baseStateData,
        flexData,
        resultingFlexPower
      )

      stay() using updatedStateData

    case Event(
          flexOptions: ProvideFlexOptions,
          baseStateData: EmModelBaseStateData
        ) =>
      val tick = baseStateData.schedulerStateData.nowInTicks

      val receivedFlexOptions =
        baseStateData.flexCorrespondences.getOrElse(
          flexOptions.modelUuid,
          throw new RuntimeException(
            s"No received flex options store found for ${flexOptions.modelUuid}"
          )
        )

      val updatedValueStore = ValueStore.updateValueStore(
        receivedFlexOptions,
        tick,
        FlexCorrespondence(flexOptions)
      )

      val updatedReceivedFlexOptions =
        baseStateData.flexCorrespondences.updated(
          flexOptions.modelUuid,
          updatedValueStore
        )

      val updatedBaseStateData = baseStateData.copy(
        flexCorrespondences = updatedReceivedFlexOptions
      )

      handleFlexProvision(updatedBaseStateData)

    case Event(
          ParticipantResultEvent(result),
          baseStateData: EmModelBaseStateData
        ) =>
      implicit val startDate: ZonedDateTime = baseStateData.startDate
      val tick = baseStateData.schedulerStateData.nowInTicks

      val receivedFlexOptions =
        baseStateData.flexCorrespondences.getOrElse(
          result.getInputModel,
          throw new RuntimeException(
            s"No received flex options store found for ${result.getInputModel}"
          )
        )

      val resultTick = result.getTime.toTick
      val (_, flexCorrespondence) = receivedFlexOptions
        .last(resultTick)
        .getOrElse(
          throw new RuntimeException(
            s"No flex correspondence found for model ${result.getInputModel} and tick $resultTick"
          )
        )

      val updatedValueStore = ValueStore.updateValueStore(
        receivedFlexOptions,
        resultTick,
        flexCorrespondence.copy(participantResult = Some(result))
      )

      val updatedReceivedFlexOptions =
        baseStateData.flexCorrespondences.updated(
          result.getInputModel,
          updatedValueStore
        )

      val updatedBaseStateData = baseStateData.copy(
        flexCorrespondences = updatedReceivedFlexOptions
      )

      // check if all results received
      val flexData = extractFlexData(updatedBaseStateData)
      val resultsReceived = !flexData.exists {
        case (_, correspondence, dataTick)
            if dataTick == tick && !correspondence.hasResults =>
          true
        case _ => false
      }

      if (resultsReceived)
        calculatePower(
          updatedBaseStateData,
          scheduler
        )
      else
        stay() using updatedBaseStateData

    case Event(ReceiveTimeout, stateData) =>
      handleReceiveTimeout(stateData)
  }

  when(Uninitialized) { handleUnitializedEm orElse handleUnitialized }

  when(Idle) { handleIdleEm orElse handleIdle }

  private def handleActivation(
      newTick: Long,
      baseStateData: EmModelBaseStateData
  ): EmModelBaseStateData = {
    // schedule flex options request for those agents that need to be activated at the next activated tick
    val schedulerDataWithNext =
      scheduleFlexRequestAtNextTick(
        baseStateData.schedulerStateData,
        newTick
      )

    // participants that have to be activated at this specific tick
    val expectedActivations =
      schedulerDataWithNext.trigger.triggerQueue
        .get(newTick)
        .map {
          _.map(_.agent)
            .flatMap(actor =>
              baseStateData.schedulerStateData.flexTrigger.actorRefToUuid
                .get(actor)
            )
        }
        .getOrElse(Seq.empty)

    // schedule flex options request for those agents that have just scheduled activations so far
    val updatedFlexTrigger = scheduleFlexRequestsOnce(
      schedulerDataWithNext.flexTrigger,
      expectedActivations.toSet,
      newTick
    )

    val expectedRequests = updatedFlexTrigger.triggerQueue
      .get(newTick)
      .map {
        _.map(_.modelUuid)
      }
      .getOrElse(Seq.empty)

    // prepare map for expected flex options and expected results for this tick
    val updatedFlexCorrespondences = expectedRequests.foldLeft(
      baseStateData.flexCorrespondences
    ) { case (correspondences, uuid) =>
      val participantValueStore = correspondences.getOrElse(
        uuid,
        throw new RuntimeException(s"ValueStore for UUID $uuid not found")
      )

      // add a fresh flex correspondence for the new tick
      val updatedFlexOptionsStore =
        ValueStore.updateValueStore(
          participantValueStore,
          newTick,
          FlexCorrespondence()
        )

      correspondences.updated(uuid, updatedFlexOptionsStore)
    }

    // we should not get triggered without any scheduled triggers for the new tick
    if (expectedRequests.isEmpty)
      log.error(s"No requests for $self at $newTick")

    baseStateData.copy(
      flexCorrespondences = updatedFlexCorrespondences,
      schedulerStateData =
        schedulerDataWithNext.copy(flexTrigger = updatedFlexTrigger)
    )
  }

  private def setActiveTickAndSendTriggers(
      baseStateData: EmModelBaseStateData,
      newTick: Long,
      triggerId: Long
  ): EmModelBaseStateData = {
    val updatedStateData = baseStateData.schedulerStateData.copy(
      nowInTicks = newTick,
      mainTriggerId = Some(triggerId)
    )

    baseStateData.copy(
      schedulerStateData = sendEligibleTrigger(updatedStateData)
    )
  }

  protected def createNextTriggerIfApplicable(
      schedulerStateData: EmSchedulerStateData,
      newTick: Long,
      hasParentEm: Boolean
  ): Option[ScheduleTriggerMessage] = {
    val isCurrentlyInactive = schedulerStateData.mainTriggerId.isEmpty

    val maybeNextScheduledTick = getNextScheduledTick(
      schedulerStateData
    )

    // only revoke next scheduled tick if it exists and is later than new tick
    val maybeTickToRevoke = maybeNextScheduledTick.filter { nextScheduledTick =>
      newTick < nextScheduledTick
    }

    // schedule new tick if we're inactive and
    //   - there is no scheduled next tick or the new tick is earlier than the scheduled next tick
    //   - we're not EM-controlled ourselves (parent EmAgent automatically schedules RFO with the STM)
    val scheduleNewTick =
      isCurrentlyInactive &&
        (maybeNextScheduledTick.isEmpty || maybeTickToRevoke.nonEmpty) &&
        !hasParentEm

    Option.when(scheduleNewTick) {
      val maybeRevokeTrigger =
        maybeTickToRevoke.map(revokeTick =>
          (ActivityStartTrigger(revokeTick), self)
        )

      ScheduleTriggerMessage(
        ActivityStartTrigger(newTick),
        self,
        maybeRevokeTrigger
      )
    }

  }

  private def handleFlexProvision(
      baseStateData: EmModelBaseStateData
  ): State = {
    val tick = baseStateData.schedulerStateData.nowInTicks

    val flexData = extractFlexData(baseStateData)

    // check if expected flex answers for this tick arrived
    val flexAnswersReceived = !flexData.exists {
      case (_, correspondence, dataTick)
          if dataTick == tick && !correspondence.hasOptions =>
        true
      case _ => false
    }

    if (flexAnswersReceived) {
      // All flex options and all results have been received.

      val updatedBaseStateData =
        baseStateData.flexStateData match {
          case Some(flexStateData) =>
            // this EmAgent is itself EM-controlled

            val flexOptionsInput = flexData
              .flatMap { case (spi, correspondence, _) =>
                correspondence.receivedFlexOptions.map((spi, _))
              }
              .collect { case (spi, flexOption: ProvideMinMaxFlexOptions) =>
                // adapt flex options, e.g. of devices that are
                // not controllable by the strategy of this EM
                baseStateData.model.modelStrategy
                  .adaptFlexOptions(spi, flexOption)
              }

            val (ref, min, max) =
              EmAggregateSimpleSum.aggregateFlexOptions(
                flexOptionsInput
              )

            val flexMessage = ProvideMinMaxFlexOptions(
              baseStateData.modelUuid,
              ref,
              min,
              max
            )

            flexStateData.emAgent ! flexMessage

            baseStateData.copy(
              flexStateData = Some(
                flexStateData.copy(
                  flexOptionsStore = ValueStore.updateValueStore(
                    flexStateData.flexOptionsStore,
                    tick,
                    flexMessage
                  )
                )
              )
            )

          case None =>
            // if we're not EM-controlled ourselves, we're determining the set points
            // either via flex time series or as 0 kW
            val setPower = baseStateData.flexTimeSeries match {
              case Some(flexTimeSeries) =>
                // round current time to 3 hrs
                val currentDateTime = tick.toDateTime(baseStateData.startDate)
                val currentHour = currentDateTime.getHour
                val roundedHour = currentHour - currentHour % 3
                val roundedDateTime = currentDateTime
                  .withHour(roundedHour)
                  .withMinute(0)
                  .withSecond(0)
                  .withNano(0)

                // retrieve target power
                val flexSetPower = flexTimeSeries.timeSeries
                  .getTimeBasedValue(roundedDateTime)
                  .asScala
                  .getOrElse(
                    throw new RuntimeException(
                      s"Could not retrieve value for $roundedDateTime"
                    )
                  )
                  .getValue
                  .getP
                  .asScala
                  .getOrElse(
                    throw new RuntimeException(
                      s"No value set for $roundedDateTime"
                    )
                  )

                val minThreshold =
                  flexTimeSeries.minValue.multiply(flexTimeSeries.threshold)
                val maxThreshold =
                  flexTimeSeries.maxValue.multiply(flexTimeSeries.threshold)

                // if target power is below threshold, issue no control
                if (
                  flexSetPower.isGreaterThanOrEqualTo(
                    minThreshold
                  ) && flexSetPower.isLessThanOrEqualTo(maxThreshold)
                ) {
                  val flexOptionsInput = flexData
                    .flatMap { case (spi, correspondence, _) =>
                      correspondence.receivedFlexOptions.map((spi, _))
                    }
                    .collect {
                      case (spi, flexOption: ProvideMinMaxFlexOptions) =>
                        // adapt flex options, e.g. of devices that are
                        // not controllable by the strategy of this EM
                        baseStateData.model.modelStrategy
                          .adaptFlexOptions(spi, flexOption)
                    }

                  // sum up min power
                  val (ref, _, _) =
                    EmAggregateSimpleSum.aggregateFlexOptions(
                      flexOptionsInput
                    )

                  ref
                } else {
                  if (flexSetPower.isLessThan(minThreshold))
                    minThreshold
                  else
                    maxThreshold
                }

              case None => zeroKW
            }

            determineAndSchedulePowerControl(
              baseStateData,
              flexData,
              targetPower = setPower
            )

        }

      stay() using updatedBaseStateData

    } else
      stay() using baseStateData
  }

  private def determineAndSchedulePowerControl(
      baseStateData: EmModelBaseStateData,
      flexData: Iterable[(SystemParticipantInput, FlexCorrespondence, Long)],
      targetPower: ComparableQuantity[Power] = zeroKW
  ): EmModelBaseStateData = {
    val tick = baseStateData.schedulerStateData.nowInTicks

    val flexStratInput = flexData.flatMap { case (spi, correspondence, _) =>
      correspondence.receivedFlexOptions.map(spi -> _)
    }

    // TODO sanity checks before strat calculation

    val issueCtrlMsgs = baseStateData.model
      .determineDeviceControl(
        flexStratInput.collect {
          case (spi, flexOption: ProvideMinMaxFlexOptions) =>
            (spi, flexOption)
        }.toSeq,
        targetPower
      )
      .toMap

    val issueCtrlMsgsComplete = flexData.flatMap {
      case (spi, correspondence, dataTick) =>
        issueCtrlMsgs
          .get(spi.getUuid)
          .map { power =>
            correspondence.receivedFlexOptions.getOrElse(
              throw new RuntimeException(
                s"FlexOptions not found for ${spi.getUuid}"
              )
            ) match {
              case flexOptions: ProvideMinMaxFlexOptions =>
                // sanity checks after strat calculation
                checkSetPower(flexOptions, power)
            }

            spi.getUuid -> IssuePowerCtrl(tick, power)
          }
          .orElse {
            // no power ctrl message has been set for this participant.
            // still send a no-control-msg instead, if...

            // ... a response is expected for this tick
            val currentlyRequested = dataTick == tick

            // ... flex control has been issued for this participant at
            // an earlier tick
            val flexControlCancelled =
              dataTick < tick && (correspondence.issuedCtrlMsg match {
                case Some(_: IssuePowerCtrl) => true
                case _                       => false
              })

            Option.when(currentlyRequested || flexControlCancelled)(
              spi.getUuid -> IssueNoCtrl(tick)
            )
          }
          .map { case (uuid, flexCtrl) =>
            (uuid, flexCtrl, dataTick)
          }
    }

    val updatedFlexTrigger = issueCtrlMsgsComplete.foldLeft(
      baseStateData.schedulerStateData.flexTrigger
    ) { case (flexTrigger, (uuid, issueCtrlMsg, _)) =>
      // send out flex control messages
      scheduleFlexTriggerOnce(flexTrigger, issueCtrlMsg, uuid)
    }

    val updatedScheduledStateData = sendEligibleTrigger(
      baseStateData.schedulerStateData.copy(
        flexTrigger = updatedFlexTrigger
      )
    )

    // create updated value stores for participants that are receiving control msgs
    val updatedValueStores = issueCtrlMsgsComplete.flatMap {
      case (uuid, issueFlex, _) =>
        baseStateData.flexCorrespondences.get(uuid).flatMap { store =>
          store.last().map { case (_, correspondence) =>
            // since we expect a new result with potentially changed reactive power, empty the last result
            val updatedCorrespondence =
              correspondence.copy(
                issuedCtrlMsg = Some(issueFlex),
                participantResult = None
              )

            // save for current tick
            uuid -> ValueStore.updateValueStore(
              store,
              tick,
              updatedCorrespondence
            )
          }
        }
    }.toMap

    // actually update the value store map
    val updatedCorrespondences = baseStateData.flexCorrespondences.map {
      case (uuid, store) =>
        uuid -> updatedValueStores.getOrElse(uuid, store)
    }

    baseStateData.copy(
      flexCorrespondences = updatedCorrespondences,
      schedulerStateData = updatedScheduledStateData
    )
  }

  private def extractFlexData(baseStateData: EmModelBaseStateData): Iterable[
    (SystemParticipantInput, FlexCorrespondence, Long)
  ] =
    baseStateData.flexCorrespondences.map { case (uuid, store) =>
      val spi = baseStateData.participantInput.getOrElse(
        uuid,
        throw new RuntimeException(
          s"There's no flex options store for $uuid whatsoever"
        )
      )
      val (dataTick, correspondence) = store
        .last()
        .getOrElse(
          throw new RuntimeException(
            s"There's no expected flex options for $spi whatsoever"
          )
        )

      (spi, correspondence, dataTick)
    }

  private def calculatePower(
      baseStateData: EmModelBaseStateData,
      scheduler: ActorRef
  ): State = {
    val correspondences = baseStateData.flexCorrespondences
      .flatMap { case (_, store) =>
        store.last().map { case (_, correspondence) =>
          correspondence
        }
      }

    val voltage =
      getAndCheckNodalVoltage(
        baseStateData,
        baseStateData.schedulerStateData.nowInTicks
      )

    val relevantData = EmRelevantData(correspondences)

    val tick = baseStateData.schedulerStateData.nowInTicks

    val result = baseStateData.model.calculatePower(
      tick,
      voltage,
      ConstantState,
      relevantData
    )

    updateValueStoresInformListeners(
      scheduler,
      baseStateData,
      result
    )
  }

  /** TODO consolidate with
    * ParticipantAgentFundamentals#updateValueStoresInformListenersAndGoToIdleWithUpdatedBaseStateData(akka.actor.ActorRef,
    * edu.ie3.simona.agent.participant.statedata.BaseStateData,
    * java.lang.Object, java.lang.Object)
    *
    * Update the result and calc relevant data value stores, inform all
    * registered listeners and go to Idle using the updated base state data
    *
    * @param scheduler
    *   Actor reference of the scheduler
    * @param baseStateData
    *   The base state data of the collection state
    * @param result
    *   Result of simulation
    * @return
    *   Desired state change
    */
  final def updateValueStoresInformListeners(
      scheduler: ActorRef,
      baseStateData: EmModelBaseStateData,
      result: ApparentPower
  ): State = {
    /* Update the value stores */
    val updatedValueStore =
      ValueStore.updateValueStore(
        baseStateData.resultValueStore,
        baseStateData.schedulerStateData.nowInTicks,
        result
      )

    /* Update the base state data */
    val baseStateDateWithUpdatedResults =
      baseStateData match {
        case data: EmModelBaseStateData =>
          data.copy(
            resultValueStore = updatedValueStore
          )
        case _ =>
          throw new InconsistentStateException(
            "Wrong base state data"
          )
      }

    /* Inform the listeners about current result
     * (IN CONTRAST TO REGULAR SPA BEHAVIOR, WHERE WE WAIT FOR POTENTIALLY CHANGED VOLTAGE) */
    announceSimulationResult(
      baseStateDateWithUpdatedResults,
      baseStateDateWithUpdatedResults.schedulerStateData.nowInTicks,
      AccompaniedSimulationResult(result)
    )(baseStateDateWithUpdatedResults.outputConfig)

    // FIXME this can probably be integrated into existing result processing
    // announce current result to parent EmAgent, if applicable
    baseStateData.flexStateData.foreach(
      _.emAgent ! buildResultEvent(
        baseStateDateWithUpdatedResults,
        baseStateDateWithUpdatedResults.schedulerStateData.nowInTicks,
        result
      )
    )

    // we don't send the completion message here, as this is part
    // of the EmScheduler
    unstashAll()
    goto(Idle) using baseStateDateWithUpdatedResults
  }

<<<<<<< HEAD
  private def handleReceiveTimeout(
      stateData: ParticipantStateData[ApparentPower]
  ): State = {
    // disable timeout again
    context.setReceiveTimeout(Duration.Undefined)

    log.warning(
      "No messages received for two minutes. Current state data: " + stateData
    )
    stay()
  }
=======
  /** Create trigger for this agent depending on whether it is controlled by a
    * parent EmAgent
    * @param tick
    *   the tick to create a trigger for
    * @param hasParentEm
    *   whether this EmAgent has a parent EmAgent
    * @return
    *   A trigger that this EmAgent would like to be activated with
    */
  private def createActivationTrigger(
      tick: Long,
      hasParentEm: Boolean
  ): Trigger = Option
    .when(hasParentEm)(RequestFlexOptions(tick))
    .getOrElse(ActivityStartTrigger(tick))
>>>>>>> 04148c33
}<|MERGE_RESOLUTION|>--- conflicted
+++ resolved
@@ -42,12 +42,7 @@
 import edu.ie3.simona.event.ResultEvent.ParticipantResultEvent
 import edu.ie3.simona.event.notifier.NotifierConfig
 import edu.ie3.simona.exceptions.agent.InconsistentStateException
-<<<<<<< HEAD
 import edu.ie3.simona.io.result.AccompaniedSimulationResult
-import edu.ie3.simona.model.participant.EmModel.EmRelevantData
-import edu.ie3.simona.model.participant.ModelState.ConstantState
-import edu.ie3.simona.model.participant.EmModel
-=======
 import edu.ie3.simona.model.participant.ModelState.ConstantState
 import edu.ie3.simona.model.participant.em.EmModel.EmRelevantData
 import edu.ie3.simona.model.participant.em.{
@@ -55,7 +50,6 @@
   EmModel,
   EmModelStrat
 }
->>>>>>> 04148c33
 import edu.ie3.simona.ontology.messages.FlexibilityMessage._
 import edu.ie3.simona.ontology.messages.SchedulerMessage.{
   CompletionMessage,
@@ -77,16 +71,12 @@
 
 import java.time.ZonedDateTime
 import java.util.UUID
-<<<<<<< HEAD
-import javax.measure.quantity.Dimensionless
-import scala.concurrent.duration.{Duration, DurationInt}
-import scala.language.postfixOps
-=======
 import javax.measure.quantity.{Dimensionless, Power}
 import scala.compat.java8.OptionConverters.RichOptionalGeneric
+import scala.concurrent.duration.{Duration, DurationInt}
 import scala.jdk.CollectionConverters._
+import scala.language.postfixOps
 import scala.util.{Failure, Success}
->>>>>>> 04148c33
 
 object EmAgent {
   def props(
@@ -111,12 +101,8 @@
       simulationEndDate: ZonedDateTime,
       resolution: Long,
       requestVoltageDeviationThreshold: Double,
-<<<<<<< HEAD
       outputConfig: NotifierConfig,
-=======
-      outputConfig: ParticipantNotifierConfig,
       modelStrategy: EmModelStrat,
->>>>>>> 04148c33
       connectedAgents: Seq[
         (
             ActorRef,
@@ -254,13 +240,8 @@
           )
       }
 
-<<<<<<< HEAD
-      val model = buildModel(
-        SimpleInputContainer(inputModel),
-=======
       val model = EmModel(
         inputModel,
->>>>>>> 04148c33
         modelConfig,
         simulationStartDate,
         simulationEndDate,
@@ -1099,19 +1080,6 @@
     goto(Idle) using baseStateDateWithUpdatedResults
   }
 
-<<<<<<< HEAD
-  private def handleReceiveTimeout(
-      stateData: ParticipantStateData[ApparentPower]
-  ): State = {
-    // disable timeout again
-    context.setReceiveTimeout(Duration.Undefined)
-
-    log.warning(
-      "No messages received for two minutes. Current state data: " + stateData
-    )
-    stay()
-  }
-=======
   /** Create trigger for this agent depending on whether it is controlled by a
     * parent EmAgent
     * @param tick
@@ -1127,5 +1095,16 @@
   ): Trigger = Option
     .when(hasParentEm)(RequestFlexOptions(tick))
     .getOrElse(ActivityStartTrigger(tick))
->>>>>>> 04148c33
+
+  private def handleReceiveTimeout(
+      stateData: ParticipantStateData[ApparentPower]
+  ): State = {
+    // disable timeout again
+    context.setReceiveTimeout(Duration.Undefined)
+
+    log.warning(
+      "No messages received for two minutes. Current state data: " + stateData
+    )
+    stay()
+  }
 }