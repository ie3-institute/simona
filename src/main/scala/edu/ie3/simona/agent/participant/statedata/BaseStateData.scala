--- conflicted
+++ resolved
@@ -11,18 +11,13 @@
 import edu.ie3.simona.agent.participant.data.Data.PrimaryData.PrimaryDataWithApparentPower
 import edu.ie3.simona.agent.participant.data.Data.SecondaryData
 import edu.ie3.simona.agent.participant.data.secondary.SecondaryDataService
-<<<<<<< HEAD
 import edu.ie3.simona.event.notifier.NotifierConfig
-import edu.ie3.simona.model.participant.{CalcRelevantData, SystemParticipant}
-=======
-import edu.ie3.simona.event.notifier.ParticipantNotifierConfig
 import edu.ie3.simona.model.participant.{
   CalcRelevantData,
   ModelState,
   SystemParticipant
 }
 import edu.ie3.simona.ontology.messages.FlexibilityMessage.ProvideFlexOptions
->>>>>>> efbd1d27
 import tech.units.indriya.ComparableQuantity
 
 import java.time.ZonedDateTime
@@ -99,12 +94,8 @@
   trait ModelBaseStateData[
       +PD <: PrimaryDataWithApparentPower[PD],
       CD <: CalcRelevantData,
-<<<<<<< HEAD
-      +M <: SystemParticipant[_ <: CalcRelevantData, PD]
-=======
       MS <: ModelState,
-      M <: SystemParticipant[_ <: CalcRelevantData, MS]
->>>>>>> efbd1d27
+      +M <: SystemParticipant[_ <: CalcRelevantData, PD, MS]
   ] extends BaseStateData[PD] {
 
     /** The physical system model
@@ -114,6 +105,8 @@
     /** The services, the physical model depends on
       */
     val services: Option[Vector[SecondaryDataService[_ <: SecondaryData]]]
+
+    val calcRelevantDateStore: ValueStore[CalcRelevantData]
 
     /** Stores all data that are relevant to model calculation
       */
@@ -157,11 +150,8 @@
     */
   final case class FromOutsideBaseStateData[M <: SystemParticipant[
     _ <: CalcRelevantData,
-<<<<<<< HEAD
-    P
-=======
+    P,
     _
->>>>>>> efbd1d27
   ], +P <: PrimaryDataWithApparentPower[P]](
       model: M,
       override val startDate: ZonedDateTime,
@@ -215,12 +205,8 @@
   final case class ParticipantModelBaseStateData[
       +PD <: PrimaryDataWithApparentPower[PD],
       CD <: CalcRelevantData,
-<<<<<<< HEAD
-      +M <: SystemParticipant[_ <: CalcRelevantData, PD]
-=======
       MS <: ModelState,
-      M <: SystemParticipant[_ <: CalcRelevantData, MS]
->>>>>>> efbd1d27
+      M <: SystemParticipant[_ <: CalcRelevantData, PD, MS]
   ](
       override val startDate: ZonedDateTime,
       override val endDate: ZonedDateTime,
@@ -237,6 +223,7 @@
       ],
       override val resultValueStore: ValueStore[PD],
       override val requestValueStore: ValueStore[PD],
+      override val calcRelevantDateStore: ValueStore[CD],
       override val receivedSecondaryDataStore: ValueStore[
         Map[ActorRef, _ <: SecondaryData]
       ],
@@ -296,11 +283,7 @@
           additionalActivationTicks = updatedAdditionalActivationTicks,
           foreseenDataTicks = updatedForeseenTicks
         )
-<<<<<<< HEAD
-      case model: ParticipantModelBaseStateData[PD, _, _] =>
-=======
-      case model: ParticipantModelBaseStateData[_, _, _, _] =>
->>>>>>> efbd1d27
+      case model: ParticipantModelBaseStateData[PD, _, _, _] =>
         model.copy(
           resultValueStore = updatedResultValueStore,
           requestValueStore = updatedRequestValueStore,
