/*
 * © 2020. TU Dortmund University,
 * Institute of Energy Systems, Energy Efficiency and Energy Economics,
 * Research group Distribution grid planning and operation
 */

package edu.ie3.simona.agent.participant.statedata

import akka.actor.ActorRef
import edu.ie3.simona.agent.ValueStore
import edu.ie3.simona.agent.participant.data.Data.PrimaryData.PrimaryDataWithApparentPower
import edu.ie3.simona.agent.participant.data.Data.SecondaryData
import edu.ie3.simona.agent.participant.data.secondary.SecondaryDataService
import edu.ie3.simona.event.notifier.NotifierConfig
import edu.ie3.simona.model.participant.{CalcRelevantData, SystemParticipant}
import tech.units.indriya.ComparableQuantity

import java.time.ZonedDateTime
import java.util.UUID
import javax.measure.quantity.Dimensionless
import scala.collection.SortedSet

/** Trait to denote the common properties to all basic state data in participant
  * agents
  *
  * @tparam PD
  *   Type of [[PrimaryDataWithApparentPower]], that the represented Participant
  *   produces
  */
trait BaseStateData[+PD <: PrimaryDataWithApparentPower[PD]]
    extends ParticipantStateData[PD] {

  /** The date, that fits the tick 0
    */
  val startDate: ZonedDateTime

  /** The wall clock date, at which the simulation ends
    */
  val endDate: ZonedDateTime

  /** Unique identifier of the simulation model
    */
  val modelUuid: UUID

  /** By default the agent should be triggered in the same tick, where data is
    * incoming from primary or secondary sources. However, if there is no other
    * information needed, we might have the need to schedule ourselves for
    * activation triggers
    */
  val additionalActivationTicks: SortedSet[Long]

  /** A mapping from service reference to it's foreseen next availability of
    * data
    */
  val foreseenDataTicks: Map[ActorRef, Option[Long]]

  /** A store, holding a map from tick to active / reactive power
    */
  val resultValueStore: ValueStore[PD]

  /** A store, holding information of the lastly requested and provided results.
    * The request from the grid always targets at [[ApparentPower]], but for the
    * sake of traceability, the whole averaged result ist stored
    */
  val requestValueStore: ValueStore[PD]

  /** A store holding the last know nodal voltages. The voltage for tick 0 is
    * set to 1.0 p.u. per default. If more information are available, the
    * attribute shall be overridden
    */
  val voltageValueStore: ValueStore[ComparableQuantity[Dimensionless]]

  /** Determines the output behaviour of this model
    */
  val outputConfig: NotifierConfig
}

object BaseStateData {

  /** The agent is supposed to carry out model calculations
    *
    * @tparam PD
    *   Type of [[PrimaryDataWithApparentPower]], that the represented
    *   Participant produces
    * @tparam CD
    *   Type of [[CalcRelevantData]], that is required by the included model
    * @tparam M
    *   Restricting the model to a certain class
    */
  trait ModelBaseStateData[
      +PD <: PrimaryDataWithApparentPower[PD],
      CD <: CalcRelevantData,
      +M <: SystemParticipant[_ <: CalcRelevantData, PD]
  ] extends BaseStateData[PD] {

    /** The physical system model
      */
    val model: M

    /** The services, the physical model depends on
      */
    val services: Option[Vector[SecondaryDataService[_ <: SecondaryData]]]

    /** Stores all data that are relevant to model calculation
      */
    val calcRelevantDateStore: ValueStore[CalcRelevantData]
  }

  /** Basic state data, when the agent is supposed to only provide external data
    *
    * @param model
    *   Calculation model of the participant
    * @param startDate
    *   The date, that fits the tick 0
    * @param endDate
    *   The wall clock date, at which the simulation ends
    * @param outputConfig
    *   Determines the output behaviour of this model
    * @param additionalActivationTicks
    *   Additionally trigger actor at these ticks
    * @param foreseenDataTicks
    *   Ticks, at which new data is foreseen from given actors
    * @param fillUpReactivePowerWithModelFunc
    *   If missing reactive power may be filled up with model function
    * @param voltageValueStore
    *   Store holding the last known nodal voltages
    * @param resultValueStore
    *   A store, holding a map from tick to active / reactive power
    * @param requestValueStore
    *   A store, holding the lastly requested and provided results
    * @tparam M
    *   Type of the calculation model to carry
    * @tparam P
    *   Type of primary data, that the model produces
    */
  final case class FromOutsideBaseStateData[M <: SystemParticipant[
    _ <: CalcRelevantData,
    P
  ], +P <: PrimaryDataWithApparentPower[P]](
      model: M,
      override val startDate: ZonedDateTime,
      override val endDate: ZonedDateTime,
<<<<<<< HEAD
      override val outputConfig: NotifierConfig,
      override val additionalActivationTicks: Array[Long],
=======
      override val outputConfig: ParticipantNotifierConfig,
      override val additionalActivationTicks: SortedSet[Long],
>>>>>>> 64406fe2
      override val foreseenDataTicks: Map[ActorRef, Option[Long]],
      fillUpReactivePowerWithModelFunc: Boolean = false,
      requestVoltageDeviationThreshold: Double,
      override val voltageValueStore: ValueStore[
        ComparableQuantity[Dimensionless]
      ],
      override val resultValueStore: ValueStore[P],
      override val requestValueStore: ValueStore[P]
  ) extends BaseStateData[P] {
    override val modelUuid: UUID = model.getUuid
  }

  /** The agent is supposed to carry out model calculations
    *
    * @param startDate
    *   The date, that fits the tick 0
    * @param endDate
    *   The wall clock date, at which the simulation ends
    * @param model
    *   Physical model of the load
    * @param services
    *   Secondary data services to depend on
    * @param outputConfig
    *   Determines the output behaviour of this model
    * @param additionalActivationTicks
    *   Additionally trigger actor at these ticks
    * @param foreseenDataTicks
    *   Ticks, at which new data is foreseen from given actors
    * @param requestVoltageDeviationThreshold
    *   Threshold , after which two nodal voltage magnitudes from participant
    *   power requests for the same tick are considered to be different
    * @param voltageValueStore
    *   Store holding the last known nodal voltages
    * @param resultValueStore
    *   A store, holding a map from tick to active / reactive power
    * @param requestValueStore
    *   A store, holding the lastly requested and provided results
    * @tparam PD
    *   Type of primary data, that is result of model calculation
    * @tparam CD
    *   Type of [[SecondaryData]], that is required by included model
    * @tparam M
    *   Type of model, the base state data is attached to
    */
  final case class ParticipantModelBaseStateData[
      +PD <: PrimaryDataWithApparentPower[PD],
      CD <: CalcRelevantData,
      +M <: SystemParticipant[_ <: CalcRelevantData, PD]
  ](
      override val startDate: ZonedDateTime,
      override val endDate: ZonedDateTime,
      override val model: M,
      override val services: Option[
        Vector[SecondaryDataService[_ <: SecondaryData]]
      ],
<<<<<<< HEAD
      override val outputConfig: NotifierConfig,
      override val additionalActivationTicks: Array[Long],
=======
      override val outputConfig: ParticipantNotifierConfig,
      override val additionalActivationTicks: SortedSet[Long],
>>>>>>> 64406fe2
      override val foreseenDataTicks: Map[ActorRef, Option[Long]],
      requestVoltageDeviationThreshold: Double,
      override val voltageValueStore: ValueStore[
        ComparableQuantity[Dimensionless]
      ],
      override val resultValueStore: ValueStore[PD],
      override val requestValueStore: ValueStore[PD],
      override val calcRelevantDateStore: ValueStore[CD]
  ) extends ModelBaseStateData[PD, CD, M] {

    /** Unique identifier of the simulation model
      */
    override val modelUuid: UUID = model.getUuid
  }

  /** Updates the base state data with the given value stores
    *
    * @param baseStateData
    *   BaseStateData to update
    * @param updatedResultValueStore
    *   Value store with updated results
    * @param updatedRequestValueStore
    *   Value store with updated requests
    * @param updatedVoltageValueStore
    *   Value store with updated voltage information
    * @param updatedAdditionalActivationTicks
    *   Additional activation ticks
    * @param updatedForeseenTicks
    *   Mapping from [[ActorRef]] to foreseen ticks
    * @tparam PD
    *   Type of primary data, that is result of model calculation
    * @return
    *   A copy of the base data with updated value stores
    */
  def updateBaseStateData[PD <: PrimaryDataWithApparentPower[PD]](
      baseStateData: BaseStateData[PD],
      updatedResultValueStore: ValueStore[PD],
      updatedRequestValueStore: ValueStore[PD],
      updatedVoltageValueStore: ValueStore[ComparableQuantity[Dimensionless]],
      updatedAdditionalActivationTicks: SortedSet[Long],
      updatedForeseenTicks: Map[ActorRef, Option[Long]]
  ): BaseStateData[PD] = {
    baseStateData match {
      case external: FromOutsideBaseStateData[_, PD] =>
        external.copy(
          resultValueStore = updatedResultValueStore,
          requestValueStore = updatedRequestValueStore,
          voltageValueStore = updatedVoltageValueStore,
          additionalActivationTicks = updatedAdditionalActivationTicks,
          foreseenDataTicks = updatedForeseenTicks
        )
      case model: ParticipantModelBaseStateData[PD, _, _] =>
        model.copy(
          resultValueStore = updatedResultValueStore,
          requestValueStore = updatedRequestValueStore,
          voltageValueStore = updatedVoltageValueStore,
          additionalActivationTicks = updatedAdditionalActivationTicks,
          foreseenDataTicks = updatedForeseenTicks
        )
    }
  }
}<|MERGE_RESOLUTION|>--- conflicted
+++ resolved
@@ -140,13 +140,8 @@
       model: M,
       override val startDate: ZonedDateTime,
       override val endDate: ZonedDateTime,
-<<<<<<< HEAD
       override val outputConfig: NotifierConfig,
-      override val additionalActivationTicks: Array[Long],
-=======
-      override val outputConfig: ParticipantNotifierConfig,
       override val additionalActivationTicks: SortedSet[Long],
->>>>>>> 64406fe2
       override val foreseenDataTicks: Map[ActorRef, Option[Long]],
       fillUpReactivePowerWithModelFunc: Boolean = false,
       requestVoltageDeviationThreshold: Double,
@@ -202,13 +197,8 @@
       override val services: Option[
         Vector[SecondaryDataService[_ <: SecondaryData]]
       ],
-<<<<<<< HEAD
       override val outputConfig: NotifierConfig,
-      override val additionalActivationTicks: Array[Long],
-=======
-      override val outputConfig: ParticipantNotifierConfig,
       override val additionalActivationTicks: SortedSet[Long],
->>>>>>> 64406fe2
       override val foreseenDataTicks: Map[ActorRef, Option[Long]],
       requestVoltageDeviationThreshold: Double,
       override val voltageValueStore: ValueStore[
