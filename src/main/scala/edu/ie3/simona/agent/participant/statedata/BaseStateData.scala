--- conflicted
+++ resolved
@@ -232,25 +232,15 @@
     override val modelUuid: UUID = model.getUuid
   }
 
-<<<<<<< HEAD
-  /** @param scheduledTick
-    *   Currently scheduled tick. There can only only be one scheduled tick at a
-    *   time
-=======
   /** @param scheduledRequest
     *   Tick of a request that is currently scheduled with EmAgent. There can
     *   only only be one scheduled tick at a time. First tick (0) is always
     *   requested.
->>>>>>> 90bf19f1
     */
   final case class FlexStateData(
       emAgent: ActorRef,
       flexOptionsStore: ValueStore[ProvideFlexOptions],
-<<<<<<< HEAD
-      scheduledTick: Option[Long] = None
-=======
       scheduledRequest: Option[Long] = Some(0L)
->>>>>>> 90bf19f1
   )
 
   /** Updates the base state data with the given value stores
