/*
 * © 2020. TU Dortmund University,
 * Institute of Energy Systems, Energy Efficiency and Energy Economics,
 * Research group Distribution grid planning and operation
 */

package edu.ie3.simona.agent.participant.statedata

import edu.ie3.simona.agent.ValueStore
import edu.ie3.simona.agent.participant.data.Data.PrimaryData.PrimaryDataWithComplexPower
import edu.ie3.simona.agent.participant.data.Data.SecondaryData
import edu.ie3.simona.agent.participant.data.secondary.SecondaryDataService
import edu.ie3.simona.event.notifier.NotifierConfig
import edu.ie3.simona.model.participant.{
  CalcRelevantData,
  ModelState,
  SystemParticipant,
}
import edu.ie3.simona.ontology.messages.flex.FlexibilityMessage.{
  FlexRequest,
  FlexResponse,
  ProvideFlexOptions,
}
import org.apache.pekko.actor.typed.ActorRef
import org.apache.pekko.actor.{ActorRef => ClassicActorRef}
import squants.Dimensionless

import java.time.ZonedDateTime
import java.util.UUID
import scala.collection.SortedSet

/** Trait to denote the common properties to all basic state data in participant
  * agents
  *
  * @tparam PD
  *   Type of [[PrimaryDataWithComplexPower]], that the represented Participant
  *   produces
  */
<<<<<<< HEAD
trait BaseStateData[+PD <: PrimaryDataWithApparentPower]
=======
trait BaseStateData[+PD <: PrimaryDataWithComplexPower[PD]]
>>>>>>> 76fd935a
    extends ParticipantStateData[PD] {

  /** The date, that fits the tick 0
    */
  val startDate: ZonedDateTime

  /** The simulation time at which the simulation ends
    */
  val endDate: ZonedDateTime

  /** Unique identifier of the simulation model
    */
  val modelUuid: UUID

  /** By default, the agent should be triggered in the same tick, where data is
    * incoming from primary or secondary sources. However, if there is no other
    * information needed, we might have the need to schedule ourselves for
    * activation triggers
    */
  val additionalActivationTicks: SortedSet[Long]

  /** A mapping from service reference to it's foreseen next availability of
    * data
    */
  val foreseenDataTicks: Map[ClassicActorRef, Option[Long]]

  /** A store, holding a map from tick to active / reactive power
    */
  val resultValueStore: ValueStore[PD]

  /** A store, holding information of the lastly requested and provided results.
    * The request from the grid always targets at
    * [[edu.ie3.simona.agent.participant.data.Data.PrimaryData.ComplexPower]],
    * but for the sake of traceability, the whole averaged result ist stored
    */
  val requestValueStore: ValueStore[PD]

  /** A store holding the last know nodal voltages. The voltage for tick 0 is
    * set to 1.0 p.u. per default. If more information are available, the
    * attribute shall be overridden
    */
  val voltageValueStore: ValueStore[Dimensionless]

  /** Determines the output behaviour of this model
    */
  val outputConfig: NotifierConfig
}

object BaseStateData {

  /** The agent is supposed to carry out model calculations
    *
    * @tparam PD
    *   Type of [[PrimaryDataWithComplexPower]], that the represented
    *   Participant produces
    * @tparam CD
    *   Type of [[CalcRelevantData]], that is required by the included model
    * @tparam M
    *   Restricting the model to a certain class
    */
  trait ModelBaseStateData[
<<<<<<< HEAD
      +PD <: PrimaryDataWithApparentPower,
=======
      +PD <: PrimaryDataWithComplexPower[PD],
>>>>>>> 76fd935a
      CD <: CalcRelevantData,
      MS <: ModelState,
      +M <: SystemParticipant[_ <: CalcRelevantData, PD, MS],
  ] extends BaseStateData[PD] {

    /** The physical system model
      */
    val model: M

    /** The services, the physical model depends on
      */
    val services: Iterable[SecondaryDataService[_ <: SecondaryData]]

    /** Stores all data that are relevant to model calculation
      */
    val receivedSecondaryDataStore: ValueStore[
      Map[ClassicActorRef, _ <: SecondaryData]
    ]

    val stateDataStore: ValueStore[MS]

    val flexStateData: Option[FlexControlledData]

    def isEmManaged: Boolean = flexStateData.nonEmpty
  }

  /** Basic state data, when the agent is supposed to only provide external data
    *
    * @param model
    *   Calculation model of the participant
    * @param startDate
    *   The date, that fits the tick 0
    * @param endDate
    *   The simulation time at which the simulation ends
    * @param outputConfig
    *   Determines the output behaviour of this model
    * @param additionalActivationTicks
    *   Additionally trigger actor at these ticks
    * @param foreseenDataTicks
    *   Ticks, at which new data is foreseen from given actors
    * @param fillUpReactivePowerWithModelFunc
    *   If missing reactive power may be filled up with model function
    * @param voltageValueStore
    *   Store holding the last known nodal voltages
    * @param resultValueStore
    *   A store, holding a map from tick to active / reactive power
    * @param requestValueStore
    *   A store, holding the lastly requested and provided results
    * @tparam M
    *   Type of the calculation model to carry
    * @tparam P
    *   Type of primary data, that the model produces
    */
  final case class FromOutsideBaseStateData[M <: SystemParticipant[
    _ <: CalcRelevantData,
    P,
    _,
<<<<<<< HEAD
  ], +P <: PrimaryDataWithApparentPower](
=======
  ], +P <: PrimaryDataWithComplexPower[P]](
>>>>>>> 76fd935a
      model: M,
      override val startDate: ZonedDateTime,
      override val endDate: ZonedDateTime,
      override val outputConfig: NotifierConfig,
      override val additionalActivationTicks: SortedSet[Long],
      override val foreseenDataTicks: Map[ClassicActorRef, Option[Long]],
      fillUpReactivePowerWithModelFunc: Boolean = false,
      requestVoltageDeviationThreshold: Double,
      override val voltageValueStore: ValueStore[
        Dimensionless
      ],
      override val resultValueStore: ValueStore[P],
      override val requestValueStore: ValueStore[P],
  ) extends BaseStateData[P] {
    override val modelUuid: UUID = model.getUuid
  }

  /** The agent is supposed to carry out model calculations
    *
    * @param startDate
    *   The date, that fits the tick 0
    * @param endDate
    *   The simulation time at which the simulation ends
    * @param model
    *   Physical model of the load
    * @param services
    *   Secondary data services to depend on
    * @param outputConfig
    *   Determines the output behaviour of this model
    * @param additionalActivationTicks
    *   Additionally trigger actor at these ticks
    * @param foreseenDataTicks
    *   Ticks, at which new data is foreseen from given actors
    * @param requestVoltageDeviationThreshold
    *   Threshold , after which two nodal voltage magnitudes from participant
    *   power requests for the same tick are considered to be different
    * @param voltageValueStore
    *   Store holding the last known nodal voltages
    * @param resultValueStore
    *   A store, holding a map from tick to active / reactive power
    * @param requestValueStore
    *   A store, holding the lastly requested and provided results
    * @tparam PD
    *   Type of primary data, that is result of model calculation
    * @tparam CD
    *   Type of [[SecondaryData]], that is required by included model
    * @tparam M
    *   Type of model, the base state data is attached to
    */
  final case class ParticipantModelBaseStateData[
<<<<<<< HEAD
      +PD <: PrimaryDataWithApparentPower,
=======
      +PD <: PrimaryDataWithComplexPower[PD],
>>>>>>> 76fd935a
      CD <: CalcRelevantData,
      MS <: ModelState,
      M <: SystemParticipant[_ <: CalcRelevantData, PD, MS],
  ](
      override val startDate: ZonedDateTime,
      override val endDate: ZonedDateTime,
      override val model: M,
      override val services: Iterable[SecondaryDataService[_ <: SecondaryData]],
      override val outputConfig: NotifierConfig,
      override val additionalActivationTicks: SortedSet[Long],
      override val foreseenDataTicks: Map[ClassicActorRef, Option[Long]],
      requestVoltageDeviationThreshold: Double,
      override val voltageValueStore: ValueStore[
        Dimensionless
      ],
      override val resultValueStore: ValueStore[PD],
      override val requestValueStore: ValueStore[PD],
      override val receivedSecondaryDataStore: ValueStore[
        Map[ClassicActorRef, _ <: SecondaryData]
      ],
      override val stateDataStore: ValueStore[MS],
      override val flexStateData: Option[FlexControlledData],
  ) extends ModelBaseStateData[PD, CD, MS, M] {

    /** Unique identifier of the simulation model
      */
    override val modelUuid: UUID = model.getUuid
  }

  /** The existence of this data object indicates that the corresponding agent
    * is EM-controlled (by [[emAgent]]).
    *
    * @param emAgent
    *   The parent EmAgent that is controlling this agent.
    * @param flexAdapter
    *   The flex adapter handling [[FlexRequest]] messages
    * @param lastFlexOptions
    *   Last flex options that have been calculated for this agent.
    */
  final case class FlexControlledData(
      emAgent: ActorRef[FlexResponse],
      flexAdapter: ActorRef[FlexRequest],
      lastFlexOptions: Option[ProvideFlexOptions] = None,
  )

  /** Updates the base state data with the given value stores
    *
    * @param baseStateData
    *   BaseStateData to update
    * @param updatedResultValueStore
    *   Value store with updated results
    * @param updatedRequestValueStore
    *   Value store with updated requests
    * @param updatedVoltageValueStore
    *   Value store with updated voltage information
    * @param updatedAdditionalActivationTicks
    *   Additional activation ticks
    * @param updatedForeseenTicks
    *   Mapping from [[ClassicActorRef]] to foreseen ticks
    * @tparam PD
    *   Type of primary data, that is result of model calculation
    * @return
    *   A copy of the base data with updated value stores
    */
<<<<<<< HEAD
  def updateBaseStateData[PD <: PrimaryDataWithApparentPower, MS <: ModelState](
=======
  def updateBaseStateData[PD <: PrimaryDataWithComplexPower[PD]](
>>>>>>> 76fd935a
      baseStateData: BaseStateData[PD],
      updatedResultValueStore: ValueStore[PD],
      updatedRequestValueStore: ValueStore[PD],
      updatedVoltageValueStore: ValueStore[Dimensionless],
      updatedAdditionalActivationTicks: SortedSet[Long],
      updatedForeseenTicks: Map[ClassicActorRef, Option[Long]],
  ): BaseStateData[PD] = {
    baseStateData match {
      case external: FromOutsideBaseStateData[
            _ <: SystemParticipant[_ <: CalcRelevantData, PD, MS],
            PD,
          ] =>
        external.copy(
          resultValueStore = updatedResultValueStore,
          requestValueStore = updatedRequestValueStore,
          voltageValueStore = updatedVoltageValueStore,
          additionalActivationTicks = updatedAdditionalActivationTicks,
          foreseenDataTicks = updatedForeseenTicks,
        )
      case model: ParticipantModelBaseStateData[
            PD,
            _ <: CalcRelevantData,
            MS,
            _ <: SystemParticipant[_ <: CalcRelevantData, PD, MS],
          ] =>
        model.copy(
          resultValueStore = updatedResultValueStore,
          requestValueStore = updatedRequestValueStore,
          voltageValueStore = updatedVoltageValueStore,
          additionalActivationTicks = updatedAdditionalActivationTicks,
          foreseenDataTicks = updatedForeseenTicks,
        )
    }
  }
}<|MERGE_RESOLUTION|>--- conflicted
+++ resolved
@@ -36,11 +36,7 @@
   *   Type of [[PrimaryDataWithComplexPower]], that the represented Participant
   *   produces
   */
-<<<<<<< HEAD
-trait BaseStateData[+PD <: PrimaryDataWithApparentPower]
-=======
-trait BaseStateData[+PD <: PrimaryDataWithComplexPower[PD]]
->>>>>>> 76fd935a
+trait BaseStateData[+PD <: PrimaryDataWithComplexPower]
     extends ParticipantStateData[PD] {
 
   /** The date, that fits the tick 0
@@ -102,11 +98,7 @@
     *   Restricting the model to a certain class
     */
   trait ModelBaseStateData[
-<<<<<<< HEAD
-      +PD <: PrimaryDataWithApparentPower,
-=======
-      +PD <: PrimaryDataWithComplexPower[PD],
->>>>>>> 76fd935a
+      +PD <: PrimaryDataWithComplexPower,
       CD <: CalcRelevantData,
       MS <: ModelState,
       +M <: SystemParticipant[_ <: CalcRelevantData, PD, MS],
@@ -164,11 +156,7 @@
     _ <: CalcRelevantData,
     P,
     _,
-<<<<<<< HEAD
-  ], +P <: PrimaryDataWithApparentPower](
-=======
-  ], +P <: PrimaryDataWithComplexPower[P]](
->>>>>>> 76fd935a
+  ], +P <: PrimaryDataWithComplexPower](
       model: M,
       override val startDate: ZonedDateTime,
       override val endDate: ZonedDateTime,
@@ -219,11 +207,7 @@
     *   Type of model, the base state data is attached to
     */
   final case class ParticipantModelBaseStateData[
-<<<<<<< HEAD
-      +PD <: PrimaryDataWithApparentPower,
-=======
-      +PD <: PrimaryDataWithComplexPower[PD],
->>>>>>> 76fd935a
+      +PD <: PrimaryDataWithComplexPower,
       CD <: CalcRelevantData,
       MS <: ModelState,
       M <: SystemParticipant[_ <: CalcRelevantData, PD, MS],
@@ -288,11 +272,7 @@
     * @return
     *   A copy of the base data with updated value stores
     */
-<<<<<<< HEAD
-  def updateBaseStateData[PD <: PrimaryDataWithApparentPower, MS <: ModelState](
-=======
-  def updateBaseStateData[PD <: PrimaryDataWithComplexPower[PD]](
->>>>>>> 76fd935a
+  def updateBaseStateData[PD <: PrimaryDataWithComplexPower, MS <: ModelState](
       baseStateData: BaseStateData[PD],
       updatedResultValueStore: ValueStore[PD],
       updatedRequestValueStore: ValueStore[PD],
