--- conflicted
+++ resolved
@@ -6,11 +6,7 @@
 
 package edu.ie3.simona.agent.participant.statedata
 
-<<<<<<< HEAD
-import akka.actor.ActorRef
-=======
 import org.apache.pekko.actor.ActorRef
->>>>>>> a0252dee
 import edu.ie3.datamodel.models.input.container.ThermalGrid
 import edu.ie3.datamodel.models.input.system.SystemParticipantInput
 import edu.ie3.simona.agent.participant.data.Data.PrimaryData.PrimaryDataWithApparentPower
@@ -18,11 +14,6 @@
 import edu.ie3.simona.agent.participant.data.secondary.SecondaryDataService
 import edu.ie3.simona.config.SimonaConfig
 import edu.ie3.simona.event.notifier.NotifierConfig
-<<<<<<< HEAD
-import edu.ie3.simona.ontology.messages.SchedulerMessage.ScheduleTriggerMessage
-import edu.ie3.simona.ontology.trigger.Trigger
-=======
->>>>>>> a0252dee
 
 import java.time.ZonedDateTime
 
@@ -85,13 +76,8 @@
       simulationEndDate: ZonedDateTime,
       resolution: Long,
       requestVoltageDeviationThreshold: Double,
-<<<<<<< HEAD
       outputConfig: NotifierConfig,
-      maybeEmAgent: Option[ActorRef],
-      scheduleTriggerFunc: Trigger => ScheduleTriggerMessage
-=======
-      outputConfig: NotifierConfig
->>>>>>> a0252dee
+      maybeEmAgent: Option[ActorRef]
   ) extends ParticipantStateData[PD]
 
   /** State data to use, when initializing the participant agent
@@ -137,10 +123,8 @@
       simulationEndDate: ZonedDateTime,
       resolution: Long,
       requestVoltageDeviationThreshold: Double,
-<<<<<<< HEAD
       outputConfig: NotifierConfig,
-      maybeEmAgent: Option[ActorRef] = None,
-      scheduleTriggerFunc: Trigger => ScheduleTriggerMessage
+      maybeEmAgent: Option[ActorRef] = None
   ) extends InitializeStateData[PD]
 
   object ParticipantInitializeStateData {
@@ -160,8 +144,37 @@
         simulationEndDate: ZonedDateTime,
         resolution: Long,
         requestVoltageDeviationThreshold: Double,
+        outputConfig: NotifierConfig
+    ): ParticipantInitializeStateData[I, C, PD] =
+      new ParticipantInitializeStateData[I, C, PD](
+        SimpleInputContainer(inputModel),
+        modelConfig,
+        primaryServiceProxy,
+        secondaryDataServices,
+        simulationStartDate,
+        simulationEndDate,
+        resolution,
+        requestVoltageDeviationThreshold,
+        outputConfig,
+        maybeEmAgent = None
+      )
+    def apply[
+        I <: SystemParticipantInput,
+        C <: SimonaConfig.BaseRuntimeConfig,
+        PD <: PrimaryData
+    ](
+        inputModel: I,
+        modelConfig: C,
+        primaryServiceProxy: ActorRef,
+        secondaryDataServices: Option[
+          Vector[SecondaryDataService[_ <: SecondaryData]]
+        ],
+        simulationStartDate: ZonedDateTime,
+        simulationEndDate: ZonedDateTime,
+        resolution: Long,
+        requestVoltageDeviationThreshold: Double,
         outputConfig: NotifierConfig,
-        scheduleTriggerFunc: Trigger => ScheduleTriggerMessage
+        maybeEmAgent: Option[ActorRef]
     ): ParticipantInitializeStateData[I, C, PD] =
       new ParticipantInitializeStateData[I, C, PD](
         SimpleInputContainer(inputModel),
@@ -173,71 +186,58 @@
         resolution,
         requestVoltageDeviationThreshold,
         outputConfig,
-        maybeEmAgent = None,
-        scheduleTriggerFunc
-      )
-=======
-      outputConfig: NotifierConfig
-  ) extends InitializeStateData[PD]
-
-  object ParticipantInitializeStateData {
->>>>>>> a0252dee
-    def apply[
-        I <: SystemParticipantInput,
-        C <: SimonaConfig.BaseRuntimeConfig,
-        PD <: PrimaryData
-    ](
-        inputModel: I,
-        modelConfig: C,
-        primaryServiceProxy: ActorRef,
-        secondaryDataServices: Option[
-          Vector[SecondaryDataService[_ <: SecondaryData]]
-        ],
-        simulationStartDate: ZonedDateTime,
-        simulationEndDate: ZonedDateTime,
-        resolution: Long,
-        requestVoltageDeviationThreshold: Double,
-<<<<<<< HEAD
+        maybeEmAgent
+      )
+
+    def apply[
+        I <: SystemParticipantInput,
+        C <: SimonaConfig.BaseRuntimeConfig,
+        PD <: PrimaryData
+    ](
+        inputModel: I,
+        thermalGrid: ThermalGrid,
+        modelConfig: C,
+        primaryServiceProxy: ActorRef,
+        secondaryDataServices: Option[
+          Vector[SecondaryDataService[_ <: SecondaryData]]
+        ],
+        simulationStartDate: ZonedDateTime,
+        simulationEndDate: ZonedDateTime,
+        resolution: Long,
+        requestVoltageDeviationThreshold: Double,
+        outputConfig: NotifierConfig
+    ): ParticipantInitializeStateData[I, C, PD] =
+      new ParticipantInitializeStateData[I, C, PD](
+        WithHeatInputContainer(inputModel, thermalGrid),
+        modelConfig,
+        primaryServiceProxy,
+        secondaryDataServices,
+        simulationStartDate,
+        simulationEndDate,
+        resolution,
+        requestVoltageDeviationThreshold,
+        outputConfig,
+        maybeEmAgent = None
+      )
+
+    def apply[
+        I <: SystemParticipantInput,
+        C <: SimonaConfig.BaseRuntimeConfig,
+        PD <: PrimaryData
+    ](
+        inputModel: I,
+        thermalGrid: ThermalGrid,
+        modelConfig: C,
+        primaryServiceProxy: ActorRef,
+        secondaryDataServices: Option[
+          Vector[SecondaryDataService[_ <: SecondaryData]]
+        ],
+        simulationStartDate: ZonedDateTime,
+        simulationEndDate: ZonedDateTime,
+        resolution: Long,
+        requestVoltageDeviationThreshold: Double,
         outputConfig: NotifierConfig,
-        maybeEmAgent: Option[ActorRef],
-        scheduleTriggerFunc: Trigger => ScheduleTriggerMessage
-=======
-        outputConfig: NotifierConfig
->>>>>>> a0252dee
-    ): ParticipantInitializeStateData[I, C, PD] =
-      new ParticipantInitializeStateData[I, C, PD](
-        SimpleInputContainer(inputModel),
-        modelConfig,
-        primaryServiceProxy,
-        secondaryDataServices,
-        simulationStartDate,
-        simulationEndDate,
-        resolution,
-        requestVoltageDeviationThreshold,
-<<<<<<< HEAD
-        outputConfig,
-        maybeEmAgent,
-        scheduleTriggerFunc
-      )
-
-    def apply[
-        I <: SystemParticipantInput,
-        C <: SimonaConfig.BaseRuntimeConfig,
-        PD <: PrimaryData
-    ](
-        inputModel: I,
-        thermalGrid: ThermalGrid,
-        modelConfig: C,
-        primaryServiceProxy: ActorRef,
-        secondaryDataServices: Option[
-          Vector[SecondaryDataService[_ <: SecondaryData]]
-        ],
-        simulationStartDate: ZonedDateTime,
-        simulationEndDate: ZonedDateTime,
-        resolution: Long,
-        requestVoltageDeviationThreshold: Double,
-        outputConfig: NotifierConfig,
-        scheduleTriggerFunc: Trigger => ScheduleTriggerMessage
+        maybeEmAgent: Option[ActorRef]
     ): ParticipantInitializeStateData[I, C, PD] =
       new ParticipantInitializeStateData[I, C, PD](
         WithHeatInputContainer(inputModel, thermalGrid),
@@ -249,53 +249,7 @@
         resolution,
         requestVoltageDeviationThreshold,
         outputConfig,
-        maybeEmAgent = None,
-        scheduleTriggerFunc
-=======
-        outputConfig
->>>>>>> a0252dee
-      )
-
-    def apply[
-        I <: SystemParticipantInput,
-        C <: SimonaConfig.BaseRuntimeConfig,
-        PD <: PrimaryData
-    ](
-        inputModel: I,
-        thermalGrid: ThermalGrid,
-        modelConfig: C,
-        primaryServiceProxy: ActorRef,
-        secondaryDataServices: Option[
-          Vector[SecondaryDataService[_ <: SecondaryData]]
-        ],
-        simulationStartDate: ZonedDateTime,
-        simulationEndDate: ZonedDateTime,
-        resolution: Long,
-        requestVoltageDeviationThreshold: Double,
-<<<<<<< HEAD
-        outputConfig: NotifierConfig,
-        maybeEmAgent: Option[ActorRef],
-        scheduleTriggerFunc: Trigger => ScheduleTriggerMessage
-=======
-        outputConfig: NotifierConfig
->>>>>>> a0252dee
-    ): ParticipantInitializeStateData[I, C, PD] =
-      new ParticipantInitializeStateData[I, C, PD](
-        WithHeatInputContainer(inputModel, thermalGrid),
-        modelConfig,
-        primaryServiceProxy,
-        secondaryDataServices,
-        simulationStartDate,
-        simulationEndDate,
-        resolution,
-        requestVoltageDeviationThreshold,
-<<<<<<< HEAD
-        outputConfig,
-        maybeEmAgent,
-        scheduleTriggerFunc
-=======
-        outputConfig
->>>>>>> a0252dee
+        maybeEmAgent
       )
   }
 
