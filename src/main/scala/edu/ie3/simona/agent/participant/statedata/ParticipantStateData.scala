--- conflicted
+++ resolved
@@ -9,8 +9,8 @@
 import akka.actor.ActorRef
 import edu.ie3.datamodel.models.input.container.ThermalGrid
 import edu.ie3.datamodel.models.input.system.SystemParticipantInput
+import edu.ie3.simona.agent.participant.data.Data.PrimaryData.PrimaryDataWithApparentPower
 import edu.ie3.simona.agent.participant.data.Data.{PrimaryData, SecondaryData}
-import edu.ie3.simona.agent.participant.data.Data.PrimaryData.PrimaryDataWithApparentPower
 import edu.ie3.simona.agent.participant.data.secondary.SecondaryDataService
 import edu.ie3.simona.config.SimonaConfig
 import edu.ie3.simona.event.notifier.NotifierConfig
@@ -76,12 +76,8 @@
       simulationEndDate: ZonedDateTime,
       resolution: Long,
       requestVoltageDeviationThreshold: Double,
-<<<<<<< HEAD
-      outputConfig: NotifierConfig
-=======
-      outputConfig: ParticipantNotifierConfig,
+      outputConfig: NotifierConfig,
       maybeEmAgent: Option[ActorRef]
->>>>>>> efbd1d27
   ) extends ParticipantStateData[PD]
 
   /** State data to use, when initializing the participant agent
@@ -125,12 +121,8 @@
       simulationEndDate: ZonedDateTime,
       resolution: Long,
       requestVoltageDeviationThreshold: Double,
-<<<<<<< HEAD
-      outputConfig: NotifierConfig
-=======
-      outputConfig: ParticipantNotifierConfig,
+      outputConfig: NotifierConfig,
       maybeEmAgent: Option[ActorRef] = None
->>>>>>> efbd1d27
   ) extends InitializeStateData[PD]
 
   object ParticipantInitializeStateData {
@@ -149,7 +141,8 @@
         simulationEndDate: ZonedDateTime,
         resolution: Long,
         requestVoltageDeviationThreshold: Double,
-        outputConfig: NotifierConfig
+        outputConfig: NotifierConfig,
+        maybeEmAgent: Option[ActorRef]
     ): ParticipantInitializeStateData[I, C, PD] =
       new ParticipantInitializeStateData[I, C, PD](
         SimpleInputContainer(inputModel),
@@ -160,7 +153,8 @@
         simulationEndDate,
         resolution,
         requestVoltageDeviationThreshold,
-        outputConfig
+        outputConfig,
+        maybeEmAgent
       )
 
     def apply[
@@ -179,7 +173,8 @@
         simulationEndDate: ZonedDateTime,
         resolution: Long,
         requestVoltageDeviationThreshold: Double,
-        outputConfig: NotifierConfig
+        outputConfig: NotifierConfig,
+        maybeEmAgent: Option[ActorRef]
     ): ParticipantInitializeStateData[I, C, PD] =
       new ParticipantInitializeStateData[I, C, PD](
         WithHeatInputContainer(inputModel, thermalGrid),
@@ -190,7 +185,8 @@
         simulationEndDate,
         resolution,
         requestVoltageDeviationThreshold,
-        outputConfig
+        outputConfig,
+        maybeEmAgent
       )
   }
 
