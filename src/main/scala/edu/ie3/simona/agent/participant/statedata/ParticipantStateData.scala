/*
 * © 2020. TU Dortmund University,
 * Institute of Energy Systems, Energy Efficiency and Energy Economics,
 * Research group Distribution grid planning and operation
 */

package edu.ie3.simona.agent.participant.statedata

import edu.ie3.datamodel.models.input.container.ThermalGrid
import edu.ie3.datamodel.models.input.system.SystemParticipantInput
import edu.ie3.simona.agent.participant.data.Data.PrimaryData.PrimaryDataWithComplexPower
import edu.ie3.simona.agent.participant.data.Data.{PrimaryData, SecondaryData}
import edu.ie3.simona.agent.participant.data.secondary.SecondaryDataService
import edu.ie3.simona.config.RuntimeConfig.BaseRuntimeConfig
import edu.ie3.simona.event.notifier.NotifierConfig
import edu.ie3.simona.ontology.messages.flex.FlexibilityMessage.FlexResponse
import org.apache.pekko.actor.typed.ActorRef
import org.apache.pekko.actor.{ActorRef => ClassicActorRef}

import java.time.ZonedDateTime

/** Trait to denote all common forms of state data related to each participant
  * agent
  */
trait ParticipantStateData[+PD <: PrimaryData]

object ParticipantStateData {

  /** Data for the state, in which the agent is not initialized, yet.
    * <p>IMPORTANT: Needs to be an empty case class due to typing</p>
    */
  final class ParticipantUninitializedStateData[+PD <: PrimaryData]
      extends UninitializedStateData[PD]

  object ParticipantUninitializedStateData {
    def apply[PD <: PrimaryData](): ParticipantUninitializedStateData[PD] =
      new ParticipantUninitializedStateData()
  }

  /** State data, that is used, while the initialization process is still
    * ongoing
    *
    * @param inputModel
    *   Model for simulation
    * @param modelConfig
    *   Configuration for this type of model
    * @param secondaryDataServices
    *   Option to a collection of secondary data service definitions
    * @param simulationStartDate
    *   Date of the very first tick in the simulation
    * @param simulationEndDate
    *   Date of the very last tick in the simulation
    * @param requestVoltageDeviationThreshold
    *   Threshold, after which two nodal voltage magnitudes from participant
    *   power requests for the same tick are considered to be different
    * @param outputConfig
    *   Config for the output behaviour of simulation results
    * @param maybeEmAgent
    *   The EmAgent if this participant is em-controlled
    * @tparam I
    *   Type of input model to carry
    * @tparam C
    *   Type of model config to carry
    * @tparam PD
    *   Type of [[PrimaryData]], that the model will generate
    */
  final case class ParticipantInitializingStateData[
      I <: SystemParticipantInput,
      C <: BaseRuntimeConfig,
      PD <: PrimaryData,
  ](
      inputModel: InputModelContainer[I],
      modelConfig: C,
      secondaryDataServices: Iterable[SecondaryDataService[_ <: SecondaryData]],
      simulationStartDate: ZonedDateTime,
      simulationEndDate: ZonedDateTime,
      resolution: Long,
      requestVoltageDeviationThreshold: Double,
      outputConfig: NotifierConfig,
      maybeEmAgent: Option[ActorRef[FlexResponse]],
  ) extends ParticipantStateData[PD]

  /** State data to use, when initializing the participant agent
    *
    * @param inputModel
    *   Model for simulation
    * @param modelConfig
    *   Configuration for this type of model
    * @param primaryServiceProxy
    *   Reference to the primary data service proxy
    * @param secondaryDataServices
    *   Option to a collection of secondary data service definitions
    * @param simulationStartDate
    *   Date of the very first tick in the simulation
    * @param simulationEndDate
    *   Date of the very last tick in the simulation
    * @param requestVoltageDeviationThreshold
    *   Threshold, after which two nodal voltage magnitudes from participant
    *   power requests for the same tick are considered to be different
    * @param outputConfig
    *   Config for the output behaviour of simulation results
    * @param maybeEmAgent
    *   The EmAgent if this participant is em-controlled
    * @tparam I
    *   Type of input model to carry
    * @tparam C
    *   Type of model config to carry
    * @tparam PD
    *   Type of [[PrimaryData]], that the model will generate
    */
  final case class ParticipantInitializeStateData[
      I <: SystemParticipantInput,
      C <: BaseRuntimeConfig,
      PD <: PrimaryData,
  ](
      inputModel: InputModelContainer[I],
      modelConfig: C,
      primaryServiceProxy: ClassicActorRef,
      secondaryDataServices: Iterable[SecondaryDataService[_ <: SecondaryData]],
      simulationStartDate: ZonedDateTime,
      simulationEndDate: ZonedDateTime,
      resolution: Long,
      requestVoltageDeviationThreshold: Double,
      outputConfig: NotifierConfig,
      maybeEmAgent: Option[ActorRef[FlexResponse]] = None,
  ) extends InitializeStateData[PD]

  object ParticipantInitializeStateData {

    def apply[
        I <: SystemParticipantInput,
        C <: BaseRuntimeConfig,
        PD <: PrimaryData,
    ](
        inputModel: I,
        modelConfig: C,
        primaryServiceProxy: ClassicActorRef,
        secondaryDataServices: Iterable[
          SecondaryDataService[_ <: SecondaryData]
        ],
        simulationStartDate: ZonedDateTime,
        simulationEndDate: ZonedDateTime,
        resolution: Long,
        requestVoltageDeviationThreshold: Double,
        outputConfig: NotifierConfig,
    ): ParticipantInitializeStateData[I, C, PD] =
      new ParticipantInitializeStateData[I, C, PD](
        SimpleInputContainer(inputModel),
        modelConfig,
        primaryServiceProxy,
        secondaryDataServices,
        simulationStartDate,
        simulationEndDate,
        resolution,
        requestVoltageDeviationThreshold,
        outputConfig,
        maybeEmAgent = None,
      )
    def apply[
        I <: SystemParticipantInput,
        C <: BaseRuntimeConfig,
        PD <: PrimaryData,
    ](
        inputModel: I,
        modelConfig: C,
        primaryServiceProxy: ClassicActorRef,
        secondaryDataServices: Iterable[
          SecondaryDataService[_ <: SecondaryData]
        ],
        simulationStartDate: ZonedDateTime,
        simulationEndDate: ZonedDateTime,
        resolution: Long,
        requestVoltageDeviationThreshold: Double,
        outputConfig: NotifierConfig,
        maybeEmAgent: Option[ActorRef[FlexResponse]],
    ): ParticipantInitializeStateData[I, C, PD] =
      new ParticipantInitializeStateData[I, C, PD](
        SimpleInputContainer(inputModel),
        modelConfig,
        primaryServiceProxy,
        secondaryDataServices,
        simulationStartDate,
        simulationEndDate,
        resolution,
        requestVoltageDeviationThreshold,
        outputConfig,
        maybeEmAgent,
      )

    def apply[
        I <: SystemParticipantInput,
        C <: BaseRuntimeConfig,
        PD <: PrimaryData,
    ](
        inputModel: I,
        thermalGrid: ThermalGrid,
        modelConfig: C,
        primaryServiceProxy: ClassicActorRef,
        secondaryDataServices: Iterable[
          SecondaryDataService[_ <: SecondaryData]
        ],
        simulationStartDate: ZonedDateTime,
        simulationEndDate: ZonedDateTime,
        resolution: Long,
        requestVoltageDeviationThreshold: Double,
        outputConfig: NotifierConfig,
    ): ParticipantInitializeStateData[I, C, PD] =
      new ParticipantInitializeStateData[I, C, PD](
        WithHeatInputContainer(inputModel, thermalGrid),
        modelConfig,
        primaryServiceProxy,
        secondaryDataServices,
        simulationStartDate,
        simulationEndDate,
        resolution,
        requestVoltageDeviationThreshold,
        outputConfig,
        maybeEmAgent = None,
      )

    def apply[
        I <: SystemParticipantInput,
        C <: BaseRuntimeConfig,
        PD <: PrimaryData,
    ](
        inputModel: I,
        thermalGrid: ThermalGrid,
        modelConfig: C,
        primaryServiceProxy: ClassicActorRef,
        secondaryDataServices: Iterable[
          SecondaryDataService[_ <: SecondaryData]
        ],
        simulationStartDate: ZonedDateTime,
        simulationEndDate: ZonedDateTime,
        resolution: Long,
        requestVoltageDeviationThreshold: Double,
        outputConfig: NotifierConfig,
        maybeEmAgent: Option[ActorRef[FlexResponse]],
    ): ParticipantInitializeStateData[I, C, PD] =
      new ParticipantInitializeStateData[I, C, PD](
        WithHeatInputContainer(inputModel, thermalGrid),
        modelConfig,
        primaryServiceProxy,
        secondaryDataServices,
        simulationStartDate,
        simulationEndDate,
        resolution,
        requestVoltageDeviationThreshold,
        outputConfig,
        maybeEmAgent,
      )
  }

  /** StateData to be used, while waiting for registration replies
    *
    * @param baseStateData
    *   Base state data that shall be used, when registration phase is completed
    * @param pendingResponses
    *   List of services, that not yet have responded
    * @param foreseenNextDataTicks
    *   Mapping from service provider to foreseen next tick, it will send new
    *   data
    * @tparam PD
    *   Type of [[PrimaryDataWithComplexPower]], that is covered by given
    *   [[BaseStateData]]
    */
  final case class CollectRegistrationConfirmMessages[
<<<<<<< HEAD
      +PD <: PrimaryDataWithApparentPower
=======
      +PD <: PrimaryDataWithComplexPower[PD]
>>>>>>> 76fd935a
  ](
      baseStateData: BaseStateData[PD],
      pendingResponses: Iterable[ClassicActorRef],
      foreseenNextDataTicks: Map[ClassicActorRef, Long] = Map.empty,
  ) extends ParticipantStateData[PD]

  sealed trait InputModelContainer[+I <: SystemParticipantInput] {
    val electricalInputModel: I
  }

  final case class SimpleInputContainer[+I <: SystemParticipantInput](
      override val electricalInputModel: I
  ) extends InputModelContainer[I]

  final case class WithHeatInputContainer[+I <: SystemParticipantInput](
      override val electricalInputModel: I,
      thermalGrid: ThermalGrid,
  ) extends InputModelContainer[I]
}<|MERGE_RESOLUTION|>--- conflicted
+++ resolved
@@ -265,11 +265,7 @@
     *   [[BaseStateData]]
     */
   final case class CollectRegistrationConfirmMessages[
-<<<<<<< HEAD
-      +PD <: PrimaryDataWithApparentPower
-=======
       +PD <: PrimaryDataWithComplexPower[PD]
->>>>>>> 76fd935a
   ](
       baseStateData: BaseStateData[PD],
       pendingResponses: Iterable[ClassicActorRef],
