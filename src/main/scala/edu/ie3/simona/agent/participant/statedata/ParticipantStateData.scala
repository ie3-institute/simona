--- conflicted
+++ resolved
@@ -13,13 +13,9 @@
 import edu.ie3.simona.agent.participant.data.Data.{PrimaryData, SecondaryData}
 import edu.ie3.simona.agent.participant.data.secondary.SecondaryDataService
 import edu.ie3.simona.config.SimonaConfig
-<<<<<<< HEAD
 import edu.ie3.simona.event.notifier.NotifierConfig
-=======
-import edu.ie3.simona.event.notifier.ParticipantNotifierConfig
 import edu.ie3.simona.ontology.messages.SchedulerMessage.ScheduleTriggerMessage
 import edu.ie3.simona.ontology.trigger.Trigger
->>>>>>> 04148c33
 
 import java.time.ZonedDateTime
 
@@ -82,14 +78,9 @@
       simulationEndDate: ZonedDateTime,
       resolution: Long,
       requestVoltageDeviationThreshold: Double,
-<<<<<<< HEAD
       outputConfig: NotifierConfig,
-      maybeEmAgent: Option[ActorRef]
-=======
-      outputConfig: ParticipantNotifierConfig,
       maybeEmAgent: Option[ActorRef],
       scheduleTriggerFunc: Trigger => ScheduleTriggerMessage
->>>>>>> 04148c33
   ) extends ParticipantStateData[PD]
 
   /** State data to use, when initializing the participant agent
@@ -135,17 +126,13 @@
       simulationEndDate: ZonedDateTime,
       resolution: Long,
       requestVoltageDeviationThreshold: Double,
-<<<<<<< HEAD
       outputConfig: NotifierConfig,
-      maybeEmAgent: Option[ActorRef] = None
-=======
-      outputConfig: ParticipantNotifierConfig,
       maybeEmAgent: Option[ActorRef] = None,
       scheduleTriggerFunc: Trigger => ScheduleTriggerMessage
->>>>>>> 04148c33
   ) extends InitializeStateData[PD]
 
   object ParticipantInitializeStateData {
+
     def apply[
         I <: SystemParticipantInput,
         C <: SimonaConfig.BaseRuntimeConfig,
@@ -162,7 +149,7 @@
         resolution: Long,
         requestVoltageDeviationThreshold: Double,
         outputConfig: NotifierConfig,
-        maybeEmAgent: Option[ActorRef]
+        scheduleTriggerFunc: Trigger => ScheduleTriggerMessage
     ): ParticipantInitializeStateData[I, C, PD] =
       new ParticipantInitializeStateData[I, C, PD](
         SimpleInputContainer(inputModel),
@@ -174,7 +161,40 @@
         resolution,
         requestVoltageDeviationThreshold,
         outputConfig,
-        maybeEmAgent
+        maybeEmAgent = None,
+        scheduleTriggerFunc
+      )
+    def apply[
+        I <: SystemParticipantInput,
+        C <: SimonaConfig.BaseRuntimeConfig,
+        PD <: PrimaryData
+    ](
+        inputModel: I,
+        modelConfig: C,
+        primaryServiceProxy: ActorRef,
+        secondaryDataServices: Option[
+          Vector[SecondaryDataService[_ <: SecondaryData]]
+        ],
+        simulationStartDate: ZonedDateTime,
+        simulationEndDate: ZonedDateTime,
+        resolution: Long,
+        requestVoltageDeviationThreshold: Double,
+        outputConfig: NotifierConfig,
+        maybeEmAgent: Option[ActorRef],
+        scheduleTriggerFunc: Trigger => ScheduleTriggerMessage
+    ): ParticipantInitializeStateData[I, C, PD] =
+      new ParticipantInitializeStateData[I, C, PD](
+        SimpleInputContainer(inputModel),
+        modelConfig,
+        primaryServiceProxy,
+        secondaryDataServices,
+        simulationStartDate,
+        simulationEndDate,
+        resolution,
+        requestVoltageDeviationThreshold,
+        outputConfig,
+        maybeEmAgent,
+        scheduleTriggerFunc
       )
 
     def apply[
@@ -194,7 +214,7 @@
         resolution: Long,
         requestVoltageDeviationThreshold: Double,
         outputConfig: NotifierConfig,
-        maybeEmAgent: Option[ActorRef]
+        scheduleTriggerFunc: Trigger => ScheduleTriggerMessage
     ): ParticipantInitializeStateData[I, C, PD] =
       new ParticipantInitializeStateData[I, C, PD](
         WithHeatInputContainer(inputModel, thermalGrid),
@@ -206,7 +226,42 @@
         resolution,
         requestVoltageDeviationThreshold,
         outputConfig,
-        maybeEmAgent
+        maybeEmAgent = None,
+        scheduleTriggerFunc
+      )
+
+    def apply[
+        I <: SystemParticipantInput,
+        C <: SimonaConfig.BaseRuntimeConfig,
+        PD <: PrimaryData
+    ](
+        inputModel: I,
+        thermalGrid: ThermalGrid,
+        modelConfig: C,
+        primaryServiceProxy: ActorRef,
+        secondaryDataServices: Option[
+          Vector[SecondaryDataService[_ <: SecondaryData]]
+        ],
+        simulationStartDate: ZonedDateTime,
+        simulationEndDate: ZonedDateTime,
+        resolution: Long,
+        requestVoltageDeviationThreshold: Double,
+        outputConfig: NotifierConfig,
+        maybeEmAgent: Option[ActorRef],
+        scheduleTriggerFunc: Trigger => ScheduleTriggerMessage
+    ): ParticipantInitializeStateData[I, C, PD] =
+      new ParticipantInitializeStateData[I, C, PD](
+        WithHeatInputContainer(inputModel, thermalGrid),
+        modelConfig,
+        primaryServiceProxy,
+        secondaryDataServices,
+        simulationStartDate,
+        simulationEndDate,
+        resolution,
+        requestVoltageDeviationThreshold,
+        outputConfig,
+        maybeEmAgent,
+        scheduleTriggerFunc
       )
   }
 
