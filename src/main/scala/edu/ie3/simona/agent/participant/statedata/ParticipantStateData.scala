--- conflicted
+++ resolved
@@ -67,13 +67,8 @@
     */
   final case class ParticipantInitializingStateData[
       I <: SystemParticipantInput,
-<<<<<<< HEAD
       C <: BaseRuntimeConfig,
-      PD <: PrimaryData
-=======
-      C <: SimonaConfig.BaseRuntimeConfig,
       PD <: PrimaryData,
->>>>>>> 12f4e119
   ](
       inputModel: InputModelContainer[I],
       modelConfig: C,
@@ -116,13 +111,8 @@
     */
   final case class ParticipantInitializeStateData[
       I <: SystemParticipantInput,
-<<<<<<< HEAD
       C <: BaseRuntimeConfig,
-      PD <: PrimaryData
-=======
-      C <: SimonaConfig.BaseRuntimeConfig,
       PD <: PrimaryData,
->>>>>>> 12f4e119
   ](
       inputModel: InputModelContainer[I],
       modelConfig: C,
