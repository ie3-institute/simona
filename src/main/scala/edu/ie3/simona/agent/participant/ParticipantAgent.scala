/*
 * © 2020. TU Dortmund University,
 * Institute of Energy Systems, Energy Efficiency and Energy Economics,
 * Research group Distribution grid planning and operation
 */

package edu.ie3.simona.agent.participant

import akka.actor.typed.scaladsl.adapter.ClassicActorRefOps
import akka.actor.{ActorRef, FSM}
import edu.ie3.datamodel.models.input.system.SystemParticipantInput
import edu.ie3.simona.agent.SimonaAgent
import edu.ie3.simona.agent.grid.GridAgent.FinishGridSimulationTrigger
import edu.ie3.simona.agent.participant.ParticipantAgent.{
  StartCalculationTrigger,
  getAndCheckNodalVoltage
}
import edu.ie3.simona.agent.participant.data.Data
import edu.ie3.simona.agent.participant.data.Data.PrimaryData.PrimaryDataWithApparentPower
import edu.ie3.simona.agent.participant.data.Data.{PrimaryData, SecondaryData}
import edu.ie3.simona.agent.participant.data.secondary.SecondaryDataService
import edu.ie3.simona.agent.participant.statedata.BaseStateData.{
  FromOutsideBaseStateData,
  ParticipantModelBaseStateData
}
import edu.ie3.simona.agent.participant.statedata.ParticipantStateData.{
  CollectRegistrationConfirmMessages,
  InputModelContainer,
  ParticipantInitializeStateData,
  ParticipantInitializingStateData,
  ParticipantUninitializedStateData
}
import edu.ie3.simona.agent.participant.statedata.{
  BaseStateData,
  DataCollectionStateData,
  ParticipantStateData
}
import edu.ie3.simona.agent.state.AgentState
import edu.ie3.simona.agent.state.AgentState.{Idle, Uninitialized}
import edu.ie3.simona.agent.state.ParticipantAgentState.{
  Calculate,
  HandleInformation
}
import edu.ie3.simona.config.SimonaConfig
import edu.ie3.simona.event.notifier.NotifierConfig
import edu.ie3.simona.exceptions.agent.InconsistentStateException
import edu.ie3.simona.model.participant.{CalcRelevantData, SystemParticipant}
import edu.ie3.simona.ontology.messages.Activation
import edu.ie3.simona.ontology.messages.PowerMessage.RequestAssetPowerMessage
import edu.ie3.simona.ontology.messages.SchedulerMessage.ScheduleActivation
import edu.ie3.simona.ontology.messages.services.ServiceMessage.RegistrationResponseMessage.RegistrationSuccessfulMessage
import edu.ie3.simona.ontology.messages.services.ServiceMessage.{
  PrimaryServiceRegistrationMessage,
  ProvisionMessage,
  RegistrationResponseMessage
}
import edu.ie3.simona.util.SimonaConstants.INIT_SIM_TICK
import edu.ie3.util.scala.quantities.ReactivePower
import squants.{Dimensionless, Power}

import java.time.ZonedDateTime

/** Common properties to participant agents
  *
  * @tparam PD
  *   Type of primary data, the calculation model will produce
  * @tparam CD
  *   Type of compilation of [[SecondaryData]], that are needed for calculation
  * @tparam D
  *   Type of participant state data to use
  * @tparam I
  *   Type of input model to accept
  * @tparam MC
  *   Type of model config to accept
  * @tparam M
  *   Type of the calculation model
  *
  * @author
  *   hiry
  * @version 0.1
  * @since 2019-07-04
  */
abstract class ParticipantAgent[
    PD <: PrimaryDataWithApparentPower[PD],
    CD <: CalcRelevantData,
    D <: ParticipantStateData[PD],
    I <: SystemParticipantInput,
    MC <: SimonaConfig.BaseRuntimeConfig,
<<<<<<< HEAD
    M <: SystemParticipant[CD]
](scheduler: ActorRef, initStateData: ParticipantInitializeStateData[I, MC, PD])
=======
    M <: SystemParticipant[CD, PD]
](scheduler: ActorRef)
>>>>>>> 9f524681
    extends SimonaAgent[ParticipantStateData[PD]] {

  val alternativeResult: PD

  // general agent states
  // first fsm state of the agent
  startWith(Uninitialized, ParticipantUninitializedStateData[PD]())

  when(Uninitialized) {
    /* Initialize the agent */
    case Event(
          Activation(INIT_SIM_TICK),
          _: ParticipantUninitializedStateData[PD]
        ) =>
      /* Ask the primary service proxy for data. If some is available, it will delegate the request to a worker and
       * that will confirm, otherwise, a failed registration is announced. */
<<<<<<< HEAD
      holdTick(INIT_SIM_TICK)
      initStateData.primaryServiceProxy ! PrimaryServiceRegistrationMessage(
        initStateData.inputModel.getUuid
=======
      holdTickAndTriggerId(initTrigger.tick, triggerId)
      primaryServiceProxy ! PrimaryServiceRegistrationMessage(
        inputModel.electricalInputModel.getUuid
>>>>>>> 9f524681
      )
      goto(HandleInformation) using ParticipantInitializingStateData(
        initStateData.inputModel,
        initStateData.modelConfig,
        initStateData.secondaryDataServices,
        initStateData.simulationStartDate,
        initStateData.simulationEndDate,
        initStateData.resolution,
        initStateData.requestVoltageDeviationThreshold,
        initStateData.outputConfig
      )
  }

  when(Idle) {
    case Event(
          Activation(currentTick),
          modelBaseStateData: ParticipantModelBaseStateData[PD, CD, M]
        ) if modelBaseStateData.services.isEmpty =>
      /* An activity start trigger is sent and no data is awaited (neither secondary nor primary). Therefore go straight
       * ahead to calculations */

      /* Hold tick, as state transition is needed */
      holdTick(currentTick)

      self ! StartCalculationTrigger(currentTick)

      /* Remove this tick from the array of foreseen activation ticks */
      val additionalActivationTicks =
        modelBaseStateData.additionalActivationTicks.rangeFrom(currentTick + 1)
      goto(Calculate) using BaseStateData.updateBaseStateData(
        modelBaseStateData,
        modelBaseStateData.resultValueStore,
        modelBaseStateData.requestValueStore,
        modelBaseStateData.voltageValueStore,
        additionalActivationTicks,
        modelBaseStateData.foreseenDataTicks
      )

    case Event(
          Activation(currentTick),
          modelBaseStateData: ParticipantModelBaseStateData[PD, CD, M]
        ) =>
      /* An activation is sent, but I'm not sure yet, if secondary data will arrive. Figure out, if someone
       * is about to deliver new data and either go to HandleInformation, check and possibly wait for data provision
       * messages or directly go to Calculate and utilize what is already there */
      handleActivationAndGoToHandleInformation(
        currentTick,
        modelBaseStateData
      )

    case Event(
          Activation(currentTick),
          fromOutsideBaseStateData: FromOutsideBaseStateData[M, PD]
        ) =>
      /* An activity start trigger is sent, but I'm still expecting primary data. Go to HandleInformation and wait for
       * a data provision message */
      handleActivationAndGoToHandleInformation(
        currentTick,
        fromOutsideBaseStateData
      )

    case Event(
          msg: ProvisionMessage[Data],
          baseStateData: BaseStateData[PD]
        ) =>
      /* Somebody has sent new primary or secondary data. Collect, what is expected for this tick. Go over to data
       * handling */
      handleDataProvisionAndGoToHandleInformation(msg, baseStateData, scheduler)

    case Event(
          RequestAssetPowerMessage(requestTick, eInPu, fInPu),
          baseStateData: BaseStateData[PD]
        ) =>
      /* Determine the reply and stay in this state (or stash the message if the request cannot yet be answered) */
      answerPowerRequestAndStayWithUpdatedStateData(
        baseStateData,
        requestTick,
        eInPu,
        fInPu,
        alternativeResult
      )

    case Event(
          FinishGridSimulationTrigger(tick),
          baseStateData: BaseStateData[PD]
        ) =>
      // clean up agent result value store
      finalizeTickAfterPF(baseStateData, tick)
  }

  when(HandleInformation) {
    /* Receive registration confirm from primary data service -> Set up actor for replay of data */
    case Event(
          RegistrationSuccessfulMessage(maybeNextDataTick),
          ParticipantInitializingStateData(
            inputModel: InputModelContainer[I],
            modelConfig: MC,
            secondaryDataServices,
            simulationStartDate,
            simulationEndDate,
            resolution,
            requestVoltageDeviationThreshold,
            outputConfig
          )
        ) =>
      log.debug("Will replay primary data")
      initializeParticipantForPrimaryDataReplay(
        inputModel,
        modelConfig,
        secondaryDataServices,
        simulationStartDate,
        simulationEndDate,
        resolution,
        requestVoltageDeviationThreshold,
        outputConfig,
        sender() -> maybeNextDataTick,
        scheduler
      )

    /* Receive registration refuse from primary data service -> Set up actor for model calculation */
    case Event(
          RegistrationResponseMessage.RegistrationFailedMessage,
          ParticipantInitializingStateData(
            inputModel: InputModelContainer[I],
            modelConfig: MC,
            secondaryDataServices,
            simulationStartDate,
            simulationEndDate,
            resolution,
            requestVoltageDeviationThreshold,
            outputConfig
          )
        ) =>
      log.debug("Will perform model calculations")
      initializeParticipantForModelCalculation(
        inputModel,
        modelConfig,
        secondaryDataServices,
        simulationStartDate,
        simulationEndDate,
        resolution,
        requestVoltageDeviationThreshold,
        outputConfig,
        scheduler
      )

    /* Receiving the registration replies from services and collect their next data ticks */
    case Event(
          msg: RegistrationResponseMessage,
          stateData: CollectRegistrationConfirmMessages[PD]
        ) =>
      handleRegistrationResponse(scheduler, msg, stateData)

    case Event(
          Activation(currentTick),
          stateData: DataCollectionStateData[PD]
        ) =>
      /* The actor received an ActivityStartTrigger. Check, if there is everything at its place. If so, change state
       * accordingly, otherwise stay here and wait for the messages */
      holdTick(currentTick)
      checkForExpectedDataAndChangeState(
        stateData,
        isYetTriggered = true,
        currentTick,
        scheduler
      )(stateData.baseStateData.outputConfig)

    case Event(
          msg: ProvisionMessage[_],
          stateData @ DataCollectionStateData(
            baseStateData: BaseStateData[PD],
            data,
            isYetTriggered
          )
        ) =>
      /* We yet have received at least one data provision message. Handle all messages, that follow up for this tick, by
       * adding the received data to the collection state data and checking, if everything is at its place */
      val unexpectedSender = baseStateData.foreseenDataTicks.exists {
        case (ref, None) => sender() == ref
        case _           => false
      }

      if (data.contains(sender()) || unexpectedSender) {
        /* Update the yet received information */
        val updatedData = data + (sender() -> Some(msg.data))

        /* If we have received unexpected data, we also have not been scheduled before */
        if (unexpectedSender)
          scheduler ! ScheduleActivation(
            self.toTyped,
            msg.tick,
            msg.unlockKey
          )

        /* Depending on if a next data tick can be foreseen, either update the entry in the base state data or remove
         * it */
        val foreSeenDataTicks =
          baseStateData.foreseenDataTicks + (sender() -> msg.nextDataTick)
        val updatedBaseStateData = BaseStateData.updateBaseStateData(
          baseStateData,
          baseStateData.resultValueStore,
          baseStateData.requestValueStore,
          baseStateData.voltageValueStore,
          baseStateData.additionalActivationTicks,
          foreSeenDataTicks
        )
        val updatedStateData: DataCollectionStateData[PD] = stateData
          .copy(
            baseStateData = updatedBaseStateData,
            data = updatedData
          )
        checkForExpectedDataAndChangeState(
          updatedStateData,
          isYetTriggered,
          currentTick,
          scheduler
        )(updatedBaseStateData.outputConfig)
      } else
        throw new IllegalStateException(
          s"Did not expect message from ${sender()} at tick $currentTick"
        )

    case Event(
          RequestAssetPowerMessage(currentTick, _, _),
          DataCollectionStateData(_, data, yetTriggered)
        ) =>
      if (log.isDebugEnabled) {
        val awaitedSenders = data.filter(_._2.isEmpty).keys
        val yetReceivedSenders = data.filter(_._2.isDefined).map {
          case (actorRef, data) => s"$actorRef -> $data"
        }
        log.debug(
          s"Got asset power request for tick {}'. Will answer it later. " +
            s"I'm waiting for senders: '{}', already got from '{}'. " +
            s"The actor has {} been triggered yet.",
          s"$currentTick from ${sender()}",
          awaitedSenders,
          yetReceivedSenders,
          if (yetTriggered) "" else "NOT"
        )
      }
      stash()
      stay()
  }

  when(Calculate) {
    case Event(
          StartCalculationTrigger(currentTick),
          modelBaseStateData: ParticipantModelBaseStateData[PD, CD, M]
        ) =>
      /* Model calculation without any secondary data needed */
      val voltage = getAndCheckNodalVoltage(modelBaseStateData, currentTick)

      calculatePowerWithoutSecondaryDataAndGoToIdle(
        modelBaseStateData,
        currentTick,
        scheduler,
        voltage,
        calculateModelPowerFunc
      )

    case Event(
          StartCalculationTrigger(currentTick),
          serviceCollectionStateData: DataCollectionStateData[PD]
        ) =>
      /* At least parts of the needed data has been received or it is an additional activation, that has been triggered.
       * Anyways, the calculation routine has also to take care of filling up missing data. */
      calculatePowerWithSecondaryDataAndGoToIdle(
        serviceCollectionStateData,
        currentTick,
        scheduler
      )

    case Event(RequestAssetPowerMessage(currentTick, _, _), _) =>
      log.debug(
        s"Got asset power request for tick {} from '{}'. Will answer it later.",
        currentTick,
        sender()
      )
      stash()
      stay()

    case Event(_: ProvisionMessage[_], _) | Event(Activation(_), _) =>
      /* I got faced to new data, also I'm not ready to handle it, yet OR I got asked to do something else, while I'm
       * still busy, I will put it aside and answer it later */
      stash()
      stay()
  }

  // everything else
  whenUnhandled(myUnhandled())

  /** Initializing the actor in order to be able to receive and replay primary
    * data from outside. It comprises the confirmation of initialization trigger
    * as well as the establishment of needed [[BaseStateData]]
    *
    * @param inputModel
    *   Input model
    * @param modelConfig
    *   Configuration for the model
    * @param services
    *   Optional list of services, that are needed
    * @param simulationStartDate
    *   Real world time date time, when the simulation starts
    * @param simulationEndDate
    *   Real world time date time, when the simulation ends
    * @param resolution
    *   Agents regular time bin it wants to be triggered e.g one hour
    * @param requestVoltageDeviationThreshold
    *   Threshold, after which two nodal voltage magnitudes from participant
    *   power requests for the same tick are considered to be different
    * @param outputConfig
    *   Config for the output behaviour of simulation results
    * @param senderToMaybeTick
    *   Option to possible next tick, when primary data will arrive, and
    *   foreseen sender
    * @param scheduler
    *   Reference to the scheduler
    * @return
    *   Idle state with child of [[BaseStateData]]
    */
  def initializeParticipantForPrimaryDataReplay(
      inputModel: InputModelContainer[I],
      modelConfig: MC,
      services: Option[Vector[SecondaryDataService[_ <: SecondaryData]]],
      simulationStartDate: ZonedDateTime,
      simulationEndDate: ZonedDateTime,
      resolution: Long,
      requestVoltageDeviationThreshold: Double,
      outputConfig: NotifierConfig,
      senderToMaybeTick: (ActorRef, Option[Long]),
      scheduler: ActorRef
  ): FSM.State[AgentState, ParticipantStateData[PD]]

  /** Abstract definition of initialization method, implementation in
    * [[ParticipantAgentFundamentals]]
    *
    * @param inputModel
    *   Input model
    * @param modelConfig
    *   Configuration for the model
    * @param services
    *   Optional list of services, that are needed
    * @param simulationStartDate
    *   Real world time date time, when the simulation starts
    * @param simulationEndDate
    *   Real world time date time, when the simulation ends
    * @param resolution
    *   Agents regular time bin it wants to be triggered e.g one hour
    * @param requestVoltageDeviationThreshold
    *   Threshold, after which two nodal voltage magnitudes from participant
    *   power requests for the same tick are considered to be different
    * @param outputConfig
    *   Config for the output behaviour of simulation results
    * @param scheduler
    *   Reference to simulation scheduler
    * @return
    *   Idle state with child of [[BaseStateData]]
    */
  def initializeParticipantForModelCalculation(
      inputModel: InputModelContainer[I],
      modelConfig: MC,
      services: Option[Vector[SecondaryDataService[_ <: SecondaryData]]],
      simulationStartDate: ZonedDateTime,
      simulationEndDate: ZonedDateTime,
      resolution: Long,
      requestVoltageDeviationThreshold: Double,
      outputConfig: NotifierConfig,
      scheduler: ActorRef
  ): FSM.State[AgentState, ParticipantStateData[PD]]

  /** Handles the responses from service providers, this actor has registered
    * itself with. Stay in [[HandleInformation]] as long as responses are
    * pending, go to [[Idle]], if everything is apparent.
    *
    * @param registrationResponse
    *   Incoming response
    * @param stateData
    *   Apparent state data
    * @return
    *   What happens next
    */
  def handleRegistrationResponse(
      scheduler: ActorRef,
      registrationResponse: RegistrationResponseMessage,
      stateData: CollectRegistrationConfirmMessages[PD]
  ): FSM.State[AgentState, ParticipantStateData[PD]]

  /** Handle an [[Activation]] received in [[Idle]]. Prepare the foreseen
    * senders in this tick and go over to [[HandleInformation]].
    *
    * @param tick
    *   Current tick of the simulation
    * @param baseStateData
    *   The basic state data
    * @return
    *   Transition to [[HandleInformation]] utilising appropriate new
    *   [[DataCollectionStateData]]
    */
  def handleActivationAndGoToHandleInformation(
      tick: Long,
      baseStateData: BaseStateData[PD]
  ): FSM.State[AgentState, ParticipantStateData[PD]] = {
    /* Hold tick, as we are about to changes states for a while */
    holdTick(tick)

    /* Prepare the state data for the HandleInformation state */
    val expectedSenders = baseStateData.foreseenDataTicks
      .collect {
        case (actorRef, Some(expectedTick)) if expectedTick == tick =>
          actorRef -> None
      }

    val unforeseenPossible =
      baseStateData.foreseenDataTicks.exists(_._2.isEmpty)

    val nextStateData = DataCollectionStateData(
      baseStateData,
      expectedSenders,
      yetTriggered = true
    )

    if (expectedSenders.nonEmpty || unforeseenPossible) {
      /* Do await provision messages in HandleInformation */
      goto(HandleInformation) using nextStateData
    } else {
      /* I don't expect new data. Do a shortcut to Calculate */
      self ! StartCalculationTrigger(currentTick)
      goto(Calculate) using nextStateData
    }
  }

  /** Handle an incoming data provision message in Idle, try to figure out who's
    * about to send information in this tick as well. Map together all senders
    * with their yet apparent information.
    *
    * @param msg
    *   Incoming message to be handled
    * @param baseStateData
    *   Base state data
    * @param scheduler
    *   The scheduler
    * @return
    *   state change to [[HandleInformation]] with updated base state data
    */
  def handleDataProvisionAndGoToHandleInformation(
      msg: ProvisionMessage[Data],
      baseStateData: BaseStateData[PD],
      scheduler: ActorRef
  ): FSM.State[AgentState, ParticipantStateData[PD]]

  /** Checks, if all data is available and change state accordingly. Three cases
    * are possible: 1) There is still something missing: Stay here and wait 2)
    * Everything is at place and the [[Activation]] has yet been sent 2.1) If
    * the agent is meant to replay external primary data: Announce result, add
    * content to result value store, go to [[Idle]] and answer the scheduler,
    * that the activity start trigger is fulfilled. 2.2) All secondary data is
    * there, go to [[Calculate]] and ask the scheduler to trigger ourself for
    * starting the model based calculation 3) Everything is at place and the
    * [[Activation]] has NOT yet been sent: Stay here and wait
    *
    * @param stateData
    *   Apparent state data
    * @param isYetTriggered
    *   Boolean if a trigger yet has been received
    * @param tick
    *   Current tick, the simulation is in
    * @param scheduler
    *   Scheduler for scheduling things
    * @param outputConfig
    *   Output configuration for results
    * @return
    *   What's happening next
    */
  def checkForExpectedDataAndChangeState(
      stateData: DataCollectionStateData[PD],
      isYetTriggered: Boolean,
      tick: Long,
      scheduler: ActorRef
  )(implicit
      outputConfig: NotifierConfig
  ): FSM.State[AgentState, ParticipantStateData[PD]]

  /** Partial function, that is able to transfer
    * [[ParticipantModelBaseStateData]] (holding the actual calculation model)
    * into a pair of active and reactive power
    */
  val calculateModelPowerFunc: (
      Long,
      ParticipantModelBaseStateData[PD, CD, M],
      Dimensionless
  ) => PD

  /** Abstractly calculate the power output of the participant without needing
    * any secondary data. The next state is [[Idle]], sending a
    * [[edu.ie3.simona.ontology.messages.SchedulerMessage.Completion]] to
    * scheduler and using update result values. Actual implementation can be
    * found in [[ParticipantAgentFundamentals]]
    *
    * @param baseStateData
    *   Base state data to update
    * @param currentTick
    *   Tick, the trigger belongs to
    * @param scheduler
    *   [[ActorRef]] to the scheduler in the simulation
    * @param nodalVoltage
    *   Current nodal voltage
    * @param calculateModelPowerFunc
    *   Function, that transfer the current tick, the state data and the nodal
    *   voltage to participants power exchange with the grid
    * @return
    *   [[Idle]] with updated result values
    */
  def calculatePowerWithoutSecondaryDataAndGoToIdle(
      baseStateData: ParticipantModelBaseStateData[PD, CD, M],
      currentTick: Long,
      scheduler: ActorRef,
      nodalVoltage: Dimensionless,
      calculateModelPowerFunc: (
          Long,
          ParticipantModelBaseStateData[PD, CD, M],
          Dimensionless
      ) => PD
  ): FSM.State[AgentState, ParticipantStateData[PD]]

  /** Abstractly calculate the power output of the participant utilising
    * secondary data. However, it might appear, that not the complete set of
    * secondary data is available for the given tick. This might especially be
    * true, if the actor has been additionally activated. This method thereby
    * has to try and fill up missing data with the last known data, as this is
    * still supposed to be valid. The secondary data therefore is put to the
    * calculation relevant data store. <p>The next state is [[Idle]], sending a
    * [[edu.ie3.simona.ontology.messages.SchedulerMessage.Completion]] to
    * scheduler and using update result values.</p> </p>Actual implementation
    * can be found in each participant's fundamentals.</p>
    *
    * @param collectionStateData
    *   State data with collected secondary data.
    * @param currentTick
    *   Tick, the trigger belongs to
    * @param scheduler
    *   [[ActorRef]] to the scheduler in the simulation
    * @return
    *   [[Idle]] with updated result values
    */
  def calculatePowerWithSecondaryDataAndGoToIdle(
      collectionStateData: DataCollectionStateData[PD],
      currentTick: Long,
      scheduler: ActorRef
  ): FSM.State[AgentState, ParticipantStateData[PD]]

  /** Determining the reply to an
    * [[edu.ie3.simona.ontology.messages.PowerMessage.RequestAssetPowerMessage]],
    * send this answer and stay in the current state. If no reply can be
    * determined (because an activation or incoming data is expected), the
    * message is stashed.
    *
    * This methods goal is to find a reply as fast as possible, therefore the
    * following options are checked in subsequent order: 1) This request (in
    * terms of tick and nodal voltage) has already been answered: Send it once
    * again 2) This request (in terms of tick) has already been answered, but
    * with different nodal voltage: Recalculate reactive power and send again 3)
    * No answer on this request, yet: Determine active and reactive power from
    * previous simulation results
    *
    * @param baseStateData
    *   Base state data to update
    * @param requestTick
    *   Tick of the incoming request
    * @param eInPu
    *   Real part of the complex, dimensionless nodal voltage
    * @param fInPu
    *   Imaginary part of the complex, dimensionless nodal voltage
    * @param alternativeResult
    *   Alternative result to use, if no reasonable result can be obtained
    * @return
    *   The very same state with updated request value store
    */
  def answerPowerRequestAndStayWithUpdatedStateData(
      baseStateData: BaseStateData[PD],
      requestTick: Long,
      eInPu: Dimensionless,
      fInPu: Dimensionless,
      alternativeResult: PD
  ): FSM.State[AgentState, ParticipantStateData[PD]]

  /** Abstract definition to notify result listeners from every participant
    * agent after power flow convergence
    *
    * @param baseStateData
    *   Basic state data
    * @param currentTick
    *   Tick, the trigger belongs to
    */
  def announceAssetPowerRequestReply(
      baseStateData: BaseStateData[_],
      currentTick: Long,
      activePower: Power,
      reactivePower: ReactivePower
  )(implicit outputConfig: NotifierConfig): Unit

  /** Abstract definition to clean up agent value stores after power flow
    * convergence. This is necessary for agents whose results are time dependent
    * e.g. storage agents
    *
    * @param baseStateData
    *   Basic state data
    * @param currentTick
    *   Tick, the trigger belongs to
    * @return
    *   [[Idle]] with updated result values
    */
  def finalizeTickAfterPF(
      baseStateData: BaseStateData[PD],
      currentTick: Long
  ): FSM.State[AgentState, ParticipantStateData[PD]]
}

object ParticipantAgent {

  final case class StartCalculationTrigger(tick: Long)

  /** Verifies that a nodal voltage value has been provided in the model
    * calculation request and returns it. Actual implementation can be found in
    * [[ParticipantAgentFundamentals]]
    *
    * @param baseStateData
    *   provided basic state data
    * @param currentTick
    *   current tick
    * @return
    *   nodal voltage
    */
  def getAndCheckNodalVoltage(
      baseStateData: BaseStateData[_ <: PrimaryData],
      currentTick: Long
  ): Dimensionless = {
    baseStateData.voltageValueStore.last(currentTick) match {
      case Some((_, voltage)) => voltage
      case None =>
        throw new InconsistentStateException(
          "Not knowing any nodal voltage is not supposed to happen."
        )
    }
  }
}<|MERGE_RESOLUTION|>--- conflicted
+++ resolved
@@ -23,13 +23,7 @@
   FromOutsideBaseStateData,
   ParticipantModelBaseStateData
 }
-import edu.ie3.simona.agent.participant.statedata.ParticipantStateData.{
-  CollectRegistrationConfirmMessages,
-  InputModelContainer,
-  ParticipantInitializeStateData,
-  ParticipantInitializingStateData,
-  ParticipantUninitializedStateData
-}
+import edu.ie3.simona.agent.participant.statedata.ParticipantStateData._
 import edu.ie3.simona.agent.participant.statedata.{
   BaseStateData,
   DataCollectionStateData,
@@ -86,13 +80,8 @@
     D <: ParticipantStateData[PD],
     I <: SystemParticipantInput,
     MC <: SimonaConfig.BaseRuntimeConfig,
-<<<<<<< HEAD
-    M <: SystemParticipant[CD]
+    M <: SystemParticipant[CD, PD]
 ](scheduler: ActorRef, initStateData: ParticipantInitializeStateData[I, MC, PD])
-=======
-    M <: SystemParticipant[CD, PD]
-](scheduler: ActorRef)
->>>>>>> 9f524681
     extends SimonaAgent[ParticipantStateData[PD]] {
 
   val alternativeResult: PD
@@ -109,15 +98,9 @@
         ) =>
       /* Ask the primary service proxy for data. If some is available, it will delegate the request to a worker and
        * that will confirm, otherwise, a failed registration is announced. */
-<<<<<<< HEAD
       holdTick(INIT_SIM_TICK)
       initStateData.primaryServiceProxy ! PrimaryServiceRegistrationMessage(
-        initStateData.inputModel.getUuid
-=======
-      holdTickAndTriggerId(initTrigger.tick, triggerId)
-      primaryServiceProxy ! PrimaryServiceRegistrationMessage(
-        inputModel.electricalInputModel.getUuid
->>>>>>> 9f524681
+        initStateData.inputModel.electricalInputModel.getUuid
       )
       goto(HandleInformation) using ParticipantInitializingStateData(
         initStateData.inputModel,
