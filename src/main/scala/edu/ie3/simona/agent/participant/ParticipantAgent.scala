--- conflicted
+++ resolved
@@ -175,17 +175,8 @@
         modelBaseStateData.foreseenDataTicks
       )
 
-<<<<<<< HEAD
-      if (modelBaseStateData.isEmManaged) {
-        goto(Idle) using updatedBaseStateData
-      } else {
-        self ! StartCalculationTrigger(currentTick)
-        goto(Calculate) using updatedBaseStateData
-      }
-=======
       self ! StartCalculationTrigger(currentTick)
       goto(Calculate) using updatedBaseStateData
->>>>>>> 90bf19f1
 
     case Event(
           TriggerWithIdMessage(ActivityStartTrigger(currentTick), triggerId, _),
@@ -241,26 +232,15 @@
       finalizeTickAfterPF(baseStateData, tick)
 
     case Event(
-<<<<<<< HEAD
-          RequestFlexOptions,
-          baseStateData: ParticipantModelBaseStateData[PD, CD, MS, M]
-        ) =>
-      val updatedStateData = handleFlexRequest(baseStateData)
-=======
           RequestFlexOptions(tick),
           baseStateData: ParticipantModelBaseStateData[PD, CD, MS, M]
         ) =>
       val updatedStateData = handleFlexRequest(baseStateData, tick)
->>>>>>> 90bf19f1
 
       stay() using updatedStateData
 
     case Event(
-<<<<<<< HEAD
-          RequestFlexOptions,
-=======
           RequestFlexOptions(tick),
->>>>>>> 90bf19f1
           DataCollectionStateData(baseStateData, data, _)
         ) =>
       val participantStateData =
@@ -289,12 +269,8 @@
       val updatedStateData = handleFlexRequest(
         participantStateData.copy(
           receivedSecondaryDataStore = updatedReceivedSecondaryData
-<<<<<<< HEAD
-        )
-=======
         ),
         tick
->>>>>>> 90bf19f1
       )
 
       stay() using updatedStateData
@@ -303,11 +279,7 @@
           flexCtrl: IssueFlexControl,
           baseStateData: ParticipantModelBaseStateData[PD, CD, MS, M]
         ) =>
-<<<<<<< HEAD
-      handleFlexCtrl(baseStateData, currentTick, flexCtrl, scheduler)
-=======
       handleFlexCtrl(baseStateData, flexCtrl, scheduler)
->>>>>>> 90bf19f1
   }
 
   protected val handleHandleInformation: StateFunction = {
@@ -465,11 +437,7 @@
       stay()
 
     case Event(
-<<<<<<< HEAD
-          RequestFlexOptions,
-=======
           _: RequestFlexOptions,
->>>>>>> 90bf19f1
           _: DataCollectionStateData[PD]
         ) =>
       stash()
@@ -511,13 +479,8 @@
       /* At least parts of the needed data has been received or it is an additional activation, that has been triggered.
        * Anyways, the calculation routine has also to take care of filling up missing data. */
       calculatePowerWithSecondaryDataAndGoToIdle(
-<<<<<<< HEAD
-        participantStateData.copy(receivedSecondaryDataStore =
-          updatedReceivedSecondaryData
-=======
         participantStateData.copy(
           receivedSecondaryDataStore = updatedReceivedSecondaryData
->>>>>>> 90bf19f1
         ),
         currentTick,
         scheduler
@@ -828,21 +791,13 @@
   protected def createInitialState(): MS
 
   protected def handleFlexRequest(
-<<<<<<< HEAD
-      baseStateData: ParticipantModelBaseStateData[PD, CD, MS, M]
-=======
       baseStateData: ParticipantModelBaseStateData[PD, CD, MS, M],
       tick: Long
->>>>>>> 90bf19f1
   ): ParticipantModelBaseStateData[PD, CD, MS, M]
 
   protected def calculateFlexOptions(
       baseStateData: ParticipantModelBaseStateData[PD, CD, MS, M],
-<<<<<<< HEAD
-      currentTick: Long
-=======
       tick: Long
->>>>>>> 90bf19f1
   ): ParticipantModelBaseStateData[PD, CD, MS, M]
 
   protected def createCalcRelevantData(
@@ -852,21 +807,13 @@
 
   protected def handleFlexCtrl(
       baseStateData: ParticipantModelBaseStateData[PD, CD, MS, M],
-<<<<<<< HEAD
-      currentTick: Long,
-=======
->>>>>>> 90bf19f1
       flexCtrl: IssueFlexControl,
       scheduler: ActorRef
   ): State
 
   protected def calculateResult(
       baseStateData: ParticipantModelBaseStateData[PD, CD, MS, M],
-<<<<<<< HEAD
-      currentTick: Long,
-=======
       tick: Long,
->>>>>>> 90bf19f1
       activePower: ComparableQuantity[Power]
   ): PD
 
