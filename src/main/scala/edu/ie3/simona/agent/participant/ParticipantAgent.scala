/*
 * © 2020. TU Dortmund University,
 * Institute of Energy Systems, Energy Efficiency and Energy Economics,
 * Research group Distribution grid planning and operation
 */

package edu.ie3.simona.agent.participant

import akka.actor.{ActorRef, FSM}
import edu.ie3.datamodel.models.input.system.SystemParticipantInput
import edu.ie3.simona.agent.SimonaAgent
import edu.ie3.simona.agent.participant.ParticipantAgent.getAndCheckNodalVoltage
import edu.ie3.simona.agent.participant.data.Data
import edu.ie3.simona.agent.participant.data.Data.PrimaryData.PrimaryDataWithApparentPower
import edu.ie3.simona.agent.participant.data.Data.{PrimaryData, SecondaryData}
import edu.ie3.simona.agent.participant.data.secondary.SecondaryDataService
import edu.ie3.simona.agent.participant.statedata.BaseStateData.{
  FromOutsideBaseStateData,
  ModelBaseStateData,
  ParticipantModelBaseStateData
}
import edu.ie3.simona.agent.participant.statedata.ParticipantStateData.{
  CollectRegistrationConfirmMessages,
  ParticipantInitializeStateData,
  ParticipantInitializingStateData,
  ParticipantUninitializedStateData
}
import edu.ie3.simona.agent.participant.statedata.{
  BaseStateData,
  DataCollectionStateData,
  ParticipantStateData
}
import edu.ie3.simona.agent.state.AgentState
import edu.ie3.simona.agent.state.AgentState.{Idle, Uninitialized}
import edu.ie3.simona.agent.state.ParticipantAgentState.{
  Calculate,
  HandleInformation
}
import edu.ie3.simona.config.SimonaConfig
import edu.ie3.simona.event.notifier.ParticipantNotifierConfig
import edu.ie3.simona.exceptions.agent.InconsistentStateException
import edu.ie3.simona.model.participant.{
  CalcRelevantData,
  ModelState,
  SystemParticipant
}
import edu.ie3.simona.ontology.messages.FlexibilityMessage.{
  IssueFlexControl,
  RequestFlexOptions
}
import edu.ie3.simona.ontology.messages.PowerMessage.RequestAssetPowerMessage
import edu.ie3.simona.ontology.messages.SchedulerMessage.TriggerWithIdMessage
import edu.ie3.simona.ontology.messages.services.ServiceMessage.RegistrationResponseMessage.RegistrationSuccessfulMessage
import edu.ie3.simona.ontology.messages.services.ServiceMessage.{
  PrimaryServiceRegistrationMessage,
  ProvisionMessage,
  RegistrationResponseMessage
}
import edu.ie3.simona.ontology.trigger.Trigger.ParticipantTrigger.StartCalculationTrigger
import edu.ie3.simona.ontology.trigger.Trigger.{
  ActivityStartTrigger,
  FinishGridSimulationTrigger,
  InitializeParticipantAgentTrigger
}
import tech.units.indriya.ComparableQuantity

import java.time.ZonedDateTime
import javax.measure.quantity.{Dimensionless, Power}
import scala.reflect.ClassTag

/** Common properties to participant agents
  *
  * @tparam PD
  *   Type of primary data, the calculation model will produce
  * @tparam CD
  *   Type of compilation of [[SecondaryData]], that are needed for calculation
  * @tparam D
  *   Type of participant state data to use
  * @tparam I
  *   Type of input model to accept
  * @tparam MC
  *   Type of model config to accept
  * @tparam M
  *   Type of the calculation model
  *
  * @author
  *   hiry
  * @version 0.1
  * @since 2019-07-04
  */
abstract class ParticipantAgent[
    PD <: PrimaryDataWithApparentPower[PD],
    CD <: CalcRelevantData,
    MS <: ModelState,
    D <: ParticipantStateData[PD],
    I <: SystemParticipantInput,
    MC <: SimonaConfig.BaseRuntimeConfig,
    M <: SystemParticipant[CD, MS]
](scheduler: ActorRef)(implicit val tag: ClassTag[MS])
    extends SimonaAgent[ParticipantStateData[PD]] {

  val alternativeResult: PD

  protected val handleUnitialized: StateFunction = {
    /* Initialize the agent */
    case Event(
          TriggerWithIdMessage(
            initTrigger @ InitializeParticipantAgentTrigger(
              ParticipantInitializeStateData(
                inputModel,
                modelConfig,
                primaryServiceProxy,
                services,
                simulationStartDate,
                simulationEndDate,
                resolution,
                requestVoltageDeviationThreshold,
                outputConfig,
<<<<<<< HEAD
                maybeEmAgent
=======
                _
>>>>>>> b7c7c894
              )
            ),
            triggerId,
            _
          ),
          _: ParticipantUninitializedStateData[PD]
        ) =>
      /* Ask the primary service proxy for data. If some is available, it will delegate the request to a worker and
       * that will confirm, otherwise, a failed registration is announced. */
      holdTickAndTriggerId(initTrigger.tick, triggerId)
      primaryServiceProxy ! PrimaryServiceRegistrationMessage(
        inputModel.getUuid
      )
      goto(HandleInformation) using ParticipantInitializingStateData(
        inputModel,
        modelConfig,
        services,
        simulationStartDate,
        simulationEndDate,
        resolution,
        requestVoltageDeviationThreshold,
        outputConfig,
        maybeEmAgent
      )
  }

  protected val handleIdle: StateFunction = {
    case Event(
          TriggerWithIdMessage(ActivityStartTrigger(currentTick), triggerId, _),
          modelBaseStateData: ParticipantModelBaseStateData[PD, CD, MS, M]
        ) if modelBaseStateData.services.isEmpty =>
      /* An activity start trigger is sent and no data is awaited (neither secondary nor primary). Therefore go straight
       * ahead to calculations */

      log.debug(
        s"Received activity start trigger {} for tick {}",
        triggerId,
        currentTick
      )

      /* Hold tick and trigger, as state transition is needed */
      holdTickAndTriggerId(currentTick, triggerId)

      /* Remove this tick from the array of foreseen activation ticks */
      val additionalActivationTicks =
        modelBaseStateData.additionalActivationTicks.filter(_ > currentTick)

      val updatedBaseStateData = BaseStateData.updateBaseStateData(
        modelBaseStateData,
        modelBaseStateData.resultValueStore,
        modelBaseStateData.requestValueStore,
        modelBaseStateData.voltageValueStore,
        additionalActivationTicks,
        modelBaseStateData.foreseenDataTicks
      )

      if (modelBaseStateData.isEmManaged) {
        goto(Idle) using updatedBaseStateData
      } else {
        self ! StartCalculationTrigger(currentTick)
        goto(Calculate) using updatedBaseStateData
      }

    case Event(
          TriggerWithIdMessage(ActivityStartTrigger(currentTick), triggerId, _),
          modelBaseStateData: ParticipantModelBaseStateData[PD, CD, MS, M]
        ) =>
      /* An activity start trigger is sent, but I'm not sure yet, if secondary data will arrive. Figure out, if someone
       * is about to deliver new data and either go to HandleInformation, check and possibly wait for data provision
       * messages or directly go to Calculate and utilize what is already there */
      handleActivityStartTriggerAndGoToHandleInformation(
        currentTick,
        triggerId,
        modelBaseStateData
      )

    case Event(
          TriggerWithIdMessage(ActivityStartTrigger(currentTick), triggerId, _),
          fromOutsideBaseStateData: FromOutsideBaseStateData[M, PD]
        ) =>
      /* An activity start trigger is sent, but I'm still expecting primary data. Go to HandleInformation and wait for
       * a data provision message */
      handleActivityStartTriggerAndGoToHandleInformation(
        currentTick,
        triggerId,
        fromOutsideBaseStateData
      )

    case Event(
          msg: ProvisionMessage[Data],
          baseStateData: BaseStateData[PD]
        ) =>
      /* Somebody has sent new primary or secondary data. Collect, what is expected for this tick. Go over to data
       * handling */
      handleDataProvisionAndGoToHandleInformation(msg, baseStateData)

    case Event(
          RequestAssetPowerMessage(requestTick, eInPu, fInPu),
          baseStateData: BaseStateData[PD]
        ) =>
      /* Determine the reply and stay in this state (or stash the message if the request cannot yet be answered) */
      answerPowerRequestAndStayWithUpdatedStateData(
        baseStateData,
        requestTick,
        eInPu,
        fInPu,
        alternativeResult
      )

    case Event(
          FinishGridSimulationTrigger(tick),
          baseStateData: BaseStateData[PD]
        ) =>
      // clean up agent result value store
      finalizeTickAfterPF(baseStateData, tick)

    case Event(
          RequestFlexOptions,
          baseStateData: ParticipantModelBaseStateData[PD, CD, MS, M]
        ) =>
      val updatedStateData = handleFlexRequest(baseStateData, None)

      stay() using updatedStateData

    case Event(
          RequestFlexOptions,
          serviceCollectionStateData: DataCollectionStateData[PD]
        ) =>
      val participantStateData =
        serviceCollectionStateData.baseStateData match {
          case participantStateData: ParticipantModelBaseStateData[
                PD,
                CD,
                MS,
                M
              ] =>
            participantStateData
          case otherStateData =>
            throw new IllegalStateException(
              s"Unexpected state data $otherStateData"
            )
        }

      val updatedStateData = handleFlexRequest(
        participantStateData,
        Some(serviceCollectionStateData.data)
      )

      stay() using updatedStateData

    case Event(
          flexCtrl: IssueFlexControl,
          baseStateData: ParticipantModelBaseStateData[PD, CD, MS, M]
        ) =>
      handleFlexCtrl(baseStateData, currentTick, flexCtrl, scheduler)
  }

  protected val handleHandleInformation: StateFunction = {
    /* Receive registration confirm from primary data service -> Set up actor for replay of data */
    case Event(
          RegistrationSuccessfulMessage(maybeNextDataTick),
          ParticipantInitializingStateData(
            inputModel: I,
            modelConfig: MC,
            secondaryDataServices,
            simulationStartDate,
            simulationEndDate,
            resolution,
            requestVoltageDeviationThreshold,
            outputConfig,
            _
          )
        ) =>
      log.debug("Will replay primary data")
      initializeParticipantForPrimaryDataReplay(
        inputModel,
        modelConfig,
        secondaryDataServices,
        simulationStartDate,
        simulationEndDate,
        resolution,
        requestVoltageDeviationThreshold,
        outputConfig,
        sender() -> maybeNextDataTick,
        scheduler
      )

    /* Receive registration refuse from primary data service -> Set up actor for model calculation */
    case Event(
          RegistrationResponseMessage.RegistrationFailedMessage,
          ParticipantInitializingStateData(
            inputModel: I,
            modelConfig: MC,
            secondaryDataServices,
            simulationStartDate,
            simulationEndDate,
            resolution,
            requestVoltageDeviationThreshold,
            outputConfig,
            maybeEmAgent
          )
        ) =>
      log.debug("Will perform model calculations")
      initializeParticipantForModelCalculation(
        inputModel,
        modelConfig,
        secondaryDataServices,
        simulationStartDate,
        simulationEndDate,
        resolution,
        requestVoltageDeviationThreshold,
        outputConfig,
        scheduler,
        maybeEmAgent
      )

    /* Receiving the registration replies from services and collect their next data ticks */
    case Event(
          msg: RegistrationResponseMessage,
          stateData: CollectRegistrationConfirmMessages[PD]
        ) =>
      handleRegistrationResponse(scheduler, msg, stateData)

    case Event(
          TriggerWithIdMessage(
            ActivityStartTrigger(activationTick),
            triggerId,
            _
          ),
          stateData: DataCollectionStateData[PD]
        ) =>
      /* The actor received an ActivityStartTrigger. Check, if there is everything at its place. If so, change state
       * accordingly, otherwise stay here and wait for the messages */
      holdTickAndTriggerId(activationTick, triggerId)
      checkForExpectedDataAndChangeState(
        stateData,
        isYetTriggered = true,
        activationTick,
        scheduler
      )(stateData.baseStateData.outputConfig)

    case Event(
          msg: ProvisionMessage[_],
          stateData @ DataCollectionStateData(
            baseStateData: BaseStateData[PD],
            data,
            isYetTriggered
          )
        ) =>
      /* We yet have received at least one data provision message. Handle all messages, that follow up for this tick, by
       * adding the received data to the collection state data and checking, if everything is at its place */
      if (
        data.contains(sender()) ||
        baseStateData.foreseenDataTicks.exists {
          case (ref, None) => sender() == ref
          case _           => false
        }
      ) {
        /* Update the yet received information */
        val updatedData = data + (sender() -> Some(msg.data))

        /* Depending on if a next data tick can be foreseen, either update the entry in the base state data or remove
         * it */
        val foreSeenDataTicks =
          baseStateData.foreseenDataTicks + (sender() -> msg.nextDataTick)
        val updatedBaseStateData = BaseStateData.updateBaseStateData(
          baseStateData,
          baseStateData.resultValueStore,
          baseStateData.requestValueStore,
          baseStateData.voltageValueStore,
          baseStateData.additionalActivationTicks,
          foreSeenDataTicks
        )
        val updatedStateData: DataCollectionStateData[PD] = stateData
          .copy(
            baseStateData = updatedBaseStateData,
            data = updatedData
          )
        checkForExpectedDataAndChangeState(
          updatedStateData,
          isYetTriggered,
          currentTick,
          scheduler
        )(updatedBaseStateData.outputConfig)
      } else
        throw new IllegalStateException(
          s"Did not expect message from ${sender()} at tick $currentTick"
        )

    case Event(
          RequestAssetPowerMessage(currentTick, _, _),
          DataCollectionStateData(_, data, yetTriggered)
        ) =>
      if (log.isDebugEnabled) {
        val awaitedSenders = data.filter(_._2.isEmpty).keys
        val yetReceivedSenders = data.filter(_._2.isDefined).map {
          case (actorRef, data) => s"$actorRef -> $data"
        }
        log.debug(
          s"Got asset power request for tick {}'. Will answer it later. " +
            s"I'm waiting for senders: '{}', already got from '{}'. " +
            s"The actor has {} been triggered yet.",
          s"$currentTick from ${sender()}",
          awaitedSenders,
          yetReceivedSenders,
          if (yetTriggered) "" else "NOT"
        )
      }
      stash()
      stay()
  }

  protected val handleCalculate: StateFunction = {
    case Event(
          StartCalculationTrigger(currentTick),
          modelBaseStateData: ParticipantModelBaseStateData[PD, CD, MS, M]
        ) =>
      /* Model calculation without any secondary data needed */
      val voltage = getAndCheckNodalVoltage(modelBaseStateData, currentTick)

      calculatePowerWithoutSecondaryDataAndGoToIdle(
        modelBaseStateData,
        currentTick,
        scheduler,
        voltage,
        calculateModelPowerFunc
      )

    case Event(
          StartCalculationTrigger(currentTick),
          serviceCollectionStateData: DataCollectionStateData[PD]
        ) =>
      /* At least parts of the needed data has been received or it is an additional activation, that has been triggered.
       * Anyways, the calculation routine has also to take care of filling up missing data. */
      calculatePowerWithSecondaryDataAndGoToIdle(
        serviceCollectionStateData,
        currentTick,
        scheduler
      )

    case Event(RequestAssetPowerMessage(currentTick, _, _), _) =>
      log.debug(
        s"Got asset power request for tick {} from '{}'. Will answer it later.",
        currentTick,
        sender()
      )
      stash()
      stay()

    case Event(_: ProvisionMessage[_], _) |
        Event(TriggerWithIdMessage(ActivityStartTrigger(_), _, _), _) =>
      /* I got faced to new data, also I'm not ready to handle it, yet OR I got asked to do something else, while I'm
       * still busy, I will put it aside and answer it later */
      stash()
      stay()
  }

  // general agent states
  // first fsm state of the agent
  startWith(Uninitialized, ParticipantUninitializedStateData[PD]())

  when(Uninitialized)(handleUnitialized)

  when(Idle)(handleIdle)

  when(HandleInformation)(handleHandleInformation)

  when(Calculate)(handleCalculate)

  // everything else
  whenUnhandled(myUnhandled())

  /** Initializing the actor in order to be able to receive and replay primary
    * data from outside. It comprises the confirmation of initialization trigger
    * as well as the establishment of needed [[BaseStateData]]
    *
    * @param inputModel
    *   Input model
    * @param modelConfig
    *   Configuration for the model
    * @param services
    *   Optional list of services, that are needed
    * @param simulationStartDate
    *   Real world time date time, when the simulation starts
    * @param simulationEndDate
    *   Real world time date time, when the simulation ends
    * @param resolution
    *   Agents regular time bin it wants to be triggered e.g one hour
    * @param requestVoltageDeviationThreshold
    *   Threshold, after which two nodal voltage magnitudes from participant
    *   power requests for the same tick are considered to be different
    * @param outputConfig
    *   Config for the output behaviour of simulation results
    * @param senderToMaybeTick
    *   Option to possible next tick, when primary data will arrive, and
    *   foreseen sender
    * @param scheduler
    *   Reference to the scheduler
    * @return
    *   Idle state with child of [[BaseStateData]]
    */
  def initializeParticipantForPrimaryDataReplay(
      inputModel: I,
      modelConfig: MC,
      services: Option[Vector[SecondaryDataService[_ <: SecondaryData]]],
      simulationStartDate: ZonedDateTime,
      simulationEndDate: ZonedDateTime,
      resolution: Long,
      requestVoltageDeviationThreshold: Double,
      outputConfig: ParticipantNotifierConfig,
      senderToMaybeTick: (ActorRef, Option[Long]),
      scheduler: ActorRef
  ): FSM.State[AgentState, ParticipantStateData[PD]]

  /** Abstract definition of initialization method, implementation in
    * [[ParticipantAgentFundamentals]]
    *
    * @param inputModel
    *   Input model
    * @param modelConfig
    *   Configuration for the model
    * @param services
    *   Optional list of services, that are needed
    * @param simulationStartDate
    *   Real world time date time, when the simulation starts
    * @param simulationEndDate
    *   Real world time date time, when the simulation ends
    * @param resolution
    *   Agents regular time bin it wants to be triggered e.g one hour
    * @param requestVoltageDeviationThreshold
    *   Threshold, after which two nodal voltage magnitudes from participant
    *   power requests for the same tick are considered to be different
    * @param outputConfig
    *   Config for the output behaviour of simulation results
    * @param scheduler
    *   Reference to simulation scheduler
    * @return
    *   Idle state with child of [[BaseStateData]]
    */
  def initializeParticipantForModelCalculation(
      inputModel: I,
      modelConfig: MC,
      services: Option[Vector[SecondaryDataService[_ <: SecondaryData]]],
      simulationStartDate: ZonedDateTime,
      simulationEndDate: ZonedDateTime,
      resolution: Long,
      requestVoltageDeviationThreshold: Double,
      outputConfig: ParticipantNotifierConfig,
      scheduler: ActorRef,
      maybeEmAgent: Option[ActorRef]
  ): FSM.State[AgentState, ParticipantStateData[PD]]

  /** Handles the responses from service providers, this actor has registered
    * itself with. Stay in [[HandleInformation]] as long as responses are
    * pending, go to [[Idle]], if everything is apparent.
    *
    * @param registrationResponse
    *   Incoming response
    * @param stateData
    *   Apparent state data
    * @return
    *   What happens next
    */
  def handleRegistrationResponse(
      scheduler: ActorRef,
      registrationResponse: RegistrationResponseMessage,
      stateData: CollectRegistrationConfirmMessages[PD]
  ): FSM.State[AgentState, ParticipantStateData[PD]]

  /** Handle an [[ActivityStartTrigger]] received in [[Idle]]. Prepare the
    * foreseen senders in this tick and go over to [[HandleInformation]].
    *
    * @param tick
    *   Current tick of the simulation
    * @param triggerId
    *   Id of the [[ActivityStartTrigger]]
    * @param baseStateData
    *   The basic state data
    * @return
    *   Transition to [[HandleInformation]] utilising appropriate new
    *   [[DataCollectionStateData]]
    */
  def handleActivityStartTriggerAndGoToHandleInformation(
      tick: Long,
      triggerId: Long,
      baseStateData: BaseStateData[PD]
  ): FSM.State[AgentState, ParticipantStateData[PD]] = {
    /* Hold tick and trigger, as we are about to changes states for a while */
    holdTickAndTriggerId(tick, triggerId)

    /* Prepare the state data for the HandleInformation state */
    val expectedSenders = baseStateData.foreseenDataTicks
      .collect {
        case (actorRef, Some(expectedTick)) if expectedTick == tick =>
          actorRef -> None
      }

    val unforeseenPossible =
      baseStateData.foreseenDataTicks.exists(_._2.isEmpty)

    val nextStateData = DataCollectionStateData(
      baseStateData,
      expectedSenders,
      yetTriggered = true
    )

    if (expectedSenders.nonEmpty || unforeseenPossible) {
      /* Do await provision messages in HandleInformation */
      goto(HandleInformation) using nextStateData
    } else {
      // I don't expect new data.
      baseStateData match {
        case modelStateData: ModelBaseStateData[_, _, _, _]
            if modelStateData.isEmManaged =>
          // We're em-managed. Go to Idle and wait
          goto(Idle) using nextStateData
        case _ =>
          // Make a shortcut to Calculate
          self ! StartCalculationTrigger(currentTick)
          goto(Calculate) using nextStateData
      }

    }
  }

  /** Handle an incoming data provision message in Idle, try to figure out who's
    * about to send information in this tick as well. Map together all senders
    * with their yet apparent information.
    *
    * @param msg
    *   Incoming message to be handled
    * @param baseStateData
    *   Base state data
    * @return
    *   state change to [[HandleInformation]] with updated base state data
    */
  def handleDataProvisionAndGoToHandleInformation(
      msg: ProvisionMessage[Data],
      baseStateData: BaseStateData[PD]
  ): FSM.State[AgentState, ParticipantStateData[PD]]

  /** Checks, if all data is available and change state accordingly. Three cases
    * are possible: 1) There is still something missing: Stay here and wait 2)
    * Everything is at place and the [[ActivityStartTrigger]] has yet been sent
    * 2.1) If the agent is meant to replay external primary data: Announce
    * result, add content to result value store, go to [[Idle]] and answer the
    * scheduler, that the activity start trigger is fulfilled. 2.2) All
    * secondary data is there, go to [[Calculate]] and ask the scheduler to
    * trigger ourself for starting the model based calculation 3) Everything is
    * at place and the [[ActivityStartTrigger]] has NOT yet been sent: Stay here
    * and wait
    *
    * @param stateData
    *   Apparent state data
    * @param isYetTriggered
    *   Boolean if a trigger yet has been received
    * @param tick
    *   Current tick, the simulation is in
    * @param scheduler
    *   Scheduler for scheduling things
    * @param outputConfig
    *   Output configuration for results
    * @return
    *   What's happening next
    */
  def checkForExpectedDataAndChangeState(
      stateData: DataCollectionStateData[PD],
      isYetTriggered: Boolean,
      tick: Long,
      scheduler: ActorRef
  )(implicit
      outputConfig: ParticipantNotifierConfig
  ): FSM.State[AgentState, ParticipantStateData[PD]]

  /** Partial function, that is able to transfer
    * [[ParticipantModelBaseStateData]] (holding the actual calculation model)
    * into a pair of active and reactive power
    */
  val calculateModelPowerFunc: (
      Long,
      ParticipantModelBaseStateData[PD, CD, MS, M],
      ComparableQuantity[Dimensionless]
  ) => PD

  /** Abstractly calculate the power output of the participant without needing
    * any secondary data. The next state is [[Idle]], sending a
    * [[edu.ie3.simona.ontology.messages.SchedulerMessage.CompletionMessage]] to
    * scheduler and using update result values. Actual implementation can be
    * found in [[ParticipantAgentFundamentals]]
    *
    * @param baseStateData
    *   Base state data to update
    * @param currentTick
    *   Tick, the trigger belongs to
    * @param scheduler
    *   [[ActorRef]] to the scheduler in the simulation
    * @param nodalVoltage
    *   Current nodal voltage
    * @param calculateModelPowerFunc
    *   Function, that transfer the current tick, the state data and the nodal
    *   voltage to participants power exchange with the grid
    * @return
    *   [[Idle]] with updated result values
    */
  def calculatePowerWithoutSecondaryDataAndGoToIdle(
      baseStateData: ParticipantModelBaseStateData[PD, CD, MS, M],
      currentTick: Long,
      scheduler: ActorRef,
      nodalVoltage: ComparableQuantity[Dimensionless],
      calculateModelPowerFunc: (
          Long,
          ParticipantModelBaseStateData[PD, CD, MS, M],
          ComparableQuantity[Dimensionless]
      ) => PD
  ): FSM.State[AgentState, ParticipantStateData[PD]]

  /** Abstractly calculate the power output of the participant utilising
    * secondary data. However, it might appear, that not the complete set of
    * secondary data is available for the given tick. This might especially be
    * true, if the actor has been additionally activated. This method thereby
    * has to try and fill up missing data with the last known data, as this is
    * still supposed to be valid. The secondary data therefore is put to the
    * calculation relevant data store. <p>The next state is [[Idle]], sending a
    * [[edu.ie3.simona.ontology.messages.SchedulerMessage.CompletionMessage]] to
    * scheduler and using update result values.</p> </p>Actual implementation
    * can be found in each participant's fundamentals.</p>
    *
    * @param collectionStateData
    *   State data with collected secondary data.
    * @param currentTick
    *   Tick, the trigger belongs to
    * @param scheduler
    *   [[ActorRef]] to the scheduler in the simulation
    * @return
    *   [[Idle]] with updated result values
    */
  def calculatePowerWithSecondaryDataAndGoToIdle(
      collectionStateData: DataCollectionStateData[PD],
      currentTick: Long,
      scheduler: ActorRef
  ): FSM.State[AgentState, ParticipantStateData[PD]]

  protected def createInitialState(): MS

  protected def handleFlexRequest(
      baseStateData: ParticipantModelBaseStateData[PD, CD, MS, M],
      maybeSecondaryData: Option[Map[ActorRef, Option[_ <: Data]]]
  ): ParticipantModelBaseStateData[PD, CD, MS, M]

  protected def calculateFlexOptions(
      baseStateData: ParticipantModelBaseStateData[PD, CD, MS, M],
      currentTick: Long,
      maybeSecondaryData: Option[Map[ActorRef, Option[_ <: Data]]]
  ): ParticipantModelBaseStateData[PD, CD, MS, M]

  protected def createCalcRelevantData(
      baseStateData: ParticipantModelBaseStateData[PD, CD, MS, M],
      tick: Long,
      secondaryData: Map[ActorRef, Option[_ <: Data]]
  ): CD

  protected def handleFlexCtrl(
      baseStateData: ParticipantModelBaseStateData[PD, CD, MS, M],
      currentTick: Long,
      flexCtrl: IssueFlexControl,
      scheduler: ActorRef
  ): State

  protected def calculateResult(
      baseStateData: ParticipantModelBaseStateData[PD, CD, MS, M],
      currentTick: Long,
      activePower: ComparableQuantity[Power]
  ): PD

  /** Determining the reply to an
    * [[edu.ie3.simona.ontology.messages.PowerMessage.RequestAssetPowerMessage]],
    * send this answer and stay in the current state. If no reply can be
    * determined (because an activation or incoming data is expected), the
    * message is stashed.
    *
    * This methods goal is to find a reply as fast as possible, therefore the
    * following options are checked in subsequent order: 1) This request (in
    * terms of tick and nodal voltage) has already been answered: Send it once
    * again 2) This request (in terms of tick) has already been answered, but
    * with different nodal voltage: Recalculate reactive power and send again 3)
    * No answer on this request, yet: Determine active and reactive power from
    * previous simulation results
    *
    * @param baseStateData
    *   Base state data to update
    * @param requestTick
    *   Tick of the incoming request
    * @param eInPu
    *   Real part of the complex, dimensionless nodal voltage
    * @param fInPu
    *   Imaginary part of the complex, dimensionless nodal voltage
    * @param alternativeResult
    *   Alternative result to use, if no reasonable result can be obtained
    * @return
    *   The very same state with updated request value store
    */
  def answerPowerRequestAndStayWithUpdatedStateData(
      baseStateData: BaseStateData[PD],
      requestTick: Long,
      eInPu: ComparableQuantity[Dimensionless],
      fInPu: ComparableQuantity[Dimensionless],
      alternativeResult: PD
  ): FSM.State[AgentState, ParticipantStateData[PD]]

  /** Abstract definition to notify result listeners from every participant
    * agent after power flow convergence
    *
    * @param baseStateData
    *   Basic state data
    * @param currentTick
    *   Tick, the trigger belongs to
    */
  def announceAssetPowerRequestReply(
      baseStateData: BaseStateData[_],
      currentTick: Long,
      activePower: ComparableQuantity[Power],
      reactivePower: ComparableQuantity[Power]
  )(implicit outputConfig: ParticipantNotifierConfig): Unit

  /** Abstract definition to clean up agent value stores after power flow
    * convergence. This is necessary for agents whose results are time dependent
    * e.g. storage agents
    *
    * @param baseStateData
    *   Basic state data
    * @param currentTick
    *   Tick, the trigger belongs to
    * @return
    *   [[Idle]] with updated result values
    */
  def finalizeTickAfterPF(
      baseStateData: BaseStateData[PD],
      currentTick: Long
  ): FSM.State[AgentState, ParticipantStateData[PD]]
}

object ParticipantAgent {

  /** Verifies that a nodal voltage value has been provided in the model
    * calculation request and returns it. Actual implementation can be found in
    * [[ParticipantAgentFundamentals]]
    *
    * @param baseStateData
    *   provided basic state data
    * @param currentTick
    *   current tick
    * @return
    *   nodal voltage
    */
  def getAndCheckNodalVoltage(
      baseStateData: BaseStateData[_ <: PrimaryData],
      currentTick: Long
  ): ComparableQuantity[Dimensionless] = {
    baseStateData.voltageValueStore.last(currentTick) match {
      case Some((_, voltage)) => voltage
      case None =>
        throw new InconsistentStateException(
          "Not knowing any nodal voltage is not supposed to happen."
        )
    }
  }
}<|MERGE_RESOLUTION|>--- conflicted
+++ resolved
@@ -116,11 +116,7 @@
                 resolution,
                 requestVoltageDeviationThreshold,
                 outputConfig,
-<<<<<<< HEAD
                 maybeEmAgent
-=======
-                _
->>>>>>> b7c7c894
               )
             ),
             triggerId,
