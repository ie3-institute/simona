/*
 * © 2020. TU Dortmund University,
 * Institute of Energy Systems, Energy Efficiency and Energy Economics,
 * Research group Distribution grid planning and operation
 */

package edu.ie3.simona.agent.participant

import akka.actor.{ActorRef, FSM}
import edu.ie3.datamodel.models.input.system.SystemParticipantInput
<<<<<<< HEAD
import edu.ie3.simona.agent.{SimonaAgent, ValueStore}
=======
import edu.ie3.simona.agent.SimonaAgent
>>>>>>> 44f7957e
import edu.ie3.simona.agent.participant.ParticipantAgent.getAndCheckNodalVoltage
import edu.ie3.simona.agent.participant.data.Data
import edu.ie3.simona.agent.participant.data.Data.PrimaryData.PrimaryDataWithApparentPower
import edu.ie3.simona.agent.participant.data.Data.{PrimaryData, SecondaryData}
import edu.ie3.simona.agent.participant.data.secondary.SecondaryDataService
import edu.ie3.simona.agent.participant.statedata.BaseStateData.{
  FromOutsideBaseStateData,
  ModelBaseStateData,
  ParticipantModelBaseStateData
}
import edu.ie3.simona.agent.participant.statedata.ParticipantStateData.{
  CollectRegistrationConfirmMessages,
  ParticipantInitializeStateData,
  ParticipantInitializingStateData,
  ParticipantUninitializedStateData
}
import edu.ie3.simona.agent.participant.statedata.{
  BaseStateData,
  DataCollectionStateData,
  ParticipantStateData
}
import edu.ie3.simona.agent.state.AgentState
import edu.ie3.simona.agent.state.AgentState.{Idle, Uninitialized}
import edu.ie3.simona.agent.state.ParticipantAgentState.{
  Calculate,
  HandleInformation
}
import edu.ie3.simona.config.SimonaConfig
import edu.ie3.simona.event.notifier.ParticipantNotifierConfig
import edu.ie3.simona.exceptions.agent.InconsistentStateException
import edu.ie3.simona.model.participant.{
  CalcRelevantData,
  ModelState,
  SystemParticipant
}
import edu.ie3.simona.ontology.messages.FlexibilityMessage.{
  IssueFlexControl,
  RequestFlexOptions
}
import edu.ie3.simona.ontology.messages.PowerMessage.RequestAssetPowerMessage
import edu.ie3.simona.ontology.messages.SchedulerMessage.TriggerWithIdMessage
import edu.ie3.simona.ontology.messages.services.ServiceMessage.RegistrationResponseMessage.RegistrationSuccessfulMessage
import edu.ie3.simona.ontology.messages.services.ServiceMessage.{
  PrimaryServiceRegistrationMessage,
  ProvisionMessage,
  RegistrationResponseMessage
}
import edu.ie3.simona.ontology.trigger.Trigger.ParticipantTrigger.StartCalculationTrigger
import edu.ie3.simona.ontology.trigger.Trigger.{
  ActivityStartTrigger,
  FinishGridSimulationTrigger,
  InitializeParticipantAgentTrigger
}
import edu.ie3.util.scala.quantities.ReactivePower
import squants.{Dimensionless, Power}

import java.time.ZonedDateTime
<<<<<<< HEAD
import javax.measure.quantity.{Dimensionless, Power}
import scala.reflect.ClassTag
=======
>>>>>>> 44f7957e

/** Common properties to participant agents
  *
  * @tparam PD
  *   Type of primary data, the calculation model will produce
  * @tparam CD
  *   Type of compilation of [[SecondaryData]], that are needed for calculation
  * @tparam MS
  *   Type of model state data
  * @tparam D
  *   Type of participant state data to use
  * @tparam I
  *   Type of input model to accept
  * @tparam MC
  *   Type of model config to accept
  * @tparam M
  *   Type of the calculation model
  *
  * @author
  *   hiry
  * @version 0.1
  * @since 2019-07-04
  */
abstract class ParticipantAgent[
    PD <: PrimaryDataWithApparentPower[PD],
    CD <: CalcRelevantData,
    MS <: ModelState,
    D <: ParticipantStateData[PD],
    I <: SystemParticipantInput,
    MC <: SimonaConfig.BaseRuntimeConfig,
    M <: SystemParticipant[CD, MS]
](scheduler: ActorRef)(implicit val tag: ClassTag[MS])
    extends SimonaAgent[ParticipantStateData[PD]] {

  val alternativeResult: PD

  // general agent states
  // first fsm state of the agent
  startWith(Uninitialized, ParticipantUninitializedStateData[PD]())

  when(Uninitialized) {
    /* Initialize the agent */
    case Event(
          TriggerWithIdMessage(
            initTrigger @ InitializeParticipantAgentTrigger(
              ParticipantInitializeStateData(
                inputModel,
                modelConfig,
                primaryServiceProxy,
                services,
                simulationStartDate,
                simulationEndDate,
                resolution,
                requestVoltageDeviationThreshold,
                outputConfig,
                maybeEmAgent
              )
            ),
            triggerId,
            _
          ),
          _: ParticipantUninitializedStateData[PD]
        ) =>
      /* Ask the primary service proxy for data. If some is available, it will delegate the request to a worker and
       * that will confirm, otherwise, a failed registration is announced. */
      holdTickAndTriggerId(initTrigger.tick, triggerId)
      primaryServiceProxy ! PrimaryServiceRegistrationMessage(
        inputModel.getUuid
      )
      goto(HandleInformation) using ParticipantInitializingStateData(
        inputModel,
        modelConfig,
        services,
        simulationStartDate,
        simulationEndDate,
        resolution,
        requestVoltageDeviationThreshold,
        outputConfig,
        maybeEmAgent
      )
  }

  when(Idle) {
    case Event(
          TriggerWithIdMessage(ActivityStartTrigger(currentTick), triggerId, _),
          modelBaseStateData: ParticipantModelBaseStateData[PD, CD, MS, M]
        ) if modelBaseStateData.services.isEmpty =>
      /* An activity start trigger is sent and no data is awaited (neither secondary nor primary). Therefore go straight
       * ahead to calculations */

      log.debug(
        s"Received activity start trigger {} for tick {}",
        triggerId,
        currentTick
      )

      /* Hold tick and trigger, as state transition is needed */
      holdTickAndTriggerId(currentTick, triggerId)

      /* Remove this tick from the array of foreseen activation ticks */
      val additionalActivationTicks =
<<<<<<< HEAD
        modelBaseStateData.additionalActivationTicks.filter(_ > currentTick)

      val updatedBaseStateData = BaseStateData.updateBaseStateData(
=======
        modelBaseStateData.additionalActivationTicks.rangeFrom(currentTick + 1)
      goto(Calculate) using BaseStateData.updateBaseStateData(
>>>>>>> 44f7957e
        modelBaseStateData,
        modelBaseStateData.resultValueStore,
        modelBaseStateData.requestValueStore,
        modelBaseStateData.voltageValueStore,
        additionalActivationTicks,
        modelBaseStateData.foreseenDataTicks
      )

      if (modelBaseStateData.isEmManaged)
        goto(Idle) using updatedBaseStateData
      else {
        self ! StartCalculationTrigger(currentTick)
        goto(Calculate) using updatedBaseStateData
      }

    case Event(
          TriggerWithIdMessage(ActivityStartTrigger(currentTick), triggerId, _),
          modelBaseStateData: ParticipantModelBaseStateData[PD, CD, MS, M]
        ) =>
      /* An activity start trigger is sent, but I'm not sure yet, if secondary data will arrive. Figure out, if someone
       * is about to deliver new data and either go to HandleInformation, check and possibly wait for data provision
       * messages or directly go to Calculate and utilize what is already there */
      handleActivityStartTriggerAndGoToHandleInformation(
        currentTick,
        triggerId,
        modelBaseStateData
      )

    case Event(
          TriggerWithIdMessage(ActivityStartTrigger(currentTick), triggerId, _),
          fromOutsideBaseStateData: FromOutsideBaseStateData[M, PD]
        ) =>
      /* An activity start trigger is sent, but I'm still expecting primary data. Go to HandleInformation and wait for
       * a data provision message */
      handleActivityStartTriggerAndGoToHandleInformation(
        currentTick,
        triggerId,
        fromOutsideBaseStateData
      )

    case Event(
          msg: ProvisionMessage[Data],
          baseStateData: BaseStateData[PD]
        ) =>
      /* Somebody has sent new primary or secondary data. Collect, what is expected for this tick. Go over to data
       * handling */
      handleDataProvisionAndGoToHandleInformation(msg, baseStateData)

    case Event(
          RequestAssetPowerMessage(requestTick, eInPu, fInPu),
          baseStateData: BaseStateData[PD]
        ) =>
      /* Determine the reply and stay in this state (or stash the message if the request cannot yet be answered) */
      answerPowerRequestAndStayWithUpdatedStateData(
        baseStateData,
        requestTick,
        eInPu,
        fInPu,
        alternativeResult
      )

    case Event(
          FinishGridSimulationTrigger(tick),
          baseStateData: BaseStateData[PD]
        ) =>
      // clean up agent result value store
      finalizeTickAfterPF(baseStateData, tick)

    case Event(
          RequestFlexOptions(tick),
          baseStateData: ParticipantModelBaseStateData[PD, CD, MS, M]
        ) =>
      val updatedStateData = handleFlexRequest(baseStateData, tick)

      stay() using updatedStateData

    case Event(
          RequestFlexOptions(tick),
          DataCollectionStateData(baseStateData, data, _)
        ) =>
      val participantStateData =
        baseStateData match {
          case participantStateData: ParticipantModelBaseStateData[
                PD,
                CD,
                MS,
                M
              ] =>
            participantStateData
          case otherStateData =>
            throw new IllegalStateException(
              s"Unexpected state data $otherStateData"
            )
        }

      val updatedReceivedSecondaryData = ValueStore.updateValueStore(
        participantStateData.receivedSecondaryDataStore,
        currentTick,
        data.map { case (actorRef, Some(data: SecondaryData)) =>
          actorRef -> data
        }
      )

      val updatedStateData = handleFlexRequest(
        participantStateData.copy(
          receivedSecondaryDataStore = updatedReceivedSecondaryData
        ),
        tick
      )

      stay() using updatedStateData

    case Event(
          flexCtrl: IssueFlexControl,
          baseStateData: ParticipantModelBaseStateData[PD, CD, MS, M]
        ) =>
      handleFlexCtrl(baseStateData, flexCtrl, scheduler)
  }

  when(HandleInformation) {
    /* Receive registration confirm from primary data service -> Set up actor for replay of data */
    case Event(
          RegistrationSuccessfulMessage(maybeNextDataTick),
          ParticipantInitializingStateData(
            inputModel: I,
            modelConfig: MC,
            secondaryDataServices,
            simulationStartDate,
            simulationEndDate,
            resolution,
            requestVoltageDeviationThreshold,
            outputConfig,
            _
          )
        ) =>
      log.debug("Will replay primary data")
      initializeParticipantForPrimaryDataReplay(
        inputModel,
        modelConfig,
        secondaryDataServices,
        simulationStartDate,
        simulationEndDate,
        resolution,
        requestVoltageDeviationThreshold,
        outputConfig,
        sender() -> maybeNextDataTick,
        scheduler
      )

    /* Receive registration refuse from primary data service -> Set up actor for model calculation */
    case Event(
          RegistrationResponseMessage.RegistrationFailedMessage,
          ParticipantInitializingStateData(
            inputModel: I,
            modelConfig: MC,
            secondaryDataServices,
            simulationStartDate,
            simulationEndDate,
            resolution,
            requestVoltageDeviationThreshold,
            outputConfig,
            maybeEmAgent
          )
        ) =>
      log.debug("Will perform model calculations")
      initializeParticipantForModelCalculation(
        inputModel,
        modelConfig,
        secondaryDataServices,
        simulationStartDate,
        simulationEndDate,
        resolution,
        requestVoltageDeviationThreshold,
        outputConfig,
        scheduler,
        maybeEmAgent
      )

    /* Receiving the registration replies from services and collect their next data ticks */
    case Event(
          msg: RegistrationResponseMessage,
          stateData: CollectRegistrationConfirmMessages[PD]
        ) =>
      handleRegistrationResponse(scheduler, msg, stateData)

    case Event(
          TriggerWithIdMessage(
            ActivityStartTrigger(activationTick),
            triggerId,
            _
          ),
          stateData: DataCollectionStateData[PD]
        ) =>
      /* The actor received an ActivityStartTrigger. Check, if there is everything at its place. If so, change state
       * accordingly, otherwise stay here and wait for the messages */
      holdTickAndTriggerId(activationTick, triggerId)
      checkForExpectedDataAndChangeState(
        stateData,
        isYetTriggered = true,
        activationTick,
        scheduler
      )(stateData.baseStateData.outputConfig)

    case Event(
          msg: ProvisionMessage[_],
          stateData @ DataCollectionStateData(
            baseStateData: BaseStateData[PD],
            data,
            isYetTriggered
          )
        ) =>
      /* We yet have received at least one data provision message. Handle all messages, that follow up for this tick, by
       * adding the received data to the collection state data and checking, if everything is at its place */
      if (
        data.contains(sender()) ||
        baseStateData.foreseenDataTicks.exists {
          case (ref, None) => sender() == ref
          case _           => false
        }
      ) {
        /* Update the yet received information */
        val updatedData = data + (sender() -> Some(msg.data))

        /* Depending on if a next data tick can be foreseen, either update the entry in the base state data or remove
         * it */
        val foreSeenDataTicks =
          baseStateData.foreseenDataTicks + (sender() -> msg.nextDataTick)
        val updatedBaseStateData = BaseStateData.updateBaseStateData(
          baseStateData,
          baseStateData.resultValueStore,
          baseStateData.requestValueStore,
          baseStateData.voltageValueStore,
          baseStateData.additionalActivationTicks,
          foreSeenDataTicks
        )
        val updatedStateData: DataCollectionStateData[PD] = stateData
          .copy(
            baseStateData = updatedBaseStateData,
            data = updatedData
          )
        checkForExpectedDataAndChangeState(
          updatedStateData,
          isYetTriggered,
          currentTick,
          scheduler
        )(updatedBaseStateData.outputConfig)
      } else
        throw new IllegalStateException(
          s"Did not expect message from ${sender()} at tick $currentTick"
        )

    case Event(
          RequestAssetPowerMessage(currentTick, _, _),
          DataCollectionStateData(_, data, yetTriggered)
        ) =>
      if (log.isDebugEnabled) {
        val awaitedSenders = data.filter(_._2.isEmpty).keys
        val yetReceivedSenders = data.filter(_._2.isDefined).map {
          case (actorRef, data) => s"$actorRef -> $data"
        }
        log.debug(
          s"Got asset power request for tick {}'. Will answer it later. " +
            s"I'm waiting for senders: '{}', already got from '{}'. " +
            s"The actor has {} been triggered yet.",
          s"$currentTick from ${sender()}",
          awaitedSenders,
          yetReceivedSenders,
          if (yetTriggered) "" else "NOT"
        )
      }
      stash()
      stay()

    case Event(
          _: RequestFlexOptions,
          _: DataCollectionStateData[PD]
        ) =>
      stash()
      stay()
  }

  when(Calculate) {
    case Event(
          StartCalculationTrigger(currentTick),
          modelBaseStateData: ParticipantModelBaseStateData[PD, CD, MS, M]
        ) =>
      /* Model calculation without any secondary data needed */
      val voltage = getAndCheckNodalVoltage(modelBaseStateData, currentTick)

      calculatePowerWithoutSecondaryDataAndGoToIdle(
        modelBaseStateData,
        currentTick,
        scheduler,
        voltage,
        calculateModelPowerFunc
      )

    case Event(
          StartCalculationTrigger(currentTick),
          DataCollectionStateData(
            participantStateData: ParticipantModelBaseStateData[PD, CD, MS, M],
            data,
            _
          )
        ) =>
      val updatedReceivedSecondaryData = ValueStore.updateValueStore(
        participantStateData.receivedSecondaryDataStore,
        currentTick,
        data.map { case (actorRef, Some(data: SecondaryData)) =>
          actorRef -> data
        }
      )

      /* At least parts of the needed data has been received or it is an additional activation, that has been triggered.
       * Anyways, the calculation routine has also to take care of filling up missing data. */
      calculatePowerWithSecondaryDataAndGoToIdle(
        participantStateData.copy(
          receivedSecondaryDataStore = updatedReceivedSecondaryData
        ),
        currentTick,
        scheduler
      )

    case Event(RequestAssetPowerMessage(currentTick, _, _), _) =>
      log.debug(
        s"Got asset power request for tick {} from '{}'. Will answer it later.",
        currentTick,
        sender()
      )
      stash()
      stay()

    case Event(_: ProvisionMessage[_], _) |
        Event(TriggerWithIdMessage(ActivityStartTrigger(_), _, _), _) =>
      /* I got faced to new data, also I'm not ready to handle it, yet OR I got asked to do something else, while I'm
       * still busy, I will put it aside and answer it later */
      stash()
      stay()
  }

  // everything else
  whenUnhandled(myUnhandled())

  /** Initializing the actor in order to be able to receive and replay primary
    * data from outside. It comprises the confirmation of initialization trigger
    * as well as the establishment of needed [[BaseStateData]]
    *
    * @param inputModel
    *   Input model
    * @param modelConfig
    *   Configuration for the model
    * @param services
    *   Optional list of services, that are needed
    * @param simulationStartDate
    *   Real world time date time, when the simulation starts
    * @param simulationEndDate
    *   Real world time date time, when the simulation ends
    * @param resolution
    *   Agents regular time bin it wants to be triggered e.g one hour
    * @param requestVoltageDeviationThreshold
    *   Threshold, after which two nodal voltage magnitudes from participant
    *   power requests for the same tick are considered to be different
    * @param outputConfig
    *   Config for the output behaviour of simulation results
    * @param senderToMaybeTick
    *   Option to possible next tick, when primary data will arrive, and
    *   foreseen sender
    * @param scheduler
    *   Reference to the scheduler
    * @return
    *   Idle state with child of [[BaseStateData]]
    */
  def initializeParticipantForPrimaryDataReplay(
      inputModel: I,
      modelConfig: MC,
      services: Option[Vector[SecondaryDataService[_ <: SecondaryData]]],
      simulationStartDate: ZonedDateTime,
      simulationEndDate: ZonedDateTime,
      resolution: Long,
      requestVoltageDeviationThreshold: Double,
      outputConfig: ParticipantNotifierConfig,
      senderToMaybeTick: (ActorRef, Option[Long]),
      scheduler: ActorRef
  ): FSM.State[AgentState, ParticipantStateData[PD]]

  /** Abstract definition of initialization method, implementation in
    * [[ParticipantAgentFundamentals]]
    *
    * @param inputModel
    *   Input model
    * @param modelConfig
    *   Configuration for the model
    * @param services
    *   Optional list of services, that are needed
    * @param simulationStartDate
    *   Real world time date time, when the simulation starts
    * @param simulationEndDate
    *   Real world time date time, when the simulation ends
    * @param resolution
    *   Agents regular time bin it wants to be triggered e.g one hour
    * @param requestVoltageDeviationThreshold
    *   Threshold, after which two nodal voltage magnitudes from participant
    *   power requests for the same tick are considered to be different
    * @param outputConfig
    *   Config for the output behaviour of simulation results
    * @param scheduler
    *   Reference to simulation scheduler
    * @return
    *   Idle state with child of [[BaseStateData]]
    */
  def initializeParticipantForModelCalculation(
      inputModel: I,
      modelConfig: MC,
      services: Option[Vector[SecondaryDataService[_ <: SecondaryData]]],
      simulationStartDate: ZonedDateTime,
      simulationEndDate: ZonedDateTime,
      resolution: Long,
      requestVoltageDeviationThreshold: Double,
      outputConfig: ParticipantNotifierConfig,
      scheduler: ActorRef,
      maybeEmAgent: Option[ActorRef]
  ): FSM.State[AgentState, ParticipantStateData[PD]]

  /** Handles the responses from service providers, this actor has registered
    * itself with. Stay in [[HandleInformation]] as long as responses are
    * pending, go to [[Idle]], if everything is apparent.
    *
    * @param registrationResponse
    *   Incoming response
    * @param stateData
    *   Apparent state data
    * @return
    *   What happens next
    */
  def handleRegistrationResponse(
      scheduler: ActorRef,
      registrationResponse: RegistrationResponseMessage,
      stateData: CollectRegistrationConfirmMessages[PD]
  ): FSM.State[AgentState, ParticipantStateData[PD]]

  /** Handle an [[ActivityStartTrigger]] received in [[Idle]]. Prepare the
    * foreseen senders in this tick and go over to [[HandleInformation]].
    *
    * @param tick
    *   Current tick of the simulation
    * @param triggerId
    *   Id of the [[ActivityStartTrigger]]
    * @param baseStateData
    *   The basic state data
    * @return
    *   Transition to [[HandleInformation]] utilising appropriate new
    *   [[DataCollectionStateData]]
    */
  def handleActivityStartTriggerAndGoToHandleInformation(
      tick: Long,
      triggerId: Long,
      baseStateData: BaseStateData[PD]
  ): FSM.State[AgentState, ParticipantStateData[PD]] = {
    /* Hold tick and trigger, as we are about to changes states for a while */
    holdTickAndTriggerId(tick, triggerId)

    /* Prepare the state data for the HandleInformation state */
    val expectedSenders = baseStateData.foreseenDataTicks
      .collect {
        case (actorRef, Some(expectedTick)) if expectedTick == tick =>
          actorRef -> None
      }

    val unforeseenPossible =
      baseStateData.foreseenDataTicks.exists(_._2.isEmpty)

    val nextStateData = DataCollectionStateData(
      baseStateData,
      expectedSenders,
      yetTriggered = true
    )

    if (expectedSenders.nonEmpty || unforeseenPossible) {
      /* Do await provision messages in HandleInformation */
      goto(HandleInformation) using nextStateData
    } else {
      // I don't expect new data.
      baseStateData match {
        case modelStateData: ModelBaseStateData[_, _, _, _]
            if modelStateData.isEmManaged =>
          // We're em-managed. Go to Idle and wait
          goto(Idle) using nextStateData
        case _ =>
          // Make a shortcut to Calculate
          self ! StartCalculationTrigger(currentTick)
          goto(Calculate) using nextStateData
      }

    }
  }

  /** Handle an incoming data provision message in Idle, try to figure out who's
    * about to send information in this tick as well. Map together all senders
    * with their yet apparent information.
    *
    * @param msg
    *   Incoming message to be handled
    * @param baseStateData
    *   Base state data
    * @return
    *   state change to [[HandleInformation]] with updated base state data
    */
  def handleDataProvisionAndGoToHandleInformation(
      msg: ProvisionMessage[Data],
      baseStateData: BaseStateData[PD]
  ): FSM.State[AgentState, ParticipantStateData[PD]]

  /** Checks, if all data is available and change state accordingly. Three cases
    * are possible: 1) There is still something missing: Stay here and wait 2)
    * Everything is at place and the [[ActivityStartTrigger]] has yet been sent
    * 2.1) If the agent is meant to replay external primary data: Announce
    * result, add content to result value store, go to [[Idle]] and answer the
    * scheduler, that the activity start trigger is fulfilled. 2.2) All
    * secondary data is there, go to [[Calculate]] and ask the scheduler to
    * trigger ourself for starting the model based calculation 3) Everything is
    * at place and the [[ActivityStartTrigger]] has NOT yet been sent: Stay here
    * and wait
    *
    * @param stateData
    *   Apparent state data
    * @param isYetTriggered
    *   Boolean if a trigger yet has been received
    * @param tick
    *   Current tick, the simulation is in
    * @param scheduler
    *   Scheduler for scheduling things
    * @param outputConfig
    *   Output configuration for results
    * @return
    *   What's happening next
    */
  def checkForExpectedDataAndChangeState(
      stateData: DataCollectionStateData[PD],
      isYetTriggered: Boolean,
      tick: Long,
      scheduler: ActorRef
  )(implicit
      outputConfig: ParticipantNotifierConfig
  ): FSM.State[AgentState, ParticipantStateData[PD]]

  /** Partial function, that is able to transfer
    * [[ParticipantModelBaseStateData]] (holding the actual calculation model)
    * into a pair of active and reactive power
    */
  val calculateModelPowerFunc: (
      Long,
<<<<<<< HEAD
      ParticipantModelBaseStateData[PD, CD, MS, M],
      ComparableQuantity[Dimensionless]
=======
      ParticipantModelBaseStateData[PD, CD, M],
      Dimensionless
>>>>>>> 44f7957e
  ) => PD

  /** Abstractly calculate the power output of the participant without needing
    * any secondary data. The next state is [[Idle]], sending a
    * [[edu.ie3.simona.ontology.messages.SchedulerMessage.CompletionMessage]] to
    * scheduler and using update result values. Actual implementation can be
    * found in [[ParticipantAgentFundamentals]]
    *
    * @param baseStateData
    *   Base state data to update
    * @param currentTick
    *   Tick, the trigger belongs to
    * @param scheduler
    *   [[ActorRef]] to the scheduler in the simulation
    * @param nodalVoltage
    *   Current nodal voltage
    * @param calculateModelPowerFunc
    *   Function, that transfer the current tick, the state data and the nodal
    *   voltage to participants power exchange with the grid
    * @return
    *   [[Idle]] with updated result values
    */
  def calculatePowerWithoutSecondaryDataAndGoToIdle(
      baseStateData: ParticipantModelBaseStateData[PD, CD, MS, M],
      currentTick: Long,
      scheduler: ActorRef,
      nodalVoltage: Dimensionless,
      calculateModelPowerFunc: (
          Long,
<<<<<<< HEAD
          ParticipantModelBaseStateData[PD, CD, MS, M],
          ComparableQuantity[Dimensionless]
=======
          ParticipantModelBaseStateData[PD, CD, M],
          Dimensionless
>>>>>>> 44f7957e
      ) => PD
  ): FSM.State[AgentState, ParticipantStateData[PD]]

  /** Abstractly calculate the power output of the participant utilising
    * secondary data. However, it might appear, that not the complete set of
    * secondary data is available for the given tick. This might especially be
    * true, if the actor has been additionally activated. This method thereby
    * has to try and fill up missing data with the last known data, as this is
    * still supposed to be valid. The secondary data therefore is put to the
    * calculation relevant data store. <p>The next state is [[Idle]], sending a
    * [[edu.ie3.simona.ontology.messages.SchedulerMessage.CompletionMessage]] to
    * scheduler and using update result values.</p> </p>Actual implementation
    * can be found in each participant's fundamentals.</p>
    *
    * @param baseStateData
    *   The base state data with collected secondary data
    * @param currentTick
    *   Tick, the trigger belongs to
    * @param scheduler
    *   [[ActorRef]] to the scheduler in the simulation
    * @return
    *   [[Idle]] with updated result values
    */
  def calculatePowerWithSecondaryDataAndGoToIdle(
      baseStateData: ParticipantModelBaseStateData[PD, CD, MS, M],
      currentTick: Long,
      scheduler: ActorRef
  ): FSM.State[AgentState, ParticipantStateData[PD]]

  protected def createInitialState(
      baseStateData: ParticipantModelBaseStateData[PD, CD, MS, M]
  ): MS

  protected def handleFlexRequest(
      baseStateData: ParticipantModelBaseStateData[PD, CD, MS, M],
      tick: Long
  ): ParticipantModelBaseStateData[PD, CD, MS, M]

  protected def calculateFlexOptions(
      baseStateData: ParticipantModelBaseStateData[PD, CD, MS, M],
      tick: Long
  ): ParticipantModelBaseStateData[PD, CD, MS, M]

  protected def createCalcRelevantData(
      baseStateData: ParticipantModelBaseStateData[PD, CD, MS, M],
      tick: Long
  ): CD

  protected def handleFlexCtrl(
      baseStateData: ParticipantModelBaseStateData[PD, CD, MS, M],
      flexCtrl: IssueFlexControl,
      scheduler: ActorRef
  ): State

  protected def calculateResult(
      baseStateData: ParticipantModelBaseStateData[PD, CD, MS, M],
      tick: Long,
      activePower: ComparableQuantity[Power]
  ): PD

  /** Determining the reply to an
    * [[edu.ie3.simona.ontology.messages.PowerMessage.RequestAssetPowerMessage]],
    * send this answer and stay in the current state. If no reply can be
    * determined (because an activation or incoming data is expected), the
    * message is stashed.
    *
    * This methods goal is to find a reply as fast as possible, therefore the
    * following options are checked in subsequent order: 1) This request (in
    * terms of tick and nodal voltage) has already been answered: Send it once
    * again 2) This request (in terms of tick) has already been answered, but
    * with different nodal voltage: Recalculate reactive power and send again 3)
    * No answer on this request, yet: Determine active and reactive power from
    * previous simulation results
    *
    * @param baseStateData
    *   Base state data to update
    * @param requestTick
    *   Tick of the incoming request
    * @param eInPu
    *   Real part of the complex, dimensionless nodal voltage
    * @param fInPu
    *   Imaginary part of the complex, dimensionless nodal voltage
    * @param alternativeResult
    *   Alternative result to use, if no reasonable result can be obtained
    * @return
    *   The very same state with updated request value store
    */
  def answerPowerRequestAndStayWithUpdatedStateData(
      baseStateData: BaseStateData[PD],
      requestTick: Long,
      eInPu: Dimensionless,
      fInPu: Dimensionless,
      alternativeResult: PD
  ): FSM.State[AgentState, ParticipantStateData[PD]]

  /** Abstract definition to notify result listeners from every participant
    * agent after power flow convergence
    *
    * @param baseStateData
    *   Basic state data
    * @param currentTick
    *   Tick, the trigger belongs to
    */
  def announceAssetPowerRequestReply(
      baseStateData: BaseStateData[_],
      currentTick: Long,
      activePower: Power,
      reactivePower: ReactivePower
  )(implicit outputConfig: ParticipantNotifierConfig): Unit

  /** Abstract definition to clean up agent value stores after power flow
    * convergence. This is necessary for agents whose results are time dependent
    * e.g. storage agents
    *
    * @param baseStateData
    *   Basic state data
    * @param currentTick
    *   Tick, the trigger belongs to
    * @return
    *   [[Idle]] with updated result values
    */
  def finalizeTickAfterPF(
      baseStateData: BaseStateData[PD],
      currentTick: Long
  ): FSM.State[AgentState, ParticipantStateData[PD]]
}

object ParticipantAgent {

  /** Verifies that a nodal voltage value has been provided in the model
    * calculation request and returns it. Actual implementation can be found in
    * [[ParticipantAgentFundamentals]]
    *
    * @param baseStateData
    *   provided basic state data
    * @param currentTick
    *   current tick
    * @return
    *   nodal voltage
    */
  def getAndCheckNodalVoltage(
      baseStateData: BaseStateData[_ <: PrimaryData],
      currentTick: Long
  ): Dimensionless = {
    baseStateData.voltageValueStore.last(currentTick) match {
      case Some((_, voltage)) => voltage
      case None =>
        throw new InconsistentStateException(
          "Not knowing any nodal voltage is not supposed to happen."
        )
    }
  }
}<|MERGE_RESOLUTION|>--- conflicted
+++ resolved
@@ -8,11 +8,7 @@
 
 import akka.actor.{ActorRef, FSM}
 import edu.ie3.datamodel.models.input.system.SystemParticipantInput
-<<<<<<< HEAD
 import edu.ie3.simona.agent.{SimonaAgent, ValueStore}
-=======
-import edu.ie3.simona.agent.SimonaAgent
->>>>>>> 44f7957e
 import edu.ie3.simona.agent.participant.ParticipantAgent.getAndCheckNodalVoltage
 import edu.ie3.simona.agent.participant.data.Data
 import edu.ie3.simona.agent.participant.data.Data.PrimaryData.PrimaryDataWithApparentPower
@@ -70,12 +66,7 @@
 import squants.{Dimensionless, Power}
 
 import java.time.ZonedDateTime
-<<<<<<< HEAD
-import javax.measure.quantity.{Dimensionless, Power}
 import scala.reflect.ClassTag
-=======
->>>>>>> 44f7957e
-
 /** Common properties to participant agents
   *
   * @tparam PD
@@ -176,14 +167,9 @@
 
       /* Remove this tick from the array of foreseen activation ticks */
       val additionalActivationTicks =
-<<<<<<< HEAD
-        modelBaseStateData.additionalActivationTicks.filter(_ > currentTick)
+        modelBaseStateData.additionalActivationTicks.rangeFrom(currentTick + 1)
 
       val updatedBaseStateData = BaseStateData.updateBaseStateData(
-=======
-        modelBaseStateData.additionalActivationTicks.rangeFrom(currentTick + 1)
-      goto(Calculate) using BaseStateData.updateBaseStateData(
->>>>>>> 44f7957e
         modelBaseStateData,
         modelBaseStateData.resultValueStore,
         modelBaseStateData.requestValueStore,
@@ -735,13 +721,8 @@
     */
   val calculateModelPowerFunc: (
       Long,
-<<<<<<< HEAD
       ParticipantModelBaseStateData[PD, CD, MS, M],
-      ComparableQuantity[Dimensionless]
-=======
-      ParticipantModelBaseStateData[PD, CD, M],
       Dimensionless
->>>>>>> 44f7957e
   ) => PD
 
   /** Abstractly calculate the power output of the participant without needing
@@ -771,13 +752,8 @@
       nodalVoltage: Dimensionless,
       calculateModelPowerFunc: (
           Long,
-<<<<<<< HEAD
           ParticipantModelBaseStateData[PD, CD, MS, M],
-          ComparableQuantity[Dimensionless]
-=======
-          ParticipantModelBaseStateData[PD, CD, M],
           Dimensionless
->>>>>>> 44f7957e
       ) => PD
   ): FSM.State[AgentState, ParticipantStateData[PD]]
 
