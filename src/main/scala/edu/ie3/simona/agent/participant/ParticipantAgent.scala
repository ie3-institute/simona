--- conflicted
+++ resolved
@@ -54,10 +54,7 @@
   InitializeParticipantAgentTrigger
 }
 import edu.ie3.util.scala.quantities.ReactivePower
-<<<<<<< HEAD
-=======
 import squants.{Dimensionless, Power}
->>>>>>> 83d0fb03
 
 import java.time.ZonedDateTime
 
@@ -621,11 +618,7 @@
   val calculateModelPowerFunc: (
       Long,
       ParticipantModelBaseStateData[PD, CD, M],
-<<<<<<< HEAD
-      squants.Dimensionless
-=======
       Dimensionless
->>>>>>> 83d0fb03
   ) => PD
 
   /** Abstractly calculate the power output of the participant without needing
@@ -652,19 +645,11 @@
       baseStateData: ParticipantModelBaseStateData[PD, CD, M],
       currentTick: Long,
       scheduler: ActorRef,
-<<<<<<< HEAD
-      nodalVoltage: squants.Dimensionless,
-      calculateModelPowerFunc: (
-          Long,
-          ParticipantModelBaseStateData[PD, CD, M],
-          squants.Dimensionless
-=======
       nodalVoltage: Dimensionless,
       calculateModelPowerFunc: (
           Long,
           ParticipantModelBaseStateData[PD, CD, M],
           Dimensionless
->>>>>>> 83d0fb03
       ) => PD
   ): FSM.State[AgentState, ParticipantStateData[PD]]
 
@@ -724,13 +709,8 @@
   def answerPowerRequestAndStayWithUpdatedStateData(
       baseStateData: BaseStateData[PD],
       requestTick: Long,
-<<<<<<< HEAD
-      eInPu: squants.Dimensionless,
-      fInPu: squants.Dimensionless,
-=======
       eInPu: Dimensionless,
       fInPu: Dimensionless,
->>>>>>> 83d0fb03
       alternativeResult: PD
   ): FSM.State[AgentState, ParticipantStateData[PD]]
 
@@ -745,11 +725,7 @@
   def announceAssetPowerRequestReply(
       baseStateData: BaseStateData[_],
       currentTick: Long,
-<<<<<<< HEAD
-      activePower: squants.Power,
-=======
       activePower: Power,
->>>>>>> 83d0fb03
       reactivePower: ReactivePower
   )(implicit outputConfig: ParticipantNotifierConfig): Unit
 
@@ -786,11 +762,7 @@
   def getAndCheckNodalVoltage(
       baseStateData: BaseStateData[_ <: PrimaryData],
       currentTick: Long
-<<<<<<< HEAD
-  ): squants.Dimensionless = {
-=======
   ): Dimensionless = {
->>>>>>> 83d0fb03
     baseStateData.voltageValueStore.last(currentTick) match {
       case Some((_, voltage)) => voltage
       case None =>
