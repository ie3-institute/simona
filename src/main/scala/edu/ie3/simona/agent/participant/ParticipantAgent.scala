/*
 * © 2020. TU Dortmund University,
 * Institute of Energy Systems, Energy Efficiency and Energy Economics,
 * Research group Distribution grid planning and operation
 */

package edu.ie3.simona.agent.participant

import akka.actor.{ActorRef, FSM}
import edu.ie3.datamodel.models.input.system.SystemParticipantInput
import edu.ie3.simona.agent.{SimonaAgent, ValueStore}
import edu.ie3.simona.agent.participant.ParticipantAgent.getAndCheckNodalVoltage
import edu.ie3.simona.agent.participant.data.Data
import edu.ie3.simona.agent.participant.data.Data.PrimaryData.PrimaryDataWithApparentPower
import edu.ie3.simona.agent.participant.data.Data.{PrimaryData, SecondaryData}
import edu.ie3.simona.agent.participant.data.secondary.SecondaryDataService
import edu.ie3.simona.agent.participant.statedata.BaseStateData.{
  FromOutsideBaseStateData,
  ModelBaseStateData,
  ParticipantModelBaseStateData
}
import edu.ie3.simona.agent.participant.statedata.ParticipantStateData.{
  CollectRegistrationConfirmMessages,
  ParticipantInitializeStateData,
  ParticipantInitializingStateData,
  ParticipantUninitializedStateData
}
import edu.ie3.simona.agent.participant.statedata.{
  BaseStateData,
  DataCollectionStateData,
  ParticipantStateData
}
import edu.ie3.simona.agent.state.AgentState
import edu.ie3.simona.agent.state.AgentState.{Idle, Uninitialized}
import edu.ie3.simona.agent.state.ParticipantAgentState.{
  Calculate,
  HandleInformation
}
import edu.ie3.simona.config.SimonaConfig
import edu.ie3.simona.event.notifier.ParticipantNotifierConfig
import edu.ie3.simona.exceptions.agent.InconsistentStateException
import edu.ie3.simona.model.participant.{
  CalcRelevantData,
  ModelState,
  SystemParticipant
}
import edu.ie3.simona.ontology.messages.FlexibilityMessage.{
  IssueFlexControl,
  RequestFlexOptions
}
import edu.ie3.simona.ontology.messages.PowerMessage.RequestAssetPowerMessage
import edu.ie3.simona.ontology.messages.SchedulerMessage.TriggerWithIdMessage
import edu.ie3.simona.ontology.messages.services.ServiceMessage.RegistrationResponseMessage.RegistrationSuccessfulMessage
import edu.ie3.simona.ontology.messages.services.ServiceMessage.{
  PrimaryServiceRegistrationMessage,
  ProvisionMessage,
  RegistrationResponseMessage
}
import edu.ie3.simona.ontology.trigger.Trigger.ParticipantTrigger.StartCalculationTrigger
import edu.ie3.simona.ontology.trigger.Trigger.{
  ActivityStartTrigger,
  FinishGridSimulationTrigger,
  InitializeParticipantAgentTrigger
}
import tech.units.indriya.ComparableQuantity

import java.time.ZonedDateTime
import javax.measure.quantity.{Dimensionless, Power}
import scala.reflect.ClassTag

/** Common properties to participant agents
  *
  * @tparam PD
  *   Type of primary data, the calculation model will produce
  * @tparam CD
  *   Type of compilation of [[SecondaryData]], that are needed for calculation
  * @tparam MS
  *   Type of model state data
  * @tparam D
  *   Type of participant state data to use
  * @tparam I
  *   Type of input model to accept
  * @tparam MC
  *   Type of model config to accept
  * @tparam M
  *   Type of the calculation model
  *
  * @author
  *   hiry
  * @version 0.1
  * @since 2019-07-04
  */
abstract class ParticipantAgent[
    PD <: PrimaryDataWithApparentPower[PD],
    CD <: CalcRelevantData,
    MS <: ModelState,
    D <: ParticipantStateData[PD],
    I <: SystemParticipantInput,
    MC <: SimonaConfig.BaseRuntimeConfig,
    M <: SystemParticipant[CD, MS]
](scheduler: ActorRef)(implicit val tag: ClassTag[MS])
    extends SimonaAgent[ParticipantStateData[PD]] {

  val alternativeResult: PD

  // general agent states
  // first fsm state of the agent
  startWith(Uninitialized, ParticipantUninitializedStateData[PD]())

  when(Uninitialized) {
    /* Initialize the agent */
    case Event(
          TriggerWithIdMessage(
            initTrigger @ InitializeParticipantAgentTrigger(
              ParticipantInitializeStateData(
                inputModel,
                modelConfig,
                primaryServiceProxy,
                services,
                simulationStartDate,
                simulationEndDate,
                resolution,
                requestVoltageDeviationThreshold,
                outputConfig,
                maybeEmAgent
              )
            ),
            triggerId,
            _
          ),
          _: ParticipantUninitializedStateData[PD]
        ) =>
      /* Ask the primary service proxy for data. If some is available, it will delegate the request to a worker and
       * that will confirm, otherwise, a failed registration is announced. */
      holdTickAndTriggerId(initTrigger.tick, triggerId)
      primaryServiceProxy ! PrimaryServiceRegistrationMessage(
        inputModel.getUuid
      )
      goto(HandleInformation) using ParticipantInitializingStateData(
        inputModel,
        modelConfig,
        services,
        simulationStartDate,
        simulationEndDate,
        resolution,
        requestVoltageDeviationThreshold,
        outputConfig,
        maybeEmAgent
      )
  }

  when(Idle) {
    case Event(
          TriggerWithIdMessage(ActivityStartTrigger(currentTick), triggerId, _),
          modelBaseStateData: ParticipantModelBaseStateData[PD, CD, MS, M]
        ) if modelBaseStateData.services.isEmpty =>
      /* An activity start trigger is sent and no data is awaited (neither secondary nor primary). Therefore go straight
       * ahead to calculations */

      log.debug(
        s"Received activity start trigger {} for tick {}",
        triggerId,
        currentTick
      )

      /* Hold tick and trigger, as state transition is needed */
      holdTickAndTriggerId(currentTick, triggerId)

      /* Remove this tick from the array of foreseen activation ticks */
      val additionalActivationTicks =
        modelBaseStateData.additionalActivationTicks.filter(_ > currentTick)

      val updatedBaseStateData = BaseStateData.updateBaseStateData(
        modelBaseStateData,
        modelBaseStateData.resultValueStore,
        modelBaseStateData.requestValueStore,
        modelBaseStateData.voltageValueStore,
        additionalActivationTicks,
        modelBaseStateData.foreseenDataTicks
      )

<<<<<<< HEAD
      self ! StartCalculationTrigger(currentTick)
      goto(Calculate) using updatedBaseStateData
=======
      if (modelBaseStateData.isEmManaged)
        goto(Idle) using updatedBaseStateData
      else {
        self ! StartCalculationTrigger(currentTick)
        goto(Calculate) using updatedBaseStateData
      }
>>>>>>> 9b5be64b

    case Event(
          TriggerWithIdMessage(ActivityStartTrigger(currentTick), triggerId, _),
          modelBaseStateData: ParticipantModelBaseStateData[PD, CD, MS, M]
        ) =>
      /* An activity start trigger is sent, but I'm not sure yet, if secondary data will arrive. Figure out, if someone
       * is about to deliver new data and either go to HandleInformation, check and possibly wait for data provision
       * messages or directly go to Calculate and utilize what is already there */
      handleActivityStartTriggerAndGoToHandleInformation(
        currentTick,
        triggerId,
        modelBaseStateData
      )

    case Event(
          TriggerWithIdMessage(ActivityStartTrigger(currentTick), triggerId, _),
          fromOutsideBaseStateData: FromOutsideBaseStateData[M, PD]
        ) =>
      /* An activity start trigger is sent, but I'm still expecting primary data. Go to HandleInformation and wait for
       * a data provision message */
      handleActivityStartTriggerAndGoToHandleInformation(
        currentTick,
        triggerId,
        fromOutsideBaseStateData
      )

    case Event(
          msg: ProvisionMessage[Data],
          baseStateData: BaseStateData[PD]
        ) =>
      /* Somebody has sent new primary or secondary data. Collect, what is expected for this tick. Go over to data
       * handling */
      handleDataProvisionAndGoToHandleInformation(msg, baseStateData)

    case Event(
          RequestAssetPowerMessage(requestTick, eInPu, fInPu),
          baseStateData: BaseStateData[PD]
        ) =>
      /* Determine the reply and stay in this state (or stash the message if the request cannot yet be answered) */
      answerPowerRequestAndStayWithUpdatedStateData(
        baseStateData,
        requestTick,
        eInPu,
        fInPu,
        alternativeResult
      )

    case Event(
          FinishGridSimulationTrigger(tick),
          baseStateData: BaseStateData[PD]
        ) =>
      // clean up agent result value store
      finalizeTickAfterPF(baseStateData, tick)

    case Event(
          RequestFlexOptions(tick),
          baseStateData: ParticipantModelBaseStateData[PD, CD, MS, M]
        ) =>
      val updatedStateData = handleFlexRequest(baseStateData, tick)

      stay() using updatedStateData

    case Event(
          RequestFlexOptions(tick),
          DataCollectionStateData(baseStateData, data, _)
        ) =>
      val participantStateData =
        baseStateData match {
          case participantStateData: ParticipantModelBaseStateData[
                PD,
                CD,
                MS,
                M
              ] =>
            participantStateData
          case otherStateData =>
            throw new IllegalStateException(
              s"Unexpected state data $otherStateData"
            )
        }

      val updatedReceivedSecondaryData = ValueStore.updateValueStore(
        participantStateData.receivedSecondaryDataStore,
        currentTick,
        data.map { case (actorRef, Some(data: SecondaryData)) =>
          actorRef -> data
        }
      )

      val updatedStateData = handleFlexRequest(
        participantStateData.copy(
          receivedSecondaryDataStore = updatedReceivedSecondaryData
        ),
        tick
      )

      stay() using updatedStateData

    case Event(
          flexCtrl: IssueFlexControl,
          baseStateData: ParticipantModelBaseStateData[PD, CD, MS, M]
        ) =>
      handleFlexCtrl(baseStateData, flexCtrl, scheduler)
  }

  when(HandleInformation) {
    /* Receive registration confirm from primary data service -> Set up actor for replay of data */
    case Event(
          RegistrationSuccessfulMessage(maybeNextDataTick),
          ParticipantInitializingStateData(
            inputModel: I,
            modelConfig: MC,
            secondaryDataServices,
            simulationStartDate,
            simulationEndDate,
            resolution,
            requestVoltageDeviationThreshold,
            outputConfig,
            _
          )
        ) =>
      log.debug("Will replay primary data")
      initializeParticipantForPrimaryDataReplay(
        inputModel,
        modelConfig,
        secondaryDataServices,
        simulationStartDate,
        simulationEndDate,
        resolution,
        requestVoltageDeviationThreshold,
        outputConfig,
        sender() -> maybeNextDataTick,
        scheduler
      )

    /* Receive registration refuse from primary data service -> Set up actor for model calculation */
    case Event(
          RegistrationResponseMessage.RegistrationFailedMessage,
          ParticipantInitializingStateData(
            inputModel: I,
            modelConfig: MC,
            secondaryDataServices,
            simulationStartDate,
            simulationEndDate,
            resolution,
            requestVoltageDeviationThreshold,
            outputConfig,
            maybeEmAgent
          )
        ) =>
      log.debug("Will perform model calculations")
      initializeParticipantForModelCalculation(
        inputModel,
        modelConfig,
        secondaryDataServices,
        simulationStartDate,
        simulationEndDate,
        resolution,
        requestVoltageDeviationThreshold,
        outputConfig,
        scheduler,
        maybeEmAgent
      )

    /* Receiving the registration replies from services and collect their next data ticks */
    case Event(
          msg: RegistrationResponseMessage,
          stateData: CollectRegistrationConfirmMessages[PD]
        ) =>
      handleRegistrationResponse(scheduler, msg, stateData)

    case Event(
          TriggerWithIdMessage(
            ActivityStartTrigger(activationTick),
            triggerId,
            _
          ),
          stateData: DataCollectionStateData[PD]
        ) =>
      /* The actor received an ActivityStartTrigger. Check, if there is everything at its place. If so, change state
       * accordingly, otherwise stay here and wait for the messages */
      holdTickAndTriggerId(activationTick, triggerId)
      checkForExpectedDataAndChangeState(
        stateData,
        isYetTriggered = true,
        activationTick,
        scheduler
      )(stateData.baseStateData.outputConfig)

    case Event(
          msg: ProvisionMessage[_],
          stateData @ DataCollectionStateData(
            baseStateData: BaseStateData[PD],
            data,
            isYetTriggered
          )
        ) =>
      /* We yet have received at least one data provision message. Handle all messages, that follow up for this tick, by
       * adding the received data to the collection state data and checking, if everything is at its place */
      if (
        data.contains(sender()) ||
        baseStateData.foreseenDataTicks.exists {
          case (ref, None) => sender() == ref
          case _           => false
        }
      ) {
        /* Update the yet received information */
        val updatedData = data + (sender() -> Some(msg.data))

        /* Depending on if a next data tick can be foreseen, either update the entry in the base state data or remove
         * it */
        val foreSeenDataTicks =
          baseStateData.foreseenDataTicks + (sender() -> msg.nextDataTick)
        val updatedBaseStateData = BaseStateData.updateBaseStateData(
          baseStateData,
          baseStateData.resultValueStore,
          baseStateData.requestValueStore,
          baseStateData.voltageValueStore,
          baseStateData.additionalActivationTicks,
          foreSeenDataTicks
        )
        val updatedStateData: DataCollectionStateData[PD] = stateData
          .copy(
            baseStateData = updatedBaseStateData,
            data = updatedData
          )
        checkForExpectedDataAndChangeState(
          updatedStateData,
          isYetTriggered,
          currentTick,
          scheduler
        )(updatedBaseStateData.outputConfig)
      } else
        throw new IllegalStateException(
          s"Did not expect message from ${sender()} at tick $currentTick"
        )

    case Event(
          RequestAssetPowerMessage(currentTick, _, _),
          DataCollectionStateData(_, data, yetTriggered)
        ) =>
      if (log.isDebugEnabled) {
        val awaitedSenders = data.filter(_._2.isEmpty).keys
        val yetReceivedSenders = data.filter(_._2.isDefined).map {
          case (actorRef, data) => s"$actorRef -> $data"
        }
        log.debug(
          s"Got asset power request for tick {}'. Will answer it later. " +
            s"I'm waiting for senders: '{}', already got from '{}'. " +
            s"The actor has {} been triggered yet.",
          s"$currentTick from ${sender()}",
          awaitedSenders,
          yetReceivedSenders,
          if (yetTriggered) "" else "NOT"
        )
      }
      stash()
      stay()

    case Event(
          _: RequestFlexOptions,
          _: DataCollectionStateData[PD]
        ) =>
      stash()
      stay()
  }

  when(Calculate) {
    case Event(
          StartCalculationTrigger(currentTick),
          modelBaseStateData: ParticipantModelBaseStateData[PD, CD, MS, M]
        ) =>
      /* Model calculation without any secondary data needed */
      val voltage = getAndCheckNodalVoltage(modelBaseStateData, currentTick)

      calculatePowerWithoutSecondaryDataAndGoToIdle(
        modelBaseStateData,
        currentTick,
        scheduler,
        voltage,
        calculateModelPowerFunc
      )

    case Event(
          StartCalculationTrigger(currentTick),
          DataCollectionStateData(
            participantStateData: ParticipantModelBaseStateData[PD, CD, MS, M],
            data,
            _
          )
        ) =>
      val updatedReceivedSecondaryData = ValueStore.updateValueStore(
        participantStateData.receivedSecondaryDataStore,
        currentTick,
        data.map { case (actorRef, Some(data: SecondaryData)) =>
          actorRef -> data
        }
      )

      /* At least parts of the needed data has been received or it is an additional activation, that has been triggered.
       * Anyways, the calculation routine has also to take care of filling up missing data. */
      calculatePowerWithSecondaryDataAndGoToIdle(
        participantStateData.copy(
          receivedSecondaryDataStore = updatedReceivedSecondaryData
        ),
        currentTick,
        scheduler
      )

    case Event(RequestAssetPowerMessage(currentTick, _, _), _) =>
      log.debug(
        s"Got asset power request for tick {} from '{}'. Will answer it later.",
        currentTick,
        sender()
      )
      stash()
      stay()

    case Event(_: ProvisionMessage[_], _) |
        Event(TriggerWithIdMessage(ActivityStartTrigger(_), _, _), _) =>
      /* I got faced to new data, also I'm not ready to handle it, yet OR I got asked to do something else, while I'm
       * still busy, I will put it aside and answer it later */
      stash()
      stay()
  }

  // everything else
  whenUnhandled(myUnhandled())

  /** Initializing the actor in order to be able to receive and replay primary
    * data from outside. It comprises the confirmation of initialization trigger
    * as well as the establishment of needed [[BaseStateData]]
    *
    * @param inputModel
    *   Input model
    * @param modelConfig
    *   Configuration for the model
    * @param services
    *   Optional list of services, that are needed
    * @param simulationStartDate
    *   Real world time date time, when the simulation starts
    * @param simulationEndDate
    *   Real world time date time, when the simulation ends
    * @param resolution
    *   Agents regular time bin it wants to be triggered e.g one hour
    * @param requestVoltageDeviationThreshold
    *   Threshold, after which two nodal voltage magnitudes from participant
    *   power requests for the same tick are considered to be different
    * @param outputConfig
    *   Config for the output behaviour of simulation results
    * @param senderToMaybeTick
    *   Option to possible next tick, when primary data will arrive, and
    *   foreseen sender
    * @param scheduler
    *   Reference to the scheduler
    * @return
    *   Idle state with child of [[BaseStateData]]
    */
  def initializeParticipantForPrimaryDataReplay(
      inputModel: I,
      modelConfig: MC,
      services: Option[Vector[SecondaryDataService[_ <: SecondaryData]]],
      simulationStartDate: ZonedDateTime,
      simulationEndDate: ZonedDateTime,
      resolution: Long,
      requestVoltageDeviationThreshold: Double,
      outputConfig: ParticipantNotifierConfig,
      senderToMaybeTick: (ActorRef, Option[Long]),
      scheduler: ActorRef
  ): FSM.State[AgentState, ParticipantStateData[PD]]

  /** Abstract definition of initialization method, implementation in
    * [[ParticipantAgentFundamentals]]
    *
    * @param inputModel
    *   Input model
    * @param modelConfig
    *   Configuration for the model
    * @param services
    *   Optional list of services, that are needed
    * @param simulationStartDate
    *   Real world time date time, when the simulation starts
    * @param simulationEndDate
    *   Real world time date time, when the simulation ends
    * @param resolution
    *   Agents regular time bin it wants to be triggered e.g one hour
    * @param requestVoltageDeviationThreshold
    *   Threshold, after which two nodal voltage magnitudes from participant
    *   power requests for the same tick are considered to be different
    * @param outputConfig
    *   Config for the output behaviour of simulation results
    * @param scheduler
    *   Reference to simulation scheduler
    * @return
    *   Idle state with child of [[BaseStateData]]
    */
  def initializeParticipantForModelCalculation(
      inputModel: I,
      modelConfig: MC,
      services: Option[Vector[SecondaryDataService[_ <: SecondaryData]]],
      simulationStartDate: ZonedDateTime,
      simulationEndDate: ZonedDateTime,
      resolution: Long,
      requestVoltageDeviationThreshold: Double,
      outputConfig: ParticipantNotifierConfig,
      scheduler: ActorRef,
      maybeEmAgent: Option[ActorRef]
  ): FSM.State[AgentState, ParticipantStateData[PD]]

  /** Handles the responses from service providers, this actor has registered
    * itself with. Stay in [[HandleInformation]] as long as responses are
    * pending, go to [[Idle]], if everything is apparent.
    *
    * @param registrationResponse
    *   Incoming response
    * @param stateData
    *   Apparent state data
    * @return
    *   What happens next
    */
  def handleRegistrationResponse(
      scheduler: ActorRef,
      registrationResponse: RegistrationResponseMessage,
      stateData: CollectRegistrationConfirmMessages[PD]
  ): FSM.State[AgentState, ParticipantStateData[PD]]

  /** Handle an [[ActivityStartTrigger]] received in [[Idle]]. Prepare the
    * foreseen senders in this tick and go over to [[HandleInformation]].
    *
    * @param tick
    *   Current tick of the simulation
    * @param triggerId
    *   Id of the [[ActivityStartTrigger]]
    * @param baseStateData
    *   The basic state data
    * @return
    *   Transition to [[HandleInformation]] utilising appropriate new
    *   [[DataCollectionStateData]]
    */
  def handleActivityStartTriggerAndGoToHandleInformation(
      tick: Long,
      triggerId: Long,
      baseStateData: BaseStateData[PD]
  ): FSM.State[AgentState, ParticipantStateData[PD]] = {
    /* Hold tick and trigger, as we are about to changes states for a while */
    holdTickAndTriggerId(tick, triggerId)

    /* Prepare the state data for the HandleInformation state */
    val expectedSenders = baseStateData.foreseenDataTicks
      .collect {
        case (actorRef, Some(expectedTick)) if expectedTick == tick =>
          actorRef -> None
      }

    val unforeseenPossible =
      baseStateData.foreseenDataTicks.exists(_._2.isEmpty)

    val nextStateData = DataCollectionStateData(
      baseStateData,
      expectedSenders,
      yetTriggered = true
    )

    if (expectedSenders.nonEmpty || unforeseenPossible) {
      /* Do await provision messages in HandleInformation */
      goto(HandleInformation) using nextStateData
    } else {
      // I don't expect new data.
      baseStateData match {
        case modelStateData: ModelBaseStateData[_, _, _, _]
            if modelStateData.isEmManaged =>
          // We're em-managed. Go to Idle and wait
          goto(Idle) using nextStateData
        case _ =>
          // Make a shortcut to Calculate
          self ! StartCalculationTrigger(currentTick)
          goto(Calculate) using nextStateData
      }

    }
  }

  /** Handle an incoming data provision message in Idle, try to figure out who's
    * about to send information in this tick as well. Map together all senders
    * with their yet apparent information.
    *
    * @param msg
    *   Incoming message to be handled
    * @param baseStateData
    *   Base state data
    * @return
    *   state change to [[HandleInformation]] with updated base state data
    */
  def handleDataProvisionAndGoToHandleInformation(
      msg: ProvisionMessage[Data],
      baseStateData: BaseStateData[PD]
  ): FSM.State[AgentState, ParticipantStateData[PD]]

  /** Checks, if all data is available and change state accordingly. Three cases
    * are possible: 1) There is still something missing: Stay here and wait 2)
    * Everything is at place and the [[ActivityStartTrigger]] has yet been sent
    * 2.1) If the agent is meant to replay external primary data: Announce
    * result, add content to result value store, go to [[Idle]] and answer the
    * scheduler, that the activity start trigger is fulfilled. 2.2) All
    * secondary data is there, go to [[Calculate]] and ask the scheduler to
    * trigger ourself for starting the model based calculation 3) Everything is
    * at place and the [[ActivityStartTrigger]] has NOT yet been sent: Stay here
    * and wait
    *
    * @param stateData
    *   Apparent state data
    * @param isYetTriggered
    *   Boolean if a trigger yet has been received
    * @param tick
    *   Current tick, the simulation is in
    * @param scheduler
    *   Scheduler for scheduling things
    * @param outputConfig
    *   Output configuration for results
    * @return
    *   What's happening next
    */
  def checkForExpectedDataAndChangeState(
      stateData: DataCollectionStateData[PD],
      isYetTriggered: Boolean,
      tick: Long,
      scheduler: ActorRef
  )(implicit
      outputConfig: ParticipantNotifierConfig
  ): FSM.State[AgentState, ParticipantStateData[PD]]

  /** Partial function, that is able to transfer
    * [[ParticipantModelBaseStateData]] (holding the actual calculation model)
    * into a pair of active and reactive power
    */
  val calculateModelPowerFunc: (
      Long,
      ParticipantModelBaseStateData[PD, CD, MS, M],
      ComparableQuantity[Dimensionless]
  ) => PD

  /** Abstractly calculate the power output of the participant without needing
    * any secondary data. The next state is [[Idle]], sending a
    * [[edu.ie3.simona.ontology.messages.SchedulerMessage.CompletionMessage]] to
    * scheduler and using update result values. Actual implementation can be
    * found in [[ParticipantAgentFundamentals]]
    *
    * @param baseStateData
    *   Base state data to update
    * @param currentTick
    *   Tick, the trigger belongs to
    * @param scheduler
    *   [[ActorRef]] to the scheduler in the simulation
    * @param nodalVoltage
    *   Current nodal voltage
    * @param calculateModelPowerFunc
    *   Function, that transfer the current tick, the state data and the nodal
    *   voltage to participants power exchange with the grid
    * @return
    *   [[Idle]] with updated result values
    */
  def calculatePowerWithoutSecondaryDataAndGoToIdle(
      baseStateData: ParticipantModelBaseStateData[PD, CD, MS, M],
      currentTick: Long,
      scheduler: ActorRef,
      nodalVoltage: ComparableQuantity[Dimensionless],
      calculateModelPowerFunc: (
          Long,
          ParticipantModelBaseStateData[PD, CD, MS, M],
          ComparableQuantity[Dimensionless]
      ) => PD
  ): FSM.State[AgentState, ParticipantStateData[PD]]

  /** Abstractly calculate the power output of the participant utilising
    * secondary data. However, it might appear, that not the complete set of
    * secondary data is available for the given tick. This might especially be
    * true, if the actor has been additionally activated. This method thereby
    * has to try and fill up missing data with the last known data, as this is
    * still supposed to be valid. The secondary data therefore is put to the
    * calculation relevant data store. <p>The next state is [[Idle]], sending a
    * [[edu.ie3.simona.ontology.messages.SchedulerMessage.CompletionMessage]] to
    * scheduler and using update result values.</p> </p>Actual implementation
    * can be found in each participant's fundamentals.</p>
    *
    * @param baseStateData
    *   The base state data with collected secondary data
    * @param currentTick
    *   Tick, the trigger belongs to
    * @param scheduler
    *   [[ActorRef]] to the scheduler in the simulation
    * @return
    *   [[Idle]] with updated result values
    */
  def calculatePowerWithSecondaryDataAndGoToIdle(
      baseStateData: ParticipantModelBaseStateData[PD, CD, MS, M],
      currentTick: Long,
      scheduler: ActorRef
  ): FSM.State[AgentState, ParticipantStateData[PD]]

  protected def createInitialState(): MS

  protected def handleFlexRequest(
      baseStateData: ParticipantModelBaseStateData[PD, CD, MS, M],
      tick: Long
  ): ParticipantModelBaseStateData[PD, CD, MS, M]

  protected def calculateFlexOptions(
      baseStateData: ParticipantModelBaseStateData[PD, CD, MS, M],
      tick: Long
  ): ParticipantModelBaseStateData[PD, CD, MS, M]

  protected def createCalcRelevantData(
      baseStateData: ParticipantModelBaseStateData[PD, CD, MS, M],
      tick: Long
  ): CD

  protected def handleFlexCtrl(
      baseStateData: ParticipantModelBaseStateData[PD, CD, MS, M],
      flexCtrl: IssueFlexControl,
      scheduler: ActorRef
  ): State

  protected def calculateResult(
      baseStateData: ParticipantModelBaseStateData[PD, CD, MS, M],
      tick: Long,
      activePower: ComparableQuantity[Power]
  ): PD

  /** Determining the reply to an
    * [[edu.ie3.simona.ontology.messages.PowerMessage.RequestAssetPowerMessage]],
    * send this answer and stay in the current state. If no reply can be
    * determined (because an activation or incoming data is expected), the
    * message is stashed.
    *
    * This methods goal is to find a reply as fast as possible, therefore the
    * following options are checked in subsequent order: 1) This request (in
    * terms of tick and nodal voltage) has already been answered: Send it once
    * again 2) This request (in terms of tick) has already been answered, but
    * with different nodal voltage: Recalculate reactive power and send again 3)
    * No answer on this request, yet: Determine active and reactive power from
    * previous simulation results
    *
    * @param baseStateData
    *   Base state data to update
    * @param requestTick
    *   Tick of the incoming request
    * @param eInPu
    *   Real part of the complex, dimensionless nodal voltage
    * @param fInPu
    *   Imaginary part of the complex, dimensionless nodal voltage
    * @param alternativeResult
    *   Alternative result to use, if no reasonable result can be obtained
    * @return
    *   The very same state with updated request value store
    */
  def answerPowerRequestAndStayWithUpdatedStateData(
      baseStateData: BaseStateData[PD],
      requestTick: Long,
      eInPu: ComparableQuantity[Dimensionless],
      fInPu: ComparableQuantity[Dimensionless],
      alternativeResult: PD
  ): FSM.State[AgentState, ParticipantStateData[PD]]

  /** Abstract definition to notify result listeners from every participant
    * agent after power flow convergence
    *
    * @param baseStateData
    *   Basic state data
    * @param currentTick
    *   Tick, the trigger belongs to
    */
  def announceAssetPowerRequestReply(
      baseStateData: BaseStateData[_],
      currentTick: Long,
      activePower: ComparableQuantity[Power],
      reactivePower: ComparableQuantity[Power]
  )(implicit outputConfig: ParticipantNotifierConfig): Unit

  /** Abstract definition to clean up agent value stores after power flow
    * convergence. This is necessary for agents whose results are time dependent
    * e.g. storage agents
    *
    * @param baseStateData
    *   Basic state data
    * @param currentTick
    *   Tick, the trigger belongs to
    * @return
    *   [[Idle]] with updated result values
    */
  def finalizeTickAfterPF(
      baseStateData: BaseStateData[PD],
      currentTick: Long
  ): FSM.State[AgentState, ParticipantStateData[PD]]
}

object ParticipantAgent {

  /** Verifies that a nodal voltage value has been provided in the model
    * calculation request and returns it. Actual implementation can be found in
    * [[ParticipantAgentFundamentals]]
    *
    * @param baseStateData
    *   provided basic state data
    * @param currentTick
    *   current tick
    * @return
    *   nodal voltage
    */
  def getAndCheckNodalVoltage(
      baseStateData: BaseStateData[_ <: PrimaryData],
      currentTick: Long
  ): ComparableQuantity[Dimensionless] = {
    baseStateData.voltageValueStore.last(currentTick) match {
      case Some((_, voltage)) => voltage
      case None =>
        throw new InconsistentStateException(
          "Not knowing any nodal voltage is not supposed to happen."
        )
    }
  }
}<|MERGE_RESOLUTION|>--- conflicted
+++ resolved
@@ -179,17 +179,12 @@
         modelBaseStateData.foreseenDataTicks
       )
 
-<<<<<<< HEAD
-      self ! StartCalculationTrigger(currentTick)
-      goto(Calculate) using updatedBaseStateData
-=======
       if (modelBaseStateData.isEmManaged)
         goto(Idle) using updatedBaseStateData
       else {
         self ! StartCalculationTrigger(currentTick)
         goto(Calculate) using updatedBaseStateData
       }
->>>>>>> 9b5be64b
 
     case Event(
           TriggerWithIdMessage(ActivityStartTrigger(currentTick), triggerId, _),
