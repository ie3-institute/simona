--- conflicted
+++ resolved
@@ -31,10 +31,7 @@
   Calculate,
   HandleInformation
 }
-<<<<<<< HEAD
 import edu.ie3.simona.agent.{SimonaAgent, ValueStore}
-=======
->>>>>>> 492f6de6
 import edu.ie3.simona.config.SimonaConfig
 import edu.ie3.simona.event.notifier.NotifierConfig
 import edu.ie3.simona.exceptions.agent.InconsistentStateException
@@ -69,15 +66,10 @@
   InitializeParticipantAgentTrigger
 }
 import edu.ie3.util.scala.quantities.ReactivePower
-<<<<<<< HEAD
+import squants.{Dimensionless, Power}
 
 import java.time.ZonedDateTime
 import scala.reflect.ClassTag
-=======
-import squants.{Dimensionless, Power}
-
-import java.time.ZonedDateTime
->>>>>>> 492f6de6
 
 /** Common properties to participant agents
   *
@@ -774,19 +766,6 @@
       outputConfig: NotifierConfig
   ): FSM.State[AgentState, ParticipantStateData[PD]]
 
-<<<<<<< HEAD
-=======
-  /** Partial function, that is able to transfer
-    * [[ParticipantModelBaseStateData]] (holding the actual calculation model)
-    * into a pair of active and reactive power
-    */
-  val calculateModelPowerFunc: (
-      Long,
-      ParticipantModelBaseStateData[PD, CD, M],
-      Dimensionless
-  ) => PD
-
->>>>>>> 492f6de6
   /** Abstractly calculate the power output of the participant without needing
     * any secondary data. The next state is [[Idle]], sending a
     * [[edu.ie3.simona.ontology.messages.SchedulerMessage.CompletionMessage]] to
@@ -811,16 +790,7 @@
       lastModelState: MS,
       currentTick: Long,
       scheduler: ActorRef,
-<<<<<<< HEAD
-      nodalVoltage: squants.Dimensionless
-=======
-      nodalVoltage: Dimensionless,
-      calculateModelPowerFunc: (
-          Long,
-          ParticipantModelBaseStateData[PD, CD, M],
-          Dimensionless
-      ) => PD
->>>>>>> 492f6de6
+      nodalVoltage: Dimensionless
   ): FSM.State[AgentState, ParticipantStateData[PD]]
 
   /** Abstractly calculate the power output of the participant utilising
@@ -935,13 +905,8 @@
   def answerPowerRequestAndStayWithUpdatedStateData(
       baseStateData: BaseStateData[PD],
       requestTick: Long,
-<<<<<<< HEAD
-      eInPu: squants.Dimensionless,
-      fInPu: squants.Dimensionless,
-=======
       eInPu: Dimensionless,
       fInPu: Dimensionless,
->>>>>>> 492f6de6
       alternativeResult: PD
   ): FSM.State[AgentState, ParticipantStateData[PD]]
 
@@ -956,15 +921,9 @@
   def announceAssetPowerRequestReply(
       baseStateData: BaseStateData[_],
       currentTick: Long,
-<<<<<<< HEAD
-      activePower: squants.Power,
+      activePower: Power,
       reactivePower: ReactivePower
   )(implicit outputConfig: NotifierConfig): Unit
-=======
-      activePower: Power,
-      reactivePower: ReactivePower
-  )(implicit outputConfig: ParticipantNotifierConfig): Unit
->>>>>>> 492f6de6
 
   /** Abstract definition to clean up agent value stores after power flow
     * convergence. This is necessary for agents whose results are time dependent
@@ -999,11 +958,7 @@
   def getAndCheckNodalVoltage(
       baseStateData: BaseStateData[_ <: PrimaryData],
       currentTick: Long
-<<<<<<< HEAD
-  ): squants.Dimensionless = {
-=======
   ): Dimensionless = {
->>>>>>> 492f6de6
     baseStateData.voltageValueStore.last(currentTick) match {
       case Some((_, voltage)) => voltage
       case None =>
