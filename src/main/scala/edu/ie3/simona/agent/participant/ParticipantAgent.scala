--- conflicted
+++ resolved
@@ -7,13 +7,8 @@
 package edu.ie3.simona.agent.participant
 
 import edu.ie3.datamodel.models.input.system.SystemParticipantInput
-<<<<<<< HEAD
 import edu.ie3.simona.agent.SimonaAgent
 import edu.ie3.simona.agent.grid.GridAgentMessage.FinishGridSimulationTrigger
-=======
-import edu.ie3.simona.agent.{SimonaAgent, ValueStore}
-import edu.ie3.simona.agent.grid.GridAgent.FinishGridSimulationTrigger
->>>>>>> 5478b69f
 import edu.ie3.simona.agent.participant.ParticipantAgent.{
   StartCalculationTrigger,
   getAndCheckNodalVoltage,
@@ -41,19 +36,8 @@
 import edu.ie3.simona.config.SimonaConfig
 import edu.ie3.simona.event.notifier.NotifierConfig
 import edu.ie3.simona.exceptions.agent.InconsistentStateException
-import edu.ie3.simona.model.participant.ModelState.ConstantState
-import edu.ie3.simona.model.participant.{
-  CalcRelevantData,
-  FlexChangeIndicator,
-  ModelState,
-  SystemParticipant,
-}
+import edu.ie3.simona.model.participant.{CalcRelevantData, SystemParticipant}
 import edu.ie3.simona.ontology.messages.Activation
-import edu.ie3.simona.ontology.messages.flex.FlexibilityMessage.{
-  FlexResponse,
-  IssueFlexControl,
-  RequestFlexOptions,
-}
 import edu.ie3.simona.ontology.messages.PowerMessage.RequestAssetPowerMessage
 import edu.ie3.simona.ontology.messages.SchedulerMessage.ScheduleActivation
 import edu.ie3.simona.ontology.messages.services.ServiceMessage.RegistrationResponseMessage.RegistrationSuccessfulMessage
@@ -65,15 +49,10 @@
 import edu.ie3.simona.util.SimonaConstants.INIT_SIM_TICK
 import edu.ie3.util.scala.quantities.ReactivePower
 import org.apache.pekko.actor.typed.scaladsl.adapter.ClassicActorRefOps
-<<<<<<< HEAD
-=======
-import org.apache.pekko.actor.typed.{ActorRef => TypedActorRef}
->>>>>>> 5478b69f
 import org.apache.pekko.actor.{ActorRef, FSM}
 import squants.{Dimensionless, Power}
 
 import java.time.ZonedDateTime
-import scala.reflect.ClassTag
 
 /** Common properties to participant agents
   *
@@ -81,8 +60,6 @@
   *   Type of primary data, the calculation model will produce
   * @tparam CD
   *   Type of compilation of [[SecondaryData]], that are needed for calculation
-  * @tparam MS
-  *   Type of model state data
   * @tparam D
   *   Type of participant state data to use
   * @tparam I
@@ -100,29 +77,14 @@
 abstract class ParticipantAgent[
     PD <: PrimaryDataWithApparentPower[PD],
     CD <: CalcRelevantData,
-    MS <: ModelState,
     D <: ParticipantStateData[PD],
     I <: SystemParticipantInput,
     MC <: SimonaConfig.BaseRuntimeConfig,
-    M <: SystemParticipant[CD, PD, MS],
-](
-    scheduler: ActorRef,
-    initStateData: ParticipantInitializeStateData[I, MC, PD],
-)(implicit val tag: ClassTag[MS])
+    M <: SystemParticipant[CD, PD],
+](scheduler: ActorRef, initStateData: ParticipantInitializeStateData[I, MC, PD])
     extends SimonaAgent[ParticipantStateData[PD]] {
 
   val alternativeResult: PD
-
-  /** Partial function, that is able to transfer
-    * [[ParticipantModelBaseStateData]] (holding the actual calculation model)
-    * into a pair of active and reactive power
-    */
-  protected val calculateModelPowerFunc: (
-      Long,
-      ParticipantModelBaseStateData[PD, CD, MS, M],
-      MS,
-      squants.Dimensionless,
-  ) => PD
 
   // general agent states
   // first fsm state of the agent
@@ -149,26 +111,25 @@
         initStateData.resolution,
         initStateData.requestVoltageDeviationThreshold,
         initStateData.outputConfig,
-        initStateData.maybeEmAgent,
       )
   }
 
   when(Idle) {
     case Event(
-          Activation(tick),
-          modelBaseStateData: ParticipantModelBaseStateData[PD, CD, MS, M],
+          Activation(currentTick),
+          modelBaseStateData: ParticipantModelBaseStateData[PD, CD, M],
         ) if modelBaseStateData.services.isEmpty =>
       /* An activity start trigger is sent and no data is awaited (neither secondary nor primary). Therefore go straight
        * ahead to calculations */
 
       /* Hold tick, as state transition is needed */
-      holdTick(tick)
-
-      self ! StartCalculationTrigger(tick)
+      holdTick(currentTick)
+
+      self ! StartCalculationTrigger(currentTick)
 
       /* Remove this tick from the array of foreseen activation ticks */
       val additionalActivationTicks =
-        modelBaseStateData.additionalActivationTicks.rangeFrom(tick + 1)
+        modelBaseStateData.additionalActivationTicks.rangeFrom(currentTick + 1)
       goto(Calculate) using BaseStateData.updateBaseStateData(
         modelBaseStateData,
         modelBaseStateData.resultValueStore,
@@ -180,7 +141,7 @@
 
     case Event(
           Activation(currentTick),
-          modelBaseStateData: ParticipantModelBaseStateData[PD, CD, MS, M],
+          modelBaseStateData: ParticipantModelBaseStateData[PD, CD, M],
         ) =>
       /* An activation is sent, but I'm not sure yet, if secondary data will arrive. Figure out, if someone
        * is about to deliver new data and either go to HandleInformation, check and possibly wait for data provision
@@ -228,75 +189,12 @@
         ) =>
       // clean up agent result value store
       finalizeTickAfterPF(baseStateData, tick)
-
-    case Event(
-          RequestFlexOptions(tick),
-          baseStateData: ParticipantModelBaseStateData[PD, CD, MS, M],
-        ) =>
-      val expectedSenders = baseStateData.foreseenDataTicks
-        .collect {
-          case (actorRef, Some(expectedTick)) if expectedTick == tick =>
-            actorRef -> None
-        }
-
-      // Unexpected data provisions (e.g. by ExtEvDataService) are not possible when EM-managed.
-      // These data have to be always provided _before_ flex request is received here.
-
-      if (expectedSenders.nonEmpty) {
-        val nextStateData = DataCollectionStateData(
-          baseStateData,
-          expectedSenders,
-          yetTriggered = true,
-        )
-
-        /* Do await provision messages in HandleInformation */
-        goto(HandleInformation) using nextStateData
-      } else {
-        /* I don't expect any data. Calculate right away */
-        val updatedStateData = handleFlexRequest(baseStateData, tick)
-
-        stay() using updatedStateData
-      }
-
-    case Event(
-          flexCtrl: IssueFlexControl,
-          baseStateData: ParticipantModelBaseStateData[PD, CD, MS, M],
-        ) =>
-      handleFlexCtrl(baseStateData, flexCtrl, scheduler)
   }
 
   when(HandleInformation) {
     /* Receive registration confirm from primary data service -> Set up actor for replay of data */
     case Event(
-          RegistrationSuccessfulMessage(serviceRef, maybeNextDataTick),
-          ParticipantInitializingStateData(
-            inputModel: InputModelContainer[I],
-            modelConfig: MC,
-            _,
-            simulationStartDate,
-            simulationEndDate,
-            resolution,
-            requestVoltageDeviationThreshold,
-            outputConfig,
-            _,
-          ),
-        ) =>
-      log.debug("Will replay primary data")
-      initializeParticipantForPrimaryDataReplay(
-        inputModel,
-        modelConfig,
-        simulationStartDate,
-        simulationEndDate,
-        resolution,
-        requestVoltageDeviationThreshold,
-        outputConfig,
-        serviceRef -> maybeNextDataTick,
-        scheduler,
-      )
-
-    /* Receive registration refuse from primary data service -> Set up actor for model calculation */
-    case Event(
-          RegistrationResponseMessage.RegistrationFailedMessage(_),
+          RegistrationSuccessfulMessage(maybeNextDataTick),
           ParticipantInitializingStateData(
             inputModel: InputModelContainer[I],
             modelConfig: MC,
@@ -306,7 +204,34 @@
             resolution,
             requestVoltageDeviationThreshold,
             outputConfig,
-            maybeEmAgent,
+          ),
+        ) =>
+      log.debug("Will replay primary data")
+      initializeParticipantForPrimaryDataReplay(
+        inputModel,
+        modelConfig,
+        secondaryDataServices,
+        simulationStartDate,
+        simulationEndDate,
+        resolution,
+        requestVoltageDeviationThreshold,
+        outputConfig,
+        sender() -> maybeNextDataTick,
+        scheduler,
+      )
+
+    /* Receive registration refuse from primary data service -> Set up actor for model calculation */
+    case Event(
+          RegistrationResponseMessage.RegistrationFailedMessage,
+          ParticipantInitializingStateData(
+            inputModel: InputModelContainer[I],
+            modelConfig: MC,
+            secondaryDataServices,
+            simulationStartDate,
+            simulationEndDate,
+            resolution,
+            requestVoltageDeviationThreshold,
+            outputConfig,
           ),
         ) =>
       log.debug("Will perform model calculations")
@@ -320,7 +245,6 @@
         requestVoltageDeviationThreshold,
         outputConfig,
         scheduler,
-        maybeEmAgent,
       )
 
     /* Receiving the registration replies from services and collect their next data ticks */
@@ -345,17 +269,6 @@
       )(stateData.baseStateData.outputConfig)
 
     case Event(
-          RequestFlexOptions(tick),
-          stateData: DataCollectionStateData[PD],
-        ) =>
-      checkForExpectedDataAndChangeState(
-        stateData,
-        isYetTriggered = true,
-        tick,
-        scheduler,
-      )(stateData.baseStateData.outputConfig)
-
-    case Event(
           msg: ProvisionMessage[_],
           stateData @ DataCollectionStateData(
             baseStateData: BaseStateData[PD],
@@ -366,13 +279,13 @@
       /* We yet have received at least one data provision message. Handle all messages, that follow up for this tick, by
        * adding the received data to the collection state data and checking, if everything is at its place */
       val unexpectedSender = baseStateData.foreseenDataTicks.exists {
-        case (ref, None) => msg.serviceRef == ref
+        case (ref, None) => sender() == ref
         case _           => false
       }
 
-      if (data.contains(msg.serviceRef) || unexpectedSender) {
+      if (data.contains(sender()) || unexpectedSender) {
         /* Update the yet received information */
-        val updatedData = data + (msg.serviceRef -> Some(msg.data))
+        val updatedData = data + (sender() -> Some(msg.data))
 
         /* If we have received unexpected data, we also have not been scheduled before */
         if (unexpectedSender)
@@ -385,7 +298,7 @@
         /* Depending on if a next data tick can be foreseen, either update the entry in the base state data or remove
          * it */
         val foreSeenDataTicks =
-          baseStateData.foreseenDataTicks + (msg.serviceRef -> msg.nextDataTick)
+          baseStateData.foreseenDataTicks + (sender() -> msg.nextDataTick)
         val updatedBaseStateData = BaseStateData.updateBaseStateData(
           baseStateData,
           baseStateData.resultValueStore,
@@ -402,12 +315,12 @@
         checkForExpectedDataAndChangeState(
           updatedStateData,
           isYetTriggered,
-          msg.tick,
+          currentTick,
           scheduler,
         )(updatedBaseStateData.outputConfig)
       } else
         throw new IllegalStateException(
-          s"Did not expect message from ${msg.serviceRef} at tick ${msg.tick}"
+          s"Did not expect message from ${sender()} at tick $currentTick"
         )
 
     case Event(
@@ -436,47 +349,27 @@
   when(Calculate) {
     case Event(
           StartCalculationTrigger(currentTick),
-          modelBaseStateData: ParticipantModelBaseStateData[PD, CD, MS, M],
+          modelBaseStateData: ParticipantModelBaseStateData[PD, CD, M],
         ) =>
       /* Model calculation without any secondary data needed */
       val voltage = getAndCheckNodalVoltage(modelBaseStateData, currentTick)
 
-      val lastModelState =
-        getLastOrInitialStateData(modelBaseStateData, currentTick)
-
       calculatePowerWithoutSecondaryDataAndGoToIdle(
         modelBaseStateData,
-        lastModelState,
         currentTick,
         scheduler,
         voltage,
+        calculateModelPowerFunc,
       )
 
     case Event(
           StartCalculationTrigger(currentTick),
-          DataCollectionStateData(
-            participantStateData: ParticipantModelBaseStateData[PD, CD, MS, M],
-            data,
-            _,
-          ),
-        ) =>
-      val updatedReceivedSecondaryData = ValueStore.updateValueStore(
-        participantStateData.receivedSecondaryDataStore,
-        currentTick,
-        data.map { case (actorRef, Some(data: SecondaryData)) =>
-          actorRef -> data
-        },
-      )
-
+          serviceCollectionStateData: DataCollectionStateData[PD],
+        ) =>
       /* At least parts of the needed data has been received or it is an additional activation, that has been triggered.
        * Anyways, the calculation routine has also to take care of filling up missing data. */
-      val lastModelState =
-        getLastOrInitialStateData(participantStateData, currentTick)
       calculatePowerWithSecondaryDataAndGoToIdle(
-        participantStateData.copy(
-          receivedSecondaryDataStore = updatedReceivedSecondaryData
-        ),
-        lastModelState,
+        serviceCollectionStateData,
         currentTick,
         scheduler,
       )
@@ -508,6 +401,8 @@
     *   Input model
     * @param modelConfig
     *   Configuration for the model
+    * @param services
+    *   Optional list of services, that are needed
     * @param simulationStartDate
     *   Real world time date time, when the simulation starts
     * @param simulationEndDate
@@ -530,6 +425,7 @@
   def initializeParticipantForPrimaryDataReplay(
       inputModel: InputModelContainer[I],
       modelConfig: MC,
+      services: Option[Vector[SecondaryDataService[_ <: SecondaryData]]],
       simulationStartDate: ZonedDateTime,
       simulationEndDate: ZonedDateTime,
       resolution: Long,
@@ -567,14 +463,13 @@
   def initializeParticipantForModelCalculation(
       inputModel: InputModelContainer[I],
       modelConfig: MC,
-      services: Iterable[SecondaryDataService[_ <: SecondaryData]],
+      services: Option[Vector[SecondaryDataService[_ <: SecondaryData]]],
       simulationStartDate: ZonedDateTime,
       simulationEndDate: ZonedDateTime,
       resolution: Long,
       requestVoltageDeviationThreshold: Double,
       outputConfig: NotifierConfig,
       scheduler: ActorRef,
-      maybeEmAgent: Option[TypedActorRef[FlexResponse]],
   ): FSM.State[AgentState, ParticipantStateData[PD]]
 
   /** Handles the responses from service providers, this actor has registered
@@ -637,22 +532,6 @@
       goto(Calculate) using nextStateData
     }
   }
-
-  protected def getLastOrInitialStateData(
-      baseStateData: ParticipantModelBaseStateData[PD, CD, MS, M],
-      tick: Long,
-  ): MS =
-    ConstantState match {
-      case constantState: MS =>
-        constantState
-      case _ =>
-        baseStateData.stateDataStore
-          .last(tick)
-          .map { case (_, lastState) =>
-            lastState
-          }
-          .getOrElse(createInitialState(baseStateData))
-    }
 
   /** Handle an incoming data provision message in Idle, try to figure out who's
     * about to send information in this tick as well. Map together all senders
@@ -705,6 +584,16 @@
       outputConfig: NotifierConfig
   ): FSM.State[AgentState, ParticipantStateData[PD]]
 
+  /** Partial function, that is able to transfer
+    * [[ParticipantModelBaseStateData]] (holding the actual calculation model)
+    * into a pair of active and reactive power
+    */
+  val calculateModelPowerFunc: (
+      Long,
+      ParticipantModelBaseStateData[PD, CD, M],
+      Dimensionless,
+  ) => PD
+
   /** Abstractly calculate the power output of the participant without needing
     * any secondary data. The next state is [[Idle]], sending a
     * [[edu.ie3.simona.ontology.messages.SchedulerMessage.Completion]] to
@@ -713,23 +602,28 @@
     *
     * @param baseStateData
     *   Base state data to update
-    * @param lastModelState
-    *   The current model state, before updating it
     * @param currentTick
     *   Tick, the trigger belongs to
     * @param scheduler
     *   [[ActorRef]] to the scheduler in the simulation
     * @param nodalVoltage
     *   Current nodal voltage
+    * @param calculateModelPowerFunc
+    *   Function, that transfer the current tick, the state data and the nodal
+    *   voltage to participants power exchange with the grid
     * @return
     *   [[Idle]] with updated result values
     */
   def calculatePowerWithoutSecondaryDataAndGoToIdle(
-      baseStateData: ParticipantModelBaseStateData[PD, CD, MS, M],
-      lastModelState: MS,
+      baseStateData: ParticipantModelBaseStateData[PD, CD, M],
       currentTick: Long,
       scheduler: ActorRef,
       nodalVoltage: Dimensionless,
+      calculateModelPowerFunc: (
+          Long,
+          ParticipantModelBaseStateData[PD, CD, M],
+          Dimensionless,
+      ) => PD,
   ): FSM.State[AgentState, ParticipantStateData[PD]]
 
   /** Abstractly calculate the power output of the participant utilising
@@ -743,11 +637,8 @@
     * scheduler and using update result values.</p> </p>Actual implementation
     * can be found in each participant's fundamentals.</p>
     *
-    * @param baseStateData
-    *   The base state data with collected secondary data
-    * @param lastModelState
-    *   The current model state, before applying changes by externally received
-    *   data
+    * @param collectionStateData
+    *   State data with collected secondary data.
     * @param currentTick
     *   Tick, the trigger belongs to
     * @param scheduler
@@ -756,58 +647,10 @@
     *   [[Idle]] with updated result values
     */
   def calculatePowerWithSecondaryDataAndGoToIdle(
-      baseStateData: ParticipantModelBaseStateData[PD, CD, MS, M],
-      lastModelState: MS,
+      collectionStateData: DataCollectionStateData[PD],
       currentTick: Long,
       scheduler: ActorRef,
   ): FSM.State[AgentState, ParticipantStateData[PD]]
-
-  protected def createInitialState(
-      baseStateData: ParticipantModelBaseStateData[PD, CD, MS, M]
-  ): MS
-
-  protected def handleFlexRequest(
-      baseStateData: ParticipantModelBaseStateData[PD, CD, MS, M],
-      tick: Long,
-  ): ParticipantModelBaseStateData[PD, CD, MS, M]
-
-  protected def calculateFlexOptions(
-      baseStateData: ParticipantModelBaseStateData[PD, CD, MS, M],
-      tick: Long,
-  ): ParticipantModelBaseStateData[PD, CD, MS, M]
-
-  protected def createCalcRelevantData(
-      baseStateData: ParticipantModelBaseStateData[PD, CD, MS, M],
-      tick: Long,
-  ): CD
-
-  protected def handleFlexCtrl(
-      baseStateData: ParticipantModelBaseStateData[PD, CD, MS, M],
-      flexCtrl: IssueFlexControl,
-      scheduler: ActorRef,
-  ): State
-
-  /** Handle an active power change by flex control.
-    * @param tick
-    *   Tick, in which control is issued
-    * @param baseStateData
-    *   Base state data of the agent
-    * @param data
-    *   Calculation relevant data
-    * @param lastState
-    *   Last known model state
-    * @param setPower
-    *   Setpoint active power
-    * @return
-    *   Updated model state, a result model and a [[FlexChangeIndicator]]
-    */
-  def handleControlledPowerChange(
-      tick: Long,
-      baseStateData: ParticipantModelBaseStateData[PD, CD, MS, M],
-      data: CD,
-      lastState: MS,
-      setPower: squants.Power,
-  ): (MS, PD, FlexChangeIndicator)
 
   /** Determining the reply to an
     * [[edu.ie3.simona.ontology.messages.PowerMessage.RequestAssetPowerMessage]],
