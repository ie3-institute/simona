--- conflicted
+++ resolved
@@ -89,11 +89,7 @@
   * @since 2019-07-04
   */
 abstract class ParticipantAgent[
-<<<<<<< HEAD
-    PD <: PrimaryDataWithApparentPower,
-=======
     PD <: PrimaryDataWithComplexPower[PD],
->>>>>>> 76fd935a
     CD <: CalcRelevantData,
     MS <: ModelState,
     D <: ParticipantStateData[PD],
