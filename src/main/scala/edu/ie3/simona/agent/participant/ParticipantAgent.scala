--- conflicted
+++ resolved
@@ -8,7 +8,6 @@
 
 import akka.actor.{ActorRef, FSM}
 import edu.ie3.datamodel.models.input.system.SystemParticipantInput
-import edu.ie3.simona.agent.{SimonaAgent, ValueStore}
 import edu.ie3.simona.agent.participant.ParticipantAgent.getAndCheckNodalVoltage
 import edu.ie3.simona.agent.participant.data.Data
 import edu.ie3.simona.agent.participant.data.Data.PrimaryData.PrimaryDataWithApparentPower
@@ -19,13 +18,7 @@
   ModelBaseStateData,
   ParticipantModelBaseStateData
 }
-import edu.ie3.simona.agent.participant.statedata.ParticipantStateData.{
-  CollectRegistrationConfirmMessages,
-  InputModelContainer,
-  ParticipantInitializeStateData,
-  ParticipantInitializingStateData,
-  ParticipantUninitializedStateData
-}
+import edu.ie3.simona.agent.participant.statedata.ParticipantStateData._
 import edu.ie3.simona.agent.participant.statedata.{
   BaseStateData,
   DataCollectionStateData,
@@ -37,6 +30,7 @@
   Calculate,
   HandleInformation
 }
+import edu.ie3.simona.agent.{SimonaAgent, ValueStore}
 import edu.ie3.simona.config.SimonaConfig
 import edu.ie3.simona.event.notifier.NotifierConfig
 import edu.ie3.simona.exceptions.agent.InconsistentStateException
@@ -98,13 +92,8 @@
     D <: ParticipantStateData[PD],
     I <: SystemParticipantInput,
     MC <: SimonaConfig.BaseRuntimeConfig,
-<<<<<<< HEAD
-    M <: SystemParticipant[CD, PD]
-](scheduler: ActorRef)
-=======
-    M <: SystemParticipant[CD, MS]
+    M <: SystemParticipant[CD, PD, MS]
 ](scheduler: ActorRef)(implicit val tag: ClassTag[MS])
->>>>>>> efbd1d27
     extends SimonaAgent[ParticipantStateData[PD]] {
 
   val alternativeResult: PD
@@ -591,14 +580,9 @@
       simulationEndDate: ZonedDateTime,
       resolution: Long,
       requestVoltageDeviationThreshold: Double,
-<<<<<<< HEAD
       outputConfig: NotifierConfig,
-      scheduler: ActorRef
-=======
-      outputConfig: ParticipantNotifierConfig,
       scheduler: ActorRef,
       maybeEmAgent: Option[ActorRef]
->>>>>>> efbd1d27
   ): FSM.State[AgentState, ParticipantStateData[PD]]
 
   /** Handles the responses from service providers, this actor has registered
