--- conflicted
+++ resolved
@@ -726,15 +726,9 @@
   def announceAssetPowerRequestReply(
       baseStateData: BaseStateData[_],
       currentTick: Long,
-<<<<<<< HEAD
-      activePower: ComparableQuantity[Power],
-      reactivePower: ComparableQuantity[Power]
-  )(implicit outputConfig: NotifierConfig): Unit
-=======
       activePower: Power,
       reactivePower: ReactivePower
-  )(implicit outputConfig: ParticipantNotifierConfig): Unit
->>>>>>> 7c2056d7
+  )(implicit outputConfig: NotifierConfig): Unit
 
   /** Abstract definition to clean up agent value stores after power flow
     * convergence. This is necessary for agents whose results are time dependent
