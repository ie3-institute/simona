--- conflicted
+++ resolved
@@ -11,11 +11,7 @@
 import edu.ie3.util.quantities.PowerSystemUnits
 import edu.ie3.util.quantities.interfaces.EnergyPrice
 import edu.ie3.util.scala.quantities.{Kilovars, Megavars, ReactivePower}
-<<<<<<< HEAD
-import squants.energy.{Kilowatts, Megawatts}
-=======
 import squants.energy.{Power, Kilowatts, Megawatts}
->>>>>>> 83d0fb03
 import tech.units.indriya.ComparableQuantity
 
 import java.time.ZonedDateTime
@@ -38,11 +34,7 @@
     * given
     */
   sealed trait PrimaryData extends Data {
-<<<<<<< HEAD
-    val p: squants.Power
-=======
     val p: Power
->>>>>>> 83d0fb03
     def toApparentPower: ApparentPower
   }
 
@@ -65,11 +57,7 @@
     /** Adding thermal power
       */
     sealed trait Heat {
-<<<<<<< HEAD
-      val qDot: squants.Power
-=======
       val qDot: Power
->>>>>>> 83d0fb03
     }
 
     val ZERO_POWER: ApparentPower = ApparentPower(
@@ -82,11 +70,7 @@
       * @param p
       *   Active power
       */
-<<<<<<< HEAD
-    final case class ActivePower(override val p: squants.Power)
-=======
     final case class ActivePower(override val p: Power)
->>>>>>> 83d0fb03
         extends PrimaryData
         with EnrichableData[ApparentPower] {
       override def toApparentPower: ApparentPower =
@@ -107,11 +91,7 @@
       *   Reactive power
       */
     final case class ApparentPower(
-<<<<<<< HEAD
-        override val p: squants.Power,
-=======
         override val p: Power,
->>>>>>> 83d0fb03
         override val q: ReactivePower
     ) extends PrimaryDataWithApparentPower[ApparentPower] {
       override def toApparentPower: ApparentPower = this
@@ -128,13 +108,8 @@
       *   Heat demand
       */
     final case class ActivePowerAndHeat(
-<<<<<<< HEAD
-        override val p: squants.Power,
-        override val qDot: squants.Power
-=======
         override val p: Power,
         override val qDot: Power
->>>>>>> 83d0fb03
     ) extends PrimaryData
         with Heat
         with EnrichableData[ApparentPowerAndHeat] {
@@ -158,15 +133,9 @@
       *   Heat demand
       */
     final case class ApparentPowerAndHeat(
-<<<<<<< HEAD
-        override val p: squants.Power,
-        override val q: ReactivePower,
-        override val qDot: squants.Power
-=======
         override val p: Power,
         override val q: ReactivePower,
         override val qDot: Power
->>>>>>> 83d0fb03
     ) extends PrimaryDataWithApparentPower[ApparentPowerAndHeat]
         with Heat {
       override def toApparentPower: ApparentPower =
