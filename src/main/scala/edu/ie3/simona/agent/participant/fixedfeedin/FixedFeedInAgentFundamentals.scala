--- conflicted
+++ resolved
@@ -233,15 +233,11 @@
       data: FixedRelevantData.type,
       lastState: ConstantState.type,
       setPower: squants.Power,
-<<<<<<< HEAD
-  ): (ConstantState.type, ComplexPower, FlexChangeIndicator) = {
-=======
   ): (
       ConstantState.type,
-      AccompaniedSimulationResult[ApparentPower],
+      AccompaniedSimulationResult[ComplexPower],
       FlexChangeIndicator,
   ) = {
->>>>>>> 8deff74e
     /* Calculate result */
     val voltage = getAndCheckNodalVoltage(baseStateData, tick)
 
@@ -249,14 +245,10 @@
       setPower,
       voltage,
     )
-<<<<<<< HEAD
-    val result = ComplexPower(setPower, reactivePower)
-=======
     val result = AccompaniedSimulationResult(
-      ApparentPower(setPower, reactivePower),
+      ComplexPower(setPower, reactivePower),
       Seq.empty[ResultEntity],
     )
->>>>>>> 8deff74e
 
     /* Handle the request within the model */
     val (updatedState, flexChangeIndicator) =
