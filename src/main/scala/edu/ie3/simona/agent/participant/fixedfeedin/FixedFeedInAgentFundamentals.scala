--- conflicted
+++ resolved
@@ -265,11 +265,7 @@
         ConstantState.type,
         FixedFeedInModel
       ],
-<<<<<<< HEAD
-      ConstantState,
-=======
       state: ConstantState.type,
->>>>>>> beadafa9
       voltage: Dimensionless
   ) =>
     baseStateData.model match {
@@ -277,11 +273,7 @@
         fixedModel.calculatePower(
           currentTick,
           voltage,
-<<<<<<< HEAD
-          ConstantState,
-=======
           state,
->>>>>>> beadafa9
           FixedRelevantData
         )
       case unsupportedModel =>
