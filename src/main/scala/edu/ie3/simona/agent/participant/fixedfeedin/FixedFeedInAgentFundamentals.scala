/*
 * © 2020. TU Dortmund University,
 * Institute of Energy Systems, Energy Efficiency and Energy Economics,
 * Research group Distribution grid planning and operation
 */

package edu.ie3.simona.agent.participant.fixedfeedin

import akka.actor.{ActorRef, FSM}
import edu.ie3.datamodel.models.input.system.FixedFeedInInput
import edu.ie3.datamodel.models.result.system.{
  FixedFeedInResult,
  SystemParticipantResult
}
import edu.ie3.simona.agent.ValueStore
import edu.ie3.simona.agent.participant.ParticipantAgent.getAndCheckNodalVoltage
import edu.ie3.simona.agent.participant.ParticipantAgentFundamentals
import edu.ie3.simona.agent.participant.data.Data.PrimaryData.{
  ApparentPower,
  ZERO_POWER
}
import edu.ie3.simona.agent.participant.data.Data.SecondaryData
import edu.ie3.simona.agent.participant.data.secondary.SecondaryDataService
import edu.ie3.simona.agent.participant.statedata.BaseStateData.{
  FlexStateData,
  ParticipantModelBaseStateData
}
import edu.ie3.simona.agent.participant.statedata.ParticipantStateData
import edu.ie3.simona.agent.participant.statedata.ParticipantStateData.InputModelContainer
import edu.ie3.simona.agent.state.AgentState
import edu.ie3.simona.agent.state.AgentState.Idle
import edu.ie3.simona.config.SimonaConfig.FixedFeedInRuntimeConfig
import edu.ie3.simona.event.notifier.NotifierConfig
import edu.ie3.simona.exceptions.agent.{
  InconsistentStateException,
  InvalidRequestException
}
import edu.ie3.simona.model.participant.CalcRelevantData.FixedRelevantData
import edu.ie3.simona.model.participant.ModelState.ConstantState
import edu.ie3.simona.model.participant.{
  CalcRelevantData,
  FixedFeedInModel,
  FlexChangeIndicator,
  ModelState
}
import edu.ie3.simona.util.SimonaConstants
import edu.ie3.simona.util.TickUtil.RichZonedDateTime
import edu.ie3.util.quantities.PowerSystemUnits.PU
import edu.ie3.util.quantities.QuantityUtils.RichQuantityDouble
import edu.ie3.util.scala.quantities.ReactivePower
<<<<<<< HEAD
import squants.Each
=======
import squants.{Each, Power, Dimensionless}
>>>>>>> 492f6de6

import java.time.ZonedDateTime
import java.util.UUID
import scala.collection.SortedSet
import scala.reflect.{ClassTag, classTag}

protected trait FixedFeedInAgentFundamentals
    extends ParticipantAgentFundamentals[
      ApparentPower,
      FixedRelevantData.type,
      ConstantState.type,
      ParticipantStateData[ApparentPower],
      FixedFeedInInput,
      FixedFeedInRuntimeConfig,
      FixedFeedInModel
    ] {
  this: FixedFeedInAgent =>
  override protected val pdClassTag: ClassTag[ApparentPower] =
    classTag[ApparentPower]
  override val alternativeResult: ApparentPower = ZERO_POWER

  /** Determines the needed base state data in dependence of the foreseen
    * simulation mode of the agent.
    *
    * @param inputModel
    *   Input model definition
    * @param modelConfig
    *   Configuration of the model
    * @param services
    *   Optional collection of services to register with
    * @param simulationStartDate
    *   Real world time date time, when the simulation starts
    * @param simulationEndDate
    *   Real world time date time, when the simulation ends
    * @param resolution
    *   Agents regular time bin it wants to be triggered e.g one hour
    * @param requestVoltageDeviationThreshold
    *   Threshold, after which two nodal voltage magnitudes from participant
    *   power requests for the same tick are considered to be different
    * @param outputConfig
    *   Config for the output behaviour of simulation results
    * @return
    *   A child of [[ParticipantModelBaseStateData]] that reflects the behaviour
    *   based on the data source definition
    */
  override def determineModelBaseStateData(
      inputModel: InputModelContainer[FixedFeedInInput],
      modelConfig: FixedFeedInRuntimeConfig,
      services: Option[Vector[SecondaryDataService[_ <: SecondaryData]]],
      simulationStartDate: ZonedDateTime,
      simulationEndDate: ZonedDateTime,
      resolution: Long,
      requestVoltageDeviationThreshold: Double,
      outputConfig: NotifierConfig,
      maybeEmAgent: Option[ActorRef]
  ): ParticipantModelBaseStateData[
    ApparentPower,
    FixedRelevantData.type,
    ConstantState.type,
    FixedFeedInModel
  ] = {
    /* Build the calculation model */
    val model =
      buildModel(
        inputModel,
        modelConfig,
        simulationStartDate,
        simulationEndDate
      )

    /* Go and collect all ticks, in which new data will be available. Also register for
     * services, where needed. */
    val lastTickInSimulation = simulationEndDate.toTick(simulationStartDate)
    val dataTicks =
      /* As participant agents always return their last known operation point on request, it is sufficient
       * to let a fixed fixed in model determine it's operation point on:
       *  1) The first tick of the simulation
       *  2) The tick, it turns on (in time dependent operation)
       *  3) The tick, it turns off (in time dependent operation)
       * Coinciding ticks are summarized and the last tick is removed, as the change in operation status
       * doesn't affect anything then */
      SortedSet[Long](
        SimonaConstants.FIRST_TICK_IN_SIMULATION,
        model.operationInterval.start,
        model.operationInterval.end
      ).filterNot(_ == lastTickInSimulation)

    ParticipantModelBaseStateData[
      ApparentPower,
      FixedRelevantData.type,
      ConstantState.type,
      FixedFeedInModel
    ](
      simulationStartDate,
      simulationEndDate,
      model,
      services,
      outputConfig,
      dataTicks,
      Map.empty,
      requestVoltageDeviationThreshold,
      ValueStore.forVoltage(
        resolution,
        Each(
<<<<<<< HEAD
          inputModel.electricalInputModel.getNode
=======
          inputModel.getNode
>>>>>>> 492f6de6
            .getvTarget()
            .to(PU)
            .getValue
            .doubleValue
        )
      ),
      ValueStore(resolution),
      ValueStore(resolution),
      ValueStore(resolution),
      ValueStore(resolution),
      maybeEmAgent.map(FlexStateData(_, ValueStore(resolution)))
    )
  }

  override def buildModel(
      inputModel: InputModelContainer[FixedFeedInInput],
      modelConfig: FixedFeedInRuntimeConfig,
      simulationStartDate: ZonedDateTime,
      simulationEndDate: ZonedDateTime
  ): FixedFeedInModel = FixedFeedInModel(
    inputModel.electricalInputModel,
    modelConfig,
    simulationStartDate,
    simulationEndDate
  )

  override protected def createInitialState(
      baseStateData: ParticipantModelBaseStateData[
        ApparentPower,
        FixedRelevantData.type,
        ConstantState.type,
        FixedFeedInModel
      ]
  ): ModelState.ConstantState.type =
    ConstantState // TODO

  override protected def createCalcRelevantData(
      baseStateData: ParticipantModelBaseStateData[
        ApparentPower,
        FixedRelevantData.type,
        ConstantState.type,
        FixedFeedInModel
      ],
      tick: Long
  ): FixedRelevantData.type =
    FixedRelevantData

  /** Handle an active power change by flex control.
    * @param tick
    *   Tick, in which control is issued
    * @param baseStateData
    *   Base state data of the agent
    * @param data
    *   Calculation relevant data
    * @param lastState
    *   Last known model state
    * @param setPower
    *   Setpoint active power
    * @return
    *   Updated model state, a result model and a [[FlexChangeIndicator]]
    */
  def handleControlledPowerChange(
      tick: Long,
      baseStateData: ParticipantModelBaseStateData[
        ApparentPower,
        FixedRelevantData.type,
        ConstantState.type,
        FixedFeedInModel
      ],
      data: FixedRelevantData.type,
      lastState: ConstantState.type,
      setPower: squants.Power
  ): (ConstantState.type, ApparentPower, FlexChangeIndicator) = {
    /* Calculate result */
    val voltage = getAndCheckNodalVoltage(baseStateData, tick)

    val reactivePower = baseStateData.model.calculateReactivePower(
      setPower,
      voltage
    )
    val result = ApparentPower(setPower, reactivePower)

    /* Handle the request within the model */
    val (updatedState, flexChangeIndicator) =
      baseStateData.model.handleControlledPowerChange(data, lastState, setPower)
    (updatedState, result, flexChangeIndicator)
  }

  override val calculateModelPowerFunc: (
      Long,
      ParticipantModelBaseStateData[
        ApparentPower,
        FixedRelevantData.type,
        ConstantState.type,
        FixedFeedInModel
      ],
<<<<<<< HEAD
      ConstantState.type,
      squants.Dimensionless
=======
      Dimensionless
>>>>>>> 492f6de6
  ) => ApparentPower = (
      currentTick: Long,
      baseStateData: ParticipantModelBaseStateData[
        ApparentPower,
        FixedRelevantData.type,
        ConstantState.type,
        FixedFeedInModel
      ],
<<<<<<< HEAD
      ConstantState,
      voltage: squants.Dimensionless
=======
      voltage: Dimensionless
>>>>>>> 492f6de6
  ) =>
    baseStateData.model match {
      case fixedModel: FixedFeedInModel =>
        fixedModel.calculatePower(
          currentTick,
          voltage,
          ConstantState,
          FixedRelevantData
        )
      case unsupportedModel =>
        throw new InconsistentStateException(
          s"The model $unsupportedModel is not supported!"
        )
    }

  /** Calculate the power output of the participant utilising secondary data.
    * However, it might appear, that not the complete set of secondary data is
    * available for the given tick. This might especially be true, if the actor
    * has been additionally activated. This method thereby has to try and fill
    * up missing data with the last known data, as this is still supposed to be
    * valid. The secondary data therefore is put to the calculation relevant
    * data store. <p>The next state is [[Idle]], sending a
    * [[edu.ie3.simona.ontology.messages.SchedulerMessage.CompletionMessage]] to
    * scheduler and using update result values.</p>
    *
    * @param baseStateData
    *   The base state data with collected secondary data
    * @param lastModelState
    *   Optional last model state
    * @param currentTick
    *   Tick, the trigger belongs to
    * @param scheduler
    *   [[ActorRef]] to the scheduler in the simulation
    * @return
    *   [[Idle]] with updated result values
    */
  override def calculatePowerWithSecondaryDataAndGoToIdle(
      baseStateData: ParticipantModelBaseStateData[
        ApparentPower,
        FixedRelevantData.type,
        ConstantState.type,
        FixedFeedInModel
      ],
      lastModelState: ConstantState.type,
      currentTick: Long,
      scheduler: ActorRef
  ): FSM.State[AgentState, ParticipantStateData[ApparentPower]] =
    throw new InvalidRequestException(
      "Request to calculate power with secondary data cannot be processed in a fixed feed in agent."
    )

  /** Determine the average result within the given tick window
    *
    * @param tickToResults
    *   Mapping from data tick to actual data
    * @param windowStart
    *   First, included tick of the time window
    * @param windowEnd
    *   Last, included tick of the time window
    * @param activeToReactivePowerFuncOpt
    *   An Option on a function, that transfers the active into reactive power
    * @return
    *   The averaged result
    */
  override def averageResults(
      tickToResults: Map[Long, ApparentPower],
      windowStart: Long,
      windowEnd: Long,
      activeToReactivePowerFuncOpt: Option[
<<<<<<< HEAD
        squants.Power => ReactivePower
=======
        Power => ReactivePower
>>>>>>> 492f6de6
      ] = None
  ): ApparentPower =
    ParticipantAgentFundamentals.averageApparentPower(
      tickToResults,
      windowStart,
      windowEnd,
      activeToReactivePowerFuncOpt,
      log
    )

  /** Determines the correct result.
    *
    * @param uuid
    *   Unique identifier of the physical model
    * @param dateTime
    *   Real world date of the result
    * @param result
    *   The primary data to build a result model for
    * @return
    *   The equivalent event
    */
  override protected def buildResult(
      uuid: UUID,
      dateTime: ZonedDateTime,
      result: ApparentPower
  ): SystemParticipantResult =
    new FixedFeedInResult(
      dateTime,
      uuid,
      result.p.toMegawatts.asMegaWatt,
      result.q.toMegavars.asMegaVar
    )

  /** Update the last known model state with the given external, relevant data
    *
    * @param tick
    *   Tick to update state for
    * @param modelState
    *   Last known model state
    * @param calcRelevantData
    *   Data, relevant for calculation
    * @param nodalVoltage
    *   Current nodal voltage of the agent
    * @param model
    *   Model for calculation
    * @return
    *   The updated state at given tick under consideration of calculation
    *   relevant data
    */
  override protected def updateState(
      tick: Long,
      modelState: ModelState.ConstantState.type,
      calcRelevantData: CalcRelevantData.FixedRelevantData.type,
      nodalVoltage: squants.Dimensionless,
      model: FixedFeedInModel
  ): ModelState.ConstantState.type = modelState
}<|MERGE_RESOLUTION|>--- conflicted
+++ resolved
@@ -48,11 +48,7 @@
 import edu.ie3.util.quantities.PowerSystemUnits.PU
 import edu.ie3.util.quantities.QuantityUtils.RichQuantityDouble
 import edu.ie3.util.scala.quantities.ReactivePower
-<<<<<<< HEAD
-import squants.Each
-=======
 import squants.{Each, Power, Dimensionless}
->>>>>>> 492f6de6
 
 import java.time.ZonedDateTime
 import java.util.UUID
@@ -157,11 +153,7 @@
       ValueStore.forVoltage(
         resolution,
         Each(
-<<<<<<< HEAD
           inputModel.electricalInputModel.getNode
-=======
-          inputModel.getNode
->>>>>>> 492f6de6
             .getvTarget()
             .to(PU)
             .getValue
@@ -258,12 +250,8 @@
         ConstantState.type,
         FixedFeedInModel
       ],
-<<<<<<< HEAD
       ConstantState.type,
-      squants.Dimensionless
-=======
       Dimensionless
->>>>>>> 492f6de6
   ) => ApparentPower = (
       currentTick: Long,
       baseStateData: ParticipantModelBaseStateData[
@@ -272,12 +260,8 @@
         ConstantState.type,
         FixedFeedInModel
       ],
-<<<<<<< HEAD
       ConstantState,
-      voltage: squants.Dimensionless
-=======
       voltage: Dimensionless
->>>>>>> 492f6de6
   ) =>
     baseStateData.model match {
       case fixedModel: FixedFeedInModel =>
@@ -347,11 +331,7 @@
       windowStart: Long,
       windowEnd: Long,
       activeToReactivePowerFuncOpt: Option[
-<<<<<<< HEAD
-        squants.Power => ReactivePower
-=======
         Power => ReactivePower
->>>>>>> 492f6de6
       ] = None
   ): ApparentPower =
     ParticipantAgentFundamentals.averageApparentPower(
