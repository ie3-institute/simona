/*
 * © 2020. TU Dortmund University,
 * Institute of Energy Systems, Energy Efficiency and Energy Economics,
 * Research group Distribution grid planning and operation
 */

package edu.ie3.simona.agent.participant.fixedfeedin

import akka.actor.{ActorRef, FSM}
import edu.ie3.datamodel.models.input.system.FixedFeedInInput
import edu.ie3.datamodel.models.result.system.{
  FixedFeedInResult,
  SystemParticipantResult
}
import edu.ie3.simona.agent.ValueStore
import edu.ie3.simona.agent.participant.ParticipantAgent.getAndCheckNodalVoltage
import edu.ie3.simona.agent.participant.ParticipantAgentFundamentals
import edu.ie3.simona.agent.participant.data.Data.PrimaryData.{
  ApparentPower,
  ZERO_POWER
}
import edu.ie3.simona.agent.participant.data.Data.SecondaryData
import edu.ie3.simona.agent.participant.data.secondary.SecondaryDataService
import edu.ie3.simona.agent.participant.statedata.BaseStateData.{
  FlexStateData,
  ParticipantModelBaseStateData
}
import edu.ie3.simona.agent.participant.statedata.ParticipantStateData
import edu.ie3.simona.agent.participant.statedata.ParticipantStateData.InputModelContainer
import edu.ie3.simona.agent.state.AgentState
import edu.ie3.simona.agent.state.AgentState.Idle
import edu.ie3.simona.config.SimonaConfig.FixedFeedInRuntimeConfig
import edu.ie3.simona.event.notifier.NotifierConfig
import edu.ie3.simona.exceptions.agent.{
  InconsistentStateException,
  InvalidRequestException
}
import edu.ie3.simona.model.participant.CalcRelevantData.FixedRelevantData
import edu.ie3.simona.model.participant.ModelState.ConstantState
import edu.ie3.simona.model.participant.{
  CalcRelevantData,
  FixedFeedInModel,
  FlexChangeIndicator,
  ModelState
}
import edu.ie3.simona.util.SimonaConstants
import edu.ie3.simona.util.TickUtil.RichZonedDateTime
import edu.ie3.util.quantities.PowerSystemUnits.PU
import tech.units.indriya.ComparableQuantity

import java.time.ZonedDateTime
import java.util.UUID
import javax.measure.quantity.{Dimensionless, Power}
import scala.reflect.{ClassTag, classTag}

protected trait FixedFeedInAgentFundamentals
    extends ParticipantAgentFundamentals[
      ApparentPower,
      FixedRelevantData.type,
      ConstantState.type,
      ParticipantStateData[ApparentPower],
      FixedFeedInInput,
      FixedFeedInRuntimeConfig,
      FixedFeedInModel
    ] {
  this: FixedFeedInAgent =>
  override protected val pdClassTag: ClassTag[ApparentPower] =
    classTag[ApparentPower]
  override val alternativeResult: ApparentPower = ZERO_POWER

  /** Determines the needed base state data in dependence of the foreseen
    * simulation mode of the agent.
    *
    * @param inputModel
    *   Input model definition
    * @param modelConfig
    *   Configuration of the model
    * @param services
    *   Optional collection of services to register with
    * @param simulationStartDate
    *   Real world time date time, when the simulation starts
    * @param simulationEndDate
    *   Real world time date time, when the simulation ends
    * @param resolution
    *   Agents regular time bin it wants to be triggered e.g one hour
    * @param requestVoltageDeviationThreshold
    *   Threshold, after which two nodal voltage magnitudes from participant
    *   power requests for the same tick are considered to be different
    * @param outputConfig
    *   Config for the output behaviour of simulation results
    * @return
    *   A child of [[ParticipantModelBaseStateData]] that reflects the behaviour
    *   based on the data source definition
    */
  override def determineModelBaseStateData(
      inputModel: InputModelContainer[FixedFeedInInput],
      modelConfig: FixedFeedInRuntimeConfig,
      services: Option[Vector[SecondaryDataService[_ <: SecondaryData]]],
      simulationStartDate: ZonedDateTime,
      simulationEndDate: ZonedDateTime,
      resolution: Long,
      requestVoltageDeviationThreshold: Double,
      outputConfig: NotifierConfig,
      maybeEmAgent: Option[ActorRef]
  ): ParticipantModelBaseStateData[
    ApparentPower,
    FixedRelevantData.type,
    ConstantState.type,
    FixedFeedInModel
  ] = {
    /* Build the calculation model */
    val model =
      buildModel(
        inputModel,
        modelConfig,
        simulationStartDate,
        simulationEndDate
      )

    /* Go and collect all ticks, in which new data will be available. Also register for
     * services, where needed. */
    val lastTickInSimulation = simulationEndDate.toTick(simulationStartDate)
    val dataTicks =
      /* As participant agents always return their last known operation point on request, it is sufficient
       * to let a fixed fixed in model determine it's operation point on:
       *  1) The first tick of the simulation
       *  2) The tick, it turns on (in time dependent operation)
       *  3) The tick, it turns off (in time dependent operation)
       * Coinciding ticks are summarized and the last tick is removed, as the change in operation status
       * doesn't affect anything then */
      List[Long](
        SimonaConstants.FIRST_TICK_IN_SIMULATION,
        model.operationInterval.start,
        model.operationInterval.end
      ).distinct.sorted.filterNot(_ == lastTickInSimulation).toArray

    ParticipantModelBaseStateData[
      ApparentPower,
      FixedRelevantData.type,
      ConstantState.type,
      FixedFeedInModel
    ](
      simulationStartDate,
      simulationEndDate,
      model,
      services,
      outputConfig,
      dataTicks,
      Map.empty,
      requestVoltageDeviationThreshold,
      ValueStore.forVoltage(
        resolution,
        inputModel.electricalInputModel.getNode
          .getvTarget()
          .to(PU)
      ),
      ValueStore(resolution),
      ValueStore(resolution),
      ValueStore(resolution),
<<<<<<< HEAD
      ValueStore(resolution),
      maybeEmAgent.map(FlexStateData(_, ValueStore(resolution * 10)))
=======
      ValueStore(0),
      maybeEmAgent.map(FlexStateData(_, ValueStore(resolution)))
>>>>>>> bcd5ecdd
    )
  }

  override def buildModel(
      inputModel: InputModelContainer[FixedFeedInInput],
      modelConfig: FixedFeedInRuntimeConfig,
      simulationStartDate: ZonedDateTime,
      simulationEndDate: ZonedDateTime
  ): FixedFeedInModel = FixedFeedInModel(
    inputModel.electricalInputModel,
    modelConfig,
    simulationStartDate,
    simulationEndDate
  )

  override protected def createInitialState(
      baseStateData: ParticipantModelBaseStateData[
        ApparentPower,
        FixedRelevantData.type,
        ConstantState.type,
        FixedFeedInModel
      ]
  ): ModelState.ConstantState.type =
    ConstantState // TODO

  override protected def createCalcRelevantData(
      baseStateData: ParticipantModelBaseStateData[
        ApparentPower,
        FixedRelevantData.type,
        ConstantState.type,
        FixedFeedInModel
      ],
      tick: Long
  ): FixedRelevantData.type =
    FixedRelevantData

  /** Handle an active power change by flex control.
    * @param tick
    *   Tick, in which control is issued
    * @param baseStateData
    *   Base state data of the agent
    * @param data
    *   Calculation relevant data
    * @param lastState
    *   Last known model state
    * @param setPower
    *   Setpoint active power
    * @return
    *   Updated model state, a result model and a [[FlexChangeIndicator]]
    */
  def handleControlledPowerChange(
      tick: Long,
      baseStateData: ParticipantModelBaseStateData[
        ApparentPower,
        FixedRelevantData.type,
        ConstantState.type,
        FixedFeedInModel
      ],
      data: FixedRelevantData.type,
      lastState: ConstantState.type,
      setPower: ComparableQuantity[Power]
  ): (ConstantState.type, ApparentPower, FlexChangeIndicator) = {
    /* Calculate result */
    val voltage = getAndCheckNodalVoltage(baseStateData, tick)

    val reactivePower = baseStateData.model.calculateReactivePower(
      setPower,
      voltage
    )
    val result = ApparentPower(setPower, reactivePower)

    /* Handle the request within the model */
    val (updatedState, flexChangeIndicator) =
      baseStateData.model.handleControlledPowerChange(data, lastState, setPower)
    (updatedState, result, flexChangeIndicator)
  }

  override val calculateModelPowerFunc: (
      Long,
      ParticipantModelBaseStateData[
        ApparentPower,
        FixedRelevantData.type,
        ConstantState.type,
        FixedFeedInModel
      ],
      ConstantState.type,
      ComparableQuantity[Dimensionless]
  ) => ApparentPower = (
      currentTick: Long,
      baseStateData: ParticipantModelBaseStateData[
        ApparentPower,
        FixedRelevantData.type,
        ConstantState.type,
        FixedFeedInModel
      ],
      ConstantState,
      voltage: ComparableQuantity[Dimensionless]
  ) =>
    baseStateData.model match {
      case fixedModel: FixedFeedInModel =>
        fixedModel.calculatePower(
          currentTick,
          voltage,
          ConstantState,
          FixedRelevantData
        )
      case unsupportedModel =>
        throw new InconsistentStateException(
          s"The model $unsupportedModel is not supported!"
        )
    }

  /** Calculate the power output of the participant utilising secondary data.
    * However, it might appear, that not the complete set of secondary data is
    * available for the given tick. This might especially be true, if the actor
    * has been additionally activated. This method thereby has to try and fill
    * up missing data with the last known data, as this is still supposed to be
    * valid. The secondary data therefore is put to the calculation relevant
    * data store. <p>The next state is [[Idle]], sending a
    * [[edu.ie3.simona.ontology.messages.SchedulerMessage.CompletionMessage]] to
    * scheduler and using update result values.</p>
    *
    * @param baseStateData
    *   The base state data with collected secondary data
    * @param maybeLastModelState
    *   Optional last model state
    * @param currentTick
    *   Tick, the trigger belongs to
    * @param scheduler
    *   [[ActorRef]] to the scheduler in the simulation
    * @return
    *   [[Idle]] with updated result values
    */
  override def calculatePowerWithSecondaryDataAndGoToIdle(
      baseStateData: ParticipantModelBaseStateData[
        ApparentPower,
        FixedRelevantData.type,
        ConstantState.type,
        FixedFeedInModel
      ],
      lastModelState: ConstantState.type,
      currentTick: Long,
      scheduler: ActorRef
  ): FSM.State[AgentState, ParticipantStateData[ApparentPower]] =
    throw new InvalidRequestException(
      "Request to calculate power with secondary data cannot be processed in a fixed feed in agent."
    )

  /** Determine the average result within the given tick window
    *
    * @param tickToResults
    *   Mapping from data tick to actual data
    * @param windowStart
    *   First, included tick of the time window
    * @param windowEnd
    *   Last, included tick of the time window
    * @param activeToReactivePowerFuncOpt
    *   An Option on a function, that transfers the active into reactive power
    * @return
    *   The averaged result
    */
  override def averageResults(
      tickToResults: Map[Long, ApparentPower],
      windowStart: Long,
      windowEnd: Long,
      activeToReactivePowerFuncOpt: Option[
        ComparableQuantity[Power] => ComparableQuantity[Power]
      ] = None
  ): ApparentPower =
    ParticipantAgentFundamentals.averageApparentPower(
      tickToResults,
      windowStart,
      windowEnd,
      activeToReactivePowerFuncOpt,
      log
    )

  /** Determines the correct result.
    *
    * @param uuid
    *   Unique identifier of the physical model
    * @param dateTime
    *   Real world date of the result
    * @param result
    *   The primary data to build a result model for
    * @return
    *   The equivalent event
    */
  override protected def buildResult(
      uuid: UUID,
      dateTime: ZonedDateTime,
      result: ApparentPower
  ): SystemParticipantResult =
    new FixedFeedInResult(
      dateTime,
      uuid,
      result.p,
      result.q
    )

  /** Update the last known model state with the given external, relevant data
    *
    * @param tick
    *   Tick to update state for
    * @param modelState
    *   Last known model state
    * @param calcRelevantData
    *   Data, relevant for calculation
    * @param nodalVoltage
    *   Current nodal voltage of the agent
    * @param model
    *   Model for calculation
    * @return
    *   The updated state at given tick under consideration of calculation
    *   relevant data
    */
  override protected def updateState(
      tick: Long,
      modelState: ModelState.ConstantState.type,
      calcRelevantData: CalcRelevantData.FixedRelevantData.type,
      nodalVoltage: ComparableQuantity[Dimensionless],
      model: FixedFeedInModel
  ): ModelState.ConstantState.type = modelState
}<|MERGE_RESOLUTION|>--- conflicted
+++ resolved
@@ -157,13 +157,8 @@
       ValueStore(resolution),
       ValueStore(resolution),
       ValueStore(resolution),
-<<<<<<< HEAD
       ValueStore(resolution),
-      maybeEmAgent.map(FlexStateData(_, ValueStore(resolution * 10)))
-=======
-      ValueStore(0),
       maybeEmAgent.map(FlexStateData(_, ValueStore(resolution)))
->>>>>>> bcd5ecdd
     )
   }
 
