--- conflicted
+++ resolved
@@ -18,15 +18,11 @@
 import edu.ie3.simona.agent.participant.statedata.ParticipantStateData
 import edu.ie3.simona.config.SimonaConfig
 import edu.ie3.simona.exceptions.agent.ServiceRegistrationException
-<<<<<<< HEAD
-import edu.ie3.simona.model.participant.{CalcRelevantData, SystemParticipant}
-=======
 import edu.ie3.simona.model.participant.{
   CalcRelevantData,
   ModelState,
   SystemParticipant,
 }
->>>>>>> 5478b69f
 import edu.ie3.simona.ontology.messages.services.EvMessage.RegisterForEvDataMessage
 import edu.ie3.simona.ontology.messages.services.WeatherMessage.RegisterForWeatherMessage
 import org.apache.pekko.actor.ActorRef
@@ -80,13 +76,8 @@
   ): Option[ActorRef] = serviceDefinition match {
     case SecondaryDataService.ActorPriceService(_) =>
       log.debug(
-<<<<<<< HEAD
         "Attempt to register for {}. This is currently not supported.",
-        ActorPriceService
-=======
-        s"Attempt to register for {}. This is currently not supported.",
         ActorPriceService,
->>>>>>> 5478b69f
       )
       None
     case ActorWeatherService(serviceRef) =>
