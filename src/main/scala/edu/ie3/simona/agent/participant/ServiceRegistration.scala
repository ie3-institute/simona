/*
 * © 2020. TU Dortmund University,
 * Institute of Energy Systems, Energy Efficiency and Energy Economics,
 * Research group Distribution grid planning and operation
 */

package edu.ie3.simona.agent.participant

import org.apache.pekko.actor.ActorRef
import edu.ie3.datamodel.models.input.system.{EvcsInput, SystemParticipantInput}
import edu.ie3.simona.agent.participant.data.Data.PrimaryData.PrimaryDataWithComplexPower
import edu.ie3.simona.agent.participant.data.Data.SecondaryData
import edu.ie3.simona.agent.participant.data.secondary.SecondaryDataService
import edu.ie3.simona.agent.participant.data.secondary.SecondaryDataService.{
  ActorExtEvDataService,
  ActorPriceService,
  ActorWeatherService,
}
import edu.ie3.simona.agent.participant.statedata.ParticipantStateData
import edu.ie3.simona.config.RuntimeConfig.BaseRuntimeConfig
import edu.ie3.simona.exceptions.agent.ServiceRegistrationException
import edu.ie3.simona.model.participant.{
  CalcRelevantData,
  ModelState,
  SystemParticipant,
}
import edu.ie3.simona.ontology.messages.services.EvMessage.RegisterForEvDataMessage
import edu.ie3.simona.ontology.messages.services.WeatherMessage.RegisterForWeatherMessage

trait ServiceRegistration[
<<<<<<< HEAD
    PD <: PrimaryDataWithApparentPower,
=======
    PD <: PrimaryDataWithComplexPower[PD],
>>>>>>> 76fd935a
    CD <: CalcRelevantData,
    MS <: ModelState,
    D <: ParticipantStateData[PD],
    I <: SystemParticipantInput,
    MC <: BaseRuntimeConfig,
    M <: SystemParticipant[CD, PD, MS],
] {
  this: ParticipantAgent[PD, CD, MS, D, I, MC, M] =>

  /** Registers the agent for the needed services and collects all actor
    * references, with which the actor has been registered
    *
    * @param inputModel
    *   Input model definition
    * @param services
    *   Definition of where to get what
    * @return
    *   an iterable of actor references to wait for responses
    */
  def registerForServices(
      inputModel: I,
      services: Iterable[SecondaryDataService[_ <: SecondaryData]],
  ): Iterable[ActorRef] =
    services.flatMap(service =>
      registerForSecondaryService(service, inputModel)
    )

  /** Register for the distinct secondary service
    *
    * @param serviceDefinition
    *   Definition of the service
    * @param inputModel
    *   Input model that is interested in the information
    * @tparam S
    *   Type of the secondary data, that is awaited
    * @return
    *   An [[Option]] to the service's [[ActorRef]], if registration is
    *   supported at the moment
    */
  private def registerForSecondaryService[
      S <: SecondaryData
  ](
      serviceDefinition: SecondaryDataService[S],
      inputModel: I,
  ): Option[ActorRef] = serviceDefinition match {
    case SecondaryDataService.ActorPriceService(_) =>
      log.debug(
        s"Attempt to register for {}. This is currently not supported.",
        ActorPriceService,
      )
      None
    case ActorWeatherService(serviceRef) =>
      registerForWeather(serviceRef, inputModel)
      Some(serviceRef)
    case ActorExtEvDataService(serviceRef) =>
      registerForEvData(serviceRef, inputModel)
      Some(serviceRef)
  }

  /** Register for the weather service
    *
    * @param actorRef
    *   Actor reference of the weather service
    * @param inputModel
    *   Input model of the simulation mode
    * @return
    */
  private def registerForWeather(
      actorRef: ActorRef,
      inputModel: I,
  ): Unit = {
    /* If we are asked to register for weather, determine the proper geo position */
    val geoPosition = inputModel.getNode.getGeoPosition
    val (lat, lon) =
      (Option(geoPosition.getY), Option(geoPosition.getX)) match {
        case (Some(lat), Some(lon)) => (lat, lon)
        case _ =>
          throw new ServiceRegistrationException(
            s"Cannot register for weather information at node ${inputModel.getNode.getId} " +
              s"(${inputModel.getNode.getUuid}), because the geo position " +
              s"(${inputModel.getNode.getGeoPosition.getY}, ${inputModel.getNode.getGeoPosition.getX}) " +
              s"is invalid."
          )
      }
    actorRef ! RegisterForWeatherMessage(lat, lon)
  }

  /** Register for the EV movement service
    *
    * @param serviceRef
    *   Actor reference of the EV movements service
    * @param inputModel
    *   Input model of the simulation mode
    * @return
    */
  private def registerForEvData(
      serviceRef: ActorRef,
      inputModel: I,
  ): Unit = {
    inputModel match {
      case evcsInput: EvcsInput =>
        serviceRef ! RegisterForEvDataMessage(evcsInput.getUuid)
      case _ =>
        throw new ServiceRegistrationException(
          s"Cannot register for EV movements information at node ${inputModel.getNode.getId} " +
            s"(${inputModel.getNode.getUuid}) of type ${inputModel.getClass.getName}, because only Evcs can register for this."
        )
    }
  }

}<|MERGE_RESOLUTION|>--- conflicted
+++ resolved
@@ -28,11 +28,7 @@
 import edu.ie3.simona.ontology.messages.services.WeatherMessage.RegisterForWeatherMessage
 
 trait ServiceRegistration[
-<<<<<<< HEAD
-    PD <: PrimaryDataWithApparentPower,
-=======
     PD <: PrimaryDataWithComplexPower[PD],
->>>>>>> 76fd935a
     CD <: CalcRelevantData,
     MS <: ModelState,
     D <: ParticipantStateData[PD],
