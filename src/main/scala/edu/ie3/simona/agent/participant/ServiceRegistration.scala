--- conflicted
+++ resolved
@@ -123,11 +123,7 @@
               s"is invalid."
           )
       }
-<<<<<<< HEAD
-    actorRef ! RegisterForWeatherMessage(self.toTyped, lat, lon)
-=======
-    serviceRef ! RegisterForWeatherMessage(participantRef, lat, lon)
->>>>>>> 2cc72d1f
+    serviceRef ! RegisterForWeatherMessage(participantRef.toTyped, lat, lon)
   }
 
   /** Register for the EV movement service
