--- conflicted
+++ resolved
@@ -34,13 +34,8 @@
     MS <: ModelState,
     D <: ParticipantStateData[PD],
     I <: SystemParticipantInput,
-<<<<<<< HEAD
     MC <: BaseRuntimeConfig,
-    M <: SystemParticipant[CD]
-=======
-    MC <: SimonaConfig.BaseRuntimeConfig,
     M <: SystemParticipant[CD, PD, MS],
->>>>>>> 12f4e119
 ] {
   this: ParticipantAgent[PD, CD, MS, D, I, MC, M] =>
 
