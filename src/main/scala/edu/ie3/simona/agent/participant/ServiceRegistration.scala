/*
 * © 2020. TU Dortmund University,
 * Institute of Energy Systems, Energy Efficiency and Energy Economics,
 * Research group Distribution grid planning and operation
 */

package edu.ie3.simona.agent.participant

import org.apache.pekko.actor.ActorRef
import edu.ie3.datamodel.models.input.system.SystemParticipantInput
import edu.ie3.simona.agent.participant.data.Data.PrimaryData.PrimaryDataWithComplexPower
import edu.ie3.simona.agent.participant.data.Data.SecondaryData
import edu.ie3.simona.agent.participant.data.secondary.SecondaryDataService
import edu.ie3.simona.agent.participant.data.secondary.SecondaryDataService.{
  ActorPriceService,
  ActorWeatherService,
}
import edu.ie3.simona.agent.participant.statedata.ParticipantStateData
import edu.ie3.simona.config.RuntimeConfig.BaseRuntimeConfig
import edu.ie3.simona.exceptions.agent.ServiceRegistrationException
import edu.ie3.simona.model.participant.{
  CalcRelevantData,
  ModelState,
  SystemParticipant,
}
import edu.ie3.simona.ontology.messages.services.WeatherMessage.RegisterForWeatherMessage
import org.apache.pekko.actor.typed.scaladsl.adapter.ClassicActorRefOps

trait ServiceRegistration[
    PD <: PrimaryDataWithComplexPower[PD],
    CD <: CalcRelevantData,
    MS <: ModelState,
    D <: ParticipantStateData[PD],
    I <: SystemParticipantInput,
    MC <: BaseRuntimeConfig,
    M <: SystemParticipant[CD, PD, MS],
] {
  this: ParticipantAgent[PD, CD, MS, D, I, MC, M] =>

  /** Registers the agent for the needed services and collects all actor
    * references, with which the actor has been registered
    *
    * @param inputModel
    *   Input model definition
    * @param services
    *   Definition of where to get what
    * @param participantRef
    *   Actor reference of the participant
    * @return
    *   an iterable of actor references to wait for responses
    */
  def registerForServices(
      inputModel: I,
      services: Iterable[SecondaryDataService[_ <: SecondaryData]],
      participantRef: ActorRef,
  ): Iterable[ActorRef] =
    services.flatMap(service =>
      registerForSecondaryService(service, inputModel, participantRef)
    )

  /** Register for the distinct secondary service
    *
    * @param serviceDefinition
    *   Definition of the service
    * @param inputModel
    *   Input model that is interested in the information
    * @param participantRef
    *   Actor reference of the participant
    * @tparam S
    *   Type of the secondary data, that is awaited
    * @return
    *   An [[Option]] to the service's [[ActorRef]], if registration is
    *   supported at the moment
    */
  private def registerForSecondaryService[
      S <: SecondaryData
  ](
      serviceDefinition: SecondaryDataService[S],
      inputModel: I,
      participantRef: ActorRef,
  ): Option[ActorRef] = serviceDefinition match {
    case SecondaryDataService.ActorPriceService(_) =>
      log.debug(
        s"Attempt to register for {}. This is currently not supported.",
        ActorPriceService,
      )
      None
    case ActorWeatherService(serviceRef) =>
      registerForWeather(serviceRef, participantRef, inputModel)
      Some(serviceRef)
  }

  /** Register for the weather service
    *
    * @param serviceRef
    *   Actor reference of the weather service
    * @param participantRef
    *   Actor reference of the participant
    * @param inputModel
    *   Input model of the simulation mode
    * @return
    */
  private def registerForWeather(
      serviceRef: ActorRef,
      participantRef: ActorRef,
      inputModel: I,
  ): Unit = {
    /* If we are asked to register for weather, determine the proper geo position */
    val geoPosition = inputModel.getNode.getGeoPosition
    val (lat, lon) =
      (Option(geoPosition.getY), Option(geoPosition.getX)) match {
        case (Some(lat), Some(lon)) => (lat, lon)
        case _ =>
          throw new ServiceRegistrationException(
            s"Cannot register for weather information at node ${inputModel.getNode.getId} " +
              s"(${inputModel.getNode.getUuid}), because the geo position " +
              s"(${inputModel.getNode.getGeoPosition.getY}, ${inputModel.getNode.getGeoPosition.getX}) " +
              s"is invalid."
          )
      }
    serviceRef ! RegisterForWeatherMessage(participantRef, lat, lon)
  }

<<<<<<< HEAD
  /** Register for the EV movement service
    *
    * @param serviceRef
    *   Actor reference of the EV movements service
    * @param inputModel
    *   Input model of the simulation mode
    * @return
    */
  private def registerForEvData(
      serviceRef: ActorRef,
      inputModel: I,
  ): Unit = {
    inputModel match {
      case evcsInput: EvcsInput =>
        serviceRef ! RegisterForEvDataMessage(self.toTyped, evcsInput.getUuid)
      case _ =>
        throw new ServiceRegistrationException(
          s"Cannot register for EV movements information at node ${inputModel.getNode.getId} " +
            s"(${inputModel.getNode.getUuid}) of type ${inputModel.getClass.getName}, because only Evcs can register for this."
        )
    }
  }

=======
>>>>>>> 9c80601f
}<|MERGE_RESOLUTION|>--- conflicted
+++ resolved
@@ -121,30 +121,4 @@
     serviceRef ! RegisterForWeatherMessage(participantRef, lat, lon)
   }
 
-<<<<<<< HEAD
-  /** Register for the EV movement service
-    *
-    * @param serviceRef
-    *   Actor reference of the EV movements service
-    * @param inputModel
-    *   Input model of the simulation mode
-    * @return
-    */
-  private def registerForEvData(
-      serviceRef: ActorRef,
-      inputModel: I,
-  ): Unit = {
-    inputModel match {
-      case evcsInput: EvcsInput =>
-        serviceRef ! RegisterForEvDataMessage(self.toTyped, evcsInput.getUuid)
-      case _ =>
-        throw new ServiceRegistrationException(
-          s"Cannot register for EV movements information at node ${inputModel.getNode.getId} " +
-            s"(${inputModel.getNode.getUuid}) of type ${inputModel.getClass.getName}, because only Evcs can register for this."
-        )
-    }
-  }
-
-=======
->>>>>>> 9c80601f
 }