/*
 * © 2020. TU Dortmund University,
 * Institute of Energy Systems, Energy Efficiency and Energy Economics,
 * Research group Distribution grid planning and operation
 */

package edu.ie3.simona.agent.participant.load

import akka.actor.{ActorRef, FSM}
import edu.ie3.datamodel.models.input.system.LoadInput
import edu.ie3.datamodel.models.result.system.{
  LoadResult,
  SystemParticipantResult
}
import edu.ie3.simona.agent.ValueStore
import edu.ie3.simona.agent.participant.ParticipantAgent.getAndCheckNodalVoltage
import edu.ie3.simona.agent.participant.ParticipantAgentFundamentals
import edu.ie3.simona.agent.participant.data.Data.PrimaryData.{
  ApparentPower,
  ZERO_POWER
}
<<<<<<< HEAD
import edu.ie3.simona.agent.participant.statedata.ParticipantStateData.InputModelContainer
=======
import edu.ie3.simona.agent.participant.data.Data.SecondaryData
import edu.ie3.simona.agent.participant.data.secondary.SecondaryDataService
import edu.ie3.simona.agent.participant.statedata.BaseStateData.{
  FlexStateData,
  ParticipantModelBaseStateData
}
import edu.ie3.simona.agent.participant.statedata.ParticipantStateData
>>>>>>> efbd1d27
import edu.ie3.simona.agent.state.AgentState
import edu.ie3.simona.agent.state.AgentState.Idle
import edu.ie3.simona.config.SimonaConfig.LoadRuntimeConfig
import edu.ie3.simona.event.notifier.NotifierConfig
import edu.ie3.simona.exceptions.agent.InconsistentStateException
import edu.ie3.simona.model.SystemComponent
import edu.ie3.simona.model.participant.CalcRelevantData.LoadRelevantData
import edu.ie3.simona.model.participant.ModelState
import edu.ie3.simona.model.participant.ModelState.ConstantState
import edu.ie3.simona.model.participant.load.FixedLoadModel.FixedLoadRelevantData
import edu.ie3.simona.model.participant.load.profile.ProfileLoadModel.ProfileRelevantData
import edu.ie3.simona.model.participant.load.profile.{
  LoadProfileStore,
  ProfileLoadModel
}
import edu.ie3.simona.model.participant.load.random.RandomLoadModel
import edu.ie3.simona.model.participant.load.random.RandomLoadModel.RandomRelevantData
import edu.ie3.simona.model.participant.load.{
  FixedLoadModel,
  LoadModel,
  LoadReference
}
import edu.ie3.simona.util.SimonaConstants
import edu.ie3.simona.util.TickUtil._
import edu.ie3.util.quantities.PowerSystemUnits.PU
import edu.ie3.util.scala.OperationInterval
import tech.units.indriya.ComparableQuantity

import java.time.ZonedDateTime
import java.util.UUID
import javax.measure.quantity.{Dimensionless, Power}
import scala.reflect.{ClassTag, classTag}

protected trait LoadAgentFundamentals[LD <: LoadRelevantData, LM <: LoadModel[
  LD
]] extends ParticipantAgentFundamentals[
      ApparentPower,
      LD,
      ConstantState.type,
      ParticipantStateData[ApparentPower],
      LoadInput,
      LoadRuntimeConfig,
      LM
    ] {
  this: LoadAgent[LD, LM] =>
  override protected val pdClassTag: ClassTag[ApparentPower] =
    classTag[ApparentPower]
  override val alternativeResult: ApparentPower = ZERO_POWER

  /** Determines the needed base state data in dependence of the foreseen
    * simulation mode of the agent.
    *
    * @param inputModel
    *   Input model definition
    * @param modelConfig
    *   Configuration of the model
    * @param services
    *   Optional collection of services to register with
    * @param simulationStartDate
    *   Real world time date time, when the simulation starts
    * @param simulationEndDate
    *   Real world time date time, when the simulation ends
    * @param resolution
    *   Agents regular time bin it wants to be triggered e.g one hour
    * @param requestVoltageDeviationThreshold
    *   Threshold, after which two nodal voltage magnitudes from participant
    *   power requests for the same tick are considered to be different
    * @param outputConfig
    *   Config of the output behaviour for simulation results
    * @return
    *   A child of [[ParticipantModelBaseStateData]] that reflects the behaviour
    *   based on the data source definition
    */
  override def determineModelBaseStateData(
      inputModel: InputModelContainer[LoadInput],
      modelConfig: LoadRuntimeConfig,
      services: Option[Vector[SecondaryDataService[_ <: SecondaryData]]],
      simulationStartDate: ZonedDateTime,
      simulationEndDate: ZonedDateTime,
      resolution: Long,
      requestVoltageDeviationThreshold: Double,
<<<<<<< HEAD
      outputConfig: NotifierConfig
  ): ParticipantModelBaseStateData[ApparentPower, LD, LM] = {
=======
      outputConfig: ParticipantNotifierConfig,
      maybeEmAgent: Option[ActorRef]
  ): ParticipantModelBaseStateData[
    ApparentPower,
    LD,
    ConstantState.type,
    LM
  ] = {
>>>>>>> efbd1d27
    /* Build the calculation model */
    val model =
      buildModel(
        inputModel,
        modelConfig,
        simulationStartDate,
        simulationEndDate
      )

    /* Go and collect all ticks, in which activation is needed in addition to the activations made by incoming data.
     * Also register for services, where needed. */
    val lastTickInSimulation = simulationEndDate.toTick(simulationStartDate)
    val additionalActivationTicks = model match {
      /* If no secondary data is needed (implicitly by fixed load model), add activation ticks for the simple model */
      case fixedLoadModel: FixedLoadModel =>
        /* As participant agents always return their last known operation point on request, it is sufficient
         * to let a fixed load model determine it's operation point on:
         *  1) The first tick of the simulation
         *  2) The tick, it turns on (in time dependent operation)
         *  3) The tick, it turns off (in time dependent operation)
         * Coinciding ticks are summarized and the last tick is removed, as the change in operation status
         * doesn't affect anything then */
        List[Long](
          SimonaConstants.FIRST_TICK_IN_SIMULATION,
          fixedLoadModel.operationInterval.start,
          fixedLoadModel.operationInterval.end
        ).distinct.sorted.filterNot(_ == lastTickInSimulation).toArray
      case profileLoadModel: ProfileLoadModel =>
        activationTicksInOperationTime(
          simulationStartDate,
          LoadProfileStore.resolution.getSeconds,
          profileLoadModel.operationInterval.start,
          profileLoadModel.operationInterval.end
        )
      case _ =>
        Array.emptyLongArray
    }

    ParticipantModelBaseStateData[ApparentPower, LD, LM](
      simulationStartDate,
      simulationEndDate,
      model,
      services,
      outputConfig,
      additionalActivationTicks,
      Map.empty,
      requestVoltageDeviationThreshold,
      ValueStore.forVoltage(
        resolution,
        inputModel.electricalInputModel.getNode
          .getvTarget()
          .to(PU)
      ),
      ValueStore.forResult(resolution, 2),
      ValueStore(resolution),
      ValueStore(resolution),
      ValueStore(0),
      maybeEmAgent.map(FlexStateData(_, ValueStore(resolution * 10)))
    )
  }

  override def buildModel(
      inputModel: InputModelContainer[LoadInput],
      modelConfig: LoadRuntimeConfig,
      simulationStartDate: ZonedDateTime,
      simulationEndDate: ZonedDateTime
  ): LM = {
    val operationInterval: OperationInterval =
      SystemComponent.determineOperationInterval(
        simulationStartDate,
        simulationEndDate,
        inputModel.electricalInputModel.getOperationTime
      )
    val reference = LoadReference(inputModel.electricalInputModel, modelConfig)
    buildModel(inputModel.electricalInputModel, operationInterval, reference)
  }

  protected def buildModel(
      inputModel: LoadInput,
      operationInterval: OperationInterval,
      reference: LoadReference
  ): LM

  override protected def createInitialState(): ModelState.ConstantState.type =
    ConstantState // TODO

  override protected def calculateResult(
      baseStateData: ParticipantModelBaseStateData[
        ApparentPower,
        LD,
        ConstantState.type,
        LM
      ],
      currentTick: Long,
      activePower: ComparableQuantity[Power]
  ): ApparentPower = {
    val voltage = getAndCheckNodalVoltage(baseStateData, currentTick)

    val reactivePower = baseStateData.model match {
      case model: LM =>
        model.calculateReactivePower(
          activePower,
          voltage
        )
    }

    ApparentPower(activePower, reactivePower)
  }

  /** Calculate the power output of the participant utilising secondary data.
    * However, it might appear, that not the complete set of secondary data is
    * available for the given tick. This might especially be true, if the actor
    * has been additionally activated. This method thereby has to try and fill
    * up missing data with the last known data, as this is still supposed to be
    * valid. The secondary data therefore is put to the calculation relevant
    * data store. <p>The next state is [[Idle]], sending a
    * [[edu.ie3.simona.ontology.messages.SchedulerMessage.CompletionMessage]] to
    * scheduler and using update result values.</p>
    *
    * @param baseStateData
    *   The base state data with collected secondary data
    * @param currentTick
    *   Tick, the trigger belongs to
    * @param scheduler
    *   [[ActorRef]] to the scheduler in the simulation
    * @return
    *   [[Idle]] with updated result values
    */
  override def calculatePowerWithSecondaryDataAndGoToIdle(
      baseStateData: ParticipantModelBaseStateData[
        ApparentPower,
        LD,
        ConstantState.type,
        LM
      ],
      currentTick: Long,
      scheduler: ActorRef
  ): FSM.State[AgentState, ParticipantStateData[ApparentPower]] =
    throw new InconsistentStateException(
      s"Load model is not able to calculate power with secondary data."
    )

  /** Determine the average result within the given tick window
    *
    * @param tickToResults
    *   Mapping from data tick to actual data
    * @param windowStart
    *   First, included tick of the time window
    * @param windowEnd
    *   Last, included tick of the time window
    * @param activeToReactivePowerFuncOpt
    *   An Option on a function, that transfers the active into reactive power
    * @return
    *   The averaged result
    */
  override def averageResults(
      tickToResults: Map[Long, ApparentPower],
      windowStart: Long,
      windowEnd: Long,
      activeToReactivePowerFuncOpt: Option[
        ComparableQuantity[Power] => ComparableQuantity[Power]
      ] = None
  ): ApparentPower =
    ParticipantAgentFundamentals.averageApparentPower(
      tickToResults,
      windowStart,
      windowEnd,
      activeToReactivePowerFuncOpt,
      log
    )

  /** Determines the correct result.
    *
    * @param uuid
    *   Unique identifier of the physical model
    * @param dateTime
    *   Real world date of the result
    * @param result
    *   The primary data to build a result model for
    * @return
    *   The equivalent event
    */
  override protected def buildResult(
      uuid: UUID,
      dateTime: ZonedDateTime,
      result: ApparentPower
  ): SystemParticipantResult =
    new LoadResult(
      dateTime,
      uuid,
      result.p,
      result.q
    )
}

object LoadAgentFundamentals {
  trait FixedLoadAgentFundamentals
      extends LoadAgentFundamentals[
        FixedLoadModel.FixedLoadRelevantData.type,
        FixedLoadModel
      ] {
    this: LoadAgent.FixedLoadAgent =>

    override def buildModel(
        inputModel: LoadInput,
        operationInterval: OperationInterval,
        reference: LoadReference
    ): FixedLoadModel = {
      val model = FixedLoadModel(inputModel, operationInterval, 1d, reference)
      model.enable()
      model
    }

    override protected def createCalcRelevantData(
        baseStateData: ParticipantModelBaseStateData[
          ApparentPower,
          FixedLoadRelevantData.type,
          ConstantState.type,
          FixedLoadModel
        ],
        tick: Long
    ): FixedLoadRelevantData.type =
      FixedLoadRelevantData

    /** Partial function, that is able to transfer
      * [[ParticipantModelBaseStateData]] (holding the actual calculation model)
      * into a pair of active and reactive power
      */
    override val calculateModelPowerFunc: (
        Long,
        ParticipantModelBaseStateData[
          ApparentPower,
          FixedLoadRelevantData.type,
          ConstantState.type,
          FixedLoadModel
        ],
        ComparableQuantity[Dimensionless]
    ) => ApparentPower = (
        tick: Long,
        baseStateData: ParticipantModelBaseStateData[
          ApparentPower,
          FixedLoadRelevantData.type,
          ConstantState.type,
          FixedLoadModel
        ],
        voltage: ComparableQuantity[Dimensionless]
    ) =>
      baseStateData.model.calculatePower(tick, voltage, FixedLoadRelevantData)
  }

  trait ProfileLoadAgentFundamentals
      extends LoadAgentFundamentals[
        ProfileRelevantData,
        ProfileLoadModel
      ] {
    this: LoadAgent.ProfileLoadAgent =>

    override def buildModel(
        inputModel: LoadInput,
        operationInterval: OperationInterval,
        reference: LoadReference
    ): ProfileLoadModel = {
      val model = ProfileLoadModel(inputModel, operationInterval, 1d, reference)
      model.enable()
      model
    }

    override protected def createCalcRelevantData(
        baseStateData: ParticipantModelBaseStateData[
          ApparentPower,
          ProfileRelevantData,
          ConstantState.type,
          ProfileLoadModel
        ],
        currentTick: Long
    ): ProfileRelevantData =
      ProfileRelevantData(
        currentTick.toDateTime(baseStateData.startDate)
      )

    /** Partial function, that is able to transfer
      * [[ParticipantModelBaseStateData]] (holding the actual calculation model)
      * into a pair of active and reactive power
      */
    override val calculateModelPowerFunc: (
        Long,
        ParticipantModelBaseStateData[
          ApparentPower,
          ProfileRelevantData,
          ConstantState.type,
          ProfileLoadModel
        ],
        ComparableQuantity[Dimensionless]
    ) => ApparentPower = (tick, baseStateData, voltage) => {
      val profileRelevantData =
        createCalcRelevantData(baseStateData, tick)

      baseStateData.model.calculatePower(
        currentTick,
        voltage,
        profileRelevantData
      )
    }
  }

  trait RandomLoadAgentFundamentals
      extends LoadAgentFundamentals[
        RandomRelevantData,
        RandomLoadModel
      ] {
    this: LoadAgent.RandomLoadAgent =>

    override def buildModel(
        inputModel: LoadInput,
        operationInterval: OperationInterval,
        reference: LoadReference
    ): RandomLoadModel = {
      val model = RandomLoadModel(inputModel, operationInterval, 1d, reference)
      model.enable()
      model
    }

    override protected def createCalcRelevantData(
        baseStateData: ParticipantModelBaseStateData[
          ApparentPower,
          RandomRelevantData,
          ConstantState.type,
          RandomLoadModel
        ],
        tick: Long
    ): RandomRelevantData =
      RandomRelevantData(
        tick.toDateTime(baseStateData.startDate)
      )

    /** Partial function, that is able to transfer
      * [[ParticipantModelBaseStateData]] (holding the actual calculation model)
      * into a pair of active and reactive power
      */
    override val calculateModelPowerFunc: (
        Long,
        ParticipantModelBaseStateData[
          ApparentPower,
          RandomRelevantData,
          ConstantState.type,
          RandomLoadModel
        ],
        ComparableQuantity[Dimensionless]
    ) => ApparentPower = (tick, baseStateData, voltage) => {
      val profileRelevantData =
        createCalcRelevantData(baseStateData, tick)

      baseStateData.model.calculatePower(
        currentTick,
        voltage,
        profileRelevantData
      )
    }
  }
}<|MERGE_RESOLUTION|>--- conflicted
+++ resolved
@@ -19,9 +19,6 @@
   ApparentPower,
   ZERO_POWER
 }
-<<<<<<< HEAD
-import edu.ie3.simona.agent.participant.statedata.ParticipantStateData.InputModelContainer
-=======
 import edu.ie3.simona.agent.participant.data.Data.SecondaryData
 import edu.ie3.simona.agent.participant.data.secondary.SecondaryDataService
 import edu.ie3.simona.agent.participant.statedata.BaseStateData.{
@@ -29,7 +26,7 @@
   ParticipantModelBaseStateData
 }
 import edu.ie3.simona.agent.participant.statedata.ParticipantStateData
->>>>>>> efbd1d27
+import edu.ie3.simona.agent.participant.statedata.ParticipantStateData.InputModelContainer
 import edu.ie3.simona.agent.state.AgentState
 import edu.ie3.simona.agent.state.AgentState.Idle
 import edu.ie3.simona.config.SimonaConfig.LoadRuntimeConfig
@@ -111,11 +108,7 @@
       simulationEndDate: ZonedDateTime,
       resolution: Long,
       requestVoltageDeviationThreshold: Double,
-<<<<<<< HEAD
-      outputConfig: NotifierConfig
-  ): ParticipantModelBaseStateData[ApparentPower, LD, LM] = {
-=======
-      outputConfig: ParticipantNotifierConfig,
+      outputConfig: NotifierConfig,
       maybeEmAgent: Option[ActorRef]
   ): ParticipantModelBaseStateData[
     ApparentPower,
@@ -123,7 +116,6 @@
     ConstantState.type,
     LM
   ] = {
->>>>>>> efbd1d27
     /* Build the calculation model */
     val model =
       buildModel(
@@ -162,7 +154,7 @@
         Array.emptyLongArray
     }
 
-    ParticipantModelBaseStateData[ApparentPower, LD, LM](
+    ParticipantModelBaseStateData[ApparentPower, LD, ConstantState.type, LM](
       simulationStartDate,
       simulationEndDate,
       model,
@@ -178,6 +170,7 @@
           .to(PU)
       ),
       ValueStore.forResult(resolution, 2),
+      ValueStore(resolution),
       ValueStore(resolution),
       ValueStore(resolution),
       ValueStore(0),
