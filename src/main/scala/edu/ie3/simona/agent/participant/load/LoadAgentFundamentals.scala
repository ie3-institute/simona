/*
 * © 2020. TU Dortmund University,
 * Institute of Energy Systems, Energy Efficiency and Energy Economics,
 * Research group Distribution grid planning and operation
 */

package edu.ie3.simona.agent.participant.load

import akka.actor.{ActorRef, FSM}
import edu.ie3.datamodel.models.input.system.LoadInput
import edu.ie3.datamodel.models.result.system.{
  LoadResult,
  SystemParticipantResult
}
import edu.ie3.simona.agent.ValueStore
import edu.ie3.simona.agent.participant.ParticipantAgent.getAndCheckNodalVoltage
import edu.ie3.simona.agent.participant.ParticipantAgentFundamentals
import edu.ie3.simona.agent.participant.data.Data.PrimaryData.{
  ApparentPower,
  ZERO_POWER
}
import edu.ie3.simona.agent.participant.data.Data.SecondaryData
import edu.ie3.simona.agent.participant.data.secondary.SecondaryDataService
import edu.ie3.simona.agent.participant.statedata.BaseStateData.{
  FlexStateData,
  ParticipantModelBaseStateData
}
import edu.ie3.simona.agent.participant.statedata.ParticipantStateData
import edu.ie3.simona.agent.participant.statedata.ParticipantStateData.InputModelContainer
import edu.ie3.simona.agent.state.AgentState
import edu.ie3.simona.agent.state.AgentState.Idle
import edu.ie3.simona.config.SimonaConfig.LoadRuntimeConfig
import edu.ie3.simona.event.notifier.NotifierConfig
import edu.ie3.simona.exceptions.agent.InconsistentStateException
import edu.ie3.simona.model.SystemComponent
import edu.ie3.simona.model.participant.CalcRelevantData.LoadRelevantData
import edu.ie3.simona.model.participant.ModelState.ConstantState
import edu.ie3.simona.model.participant.load.FixedLoadModel.FixedLoadRelevantData
import edu.ie3.simona.model.participant.load.profile.ProfileLoadModel.ProfileRelevantData
import edu.ie3.simona.model.participant.load.profile.{
  LoadProfileStore,
  ProfileLoadModel
}
import edu.ie3.simona.model.participant.load.random.RandomLoadModel.RandomRelevantData
import edu.ie3.simona.model.participant.load.random.{
  RandomLoadModel,
  RandomLoadParamStore
}
import edu.ie3.simona.model.participant.load.{
  FixedLoadModel,
  LoadModel,
  LoadReference
}
import edu.ie3.simona.model.participant.{FlexChangeIndicator, ModelState}
import edu.ie3.simona.util.SimonaConstants
import edu.ie3.simona.util.TickUtil._
import edu.ie3.util.quantities.PowerSystemUnits.PU
import edu.ie3.util.quantities.QuantityUtils.RichQuantityDouble
import edu.ie3.util.scala.OperationInterval
import edu.ie3.util.scala.quantities.ReactivePower
<<<<<<< HEAD
import squants.Each
=======
import squants.{Dimensionless, Each, Power}
>>>>>>> 492f6de6

import java.time.ZonedDateTime
import java.util.UUID
import scala.collection.SortedSet
import scala.reflect.{ClassTag, classTag}

protected trait LoadAgentFundamentals[LD <: LoadRelevantData, LM <: LoadModel[
  LD
]] extends ParticipantAgentFundamentals[
      ApparentPower,
      LD,
      ConstantState.type,
      ParticipantStateData[ApparentPower],
      LoadInput,
      LoadRuntimeConfig,
      LM
    ] {
  this: LoadAgent[LD, LM] =>
  override protected val pdClassTag: ClassTag[ApparentPower] =
    classTag[ApparentPower]
  override val alternativeResult: ApparentPower = ZERO_POWER

  /** Determines the needed base state data in dependence of the foreseen
    * simulation mode of the agent.
    *
    * @param inputModel
    *   Input model definition
    * @param modelConfig
    *   Configuration of the model
    * @param services
    *   Optional collection of services to register with
    * @param simulationStartDate
    *   Real world time date time, when the simulation starts
    * @param simulationEndDate
    *   Real world time date time, when the simulation ends
    * @param resolution
    *   Agents regular time bin it wants to be triggered e.g one hour
    * @param requestVoltageDeviationThreshold
    *   Threshold, after which two nodal voltage magnitudes from participant
    *   power requests for the same tick are considered to be different
    * @param outputConfig
    *   Config of the output behaviour for simulation results
    * @return
    *   A child of [[ParticipantModelBaseStateData]] that reflects the behaviour
    *   based on the data source definition
    */
  override def determineModelBaseStateData(
      inputModel: InputModelContainer[LoadInput],
      modelConfig: LoadRuntimeConfig,
      services: Option[Vector[SecondaryDataService[_ <: SecondaryData]]],
      simulationStartDate: ZonedDateTime,
      simulationEndDate: ZonedDateTime,
      resolution: Long,
      requestVoltageDeviationThreshold: Double,
      outputConfig: NotifierConfig,
      maybeEmAgent: Option[ActorRef]
  ): ParticipantModelBaseStateData[
    ApparentPower,
    LD,
    ConstantState.type,
    LM
  ] = {
    /* Build the calculation model */
    val model =
      buildModel(
        inputModel,
        modelConfig,
        simulationStartDate,
        simulationEndDate
      )

    /* Go and collect all ticks, in which activation is needed in addition to the activations made by incoming data.
     * Also register for services, where needed. */
    val lastTickInSimulation = simulationEndDate.toTick(simulationStartDate)
    val additionalActivationTicks = model match {
      /* If no secondary data is needed (implicitly by fixed load model), add activation ticks for the simple model */
      case fixedLoadModel: FixedLoadModel =>
        /* As participant agents always return their last known operation point on request, it is sufficient
         * to let a fixed load model determine it's operation point on:
         *  1) The first tick of the simulation
         *  2) The tick, it turns on (in time dependent operation)
         *  3) The tick, it turns off (in time dependent operation)
         * Coinciding ticks are summarized and the last tick is removed, as the change in operation status
         * doesn't affect anything then */
        SortedSet[Long](
          SimonaConstants.FIRST_TICK_IN_SIMULATION,
          fixedLoadModel.operationInterval.start,
          fixedLoadModel.operationInterval.end
        ).filterNot(_ == lastTickInSimulation)
      case profileLoadModel: ProfileLoadModel =>
        activationTicksInOperationTime(
          simulationStartDate,
          LoadProfileStore.resolution.getSeconds,
          profileLoadModel.operationInterval.start,
          profileLoadModel.operationInterval.end
        )
      case randomLoadModel: RandomLoadModel =>
        activationTicksInOperationTime(
          simulationStartDate,
          RandomLoadParamStore.resolution.getSeconds,
          randomLoadModel.operationInterval.start,
          randomLoadModel.operationInterval.end
        )
      case _ =>
        SortedSet.empty[Long]
    }

    ParticipantModelBaseStateData[ApparentPower, LD, ConstantState.type, LM](
      simulationStartDate,
      simulationEndDate,
      model,
      services,
      outputConfig,
      additionalActivationTicks,
      Map.empty,
      requestVoltageDeviationThreshold,
      ValueStore.forVoltage(
        resolution,
        Each(
<<<<<<< HEAD
          inputModel.electricalInputModel.getNode
=======
          inputModel.getNode
>>>>>>> 492f6de6
            .getvTarget()
            .to(PU)
            .getValue
            .doubleValue
        )
      ),
      ValueStore(resolution),
      ValueStore(resolution),
      ValueStore(resolution),
      ValueStore(resolution),
      maybeEmAgent.map(FlexStateData(_, ValueStore(resolution)))
    )
  }

  override def buildModel(
      inputModel: InputModelContainer[LoadInput],
      modelConfig: LoadRuntimeConfig,
      simulationStartDate: ZonedDateTime,
      simulationEndDate: ZonedDateTime
  ): LM = {
    val operationInterval: OperationInterval =
      SystemComponent.determineOperationInterval(
        simulationStartDate,
        simulationEndDate,
        inputModel.electricalInputModel.getOperationTime
      )
    val reference = LoadReference(inputModel.electricalInputModel, modelConfig)
    buildModel(inputModel.electricalInputModel, operationInterval, reference)
  }

  protected def buildModel(
      inputModel: LoadInput,
      operationInterval: OperationInterval,
      reference: LoadReference
  ): LM

  override protected def createInitialState(
      baseStateData: ParticipantModelBaseStateData[
        ApparentPower,
        LD,
        ConstantState.type,
        LM
      ]
  ): ModelState.ConstantState.type =
    ConstantState // TODO

  /** Handle an active power change by flex control.
    * @param tick
    *   Tick, in which control is issued
    * @param baseStateData
    *   Base state data of the agent
    * @param data
    *   Calculation relevant data
    * @param lastState
    *   Last known model state
    * @param setPower
    *   Setpoint active power
    * @return
    *   Updated model state, a result model and a [[FlexChangeIndicator]]
    */
  def handleControlledPowerChange(
      tick: Long,
      baseStateData: ParticipantModelBaseStateData[
        ApparentPower,
        LD,
        ConstantState.type,
        LM
      ],
      data: LD,
      lastState: ConstantState.type,
      setPower: squants.Power
  ): (ConstantState.type, ApparentPower, FlexChangeIndicator) = {
    /* Calculate result */
    val voltage = getAndCheckNodalVoltage(baseStateData, tick)

    val reactivePower = baseStateData.model.calculateReactivePower(
      setPower,
      voltage
    )
    val result = ApparentPower(setPower, reactivePower)

    /* Handle the request within the model */
    val (updatedState, flexChangeIndicator) =
      baseStateData.model.handleControlledPowerChange(data, lastState, setPower)
    (updatedState, result, flexChangeIndicator)
  }

  /** Calculate the power output of the participant utilising secondary data.
    * However, it might appear, that not the complete set of secondary data is
    * available for the given tick. This might especially be true, if the actor
    * has been additionally activated. This method thereby has to try and fill
    * up missing data with the last known data, as this is still supposed to be
    * valid. The secondary data therefore is put to the calculation relevant
    * data store. <p>The next state is [[Idle]], sending a
    * [[edu.ie3.simona.ontology.messages.SchedulerMessage.CompletionMessage]] to
    * scheduler and using update result values.</p>
    *
    * @param baseStateData
    *   The base state data with collected secondary data
    * @param maybeLastModelState
    *   Optional last model state
    * @param currentTick
    *   Tick, the trigger belongs to
    * @param scheduler
    *   [[ActorRef]] to the scheduler in the simulation
    * @return
    *   [[Idle]] with updated result values
    */
  override def calculatePowerWithSecondaryDataAndGoToIdle(
      baseStateData: ParticipantModelBaseStateData[
        ApparentPower,
        LD,
        ConstantState.type,
        LM
      ],
      lastModelState: ConstantState.type,
      currentTick: Long,
      scheduler: ActorRef
  ): FSM.State[AgentState, ParticipantStateData[ApparentPower]] =
    throw new InconsistentStateException(
      s"Load model is not able to calculate power with secondary data."
    )

  /** Determine the average result within the given tick window
    *
    * @param tickToResults
    *   Mapping from data tick to actual data
    * @param windowStart
    *   First, included tick of the time window
    * @param windowEnd
    *   Last, included tick of the time window
    * @param activeToReactivePowerFuncOpt
    *   An Option on a function, that transfers the active into reactive power
    * @return
    *   The averaged result
    */
  override def averageResults(
      tickToResults: Map[Long, ApparentPower],
      windowStart: Long,
      windowEnd: Long,
      activeToReactivePowerFuncOpt: Option[
<<<<<<< HEAD
        squants.Power => ReactivePower
=======
        Power => ReactivePower
>>>>>>> 492f6de6
      ] = None
  ): ApparentPower =
    ParticipantAgentFundamentals.averageApparentPower(
      tickToResults,
      windowStart,
      windowEnd,
      activeToReactivePowerFuncOpt,
      log
    )

  /** Determines the correct result.
    *
    * @param uuid
    *   Unique identifier of the physical model
    * @param dateTime
    *   Real world date of the result
    * @param result
    *   The primary data to build a result model for
    * @return
    *   The equivalent event
    */
  override protected def buildResult(
      uuid: UUID,
      dateTime: ZonedDateTime,
      result: ApparentPower
  ): SystemParticipantResult =
    new LoadResult(
      dateTime,
      uuid,
      result.p.toMegawatts.asMegaWatt,
      result.q.toMegavars.asMegaVar
    )
}

object LoadAgentFundamentals {
  trait FixedLoadAgentFundamentals
      extends LoadAgentFundamentals[
        FixedLoadModel.FixedLoadRelevantData.type,
        FixedLoadModel
      ] {
    this: LoadAgent.FixedLoadAgent =>

    override def buildModel(
        inputModel: LoadInput,
        operationInterval: OperationInterval,
        reference: LoadReference
    ): FixedLoadModel = {
      val model = FixedLoadModel(inputModel, operationInterval, 1d, reference)
      model.enable()
      model
    }

    override protected def createCalcRelevantData(
        baseStateData: ParticipantModelBaseStateData[
          ApparentPower,
          FixedLoadRelevantData.type,
          ConstantState.type,
          FixedLoadModel
        ],
        tick: Long
    ): FixedLoadRelevantData.type =
      FixedLoadRelevantData

    /** Partial function, that is able to transfer
      * [[ParticipantModelBaseStateData]] (holding the actual calculation model)
      * into a pair of active and reactive power
      */
    override val calculateModelPowerFunc: (
        Long,
        ParticipantModelBaseStateData[
          ApparentPower,
          FixedLoadRelevantData.type,
          ConstantState.type,
          FixedLoadModel
        ],
<<<<<<< HEAD
        ConstantState.type,
        squants.Dimensionless
=======
        Dimensionless
>>>>>>> 492f6de6
    ) => ApparentPower = (
        tick: Long,
        baseStateData: ParticipantModelBaseStateData[
          ApparentPower,
          FixedLoadRelevantData.type,
          ConstantState.type,
          FixedLoadModel
        ],
<<<<<<< HEAD
        ConstantState,
        voltage: squants.Dimensionless
=======
        voltage: Dimensionless
>>>>>>> 492f6de6
    ) =>
      baseStateData.model.calculatePower(
        tick,
        voltage,
        ConstantState,
        FixedLoadRelevantData
      )

    /** Update the last known model state with the given external, relevant data
      *
      * @param tick
      *   Tick to update state for
      * @param modelState
      *   Last known model state
      * @param calcRelevantData
      *   Data, relevant for calculation
      * @param nodalVoltage
      *   Current nodal voltage of the agent
      * @param model
      *   Model for calculation
      * @return
      *   The updated state at given tick under consideration of calculation
      *   relevant data
      */
    override protected def updateState(
        tick: Long,
        modelState: ModelState.ConstantState.type,
        calcRelevantData: FixedLoadRelevantData.type,
        nodalVoltage: squants.Dimensionless,
        model: FixedLoadModel
    ): ModelState.ConstantState.type = modelState
  }

  trait ProfileLoadAgentFundamentals
      extends LoadAgentFundamentals[
        ProfileRelevantData,
        ProfileLoadModel
      ] {
    this: LoadAgent.ProfileLoadAgent =>

    override def buildModel(
        inputModel: LoadInput,
        operationInterval: OperationInterval,
        reference: LoadReference
    ): ProfileLoadModel = {
      val model = ProfileLoadModel(inputModel, operationInterval, 1d, reference)
      model.enable()
      model
    }

    override protected def createCalcRelevantData(
        baseStateData: ParticipantModelBaseStateData[
          ApparentPower,
          ProfileRelevantData,
          ConstantState.type,
          ProfileLoadModel
        ],
        currentTick: Long
    ): ProfileRelevantData =
      ProfileRelevantData(
        currentTick.toDateTime(baseStateData.startDate)
      )

    /** Partial function, that is able to transfer
      * [[ParticipantModelBaseStateData]] (holding the actual calculation model)
      * into a pair of active and reactive power
      */
    override val calculateModelPowerFunc: (
        Long,
        ParticipantModelBaseStateData[
          ApparentPower,
          ProfileRelevantData,
          ConstantState.type,
          ProfileLoadModel
        ],
<<<<<<< HEAD
        ConstantState.type,
        squants.Dimensionless
    ) => ApparentPower = (tick, baseStateData, _, voltage) => {
      val profileRelevantData =
        createCalcRelevantData(baseStateData, tick)

      baseStateData.model.calculatePower(
        currentTick,
        voltage,
        ConstantState,
        profileRelevantData
=======
        Dimensionless
    ) => ApparentPower = (tick, baseStateData, voltage) => {
      val profileLoadModel = baseStateData.model
      val profileRelevantData = ProfileRelevantData(
        tick.toDateTime(baseStateData.startDate)
>>>>>>> 492f6de6
      )
    }

    /** Update the last known model state with the given external, relevant data
      *
      * @param tick
      *   Tick to update state for
      * @param modelState
      *   Last known model state
      * @param calcRelevantData
      *   Data, relevant for calculation
      * @param nodalVoltage
      *   Current nodal voltage of the agent
      * @param model
      *   Model for calculation
      * @return
      *   The updated state at given tick under consideration of calculation
      *   relevant data
      */
    override protected def updateState(
        tick: Long,
        modelState: ModelState.ConstantState.type,
        calcRelevantData: ProfileRelevantData,
        nodalVoltage: squants.Dimensionless,
        model: ProfileLoadModel
    ): ModelState.ConstantState.type = modelState
  }

  trait RandomLoadAgentFundamentals
      extends LoadAgentFundamentals[
        RandomRelevantData,
        RandomLoadModel
      ] {
    this: LoadAgent.RandomLoadAgent =>

    override def buildModel(
        inputModel: LoadInput,
        operationInterval: OperationInterval,
        reference: LoadReference
    ): RandomLoadModel = {
      val model = RandomLoadModel(inputModel, operationInterval, 1d, reference)
      model.enable()
      model
    }

    override protected def createCalcRelevantData(
        baseStateData: ParticipantModelBaseStateData[
          ApparentPower,
          RandomRelevantData,
          ConstantState.type,
          RandomLoadModel
        ],
        tick: Long
    ): RandomRelevantData =
      RandomRelevantData(
        tick.toDateTime(baseStateData.startDate)
      )

    /** Partial function, that is able to transfer
      * [[ParticipantModelBaseStateData]] (holding the actual calculation model)
      * into a pair of active and reactive power
      */
    override val calculateModelPowerFunc: (
        Long,
        ParticipantModelBaseStateData[
          ApparentPower,
          RandomRelevantData,
          ConstantState.type,
          RandomLoadModel
        ],
<<<<<<< HEAD
        ConstantState.type,
        squants.Dimensionless
    ) => ApparentPower = (tick, baseStateData, _, voltage) => {
      val profileRelevantData =
        createCalcRelevantData(baseStateData, tick)

      baseStateData.model.calculatePower(
        currentTick,
        voltage,
        ConstantState,
        profileRelevantData
=======
        Dimensionless
    ) => ApparentPower = (tick, baseStateData, voltage) => {
      val randomLoadModel = baseStateData.model
      val profileRelevantData = RandomRelevantData(
        tick.toDateTime(baseStateData.startDate)
>>>>>>> 492f6de6
      )
    }

    /** Update the last known model state with the given external, relevant data
      *
      * @param tick
      *   Tick to update state for
      * @param modelState
      *   Last known model state
      * @param calcRelevantData
      *   Data, relevant for calculation
      * @param nodalVoltage
      *   Current nodal voltage of the agent
      * @param model
      *   Model for calculation
      * @return
      *   The updated state at given tick under consideration of calculation
      *   relevant data
      */
    override protected def updateState(
        tick: Long,
        modelState: ModelState.ConstantState.type,
        calcRelevantData: RandomRelevantData,
        nodalVoltage: squants.Dimensionless,
        model: RandomLoadModel
    ): ModelState.ConstantState.type = modelState
  }
}<|MERGE_RESOLUTION|>--- conflicted
+++ resolved
@@ -58,11 +58,7 @@
 import edu.ie3.util.quantities.QuantityUtils.RichQuantityDouble
 import edu.ie3.util.scala.OperationInterval
 import edu.ie3.util.scala.quantities.ReactivePower
-<<<<<<< HEAD
-import squants.Each
-=======
 import squants.{Dimensionless, Each, Power}
->>>>>>> 492f6de6
 
 import java.time.ZonedDateTime
 import java.util.UUID
@@ -182,11 +178,7 @@
       ValueStore.forVoltage(
         resolution,
         Each(
-<<<<<<< HEAD
           inputModel.electricalInputModel.getNode
-=======
-          inputModel.getNode
->>>>>>> 492f6de6
             .getvTarget()
             .to(PU)
             .getValue
@@ -328,11 +320,7 @@
       windowStart: Long,
       windowEnd: Long,
       activeToReactivePowerFuncOpt: Option[
-<<<<<<< HEAD
-        squants.Power => ReactivePower
-=======
         Power => ReactivePower
->>>>>>> 492f6de6
       ] = None
   ): ApparentPower =
     ParticipantAgentFundamentals.averageApparentPower(
@@ -408,12 +396,8 @@
           ConstantState.type,
           FixedLoadModel
         ],
-<<<<<<< HEAD
         ConstantState.type,
-        squants.Dimensionless
-=======
         Dimensionless
->>>>>>> 492f6de6
     ) => ApparentPower = (
         tick: Long,
         baseStateData: ParticipantModelBaseStateData[
@@ -422,12 +406,8 @@
           ConstantState.type,
           FixedLoadModel
         ],
-<<<<<<< HEAD
         ConstantState,
-        voltage: squants.Dimensionless
-=======
         voltage: Dimensionless
->>>>>>> 492f6de6
     ) =>
       baseStateData.model.calculatePower(
         tick,
@@ -503,9 +483,8 @@
           ConstantState.type,
           ProfileLoadModel
         ],
-<<<<<<< HEAD
         ConstantState.type,
-        squants.Dimensionless
+        Dimensionless
     ) => ApparentPower = (tick, baseStateData, _, voltage) => {
       val profileRelevantData =
         createCalcRelevantData(baseStateData, tick)
@@ -515,13 +494,6 @@
         voltage,
         ConstantState,
         profileRelevantData
-=======
-        Dimensionless
-    ) => ApparentPower = (tick, baseStateData, voltage) => {
-      val profileLoadModel = baseStateData.model
-      val profileRelevantData = ProfileRelevantData(
-        tick.toDateTime(baseStateData.startDate)
->>>>>>> 492f6de6
       )
     }
 
@@ -592,9 +564,8 @@
           ConstantState.type,
           RandomLoadModel
         ],
-<<<<<<< HEAD
         ConstantState.type,
-        squants.Dimensionless
+        Dimensionless
     ) => ApparentPower = (tick, baseStateData, _, voltage) => {
       val profileRelevantData =
         createCalcRelevantData(baseStateData, tick)
@@ -604,13 +575,6 @@
         voltage,
         ConstantState,
         profileRelevantData
-=======
-        Dimensionless
-    ) => ApparentPower = (tick, baseStateData, voltage) => {
-      val randomLoadModel = baseStateData.model
-      val profileRelevantData = RandomRelevantData(
-        tick.toDateTime(baseStateData.startDate)
->>>>>>> 492f6de6
       )
     }
 
