--- conflicted
+++ resolved
@@ -419,21 +419,13 @@
           ConstantState.type,
           FixedLoadModel
         ],
-<<<<<<< HEAD
-        ConstantState,
-=======
         state: ConstantState.type,
->>>>>>> beadafa9
         voltage: Dimensionless
     ) =>
       baseStateData.model.calculatePower(
         tick,
         voltage,
-<<<<<<< HEAD
-        ConstantState,
-=======
         state,
->>>>>>> beadafa9
         FixedLoadRelevantData
       )
   }
