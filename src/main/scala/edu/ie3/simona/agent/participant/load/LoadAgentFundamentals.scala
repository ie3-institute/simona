--- conflicted
+++ resolved
@@ -263,15 +263,11 @@
       data: LD,
       lastState: ConstantState.type,
       setPower: squants.Power,
-<<<<<<< HEAD
-  ): (ConstantState.type, ComplexPower, FlexChangeIndicator) = {
-=======
   ): (
       ConstantState.type,
-      AccompaniedSimulationResult[ApparentPower],
+      AccompaniedSimulationResult[ComplexPower],
       FlexChangeIndicator,
   ) = {
->>>>>>> 8deff74e
     /* Calculate result */
     val voltage = getAndCheckNodalVoltage(baseStateData, tick)
 
@@ -279,14 +275,10 @@
       setPower,
       voltage,
     )
-<<<<<<< HEAD
-    val result = ComplexPower(setPower, reactivePower)
-=======
     val result = AccompaniedSimulationResult(
-      ApparentPower(setPower, reactivePower),
+      ComplexPower(setPower, reactivePower),
       Seq.empty[ResultEntity],
     )
->>>>>>> 8deff74e
 
     /* Handle the request within the model */
     val (updatedState, flexChangeIndicator) =
