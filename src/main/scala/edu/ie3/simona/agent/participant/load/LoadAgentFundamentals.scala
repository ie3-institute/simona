/*
 * © 2020. TU Dortmund University,
 * Institute of Energy Systems, Energy Efficiency and Energy Economics,
 * Research group Distribution grid planning and operation
 */

package edu.ie3.simona.agent.participant.load

import edu.ie3.datamodel.models.input.system.LoadInput
import edu.ie3.datamodel.models.result.ResultEntity
import edu.ie3.datamodel.models.result.system.{
  LoadResult,
  SystemParticipantResult,
}
import edu.ie3.simona.agent.ValueStore
import edu.ie3.simona.agent.participant.ParticipantAgent.getAndCheckNodalVoltage
import edu.ie3.simona.agent.participant.ParticipantAgentFundamentals
import edu.ie3.simona.agent.participant.data.Data.PrimaryData.{
  ComplexPower,
  ZERO_POWER,
}
import edu.ie3.simona.agent.participant.data.Data.SecondaryData
import edu.ie3.simona.agent.participant.data.secondary.SecondaryDataService
import edu.ie3.simona.agent.participant.statedata.BaseStateData.{
  FlexControlledData,
  ParticipantModelBaseStateData,
}
import edu.ie3.simona.agent.participant.statedata.ParticipantStateData
import edu.ie3.simona.agent.participant.statedata.ParticipantStateData.InputModelContainer
import edu.ie3.simona.agent.state.AgentState
import edu.ie3.simona.agent.state.AgentState.Idle
import edu.ie3.simona.config.SimonaConfig.LoadRuntimeConfig
import edu.ie3.simona.event.notifier.NotifierConfig
import edu.ie3.simona.exceptions.agent.{
  AgentInitializationException,
  InconsistentStateException,
}
import edu.ie3.simona.io.result.AccompaniedSimulationResult
import edu.ie3.simona.model.SystemComponent
import edu.ie3.simona.model.participant.CalcRelevantData.LoadRelevantData
import edu.ie3.simona.model.participant.ModelState.ConstantState
import edu.ie3.simona.model.participant.load.FixedLoadModel.FixedLoadRelevantData
import edu.ie3.simona.model.participant.load.ProfileLoadModel.ProfileRelevantData
import edu.ie3.simona.model.participant.load.RandomLoadModel.RandomRelevantData
import edu.ie3.simona.model.participant.load._
import edu.ie3.simona.model.participant.{FlexChangeIndicator, ModelState}
import edu.ie3.simona.ontology.messages.flex.FlexibilityMessage.{
  FlexRequest,
  FlexResponse,
}
import edu.ie3.simona.ontology.messages.services.LoadProfileMessage.LoadProfileData
import edu.ie3.simona.util.SimonaConstants
import edu.ie3.simona.util.TickUtil._
import edu.ie3.util.quantities.PowerSystemUnits.PU
import edu.ie3.util.quantities.QuantityUtils.RichQuantityDouble
import edu.ie3.util.scala.OperationInterval
import edu.ie3.util.scala.quantities.ReactivePower
import org.apache.pekko.actor.typed.scaladsl.adapter.ClassicActorRefOps
import org.apache.pekko.actor.typed.{ActorRef => TypedActorRef}
import org.apache.pekko.actor.{ActorRef, FSM}
import squants.{Dimensionless, Each, Power}

import java.time.ZonedDateTime
import java.util.UUID
import scala.collection.SortedSet
import scala.reflect.{ClassTag, classTag}

protected trait LoadAgentFundamentals[LD <: LoadRelevantData, LM <: LoadModel[
  LD
]] extends ParticipantAgentFundamentals[
      ComplexPower,
      LD,
      ConstantState.type,
      ParticipantStateData[ComplexPower],
      LoadInput,
      LoadRuntimeConfig,
      LM,
    ] {
  this: LoadAgent[LD, LM] =>
  override protected val pdClassTag: ClassTag[ComplexPower] =
    classTag[ComplexPower]
  override val alternativeResult: ComplexPower = ZERO_POWER

  /** Determines the needed base state data in dependence of the foreseen
    * simulation mode of the agent.
    *
    * @param inputModel
    *   Input model definition
    * @param modelConfig
    *   Configuration of the model
    * @param services
    *   Collection of services to register with
    * @param simulationStartDate
    *   Real world time date time, when the simulation starts
    * @param simulationEndDate
    *   Real world time date time, when the simulation ends
    * @param resolution
    *   Agents regular time bin it wants to be triggered e.g. one hour
    * @param requestVoltageDeviationThreshold
    *   Threshold, after which two nodal voltage magnitudes from participant
    *   power requests for the same tick are considered to be different
    * @param outputConfig
    *   Config of the output behaviour for simulation results
    * @return
    *   A child of [[ParticipantModelBaseStateData]] that reflects the behaviour
    *   based on the data source definition
    */
  override def determineModelBaseStateData(
      inputModel: InputModelContainer[LoadInput],
      modelConfig: LoadRuntimeConfig,
      services: Iterable[SecondaryDataService[_ <: SecondaryData]],
      simulationStartDate: ZonedDateTime,
      simulationEndDate: ZonedDateTime,
      resolution: Long,
      requestVoltageDeviationThreshold: Double,
      outputConfig: NotifierConfig,
      maybeEmAgent: Option[TypedActorRef[FlexResponse]],
  ): ParticipantModelBaseStateData[
    ComplexPower,
    LD,
    ConstantState.type,
    LM,
  ] = {
    /* Check for needed services */
    if (!services.toSeq.map(_.getClass).containsSlice(neededServices))
      throw new AgentInitializationException(
        s"LoadAgent cannot be initialized without a load profile service!"
      )

    /* Build the calculation model */
    val model =
      buildModel(
        inputModel,
        modelConfig,
        simulationStartDate,
        simulationEndDate,
      )

    /* Go and collect all ticks, in which activation is needed in addition to the activations made by incoming data.
     * Also register for services, where needed. */
    val lastTickInSimulation = simulationEndDate.toTick(simulationStartDate)
    val additionalActivationTicks = model match {
      /* If no secondary data is needed (implicitly by fixed load model), add activation ticks for the simple model */
      case fixedLoadModel: FixedLoadModel =>
        /* As participant agents always return their last known operation point on request, it is sufficient
         * to let a fixed load model determine its operation point on:
         *  1) The first tick of the simulation
         *  2) The tick, it turns on (in time-dependent operation)
         *  3) The tick, it turns off (in time-dependent operation)
         * Coinciding ticks are summarized and the last tick is removed, as the change in operation status
         * doesn't affect anything then */
        SortedSet[Long](
          SimonaConstants.FIRST_TICK_IN_SIMULATION,
          fixedLoadModel.operationInterval.start,
          fixedLoadModel.operationInterval.end,
        ).filterNot(_ == lastTickInSimulation)
      case _ =>
        SortedSet.empty[Long]
    }

    ParticipantModelBaseStateData[ComplexPower, LD, ConstantState.type, LM](
      simulationStartDate,
      simulationEndDate,
      model,
      services,
      outputConfig,
      additionalActivationTicks,
      Map.empty,
      requestVoltageDeviationThreshold,
      ValueStore.forVoltage(
        resolution,
        Each(
          inputModel.electricalInputModel.getNode
            .getvTarget()
            .to(PU)
            .getValue
            .doubleValue
        ),
      ),
      ValueStore(resolution),
      ValueStore(resolution),
      ValueStore(resolution),
      ValueStore(resolution),
      maybeEmAgent.map(FlexControlledData(_, self.toTyped[FlexRequest])),
    )
  }

  /** @param baseStateData
    *   base state data
    * @param currentTick
    *   current tick
    * @return
    *   the [[LoadProfileData]]
    */
  protected def retrieveLoadProfileData(
      baseStateData: ParticipantModelBaseStateData[
        ApparentPower,
        _ <: LoadRelevantData,
        ConstantState.type,
        LM,
      ],
      currentTick: Long,
  ): LoadProfileData = {
    // take the last load profile data, not necessarily the one for the current tick:
    // we might receive flex control messages for irregular ticks
    val (_, secondaryData) = baseStateData.receivedSecondaryDataStore
      .last(currentTick)
      .getOrElse(
        throw new InconsistentStateException(
          s"The model ${baseStateData.model} was not provided with any secondary data so far."
        )
      )

    /* extract load profile data from secondary data, which should have been requested and received before */
    secondaryData
      .collectFirst {
        // filter secondary data for weather data
        case (_, data: LoadProfileData) =>
          data
      }
      .getOrElse(
        throw new InconsistentStateException(
          s"The model ${baseStateData.model} was not provided with needed weather data."
        )
      )
  }

  override def buildModel(
      inputModel: InputModelContainer[LoadInput],
      modelConfig: LoadRuntimeConfig,
      simulationStartDate: ZonedDateTime,
      simulationEndDate: ZonedDateTime,
  ): LM = {
    val operationInterval: OperationInterval =
      SystemComponent.determineOperationInterval(
        simulationStartDate,
        simulationEndDate,
        inputModel.electricalInputModel.getOperationTime,
      )
    val reference = LoadReference(inputModel.electricalInputModel, modelConfig)
    buildModel(
      inputModel.electricalInputModel,
      operationInterval,
      modelConfig,
      reference,
    )
  }

  protected def buildModel(
      inputModel: LoadInput,
      operationInterval: OperationInterval,
      modelConfig: LoadRuntimeConfig,
      reference: LoadReference,
  ): LM

  override protected def createInitialState(
      baseStateData: ParticipantModelBaseStateData[
        ComplexPower,
        LD,
        ConstantState.type,
        LM,
      ]
  ): ModelState.ConstantState.type = ConstantState

  /** Handle an active power change by flex control.
    * @param tick
    *   Tick, in which control is issued
    * @param baseStateData
    *   Base state data of the agent
    * @param data
    *   Calculation relevant data
    * @param lastState
    *   Last known model state
    * @param setPower
    *   Setpoint active power
    * @return
    *   Updated model state, a result model and a [[FlexChangeIndicator]]
    */
  def handleControlledPowerChange(
      tick: Long,
      baseStateData: ParticipantModelBaseStateData[
        ComplexPower,
        LD,
        ConstantState.type,
        LM,
      ],
      data: LD,
      lastState: ConstantState.type,
      setPower: squants.Power,
  ): (
      ConstantState.type,
      AccompaniedSimulationResult[ComplexPower],
      FlexChangeIndicator,
  ) = {
    /* Calculate result */
    val voltage = getAndCheckNodalVoltage(baseStateData, tick)

    val reactivePower = baseStateData.model.calculateReactivePower(
      setPower,
      voltage,
    )
    val result = AccompaniedSimulationResult(
      ComplexPower(setPower, reactivePower),
      Seq.empty[ResultEntity],
    )

    /* Handle the request within the model */
    val (updatedState, flexChangeIndicator) =
      baseStateData.model.handleControlledPowerChange(data, lastState, setPower)
    (updatedState, result, flexChangeIndicator)
  }

  /** Calculate the power output of the participant utilising secondary data.
    * However, it might appear, that not the complete set of secondary data is
    * available for the given tick. This might especially be true, if the actor
    * has been additionally activated. This method thereby has to try and fill
    * up missing data with the last known data, as this is still supposed to be
    * valid. The secondary data therefore is put to the calculation relevant
    * data store. <p>The next state is [[Idle]], sending a
    * [[edu.ie3.simona.ontology.messages.SchedulerMessage.Completion]] to
    * scheduler and using update result values.</p>
    *
    * @param baseStateData
    *   The base state data with collected secondary data
    * @param lastModelState
    *   Optional last model state
    * @param currentTick
    *   Tick, the trigger belongs to
    * @param scheduler
    *   [[ActorRef]] to the scheduler in the simulation
    * @return
    *   [[Idle]] with updated result values
    */
  override def calculatePowerWithSecondaryDataAndGoToIdle(
      baseStateData: ParticipantModelBaseStateData[
        ComplexPower,
        LD,
        ConstantState.type,
        LM,
      ],
      lastModelState: ConstantState.type,
      currentTick: Long,
      scheduler: ActorRef,
<<<<<<< HEAD
  ): FSM.State[AgentState, ParticipantStateData[ApparentPower]] = {
    val voltage =
      getAndCheckNodalVoltage(baseStateData, currentTick)

    val relevantData =
      createCalcRelevantData(
        baseStateData,
        currentTick,
      )

    val result = baseStateData.model.calculatePower(
      currentTick,
      voltage,
      ConstantState,
      relevantData,
=======
  ): FSM.State[AgentState, ParticipantStateData[ComplexPower]] =
    throw new InconsistentStateException(
      s"Load model is not able to calculate power with secondary data."
>>>>>>> e420a547
    )

    updateValueStoresInformListenersAndGoToIdleWithUpdatedBaseStateData(
      scheduler,
      baseStateData,
      AccompaniedSimulationResult(result),
      relevantData,
    )
  }

  /** Determine the average result within the given tick window
    *
    * @param tickToResults
    *   Mapping from data tick to actual data
    * @param windowStart
    *   First, included tick of the time window
    * @param windowEnd
    *   Last, included tick of the time window
    * @param activeToReactivePowerFuncOpt
    *   An Option on a function, that transfers the active into reactive power
    * @return
    *   The averaged result
    */
  override def averageResults(
      tickToResults: Map[Long, ComplexPower],
      windowStart: Long,
      windowEnd: Long,
      activeToReactivePowerFuncOpt: Option[
        Power => ReactivePower
      ] = None,
  ): ComplexPower =
    ParticipantAgentFundamentals.averageApparentPower(
      tickToResults,
      windowStart,
      windowEnd,
      activeToReactivePowerFuncOpt,
      log,
    )

  /** Determines the correct result.
    *
    * @param uuid
    *   Unique identifier of the physical model
    * @param dateTime
    *   Real world date of the result
    * @param result
    *   The primary data to build a result model for
    * @return
    *   The equivalent event
    */
  override protected def buildResult(
      uuid: UUID,
      dateTime: ZonedDateTime,
      result: ComplexPower,
  ): SystemParticipantResult =
    new LoadResult(
      dateTime,
      uuid,
      result.p.toMegawatts.asMegaWatt,
      result.q.toMegavars.asMegaVar,
    )

  override protected def updateState(
      tick: Long,
      modelState: ModelState.ConstantState.type,
      calcRelevantData: LD,
      nodalVoltage: squants.Dimensionless,
      model: LM,
  ): ModelState.ConstantState.type = modelState
}

object LoadAgentFundamentals {
  trait FixedLoadAgentFundamentals
      extends LoadAgentFundamentals[
        FixedLoadModel.FixedLoadRelevantData.type,
        FixedLoadModel,
      ] {
    this: LoadAgent.FixedLoadAgent =>

    override def buildModel(
        inputModel: LoadInput,
        operationInterval: OperationInterval,
        modelConfig: LoadRuntimeConfig,
        reference: LoadReference,
    ): FixedLoadModel =
      FixedLoadModel(
        inputModel,
        modelConfig.scaling,
        operationInterval,
        reference,
      )

    override protected def createCalcRelevantData(
        baseStateData: ParticipantModelBaseStateData[
          ComplexPower,
          FixedLoadRelevantData.type,
          ConstantState.type,
          FixedLoadModel,
        ],
        tick: Long,
    ): FixedLoadRelevantData.type =
      FixedLoadRelevantData

    /** Partial function, that is able to transfer
      * [[ParticipantModelBaseStateData]] (holding the actual calculation model)
      * into a pair of active and reactive power
      */
    override val calculateModelPowerFunc: (
        Long,
        ParticipantModelBaseStateData[
          ComplexPower,
          FixedLoadRelevantData.type,
          ConstantState.type,
          FixedLoadModel,
        ],
        ConstantState.type,
        Dimensionless,
    ) => ComplexPower = (
        tick: Long,
        baseStateData: ParticipantModelBaseStateData[
          ComplexPower,
          FixedLoadRelevantData.type,
          ConstantState.type,
          FixedLoadModel,
        ],
        state: ConstantState.type,
        voltage: Dimensionless,
    ) =>
      baseStateData.model.calculatePower(
        tick,
        voltage,
        state,
        FixedLoadRelevantData,
      )
  }

  trait ProfileLoadAgentFundamentals
      extends LoadAgentFundamentals[
        ProfileRelevantData,
        ProfileLoadModel,
      ] {
    this: LoadAgent.ProfileLoadAgent =>

    override def buildModel(
        inputModel: LoadInput,
        operationInterval: OperationInterval,
        modelConfig: LoadRuntimeConfig,
        reference: LoadReference,
    ): ProfileLoadModel =
      ProfileLoadModel(
        inputModel,
        operationInterval,
        modelConfig.scaling,
        reference,
      )

    override protected def createCalcRelevantData(
        baseStateData: ParticipantModelBaseStateData[
          ComplexPower,
          ProfileRelevantData,
          ConstantState.type,
          ProfileLoadModel,
        ],
        currentTick: Long,
    ): ProfileRelevantData = {
      val data = retrieveLoadProfileData(baseStateData, currentTick)

      ProfileRelevantData(
        data.averagePower,
        data.maxPower,
      )
    }

    /** Partial function, that is able to transfer
      * [[ParticipantModelBaseStateData]] (holding the actual calculation model)
      * into a pair of active and reactive power
      */
    override val calculateModelPowerFunc: (
        Long,
        ParticipantModelBaseStateData[
          ComplexPower,
          ProfileRelevantData,
          ConstantState.type,
          ProfileLoadModel,
        ],
        ConstantState.type,
        Dimensionless,
    ) => ComplexPower = (tick, baseStateData, _, voltage) => {
      val profileRelevantData =
        createCalcRelevantData(baseStateData, tick)

      baseStateData.model.calculatePower(
        currentTick,
        voltage,
        ConstantState,
        profileRelevantData,
      )
    }
  }

  trait RandomLoadAgentFundamentals
      extends LoadAgentFundamentals[
        RandomRelevantData,
        RandomLoadModel,
      ] {
    this: LoadAgent.RandomLoadAgent =>

    override def buildModel(
        inputModel: LoadInput,
        operationInterval: OperationInterval,
        modelConfig: LoadRuntimeConfig,
        reference: LoadReference,
    ): RandomLoadModel =
      RandomLoadModel(
        inputModel,
        operationInterval,
        modelConfig.scaling,
        reference,
      )

    override protected def createCalcRelevantData(
        baseStateData: ParticipantModelBaseStateData[
          ComplexPower,
          RandomRelevantData,
          ConstantState.type,
          RandomLoadModel,
        ],
        tick: Long,
    ): RandomRelevantData = RandomRelevantData(
      retrieveLoadProfileData(baseStateData, currentTick).averagePower
    )

    /** Partial function, that is able to transfer
      * [[ParticipantModelBaseStateData]] (holding the actual calculation model)
      * into a pair of active and reactive power
      */
    override val calculateModelPowerFunc: (
        Long,
        ParticipantModelBaseStateData[
          ComplexPower,
          RandomRelevantData,
          ConstantState.type,
          RandomLoadModel,
        ],
        ConstantState.type,
        Dimensionless,
    ) => ComplexPower = (tick, baseStateData, _, voltage) => {
      val profileRelevantData =
        createCalcRelevantData(baseStateData, tick)

      baseStateData.model.calculatePower(
        currentTick,
        voltage,
        ConstantState,
        profileRelevantData,
      )
    }
  }
}<|MERGE_RESOLUTION|>--- conflicted
+++ resolved
@@ -341,7 +341,6 @@
       lastModelState: ConstantState.type,
       currentTick: Long,
       scheduler: ActorRef,
-<<<<<<< HEAD
   ): FSM.State[AgentState, ParticipantStateData[ApparentPower]] = {
     val voltage =
       getAndCheckNodalVoltage(baseStateData, currentTick)
@@ -357,11 +356,6 @@
       voltage,
       ConstantState,
       relevantData,
-=======
-  ): FSM.State[AgentState, ParticipantStateData[ComplexPower]] =
-    throw new InconsistentStateException(
-      s"Load model is not able to calculate power with secondary data."
->>>>>>> e420a547
     )
 
     updateValueStoresInformListenersAndGoToIdleWithUpdatedBaseStateData(
