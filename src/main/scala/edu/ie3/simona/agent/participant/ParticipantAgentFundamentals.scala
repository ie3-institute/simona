--- conflicted
+++ resolved
@@ -103,11 +103,7 @@
 /** Useful functions to use in [[ParticipantAgent]] s
   */
 protected trait ParticipantAgentFundamentals[
-<<<<<<< HEAD
-    PD <: PrimaryDataWithApparentPower,
-=======
     PD <: PrimaryDataWithComplexPower[PD],
->>>>>>> 76fd935a
     CD <: CalcRelevantData,
     MS <: ModelState,
     D <: ParticipantStateData[PD],
@@ -1401,7 +1397,7 @@
               ValueStore.updateValueStore(
                 baseStateData.requestValueStore,
                 requestTick,
-                lastResult.withReactivePower(nextReactivePower).asInstanceOf[PD],
+                lastResult.withReactivePower(nextReactivePower),
               )
             val nextStateData =
               modelBaseStateData.copy(
