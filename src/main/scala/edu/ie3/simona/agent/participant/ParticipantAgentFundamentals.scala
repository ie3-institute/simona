/*
 * © 2020. TU Dortmund University,
 * Institute of Energy Systems, Energy Efficiency and Energy Economics,
 * Research group Distribution grid planning and operation
 */

package edu.ie3.simona.agent.participant

import akka.actor.{ActorRef, FSM, PoisonPill}
import akka.event.LoggingAdapter
import akka.util
import akka.util.Timeout
import breeze.numerics.{ceil, floor, pow, sqrt}
import edu.ie3.datamodel.models.input.system.SystemParticipantInput
import edu.ie3.datamodel.models.result.system.{
  FlexOptionsResult,
  SystemParticipantResult
}
import edu.ie3.simona.agent.ValueStore
import edu.ie3.simona.agent.participant.ParticipantAgentFundamentals.RelevantResultValues
import edu.ie3.simona.agent.participant.data.Data
import edu.ie3.simona.agent.participant.data.Data.PrimaryData.{
  ApparentPower,
  EnrichableData,
  PrimaryDataWithApparentPower
}
import edu.ie3.simona.agent.participant.data.Data.{PrimaryData, SecondaryData}
import edu.ie3.simona.agent.participant.data.secondary.SecondaryDataService
import edu.ie3.simona.agent.participant.statedata.BaseStateData.{
  FlexStateData,
  FromOutsideBaseStateData,
  ParticipantModelBaseStateData
}
import edu.ie3.simona.agent.participant.statedata.ParticipantStateData.CollectRegistrationConfirmMessages
import edu.ie3.simona.agent.participant.statedata.{
  BaseStateData,
  DataCollectionStateData,
  ParticipantStateData
}
import edu.ie3.simona.agent.state.AgentState
import edu.ie3.simona.agent.state.AgentState.{Idle, Uninitialized}
import edu.ie3.simona.agent.state.ParticipantAgentState.{
  Calculate,
  HandleInformation
}
import edu.ie3.simona.config.SimonaConfig
import edu.ie3.simona.event.ResultEvent.{
  FlexOptionsResultEvent,
  ParticipantResultEvent
}
import edu.ie3.simona.event.notifier.ParticipantNotifierConfig
import edu.ie3.simona.exceptions.agent.{
  ActorNotRegisteredException,
  AgentInitializationException,
  InconsistentStateException,
  InvalidRequestException
}
import edu.ie3.simona.model.participant.ModelState.ConstantState
import edu.ie3.simona.model.participant.{
  CalcRelevantData,
  FlexChangeIndicator,
  ModelState,
  SystemParticipant
}
import edu.ie3.simona.ontology.messages.FlexibilityMessage._
import edu.ie3.simona.ontology.messages.PowerMessage.{
  AssetPowerChangedMessage,
  AssetPowerUnchangedMessage
}
import edu.ie3.simona.ontology.messages.SchedulerMessage.{
  CompletionMessage,
  IllegalTriggerMessage,
  ScheduleTriggerMessage
}
import edu.ie3.simona.ontology.messages.services.ServiceMessage.{
  ProvisionMessage,
  RegistrationResponseMessage
}
import edu.ie3.simona.ontology.trigger.Trigger.ActivityStartTrigger
import edu.ie3.simona.ontology.trigger.Trigger.ParticipantTrigger.StartCalculationTrigger
import edu.ie3.simona.service.ServiceStateData.ServiceActivationBaseStateData
import edu.ie3.simona.util.TickUtil._
import edu.ie3.util.quantities.PowerSystemUnits._
import edu.ie3.util.scala.quantities.{Megavars, QuantityUtil, ReactivePower}
import squants.energy.{KilowattHours, Megawatts}
import squants.{Dimensionless, Each, Energy, Power}
<<<<<<< HEAD
import tech.units.indriya.quantity.Quantities
=======
>>>>>>> f42e330a

import java.time.ZonedDateTime
import java.util.UUID
import java.util.concurrent.TimeUnit
import scala.collection.SortedSet
import scala.reflect.ClassTag
import scala.util.{Failure, Success, Try}

/** Useful functions to use in [[ParticipantAgent]] s
  */
protected trait ParticipantAgentFundamentals[
    PD <: PrimaryDataWithApparentPower[PD],
    CD <: CalcRelevantData,
    MS <: ModelState,
    D <: ParticipantStateData[PD],
    I <: SystemParticipantInput,
    MC <: SimonaConfig.BaseRuntimeConfig,
    M <: SystemParticipant[CD, MS]
] extends ServiceRegistration[PD, CD, MS, D, I, MC, M] {
  this: ParticipantAgent[PD, CD, MS, D, I, MC, M] =>
  protected val pdClassTag: ClassTag[PD]
  protected implicit val timeout: util.Timeout = Timeout(10, TimeUnit.SECONDS)

  override def initializeParticipantForPrimaryDataReplay(
      inputModel: I,
      modelConfig: MC,
      services: Option[Vector[SecondaryDataService[_ <: SecondaryData]]],
      simulationStartDate: ZonedDateTime,
      simulationEndDate: ZonedDateTime,
      resolution: Long,
      requestVoltageDeviationThreshold: Double,
      outputConfig: ParticipantNotifierConfig,
      senderToMaybeTick: (ActorRef, Option[Long]),
      scheduler: ActorRef
  ): FSM.State[AgentState, ParticipantStateData[PD]] = {
    val stateData = determineFromOutsideBaseStateData(
      inputModel,
      modelConfig,
      simulationStartDate,
      simulationEndDate,
      resolution,
      requestVoltageDeviationThreshold,
      outputConfig,
      senderToMaybeTick
    )

    /* Confirm final initialization */
    val (_, triggerId) = releaseTickAndTriggerId()
    val newTriggerMessages =
      ServiceActivationBaseStateData.tickToScheduleTriggerMessages(
        senderToMaybeTick._2,
        self
      )
    scheduler ! CompletionMessage(triggerId, newTriggerMessages)
    goto(Idle) using stateData
  }

  /** Determine the needed base state data to use, when data from outside is
    * expected
    *
    * @param inputModel
    *   Input model definition
    * @param modelConfig
    *   Configuration of the model
    * @param simulationStartDate
    *   Real world time date time, when the simulation starts
    * @param simulationEndDate
    *   Real world time date time, when the simulation ends
    * @param resolution
    *   Agents regular time bin it wants to be triggered e.g one hour
    * @param requestVoltageDeviationThreshold
    *   Threshold, after which two nodal voltage magnitudes from participant
    *   power requests for the same tick are considered to be different
    * @param outputConfig
    *   Config for the output behaviour of simulation results
    * @param senderToMaybeTick
    *   Option onto a pair of sender and it's foreseen next data provision
    * @return
    *   [[FromOutsideBaseStateData]] with required information
    */
  def determineFromOutsideBaseStateData(
      inputModel: I,
      modelConfig: MC,
      simulationStartDate: ZonedDateTime,
      simulationEndDate: ZonedDateTime,
      resolution: Long,
      requestVoltageDeviationThreshold: Double,
      outputConfig: ParticipantNotifierConfig,
      senderToMaybeTick: (ActorRef, Option[Long])
  ): FromOutsideBaseStateData[M, PD] = {
    val model = buildModel(
      inputModel,
      modelConfig,
      simulationStartDate,
      simulationEndDate
    )
    FromOutsideBaseStateData(
      model,
      simulationStartDate,
      simulationEndDate,
      outputConfig,
      SortedSet.empty,
      Map(senderToMaybeTick),
      modelConfig.calculateMissingReactivePowerWithModel,
      requestVoltageDeviationThreshold,
      ValueStore.forVoltage(
        resolution,
        Each(
          inputModel.getNode
            .getvTarget()
            .to(PU)
            .getValue
            .doubleValue
        )
      ),
      ValueStore.forResult[PD](resolution, 2),
      ValueStore(resolution)
    )
  }

  /** Abstract method to build the calculation model from input
    *
    * @param inputModel
    *   Input model description
    * @param modelConfig
    *   Configuration for the model
    * @param simulationStartDate
    *   Wall clock time of first instant in simulation
    * @param simulationEndDate
    *   Wall clock time of last instant in simulation
    * @return
    */
  def buildModel(
      inputModel: I,
      modelConfig: MC,
      simulationStartDate: ZonedDateTime,
      simulationEndDate: ZonedDateTime
  ): M

  /** Initializing the agent based on the uninitialized state and additional
    * information that has been sent with
    * [[edu.ie3.simona.ontology.trigger.Trigger.InitializeParticipantAgentTrigger]].
    * The base state data is derived based on the foreseen simulation mode, all
    * (currently foreseen) activation triggers are generated and sent to the
    * scheduler. The next state is [[Idle]] using the derived base state data.
    *
    * @param inputModel
    *   Input model definition
    * @param modelConfig
    *   Configuration of the model
    * @param services
    *   Optional collection of services to register with
    * @param simulationStartDate
    *   Real world time date time, when the simulation starts
    * @param simulationEndDate
    *   Real world time date time, when the simulation ends
    * @param resolution
    *   Agents regular time bin it wants to be triggered e.g one hour
    * @param requestVoltageDeviationThreshold
    *   Threshold, after which two nodal voltage magnitudes from participant
    *   power requests for the same tick are considered to be different
    * @param outputConfig
    *   Config for the output behaviour of simulation results
    * @param scheduler
    *   Reference to simulation scheduler
    * @return
    *   Idle state with child of [[BaseStateData]]
    */
  override def initializeParticipantForModelCalculation(
      inputModel: I,
      modelConfig: MC,
      services: Option[Vector[SecondaryDataService[_ <: SecondaryData]]],
      simulationStartDate: ZonedDateTime,
      simulationEndDate: ZonedDateTime,
      resolution: Long,
      requestVoltageDeviationThreshold: Double,
      outputConfig: ParticipantNotifierConfig,
      scheduler: ActorRef,
      maybeEmAgent: Option[ActorRef]
  ): FSM.State[AgentState, ParticipantStateData[PD]] =
    try {
      /* Register for services */
      val awaitRegistrationResponsesFrom =
        registerForServices(inputModel, services)

      // always request flex options for first sim tick
      maybeEmAgent.foreach {
        _ ! ScheduleTriggerMessage(
          RequestFlexOptions(0L),
          self
        )
      }

      val baseStateData = determineModelBaseStateData(
        inputModel,
        modelConfig,
        services,
        simulationStartDate,
        simulationEndDate,
        resolution,
        requestVoltageDeviationThreshold,
        outputConfig,
        maybeEmAgent
      )

      /* If we do have registered with secondary data providers, wait for their responses. If not, the agent does not
       * need additional data and therefore schedules itself for next activation. */
      if (awaitRegistrationResponsesFrom.nonEmpty) {
        goto(HandleInformation) using CollectRegistrationConfirmMessages(
          baseStateData,
          awaitRegistrationResponsesFrom
        )
      } else {
        /* Determine the next activation tick, create a ScheduleTriggerMessage and remove the recently triggered tick */
        val (newTriggers, nextBaseStateData) = popNextActivationTrigger(
          baseStateData
        )
        val (_, triggerId) = releaseTickAndTriggerId()

        log.debug(s"Going to {}, using {}", Idle, baseStateData)
        scheduler ! CompletionMessage(triggerId, newTriggers)
        goto(Idle) using nextBaseStateData
      }
    } catch {
      case e @ (_: AgentInitializationException |
          _: InconsistentStateException) =>
        scheduler ! IllegalTriggerMessage(
          s"Caught exception while initializing: \n ${e.getMessage}",
          self
        )
        goto(Uninitialized)
    }

  /** Abstract definition, individual implementations found in individual agent
    * fundamental classes
    */
  def determineModelBaseStateData(
      inputModel: I,
      modelConfig: MC,
      services: Option[Vector[SecondaryDataService[_ <: SecondaryData]]],
      simulationStartDate: ZonedDateTime,
      simulationEndDate: ZonedDateTime,
      resolution: Long,
      requestVoltageDeviationThreshold: Double,
      outputConfig: ParticipantNotifierConfig,
      maybeEmAgent: Option[ActorRef]
  ): ParticipantModelBaseStateData[PD, CD, MS, M]

  /** Determine all ticks between the operation start and end of the
    * participant, that are at a full hour or integer multiples of the data's
    * resolution
    *
    * @param simulationStartDate
    *   Beginning of the simulation
    * @param resolution
    *   Resolution of the targeted information in seconds
    * @param operationStart
    *   First tick, in which the load is in operation
    * @param operationEnd
    *   Last tick, in which the load is in operation
    * @return
    *   An [[Array]] of ticks, where the actor wants to be activated
    */
  def activationTicksInOperationTime(
      simulationStartDate: ZonedDateTime,
      resolution: Long,
      operationStart: Long,
      operationEnd: Long
  ): SortedSet[Long] = {
    /* The profile load model holds values in the specified resolution (e.g. for each full quarter hour (00:00,
     * 00:15, ...)). As the simulation might not start at an integer multiple of the resolution, we have to
     * determine, what the first tick is, in which profile information do exist */
    val firstProfileTick =
      firstFullResolutionInSimulation(simulationStartDate, resolution)

    /* Determine activation ticks between participants operation start and end in the resolution of */
    val firstTick = firstProfileTick + resolution * ceil(
      (operationStart - firstProfileTick).toDouble / resolution
    ).toLong
    val lastTick = firstProfileTick + resolution * floor(
      (operationEnd - firstProfileTick).toDouble / resolution
    ).toLong

    /* Set up all ticks between the first and last tick */
    (firstTick to lastTick by resolution).to(SortedSet)
  }

  /** Assume we have information, that are available in a fixed resolution after
    * each full hour (including the full hour), then we have to determine, at
    * what first tick those information are available.
    *
    * @param simulationStartDate
    *   Beginning of the simulation
    * @param resolution
    *   Resolution of the targeted information in seconds
    * @return
    *   The first tick, that is at a full hour or an integer multiple of the
    *   resolution
    * @throws AgentInitializationException
    *   If an hour is not an integer multiple of the resolution
    */
  def firstFullResolutionInSimulation(
      simulationStartDate: ZonedDateTime,
      resolution: Long
  ): Long = {
    if (3600L % resolution != 0)
      throw new AgentInitializationException(
        "The data resolution has to be adjusted, so that an integer multiple of it fits a full hour."
      )
    val secondsSinceFullHour =
      simulationStartDate.getMinute * 60 + simulationStartDate.getSecond
    val secondsSinceQuarterHour = secondsSinceFullHour % resolution
    (resolution - secondsSinceQuarterHour) % resolution
  }

  /** Handles the registration responses from service providers, this actor has
    * registered itself with. Stay in [[HandleInformation]] as long as responses
    * are pending, go to [[Idle]], if everything is apparent.
    *
    * @param registrationResponse
    *   Incoming response
    * @param stateData
    *   Apparent state data
    * @return
    *   What happens next
    */
  def handleRegistrationResponse(
      scheduler: ActorRef,
      registrationResponse: RegistrationResponseMessage,
      stateData: CollectRegistrationConfirmMessages[PD]
  ): FSM.State[AgentState, ParticipantStateData[PD]] =
    registrationResponse match {
      case RegistrationResponseMessage.RegistrationSuccessfulMessage(
            maybeNextTick
          ) =>
        val remainingResponses =
          stateData.pendingResponses.filter(_ != sender())

        /* If the sender announces a new next tick, add it to the list of expected ticks, else remove the current entry */
        val foreseenDataTicks =
          stateData.baseStateData.foreseenDataTicks + (sender() -> maybeNextTick)

        if (remainingResponses.isEmpty) {
          /* All agent have responded. Determine the next to be used state data and reply completion to scheduler. */
          val complementedBaseStateData = BaseStateData.updateBaseStateData(
            stateData.baseStateData,
            stateData.baseStateData.resultValueStore,
            stateData.baseStateData.requestValueStore,
            stateData.baseStateData.voltageValueStore,
            stateData.baseStateData.additionalActivationTicks,
            foreseenDataTicks
          )

          goToIdleReplyCompletionAndScheduleTriggerForNextAction(
            complementedBaseStateData,
            scheduler
          )
        } else {
          val foreseenDataTicksFlattened = foreseenDataTicks.collect {
            case (ref, Some(value)) => ref -> value
          }

          /* We not have yet received all responses. Wait here a bit for next messages. */
          stay() using stateData.copy(
            pendingResponses = remainingResponses,
            foreseenNextDataTicks = foreseenDataTicksFlattened
          )
        }
      case RegistrationResponseMessage.RegistrationFailedMessage =>
        self ! PoisonPill
        throw new ActorNotRegisteredException(
          s"Registration of actor $actorName for ${sender()} failed."
        )
    }

  /** Handle an incoming data provision message in Idle, try to figure out who's
    * about to send information in this tick as well. Map together all senders
    * with their yet apparent information.
    *
    * @param msg
    *   Incoming message to be handled
    * @param baseStateData
    *   Base state data
    * @return
    *   state change to [[HandleInformation]] with updated base state data
    */
  override def handleDataProvisionAndGoToHandleInformation(
      msg: ProvisionMessage[Data],
      baseStateData: BaseStateData[PD]
  ): FSM.State[AgentState, ParticipantStateData[PD]] = {
    /* Figure out, who is going to send data in this tick */
    val expectedSenders = baseStateData.foreseenDataTicks
      .flatMap { case (actorRef, optTick) =>
        optTick match {
          case Some(tick) if msg.tick == tick =>
            // expected data
            if (actorRef == sender())
              Some(actorRef -> Some(msg.data))
            else
              Some(actorRef -> None)
          case None if actorRef == sender() =>
            // unexpected data
            Some(actorRef -> Some(msg.data))
          case _ =>
            None
        }
      }

    /* If the sender announces a new next tick, add it to the list of expected ticks, else remove the current entry */
    val foreseenDataTicks =
      baseStateData.foreseenDataTicks + (sender() -> msg.nextDataTick)

    /* Go over to handling these information */
    val nextStateData = DataCollectionStateData(
      BaseStateData.updateBaseStateData(
        baseStateData,
        baseStateData.resultValueStore,
        baseStateData.requestValueStore,
        baseStateData.voltageValueStore,
        baseStateData.additionalActivationTicks,
        foreseenDataTicks
      ),
      expectedSenders,
      yetTriggered = false
    )
    goto(HandleInformation) using nextStateData
  }

  /** Checks, if all data is available and change state accordingly. Three cases
    * are possible: 1) There is still something missing: Stay in the calling
    * state and wait 2) Everything is at place and the [[ActivityStartTrigger]]
    * has yet been sent 2.1) If the agent is meant to replay external primary
    * data: Announce result, add content to result value store, go to [[Idle]]
    * and answer the scheduler, that the activity start trigger is fulfilled.
    * 2.2) All secondary data is there, go to [[Calculate]] and ask the
    * scheduler to trigger ourself for starting the model based calculation 3)
    * Everything is at place and the [[ActivityStartTrigger]] has NOT yet been
    * sent: Stay here and wait
    *
    * @param stateData
    *   Apparent state data
    * @param isYetTriggered
    *   Boolean if a trigger yet has been received
    * @param tick
    *   Current tick, the simulation is in
    * @param scheduler
    *   Scheduler for scheduling things
    * @param outputConfig
    *   Output configuration for results
    * @return
    *   What's happening next
    */
  override def checkForExpectedDataAndChangeState(
      stateData: DataCollectionStateData[PD],
      isYetTriggered: Boolean,
      tick: Long,
      scheduler: ActorRef
  )(implicit
      outputConfig: ParticipantNotifierConfig
  ): FSM.State[AgentState, ParticipantStateData[PD]] = {
    if (!stateData.data.exists(_._2.isEmpty) && isYetTriggered) {
      /* We got everything we expect and we are yet triggered */
      stateData.baseStateData match {
        case fromOutsideBaseStateData: BaseStateData.FromOutsideBaseStateData[
              M,
              PD
            ] =>
          /* Determine the way, the reactive power may be filled up */
          val reactivePowerFunc =
            getReactivePowerFunction(tick, fromOutsideBaseStateData)

          prepareData(stateData.data, reactivePowerFunc) match {
            case Success(mostRecentData) =>
              /* Add received information to base state data and reply, that everything is done */

              /* Announce the result */
              announceSimulationResult(
                stateData.baseStateData,
                tick,
                mostRecentData
              )

              val resultValueStore = fromOutsideBaseStateData.resultValueStore
              val updatedResultValueStore = ValueStore.updateValueStore(
                resultValueStore,
                currentTick,
                mostRecentData
              )
              val baseStateDataWithUpdatedResults =
                BaseStateData.updateBaseStateData(
                  stateData.baseStateData,
                  updatedResultValueStore,
                  stateData.baseStateData.requestValueStore,
                  stateData.baseStateData.voltageValueStore,
                  stateData.baseStateData.additionalActivationTicks,
                  stateData.baseStateData.foreseenDataTicks
                )

              goToIdleReplyCompletionAndScheduleTriggerForNextAction(
                baseStateDataWithUpdatedResults,
                scheduler
              )
            case Failure(exception) =>
              log.error(
                "Was not able to extract received primary data correctly. Tear down the simulation. Failed with " +
                  exception
              )
              throw exception
          }

        case modelStateData: BaseStateData.ModelBaseStateData[_, _, _, _]
            if modelStateData.isEmManaged =>
          // if we're managed by EM, go to Idle and wait for further messages
          unstashAll()
          goto(Idle) using stateData
        case _: BaseStateData.ModelBaseStateData[_, _, _, _] =>
          /* Go to calculation state and send a trigger for this to myself as well */
          self ! StartCalculationTrigger(currentTick)
          goto(Calculate) using stateData
        case x =>
          throw new IllegalStateException(
            s"Unsupported base state data '$x' when handling all expected incoming data"
          )
      }
    } else {
      /* We sill have to wait - either for data or activation */
      stay() using stateData
    }
  }

  override protected def handleFlexRequest(
      participantStateData: ParticipantModelBaseStateData[PD, CD, MS, M],
      tick: Long
  ): ParticipantModelBaseStateData[PD, CD, MS, M] = {
    val updatedBaseStateData = calculateFlexOptions(
      participantStateData,
      tick
    )

    val updatedFlexData = updatedBaseStateData.flexStateData.getOrElse(
      throw new InconsistentStateException("Flex state data is missing!")
    )

    val (_, newestFlexOptions) = updatedFlexData.flexOptionsStore
      .last()
      .getOrElse(
        throw new RuntimeException(
          "Flex options have not been calculated by agent!"
        )
      )

    updatedFlexData.emAgent ! newestFlexOptions

    updatedBaseStateData
  }

  override protected def calculateFlexOptions(
      baseStateData: ParticipantModelBaseStateData[PD, CD, MS, M],
      tick: Long
  ): ParticipantModelBaseStateData[PD, CD, MS, M] = {

    implicit val startDateTime: ZonedDateTime = baseStateData.startDate

    val relevantData =
      createCalcRelevantData(
        baseStateData,
        tick
      )

    val lastState = getLastOrInitialStateData(baseStateData, tick)

    val flexOptions =
      baseStateData.model.determineFlexOptions(relevantData, lastState)

    // announce flex options (we can do this right away, since this
    // does not include reactive power which could change later
    if (baseStateData.outputConfig.simulationResultInfo) {
      val flexResult = flexOptions match {
        case ProvideMinMaxFlexOptions(
              modelUuid,
              referencePower,
              minPower,
              maxPower
            ) =>
          new FlexOptionsResult(
            tick.toDateTime,
            modelUuid,
            Quantities.getQuantity(referencePower.toMegawatts, MEGAWATT),
            Quantities.getQuantity(minPower.toMegawatts, MEGAWATT),
            Quantities.getQuantity(maxPower.toMegawatts, MEGAWATT)
          )
      }

      notifyListener(FlexOptionsResultEvent(flexResult))
    }

    baseStateData.copy(
      flexStateData = baseStateData.flexStateData.map(data =>
        data.copy(flexOptionsStore =
          ValueStore.updateValueStore(
            data.flexOptionsStore,
            tick,
            flexOptions
          )
        )
      )
    )
  }

  override protected def handleFlexCtrl(
      baseStateData: ParticipantModelBaseStateData[PD, CD, MS, M],
      flexCtrl: IssueFlexControl,
      scheduler: ActorRef
  ): State = {

    val flexStateData = baseStateData.flexStateData.getOrElse(
      throw new IllegalStateException(
        s"Received $flexCtrl, but participant agent is not in EM mode"
      )
    )

    val resultingActivePower =
      determineResultingFlexPower(flexStateData, flexCtrl)

    val result = calculateResult(
      baseStateData,
      flexCtrl.tick,
      resultingActivePower
    )

    val relevantData = createCalcRelevantData(
      baseStateData,
      flexCtrl.tick
    )

    val lastState = getLastOrInitialStateData(baseStateData, flexCtrl.tick)

    val (updatedState, flexChangeIndicator) =
      baseStateData.model.handleControlledPowerChange(
        relevantData,
        lastState,
        resultingActivePower
      )

    // sanity check, simulation will hang if this matches
    flexChangeIndicator.changesAtTick match {
      case Some(changeAtTick) if changeAtTick <= flexCtrl.tick =>
        log.error(
          s"Scheduling agent ${self.path} (${baseStateData.modelUuid}) for activation at tick $changeAtTick, although current tick is ${flexCtrl.tick}"
        )
      case _ =>
    }

    val revokeRequest = identifyRequests2Revoke(flexStateData, flexCtrl)
    val updatedStateData = revokeOldTicksUpdateStateData(
      revokeRequest,
      flexCtrl,
      flexChangeIndicator,
      updatedState,
      baseStateData,
      flexStateData
    )

    // Send out results etc.
    val stateDataWithResults = handleCalculatedResult(
      updatedStateData,
      result,
      flexCtrl.tick
    )

    // announce current result to EmAgent before completion,
    // since time could advance once all completions in
    flexStateData.emAgent ! buildResultEvent(
      stateDataWithResults,
      flexCtrl.tick,
      result
    )

    flexStateData.emAgent ! FlexCtrlCompletion(
      baseStateData.modelUuid,
      revokeRequest,
      flexChangeIndicator.changesAtNextActivation,
      flexChangeIndicator.changesAtTick
    )

    if (currentTickDefined) {
      // if we've received ActivityStartTrigger, send completion
      goToIdleReplyCompletionAndScheduleTriggerForNextAction(
        stateDataWithResults,
        scheduler
      )
    } else
      stay() using stateDataWithResults
  }

  /** Identifies and return ticks with existing future Flexibility Controls that
    * needs to removed now since the Control has changed if applicable
    */

  private def identifyRequests2Revoke(
      flexStateData: FlexStateData,
      flexCtrl: IssueFlexControl
  ): Option[Long] = {

    flexStateData.scheduledRequest
      .filter {
        _ > flexCtrl.tick
      }
  }

  /** Removes the identified ticks and returns updates StateData
    */

  private def revokeOldTicksUpdateStateData(
      revokeRequest: Option[Long],
      flexCtrl: IssueFlexControl,
      flexChangeIndicator: FlexChangeIndicator,
      updatedState: MS,
      baseStateData: ParticipantModelBaseStateData[PD, CD, MS, M],
      flexStateData: FlexStateData
  ): (ParticipantModelBaseStateData[PD, CD, MS, M]) = {

    // remove from additionalTicks and from flex state data
    val clearedBaseStateData =
      if (revokeRequest.nonEmpty)
        baseStateData.copy(
          flexStateData = Some(
            flexStateData.copy(scheduledRequest = None)
          )
        )
      else
        baseStateData

    flexChangeIndicator.changesAtTick
      .map { requestTick =>
        // save new tick
        clearedBaseStateData.copy(
          flexStateData = clearedBaseStateData.flexStateData.map(
            _.copy(scheduledRequest = Some(requestTick))
          )
        )
      }
      .getOrElse(clearedBaseStateData)
      .copy(
        stateDataStore = ValueStore.updateValueStore(
          baseStateData.stateDataStore,
          flexCtrl.tick,
          updatedState
        )
      )

  }

  protected def determineResultingFlexPower(
      flexStateData: FlexStateData,
      flexCtrl: IssueFlexControl
  ): Power = {
    val (_, flexOptions) = flexStateData.flexOptionsStore
      .last()
      .getOrElse(
        throw new IllegalStateException(
          "Flex options have not been calculated before."
        )
      )

    flexOptions match {
      case ProvideMinMaxFlexOptions(_, pRef, pMin, pMax) =>
        flexCtrl match {
          case IssuePowerCtrl(_, setPower) =>
            // sanity check: setPower is in range of latest flex options
            if (setPower < pMin)
              throw new RuntimeException(
                s"The set power $setPower must not be lower than the minimum power $pMin!"
              )
            if (setPower > pMax) {
              throw new RuntimeException(
                s"The set power $setPower must not be greater than the maximum power $pMax!"
              )
            }
            // override, take setPower
            setPower

          case IssueNoCtrl(_) =>
            // no override, take reference power
            pRef
        }

      case unknownFlexOpt =>
        throw new IllegalStateException(
          s"Unknown/unfitting flex messages $unknownFlexOpt"
        )
    }
  }

  /** Additional actions on a new calculated simulation result. Typically: Send
    * out result to listeners and save result in corresponding ValueStore
    *
    * @param baseStateData
    *   The base state data
    * @param result
    *   that has been calculated for the current tick
    * @param currentTick
    *   the current tick
    * @return
    *   updated base state data
    */
  protected def handleCalculatedResult(
      baseStateData: ParticipantModelBaseStateData[PD, CD, MS, M],
      result: PD,
      currentTick: Long
  ): ParticipantModelBaseStateData[PD, CD, MS, M] = {

    // announce last result to listeners
    announceSimulationResult(
      baseStateData,
      currentTick,
      result
    )(baseStateData.outputConfig)

    baseStateData.copy(
      resultValueStore = ValueStore.updateValueStore(
        baseStateData.resultValueStore,
        currentTick,
        result
      )
    )
  }

  /** Determining the active to reactive power function to apply
    *
    * @param tick
    *   Tick to be applied for
    * @param baseStateData
    *   Base state data
    * @return
    *   A function, that transfers active into reactive power
    */
  def getReactivePowerFunction(
      tick: Long,
      baseStateData: FromOutsideBaseStateData[M, PD]
  ): Power => ReactivePower =
    if (baseStateData.fillUpReactivePowerWithModelFunc) {
      /* Use the model's active to reactive power function */
      val currentNodalVoltage =
        baseStateData.voltageValueStore
          .last(tick)
          .map(_._2)
          .getOrElse(
            Each(1d)
          )
      p: Power =>
        baseStateData.model
          .activeToReactivePowerFunc(
            currentNodalVoltage
          )(p)
    } else { _: Power =>
      /* Use trivial reactive power */
      Megavars(0d)
    }

  /** Try to get and process the received data
    *
    * @param data
    *   Mapping from sending actor ref to data
    * @param reactivePowerFunction
    *   Function to use, in order to determine the missing reactive power
    * @return
    *   A trial to get and process the needed data
    */
  def prepareData(
      data: Map[ActorRef, Option[_ <: Data]],
      reactivePowerFunction: Power => ReactivePower
  ): Try[PD] =
    data.headOption
      .flatMap { case (_, maybeData) =>
        maybeData
      }
      .fold[Try[PrimaryData]] {
        Failure(
          new IllegalStateException(
            "Not able to determine the most recent result, although it should have been sent."
          )
        )
      } {
        case result: PrimaryData
            if pdClassTag.runtimeClass.equals(result.getClass) =>
          Success(result)
        case primaryData: PrimaryData =>
          primaryData match {
            case pd: EnrichableData[_] =>
              val q =
                reactivePowerFunction(pd.p)
              val enriched = pd.add(q)
              if (pdClassTag.runtimeClass.equals(enriched.getClass))
                Success(enriched)
              else
                Failure(
                  new IllegalStateException(
                    "Received primary data cannot be enriched to expected data. Expected: " + pdClassTag.runtimeClass.getName + ", got: " + primaryData.getClass.getName + ", enriched to: " + enriched.getClass.getName
                  )
                )
            case _ =>
              Failure(
                new IllegalStateException(
                  "Got the wrong primary data. Expected: " + pdClassTag.runtimeClass.getName + ", got: " + primaryData.getClass.getName
                )
              )
          }
        case secondaryData: SecondaryData =>
          Failure(
            new IllegalStateException(
              s"Did expect primary data, but got '$secondaryData'."
            )
          )
      }
      .map(_.asInstanceOf[PD])

  protected def getLastOrInitialStateData(
      baseStateData: ParticipantModelBaseStateData[PD, CD, MS, M],
      tick: Long
  ): MS =
    ConstantState match {
      case constantState: MS =>
        constantState
      case _ =>
        baseStateData.stateDataStore
          .last(tick)
          .map { case (_, lastState) =>
            lastState
          }
          .getOrElse(createInitialState(baseStateData))
    }

  /** Change over to [[Idle]] state and reply completion to the scheduler. By
    * doing so, also schedule an [[ActivityStartTrigger]] for the next upcoming
    * action.
    *
    * @param baseStateData
    *   Base state data to pop next activation from
    * @param scheduler
    *   Scheduler to schedule trigger
    * @return
    *   The next state
    */
  def goToIdleReplyCompletionAndScheduleTriggerForNextAction(
      baseStateData: BaseStateData[PD],
      scheduler: ActorRef
  ): FSM.State[AgentState, ParticipantStateData[PD]] = {
    /* Determine the very next tick, where activation is required */
    val (maybeActivationTriggers, updatedBaseStateData) =
      popNextActivationTrigger(baseStateData)

    val (_, triggerId) = releaseTickAndTriggerId()
    scheduler ! CompletionMessage(triggerId, maybeActivationTriggers)
    unstashAll()
    goto(Idle) using updatedBaseStateData
  }

  /** Pop the next tick, in which the agent wishes to get triggered, build a
    * regarding message and update the base state data. This might be either a
    * tick, where new data is foreseen to be sent by a
    * [[edu.ie3.simona.service.SimonaService]] or where additional activation is
    * needed.
    *
    * @param baseStateData
    *   Base state data to be updated
    * @return
    *   An [[Option]] to a [[Seq]] of new [[ScheduleTriggerMessage]] s as well
    *   as the updated base state data. If the next activation tick is an
    *   additional activation, this tick is removed from the list of desired
    *   additional activations.
    */
  def popNextActivationTrigger(
      baseStateData: BaseStateData[PD]
  ): (Option[Seq[ScheduleTriggerMessage]], BaseStateData[PD]) = {
    /* Determine what comes next: An additional activation or new data - or both at once */
    val nextAdditionalActivation =
      baseStateData.additionalActivationTicks.headOption
    val nextDataTick =
      baseStateData.foreseenDataTicks.values.toSeq.sorted.headOption.flatten

    /* return a [[Option]] to a [[Seq]] of [[ScheduleTriggerMessage]]s */
    def toMessageSeq: (Long, ActorRef) => Option[Seq[ScheduleTriggerMessage]] =
      (tick: Long, actorToBeTriggered: ActorRef) =>
        Some(
          Seq(
            ScheduleTriggerMessage(
              ActivityStartTrigger(tick),
              actorToBeTriggered
            )
          )
        )

    (nextAdditionalActivation, nextDataTick) match {
      case (None, Some(dataTick)) =>
        /* There is only a data tick available */
        (
          toMessageSeq(dataTick, self),
          baseStateData
        )
      case (Some(additionalTick), Some(dataTick))
          if dataTick < additionalTick =>
        /* The next foreseen activation will be based on foreseen data arrival. Do nothing else, then creating a
         * trigger. */
        (
          toMessageSeq(dataTick, self),
          baseStateData
        )
      case (Some(additionalTick), _) =>
        /* The next activation is additional (either there is no foreseen data tick or it is after the additional tick.
         * Remove the tick from the list of additional activation ticks. */
        val upcomingActivationTicks =
          baseStateData.additionalActivationTicks.rangeFrom(additionalTick + 1)
        val updatedBaseStateData = BaseStateData.updateBaseStateData(
          baseStateData,
          baseStateData.resultValueStore,
          baseStateData.requestValueStore,
          baseStateData.voltageValueStore,
          upcomingActivationTicks,
          baseStateData.foreseenDataTicks
        )

        (
          toMessageSeq(additionalTick, self),
          updatedBaseStateData
        )
      case (None, None) =>
        /* We don't know nothing about either additional activation nor new incoming data */
        (None, baseStateData)
    }
  }

  /** Determining the reply to an
    * [[edu.ie3.simona.ontology.messages.PowerMessage.RequestAssetPowerMessage]],
    * send this answer and stay in the current state. If no reply can be
    * determined (because an activation or incoming data is expected), the
    * message is stashed.
    *
    * This methods goal is to find a reply as fast as possible, therefore the
    * following options are checked in subsequent order: 1) This request (in
    * terms of tick and nodal voltage) has already been answered: Send it once
    * again 2) This request (in terms of tick) has already been answered, but
    * with different nodal voltage: Recalculate reactive power and send again 3)
    * No answer on this request, yet: Determine active and reactive power from
    * previous simulation results
    *
    * @param baseStateData
    *   Base state data to update
    * @param requestTick
    *   Tick of the incoming request
    * @param eInPu
    *   Real part of the complex, dimensionless nodal voltage
    * @param fInPu
    *   Imaginary part of the complex, dimensionless nodal voltage
    * @param alternativeResult
    *   Alternative result to use, if no reasonable result can be obtained
    * @return
    *   The very same state with updated request value store
    */
  override def answerPowerRequestAndStayWithUpdatedStateData(
      baseStateData: BaseStateData[PD],
      requestTick: Long,
      eInPu: Dimensionless,
      fInPu: Dimensionless,
      alternativeResult: PD
  ): FSM.State[AgentState, ParticipantStateData[PD]] = {
    /* Check, if there is any calculation foreseen for this tick. If so, wait with the response. */
    val activationExpected =
      baseStateData.additionalActivationTicks.headOption.exists(_ < requestTick)
    val dataExpected =
      baseStateData.foreseenDataTicks.values.flatten.exists(_ < requestTick)
    if (activationExpected || dataExpected) {
      log.debug(
        s"Received power request from '{}' for tick '{}', but I'm still waiting for new results before " +
          s"this tick. Waiting with the response.",
        sender(),
        requestTick
      )
      stash()
      stay() using baseStateData
    } else {

      /* Update the voltage value store */
      val nodalVoltage = Each(
        sqrt(
          pow(eInPu.toEach, 2) + pow(
            fInPu.toEach,
            2
          )
        )
      )
      val lastNodalVoltage =
        baseStateData.voltageValueStore.last(requestTick)
      val updatedVoltageStore =
        ValueStore.updateValueStore(
          baseStateData.voltageValueStore,
          requestTick,
          nodalVoltage
        )
      /* Determine the most recent request */
      val mostRecentRequest =
        baseStateData.requestValueStore.last(requestTick)

      /* === Check if this request has already been answered with same tick and nodal voltage === */
      determineFastReply(
        baseStateData,
        mostRecentRequest,
        requestTick,
        updatedVoltageStore,
        nodalVoltage,
        lastNodalVoltage
      ).getOrElse {
        /* If a fast reply is not possible, determine it the old fashioned way */
        determineReply(
          requestTick,
          baseStateData,
          mostRecentRequest,
          nodalVoltage,
          updatedVoltageStore,
          alternativeResult
        )
      }
    }
  }

  /** Checks, if a fast reply is possible, when the very same request (in terms
    * of tick and nodal voltage) already has been answered. Then a Option on
    * stay in the same state with sending an [[AssetPowerUnchangedMessage]] is
    * given back. If a fast reply is not possible, [[None]] is given back.
    * Additionally, the listener are informed about the result.
    *
    * @param baseStateData
    *   Base state data to update
    * @param mostRecentRequest
    *   [[Option]] on a tuple of last request tick and corresponding answer
    * @param requestTick
    *   Tick of the incoming request
    * @param voltageValueStore
    *   [[ValueStore]] with nodal voltages to use in updated state data
    * @param nodalVoltage
    *   Magnitude of the complex, dimensionless nodal voltage
    * @param lastNodalVoltage
    *   Lastly known magnitude of the complex, dimensionless nodal voltage
    * @return
    *   Option on a possible fast state change
    */
  final def determineFastReply(
      baseStateData: BaseStateData[PD],
      mostRecentRequest: Option[(Long, PD)],
      requestTick: Long,
      voltageValueStore: ValueStore[Dimensionless],
      nodalVoltage: Dimensionless,
      lastNodalVoltage: Option[(Long, Dimensionless)]
  ): Option[FSM.State[AgentState, ParticipantStateData[PD]]] = {
    implicit val outputConfig: ParticipantNotifierConfig =
      baseStateData.outputConfig
    mostRecentRequest match {
      case Some((mostRecentRequestTick, latestProvidedValues))
          if mostRecentRequestTick == requestTick =>
        /* A request for this tick has already been answered. Check, if it has been the same request.
         * if it has been the same request we wanna answer with the same values afterwards, this data MUST always
         * be available when we already provided data for this tick */
        baseStateData match {
          case externalBaseStateData: FromOutsideBaseStateData[M, PD] =>
            /* When data is provided from outside it is NOT altered depending on the node voltage. Send an
             * AssetPowerUnchangedMessage */
            Some(
              stay() using externalBaseStateData.copy(
                voltageValueStore = voltageValueStore
              ) replying AssetPowerUnchangedMessage(
                latestProvidedValues.p,
                latestProvidedValues.q
              )
            )
          case modelBaseStateData: ParticipantModelBaseStateData[
                PD,
                CD,
                MS,
                M
              ] =>
            /* Check, if the last request has been made with the same nodal voltage. If not, recalculate the reactive
             * power. */
            implicit val puTolerance: Dimensionless =
              Each(modelBaseStateData.requestVoltageDeviationThreshold)

            lastNodalVoltage match {
              case Some((voltageTick, lastVoltage))
                  if voltageTick == requestTick =>
                if (lastVoltage ~= nodalVoltage) {
                  /* This is the very same request (same tick and same nodal voltage). Reply with
                   * AssetPowerUnchangedMessage */
                  Some(
                    stay() using modelBaseStateData replying AssetPowerUnchangedMessage(
                      latestProvidedValues.p,
                      latestProvidedValues.q
                    )
                  )
                } else {
                  /* If the voltage is not exactly equal, continue to determine the correct reply. */
                  None
                }
              case _ =>
                throw new InconsistentStateException(
                  s"I found an already answered request for tick $requestTick, but no matching nodal voltage."
                )
            }
        }
      case _ =>
        /* No reply for the request tick or no reply at all. Continue to determine the correct reply. */
        None
    }
  }

  /** Determine a reply on a
    * [[edu.ie3.simona.ontology.messages.PowerMessage.RequestAssetPowerMessage]]
    * by looking up the detailed simulation results, averaging them and
    * returning the equivalent state transition.
    *
    * @param requestTick
    *   The tick, the request belongs to
    * @param baseStateData
    *   Base state data
    * @param mostRecentRequest
    *   The request reply, that most recently has been sent
    * @param nodalVoltage
    *   Current nodal voltage
    * @param updatedVoltageValueStore
    *   Value store with updated nodal voltages
    * @param alternativeResult
    *   Alternative result to use, if no reasonable result can be obtained
    * @return
    *   Matching state transition
    */
  def determineReply(
      requestTick: Long,
      baseStateData: BaseStateData[PD],
      mostRecentRequest: Option[(Long, PD)],
      nodalVoltage: Dimensionless,
      updatedVoltageValueStore: ValueStore[Dimensionless],
      alternativeResult: PD
  ): FSM.State[AgentState, ParticipantStateData[PD]] = {
    /* No fast reply possible --> Some calculations have to be made */
    mostRecentRequest match {
      case Some((lastRequestTick, _)) if lastRequestTick > requestTick =>
        throw new InvalidRequestException(
          "Got a request for a tick, whereas a later tick already has been answered. This behaviour is not yet specified!"
        )
      case Some((lastRequestTick, lastResult))
          if lastRequestTick == requestTick =>
        /* Repetitive request for the same tick, but with different voltage */
        baseStateData match {
          case modelBaseStateData: ParticipantModelBaseStateData[
                PD,
                CD,
                MS,
                M
              ] =>
            /* Active power is yet calculated, but reactive power needs update */
            val nextReactivePower = modelBaseStateData.model
              .calculateReactivePower(lastResult.p, nodalVoltage)

            /* Determine the reply, based new circumstances */
            val updatedRequestValueStore =
              ValueStore.updateValueStore(
                baseStateData.requestValueStore,
                requestTick,
                lastResult.withReactivePower(nextReactivePower)
              )
            val nextStateData =
              modelBaseStateData.copy(
                requestValueStore = updatedRequestValueStore,
                voltageValueStore = updatedVoltageValueStore
              )

            stay() using nextStateData replying AssetPowerChangedMessage(
              lastResult.p,
              nextReactivePower
            )
          case unexpectedStateData =>
            throw new IllegalStateException(
              s"The request reply should not be re-calculated for state data '$unexpectedStateData'"
            )
        }

      case _ =>
        /* There hasn't been a request for this tick, yet. Check, if there are simulation results. If at least one
         * is apparent, average them and answer the request. If no simulation results is apparent at all, reply with
         * zero power, although this case should have been handled earlier */
        getRelevantResultData(
          requestTick,
          baseStateData.resultValueStore,
          baseStateData.requestValueStore
        ) match {
          case Some(relevantData) =>
            /* There is at least one relevant simulation result apparent, which might also be the most recent one
             * before the last request. But this is still the most recent one considered being valid. */
            averagePowerAndStay(
              baseStateData,
              relevantData,
              requestTick,
              nodalVoltage,
              updatedVoltageValueStore,
              alternativeResult
            )
          case None =>
            /* There is no simulation result at all. Reply with zero power */
            stayWithUpdatedRequestValueStore(
              baseStateData,
              alternativeResult,
              requestTick,
              updatedVoltageValueStore
            )
        }
    }
  }

  /** Determine the relevant simulation results to calculate the average of
    * those, to answer a given request. The relevant results are those between
    * the most recent result tick BEFORE or at the last request and the most
    * recent result tick before or at this request tick. If no new information
    * are apparent, the last known simulation result (before the last answered
    * request) is taken, as this is the only still valid information.
    *
    * @param requestTick
    *   Tick, the current request belongs to
    * @param resultValueStore
    *   Storage of simulation results
    * @param requestValueStore
    *   Storage of already answered requests
    * @return
    *   An optional mapping from tick to simulation results, if some are
    *   apparent within the tick window to be considered.
    */
  def getRelevantResultData(
      requestTick: Long,
      resultValueStore: ValueStore[PD],
      requestValueStore: ValueStore[PD]
  ): Option[RelevantResultValues[PD]] = {
    /* The actual tick window for averaging is the last request tick and this request tick (both including) */
    val (averagingWindowStart, averagingWindowEnd) =
      determineTickWindow(requestTick, requestValueStore)

    /* All participants simulation results between the most recent simulation tick BEFORE or at the beginning of the
     * averaging window and it's end (both including) are relevant for averaging the simulated primary data */
    val firstRelevantTick = determineFirstRelevantTick(
      averagingWindowStart,
      resultValueStore
    )

    /* Let's see, if we got some simulation results between the first relevant simulation tick and this request's tick */
    val simulationResults =
      resultValueStore.get(firstRelevantTick, averagingWindowEnd)
    if (simulationResults.nonEmpty) {
      /* There is at least one simulation result. This might as well be the last simulation result before the last
       * request reply, which still is considered to be the last valid simulation result. */
      Some(
        RelevantResultValues(
          averagingWindowStart,
          averagingWindowEnd,
          simulationResults
        )
      )
    } else {
      None
    }
  }

  /** Determine the averaging tick window. It starts with the last request tick
    * and ends with this request tick.
    *
    * @param requestTick
    *   Tick, for which the averaged primary data has to be determined
    * @param requestValueStore
    *   Storage of already answered requests
    * @return
    *   Window between the last request or simulation start and this request
    */
  private def determineTickWindow(
      requestTick: Long,
      requestValueStore: ValueStore[_]
  ): (Long, Long) =
    requestValueStore.lastKnownTick(requestTick - 1) match {
      case Some(lastRequestTick) => (lastRequestTick, requestTick)
      case None                  => (0, requestTick)
    }

  /** Determines the first tick, that is relevant for building the average
    * primary data to answer a request at the given tick. This is either the
    * last known data tick before or at the last request tick or the beginning
    * of the simulation.
    *
    * @param lastRequestTick
    *   Last tick, at which a request has been answered
    * @param resultValueStore
    *   Storage for the simulation results
    * @return
    *   The first relevant tick for averaging primary data
    */
  private def determineFirstRelevantTick(
      lastRequestTick: Long,
      resultValueStore: ValueStore[_]
  ): Long =
    resultValueStore.lastKnownTick(lastRequestTick) match {
      case Some(firstRelevantDataTick) => firstRelevantDataTick
      case None                        => 0
    }

  /** Average the given power values, answer with the equivalent reply and stay
    * in this state.
    *
    * @param baseData
    *   Current agent's base state data
    * @param relevantResults
    *   Collection of all relevant simulation results, including the needed tick
    *   window
    * @param requestTick
    *   Tick in which power has been requested
    * @param nodalVoltage
    *   Nodal voltage magnitude in the moment of request
    * @param voltageValueStore
    *   Voltage value store to be used in the updated base state data
    * @param alternativeResult
    *   If no relevant data are apparent, then use this result instead
    * @return
    *   The very same state as the agent currently is in, but with updated base
    *   state data
    */
  final def averagePowerAndStay(
      baseData: BaseStateData[PD],
      relevantResults: RelevantResultValues[PD],
      requestTick: Long,
      nodalVoltage: Dimensionless,
      voltageValueStore: ValueStore[Dimensionless],
      alternativeResult: PD
  ): FSM.State[AgentState, ParticipantStateData[PD]] = {
    if (relevantResults.relevantData.nonEmpty) {
      averagePowerAndStay(
        baseData,
        relevantResults.relevantData,
        requestTick,
        relevantResults.windowStart,
        relevantResults.windowEnd,
        nodalVoltage,
        voltageValueStore
      )
    } else {
      log.debug(
        s"No relevant data apparent, stay and reply with alternative result {}.",
        alternativeResult
      )
      stayWithUpdatedRequestValueStore(
        baseData,
        alternativeResult,
        requestTick,
        voltageValueStore
      )
    }
  }

  /** Determines the reply result by averaging the given power values over the
    * queried tick frame. The next state is the very same and the agent replies
    * to the request with the freshly determined averaged power. The reply is
    * also added to the requestValueStore.
    *
    * @param baseData
    *   Current agent's base state data
    * @param tickToResult
    *   Mapping from data tick to actual data
    * @param requestTick
    *   Tick in which power has been requested
    * @param windowStartTick
    *   Beginning of the averaging window
    * @param windowEndTick
    *   End of the averaging window
    * @param nodalVoltage
    *   Nodal voltage magnitude in the moment of request
    * @param voltageValueStore
    *   Voltage value store to be used in the updated base state data
    * @return
    *   The very same state as the agent currently is in, but with updated base
    *   state data
    */
  def averagePowerAndStay(
      baseData: BaseStateData[PD],
      tickToResult: Map[Long, PD],
      requestTick: Long,
      windowStartTick: Long,
      windowEndTick: Long,
      nodalVoltage: Dimensionless,
      voltageValueStore: ValueStore[Dimensionless]
  ): FSM.State[AgentState, ParticipantStateData[PD]] = {
    val averageResult = determineAverageResult(
      baseData,
      tickToResult,
      windowStartTick,
      windowEndTick,
      nodalVoltage
    )
    stayWithUpdatedRequestValueStore(
      baseData,
      averageResult,
      requestTick,
      voltageValueStore
    )
  }

  /** Determines the average result, from which to reply to a request. The
    * values are determined by on averaging the results in the baseStateData
    * result value store within the given tick window
    *
    * @param baseStateData
    *   The [[BaseStateData]] to hold information about current results
    * @param tickToResult
    *   Mapping from result tick to actual result
    * @param windowStartTick
    *   Beginning of the averaging tick window
    * @param windowEndTick
    *   End of the averaging tick window
    * @param nodalVoltage
    *   Current nodal voltage magnitude in p.u.
    * @return
    *   Averaged result
    */
  def determineAverageResult(
      baseStateData: BaseStateData[PD],
      tickToResult: Map[Long, PD],
      windowStartTick: Long,
      windowEndTick: Long,
      nodalVoltage: Dimensionless
  ): PD = {
    /* Determine, how the single model would transfer the active into reactive power */
    val activeToReactivePowerFunction = baseStateData match {
      case _: FromOutsideBaseStateData[M, PD] => None
      case modelBaseStateData: ParticipantModelBaseStateData[PD, CD, MS, M] =>
        Some(
          modelBaseStateData.model.activeToReactivePowerFunc(nodalVoltage)
        )
    }

    averageResults(
      tickToResult,
      windowStartTick,
      windowEndTick,
      activeToReactivePowerFunction
    )
  }

  /** Determine the average result within the given tick window
    *
    * @param tickToResults
    *   Mapping from data tick to actual data
    * @param windowStart
    *   First, included tick of the time window
    * @param windowEnd
    *   Last, included tick of the time window
    * @param activeToReactivePowerFuncOpt
    *   An Option on a function, that transfers the active into reactive power
    * @return
    *   The averaged result
    */
  def averageResults(
      tickToResults: Map[Long, PD],
      windowStart: Long,
      windowEnd: Long,
      activeToReactivePowerFuncOpt: Option[
        Power => ReactivePower
      ] = None
  ): PD

  /** Updates the given base state data by inserting updated request value store
    * and the provided voltage value store. The next state is the very same one,
    * but with updated base state data. Additionally, an
    * [[AssetPowerChangedMessage]] is sent to the requesting entity
    *
    * @param baseStateData
    *   Current base state data
    * @param averageResult
    *   Averaged result to put to request value store
    * @param requestTick
    *   Tick of the most recent request
    * @param voltageValueStore
    *   Voltage value store to be used in the updated base state data
    * @return
    *   The very same state as the agent currently is in, but with updated base
    *   state data
    */
  def stayWithUpdatedRequestValueStore(
      baseStateData: BaseStateData[PD],
      averageResult: PD,
      requestTick: Long,
      voltageValueStore: ValueStore[Dimensionless]
  ): FSM.State[AgentState, ParticipantStateData[PD]] = {
    val updatedRequestValueStore =
      ValueStore.updateValueStore(
        baseStateData.requestValueStore,
        requestTick,
        averageResult
      )
    val nextStateData = BaseStateData.updateBaseStateData(
      baseStateData,
      baseStateData.resultValueStore,
      updatedRequestValueStore,
      voltageValueStore,
      baseStateData.additionalActivationTicks,
      baseStateData.foreseenDataTicks
    )

    averageResult.toApparentPower match {
      case ApparentPower(p, q) =>
        stay() using nextStateData replying AssetPowerChangedMessage(p, q)
    }
  }

  /** Calculate the power output of the participant without needing any
    * secondary data. The next state is [[Idle]], sending a
    * [[CompletionMessage]] to scheduler and using update result values.
    *
    * @param baseStateData
    *   Base state data to update
    * @param currentTick
    *   Tick, the trigger belongs to
    * @param scheduler
    *   [[ActorRef]] to the scheduler in the simulation
    * @return
    *   [[Idle]] with updated result values
    */
  override def calculatePowerWithoutSecondaryDataAndGoToIdle(
      baseStateData: ParticipantModelBaseStateData[PD, CD, MS, M],
      currentTick: Long,
      scheduler: ActorRef,
      nodalVoltage: Dimensionless,
      calculateModelPowerFunc: (
          Long,
          ParticipantModelBaseStateData[PD, CD, MS, M],
          Dimensionless
      ) => PD
  ): FSM.State[AgentState, ParticipantStateData[PD]] = {
    val result =
      calculateModelPowerFunc(currentTick, baseStateData, nodalVoltage)

    val updatedResultValueStore =
      ValueStore.updateValueStore(
        baseStateData.resultValueStore,
        currentTick,
        result
      )

    /* Inform the listeners about new result */
    announceSimulationResult(
      baseStateData,
      currentTick,
      result
    )(baseStateData.outputConfig)

    /* In this case, without secondary data, the agent has been triggered by an ActivityStartTrigger by itself,
     * therefore pop the next one */
    val baseStateDataWithUpdatedResultStore = BaseStateData.updateBaseStateData(
      baseStateData,
      updatedResultValueStore,
      baseStateData.requestValueStore,
      baseStateData.voltageValueStore,
      baseStateData.additionalActivationTicks,
      baseStateData.foreseenDataTicks
    )
    goToIdleReplyCompletionAndScheduleTriggerForNextAction(
      baseStateDataWithUpdatedResultStore,
      scheduler
    )
  }

  /** Notify listeners about a new simulation result of the participant agent,
    * if the config says so.
    *
    * @param baseStateData
    *   Agent's base state data
    * @param tick
    *   Tick, the result belongs to
    * @param result
    *   The result to build a event for
    * @param outputConfig
    *   Configuration of the output behaviour
    */
  protected def announceSimulationResult(
      baseStateData: BaseStateData[PD],
      tick: Long,
      result: PD
  )(implicit outputConfig: ParticipantNotifierConfig): Unit =
    if (outputConfig.simulationResultInfo)
      notifyListener(
        buildResultEvent(baseStateData, tick, result)
      )

  /** Update the result value store, inform all registered listeners and go to
    * Idle using the updated base state data
    *
    * @param scheduler
    *   Actor reference of the scheduler
    * @param baseStateData
    *   The base state data of the collection state
    * @param result
    *   Result of simulation
    * @return
    *   Desired state change
    */
  final def updateValueStoresInformListenersAndGoToIdleWithUpdatedBaseStateData(
      scheduler: ActorRef,
      baseStateData: BaseStateData[PD],
      result: PD
  ): FSM.State[AgentState, ParticipantStateData[PD]] = {
    /* Update the value stores */
    val updatedValueStore =
      ValueStore.updateValueStore(
        baseStateData.resultValueStore,
        currentTick,
        result
      )

    /* Inform the listeners about new result */
    announceSimulationResult(
      baseStateData,
      currentTick,
      result
    )(baseStateData.outputConfig)

    /* Update the base state data */
    val baseStateDateWithUpdatedResults =
      baseStateData match {
        case data: ParticipantModelBaseStateData[PD, CD, MS, M] =>
          data.copy(resultValueStore = updatedValueStore)
        case _ =>
          throw new InconsistentStateException(
            "Wrong base state data"
          )
      }

    goToIdleReplyCompletionAndScheduleTriggerForNextAction(
      baseStateDateWithUpdatedResults,
      scheduler
    )
  }

  /** Notify listeners about a new reply on a power request, if the config says
    * so.
    *
    * @param baseStateData
    *   Agent's base state data
    * @param tick
    *   Tick, the result belongs to
    * @param activePower
    *   Active power
    * @param reactivePower
    *   Reactive power
    * @param outputConfig
    *   Configuration of the output behaviour
    */
  override def announceAssetPowerRequestReply(
      baseStateData: BaseStateData[_],
      tick: Long,
      activePower: Power,
      reactivePower: ReactivePower
  )(implicit outputConfig: ParticipantNotifierConfig): Unit =
    if (outputConfig.powerRequestReply) {
      log.warning(
        "Writing out power request replies is currently not supported!"
      )
    }

  /** To clean up agent value stores after power flow convergence. This is
    * necessary for agents whose results are time dependent e.g. storage agents
    *
    * @param baseStateData
    *   Basic state data
    * @param currentTick
    *   Tick, the trigger belongs to
    * @return
    *   [[Idle]] with updated result values
    */
  override def finalizeTickAfterPF(
      baseStateData: BaseStateData[PD],
      currentTick: Long
  ): FSM.State[AgentState, ParticipantStateData[PD]] = {
    baseStateData.requestValueStore.last(currentTick).foreach {
      case (_, data) =>
        // forward information to result listeners after power flow convergence
        announceAssetPowerRequestReply(
          baseStateData,
          currentTick,
          data.p,
          data.q
        )(baseStateData.outputConfig)
    }
    goto(Idle) using baseStateData
  }

  /** Determines the correct result event.
    *
    * @param baseStateData
    *   Agent's base state data
    * @param tick
    *   Tick, the result belongs to
    * @param result
    *   The result to build an event for
    * @return
    *   The equivalent event
    */
  def buildResultEvent(
      baseStateData: BaseStateData[PD],
      tick: Long,
      result: PD
  ): ParticipantResultEvent = {
    val uuid = baseStateData.modelUuid
    val dateTime = tick.toDateTime(baseStateData.startDate)
    ParticipantResultEvent(
      buildResult(uuid, dateTime, result)
    )
  }

  /** Determines the correct result.
    *
    * @param uuid
    *   Unique identifier of the physical model
    * @param dateTime
    *   Real world date of the result
    * @param result
    *   The primary data to build a result model for
    * @return
    *   The equivalent event
    */
  protected def buildResult(
      uuid: UUID,
      dateTime: ZonedDateTime,
      result: PD
  ): SystemParticipantResult

  /** Returns secondary service of type T or throws exception
    * @param services
    *   the services Option used in
    *   [[edu.ie3.simona.agent.participant.statedata.BaseStateData.ModelBaseStateData]]
    * @param tag
    *   ClassTag of T
    * @tparam T
    *   the type of secondary service to return
    * @return
    *   secondary service of given type
    */
  protected def getService[T <: SecondaryDataService[_]](
      services: Option[Vector[SecondaryDataService[_ <: SecondaryData]]]
  )(implicit tag: ClassTag[T]): ActorRef =
    services
      .getOrElse(
        throw new InconsistentStateException(
          "No services provided by ParticipantModelBaseStateData."
        )
      )
      .find {
        case _: T => true
        case _    => false
      }
      .getOrElse(
        throw new InconsistentStateException(
          s"No $tag provided by ParticipantModelBaseStateData."
        )
      )
      .actorRef
}

case object ParticipantAgentFundamentals {

  /** Hold all necessary information for later averaging of participant
    * simulations' results.
    *
    * @param windowStart
    *   Beginning of the actual tick window, that should be covered by the
    *   averaging process
    * @param windowEnd
    *   End of the actual tick window, that should be covered by the averaging
    *   process
    * @param relevantData
    *   Collection of all necessary data for averaging (spans a wider range,
    *   than the actual window)
    * @tparam PD
    *   Type of primary data, that is relevant for the next calculation
    */
  final case class RelevantResultValues[+PD <: PrimaryData](
      windowStart: Long,
      windowEnd: Long,
      relevantData: Map[Long, PD]
  )

  /** Determine the average apparent power within the given tick window
    *
    * @param tickToResults
    *   Mapping from data tick to actual data
    * @param windowStart
    *   First, included tick of the time window
    * @param windowEnd
    *   Last, included tick of the time window
    * @param activeToReactivePowerFuncOpt
    *   An Option on a function, that transfers the active into reactive power
    * @return
    *   The averaged apparent power
    */
  def averageApparentPower(
      tickToResults: Map[Long, ApparentPower],
      windowStart: Long,
      windowEnd: Long,
      activeToReactivePowerFuncOpt: Option[
        Power => ReactivePower
      ] = None,
      log: LoggingAdapter
  ): ApparentPower = {
    val p = QuantityUtil.average[Power, Energy](
      tickToResults.map { case (tick, pd) =>
        tick -> Megawatts(pd.p.toMegawatts)
      },
      windowStart,
<<<<<<< HEAD
      windowEnd,
      classOf[Energy],
      KilowattHours,
      classOf[Power],
      Megawatts
=======
      windowEnd
>>>>>>> f42e330a
    ) match {
      case Success(pSuccess) =>
        pSuccess
      case Failure(exception) =>
        log.warning(
          "Unable to determine average active power. Apply 0 instead. Cause:\n\t{}",
          exception
        )
        Megawatts(0d)
    }

    val q = QuantityUtil.average[Power, Energy](
      tickToResults.map { case (tick, pd) =>
        activeToReactivePowerFuncOpt match {
          case Some(qFunc) =>
<<<<<<< HEAD
            tick -> Megavars(qFunc(pd.toApparentPower.p).toMegavars)
          case None => tick -> Megavars(pd.toApparentPower.q.toMegavars)
        }
      },
      windowStart,
      windowEnd,
      classOf[Energy],
      KilowattHours,
      classOf[ReactivePower],
      Megavars
    ) match {
      case Success(pSuccess) =>
        pSuccess
=======
            // NOTE: The type conversion to Megawatts is done to satisfy the methods type constraints
            // and is undone after unpacking the results
            tick -> Megawatts(qFunc(pd.toApparentPower.p).toMegavars)
          case None => tick -> Megawatts(pd.toApparentPower.q.toMegavars)
        }
      },
      windowStart,
      windowEnd
    ) match {
      case Success(pSuccess) =>
        Megavars(pSuccess.toMegawatts)
>>>>>>> f42e330a
      case Failure(exception) =>
        log.warning(
          "Unable to determine average reactive power. Apply 0 instead. Cause:\n\t{}",
          exception
        )
        Megavars(0d)
    }

    ApparentPower(p, q)
  }
}<|MERGE_RESOLUTION|>--- conflicted
+++ resolved
@@ -84,10 +84,6 @@
 import edu.ie3.util.scala.quantities.{Megavars, QuantityUtil, ReactivePower}
 import squants.energy.{KilowattHours, Megawatts}
 import squants.{Dimensionless, Each, Energy, Power}
-<<<<<<< HEAD
-import tech.units.indriya.quantity.Quantities
-=======
->>>>>>> f42e330a
 
 import java.time.ZonedDateTime
 import java.util.UUID
@@ -2004,15 +2000,7 @@
         tick -> Megawatts(pd.p.toMegawatts)
       },
       windowStart,
-<<<<<<< HEAD
-      windowEnd,
-      classOf[Energy],
-      KilowattHours,
-      classOf[Power],
-      Megawatts
-=======
       windowEnd
->>>>>>> f42e330a
     ) match {
       case Success(pSuccess) =>
         pSuccess
@@ -2028,21 +2016,6 @@
       tickToResults.map { case (tick, pd) =>
         activeToReactivePowerFuncOpt match {
           case Some(qFunc) =>
-<<<<<<< HEAD
-            tick -> Megavars(qFunc(pd.toApparentPower.p).toMegavars)
-          case None => tick -> Megavars(pd.toApparentPower.q.toMegavars)
-        }
-      },
-      windowStart,
-      windowEnd,
-      classOf[Energy],
-      KilowattHours,
-      classOf[ReactivePower],
-      Megavars
-    ) match {
-      case Success(pSuccess) =>
-        pSuccess
-=======
             // NOTE: The type conversion to Megawatts is done to satisfy the methods type constraints
             // and is undone after unpacking the results
             tick -> Megawatts(qFunc(pd.toApparentPower.p).toMegavars)
@@ -2054,7 +2027,6 @@
     ) match {
       case Success(pSuccess) =>
         Megavars(pSuccess.toMegawatts)
->>>>>>> f42e330a
       case Failure(exception) =>
         log.warning(
           "Unable to determine average reactive power. Apply 0 instead. Cause:\n\t{}",
