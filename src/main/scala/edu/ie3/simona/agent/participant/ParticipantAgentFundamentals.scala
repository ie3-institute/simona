--- conflicted
+++ resolved
@@ -90,20 +90,12 @@
 import edu.ie3.util.quantities.PowerSystemUnits._
 import edu.ie3.util.quantities.QuantityUtils.RichQuantityDouble
 import edu.ie3.util.scala.quantities.{Megavars, QuantityUtil, ReactivePower}
-<<<<<<< HEAD
-import squants.energy.Megawatts
-=======
 import squants.energy.{KilowattHours, Megawatts}
 import squants.{Dimensionless, Each, Energy, Power}
->>>>>>> 492f6de6
 
 import java.time.ZonedDateTime
 import java.util.UUID
 import java.util.concurrent.TimeUnit
-<<<<<<< HEAD
-import javax.measure.quantity.{Energy, Power}
-=======
->>>>>>> 492f6de6
 import scala.collection.SortedSet
 import scala.reflect.ClassTag
 import scala.util.{Failure, Success, Try}
@@ -207,13 +199,8 @@
       requestVoltageDeviationThreshold,
       ValueStore.forVoltage(
         resolution,
-<<<<<<< HEAD
-        squants.Each(
+        Each(
           inputModel.electricalInputModel.getNode
-=======
-        Each(
-          inputModel.getNode
->>>>>>> 492f6de6
             .getvTarget()
             .to(PU)
             .getValue
@@ -1023,11 +1010,7 @@
   def getReactivePowerFunction(
       tick: Long,
       baseStateData: FromOutsideBaseStateData[M, PD]
-<<<<<<< HEAD
-  ): squants.Power => ReactivePower =
-=======
   ): Power => ReactivePower =
->>>>>>> 492f6de6
     if (baseStateData.fillUpReactivePowerWithModelFunc) {
       /* Use the model's active to reactive power function */
       val currentNodalVoltage =
@@ -1035,24 +1018,14 @@
           .last(tick)
           .map(_._2)
           .getOrElse(
-<<<<<<< HEAD
-            squants.Each(1d)
-          )
-      p: squants.Power =>
-=======
             Each(1d)
           )
       p: Power =>
->>>>>>> 492f6de6
         baseStateData.model
           .activeToReactivePowerFunc(
             currentNodalVoltage
           )(p)
-<<<<<<< HEAD
-    } else { _: squants.Power =>
-=======
     } else { _: Power =>
->>>>>>> 492f6de6
       /* Use trivial reactive power */
       Megavars(0d)
     }
@@ -1068,11 +1041,7 @@
     */
   def prepareData(
       data: Map[ActorRef, Option[_ <: Data]],
-<<<<<<< HEAD
-      reactivePowerFunction: squants.Power => ReactivePower
-=======
       reactivePowerFunction: Power => ReactivePower
->>>>>>> 492f6de6
   ): Try[PD] =
     data.headOption
       .flatMap { case (_, maybeData) =>
@@ -1247,13 +1216,8 @@
   override def answerPowerRequestAndStayWithUpdatedStateData(
       baseStateData: BaseStateData[PD],
       requestTick: Long,
-<<<<<<< HEAD
-      eInPu: squants.Dimensionless,
-      fInPu: squants.Dimensionless,
-=======
       eInPu: Dimensionless,
       fInPu: Dimensionless,
->>>>>>> 492f6de6
       alternativeResult: PD
   ): FSM.State[AgentState, ParticipantStateData[PD]] = {
     /* Check, if there is any calculation foreseen for this tick. If so, wait with the response. */
@@ -1276,11 +1240,7 @@
         requestTick
       )
       /* Update the voltage value store */
-<<<<<<< HEAD
-      val nodalVoltage = squants.Each(
-=======
       val nodalVoltage = Each(
->>>>>>> 492f6de6
         sqrt(
           pow(eInPu.toEach, 2) + pow(
             fInPu.toEach,
@@ -1348,15 +1308,9 @@
       baseStateData: BaseStateData[PD],
       mostRecentRequest: Option[(Long, PD)],
       requestTick: Long,
-<<<<<<< HEAD
-      voltageValueStore: ValueStore[squants.Dimensionless],
-      nodalVoltage: squants.Dimensionless,
-      lastNodalVoltage: Option[(Long, squants.Dimensionless)]
-=======
       voltageValueStore: ValueStore[Dimensionless],
       nodalVoltage: Dimensionless,
       lastNodalVoltage: Option[(Long, Dimensionless)]
->>>>>>> 492f6de6
   ): Option[FSM.State[AgentState, ParticipantStateData[PD]]] = {
     implicit val outputConfig: NotifierConfig =
       baseStateData.outputConfig
@@ -1386,13 +1340,8 @@
               ] =>
             /* Check, if the last request has been made with the same nodal voltage. If not, recalculate the reactive
              * power. */
-<<<<<<< HEAD
-            implicit val puTolerance: squants.Dimensionless =
-              squants.Each(modelBaseStateData.requestVoltageDeviationThreshold)
-=======
             implicit val puTolerance: Dimensionless =
               Each(modelBaseStateData.requestVoltageDeviationThreshold)
->>>>>>> 492f6de6
 
             lastNodalVoltage match {
               case Some((voltageTick, lastVoltage))
@@ -1446,13 +1395,8 @@
       requestTick: Long,
       baseStateData: BaseStateData[PD],
       mostRecentRequest: Option[(Long, PD)],
-<<<<<<< HEAD
-      nodalVoltage: squants.Dimensionless,
-      updatedVoltageValueStore: ValueStore[squants.Dimensionless],
-=======
       nodalVoltage: Dimensionless,
       updatedVoltageValueStore: ValueStore[Dimensionless],
->>>>>>> 492f6de6
       alternativeResult: PD
   ): FSM.State[AgentState, ParticipantStateData[PD]] = {
     /* No fast reply possible --> Some calculations have to be made */
@@ -1645,13 +1589,8 @@
       baseData: BaseStateData[PD],
       relevantResults: RelevantResultValues[PD],
       requestTick: Long,
-<<<<<<< HEAD
-      nodalVoltage: squants.Dimensionless,
-      voltageValueStore: ValueStore[squants.Dimensionless],
-=======
       nodalVoltage: Dimensionless,
       voltageValueStore: ValueStore[Dimensionless],
->>>>>>> 492f6de6
       alternativeResult: PD
   ): FSM.State[AgentState, ParticipantStateData[PD]] = {
     if (relevantResults.relevantData.nonEmpty) {
@@ -1707,13 +1646,8 @@
       requestTick: Long,
       windowStartTick: Long,
       windowEndTick: Long,
-<<<<<<< HEAD
-      nodalVoltage: squants.Dimensionless,
-      voltageValueStore: ValueStore[squants.Dimensionless]
-=======
       nodalVoltage: Dimensionless,
       voltageValueStore: ValueStore[Dimensionless]
->>>>>>> 492f6de6
   ): FSM.State[AgentState, ParticipantStateData[PD]] = {
     val averageResult = determineAverageResult(
       baseData,
@@ -1752,11 +1686,7 @@
       tickToResult: Map[Long, PD],
       windowStartTick: Long,
       windowEndTick: Long,
-<<<<<<< HEAD
-      nodalVoltage: squants.Dimensionless
-=======
       nodalVoltage: Dimensionless
->>>>>>> 492f6de6
   ): PD = {
     /* Determine, how the single model would transfer the active into reactive power */
     val activeToReactivePowerFunction = baseStateData match {
@@ -1793,11 +1723,7 @@
       windowStart: Long,
       windowEnd: Long,
       activeToReactivePowerFuncOpt: Option[
-<<<<<<< HEAD
-        squants.Power => ReactivePower
-=======
         Power => ReactivePower
->>>>>>> 492f6de6
       ] = None
   ): PD
 
@@ -1822,11 +1748,7 @@
       baseStateData: BaseStateData[PD],
       averageResult: PD,
       requestTick: Long,
-<<<<<<< HEAD
-      voltageValueStore: ValueStore[squants.Dimensionless]
-=======
       voltageValueStore: ValueStore[Dimensionless]
->>>>>>> 492f6de6
   ): FSM.State[AgentState, ParticipantStateData[PD]] = {
     val updatedRequestValueStore =
       ValueStore.updateValueStore(
@@ -1849,66 +1771,6 @@
     }
   }
 
-<<<<<<< HEAD
-=======
-  /** Calculate the power output of the participant without needing any
-    * secondary data. The next state is [[Idle]], sending a
-    * [[CompletionMessage]] to scheduler and using update result values.
-    *
-    * @param baseStateData
-    *   Base state data to update
-    * @param currentTick
-    *   Tick, the trigger belongs to
-    * @param scheduler
-    *   [[ActorRef]] to the scheduler in the simulation
-    * @return
-    *   [[Idle]] with updated result values
-    */
-  override def calculatePowerWithoutSecondaryDataAndGoToIdle(
-      baseStateData: ParticipantModelBaseStateData[PD, CD, M],
-      currentTick: Long,
-      scheduler: ActorRef,
-      nodalVoltage: Dimensionless,
-      calculateModelPowerFunc: (
-          Long,
-          ParticipantModelBaseStateData[PD, CD, M],
-          Dimensionless
-      ) => PD
-  ): FSM.State[AgentState, ParticipantStateData[PD]] = {
-    val result =
-      calculateModelPowerFunc(currentTick, baseStateData, nodalVoltage)
-
-    val updatedResultValueStore =
-      ValueStore.updateValueStore(
-        baseStateData.resultValueStore,
-        currentTick,
-        result
-      )
-
-    /* Inform the listeners about new result */
-    announceSimulationResult(
-      baseStateData,
-      currentTick,
-      result
-    )(baseStateData.outputConfig)
-
-    /* In this case, without secondary data, the agent has been triggered by an ActivityStartTrigger by itself,
-     * therefore pop the next one */
-    val baseStateDataWithUpdatedResultStore = BaseStateData.updateBaseStateData(
-      baseStateData,
-      updatedResultValueStore,
-      baseStateData.requestValueStore,
-      baseStateData.voltageValueStore,
-      baseStateData.additionalActivationTicks,
-      baseStateData.foreseenDataTicks
-    )
-    goToIdleReplyCompletionAndScheduleTriggerForNextAction(
-      baseStateDataWithUpdatedResultStore,
-      scheduler
-    )
-  }
-
->>>>>>> 492f6de6
   /** Notify listeners about a new simulation result of the participant agent,
     * if the config says so.
     *
@@ -2005,15 +1867,9 @@
   override def announceAssetPowerRequestReply(
       baseStateData: BaseStateData[_],
       tick: Long,
-<<<<<<< HEAD
-      activePower: squants.Power,
+      activePower: Power,
       reactivePower: ReactivePower
   )(implicit outputConfig: NotifierConfig): Unit =
-=======
-      activePower: Power,
-      reactivePower: ReactivePower
-  )(implicit outputConfig: ParticipantNotifierConfig): Unit =
->>>>>>> 492f6de6
     if (outputConfig.powerRequestReply) {
       log.warning(
         "Writing out power request replies is currently not supported!"
@@ -2181,33 +2037,19 @@
       windowStart: Long,
       windowEnd: Long,
       activeToReactivePowerFuncOpt: Option[
-<<<<<<< HEAD
-        squants.Power => ReactivePower
-      ] = None,
-      log: LoggingAdapter
-  ): ApparentPower = {
-    val p = QuantityUtil.average(
-      tickToResults.map { case (tick, pd) =>
-        tick -> pd.p.toMegawatts.asMegaWatt
-=======
         Power => ReactivePower
       ] = None,
       log: LoggingAdapter
   ): ApparentPower = {
     val p = QuantityUtil.average[Power, Energy](
       tickToResults.map { case (tick, pd) =>
-        tick -> Megawatts(pd.p.toMegawatts)
->>>>>>> 492f6de6
+        tick -> pd.p
       },
       windowStart,
       windowEnd
     ) match {
       case Success(pSuccess) =>
-<<<<<<< HEAD
-        Megawatts(pSuccess.to(MEGAWATT).getValue.doubleValue)
-=======
         pSuccess
->>>>>>> 492f6de6
       case Failure(exception) =>
         log.warning(
           "Unable to determine average active power. Apply 0 instead. Cause:\n\t{}",
@@ -2220,26 +2062,17 @@
       tickToResults.map { case (tick, pd) =>
         activeToReactivePowerFuncOpt match {
           case Some(qFunc) =>
-<<<<<<< HEAD
-            tick -> qFunc(pd.toApparentPower.p).toMegavars.asMegaVar
-          case None => tick -> pd.toApparentPower.q.toMegavars.asMegaVar
-=======
             // NOTE: The type conversion to Megawatts is done to satisfy the methods type constraints
             // and is undone after unpacking the results
             tick -> Megawatts(qFunc(pd.toApparentPower.p).toMegavars)
           case None => tick -> Megawatts(pd.toApparentPower.q.toMegavars)
->>>>>>> 492f6de6
         }
       },
       windowStart,
       windowEnd
     ) match {
       case Success(pSuccess) =>
-<<<<<<< HEAD
-        Megavars(pSuccess.to(MEGAVAR).getValue.doubleValue)
-=======
         Megavars(pSuccess.toMegawatts)
->>>>>>> 492f6de6
       case Failure(exception) =>
         log.warning(
           "Unable to determine average reactive power. Apply 0 instead. Cause:\n\t{}",
@@ -2250,7 +2083,6 @@
 
     ApparentPower(p, q)
   }
-<<<<<<< HEAD
 
   /** Determine the average apparent power within the given tick window
     *
@@ -2270,23 +2102,19 @@
       windowStart: Long,
       windowEnd: Long,
       activeToReactivePowerFuncOpt: Option[
-        squants.Power => ReactivePower
+        Power => ReactivePower
       ] = None,
       log: LoggingAdapter
   ): ApparentPowerAndHeat = {
-    val p = QuantityUtil.average(
+    val p = QuantityUtil.average[Power, Energy](
       tickToResults.map { case (tick, pd) =>
-        tick -> pd.p.toMegawatts.asMegaWatt
+        tick -> pd.p
       },
       windowStart,
-      windowEnd,
-      classOf[Energy],
-      KILOWATTHOUR,
-      classOf[Power],
-      MEGAWATT
+      windowEnd
     ) match {
       case Success(pSuccess) =>
-        Megawatts(pSuccess.to(MEGAWATT).getValue.doubleValue)
+        pSuccess
       case Failure(exception) =>
         log.warning(
           "Unable to determine average active power. Apply 0 instead. Cause:\n\t{}",
@@ -2294,23 +2122,21 @@
         )
         Megawatts(0d)
     }
-    val q = QuantityUtil.average(
+    val q = QuantityUtil.average[Power, Energy](
       tickToResults.map { case (tick, pd) =>
         activeToReactivePowerFuncOpt match {
           case Some(qFunc) =>
-            tick -> qFunc(pd.toApparentPower.p).toMegavars.asMegaVar
-          case None => tick -> pd.toApparentPower.q.toMegavars.asMegaVar
+            // NOTE: The type conversion to Megawatts is done to satisfy the methods type constraints
+            // and is undone after unpacking the results
+            tick -> Megawatts(qFunc(pd.toApparentPower.p).toMegavars)
+          case None => tick -> Megawatts(pd.toApparentPower.q.toMegavars)
         }
       },
       windowStart,
-      windowEnd,
-      classOf[Energy],
-      KILOVARHOUR,
-      classOf[Power],
-      MEGAVAR
+      windowEnd
     ) match {
       case Success(pSuccess) =>
-        Megavars(pSuccess.to(MEGAVAR).getValue.doubleValue)
+        Megavars(pSuccess.toMegawatts)
       case Failure(exception) =>
         log.warning(
           "Unable to determine average reactive power. Apply 0 instead. Cause:\n\t{}",
@@ -2318,19 +2144,15 @@
         )
         Megavars(0d)
     }
-    val qDot = QuantityUtil.average(
+    val qDot = QuantityUtil.average[Power, Energy](
       tickToResults.map { case (tick, pd) =>
-        tick -> pd.qDot.toMegawatts.asMegaWatt
+        tick -> pd.qDot
       },
       windowStart,
-      windowEnd,
-      classOf[Energy],
-      KILOWATTHOUR,
-      classOf[Power],
-      MEGAWATT
+      windowEnd
     ) match {
       case Success(qDotSuccess) =>
-        Megawatts(qDotSuccess.to(MEGAWATT).getValue.doubleValue)
+        qDotSuccess
       case Failure(exception) =>
         log.warning(
           "Unable to determine average thermal power. Apply 0 instead. Cause:\n\t{}",
@@ -2342,6 +2164,4 @@
     ApparentPowerAndHeat(p, q, qDot)
   }
 
-=======
->>>>>>> 492f6de6
 }