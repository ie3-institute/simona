/*
 * © 2020. TU Dortmund University,
 * Institute of Energy Systems, Energy Efficiency and Energy Economics,
 * Research group Distribution grid planning and operation
 */

package edu.ie3.simona.agent.participant

import breeze.numerics.{ceil, floor, pow, sqrt}
import edu.ie3.datamodel.models.input.system.SystemParticipantInput
import edu.ie3.datamodel.models.result.ResultEntity
import edu.ie3.datamodel.models.result.system.{
  FlexOptionsResult,
  SystemParticipantResult,
}
import edu.ie3.datamodel.models.result.thermal.ThermalUnitResult
import edu.ie3.simona.agent.ValueStore
import edu.ie3.simona.agent.grid.GridAgentMessages.{
  AssetPowerChangedMessage,
  AssetPowerUnchangedMessage,
}
import edu.ie3.simona.agent.participant.ParticipantAgent.StartCalculationTrigger
import edu.ie3.simona.agent.participant.ParticipantAgentFundamentals.RelevantResultValues
import edu.ie3.simona.agent.participant.data.Data
import edu.ie3.simona.agent.participant.data.Data.PrimaryData.{
  ComplexPower,
  ComplexPowerAndHeat,
  EnrichableData,
  PrimaryDataWithComplexPower,
}
import edu.ie3.simona.agent.participant.data.Data.{PrimaryData, SecondaryData}
import edu.ie3.simona.agent.participant.data.secondary.SecondaryDataService
import edu.ie3.simona.agent.participant.statedata.BaseStateData.{
  FromOutsideBaseStateData,
  ParticipantModelBaseStateData,
}
import edu.ie3.simona.agent.participant.statedata.ParticipantStateData.{
  CollectRegistrationConfirmMessages,
  InputModelContainer,
}
import edu.ie3.simona.agent.participant.statedata.{
  BaseStateData,
  DataCollectionStateData,
  ParticipantStateData,
}
import edu.ie3.simona.agent.state.AgentState
import edu.ie3.simona.agent.state.AgentState.{Idle, Uninitialized}
import edu.ie3.simona.agent.state.ParticipantAgentState.{
  Calculate,
  HandleInformation,
}
import edu.ie3.simona.config.SimonaConfig
import edu.ie3.simona.event.ResultEvent
import edu.ie3.simona.event.ResultEvent.{
  FlexOptionsResultEvent,
  ParticipantResultEvent,
  ThermalResultEvent,
}
import edu.ie3.simona.event.notifier.NotifierConfig
import edu.ie3.simona.exceptions.CriticalFailureException
import edu.ie3.simona.exceptions.agent.{
  ActorNotRegisteredException,
  AgentInitializationException,
  InconsistentStateException,
  InvalidRequestException,
}
import edu.ie3.simona.io.result.AccompaniedSimulationResult
import edu.ie3.simona.model.em.EmTools
import edu.ie3.simona.model.participant.{
  CalcRelevantData,
  ModelState,
  SystemParticipant,
}
import edu.ie3.simona.ontology.messages.Activation
import edu.ie3.simona.ontology.messages.SchedulerMessage.Completion
import edu.ie3.simona.ontology.messages.flex.FlexibilityMessage._
import edu.ie3.simona.ontology.messages.flex.MinMaxFlexibilityMessage.ProvideMinMaxFlexOptions
import edu.ie3.simona.ontology.messages.services.ServiceMessage.{
  ProvisionMessage,
  RegistrationResponseMessage,
}
import edu.ie3.simona.util.TickUtil._
import edu.ie3.util.quantities.PowerSystemUnits._
import edu.ie3.util.quantities.QuantityUtils.RichQuantityDouble
import edu.ie3.util.scala.quantities.DefaultQuantities._
import edu.ie3.util.scala.quantities.{Megavars, QuantityUtil, ReactivePower}
import org.apache.pekko.actor.typed.scaladsl.adapter.ClassicActorRefOps
import org.apache.pekko.actor.typed.{ActorRef => TypedActorRef}
import org.apache.pekko.actor.{ActorRef, FSM, PoisonPill}
import org.apache.pekko.event.LoggingAdapter
import org.apache.pekko.util
import org.apache.pekko.util.Timeout
import squants.energy.Megawatts
import squants.{Dimensionless, Each, Energy, Power}

import java.time.ZonedDateTime
import java.util.UUID
import java.util.concurrent.TimeUnit
import scala.collection.SortedSet
import scala.reflect.ClassTag
import scala.util.{Failure, Success, Try}

/** Useful functions to use in [[ParticipantAgent]] s
  */
protected trait ParticipantAgentFundamentals[
    PD <: PrimaryDataWithComplexPower[PD],
    CD <: CalcRelevantData,
    MS <: ModelState,
    D <: ParticipantStateData[PD],
    I <: SystemParticipantInput,
    MC <: SimonaConfig.BaseRuntimeConfig,
    M <: SystemParticipant[CD, PD, MS],
] extends ServiceRegistration[PD, CD, MS, D, I, MC, M] {
  this: ParticipantAgent[PD, CD, MS, D, I, MC, M] =>
  protected val pdClassTag: ClassTag[PD]
  protected implicit val timeout: util.Timeout = Timeout(10, TimeUnit.SECONDS)

  override def initializeParticipantForPrimaryDataReplay(
      inputModel: InputModelContainer[I],
      modelConfig: MC,
      simulationStartDate: ZonedDateTime,
      simulationEndDate: ZonedDateTime,
      resolution: Long,
      requestVoltageDeviationThreshold: Double,
      outputConfig: NotifierConfig,
      senderToMaybeTick: (ActorRef, Option[Long]),
      scheduler: ActorRef,
  ): FSM.State[AgentState, ParticipantStateData[PD]] = {
    val stateData = determineFromOutsideBaseStateData(
      inputModel,
      modelConfig,
      simulationStartDate,
      simulationEndDate,
      resolution,
      requestVoltageDeviationThreshold,
      outputConfig,
      senderToMaybeTick,
    )

    /* Confirm final initialization */
    releaseTick()
    scheduler ! Completion(self.toTyped, senderToMaybeTick._2)

    goto(Idle) using stateData
  }

  /** Determine the needed base state data to use, when data from outside is
    * expected
    *
    * @param inputModel
    *   Input model definition
    * @param modelConfig
    *   Configuration of the model
    * @param simulationStartDate
    *   Real world time date time, when the simulation starts
    * @param simulationEndDate
    *   Real world time date time, when the simulation ends
    * @param resolution
    *   Agents regular time bin it wants to be triggered e.g. one hour
    * @param requestVoltageDeviationThreshold
    *   Threshold, after which two nodal voltage magnitudes from participant
    *   power requests for the same tick are considered to be different
    * @param outputConfig
    *   Config for the output behaviour of simulation results
    * @param senderToMaybeTick
    *   Option onto a pair of sender and it's foreseen next data provision
    * @return
    *   [[FromOutsideBaseStateData]] with required information
    */
  private def determineFromOutsideBaseStateData(
      inputModel: InputModelContainer[I],
      modelConfig: MC,
      simulationStartDate: ZonedDateTime,
      simulationEndDate: ZonedDateTime,
      resolution: Long,
      requestVoltageDeviationThreshold: Double,
      outputConfig: NotifierConfig,
      senderToMaybeTick: (ActorRef, Option[Long]),
  ): FromOutsideBaseStateData[M, PD] = {
    val model = buildModel(
      inputModel,
      modelConfig,
      simulationStartDate,
      simulationEndDate,
    )
    FromOutsideBaseStateData(
      model,
      simulationStartDate,
      simulationEndDate,
      outputConfig,
      SortedSet.empty,
      Map(senderToMaybeTick),
      modelConfig.calculateMissingReactivePowerWithModel,
      requestVoltageDeviationThreshold,
      ValueStore.forVoltage(
        resolution,
        Each(
          inputModel.electricalInputModel.getNode
            .getvTarget()
            .to(PU)
            .getValue
            .doubleValue
        ),
      ),
      ValueStore.forResult[PD](resolution, 2),
      ValueStore(resolution),
    )
  }

  /** Abstract method to build the calculation model from input
    *
    * @param inputModel
    *   Input model description
    * @param modelConfig
    *   Configuration for the model
    * @param simulationStartDate
    *   Simulation time of first instant in simulation
    * @param simulationEndDate
    *   Simulation time of last instant in simulation
    * @return
    */
  def buildModel(
      inputModel: InputModelContainer[I],
      modelConfig: MC,
      simulationStartDate: ZonedDateTime,
      simulationEndDate: ZonedDateTime,
  ): M

  /** Initializing the agent based on the uninitialized state and additional
    * information that has been supplied with init data. The base state data is
    * derived based on the foreseen simulation mode, all (currently foreseen)
    * activation triggers are generated and sent to the scheduler. The next
    * state is [[Idle]] using the derived base state data.
    *
    * @param inputModel
    *   Input model definition
    * @param modelConfig
    *   Configuration of the model
    * @param services
    *   Optional collection of services to register with
    * @param simulationStartDate
    *   Real world time date time, when the simulation starts
    * @param simulationEndDate
    *   Real world time date time, when the simulation ends
    * @param resolution
    *   Agents regular time bin it wants to be triggered e.g. one hour
    * @param requestVoltageDeviationThreshold
    *   Threshold, after which two nodal voltage magnitudes from participant
    *   power requests for the same tick are considered to be different
    * @param outputConfig
    *   Config for the output behaviour of simulation results
    * @param scheduler
    *   Reference to simulation scheduler
    * @return
    *   Idle state with child of [[BaseStateData]]
    */
  override def initializeParticipantForModelCalculation(
      inputModel: InputModelContainer[I],
      modelConfig: MC,
      services: Iterable[SecondaryDataService[_ <: SecondaryData]],
      simulationStartDate: ZonedDateTime,
      simulationEndDate: ZonedDateTime,
      resolution: Long,
      requestVoltageDeviationThreshold: Double,
      outputConfig: NotifierConfig,
      scheduler: ActorRef,
      maybeEmAgent: Option[TypedActorRef[FlexResponse]],
  ): FSM.State[AgentState, ParticipantStateData[PD]] =
    try {
      /* Register for services */
      val awaitRegistrationResponsesFrom =
        registerForServices(inputModel.electricalInputModel, services)

      // register with EM if applicable
      maybeEmAgent.foreach { emAgent =>
        emAgent ! RegisterControlledAsset(
<<<<<<< HEAD
          inputModel.electricalInputModel.getUuid,
=======
>>>>>>> 7402a898
          self.toTyped[FlexRequest],
          inputModel.electricalInputModel,
        )
      }

      val baseStateData = determineModelBaseStateData(
        inputModel,
        modelConfig,
        services,
        simulationStartDate,
        simulationEndDate,
        resolution,
        requestVoltageDeviationThreshold,
        outputConfig,
        maybeEmAgent,
      )

      /* If we do have registered with secondary data providers, wait for their responses. If not, the agent does not
       * need additional data and therefore schedules itself for next activation. */
      if (awaitRegistrationResponsesFrom.nonEmpty) {
        goto(HandleInformation) using CollectRegistrationConfirmMessages(
          baseStateData,
          awaitRegistrationResponsesFrom,
        )
      } else {
        /* Determine the next activation tick, create a ScheduleActivation and remove the recently triggered tick */
        val (newTick, nextBaseStateData) = popNextActivationTrigger(
          baseStateData
        )
        releaseTick()

        maybeEmAgent.foreach { emAgent =>
          // flex is scheduled for tick 0, if no first tick available
          emAgent ! ScheduleFlexActivation(
            inputModel.electricalInputModel.getUuid,
            newTick.getOrElse(0),
          )
        }

        // important: if we are EM-managed, there is no new tick for the
        // scheduler, since we are activated by the EmAgent from now on
        scheduler ! Completion(
          self.toTyped,
          newTick.filterNot(_ => baseStateData.isEmManaged),
        )

        log.debug(s"Going to {}, using {}", Idle, nextBaseStateData)
        goto(Idle) using nextBaseStateData
      }
    } catch {
      case _: AgentInitializationException | _: InconsistentStateException =>
        // stop on error
        self ! PoisonPill
        goto(Uninitialized)
    }

  /** Abstract definition, individual implementations found in individual agent
    * fundamental classes
    */
  def determineModelBaseStateData(
      inputModel: InputModelContainer[I],
      modelConfig: MC,
      services: Iterable[SecondaryDataService[_ <: SecondaryData]],
      simulationStartDate: ZonedDateTime,
      simulationEndDate: ZonedDateTime,
      resolution: Long,
      requestVoltageDeviationThreshold: Double,
      outputConfig: NotifierConfig,
      maybeEmAgent: Option[TypedActorRef[FlexResponse]],
  ): ParticipantModelBaseStateData[PD, CD, MS, M]

  /** Determine all ticks between the operation start and end of the
    * participant, that are at a full hour or integer multiples of the data's
    * resolution
    *
    * @param simulationStartDate
    *   Beginning of the simulation
    * @param resolution
    *   Resolution of the targeted information in seconds
    * @param operationStart
    *   First tick, in which the load is in operation
    * @param operationEnd
    *   Last tick, in which the load is in operation
    * @return
    *   An [[Array]] of ticks, where the actor wants to be activated
    */
  def activationTicksInOperationTime(
      simulationStartDate: ZonedDateTime,
      resolution: Long,
      operationStart: Long,
      operationEnd: Long,
  ): SortedSet[Long] = {
    /* The profile load model holds values in the specified resolution (e.g. for each full quarter-hour (00:00,
     * 00:15, ...)). As the simulation might not start at an integer multiple of the resolution, we have to
     * determine, what the first tick is, in which profile information do exist */
    val firstProfileTick =
      firstFullResolutionInSimulation(simulationStartDate, resolution)

    /* Determine activation ticks between participants operation start and end in the resolution of */
    val firstTick = firstProfileTick + resolution * ceil(
      (operationStart - firstProfileTick).toDouble / resolution
    ).toLong
    val lastTick = firstProfileTick + resolution * floor(
      (operationEnd - firstProfileTick).toDouble / resolution
    ).toLong

    /* Set up all ticks between the first and last tick */
    (firstTick to lastTick by resolution).to(SortedSet)
  }

  /** Assume we have information, that are available in a fixed resolution after
    * each full hour (including the full hour), then we have to determine, at
    * what first tick this information are available.
    *
    * @param simulationStartDate
    *   Beginning of the simulation
    * @param resolution
    *   Resolution of the targeted information in seconds
    * @return
    *   The first tick, that is at a full hour or an integer multiple of the
    *   resolution
    * @throws AgentInitializationException
    *   If an hour is not an integer multiple of the resolution
    */
  def firstFullResolutionInSimulation(
      simulationStartDate: ZonedDateTime,
      resolution: Long,
  ): Long = {
    if (3600L % resolution != 0)
      throw new AgentInitializationException(
        "The data resolution has to be adjusted, so that an integer multiple of it fits a full hour."
      )
    val secondsSinceFullHour =
      simulationStartDate.getMinute * 60 + simulationStartDate.getSecond
    val secondsSinceQuarterHour = secondsSinceFullHour % resolution
    (resolution - secondsSinceQuarterHour) % resolution
  }

  /** Handles the registration responses from service providers, this actor has
    * registered itself with. Stay in [[HandleInformation]] as long as responses
    * are pending, go to [[Idle]], if everything is apparent.
    *
    * @param registrationResponse
    *   Incoming response
    * @param stateData
    *   Apparent state data
    * @return
    *   What happens next
    */
  def handleRegistrationResponse(
      scheduler: ActorRef,
      registrationResponse: RegistrationResponseMessage,
      stateData: CollectRegistrationConfirmMessages[PD],
  ): FSM.State[AgentState, ParticipantStateData[PD]] =
    registrationResponse match {
      case RegistrationResponseMessage.RegistrationSuccessfulMessage(
            serviceRef,
            maybeNextTick,
          ) =>
        val remainingResponses =
          stateData.pendingResponses.filter(_ != serviceRef)

        /* If the sender announces a new next tick, add it to the list of expected ticks, else remove the current entry */
        val foreseenDataTicks =
          stateData.baseStateData.foreseenDataTicks + (serviceRef -> maybeNextTick)

        if (remainingResponses.isEmpty) {
          /* All agent have responded. Determine the next to be used state data and reply completion to scheduler. */
          val complementedBaseStateData = BaseStateData.updateBaseStateData(
            stateData.baseStateData,
            stateData.baseStateData.resultValueStore,
            stateData.baseStateData.requestValueStore,
            stateData.baseStateData.voltageValueStore,
            stateData.baseStateData.additionalActivationTicks,
            foreseenDataTicks,
          )

          goToIdleReplyCompletionAndScheduleTriggerForNextAction(
            complementedBaseStateData,
            scheduler,
          )
        } else {
          val foreseenDataTicksFlattened = foreseenDataTicks.collect {
            case (ref, Some(value)) => ref -> value
          }

          /* We not have yet received all responses. Wait here a bit for next messages. */
          stay() using stateData.copy(
            pendingResponses = remainingResponses,
            foreseenNextDataTicks = foreseenDataTicksFlattened,
          )
        }
      case RegistrationResponseMessage.RegistrationFailedMessage(serviceRef) =>
        self ! PoisonPill
        throw new ActorNotRegisteredException(
          s"Registration of actor $actorName for $serviceRef failed."
        )
    }

  /** Handle an incoming data provision message in Idle, try to figure out who's
    * about to send information in this tick as well. Map together all senders
    * with their yet apparent information.
    *
    * @param msg
    *   Incoming message to be handled
    * @param baseStateData
    *   Base state data
    * @param scheduler
    *   The scheduler
    * @return
    *   state change to [[HandleInformation]] with updated base state data
    */
  override def handleDataProvisionAndGoToHandleInformation(
      msg: ProvisionMessage[Data],
      baseStateData: BaseStateData[PD],
      scheduler: ActorRef,
  ): FSM.State[AgentState, ParticipantStateData[PD]] = {
    /* Figure out, who is going to send data in this tick */
    val expectedSenders = baseStateData.foreseenDataTicks
      .flatMap { case (actorRef, optTick) =>
        optTick match {
          case Some(tick) if msg.tick == tick =>
            // expected data
            if (actorRef == msg.serviceRef)
              Some(actorRef -> Some(msg.data))
            else
              Some(actorRef -> None)
          case None if actorRef == msg.serviceRef =>
            // unexpected data
            Some(actorRef -> Some(msg.data))
          case _ =>
            None
        }
      }

    /* If the sender announces a new next tick, add it to the list of expected ticks, else remove the current entry */
    val foreseenDataTicks =
      baseStateData.foreseenDataTicks + (msg.serviceRef -> msg.nextDataTick)

    /* Go over to handling this information */
    val nextStateData = DataCollectionStateData(
      BaseStateData.updateBaseStateData(
        baseStateData,
        baseStateData.resultValueStore,
        baseStateData.requestValueStore,
        baseStateData.voltageValueStore,
        baseStateData.additionalActivationTicks,
        foreseenDataTicks,
      ),
      expectedSenders,
      yetTriggered = false,
    )
    goto(HandleInformation) using nextStateData
  }

  /** Checks, if all data is available and change state accordingly. Three cases
    * are possible: 1) There is still something missing: Stay in the calling
    * state and wait 2) Everything is at place and the [[Activation]] has yet
    * been sent 2.1) If the agent is meant to replay external primary data:
    * Announce result, add content to result value store, go to [[Idle]] and
    * answer the scheduler, that the activity start trigger is fulfilled. 2.2)
    * All secondary data is there, go to [[Calculate]] and ask the scheduler to
    * trigger ourselves for starting the model based calculation 3) Everything
    * is at place and the [[Activation]] has NOT yet been sent: Stay here and
    * wait
    *
    * @param stateData
    *   Apparent state data
    * @param isYetTriggered
    *   Boolean if a trigger yet has been received
    * @param tick
    *   Current tick, the simulation is in
    * @param scheduler
    *   Scheduler for scheduling things
    * @param outputConfig
    *   Output configuration for results
    * @return
    *   What's happening next
    */
  override def checkForExpectedDataAndChangeState(
      stateData: DataCollectionStateData[PD],
      isYetTriggered: Boolean,
      tick: Long,
      scheduler: ActorRef,
  )(implicit
      outputConfig: NotifierConfig
  ): FSM.State[AgentState, ParticipantStateData[PD]] = {
    if (!stateData.data.exists(_._2.isEmpty) && isYetTriggered) {
      /* We got everything we expect and we are yet triggered */
      stateData.baseStateData match {
        case fromOutsideBaseStateData: BaseStateData.FromOutsideBaseStateData[
              M,
              PD,
            ] =>
          /* Determine the way, the reactive power may be filled up */
          val reactivePowerFunc =
            getReactivePowerFunction(tick, fromOutsideBaseStateData)

          prepareData(stateData.data, reactivePowerFunc) match {
            case Success(mostRecentData) =>
              /* Add received information to base state data and reply, that everything is done */

              /* Announce the result */
              announceSimulationResult(
                stateData.baseStateData,
                tick,
                AccompaniedSimulationResult(mostRecentData),
              )

              val resultValueStore = fromOutsideBaseStateData.resultValueStore
              val updatedResultValueStore = ValueStore.updateValueStore(
                resultValueStore,
                tick,
                mostRecentData,
              )
              val baseStateDataWithUpdatedResults =
                BaseStateData.updateBaseStateData(
                  stateData.baseStateData,
                  updatedResultValueStore,
                  stateData.baseStateData.requestValueStore,
                  stateData.baseStateData.voltageValueStore,
                  stateData.baseStateData.additionalActivationTicks,
                  stateData.baseStateData.foreseenDataTicks,
                )

              goToIdleReplyCompletionAndScheduleTriggerForNextAction(
                baseStateDataWithUpdatedResults,
                scheduler,
              )
            case Failure(exception) =>
              log.error(
                "Was not able to extract received primary data correctly. Tear down the simulation. Failed with",
                exception,
              )
              throw exception
          }

        case modelStateData: BaseStateData.ParticipantModelBaseStateData[
              PD,
              CD,
              MS,
              M,
            ] if modelStateData.isEmManaged =>
          val updatedReceivedSecondaryData = ValueStore.updateValueStore(
            modelStateData.receivedSecondaryDataStore,
            tick,
            stateData.data.map { case (actorRef, Some(data: SecondaryData)) =>
              actorRef -> data
            },
          )

          // we don't go to calculate state, but return to idle directly
          val updatedStateData = handleFlexRequest(
            modelStateData.copy(
              receivedSecondaryDataStore = updatedReceivedSecondaryData
            ),
            tick,
          )
          goto(Idle) using updatedStateData

        case _: BaseStateData.ModelBaseStateData[_, _, _, _] =>
          /* Go to calculation state and send a trigger for this to myself as well */
          self ! StartCalculationTrigger(tick)
          goto(Calculate) using stateData
        case x =>
          throw new IllegalStateException(
            s"Unsupported base state data '$x' when handling all expected incoming data"
          )
      }
    } else {
      /* We still have to wait - either for data or activation */
      stay() using stateData
    }
  }

  override protected def handleFlexRequest(
      participantStateData: ParticipantModelBaseStateData[PD, CD, MS, M],
      tick: Long,
  ): ParticipantModelBaseStateData[PD, CD, MS, M] = {
    val updatedBaseStateData = calculateFlexOptions(
      participantStateData,
      tick,
    )

    val updatedFlexData = updatedBaseStateData.flexStateData.getOrElse(
      throw new InconsistentStateException("Flex state data is missing!")
    )

    val newestFlexOptions = updatedFlexData.lastFlexOptions
      .getOrElse(
        throw new RuntimeException(
          s"Flex options have not been calculated by agent ${participantStateData.modelUuid}"
        )
      )

    updatedFlexData.emAgent ! newestFlexOptions

    updatedBaseStateData
  }

  override protected def calculateFlexOptions(
      baseStateData: ParticipantModelBaseStateData[PD, CD, MS, M],
      tick: Long,
  ): ParticipantModelBaseStateData[PD, CD, MS, M] = {

    implicit val startDateTime: ZonedDateTime = baseStateData.startDate

    val relevantData =
      createCalcRelevantData(
        baseStateData,
        tick,
      )

    val lastState = getLastOrInitialStateData(baseStateData, tick)

    val flexOptions =
      baseStateData.model.determineFlexOptions(relevantData, lastState)

    // announce flex options (we can do this right away, since this
    // does not include reactive power which could change later)
    if (baseStateData.outputConfig.flexResult) {
      val flexResult = flexOptions match {
        case ProvideMinMaxFlexOptions(
              modelUuid,
              referencePower,
              minPower,
              maxPower,
            ) =>
          new FlexOptionsResult(
            tick.toDateTime,
            modelUuid,
            referencePower.toMegawatts.asMegaWatt,
            minPower.toMegawatts.asMegaWatt,
            maxPower.toMegawatts.asMegaWatt,
          )
      }

      notifyListener(FlexOptionsResultEvent(flexResult))
    }

    baseStateData.copy(
      flexStateData = baseStateData.flexStateData.map(data =>
        data.copy(lastFlexOptions = Some(flexOptions))
      )
    )
  }

  override protected def handleFlexCtrl(
      baseStateData: ParticipantModelBaseStateData[PD, CD, MS, M],
      flexCtrl: IssueFlexControl,
      scheduler: ActorRef,
  ): State = {
    /* Collect all needed information */
    val flexStateData = baseStateData.flexStateData.getOrElse(
      throw new IllegalStateException(
        s"Received $flexCtrl, but participant agent is not in EM mode"
      )
    )
    val relevantData = createCalcRelevantData(
      baseStateData,
      flexCtrl.tick,
    )
    val lastState = getLastOrInitialStateData(baseStateData, flexCtrl.tick)

    val flexOptions = flexStateData.lastFlexOptions
      .getOrElse(
        throw new IllegalStateException(
          "Flex options have not been calculated before."
        )
      )

    val setPointActivePower =
      EmTools.determineFlexPower(flexOptions, flexCtrl)

    /* Handle the flex signal */
    val (updatedState, result, flexChangeIndicator) =
      handleControlledPowerChange(
        flexCtrl.tick,
        baseStateData,
        relevantData,
        lastState,
        setPointActivePower,
      )

    // sanity check, simulation would hang if this matches
    flexChangeIndicator.changesAtTick match {
      case Some(changeAtTick) if changeAtTick <= flexCtrl.tick =>
        throw new CriticalFailureException(
          s"Scheduling agent ${self.path} (${baseStateData.modelUuid}) for activation at tick $changeAtTick, although current tick is ${flexCtrl.tick}"
        )
      case _ =>
    }

    // store new state data
    val updatedStateData: ParticipantModelBaseStateData[PD, CD, MS, M] =
      baseStateData
        .copy(
          stateDataStore = ValueStore.updateValueStore(
            baseStateData.stateDataStore,
            flexCtrl.tick,
            updatedState,
          )
        )

    // Send out results etc.
    val stateDataWithResults = handleCalculatedResult(
      updatedStateData,
      result,
      flexCtrl.tick,
    )

    // determine next tick
    val expectedDataComesNext =
      pollNextActivationTrigger(stateDataWithResults).exists { dataTick =>
        flexChangeIndicator.changesAtTick.forall(_ >= dataTick)
      }
    val (nextActivation, stateDataFinal) = Option
      .when(expectedDataComesNext)(
        popNextActivationTrigger(stateDataWithResults)
      )
      .getOrElse((flexChangeIndicator.changesAtTick, stateDataWithResults))

    flexStateData.emAgent ! FlexResult(
      baseStateData.modelUuid,
      result.primaryData.toComplexPower,
    )

    flexStateData.emAgent ! FlexCompletion(
      baseStateData.modelUuid,
      flexChangeIndicator.changesAtNextActivation,
      nextActivation,
    )

    unstashAll()
    stay() using stateDataFinal
  }

  /** Additional actions on a new calculated simulation result. Typically: Send
    * out result to listeners and save result in corresponding ValueStore
    *
    * @param baseStateData
    *   The base state data
    * @param result
    *   that has been calculated for the current tick
    * @param currentTick
    *   the current tick
    * @return
    *   updated base state data
    */
  protected def handleCalculatedResult(
      baseStateData: ParticipantModelBaseStateData[PD, CD, MS, M],
      result: AccompaniedSimulationResult[PD],
      currentTick: Long,
  ): ParticipantModelBaseStateData[PD, CD, MS, M] = {

    // announce last result to listeners
    announceSimulationResult(
      baseStateData,
      currentTick,
      result,
    )(baseStateData.outputConfig)

    baseStateData.copy(
      resultValueStore = ValueStore.updateValueStore(
        baseStateData.resultValueStore,
        currentTick,
        result.primaryData,
      )
    )
  }

  /** Calculate the power output of the participant without needing any
    * secondary data. The next state is [[Idle]], sending a [[Completion]] to
    * scheduler and using update result values.
    *
    * @param baseStateData
    *   Base state data to update
    * @param lastModelState
    *   The current model state, before updating it
    * @param currentTick
    *   Tick, the trigger belongs to
    * @param scheduler
    *   [[ActorRef]] to the scheduler in the simulation
    * @return
    *   [[Idle]] with updated result values
    */
  override def calculatePowerWithoutSecondaryDataAndGoToIdle(
      baseStateData: ParticipantModelBaseStateData[PD, CD, MS, M],
      lastModelState: MS,
      currentTick: Long,
      scheduler: ActorRef,
      nodalVoltage: squants.Dimensionless,
  ): FSM.State[AgentState, ParticipantStateData[PD]] = {
    val calcRelevantData =
      createCalcRelevantData(baseStateData, currentTick)

    val updatedState =
      updateState(
        currentTick,
        lastModelState,
        calcRelevantData,
        nodalVoltage,
        baseStateData.model,
      )

    val result = calculateModelPowerFunc(
      currentTick,
      baseStateData,
      updatedState,
      nodalVoltage,
    )

    val updatedResultValueStore =
      ValueStore.updateValueStore(
        baseStateData.resultValueStore,
        currentTick,
        result,
      )

    /* Inform the listeners about new result */
    announceSimulationResult(
      baseStateData,
      currentTick,
      AccompaniedSimulationResult(result),
    )(baseStateData.outputConfig)

    val updatedStateDataStore = ValueStore.updateValueStore(
      baseStateData.stateDataStore,
      currentTick,
      updatedState,
    )

    /* In this case, without secondary data, the agent has been triggered by an Activation(tick) by itself,
     * therefore pop the next one */
    val baseStateDataWithUpdatedResultStore =
      baseStateData.copy(
        resultValueStore = updatedResultValueStore,
        stateDataStore = updatedStateDataStore,
      )

    goToIdleReplyCompletionAndScheduleTriggerForNextAction(
      baseStateDataWithUpdatedResultStore,
      scheduler,
    )
  }

  /** Update the last known model state with the given external, relevant data
    *
    * @param tick
    *   Tick to update state for
    * @param modelState
    *   Last known model state
    * @param calcRelevantData
    *   Data, relevant for calculation
    * @param nodalVoltage
    *   Current nodal voltage of the agent
    * @param model
    *   Model for calculation
    * @return
    *   The updated state at given tick under consideration of calculation
    *   relevant data
    */
  protected def updateState(
      tick: Long,
      modelState: MS,
      calcRelevantData: CD,
      nodalVoltage: squants.Dimensionless,
      model: M,
  ): MS

  /** Determining the active to reactive power function to apply
    *
    * @param tick
    *   Tick to be applied for
    * @param baseStateData
    *   Base state data
    * @return
    *   A function, that transfers active into reactive power
    */
  def getReactivePowerFunction(
      tick: Long,
      baseStateData: FromOutsideBaseStateData[M, PD],
  ): Power => ReactivePower =
    if (baseStateData.fillUpReactivePowerWithModelFunc) {
      /* Use the model's active to reactive power function */
      val currentNodalVoltage =
        baseStateData.voltageValueStore
          .last(tick)
          .map(_._2)
          .getOrElse(
            Each(1d)
          )
      p: Power =>
        baseStateData.model
          .activeToReactivePowerFunc(
            currentNodalVoltage
          )(p)
    } else { _: Power =>
      /* Use trivial reactive power */
      zeroMVAr
    }

  /** Try to get and process the received data
    *
    * @param data
    *   Mapping from sending actor ref to data
    * @param reactivePowerFunction
    *   Function to use, in order to determine the missing reactive power
    * @return
    *   A trial to get and process the needed data
    */
  def prepareData(
      data: Map[ActorRef, Option[_ <: Data]],
      reactivePowerFunction: Power => ReactivePower,
  ): Try[PD] =
    data.headOption
      .flatMap { case (_, maybeData) =>
        maybeData
      }
      .fold[Try[PrimaryData]] {
        Failure(
          new IllegalStateException(
            "Not able to determine the most recent result, although it should have been sent."
          )
        )
      } {
        case result: PrimaryData
            if pdClassTag.runtimeClass.equals(result.getClass) =>
          Success(result)
        case primaryData: PrimaryData =>
          primaryData match {
            case pd: EnrichableData[_] =>
              val q =
                reactivePowerFunction(pd.p)
              val enriched = pd.add(q)
              if (pdClassTag.runtimeClass.equals(enriched.getClass))
                Success(enriched)
              else
                Failure(
                  new IllegalStateException(
                    "Received primary data cannot be enriched to expected data. Expected: " + pdClassTag.runtimeClass.getName + ", got: " + primaryData.getClass.getName + ", enriched to: " + enriched.getClass.getName
                  )
                )
            case _ =>
              Failure(
                new IllegalStateException(
                  "Got the wrong primary data. Expected: " + pdClassTag.runtimeClass.getName + ", got: " + primaryData.getClass.getName
                )
              )
          }
        case secondaryData: SecondaryData =>
          Failure(
            new IllegalStateException(
              s"Did expect primary data, but got '$secondaryData'."
            )
          )
      }
      .map(_.asInstanceOf[PD])

  /** Change over to [[Idle]] state and reply completion to the scheduler. By
    * doing so, also schedule an [[Activation]] for the next upcoming action.
    *
    * @param baseStateData
    *   Base state data to pop next activation from
    * @param scheduler
    *   Scheduler to schedule trigger
    * @return
    *   The next state
    */
  def goToIdleReplyCompletionAndScheduleTriggerForNextAction(
      baseStateData: BaseStateData[PD],
      scheduler: ActorRef,
  ): FSM.State[AgentState, ParticipantStateData[PD]] = {
    /* Determine the very next tick, where activation is required */
    val (maybeNextTick, updatedBaseStateData) =
      popNextActivationTrigger(baseStateData)

    releaseTick()

    val emManaged = baseStateData match {
      case modelStateData: ParticipantModelBaseStateData[_, _, _, _] =>
        val maybeEmAgent = modelStateData.flexStateData.map(_.emAgent)

        maybeEmAgent.foreach {
          _ ! ScheduleFlexActivation(
            modelStateData.model.getUuid,
            maybeNextTick.getOrElse(0),
          )
        }

        maybeEmAgent.isDefined
      case _ =>
        false
    }

    // If we're completing initialization, and we're EM-managed:
    // There is no new tick for the scheduler,
    // since we are activated by the EmAgent from now on
    scheduler ! Completion(
      self.toTyped,
      maybeNextTick.filterNot(_ => emManaged),
    )
    unstashAll()
    goto(Idle) using updatedBaseStateData
  }

  private def pollNextActivationTrigger(
      baseStateData: BaseStateData[PD]
  ): Option[Long] = {
    /* Determine what comes next: An additional activation or new data - or both at once */
    val nextAdditionalActivation =
      baseStateData.additionalActivationTicks.headOption
    val nextDataTick =
      baseStateData.foreseenDataTicks.values.toSeq.sorted.headOption.flatten

    (nextAdditionalActivation, nextDataTick) match {
      case (None, Some(dataTick)) =>
        Some(dataTick)
      case (Some(additionalTick), Some(dataTick))
          if dataTick < additionalTick =>
        Some(dataTick)
      case (Some(additionalTick), _) =>
        Some(additionalTick)
      case (None, None) =>
        None
    }
  }

  /** Pop the next tick, in which the agent wishes to get triggered, build a
    * regarding message and update the base state data. This might be either a
    * tick, where new data is foreseen to be sent by a
    * [[edu.ie3.simona.service.SimonaService]] or where additional activation is
    * needed.
    *
    * @param baseStateData
    *   Base state data to be updated
    * @return
    *   An [[Option]] of new tick as well as the updated base state data. If the
    *   next activation tick is an additional activation, this tick is removed
    *   from the list of desired additional activations.
    */
  def popNextActivationTrigger(
      baseStateData: BaseStateData[PD]
  ): (Option[Long], BaseStateData[PD]) = {
    /* Determine what comes next: An additional activation or new data - or both at once */
    val nextAdditionalActivation =
      baseStateData.additionalActivationTicks.headOption
    val nextDataTick =
      baseStateData.foreseenDataTicks.values.toSeq.sorted.headOption.flatten

    (nextAdditionalActivation, nextDataTick) match {
      case (None, Some(dataTick)) =>
        /* There is only a data tick available */
        (
          Some(dataTick),
          baseStateData,
        )
      case (Some(additionalTick), Some(dataTick))
          if dataTick < additionalTick =>
        /* The next foreseen activation will be based on foreseen data arrival. Do nothing else, then creating a
         * trigger. */
        (
          Some(dataTick),
          baseStateData,
        )
      case (Some(additionalTick), _) =>
        /* The next activation is additional (either there is no foreseen data tick or it is after the additional tick).
         * Remove the tick from the list of additional activation ticks. */
        val upcomingActivationTicks =
          baseStateData.additionalActivationTicks.rangeFrom(additionalTick + 1)
        val updatedBaseStateData = BaseStateData.updateBaseStateData(
          baseStateData,
          baseStateData.resultValueStore,
          baseStateData.requestValueStore,
          baseStateData.voltageValueStore,
          upcomingActivationTicks,
          baseStateData.foreseenDataTicks,
        )

        (
          Some(additionalTick),
          updatedBaseStateData,
        )
      case (None, None) =>
        /* We don't know anything about either additional activation nor new incoming data */
        (None, baseStateData)
    }
  }

  /** Determining the reply to an
    * [[edu.ie3.simona.agent.participant.ParticipantAgent.RequestAssetPowerMessage]],
    * send this answer and stay in the current state. If no reply can be
    * determined (because an activation or incoming data is expected), the
    * message is stashed.
    *
    * This methods goal is to find a reply as fast as possible, therefore the
    * following options are checked in subsequent order: 1) This request (in
    * terms of tick and nodal voltage) has already been answered: Send it once
    * again 2) This request (in terms of tick) has already been answered, but
    * with different nodal voltage: Recalculate reactive power and send again 3)
    * No answer on this request, yet: Determine active and reactive power from
    * previous simulation results
    *
    * @param baseStateData
    *   Base state data to update
    * @param requestTick
    *   Tick of the incoming request
    * @param eInPu
    *   Real part of the complex, dimensionless nodal voltage
    * @param fInPu
    *   Imaginary part of the complex, dimensionless nodal voltage
    * @param alternativeResult
    *   Alternative result to use, if no reasonable result can be obtained
    * @return
    *   The very same state with updated request value store
    */
  override def answerPowerRequestAndStayWithUpdatedStateData(
      baseStateData: BaseStateData[PD],
      requestTick: Long,
      eInPu: Dimensionless,
      fInPu: Dimensionless,
      alternativeResult: PD,
  ): FSM.State[AgentState, ParticipantStateData[PD]] = {
    /* Check, if there is any calculation foreseen for this tick. If so, wait with the response. */
    val activationExpected =
      baseStateData.additionalActivationTicks.headOption.exists(_ < requestTick)
    val dataExpected =
      baseStateData.foreseenDataTicks.values.flatten.exists(_ < requestTick)
    if (activationExpected || dataExpected) {
      log.debug(
        s"Received power request from '{}' for tick '{}', but I'm still waiting for new results before " +
          s"this tick. Waiting with the response.",
        sender(),
        requestTick,
      )
      stash()
      stay() using baseStateData
    } else {

      /* Update the voltage value store */
      val nodalVoltage = Each(
        sqrt(
          pow(eInPu.toEach, 2) + pow(
            fInPu.toEach,
            2,
          )
        )
      )
      val lastNodalVoltage =
        baseStateData.voltageValueStore.last(requestTick)
      val updatedVoltageStore =
        ValueStore.updateValueStore(
          baseStateData.voltageValueStore,
          requestTick,
          nodalVoltage,
        )
      /* Determine the most recent request */
      val mostRecentRequest =
        baseStateData.requestValueStore.last(requestTick)

      /* === Check if this request has already been answered with same tick and nodal voltage === */
      determineFastReply(
        baseStateData,
        mostRecentRequest,
        requestTick,
        updatedVoltageStore,
        nodalVoltage,
        lastNodalVoltage,
      ).getOrElse {
        /* If a fast reply is not possible, determine it the old-fashioned way */
        determineReply(
          requestTick,
          baseStateData,
          mostRecentRequest,
          nodalVoltage,
          updatedVoltageStore,
          alternativeResult,
        )
      }
    }
  }

  /** Checks, if a fast reply is possible, when the very same request (in terms
    * of tick and nodal voltage) already has been answered. Then an Option on
    * stay in the same state with sending an [[AssetPowerUnchangedMessage]] is
    * given back. If a fast reply is not possible, [[None]] is given back.
    * Additionally, the listener are informed about the result.
    *
    * @param baseStateData
    *   Base state data to update
    * @param mostRecentRequest
    *   [[Option]] on a tuple of last request tick and corresponding answer
    * @param requestTick
    *   Tick of the incoming request
    * @param voltageValueStore
    *   [[ValueStore]] with nodal voltages to use in updated state data
    * @param nodalVoltage
    *   Magnitude of the complex, dimensionless nodal voltage
    * @param lastNodalVoltage
    *   Lastly known magnitude of the complex, dimensionless nodal voltage
    * @return
    *   Option on a possible fast state change
    */
  private final def determineFastReply(
      baseStateData: BaseStateData[PD],
      mostRecentRequest: Option[(Long, PD)],
      requestTick: Long,
      voltageValueStore: ValueStore[Dimensionless],
      nodalVoltage: Dimensionless,
      lastNodalVoltage: Option[(Long, Dimensionless)],
  ): Option[FSM.State[AgentState, ParticipantStateData[PD]]] = {
    implicit val outputConfig: NotifierConfig =
      baseStateData.outputConfig
    mostRecentRequest match {
      case Some((mostRecentRequestTick, latestProvidedValues))
          if mostRecentRequestTick == requestTick =>
        /* A request for this tick has already been answered. Check, if it has been the same request.
         * if it has been the same request we want to answer with the same values afterwards, this data MUST always
         * be available when we already provided data for this tick */
        baseStateData match {
          case externalBaseStateData: FromOutsideBaseStateData[M, PD] =>
            /* When data is provided from outside it is NOT altered depending on the node voltage. Send an
             * AssetPowerUnchangedMessage */
            Some(
              stay() using externalBaseStateData.copy(
                voltageValueStore = voltageValueStore
              ) replying AssetPowerUnchangedMessage(
                latestProvidedValues.p,
                latestProvidedValues.q,
              )
            )
          case modelBaseStateData: ParticipantModelBaseStateData[
                PD,
                CD,
                MS,
                M,
              ] =>
            /* Check, if the last request has been made with the same nodal voltage. If not, recalculate the reactive
             * power. */
            implicit val puTolerance: Dimensionless =
              Each(modelBaseStateData.requestVoltageDeviationThreshold)

            lastNodalVoltage match {
              case Some((voltageTick, lastVoltage))
                  if voltageTick == requestTick =>
                if (lastVoltage ~= nodalVoltage) {
                  /* This is the very same request (same tick and same nodal voltage). Reply with
                   * AssetPowerUnchangedMessage */
                  Some(
                    stay() using modelBaseStateData replying AssetPowerUnchangedMessage(
                      latestProvidedValues.p,
                      latestProvidedValues.q,
                    )
                  )
                } else {
                  /* If the voltage is not exactly equal, continue to determine the correct reply. */
                  None
                }
              case _ =>
                throw new InconsistentStateException(
                  s"I found an already answered request for tick $requestTick, but no matching nodal voltage."
                )
            }
        }
      case _ =>
        /* No reply for the request tick or no reply at all. Continue to determine the correct reply. */
        None
    }
  }

  /** Determine a reply on a
    * [[edu.ie3.simona.agent.participant.ParticipantAgent.RequestAssetPowerMessage]]
    * by looking up the detailed simulation results, averaging them and
    * returning the equivalent state transition.
    *
    * @param requestTick
    *   The tick, the request belongs to
    * @param baseStateData
    *   Base state data
    * @param mostRecentRequest
    *   The request reply, that most recently has been sent
    * @param nodalVoltage
    *   Current nodal voltage
    * @param updatedVoltageValueStore
    *   Value store with updated nodal voltages
    * @param alternativeResult
    *   Alternative result to use, if no reasonable result can be obtained
    * @return
    *   Matching state transition
    */
  def determineReply(
      requestTick: Long,
      baseStateData: BaseStateData[PD],
      mostRecentRequest: Option[(Long, PD)],
      nodalVoltage: Dimensionless,
      updatedVoltageValueStore: ValueStore[Dimensionless],
      alternativeResult: PD,
  ): FSM.State[AgentState, ParticipantStateData[PD]] = {
    /* No fast reply possible --> Some calculations have to be made */
    mostRecentRequest match {
      case Some((lastRequestTick, _)) if lastRequestTick > requestTick =>
        throw new InvalidRequestException(
          "Got a request for a tick, whereas a later tick already has been answered. This behaviour is not yet specified!"
        )
      case Some((lastRequestTick, lastResult))
          if lastRequestTick == requestTick =>
        /* Repetitive request for the same tick, but with different voltage */
        baseStateData match {
          case modelBaseStateData: ParticipantModelBaseStateData[
                PD,
                CD,
                MS,
                M,
              ] =>
            /* Active power is yet calculated, but reactive power needs update */
            val nextReactivePower = modelBaseStateData.model
              .calculateReactivePower(lastResult.p, nodalVoltage)

            /* Determine the reply, based new circumstances */
            val updatedRequestValueStore =
              ValueStore.updateValueStore(
                baseStateData.requestValueStore,
                requestTick,
                lastResult.withReactivePower(nextReactivePower),
              )
            val nextStateData =
              modelBaseStateData.copy(
                requestValueStore = updatedRequestValueStore,
                voltageValueStore = updatedVoltageValueStore,
              )

            stay() using nextStateData replying AssetPowerChangedMessage(
              lastResult.p,
              nextReactivePower,
            )
          case unexpectedStateData =>
            throw new IllegalStateException(
              s"The request reply should not be re-calculated for state data '$unexpectedStateData'"
            )
        }

      case _ =>
        /* There hasn't been a request for this tick, yet. Check, if there are simulation results. If at least one
         * is apparent, average them and answer the request. If no simulation results is apparent at all, reply with
         * zero power, although this case should have been handled earlier */
        getRelevantResultData(
          requestTick,
          baseStateData.resultValueStore,
          baseStateData.requestValueStore,
        ) match {
          case Some(relevantData) =>
            /* There is at least one relevant simulation result apparent, which might also be the most recent one
             * before the last request. But this is still the most recent one considered being valid. */
            averagePowerAndStay(
              baseStateData,
              relevantData,
              requestTick,
              nodalVoltage,
              updatedVoltageValueStore,
              alternativeResult,
            )
          case None =>
            /* There is no simulation result at all. Reply with zero power */
            stayWithUpdatedRequestValueStore(
              baseStateData,
              alternativeResult,
              requestTick,
              updatedVoltageValueStore,
            )
        }
    }
  }

  /** Determine the relevant simulation results to calculate the average of
    * those, to answer a given request. The relevant results are those between
    * the most recent result tick BEFORE or at the last request and the most
    * recent result tick before or at this request tick. If no new information
    * are apparent, the last known simulation result (before the last answered
    * request) is taken, as this is the only still valid information.
    *
    * @param requestTick
    *   Tick, the current request belongs to
    * @param resultValueStore
    *   Storage of simulation results
    * @param requestValueStore
    *   Storage of already answered requests
    * @return
    *   An optional mapping from tick to simulation results, if some are
    *   apparent within the tick window to be considered.
    */
  def getRelevantResultData(
      requestTick: Long,
      resultValueStore: ValueStore[PD],
      requestValueStore: ValueStore[PD],
  ): Option[RelevantResultValues[PD]] = {
    /* The actual tick window for averaging is the last request tick and this request tick (both including) */
    val (averagingWindowStart, averagingWindowEnd) =
      determineTickWindow(requestTick, requestValueStore)

    /* All participants simulation results between the most recent simulation tick BEFORE or at the beginning of the
     * averaging window, and it's end (both including) are relevant for averaging the simulated primary data */
    val firstRelevantTick = determineFirstRelevantTick(
      averagingWindowStart,
      resultValueStore,
    )

    /* Let's see, if we got some simulation results between the first relevant simulation tick and this request's tick */
    val simulationResults =
      resultValueStore.get(firstRelevantTick, averagingWindowEnd)
    if (simulationResults.nonEmpty) {
      /* There is at least one simulation result. This might as well be the last simulation result before the last
       * request reply, which still is considered to be the last valid simulation result. */
      Some(
        RelevantResultValues(
          averagingWindowStart,
          averagingWindowEnd,
          simulationResults,
        )
      )
    } else {
      None
    }
  }

  /** Determine the averaging tick window. It starts with the last request tick
    * and ends with this request tick.
    *
    * @param requestTick
    *   Tick, for which the averaged primary data has to be determined
    * @param requestValueStore
    *   Storage of already answered requests
    * @return
    *   Window between the last request or simulation start and this request
    */
  private def determineTickWindow(
      requestTick: Long,
      requestValueStore: ValueStore[_],
  ): (Long, Long) =
    requestValueStore.lastKnownTick(requestTick - 1) match {
      case Some(lastRequestTick) => (lastRequestTick, requestTick)
      case None                  => (0, requestTick)
    }

  /** Determines the first tick, that is relevant for building the average
    * primary data to answer a request at the given tick. This is either the
    * last known data tick before or at the last request tick or the beginning
    * of the simulation.
    *
    * @param lastRequestTick
    *   Last tick, at which a request has been answered
    * @param resultValueStore
    *   Storage for the simulation results
    * @return
    *   The first relevant tick for averaging primary data
    */
  private def determineFirstRelevantTick(
      lastRequestTick: Long,
      resultValueStore: ValueStore[_],
  ): Long =
    resultValueStore.lastKnownTick(lastRequestTick) match {
      case Some(firstRelevantDataTick) => firstRelevantDataTick
      case None                        => 0
    }

  /** Average the given power values, answer with the equivalent reply and stay
    * in this state.
    *
    * @param baseData
    *   Current agent's base state data
    * @param relevantResults
    *   Collection of all relevant simulation results, including the needed tick
    *   window
    * @param requestTick
    *   Tick in which power has been requested
    * @param nodalVoltage
    *   Nodal voltage magnitude in the moment of request
    * @param voltageValueStore
    *   Voltage value store to be used in the updated base state data
    * @param alternativeResult
    *   If no relevant data are apparent, then use this result instead
    * @return
    *   The very same state as the agent currently is in, but with updated base
    *   state data
    */
  final def averagePowerAndStay(
      baseData: BaseStateData[PD],
      relevantResults: RelevantResultValues[PD],
      requestTick: Long,
      nodalVoltage: Dimensionless,
      voltageValueStore: ValueStore[Dimensionless],
      alternativeResult: PD,
  ): FSM.State[AgentState, ParticipantStateData[PD]] = {
    if (relevantResults.relevantData.nonEmpty) {
      averagePowerAndStay(
        baseData,
        relevantResults.relevantData,
        requestTick,
        relevantResults.windowStart,
        relevantResults.windowEnd,
        nodalVoltage,
        voltageValueStore,
      )
    } else {
      log.debug(
        s"No relevant data apparent, stay and reply with alternative result {}.",
        alternativeResult,
      )
      stayWithUpdatedRequestValueStore(
        baseData,
        alternativeResult,
        requestTick,
        voltageValueStore,
      )
    }
  }

  /** Determines the reply result by averaging the given power values over the
    * queried tick frame. The next state is the very same and the agent replies
    * to the request with the freshly determined averaged power. The reply is
    * also added to the requestValueStore.
    *
    * @param baseData
    *   Current agent's base state data
    * @param tickToResult
    *   Mapping from data tick to actual data
    * @param requestTick
    *   Tick in which power has been requested
    * @param windowStartTick
    *   Beginning of the averaging window
    * @param windowEndTick
    *   End of the averaging window
    * @param nodalVoltage
    *   Nodal voltage magnitude in the moment of request
    * @param voltageValueStore
    *   Voltage value store to be used in the updated base state data
    * @return
    *   The very same state as the agent currently is in, but with updated base
    *   state data
    */
  def averagePowerAndStay(
      baseData: BaseStateData[PD],
      tickToResult: Map[Long, PD],
      requestTick: Long,
      windowStartTick: Long,
      windowEndTick: Long,
      nodalVoltage: Dimensionless,
      voltageValueStore: ValueStore[Dimensionless],
  ): FSM.State[AgentState, ParticipantStateData[PD]] = {
    val averageResult = determineAverageResult(
      baseData,
      tickToResult,
      windowStartTick,
      windowEndTick,
      nodalVoltage,
    )
    stayWithUpdatedRequestValueStore(
      baseData,
      averageResult,
      requestTick,
      voltageValueStore,
    )
  }

  /** Determines the average result, from which to reply to a request. The
    * values are determined by on averaging the results in the baseStateData
    * result value store within the given tick window
    *
    * @param baseStateData
    *   The [[BaseStateData]] to hold information about current results
    * @param tickToResult
    *   Mapping from result tick to actual result
    * @param windowStartTick
    *   Beginning of the averaging tick window
    * @param windowEndTick
    *   End of the averaging tick window
    * @param nodalVoltage
    *   Current nodal voltage magnitude in p.u.
    * @return
    *   Averaged result
    */
  private def determineAverageResult(
      baseStateData: BaseStateData[PD],
      tickToResult: Map[Long, PD],
      windowStartTick: Long,
      windowEndTick: Long,
      nodalVoltage: Dimensionless,
  ): PD = {
    /* Determine, how the single model would transfer the active into reactive power */
    val activeToReactivePowerFunction = baseStateData match {
      case _: FromOutsideBaseStateData[M, PD] => None
      case modelBaseStateData: ParticipantModelBaseStateData[PD, CD, MS, M] =>
        Some(
          modelBaseStateData.model.activeToReactivePowerFunc(nodalVoltage)
        )
    }

    averageResults(
      tickToResult,
      windowStartTick,
      windowEndTick,
      activeToReactivePowerFunction,
    )
  }

  /** Determine the average result within the given tick window
    *
    * @param tickToResults
    *   Mapping from data tick to actual data
    * @param windowStart
    *   First, included tick of the time window
    * @param windowEnd
    *   Last, included tick of the time window
    * @param activeToReactivePowerFuncOpt
    *   An Option on a function, that transfers the active into reactive power
    * @return
    *   The averaged result
    */
  def averageResults(
      tickToResults: Map[Long, PD],
      windowStart: Long,
      windowEnd: Long,
      activeToReactivePowerFuncOpt: Option[
        Power => ReactivePower
      ] = None,
  ): PD

  /** Updates the given base state data by inserting updated request value store
    * and the provided voltage value store. The next state is the very same one,
    * but with updated base state data. Additionally, an
    * [[AssetPowerChangedMessage]] is sent to the requesting entity
    *
    * @param baseStateData
    *   Current base state data
    * @param averageResult
    *   Averaged result to put to request value store
    * @param requestTick
    *   Tick of the most recent request
    * @param voltageValueStore
    *   Voltage value store to be used in the updated base state data
    * @return
    *   The very same state as the agent currently is in, but with updated base
    *   state data
    */
  def stayWithUpdatedRequestValueStore(
      baseStateData: BaseStateData[PD],
      averageResult: PD,
      requestTick: Long,
      voltageValueStore: ValueStore[Dimensionless],
  ): FSM.State[AgentState, ParticipantStateData[PD]] = {
    val updatedRequestValueStore =
      ValueStore.updateValueStore(
        baseStateData.requestValueStore,
        requestTick,
        averageResult,
      )
    val nextStateData = BaseStateData.updateBaseStateData(
      baseStateData,
      baseStateData.resultValueStore,
      updatedRequestValueStore,
      voltageValueStore,
      baseStateData.additionalActivationTicks,
      baseStateData.foreseenDataTicks,
    )

    averageResult.toComplexPower match {
      case ComplexPower(p, q) =>
        stay() using nextStateData replying AssetPowerChangedMessage(p, q)
    }
  }

  /** Notify listeners about a new simulation result of the participant agent,
    * if the config says so.
    *
    * @param baseStateData
    *   Agent's base state data
    * @param tick
    *   Tick, the result belongs to
    * @param result
    *   The result to build an event for
    * @param outputConfig
    *   Configuration of the output behaviour
    */
  private def announceSimulationResult(
      baseStateData: BaseStateData[PD],
      tick: Long,
      result: AccompaniedSimulationResult[PD],
  )(implicit outputConfig: NotifierConfig): Unit =
    if (outputConfig.simulationResultInfo) {
      notifyListener(
        buildResultEvent(baseStateData, tick, result.primaryData)
      )
      result.accompanyingResults
        .flatMap(result => buildResultEvent(result))
        .foreach(notifyListener(_))
    }

  /** Update the result value store, inform all registered listeners and go to
    * Idle using the updated base state data
    *
    * @param scheduler
    *   Actor reference of the scheduler
    * @param baseStateData
    *   The base state data of the collection state
    * @param result
    *   Result of simulation
    * @param relevantData
    *   Data, that have been relevant to this calculation
    * @return
    *   Desired state change
    */
  final def updateValueStoresInformListenersAndGoToIdleWithUpdatedBaseStateData(
      scheduler: ActorRef,
      baseStateData: BaseStateData[PD],
      result: AccompaniedSimulationResult[PD],
      relevantData: CD,
  ): FSM.State[AgentState, ParticipantStateData[PD]] = {
    /* Update the value stores */
    val updatedValueStore =
      ValueStore.updateValueStore(
        baseStateData.resultValueStore,
        currentTick,
        result.primaryData,
      )
    /* Inform the listeners about new result */
    announceSimulationResult(
      baseStateData,
      currentTick,
      result,
    )(baseStateData.outputConfig)

    /* Update the base state data */
    val baseStateDateWithUpdatedResults =
      baseStateData match {
        case data: ParticipantModelBaseStateData[PD, CD, MS, M] =>
          data.copy(
            resultValueStore = updatedValueStore
          )
        case _ =>
          throw new InconsistentStateException(
            "Wrong base state data"
          )
      }

    goToIdleReplyCompletionAndScheduleTriggerForNextAction(
      baseStateDateWithUpdatedResults,
      scheduler,
    )
  }

  /** Notify listeners about a new reply on a power request, if the config says
    * so.
    *
    * @param baseStateData
    *   Agent's base state data
    * @param tick
    *   Tick, the result belongs to
    * @param activePower
    *   Active power
    * @param reactivePower
    *   Reactive power
    * @param outputConfig
    *   Configuration of the output behaviour
    */
  override def announceAssetPowerRequestReply(
      baseStateData: BaseStateData[_],
      tick: Long,
      activePower: Power,
      reactivePower: ReactivePower,
  )(implicit outputConfig: NotifierConfig): Unit =
    if (outputConfig.powerRequestReply) {
      log.warning(
        "Writing out power request replies is currently not supported!"
      )
    }

  /** To clean up agent value stores after power flow convergence. This is
    * necessary for agents whose results are time-dependent e.g. storage agents
    *
    * @param baseStateData
    *   Basic state data
    * @param currentTick
    *   Tick, the trigger belongs to
    * @return
    *   [[Idle]] with updated result values
    */
  override def finalizeTickAfterPF(
      baseStateData: BaseStateData[PD],
      currentTick: Long,
  ): FSM.State[AgentState, ParticipantStateData[PD]] = {
    baseStateData.requestValueStore.last(currentTick).foreach {
      case (_, data) =>
        // forward information to result listeners after power flow convergence
        announceAssetPowerRequestReply(
          baseStateData,
          currentTick,
          data.p,
          data.q,
        )(baseStateData.outputConfig)
    }
    goto(Idle) using baseStateData
  }

  /** Determines the correct result event.
    *
    * @param baseStateData
    *   Agent's base state data
    * @param tick
    *   Tick, the result belongs to
    * @param result
    *   The result to build an event for
    * @return
    *   The equivalent event
    */
  private def buildResultEvent(
      baseStateData: BaseStateData[PD],
      tick: Long,
      result: PD,
  ): ParticipantResultEvent = {
    val uuid = baseStateData.modelUuid
    val dateTime = tick.toDateTime(baseStateData.startDate)
    ParticipantResultEvent(
      buildResult(uuid, dateTime, result)
    )
  }

  /** Wrap a given result into a [[ResultEvent]], so that it can be sent to the
    * listener
    * @param result
    *   Result entity to send
    * @tparam R
    *   Type of result
    * @return
    *   Optionally wrapped event
    */
  private def buildResultEvent[R <: ResultEntity](
      result: R
  ): Option[ResultEvent] = result match {
    case thermalUnitResult: ThermalUnitResult =>
      Some(ThermalResultEvent(thermalUnitResult))

    case unsupported =>
      log.debug(
        s"Results of class '${unsupported.getClass.getSimpleName}' are currently not supported."
      )
      None
  }

  /** Determines the correct result.
    *
    * @param uuid
    *   Unique identifier of the physical model
    * @param dateTime
    *   Real world date of the result
    * @param result
    *   The primary data to build a result model for
    * @return
    *   The equivalent event
    */
  protected def buildResult(
      uuid: UUID,
      dateTime: ZonedDateTime,
      result: PD,
  ): SystemParticipantResult

  /** Returns secondary service of type T or throws exception
    * @param services
    *   the services used in
    *   [[edu.ie3.simona.agent.participant.statedata.BaseStateData.ModelBaseStateData]]
    * @param tag
    *   ClassTag of T
    * @tparam T
    *   the type of secondary service to return
    * @return
    *   secondary service of given type
    */
  protected def getService[T <: SecondaryDataService[_]](
      services: Iterable[SecondaryDataService[_ <: SecondaryData]]
  )(implicit tag: ClassTag[T]): ActorRef =
    services
      .find {
        case _: T => true
        case _    => false
      }
      .getOrElse(
        throw new InconsistentStateException(
          s"No $tag provided by ParticipantModelBaseStateData."
        )
      )
      .actorRef
}

object ParticipantAgentFundamentals {

  /** Hold all necessary information for later averaging of participant
    * simulations' results.
    *
    * @param windowStart
    *   Beginning of the actual tick window, that should be covered by the
    *   averaging process
    * @param windowEnd
    *   End of the actual tick window, that should be covered by the averaging
    *   process
    * @param relevantData
    *   Collection of all necessary data for averaging (spans a wider range,
    *   than the actual window)
    * @tparam PD
    *   Type of primary data, that is relevant for the next calculation
    */
  final case class RelevantResultValues[+PD <: PrimaryData](
      windowStart: Long,
      windowEnd: Long,
      relevantData: Map[Long, PD],
  )

  /** Determine the average apparent power within the given tick window
    *
    * @param tickToResults
    *   Mapping from data tick to actual data
    * @param windowStart
    *   First, included tick of the time window
    * @param windowEnd
    *   Last, included tick of the time window
    * @param activeToReactivePowerFuncOpt
    *   An Option on a function, that transfers the active into reactive power
    * @return
    *   The averaged apparent power
    */
  def averageApparentPower(
      tickToResults: Map[Long, ComplexPower],
      windowStart: Long,
      windowEnd: Long,
      activeToReactivePowerFuncOpt: Option[
        Power => ReactivePower
      ] = None,
      log: LoggingAdapter,
  ): ComplexPower = {
    val p = QuantityUtil.average[Power, Energy](
      tickToResults.map { case (tick, pd) =>
        tick -> pd.p
      },
      windowStart,
      windowEnd,
    ) match {
      case Success(pSuccess) =>
        pSuccess
      case Failure(exception) =>
        log.warning(
          "Unable to determine average active power. Apply 0 instead. Cause:\n\t{}",
          exception,
        )
        zeroMW
    }

    val q = QuantityUtil.average[Power, Energy](
      tickToResults.map { case (tick, pd) =>
        activeToReactivePowerFuncOpt match {
          case Some(qFunc) =>
            // NOTE: The type conversion to Megawatts is done to satisfy the methods type constraints
            // and is undone after unpacking the results
            tick -> Megawatts(qFunc(pd.toComplexPower.p).toMegavars)
          case None => tick -> Megawatts(pd.toComplexPower.q.toMegavars)
        }
      },
      windowStart,
      windowEnd,
    ) match {
      case Success(pSuccess) =>
        Megavars(pSuccess.toMegawatts)
      case Failure(exception) =>
        log.warning(
          "Unable to determine average reactive power. Apply 0 instead. Cause:\n\t{}",
          exception,
        )
        zeroMVAr
    }

    ComplexPower(p, q)
  }

  /** Determine the average apparent power within the given tick window
    *
    * @param tickToResults
    *   Mapping from data tick to actual data
    * @param windowStart
    *   First, included tick of the time window
    * @param windowEnd
    *   Last, included tick of the time window
    * @param activeToReactivePowerFuncOpt
    *   An Option on a function, that transfers the active into reactive power
    * @return
    *   The averaged apparent power
    */
  def averageApparentPowerAndHeat(
      tickToResults: Map[Long, ComplexPowerAndHeat],
      windowStart: Long,
      windowEnd: Long,
      activeToReactivePowerFuncOpt: Option[
        Power => ReactivePower
      ] = None,
      log: LoggingAdapter,
  ): ComplexPowerAndHeat = {

    val tickToResultsApparentPower: Map[Long, ComplexPower] =
      tickToResults.map { case (tick, pd) =>
        (
          tick,
          ComplexPower(Megawatts(pd.p.toMegawatts), Megavars(pd.q.toMegavars)),
        )
      }

    val apparentPower = averageApparentPower(
      tickToResultsApparentPower,
      windowStart,
      windowEnd,
      activeToReactivePowerFuncOpt,
      log,
    )

    val qDot = QuantityUtil.average[Power, Energy](
      tickToResults.map { case (tick, pd) =>
        tick -> Megawatts(pd.qDot.toMegawatts)
      },
      windowStart,
      windowEnd,
    ) match {
      case Success(qDotSuccess) => qDotSuccess
      case Failure(exception) =>
        log.warning(
          "Unable to determine average thermal power. Apply 0 instead. Cause:\n\t{}",
          exception,
        )
        zeroMW
    }

    ComplexPowerAndHeat(apparentPower.p, apparentPower.q, qDot)
  }

}<|MERGE_RESOLUTION|>--- conflicted
+++ resolved
@@ -274,10 +274,6 @@
       // register with EM if applicable
       maybeEmAgent.foreach { emAgent =>
         emAgent ! RegisterControlledAsset(
-<<<<<<< HEAD
-          inputModel.electricalInputModel.getUuid,
-=======
->>>>>>> 7402a898
           self.toTyped[FlexRequest],
           inputModel.electricalInputModel,
         )
