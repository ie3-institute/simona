--- conflicted
+++ resolved
@@ -64,10 +64,7 @@
   SystemParticipant
 }
 import edu.ie3.simona.ontology.messages.FlexibilityMessage.{
-<<<<<<< HEAD
-=======
   ChangingFlexOptions,
->>>>>>> 0944a44a
   IssueFlexControl,
   IssueNoCtrl,
   IssuePowerCtrl,
@@ -741,11 +738,7 @@
 
     val lastState = getLastOrInitialStateData(baseStateData, currentTick)
 
-<<<<<<< HEAD
-    val (updatedState, maybeAdditionalTick) =
-=======
     val (updatedState, flexChangeIndicator) =
->>>>>>> 0944a44a
       baseStateData.model.handleControlledPowerChange(
         relevantData,
         lastState,
@@ -767,38 +760,6 @@
         result
       )
 
-<<<<<<< HEAD
-    // add new tick and updated relevant data if applicable
-    val updatedStateData = maybeAdditionalTick
-      .map { additionalTick =>
-        val clearedAdditionalTicks =
-          flexStateData.scheduledTick
-            .map { obsoleteTick =>
-              // revoke old tick if it exists and is placed in the future
-              if (obsoleteTick > currentTick)
-                flexStateData.emAgent !
-                  RevokeTriggerMessage(
-                    ActivityStartTrigger(obsoleteTick),
-                    self
-                  )
-
-              // remove from additionalTicks as well
-              baseStateData.additionalActivationTicks.filterNot(
-                _ == obsoleteTick
-              )
-            }
-            .getOrElse(baseStateData.additionalActivationTicks)
-
-        // save new tick
-        baseStateData.copy(
-          additionalActivationTicks = clearedAdditionalTicks :+ additionalTick,
-          flexStateData = Some( // old tick is overwritten if it existed
-            flexStateData.copy(scheduledTick = Some(additionalTick))
-          )
-        )
-      }
-      .getOrElse(baseStateData)
-=======
     // indicate to EmAgent if flex options are going to change at
     // the next activation no matter the tick
     if (flexChangeIndicator.changesAtNextActivation)
@@ -842,7 +803,6 @@
         )
       }
       .getOrElse(clearedBaseStateData)
->>>>>>> 0944a44a
       .copy(
         stateDataStore = ValueStore.updateValueStore(
           baseStateData.stateDataStore,
