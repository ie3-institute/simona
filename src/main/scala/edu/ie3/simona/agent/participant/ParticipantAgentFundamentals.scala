/*
 * © 2020. TU Dortmund University,
 * Institute of Energy Systems, Energy Efficiency and Energy Economics,
 * Research group Distribution grid planning and operation
 */

package edu.ie3.simona.agent.participant

import akka.actor.{ActorRef, FSM, PoisonPill}
import akka.event.LoggingAdapter
import akka.util
import akka.util.Timeout
import breeze.numerics.{ceil, floor, pow, sqrt}
import edu.ie3.datamodel.models.input.system.SystemParticipantInput
import edu.ie3.datamodel.models.result.ResultEntity
import edu.ie3.datamodel.models.result.system.SystemParticipantResult
import edu.ie3.datamodel.models.result.thermal.ThermalUnitResult
import edu.ie3.simona.agent.ValueStore
import edu.ie3.simona.agent.participant.ParticipantAgentFundamentals.RelevantResultValues
import edu.ie3.simona.agent.participant.data.Data
import edu.ie3.simona.agent.participant.data.Data.PrimaryData.{
  ApparentPower,
  ApparentPowerAndHeat,
  EnrichableData,
  PrimaryDataWithApparentPower
}
import edu.ie3.simona.agent.participant.data.Data.SecondaryData.DateTime
import edu.ie3.simona.agent.participant.data.Data.{PrimaryData, SecondaryData}
import edu.ie3.simona.agent.participant.data.secondary.SecondaryDataService
import edu.ie3.simona.agent.participant.statedata.BaseStateData.{
  FromOutsideBaseStateData,
  ParticipantModelBaseStateData
}
import edu.ie3.simona.agent.participant.statedata.ParticipantStateData.{
  CollectRegistrationConfirmMessages,
  InputModelContainer
}
import edu.ie3.simona.agent.participant.statedata.{
  BaseStateData,
  DataCollectionStateData,
  ParticipantStateData
}
import edu.ie3.simona.agent.state.AgentState
import edu.ie3.simona.agent.state.AgentState.{Idle, Uninitialized}
import edu.ie3.simona.agent.state.ParticipantAgentState.{
  Calculate,
  HandleInformation
}
import edu.ie3.simona.config.SimonaConfig
import edu.ie3.simona.event.ResultEvent
import edu.ie3.simona.event.ResultEvent.{
  ParticipantResultEvent,
  ThermalResultEvent
}
import edu.ie3.simona.event.notifier.NotifierConfig
import edu.ie3.simona.exceptions.agent.{
  ActorNotRegisteredException,
  AgentInitializationException,
  InconsistentStateException,
  InvalidRequestException
}
import edu.ie3.simona.io.result.AccompaniedSimulationResult
import edu.ie3.simona.model.participant.{CalcRelevantData, SystemParticipant}
import edu.ie3.simona.ontology.messages.PowerMessage.{
  AssetPowerChangedMessage,
  AssetPowerUnchangedMessage
}
import edu.ie3.simona.ontology.messages.SchedulerMessage.{
  CompletionMessage,
  IllegalTriggerMessage,
  ScheduleTriggerMessage
}
import edu.ie3.simona.ontology.messages.services.ServiceMessage.{
  ProvisionMessage,
  RegistrationResponseMessage
}
import edu.ie3.simona.ontology.trigger.Trigger.ActivityStartTrigger
import edu.ie3.simona.ontology.trigger.Trigger.ParticipantTrigger.StartCalculationTrigger
import edu.ie3.simona.service.ServiceStateData.ServiceActivationBaseStateData
import edu.ie3.simona.util.TickUtil._
import edu.ie3.util.quantities.PowerSystemUnits._
import edu.ie3.util.scala.quantities.{Megavars, QuantityUtil, ReactivePower}
<<<<<<< HEAD
import squants.energy.{Energy, KilowattHours, Megawatts}
import squants.{Dimensionless, Each, Power}
=======
import squants.energy.{KilowattHours, Megawatts}
import squants.{Dimensionless, Each, Energy, Power}
>>>>>>> 492f6de6

import java.time.ZonedDateTime
import java.util.UUID
import java.util.concurrent.TimeUnit
import scala.collection.SortedSet
import scala.reflect.ClassTag
import scala.util.{Failure, Success, Try}

/** Useful functions to use in [[ParticipantAgent]] s
  */
protected trait ParticipantAgentFundamentals[
    PD <: PrimaryDataWithApparentPower[PD],
    CD <: CalcRelevantData,
    D <: ParticipantStateData[PD],
    I <: SystemParticipantInput,
    MC <: SimonaConfig.BaseRuntimeConfig,
    M <: SystemParticipant[CD, PD]
] extends ServiceRegistration[PD, CD, D, I, MC, M] {
  this: ParticipantAgent[PD, CD, D, I, MC, M] =>
  protected val pdClassTag: ClassTag[PD]
  protected implicit val timeout: util.Timeout = Timeout(10, TimeUnit.SECONDS)

  /** Tries to extract the DateTime value from the base state data and verifies,
    * that it is there
    *
    * @param baseStateData
    *   base state data to derive information from
    * @return
    *   valid DateTime value
    */
  def getAndCheckDateTime(
      baseStateData: DataCollectionStateData[_]
  ): ZonedDateTime = {
    baseStateData.extract[DateTime]() match {
      case Some(dateTime) => dateTime.dateTime
      case None =>
        throw new RuntimeException(
          "Did not receive expected information about the date time!"
        )
    }
  }

  override def initializeParticipantForPrimaryDataReplay(
      inputModel: InputModelContainer[I],
      modelConfig: MC,
      services: Option[Vector[SecondaryDataService[_ <: SecondaryData]]],
      simulationStartDate: ZonedDateTime,
      simulationEndDate: ZonedDateTime,
      resolution: Long,
      requestVoltageDeviationThreshold: Double,
      outputConfig: NotifierConfig,
      senderToMaybeTick: (ActorRef, Option[Long]),
      scheduler: ActorRef
  ): FSM.State[AgentState, ParticipantStateData[PD]] = {
    val stateData = determineFromOutsideBaseStateData(
      inputModel,
      modelConfig,
      simulationStartDate,
      simulationEndDate,
      resolution,
      requestVoltageDeviationThreshold,
      outputConfig,
      senderToMaybeTick
    )

    /* Confirm final initialization */
    val (_, triggerId) = releaseTickAndTriggerId()
    val newTriggerMessages =
      ServiceActivationBaseStateData.tickToScheduleTriggerMessages(
        senderToMaybeTick._2,
        self
      )
    scheduler ! CompletionMessage(triggerId, newTriggerMessages)
    goto(Idle) using stateData
  }

  /** Determine the needed base state data to use, when data from outside is
    * expected
    *
    * @param inputModel
    *   Input model definition
    * @param modelConfig
    *   Configuration of the model
    * @param simulationStartDate
    *   Real world time date time, when the simulation starts
    * @param simulationEndDate
    *   Real world time date time, when the simulation ends
    * @param resolution
    *   Agents regular time bin it wants to be triggered e.g one hour
    * @param requestVoltageDeviationThreshold
    *   Threshold, after which two nodal voltage magnitudes from participant
    *   power requests for the same tick are considered to be different
    * @param outputConfig
    *   Config for the output behaviour of simulation results
    * @param senderToMaybeTick
    *   Option onto a pair of sender and it's foreseen next data provision
    * @return
    *   [[FromOutsideBaseStateData]] with required information
    */
  def determineFromOutsideBaseStateData(
      inputModel: InputModelContainer[I],
      modelConfig: MC,
      simulationStartDate: ZonedDateTime,
      simulationEndDate: ZonedDateTime,
      resolution: Long,
      requestVoltageDeviationThreshold: Double,
      outputConfig: NotifierConfig,
      senderToMaybeTick: (ActorRef, Option[Long])
  ): FromOutsideBaseStateData[M, PD] = {
    val model = buildModel(
      inputModel,
      modelConfig,
      simulationStartDate,
      simulationEndDate
    )
    FromOutsideBaseStateData(
      model,
      simulationStartDate,
      simulationEndDate,
      outputConfig,
      SortedSet.empty,
      Map(senderToMaybeTick),
      modelConfig.calculateMissingReactivePowerWithModel,
      requestVoltageDeviationThreshold,
      ValueStore.forVoltage(
        resolution,
        Each(
          inputModel.electricalInputModel.getNode
            .getvTarget()
            .to(PU)
            .getValue
            .doubleValue
        )
      ),
      ValueStore.forResult[PD](resolution, 2),
      ValueStore(resolution)
    )
  }

  /** Abstract method to build the calculation model from input
    *
    * @param inputModel
    *   Input model description
    * @param modelConfig
    *   Configuration for the model
    * @param simulationStartDate
    *   Wall clock time of first instant in simulation
    * @param simulationEndDate
    *   Wall clock time of last instant in simulation
    * @return
    */
  def buildModel(
      inputModel: InputModelContainer[I],
      modelConfig: MC,
      simulationStartDate: ZonedDateTime,
      simulationEndDate: ZonedDateTime
  ): M

  /** Initializing the agent based on the uninitialized state and additional
    * information that has been sent with
    * [[edu.ie3.simona.ontology.trigger.Trigger.InitializeParticipantAgentTrigger]].
    * The base state data is derived based on the foreseen simulation mode, all
    * (currently foreseen) activation triggers are generated and sent to the
    * scheduler. The next state is [[Idle]] using the derived base state data.
    *
    * @param inputModel
    *   Input model definition
    * @param modelConfig
    *   Configuration of the model
    * @param services
    *   Optional collection of services to register with
    * @param simulationStartDate
    *   Real world time date time, when the simulation starts
    * @param simulationEndDate
    *   Real world time date time, when the simulation ends
    * @param resolution
    *   Agents regular time bin it wants to be triggered e.g one hour
    * @param requestVoltageDeviationThreshold
    *   Threshold, after which two nodal voltage magnitudes from participant
    *   power requests for the same tick are considered to be different
    * @param outputConfig
    *   Config for the output behaviour of simulation results
    * @param scheduler
    *   Reference to simulation scheduler
    * @return
    *   Idle state with child of [[BaseStateData]]
    */
  override def initializeParticipantForModelCalculation(
      inputModel: InputModelContainer[I],
      modelConfig: MC,
      services: Option[Vector[SecondaryDataService[_ <: SecondaryData]]],
      simulationStartDate: ZonedDateTime,
      simulationEndDate: ZonedDateTime,
      resolution: Long,
      requestVoltageDeviationThreshold: Double,
      outputConfig: NotifierConfig,
      scheduler: ActorRef
  ): FSM.State[AgentState, ParticipantStateData[PD]] =
    try {
      /* Register for services */
      val awaitRegistrationResponsesFrom =
        registerForServices(inputModel.electricalInputModel, services)

      val baseStateData = determineModelBaseStateData(
        inputModel,
        modelConfig,
        services,
        simulationStartDate,
        simulationEndDate,
        resolution,
        requestVoltageDeviationThreshold,
        outputConfig
      )

      /* If we do have registered with secondary data providers, wait for their responses. If not, the agent does not
       * need additional data and therefore schedules itself for next activation. */
      if (awaitRegistrationResponsesFrom.nonEmpty) {
        goto(HandleInformation) using CollectRegistrationConfirmMessages(
          baseStateData,
          awaitRegistrationResponsesFrom
        )
      } else {
        /* Determine the next activation tick, create a ScheduleTriggerMessage and remove the recently triggered tick */
        val (newTriggers, nextBaseStateData) = popNextActivationTrigger(
          baseStateData
        )
        val (_, triggerId) = releaseTickAndTriggerId()

        log.debug(s"Going to {}, using {}", Idle, baseStateData)
        scheduler ! CompletionMessage(triggerId, newTriggers)
        goto(Idle) using nextBaseStateData
      }
    } catch {
      case e @ (_: AgentInitializationException |
          _: InconsistentStateException) =>
        scheduler ! IllegalTriggerMessage(
          s"Caught exception while initializing: \n ${e.getMessage}",
          self
        )
        goto(Uninitialized)
    }

  /** Abstract definition, individual implementations found in individual agent
    * fundamental classes
    */
  def determineModelBaseStateData(
      inputModel: InputModelContainer[I],
      modelConfig: MC,
      services: Option[Vector[SecondaryDataService[_ <: SecondaryData]]],
      simulationStartDate: ZonedDateTime,
      simulationEndDate: ZonedDateTime,
      resolution: Long,
      requestVoltageDeviationThreshold: Double,
      outputConfig: NotifierConfig
  ): ParticipantModelBaseStateData[PD, CD, M]

  /** Determine all ticks between the operation start and end of the
    * participant, that are at a full hour or integer multiples of the data's
    * resolution
    *
    * @param simulationStartDate
    *   Beginning of the simulation
    * @param resolution
    *   Resolution of the targeted information in seconds
    * @param operationStart
    *   First tick, in which the load is in operation
    * @param operationEnd
    *   Last tick, in which the load is in operation
    * @return
    *   An [[Array]] of ticks, where the actor wants to be activated
    */
  def activationTicksInOperationTime(
      simulationStartDate: ZonedDateTime,
      resolution: Long,
      operationStart: Long,
      operationEnd: Long
  ): SortedSet[Long] = {
    /* The profile load model holds values in the specified resolution (e.g. for each full quarter hour (00:00,
     * 00:15, ...)). As the simulation might not start at an integer multiple of the resolution, we have to
     * determine, what the first tick is, in which profile information do exist */
    val firstProfileTick =
      firstFullResolutionInSimulation(simulationStartDate, resolution)

    /* Determine activation ticks between participants operation start and end in the resolution of */
    val firstTick = firstProfileTick + resolution * ceil(
      (operationStart - firstProfileTick).toDouble / resolution
    ).toLong
    val lastTick = firstProfileTick + resolution * floor(
      (operationEnd - firstProfileTick).toDouble / resolution
    ).toLong

    /* Set up all ticks between the first and last tick */
    (firstTick to lastTick by resolution).to(SortedSet)
  }

  /** Assume we have information, that are available in a fixed resolution after
    * each full hour (including the full hour), then we have to determine, at
    * what first tick those information are available.
    *
    * @param simulationStartDate
    *   Beginning of the simulation
    * @param resolution
    *   Resolution of the targeted information in seconds
    * @return
    *   The first tick, that is at a full hour or an integer multiple of the
    *   resolution
    * @throws AgentInitializationException
    *   If an hour is not an integer multiple of the resolution
    */
  def firstFullResolutionInSimulation(
      simulationStartDate: ZonedDateTime,
      resolution: Long
  ): Long = {
    if (3600L % resolution != 0)
      throw new AgentInitializationException(
        "The data resolution has to be adjusted, so that an integer multiple of it fits a full hour."
      )
    val secondsSinceFullHour =
      simulationStartDate.getMinute * 60 + simulationStartDate.getSecond
    val secondsSinceQuarterHour = secondsSinceFullHour % resolution
    (resolution - secondsSinceQuarterHour) % resolution
  }

  /** Handles the registration responses from service providers, this actor has
    * registered itself with. Stay in [[HandleInformation]] as long as responses
    * are pending, go to [[Idle]], if everything is apparent.
    *
    * @param registrationResponse
    *   Incoming response
    * @param stateData
    *   Apparent state data
    * @return
    *   What happens next
    */
  def handleRegistrationResponse(
      scheduler: ActorRef,
      registrationResponse: RegistrationResponseMessage,
      stateData: CollectRegistrationConfirmMessages[PD]
  ): FSM.State[AgentState, ParticipantStateData[PD]] =
    registrationResponse match {
      case RegistrationResponseMessage.RegistrationSuccessfulMessage(
            maybeNextTick
          ) =>
        val remainingResponses =
          stateData.pendingResponses.filter(_ != sender())

        /* If the sender announces a new next tick, add it to the list of expected ticks, else remove the current entry */
        val foreseenDataTicks =
          stateData.baseStateData.foreseenDataTicks + (sender() -> maybeNextTick)

        if (remainingResponses.isEmpty) {
          /* All agent have responded. Determine the next to be used state data and reply completion to scheduler. */
          val complementedBaseStateData = BaseStateData.updateBaseStateData(
            stateData.baseStateData,
            stateData.baseStateData.resultValueStore,
            stateData.baseStateData.requestValueStore,
            stateData.baseStateData.voltageValueStore,
            stateData.baseStateData.additionalActivationTicks,
            foreseenDataTicks
          )

          goToIdleReplyCompletionAndScheduleTriggerForNextAction(
            complementedBaseStateData,
            scheduler
          )
        } else {
          val foreseenDataTicksFlattened = foreseenDataTicks.collect {
            case (ref, Some(value)) => ref -> value
          }

          /* We not have yet received all responses. Wait here a bit for next messages. */
          stay() using stateData.copy(
            pendingResponses = remainingResponses,
            foreseenNextDataTicks = foreseenDataTicksFlattened
          )
        }
      case RegistrationResponseMessage.RegistrationFailedMessage =>
        self ! PoisonPill
        throw new ActorNotRegisteredException(
          s"Registration of actor $actorName for ${sender()} failed."
        )
    }

  /** Handle an incoming data provision message in Idle, try to figure out who's
    * about to send information in this tick as well. Map together all senders
    * with their yet apparent information.
    *
    * @param msg
    *   Incoming message to be handled
    * @param baseStateData
    *   Base state data
    * @return
    *   state change to [[HandleInformation]] with updated base state data
    */
  override def handleDataProvisionAndGoToHandleInformation(
      msg: ProvisionMessage[Data],
      baseStateData: BaseStateData[PD]
  ): FSM.State[AgentState, ParticipantStateData[PD]] = {
    /* Figure out, who is going to send data in this tick */
    val expectedSenders = baseStateData.foreseenDataTicks
      .flatMap { case (actorRef, optTick) =>
        optTick match {
          case Some(tick) if msg.tick == tick =>
            // expected data
            if (actorRef == sender())
              Some(actorRef -> Some(msg.data))
            else
              Some(actorRef -> None)
          case None if actorRef == sender() =>
            // unexpected data
            Some(actorRef -> Some(msg.data))
          case _ =>
            None
        }
      }

    /* If the sender announces a new next tick, add it to the list of expected ticks, else remove the current entry */
    val foreseenDataTicks =
      baseStateData.foreseenDataTicks + (sender() -> msg.nextDataTick)

    /* Go over to handling these information */
    val nextStateData = DataCollectionStateData(
      BaseStateData.updateBaseStateData(
        baseStateData,
        baseStateData.resultValueStore,
        baseStateData.requestValueStore,
        baseStateData.voltageValueStore,
        baseStateData.additionalActivationTicks,
        foreseenDataTicks
      ),
      expectedSenders,
      yetTriggered = false
    )
    goto(HandleInformation) using nextStateData
  }

  /** Checks, if all data is available and change state accordingly. Three cases
    * are possible: 1) There is still something missing: Stay in the calling
    * state and wait 2) Everything is at place and the [[ActivityStartTrigger]]
    * has yet been sent 2.1) If the agent is meant to replay external primary
    * data: Announce result, add content to result value store, go to [[Idle]]
    * and answer the scheduler, that the activity start trigger is fulfilled.
    * 2.2) All secondary data is there, go to [[Calculate]] and ask the
    * scheduler to trigger ourself for starting the model based calculation 3)
    * Everything is at place and the [[ActivityStartTrigger]] has NOT yet been
    * sent: Stay here and wait
    *
    * @param stateData
    *   Apparent state data
    * @param isYetTriggered
    *   Boolean if a trigger yet has been received
    * @param tick
    *   Current tick, the simulation is in
    * @param scheduler
    *   Scheduler for scheduling things
    * @param outputConfig
    *   Output configuration for results
    * @return
    *   What's happening next
    */
  override def checkForExpectedDataAndChangeState(
      stateData: DataCollectionStateData[PD],
      isYetTriggered: Boolean,
      tick: Long,
      scheduler: ActorRef
  )(implicit
      outputConfig: NotifierConfig
  ): FSM.State[AgentState, ParticipantStateData[PD]] = {
    if (!stateData.data.exists(_._2.isEmpty) && isYetTriggered) {
      /* We got everything we expect and we are yet triggered */
      stateData.baseStateData match {
        case fromOutsideBaseStateData: BaseStateData.FromOutsideBaseStateData[
              M,
              PD
            ] =>
          /* Determine the way, the reactive power may be filled up */
          val reactivePowerFunc =
            getReactivePowerFunction(tick, fromOutsideBaseStateData)

          prepareData(stateData.data, reactivePowerFunc) match {
            case Success(mostRecentData) =>
              /* Add received information to base state data and reply, that everything is done */

              /* Announce the result */
              announceSimulationResult(
                stateData.baseStateData,
                tick,
                AccompaniedSimulationResult(mostRecentData)
              )

              val resultValueStore = fromOutsideBaseStateData.resultValueStore
              val updatedResultValueStore = ValueStore.updateValueStore(
                resultValueStore,
                currentTick,
                mostRecentData
              )
              val baseStateDataWithUpdatedResults =
                BaseStateData.updateBaseStateData(
                  stateData.baseStateData,
                  updatedResultValueStore,
                  stateData.baseStateData.requestValueStore,
                  stateData.baseStateData.voltageValueStore,
                  stateData.baseStateData.additionalActivationTicks,
                  stateData.baseStateData.foreseenDataTicks
                )

              goToIdleReplyCompletionAndScheduleTriggerForNextAction(
                baseStateDataWithUpdatedResults,
                scheduler
              )
            case Failure(exception) =>
              log.error(
                "Was not able to extract received primary data correctly. Tear down the simulation. Failed with",
                exception
              )
              throw exception
          }

        case _: BaseStateData.ModelBaseStateData[_, _, _] =>
          /* Go to calculation state and send a trigger for this to myself as well */
          self ! StartCalculationTrigger(currentTick)
          goto(Calculate) using stateData
        case x =>
          throw new IllegalStateException(
            s"Unsupported base state data '$x' when handling all expected incoming data"
          )
      }
    } else {
      /* We sill have to wait - either for data or activation */
      stay() using stateData
    }
  }

  /** Determining the active to reactive power function to apply
    *
    * @param tick
    *   Tick to be applied for
    * @param baseStateData
    *   Base state data
    * @return
    *   A function, that transfers active into reactive power
    */
  def getReactivePowerFunction(
      tick: Long,
      baseStateData: FromOutsideBaseStateData[M, PD]
  ): Power => ReactivePower =
    if (baseStateData.fillUpReactivePowerWithModelFunc) {
      /* Use the model's active to reactive power function */
      val currentNodalVoltage =
        baseStateData.voltageValueStore
          .last(tick)
          .map(_._2)
          .getOrElse(
            Each(1d)
          )
      p: Power =>
        baseStateData.model
          .activeToReactivePowerFunc(
            currentNodalVoltage
          )(p)
    } else { _: Power =>
      /* Use trivial reactive power */
      Megavars(0d)
    }

  /** Try to get and process the received data
    *
    * @param data
    *   Mapping from sending actor ref to data
    * @param reactivePowerFunction
    *   Function to use, in order to determine the missing reactive power
    * @return
    *   A trial to get and process the needed data
    */
  def prepareData(
      data: Map[ActorRef, Option[_ <: Data]],
      reactivePowerFunction: Power => ReactivePower
  ): Try[PD] =
    data.headOption
      .flatMap { case (_, maybeData) =>
        maybeData
      }
      .fold[Try[PrimaryData]] {
        Failure(
          new IllegalStateException(
            "Not able to determine the most recent result, although it should have been sent."
          )
        )
      } {
        case result: PrimaryData
            if pdClassTag.runtimeClass.equals(result.getClass) =>
          Success(result)
        case primaryData: PrimaryData =>
          primaryData match {
            case pd: EnrichableData[_] =>
              val q =
                reactivePowerFunction(pd.p)
              val enriched = pd.add(q)
              if (pdClassTag.runtimeClass.equals(enriched.getClass))
                Success(enriched)
              else
                Failure(
                  new IllegalStateException(
                    "Received primary data cannot be enriched to expected data. Expected: " + pdClassTag.runtimeClass.getName + ", got: " + primaryData.getClass.getName + ", enriched to: " + enriched.getClass.getName
                  )
                )
            case _ =>
              Failure(
                new IllegalStateException(
                  "Got the wrong primary data. Expected: " + pdClassTag.runtimeClass.getName + ", got: " + primaryData.getClass.getName
                )
              )
          }
        case secondaryData: SecondaryData =>
          Failure(
            new IllegalStateException(
              s"Did expect primary data, but got '$secondaryData'."
            )
          )
      }
      .map(_.asInstanceOf[PD])

  /** Change over to [[Idle]] state and reply completion to the scheduler. By
    * doing so, also schedule an [[ActivityStartTrigger]] for the next upcoming
    * action.
    *
    * @param baseStateData
    *   Base state data to pop next activation from
    * @param scheduler
    *   Scheduler to schedule trigger
    * @return
    *   The next state
    */
  def goToIdleReplyCompletionAndScheduleTriggerForNextAction(
      baseStateData: BaseStateData[PD],
      scheduler: ActorRef
  ): FSM.State[AgentState, ParticipantStateData[PD]] = {
    /* Determine the very next tick, where activation is required */
    val (maybeActivationTriggers, updatedBaseStateData) =
      popNextActivationTrigger(baseStateData)

    val (_, triggerId) = releaseTickAndTriggerId()
    scheduler ! CompletionMessage(triggerId, maybeActivationTriggers)
    unstashAll()
    goto(Idle) using updatedBaseStateData
  }

  /** Pop the next tick, in which the agent wishes to get triggered, build a
    * regarding message and update the base state data. This might be either a
    * tick, where new data is foreseen to be sent by a
    * [[edu.ie3.simona.service.SimonaService]] or where additional activation is
    * needed.
    *
    * @param baseStateData
    *   Base state data to be updated
    * @return
    *   An [[Option]] to a [[Seq]] of new [[ScheduleTriggerMessage]] s as well
    *   as the updated base state data. If the next activation tick is an
    *   additional activation, this tick is removed from the list of desired
    *   additional activations.
    */
  def popNextActivationTrigger(
      baseStateData: BaseStateData[PD]
  ): (Option[Seq[ScheduleTriggerMessage]], BaseStateData[PD]) = {
    /* Determine what comes next: An additional activation or new data - or both at once */
    val nextAdditionalActivation =
      baseStateData.additionalActivationTicks.headOption
    val nextDataTick =
      baseStateData.foreseenDataTicks.values.toSeq.sorted.headOption.flatten

    /* return a [[Option]] to a [[Seq]] of [[ScheduleTriggerMessage]]s */
    def toMessageSeq: (Long, ActorRef) => Option[Seq[ScheduleTriggerMessage]] =
      (tick: Long, actorToBeTriggered: ActorRef) =>
        Some(
          Seq(
            ScheduleTriggerMessage(
              ActivityStartTrigger(tick),
              actorToBeTriggered
            )
          )
        )

    (nextAdditionalActivation, nextDataTick) match {
      case (None, Some(dataTick)) =>
        /* There is only a data tick available */
        (
          toMessageSeq(dataTick, self),
          baseStateData
        )
      case (Some(additionalTick), Some(dataTick))
          if dataTick < additionalTick =>
        /* The next foreseen activation will be based on foreseen data arrival. Do nothing else, then creating a
         * trigger. */
        (
          toMessageSeq(dataTick, self),
          baseStateData
        )
      case (Some(additionalTick), _) =>
        /* The next activation is additional (either there is no foreseen data tick or it is after the additional tick.
         * Remove the tick from the list of additional activation ticks. */
        val upcomingActivationTicks =
          baseStateData.additionalActivationTicks.rangeFrom(additionalTick + 1)
        val updatedBaseStateData = BaseStateData.updateBaseStateData(
          baseStateData,
          baseStateData.resultValueStore,
          baseStateData.requestValueStore,
          baseStateData.voltageValueStore,
          upcomingActivationTicks,
          baseStateData.foreseenDataTicks
        )

        (
          toMessageSeq(additionalTick, self),
          updatedBaseStateData
        )
      case (None, None) =>
        /* We don't know nothing about either additional activation nor new incoming data */
        (None, baseStateData)
    }
  }

  /** Determining the reply to an
    * [[edu.ie3.simona.ontology.messages.PowerMessage.RequestAssetPowerMessage]],
    * send this answer and stay in the current state. If no reply can be
    * determined (because an activation or incoming data is expected), the
    * message is stashed.
    *
    * This methods goal is to find a reply as fast as possible, therefore the
    * following options are checked in subsequent order: 1) This request (in
    * terms of tick and nodal voltage) has already been answered: Send it once
    * again 2) This request (in terms of tick) has already been answered, but
    * with different nodal voltage: Recalculate reactive power and send again 3)
    * No answer on this request, yet: Determine active and reactive power from
    * previous simulation results
    *
    * @param baseStateData
    *   Base state data to update
    * @param requestTick
    *   Tick of the incoming request
    * @param eInPu
    *   Real part of the complex, dimensionless nodal voltage
    * @param fInPu
    *   Imaginary part of the complex, dimensionless nodal voltage
    * @param alternativeResult
    *   Alternative result to use, if no reasonable result can be obtained
    * @return
    *   The very same state with updated request value store
    */
  override def answerPowerRequestAndStayWithUpdatedStateData(
      baseStateData: BaseStateData[PD],
      requestTick: Long,
      eInPu: Dimensionless,
      fInPu: Dimensionless,
      alternativeResult: PD
  ): FSM.State[AgentState, ParticipantStateData[PD]] = {
    log.debug(s"Received asset power request for tick {}", requestTick)

    /* Check, if there is any calculation foreseen for this tick. If so, wait with the response. */
    val activationExpected =
      baseStateData.additionalActivationTicks.headOption.exists(_ < requestTick)
    val dataExpected =
      baseStateData.foreseenDataTicks.values.flatten.exists(_ < requestTick)
    if (activationExpected || dataExpected) {
      log.debug(
        s"I got a request for power from '{}' for tick '{}', but I'm still waiting for new" +
          s" results before this tick. Waiting with the response.",
        sender(),
        requestTick
      )
      stash()
      stay() using baseStateData
    } else {

      /* Update the voltage value store */
      val nodalVoltage = Each(
        sqrt(
          pow(eInPu.toEach, 2) + pow(
            fInPu.toEach,
            2
          )
        )
      )
      val lastNodalVoltage =
        baseStateData.voltageValueStore.last(requestTick)
      val updatedVoltageStore =
        ValueStore.updateValueStore(
          baseStateData.voltageValueStore,
          requestTick,
          nodalVoltage
        )
      /* Determine the most recent request */
      val mostRecentRequest =
        baseStateData.requestValueStore.last(requestTick)

      /* === Check if this request has already been answered with same tick and nodal voltage === */
      determineFastReply(
        baseStateData,
        mostRecentRequest,
        requestTick,
        updatedVoltageStore,
        nodalVoltage,
        lastNodalVoltage
      ).getOrElse {
        /* If a fast reply is not possible, determine it the old fashioned way */
        determineReply(
          requestTick,
          baseStateData,
          mostRecentRequest,
          nodalVoltage,
          updatedVoltageStore,
          alternativeResult
        )
      }
    }
  }

  /** Checks, if a fast reply is possible, when the very same request (in terms
    * of tick and nodal voltage) already has been answered. Then a Option on
    * stay in the same state with sending an [[AssetPowerUnchangedMessage]] is
    * given back. If a fast reply is not possible, [[None]] is given back.
    * Additionally, the listener are informed about the result.
    *
    * @param baseStateData
    *   Base state data to update
    * @param mostRecentRequest
    *   [[Option]] on a tuple of last request tick and corresponding answer
    * @param requestTick
    *   Tick of the incoming request
    * @param voltageValueStore
    *   [[ValueStore]] with nodal voltages to use in updated state data
    * @param nodalVoltage
    *   Magnitude of the complex, dimensionless nodal voltage
    * @param lastNodalVoltage
    *   Lastly known magnitude of the complex, dimensionless nodal voltage
    * @return
    *   Option on a possible fast state change
    */
  final def determineFastReply(
      baseStateData: BaseStateData[PD],
      mostRecentRequest: Option[(Long, PD)],
      requestTick: Long,
      voltageValueStore: ValueStore[Dimensionless],
      nodalVoltage: Dimensionless,
      lastNodalVoltage: Option[(Long, Dimensionless)]
  ): Option[FSM.State[AgentState, ParticipantStateData[PD]]] = {
    implicit val outputConfig: NotifierConfig =
      baseStateData.outputConfig
    mostRecentRequest match {
      case Some((mostRecentRequestTick, latestProvidedValues))
          if mostRecentRequestTick == requestTick =>
        /* A request for this tick has already been answered. Check, if it has been the same request.
         * if it has been the same request we wanna answer with the same values afterwards, this data MUST always
         * be available when we already provided data for this tick */
        baseStateData match {
          case externalBaseStateData: FromOutsideBaseStateData[M, PD] =>
            /* When data is provided from outside it is NOT altered depending on the node voltage. Send an
             * AssetPowerUnchangedMessage */
            Some(
              stay() using externalBaseStateData.copy(
                voltageValueStore = voltageValueStore
              ) replying AssetPowerUnchangedMessage(
                latestProvidedValues.p,
                latestProvidedValues.q
              )
            )
          case modelBaseStateData: ParticipantModelBaseStateData[PD, CD, M] =>
            /* Check, if the last request has been made with the same nodal voltage. If not, recalculate the reactive
             * power. */
            implicit val puTolerance: Dimensionless =
              Each(modelBaseStateData.requestVoltageDeviationThreshold)

            lastNodalVoltage match {
              case Some((voltageTick, lastVoltage))
                  if voltageTick == requestTick =>
                if (lastVoltage ~= nodalVoltage) {
                  /* This is the very same request (same tick and same nodal voltage). Reply with
                   * AssetPowerUnchangedMessage */
                  Some(
                    stay() using modelBaseStateData replying AssetPowerUnchangedMessage(
                      latestProvidedValues.p,
                      latestProvidedValues.q
                    )
                  )
                } else {
                  /* If the voltage is not exactly equal, continue to determine the correct reply. */
                  None
                }
              case _ =>
                throw new InconsistentStateException(
                  s"I found an already answered request for tick $requestTick, but no matching nodal voltage."
                )
            }
        }
      case _ =>
        /* No reply for the request tick or no reply at all. Continue to determine the correct reply. */
        None
    }
  }

  /** Determine a reply on a
    * [[edu.ie3.simona.ontology.messages.PowerMessage.RequestAssetPowerMessage]]
    * by looking up the detailed simulation results, averaging them and
    * returning the equivalent state transition.
    *
    * @param requestTick
    *   The tick, the request belongs to
    * @param baseStateData
    *   Base state data
    * @param mostRecentRequest
    *   The request reply, that most recently has been sent
    * @param nodalVoltage
    *   Current nodal voltage
    * @param updatedVoltageValueStore
    *   Value store with updated nodal voltages
    * @param alternativeResult
    *   Alternative result to use, if no reasonable result can be obtained
    * @return
    *   Matching state transition
    */
  def determineReply(
      requestTick: Long,
      baseStateData: BaseStateData[PD],
      mostRecentRequest: Option[(Long, PD)],
      nodalVoltage: Dimensionless,
      updatedVoltageValueStore: ValueStore[Dimensionless],
      alternativeResult: PD
  ): FSM.State[AgentState, ParticipantStateData[PD]] = {
    /* No fast reply possible --> Some calculations have to be made */
    mostRecentRequest match {
      case Some((lastRequestTick, _)) if lastRequestTick > requestTick =>
        throw new InvalidRequestException(
          "Got a request for a tick, whereas a later tick already has been answered. This behaviour is not yet specified!"
        )
      case Some((lastRequestTick, lastResult))
          if lastRequestTick == requestTick =>
        /* Repetitive request for the same tick, but with different voltage */
        baseStateData match {
          case modelBaseStateData: ParticipantModelBaseStateData[PD, CD, M] =>
            /* Active power is yet calculated, but reactive power needs update */
            val nextReactivePower = modelBaseStateData.model
              .calculateReactivePower(lastResult.p, nodalVoltage)

            /* Determine the reply, based new circumstances */
            val updatedRequestValueStore =
              ValueStore.updateValueStore(
                baseStateData.requestValueStore,
                requestTick,
                lastResult.withReactivePower(nextReactivePower)
              )
            val nextStateData =
              modelBaseStateData.copy(
                requestValueStore = updatedRequestValueStore,
                voltageValueStore = updatedVoltageValueStore
              )

            stay() using nextStateData replying AssetPowerChangedMessage(
              lastResult.p,
              nextReactivePower
            )
          case unexpectedStateData =>
            throw new IllegalStateException(
              s"The request reply should not be re-calculated for state data '$unexpectedStateData'"
            )
        }

      case _ =>
        /* There hasn't been a request for this tick, yet. Check, if there are simulation results. If at least one
         * is apparent, average them and answer the request. If no simulation results is apparent at all, reply with
         * zero power, although this case should have been handled earlier */
        getRelevantResultData(
          requestTick,
          baseStateData.resultValueStore,
          baseStateData.requestValueStore
        ) match {
          case Some(relevantData) =>
            /* There is at least one relevant simulation result apparent, which might also be the most recent one
             * before the last request. But this is still the most recent one considered being valid. */
            averagePowerAndStay(
              baseStateData,
              relevantData,
              requestTick,
              nodalVoltage,
              updatedVoltageValueStore,
              alternativeResult
            )
          case None =>
            /* There is no simulation result at all. Reply with zero power */
            stayWithUpdatedRequestValueStore(
              baseStateData,
              alternativeResult,
              requestTick,
              updatedVoltageValueStore
            )
        }
    }
  }

  /** Determine the relevant simulation results to calculate the average of
    * those, to answer a given request. The relevant results are those between
    * the most recent result tick BEFORE or at the last request and the most
    * recent result tick before or at this request tick. If no new information
    * are apparent, the last known simulation result (before the last answered
    * request) is taken, as this is the only still valid information.
    *
    * @param requestTick
    *   Tick, the current request belongs to
    * @param resultValueStore
    *   Storage of simulation results
    * @param requestValueStore
    *   Storage of already answered requests
    * @return
    *   An optional mapping from tick to simulation results, if some are
    *   apparent within the tick window to be considered.
    */
  def getRelevantResultData(
      requestTick: Long,
      resultValueStore: ValueStore[PD],
      requestValueStore: ValueStore[PD]
  ): Option[RelevantResultValues[PD]] = {
    /* The actual tick window for averaging is the last request tick and this request tick (both including) */
    val (averagingWindowStart, averagingWindowEnd) =
      determineTickWindow(requestTick, requestValueStore)

    /* All participants simulation results between the most recent simulation tick BEFORE or at the beginning of the
     * averaging window and it's end (both including) are relevant for averaging the simulated primary data */
    val firstRelevantTick = determineFirstRelevantTick(
      averagingWindowStart,
      resultValueStore
    )

    /* Let's see, if we got some simulation results between the first relevant simulation tick and this request's tick */
    val simulationResults =
      resultValueStore.get(firstRelevantTick, averagingWindowEnd)
    if (simulationResults.nonEmpty) {
      /* There is at least one simulation result. This might as well be the last simulation result before the last
       * request reply, which still is considered to be the last valid simulation result. */
      Some(
        RelevantResultValues(
          averagingWindowStart,
          averagingWindowEnd,
          simulationResults
        )
      )
    } else {
      None
    }
  }

  /** Determine the averaging tick window. It starts with the last request tick
    * and ends with this request tick.
    *
    * @param requestTick
    *   Tick, for which the averaged primary data has to be determined
    * @param requestValueStore
    *   Storage of already answered requests
    * @return
    *   Window between the last request or simulation start and this request
    */
  private def determineTickWindow(
      requestTick: Long,
      requestValueStore: ValueStore[_]
  ): (Long, Long) =
    requestValueStore.lastKnownTick(requestTick - 1) match {
      case Some(lastRequestTick) => (lastRequestTick, requestTick)
      case None                  => (0, requestTick)
    }

  /** Determines the first tick, that is relevant for building the average
    * primary data to answer a request at the given tick. This is either the
    * last known data tick before or at the last request tick or the beginning
    * of the simulation.
    *
    * @param lastRequestTick
    *   Last tick, at which a request has been answered
    * @param resultValueStore
    *   Storage for the simulation results
    * @return
    *   The first relevant tick for averaging primary data
    */
  private def determineFirstRelevantTick(
      lastRequestTick: Long,
      resultValueStore: ValueStore[_]
  ): Long =
    resultValueStore.lastKnownTick(lastRequestTick) match {
      case Some(firstRelevantDataTick) => firstRelevantDataTick
      case None                        => 0
    }

  /** Average the given power values, answer with the equivalent reply and stay
    * in this state.
    *
    * @param baseData
    *   Current agent's base state data
    * @param relevantResults
    *   Collection of all relevant simulation results, including the needed tick
    *   window
    * @param requestTick
    *   Tick in which power has been requested
    * @param nodalVoltage
    *   Nodal voltage magnitude in the moment of request
    * @param voltageValueStore
    *   Voltage value store to be used in the updated base state data
    * @param alternativeResult
    *   If no relevant data are apparent, then use this result instead
    * @return
    *   The very same state as the agent currently is in, but with updated base
    *   state data
    */
  final def averagePowerAndStay(
      baseData: BaseStateData[PD],
      relevantResults: RelevantResultValues[PD],
      requestTick: Long,
      nodalVoltage: Dimensionless,
      voltageValueStore: ValueStore[Dimensionless],
      alternativeResult: PD
  ): FSM.State[AgentState, ParticipantStateData[PD]] = {
    if (relevantResults.relevantData.nonEmpty) {
      averagePowerAndStay(
        baseData,
        relevantResults.relevantData,
        requestTick,
        relevantResults.windowStart,
        relevantResults.windowEnd,
        nodalVoltage,
        voltageValueStore
      )
    } else {
      log.debug(
        s"No relevant data apparent, stay and reply with alternative result {}.",
        alternativeResult
      )
      stayWithUpdatedRequestValueStore(
        baseData,
        alternativeResult,
        requestTick,
        voltageValueStore
      )
    }
  }

  /** Determines the reply result by averaging the given power values over the
    * queried tick frame. The next state is the very same and the agent replies
    * to the request with the freshly determined averaged power. The reply is
    * also added to the requestValueStore.
    *
    * @param baseData
    *   Current agent's base state data
    * @param tickToResult
    *   Mapping from data tick to actual data
    * @param requestTick
    *   Tick in which power has been requested
    * @param windowStartTick
    *   Beginning of the averaging window
    * @param windowEndTick
    *   End of the averaging window
    * @param nodalVoltage
    *   Nodal voltage magnitude in the moment of request
    * @param voltageValueStore
    *   Voltage value store to be used in the updated base state data
    * @return
    *   The very same state as the agent currently is in, but with updated base
    *   state data
    */
  def averagePowerAndStay(
      baseData: BaseStateData[PD],
      tickToResult: Map[Long, PD],
      requestTick: Long,
      windowStartTick: Long,
      windowEndTick: Long,
      nodalVoltage: Dimensionless,
      voltageValueStore: ValueStore[Dimensionless]
  ): FSM.State[AgentState, ParticipantStateData[PD]] = {
    val averageResult = determineAverageResult(
      baseData,
      tickToResult,
      windowStartTick,
      windowEndTick,
      nodalVoltage
    )
    stayWithUpdatedRequestValueStore(
      baseData,
      averageResult,
      requestTick,
      voltageValueStore
    )
  }

  /** Determines the average result, from which to reply to a request. The
    * values are determined by on averaging the results in the baseStateData
    * result value store within the given tick window
    *
    * @param baseStateData
    *   The [[BaseStateData]] to hold information about current results
    * @param tickToResult
    *   Mapping from result tick to actual result
    * @param windowStartTick
    *   Beginning of the averaging tick window
    * @param windowEndTick
    *   End of the averaging tick window
    * @param nodalVoltage
    *   Current nodal voltage magnitude in p.u.
    * @return
    *   Averaged result
    */
  def determineAverageResult(
      baseStateData: BaseStateData[PD],
      tickToResult: Map[Long, PD],
      windowStartTick: Long,
      windowEndTick: Long,
      nodalVoltage: Dimensionless
  ): PD = {
    /* Determine, how the single model would transfer the active into reactive power */
    val activeToReactivePowerFunction = baseStateData match {
      case _: FromOutsideBaseStateData[M, PD] => None
      case modelBaseStateData: ParticipantModelBaseStateData[PD, CD, M] =>
        Some(
          modelBaseStateData.model.activeToReactivePowerFunc(nodalVoltage)
        )
    }

    averageResults(
      tickToResult,
      windowStartTick,
      windowEndTick,
      activeToReactivePowerFunction
    )
  }

  /** Determine the average result within the given tick window
    *
    * @param tickToResults
    *   Mapping from data tick to actual data
    * @param windowStart
    *   First, included tick of the time window
    * @param windowEnd
    *   Last, included tick of the time window
    * @param activeToReactivePowerFuncOpt
    *   An Option on a function, that transfers the active into reactive power
    * @return
    *   The averaged result
    */
  def averageResults(
      tickToResults: Map[Long, PD],
      windowStart: Long,
      windowEnd: Long,
      activeToReactivePowerFuncOpt: Option[
        Power => ReactivePower
      ] = None
  ): PD

  /** Updates the given base state data by inserting updated request value store
    * and the provided voltage value store. The next state is the very same one,
    * but with updated base state data. Additionally, an
    * [[AssetPowerChangedMessage]] is sent to the requesting entity
    *
    * @param baseStateData
    *   Current base state data
    * @param averageResult
    *   Averaged result to put to request value store
    * @param requestTick
    *   Tick of the most recent request
    * @param voltageValueStore
    *   Voltage value store to be used in the updated base state data
    * @return
    *   The very same state as the agent currently is in, but with updated base
    *   state data
    */
  def stayWithUpdatedRequestValueStore(
      baseStateData: BaseStateData[PD],
      averageResult: PD,
      requestTick: Long,
      voltageValueStore: ValueStore[Dimensionless]
  ): FSM.State[AgentState, ParticipantStateData[PD]] = {
    val updatedRequestValueStore =
      ValueStore.updateValueStore(
        baseStateData.requestValueStore,
        requestTick,
        averageResult
      )
    val nextStateData = BaseStateData.updateBaseStateData(
      baseStateData,
      baseStateData.resultValueStore,
      updatedRequestValueStore,
      voltageValueStore,
      baseStateData.additionalActivationTicks,
      baseStateData.foreseenDataTicks
    )

    averageResult.toApparentPower match {
      case ApparentPower(p, q) =>
        stay() using nextStateData replying AssetPowerChangedMessage(p, q)
    }
  }

  /** Calculate the power output of the participant without needing any
    * secondary data. The next state is [[Idle]], sending a
    * [[CompletionMessage]] to scheduler and using update result values.
    *
    * @param baseStateData
    *   Base state data to update
    * @param currentTick
    *   Tick, the trigger belongs to
    * @param scheduler
    *   [[ActorRef]] to the scheduler in the simulation
    * @return
    *   [[Idle]] with updated result values
    */
  override def calculatePowerWithoutSecondaryDataAndGoToIdle(
      baseStateData: ParticipantModelBaseStateData[PD, CD, M],
      currentTick: Long,
      scheduler: ActorRef,
      nodalVoltage: Dimensionless,
      calculateModelPowerFunc: (
          Long,
          ParticipantModelBaseStateData[PD, CD, M],
          Dimensionless
      ) => PD
  ): FSM.State[AgentState, ParticipantStateData[PD]] = {
    val result =
      calculateModelPowerFunc(currentTick, baseStateData, nodalVoltage)

    val updatedResultValueStore =
      ValueStore.updateValueStore(
        baseStateData.resultValueStore,
        currentTick,
        result
      )

    /* Inform the listeners about new result */
    announceSimulationResult(
      baseStateData,
      currentTick,
      AccompaniedSimulationResult(result)
    )(baseStateData.outputConfig)

    /* In this case, without secondary data, the agent has been triggered by an ActivityStartTrigger by itself,
     * therefore pop the next one */
    val baseStateDataWithUpdatedResultStore = BaseStateData.updateBaseStateData(
      baseStateData,
      updatedResultValueStore,
      baseStateData.requestValueStore,
      baseStateData.voltageValueStore,
      baseStateData.additionalActivationTicks,
      baseStateData.foreseenDataTicks
    )
    goToIdleReplyCompletionAndScheduleTriggerForNextAction(
      baseStateDataWithUpdatedResultStore,
      scheduler
    )
  }

  /** Notify listeners about a new simulation result of the participant agent,
    * if the config says so.
    *
    * @param baseStateData
    *   Agent's base state data
    * @param tick
    *   Tick, the result belongs to
    * @param result
    *   The result to build a event for
    * @param outputConfig
    *   Configuration of the output behaviour
    */
  def announceSimulationResult(
      baseStateData: BaseStateData[PD],
      tick: Long,
      result: AccompaniedSimulationResult[PD]
  )(implicit outputConfig: NotifierConfig): Unit =
    if (outputConfig.simulationResultInfo) {
      notifyListener(
        buildResultEvent(baseStateData, tick, result.primaryData)
      )
      result.accompanyingResults
        .flatMap(result => buildResultEvent(result))
        .foreach(notifyListener(_))
    }

  /** Update the result and calc relevant data value stores, inform all
    * registered listeners and go to Idle using the updated base state data
    *
    * @param scheduler
    *   Actor reference of the scheduler
    * @param baseStateData
    *   The base state data of the collection state
    * @param result
    *   Result of simulation
    * @param relevantData
    *   Data, that have been relevant to this calculation
    * @return
    *   Desired state change
    */
  final def updateValueStoresInformListenersAndGoToIdleWithUpdatedBaseStateData(
      scheduler: ActorRef,
      baseStateData: BaseStateData[PD],
      result: AccompaniedSimulationResult[PD],
      relevantData: CD
  ): FSM.State[AgentState, ParticipantStateData[PD]] = {
    /* Update the value stores */
    val updatedValueStore =
      ValueStore.updateValueStore(
        baseStateData.resultValueStore,
        currentTick,
        result.primaryData
      )
    val updatedRelevantDataStore =
      baseStateData match {
        case data: BaseStateData.ModelBaseStateData[_, _, _] =>
          ValueStore.updateValueStore(
            data.calcRelevantDateStore,
            currentTick,
            relevantData
          )
        case _ =>
          throw new InconsistentStateException(
            "Cannot find calculation relevant data to update."
          )
      }

    /* Inform the listeners about new result */
    announceSimulationResult(
      baseStateData,
      currentTick,
      result
    )(baseStateData.outputConfig)

    /* Update the base state data */
    val baseStateDateWithUpdatedResults =
      baseStateData match {
        case data: ParticipantModelBaseStateData[PD, CD, M] =>
          data.copy(
            resultValueStore = updatedValueStore,
            calcRelevantDateStore = updatedRelevantDataStore
          )
        case _ =>
          throw new InconsistentStateException(
            "Wrong base state data"
          )
      }

    goToIdleReplyCompletionAndScheduleTriggerForNextAction(
      baseStateDateWithUpdatedResults,
      scheduler
    )
  }

  /** Notify listeners about a new reply on a power request, if the config says
    * so.
    *
    * @param baseStateData
    *   Agent's base state data
    * @param tick
    *   Tick, the result belongs to
    * @param activePower
    *   Active power
    * @param reactivePower
    *   Reactive power
    * @param outputConfig
    *   Configuration of the output behaviour
    */
  override def announceAssetPowerRequestReply(
      baseStateData: BaseStateData[_],
      tick: Long,
      activePower: Power,
      reactivePower: ReactivePower
  )(implicit outputConfig: NotifierConfig): Unit =
    if (outputConfig.powerRequestReply) {
      log.warning(
        "Writing out power request replies is currently not supported!"
      )
    }

  /** To clean up agent value stores after power flow convergence. This is
    * necessary for agents whose results are time dependent e.g. storage agents
    *
    * @param baseStateData
    *   Basic state data
    * @param currentTick
    *   Tick, the trigger belongs to
    * @return
    *   [[Idle]] with updated result values
    */
  override def finalizeTickAfterPF(
      baseStateData: BaseStateData[PD],
      currentTick: Long
  ): FSM.State[AgentState, ParticipantStateData[PD]] = {
    baseStateData.requestValueStore.last(currentTick).foreach {
      case (_, data) =>
        // forward information to result listeners after power flow convergence
        announceAssetPowerRequestReply(
          baseStateData,
          currentTick,
          data.p,
          data.q
        )(baseStateData.outputConfig)
    }
    goto(Idle) using baseStateData
  }

  /** Determines the correct result event.
    *
    * @param baseStateData
    *   Agent's base state data
    * @param tick
    *   Tick, the result belongs to
    * @param result
    *   The result to build an event for
    * @return
    *   The equivalent event
    */
  def buildResultEvent(
      baseStateData: BaseStateData[PD],
      tick: Long,
      result: PD
  ): ParticipantResultEvent = {
    val uuid = baseStateData.modelUuid
    val dateTime = tick.toDateTime(baseStateData.startDate)
    ParticipantResultEvent(
      buildResult(uuid, dateTime, result)
    )
  }

  /** Wrap a given result into a [[ResultEvent]], so that it can be sent to the
    * listener
    * @param result
    *   Result entity to send
    * @tparam R
    *   Type of result
    * @return
    *   Optionally wrapped event
    */
  def buildResultEvent[R <: ResultEntity](
      result: R
  ): Option[ResultEvent] = result match {
    case thermalResult: ThermalUnitResult =>
      Some(ThermalResultEvent(thermalResult))
    case unsupported =>
      log.debug(
        s"Results of class '${unsupported.getClass.getSimpleName}' are currently not supported."
      )
      None
  }

  /** Determines the correct result.
    *
    * @param uuid
    *   Unique identifier of the physical model
    * @param dateTime
    *   Real world date of the result
    * @param result
    *   The primary data to build a result model for
    * @return
    *   The equivalent event
    */
  protected def buildResult(
      uuid: UUID,
      dateTime: ZonedDateTime,
      result: PD
  ): SystemParticipantResult

  /** Returns secondary service of type T or throws exception
    * @param services
    *   the services Option used in
    *   [[edu.ie3.simona.agent.participant.statedata.BaseStateData.ModelBaseStateData]]
    * @param tag
    *   ClassTag of T
    * @tparam T
    *   the type of secondary service to return
    * @return
    *   secondary service of given type
    */
  protected def getService[T <: SecondaryDataService[_]](
      services: Option[Vector[SecondaryDataService[_ <: SecondaryData]]]
  )(implicit tag: ClassTag[T]): ActorRef =
    services
      .getOrElse(
        throw new InconsistentStateException(
          "No services provided by ParticipantModelBaseStateData."
        )
      )
      .find {
        case _: T => true
        case _    => false
      }
      .getOrElse(
        throw new InconsistentStateException(
          s"No $tag provided by ParticipantModelBaseStateData."
        )
      )
      .actorRef
}

case object ParticipantAgentFundamentals {

  /** Hold all necessary information for later averaging of participant
    * simulations' results.
    *
    * @param windowStart
    *   Beginning of the actual tick window, that should be covered by the
    *   averaging process
    * @param windowEnd
    *   End of the actual tick window, that should be covered by the averaging
    *   process
    * @param relevantData
    *   Collection of all necessary data for averaging (spans a wider range,
    *   than the actual window)
    * @tparam PD
    *   Type of primary data, that is relevant for the next calculation
    */
  final case class RelevantResultValues[+PD <: PrimaryData](
      windowStart: Long,
      windowEnd: Long,
      relevantData: Map[Long, PD]
  )

  /** Determine the average apparent power within the given tick window
    *
    * @param tickToResults
    *   Mapping from data tick to actual data
    * @param windowStart
    *   First, included tick of the time window
    * @param windowEnd
    *   Last, included tick of the time window
    * @param activeToReactivePowerFuncOpt
    *   An Option on a function, that transfers the active into reactive power
    * @return
    *   The averaged apparent power
    */
  def averageApparentPower(
      tickToResults: Map[Long, ApparentPower],
      windowStart: Long,
      windowEnd: Long,
      activeToReactivePowerFuncOpt: Option[
        Power => ReactivePower
      ] = None,
      log: LoggingAdapter
  ): ApparentPower = {
    val p = QuantityUtil.average[Power, Energy](
      tickToResults.map { case (tick, pd) =>
        tick -> Megawatts(pd.p.toMegawatts)
      },
      windowStart,
<<<<<<< HEAD
      windowEnd,
      classOf[Energy],
      KilowattHours,
      classOf[Power],
      Megawatts
=======
      windowEnd
>>>>>>> 492f6de6
    ) match {
      case Success(pSuccess) =>
        pSuccess
      case Failure(exception) =>
        log.warning(
          "Unable to determine average active power. Apply 0 instead. Cause:\n\t{}",
          exception
        )
        Megawatts(0d)
    }

<<<<<<< HEAD
    val q = QuantityUtil.average(
      tickToResults.map { case (tick, pd) =>
        activeToReactivePowerFuncOpt match {
          case Some(qFunc) =>
            tick -> Megavars(qFunc(pd.toApparentPower.p).toMegavars)
          case None => tick -> Megavars(pd.toApparentPower.q.toMegavars)
        }
      },
      windowStart,
      windowEnd,
      classOf[Energy],
      KilowattHours,
      classOf[ReactivePower],
      Megavars
    ) match {
      case Success(pSuccess) =>
        pSuccess
=======
    val q = QuantityUtil.average[Power, Energy](
      tickToResults.map { case (tick, pd) =>
        activeToReactivePowerFuncOpt match {
          case Some(qFunc) =>
            // NOTE: The type conversion to Megawatts is done to satisfy the methods type constraints
            // and is undone after unpacking the results
            tick -> Megawatts(qFunc(pd.toApparentPower.p).toMegavars)
          case None => tick -> Megawatts(pd.toApparentPower.q.toMegavars)
        }
      },
      windowStart,
      windowEnd
    ) match {
      case Success(pSuccess) =>
        Megavars(pSuccess.toMegawatts)
>>>>>>> 492f6de6
      case Failure(exception) =>
        log.warning(
          "Unable to determine average reactive power. Apply 0 instead. Cause:\n\t{}",
          exception
        )
        Megavars(0d)
    }

    ApparentPower(p, q)
  }
<<<<<<< HEAD

  /** Determine the average apparent power within the given tick window
    *
    * @param tickToResults
    *   Mapping from data tick to actual data
    * @param windowStart
    *   First, included tick of the time window
    * @param windowEnd
    *   Last, included tick of the time window
    * @param activeToReactivePowerFuncOpt
    *   An Option on a function, that transfers the active into reactive power
    * @return
    *   The averaged apparent power
    */
  def averageApparentPowerAndHeat(
      tickToResults: Map[Long, ApparentPowerAndHeat],
      windowStart: Long,
      windowEnd: Long,
      activeToReactivePowerFuncOpt: Option[
        Power => ReactivePower
      ] = None,
      log: LoggingAdapter
  ): ApparentPowerAndHeat = {
    val p = QuantityUtil.average(
      tickToResults.map { case (tick, pd) =>
        tick -> Megawatts(pd.p.toMegawatts)
      },
      windowStart,
      windowEnd,
      classOf[Energy],
      KilowattHours,
      classOf[Power],
      Megawatts
    ) match {
      case Success(pSuccess) => pSuccess
      case Failure(exception) =>
        log.warning(
          "Unable to determine average active power. Apply 0 instead. Cause:\n\t{}",
          exception
        )
        Megawatts(0d)
    }
    val q = QuantityUtil.average(
      tickToResults.map { case (tick, pd) =>
        activeToReactivePowerFuncOpt match {
          case Some(qFunc) =>
            tick -> Megavars(qFunc(pd.toApparentPower.p).toMegavars)
          case None => tick -> Megavars(pd.toApparentPower.q.toMegavars)
        }
      },
      windowStart,
      windowEnd,
      classOf[Energy],
      KilowattHours,
      classOf[ReactivePower],
      Megavars
    ) match {
      case Success(pSuccess) => pSuccess
      case Failure(exception) =>
        log.warning(
          "Unable to determine average reactive power. Apply 0 instead. Cause:\n\t{}",
          exception
        )
        Megavars(0d)
    }
    val qDot = QuantityUtil.average(
      tickToResults.map { case (tick, pd) =>
        tick -> Megawatts(pd.qDot.toMegawatts)
      },
      windowStart,
      windowEnd,
      classOf[Energy],
      KilowattHours,
      classOf[Power],
      Megawatts
    ) match {
      case Success(qDotSuccess) => qDotSuccess
      case Failure(exception) =>
        log.warning(
          "Unable to determine average thermal power. Apply 0 instead. Cause:\n\t{}",
          exception
        )
        Megawatts(0d)
    }

    ApparentPowerAndHeat(p, q, qDot)
  }

=======
>>>>>>> 492f6de6
}<|MERGE_RESOLUTION|>--- conflicted
+++ resolved
@@ -80,13 +80,8 @@
 import edu.ie3.simona.util.TickUtil._
 import edu.ie3.util.quantities.PowerSystemUnits._
 import edu.ie3.util.scala.quantities.{Megavars, QuantityUtil, ReactivePower}
-<<<<<<< HEAD
-import squants.energy.{Energy, KilowattHours, Megawatts}
-import squants.{Dimensionless, Each, Power}
-=======
 import squants.energy.{KilowattHours, Megawatts}
 import squants.{Dimensionless, Each, Energy, Power}
->>>>>>> 492f6de6
 
 import java.time.ZonedDateTime
 import java.util.UUID
@@ -1728,15 +1723,7 @@
         tick -> Megawatts(pd.p.toMegawatts)
       },
       windowStart,
-<<<<<<< HEAD
-      windowEnd,
-      classOf[Energy],
-      KilowattHours,
-      classOf[Power],
-      Megawatts
-=======
       windowEnd
->>>>>>> 492f6de6
     ) match {
       case Success(pSuccess) =>
         pSuccess
@@ -1748,25 +1735,6 @@
         Megawatts(0d)
     }
 
-<<<<<<< HEAD
-    val q = QuantityUtil.average(
-      tickToResults.map { case (tick, pd) =>
-        activeToReactivePowerFuncOpt match {
-          case Some(qFunc) =>
-            tick -> Megavars(qFunc(pd.toApparentPower.p).toMegavars)
-          case None => tick -> Megavars(pd.toApparentPower.q.toMegavars)
-        }
-      },
-      windowStart,
-      windowEnd,
-      classOf[Energy],
-      KilowattHours,
-      classOf[ReactivePower],
-      Megavars
-    ) match {
-      case Success(pSuccess) =>
-        pSuccess
-=======
     val q = QuantityUtil.average[Power, Energy](
       tickToResults.map { case (tick, pd) =>
         activeToReactivePowerFuncOpt match {
@@ -1782,7 +1750,6 @@
     ) match {
       case Success(pSuccess) =>
         Megavars(pSuccess.toMegawatts)
->>>>>>> 492f6de6
       case Failure(exception) =>
         log.warning(
           "Unable to determine average reactive power. Apply 0 instead. Cause:\n\t{}",
@@ -1793,7 +1760,6 @@
 
     ApparentPower(p, q)
   }
-<<<<<<< HEAD
 
   /** Determine the average apparent power within the given tick window
     *
@@ -1882,6 +1848,4 @@
     ApparentPowerAndHeat(p, q, qDot)
   }
 
-=======
->>>>>>> 492f6de6
 }