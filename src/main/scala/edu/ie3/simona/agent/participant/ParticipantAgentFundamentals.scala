--- conflicted
+++ resolved
@@ -71,18 +71,11 @@
 import edu.ie3.util.quantities.QuantityUtils.RichQuantityDouble
 import edu.ie3.util.scala.quantities.{Megavars, QuantityUtil, ReactivePower}
 import squants.energy.Megawatts
-<<<<<<< HEAD
-=======
 import squants.{Power, Dimensionless, Each}
->>>>>>> 83d0fb03
 
 import java.time.ZonedDateTime
 import java.util.UUID
 import java.util.concurrent.TimeUnit
-<<<<<<< HEAD
-import javax.measure.quantity.{Energy, Power}
-=======
->>>>>>> 83d0fb03
 import scala.collection.SortedSet
 import scala.reflect.ClassTag
 import scala.util.{Failure, Success, Try}
@@ -205,11 +198,7 @@
       requestVoltageDeviationThreshold,
       ValueStore.forVoltage(
         resolution,
-<<<<<<< HEAD
-        squants.Each(
-=======
         Each(
->>>>>>> 83d0fb03
           inputModel.getNode
             .getvTarget()
             .to(PU)
@@ -628,11 +617,7 @@
   def getReactivePowerFunction(
       tick: Long,
       baseStateData: FromOutsideBaseStateData[M, PD]
-<<<<<<< HEAD
-  ): squants.Power => ReactivePower =
-=======
   ): Power => ReactivePower =
->>>>>>> 83d0fb03
     if (baseStateData.fillUpReactivePowerWithModelFunc) {
       /* Use the model's active to reactive power function */
       val currentNodalVoltage =
@@ -640,24 +625,14 @@
           .last(tick)
           .map(_._2)
           .getOrElse(
-<<<<<<< HEAD
-            squants.Each(1d)
-          )
-      p: squants.Power =>
-=======
             Each(1d)
           )
       p: Power =>
->>>>>>> 83d0fb03
         baseStateData.model
           .activeToReactivePowerFunc(
             currentNodalVoltage
           )(p)
-<<<<<<< HEAD
-    } else { _: squants.Power =>
-=======
     } else { _: Power =>
->>>>>>> 83d0fb03
       /* Use trivial reactive power */
       Megavars(0d)
     }
@@ -673,11 +648,7 @@
     */
   def prepareData(
       data: Map[ActorRef, Option[_ <: Data]],
-<<<<<<< HEAD
-      reactivePowerFunction: squants.Power => ReactivePower
-=======
       reactivePowerFunction: Power => ReactivePower
->>>>>>> 83d0fb03
   ): Try[PD] =
     data.headOption
       .flatMap { case (_, maybeData) =>
@@ -852,13 +823,8 @@
   override def answerPowerRequestAndStayWithUpdatedStateData(
       baseStateData: BaseStateData[PD],
       requestTick: Long,
-<<<<<<< HEAD
-      eInPu: squants.Dimensionless,
-      fInPu: squants.Dimensionless,
-=======
       eInPu: Dimensionless,
       fInPu: Dimensionless,
->>>>>>> 83d0fb03
       alternativeResult: PD
   ): FSM.State[AgentState, ParticipantStateData[PD]] = {
     log.debug(s"Received asset power request for tick {}", requestTick)
@@ -880,11 +846,7 @@
     } else {
 
       /* Update the voltage value store */
-<<<<<<< HEAD
-      val nodalVoltage = squants.Each(
-=======
       val nodalVoltage = Each(
->>>>>>> 83d0fb03
         sqrt(
           pow(eInPu.toEach, 2) + pow(
             fInPu.toEach,
@@ -951,15 +913,9 @@
       baseStateData: BaseStateData[PD],
       mostRecentRequest: Option[(Long, PD)],
       requestTick: Long,
-<<<<<<< HEAD
-      voltageValueStore: ValueStore[squants.Dimensionless],
-      nodalVoltage: squants.Dimensionless,
-      lastNodalVoltage: Option[(Long, squants.Dimensionless)]
-=======
       voltageValueStore: ValueStore[Dimensionless],
       nodalVoltage: Dimensionless,
       lastNodalVoltage: Option[(Long, Dimensionless)]
->>>>>>> 83d0fb03
   ): Option[FSM.State[AgentState, ParticipantStateData[PD]]] = {
     implicit val outputConfig: ParticipantNotifierConfig =
       baseStateData.outputConfig
@@ -984,13 +940,8 @@
           case modelBaseStateData: ParticipantModelBaseStateData[PD, CD, M] =>
             /* Check, if the last request has been made with the same nodal voltage. If not, recalculate the reactive
              * power. */
-<<<<<<< HEAD
-            implicit val puTolerance: squants.Dimensionless =
-              squants.Each(modelBaseStateData.requestVoltageDeviationThreshold)
-=======
             implicit val puTolerance: Dimensionless =
               Each(modelBaseStateData.requestVoltageDeviationThreshold)
->>>>>>> 83d0fb03
 
             lastNodalVoltage match {
               case Some((voltageTick, lastVoltage))
@@ -1044,13 +995,8 @@
       requestTick: Long,
       baseStateData: BaseStateData[PD],
       mostRecentRequest: Option[(Long, PD)],
-<<<<<<< HEAD
-      nodalVoltage: squants.Dimensionless,
-      updatedVoltageValueStore: ValueStore[squants.Dimensionless],
-=======
       nodalVoltage: Dimensionless,
       updatedVoltageValueStore: ValueStore[Dimensionless],
->>>>>>> 83d0fb03
       alternativeResult: PD
   ): FSM.State[AgentState, ParticipantStateData[PD]] = {
     /* No fast reply possible --> Some calculations have to be made */
@@ -1238,13 +1184,8 @@
       baseData: BaseStateData[PD],
       relevantResults: RelevantResultValues[PD],
       requestTick: Long,
-<<<<<<< HEAD
-      nodalVoltage: squants.Dimensionless,
-      voltageValueStore: ValueStore[squants.Dimensionless],
-=======
       nodalVoltage: Dimensionless,
       voltageValueStore: ValueStore[Dimensionless],
->>>>>>> 83d0fb03
       alternativeResult: PD
   ): FSM.State[AgentState, ParticipantStateData[PD]] = {
     if (relevantResults.relevantData.nonEmpty) {
@@ -1300,13 +1241,8 @@
       requestTick: Long,
       windowStartTick: Long,
       windowEndTick: Long,
-<<<<<<< HEAD
-      nodalVoltage: squants.Dimensionless,
-      voltageValueStore: ValueStore[squants.Dimensionless]
-=======
       nodalVoltage: Dimensionless,
       voltageValueStore: ValueStore[Dimensionless]
->>>>>>> 83d0fb03
   ): FSM.State[AgentState, ParticipantStateData[PD]] = {
     val averageResult = determineAverageResult(
       baseData,
@@ -1345,11 +1281,7 @@
       tickToResult: Map[Long, PD],
       windowStartTick: Long,
       windowEndTick: Long,
-<<<<<<< HEAD
-      nodalVoltage: squants.Dimensionless
-=======
       nodalVoltage: Dimensionless
->>>>>>> 83d0fb03
   ): PD = {
     /* Determine, how the single model would transfer the active into reactive power */
     val activeToReactivePowerFunction = baseStateData match {
@@ -1386,11 +1318,7 @@
       windowStart: Long,
       windowEnd: Long,
       activeToReactivePowerFuncOpt: Option[
-<<<<<<< HEAD
-        squants.Power => ReactivePower
-=======
         Power => ReactivePower
->>>>>>> 83d0fb03
       ] = None
   ): PD
 
@@ -1415,11 +1343,7 @@
       baseStateData: BaseStateData[PD],
       averageResult: PD,
       requestTick: Long,
-<<<<<<< HEAD
-      voltageValueStore: ValueStore[squants.Dimensionless]
-=======
       voltageValueStore: ValueStore[Dimensionless]
->>>>>>> 83d0fb03
   ): FSM.State[AgentState, ParticipantStateData[PD]] = {
     val updatedRequestValueStore =
       ValueStore.updateValueStore(
@@ -1459,19 +1383,11 @@
       baseStateData: ParticipantModelBaseStateData[PD, CD, M],
       currentTick: Long,
       scheduler: ActorRef,
-<<<<<<< HEAD
-      nodalVoltage: squants.Dimensionless,
-      calculateModelPowerFunc: (
-          Long,
-          ParticipantModelBaseStateData[PD, CD, M],
-          squants.Dimensionless
-=======
       nodalVoltage: Dimensionless,
       calculateModelPowerFunc: (
           Long,
           ParticipantModelBaseStateData[PD, CD, M],
           Dimensionless
->>>>>>> 83d0fb03
       ) => PD
   ): FSM.State[AgentState, ParticipantStateData[PD]] = {
     val result =
@@ -1614,11 +1530,7 @@
   override def announceAssetPowerRequestReply(
       baseStateData: BaseStateData[_],
       tick: Long,
-<<<<<<< HEAD
-      activePower: squants.Power,
-=======
       activePower: Power,
->>>>>>> 83d0fb03
       reactivePower: ReactivePower
   )(implicit outputConfig: ParticipantNotifierConfig): Unit =
     if (outputConfig.powerRequestReply) {
@@ -1767,11 +1679,7 @@
       windowStart: Long,
       windowEnd: Long,
       activeToReactivePowerFuncOpt: Option[
-<<<<<<< HEAD
-        squants.Power => ReactivePower
-=======
         Power => ReactivePower
->>>>>>> 83d0fb03
       ] = None,
       log: LoggingAdapter
   ): ApparentPower = {
