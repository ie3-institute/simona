--- conflicted
+++ resolved
@@ -80,17 +80,10 @@
 import edu.ie3.simona.service.ServiceStateData.ServiceActivationBaseStateData
 import edu.ie3.simona.util.TickUtil._
 import edu.ie3.util.quantities.PowerSystemUnits._
-<<<<<<< HEAD
-import edu.ie3.util.quantities.{QuantityUtil => PsuQuantityUtil}
-import edu.ie3.util.scala.quantities.QuantityUtil
-import tech.units.indriya.ComparableQuantity
-import tech.units.indriya.quantity.Quantities
-=======
 import edu.ie3.util.quantities.QuantityUtils.RichQuantityDouble
 import edu.ie3.util.scala.quantities.{Megavars, QuantityUtil, ReactivePower}
 import squants.energy.Megawatts
 import squants.{Power, Dimensionless, Each}
->>>>>>> 44f7957e
 
 import java.time.ZonedDateTime
 import java.util.UUID
@@ -1695,13 +1688,8 @@
       nodalVoltage: Dimensionless,
       calculateModelPowerFunc: (
           Long,
-<<<<<<< HEAD
           ParticipantModelBaseStateData[PD, CD, MS, M],
-          ComparableQuantity[Dimensionless]
-=======
-          ParticipantModelBaseStateData[PD, CD, M],
           Dimensionless
->>>>>>> 44f7957e
       ) => PD
   ): FSM.State[AgentState, ParticipantStateData[PD]] = {
     val result =
