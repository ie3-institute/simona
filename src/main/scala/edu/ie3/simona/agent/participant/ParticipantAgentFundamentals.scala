/*
 * © 2020. TU Dortmund University,
 * Institute of Energy Systems, Energy Efficiency and Energy Economics,
 * Research group Distribution grid planning and operation
 */

package edu.ie3.simona.agent.participant

import breeze.numerics.{ceil, floor, pow, sqrt}
import edu.ie3.datamodel.models.input.system.SystemParticipantInput
import edu.ie3.datamodel.models.result.ResultEntity
import edu.ie3.datamodel.models.result.system.{
  FlexOptionsResult,
  SystemParticipantResult,
}
import edu.ie3.datamodel.models.result.thermal.ThermalUnitResult
import edu.ie3.simona.agent.ValueStore
import edu.ie3.simona.agent.grid.GridAgentMessages.{
  AssetPowerChangedMessage,
  AssetPowerUnchangedMessage,
}
import edu.ie3.simona.agent.participant.ParticipantAgent.StartCalculationTrigger
import edu.ie3.simona.agent.participant.ParticipantAgentFundamentals.RelevantResultValues
import edu.ie3.simona.agent.participant.data.Data
import edu.ie3.simona.agent.participant.data.Data.PrimaryData.{
  ComplexPower,
  ComplexPowerAndHeat,
  EnrichableData,
  PrimaryDataWithApparentPower,
}
import edu.ie3.simona.agent.participant.data.Data.{PrimaryData, SecondaryData}
import edu.ie3.simona.agent.participant.data.secondary.SecondaryDataService
import edu.ie3.simona.agent.participant.statedata.BaseStateData.{
  FromOutsideBaseStateData,
  ParticipantModelBaseStateData,
}
import edu.ie3.simona.agent.participant.statedata.ParticipantStateData.{
  CollectRegistrationConfirmMessages,
  InputModelContainer,
}
import edu.ie3.simona.agent.participant.statedata.{
  BaseStateData,
  DataCollectionStateData,
  ParticipantStateData,
}
import edu.ie3.simona.agent.state.AgentState
import edu.ie3.simona.agent.state.AgentState.{Idle, Uninitialized}
import edu.ie3.simona.agent.state.ParticipantAgentState.{
  Calculate,
  HandleInformation,
}
import edu.ie3.simona.config.SimonaConfig
import edu.ie3.simona.event.ResultEvent
import edu.ie3.simona.event.ResultEvent.{
  FlexOptionsResultEvent,
  ParticipantResultEvent,
  ThermalResultEvent,
}
import edu.ie3.simona.event.notifier.NotifierConfig
import edu.ie3.simona.exceptions.CriticalFailureException
import edu.ie3.simona.exceptions.agent.{
  ActorNotRegisteredException,
  AgentInitializationException,
  InconsistentStateException,
  InvalidRequestException,
}
import edu.ie3.simona.io.result.AccompaniedSimulationResult
import edu.ie3.simona.model.em.EmTools
import edu.ie3.simona.model.participant.{
  CalcRelevantData,
  ModelState,
  SystemParticipant,
}
import edu.ie3.simona.ontology.messages.Activation
import edu.ie3.simona.ontology.messages.SchedulerMessage.{
  Completion,
  ScheduleActivation,
}
import edu.ie3.simona.ontology.messages.flex.FlexibilityMessage._
import edu.ie3.simona.ontology.messages.flex.MinMaxFlexibilityMessage.ProvideMinMaxFlexOptions
import edu.ie3.simona.ontology.messages.services.ServiceMessage.{
  ProvisionMessage,
  RegistrationResponseMessage,
}
import edu.ie3.simona.util.TickUtil._
import edu.ie3.util.quantities.PowerSystemUnits._
import edu.ie3.util.quantities.QuantityUtils.RichQuantityDouble
import edu.ie3.util.scala.quantities.DefaultQuantities._
import edu.ie3.util.scala.quantities.{Megavars, QuantityUtil, ReactivePower}
import org.apache.pekko.actor.typed.scaladsl.adapter.ClassicActorRefOps
import org.apache.pekko.actor.typed.{ActorRef => TypedActorRef}
import org.apache.pekko.actor.{ActorRef, FSM, PoisonPill}
import org.apache.pekko.event.LoggingAdapter
import org.apache.pekko.util
import org.apache.pekko.util.Timeout
import squants.energy.Megawatts
import squants.{Dimensionless, Each, Energy, Power}

import java.time.ZonedDateTime
import java.util.UUID
import java.util.concurrent.TimeUnit
import scala.collection.SortedSet
import scala.reflect.ClassTag
import scala.util.{Failure, Success, Try}

/** Useful functions to use in [[ParticipantAgent]] s
  */
protected trait ParticipantAgentFundamentals[
    PD <: PrimaryDataWithApparentPower[PD],
    CD <: CalcRelevantData,
    MS <: ModelState,
    D <: ParticipantStateData[PD],
    I <: SystemParticipantInput,
    MC <: SimonaConfig.BaseRuntimeConfig,
    M <: SystemParticipant[CD, PD, MS],
] extends ServiceRegistration[PD, CD, MS, D, I, MC, M] {
  this: ParticipantAgent[PD, CD, MS, D, I, MC, M] =>
  protected val pdClassTag: ClassTag[PD]
  protected implicit val timeout: util.Timeout = Timeout(10, TimeUnit.SECONDS)

  override def initializeParticipantForPrimaryDataReplay(
      inputModel: InputModelContainer[I],
      modelConfig: MC,
      simulationStartDate: ZonedDateTime,
      simulationEndDate: ZonedDateTime,
      resolution: Long,
      requestVoltageDeviationThreshold: Double,
      outputConfig: NotifierConfig,
      senderToMaybeTick: (ActorRef, Option[Long]),
      scheduler: ActorRef,
  ): FSM.State[AgentState, ParticipantStateData[PD]] = {
    val stateData = determineFromOutsideBaseStateData(
      inputModel,
      modelConfig,
      simulationStartDate,
      simulationEndDate,
      resolution,
      requestVoltageDeviationThreshold,
      outputConfig,
      senderToMaybeTick,
    )

    /* Confirm final initialization */
    releaseTick()
<<<<<<< HEAD
    val msge = senderToMaybeTick._2.map { tick =>
      val msg = Completion(self.toTyped, Some(tick))
      scheduler ! msg
      msg
    }
=======
    scheduler ! Completion(self.toTyped, senderToMaybeTick._2)

>>>>>>> 1d9ef418
    goto(Idle) using stateData
  }

  /** Determine the needed base state data to use, when data from outside is
    * expected
    *
    * @param inputModel
    *   Input model definition
    * @param modelConfig
    *   Configuration of the model
    * @param simulationStartDate
    *   Real world time date time, when the simulation starts
    * @param simulationEndDate
    *   Real world time date time, when the simulation ends
    * @param resolution
    *   Agents regular time bin it wants to be triggered e.g. one hour
    * @param requestVoltageDeviationThreshold
    *   Threshold, after which two nodal voltage magnitudes from participant
    *   power requests for the same tick are considered to be different
    * @param outputConfig
    *   Config for the output behaviour of simulation results
    * @param senderToMaybeTick
    *   Option onto a pair of sender and it's foreseen next data provision
    * @return
    *   [[FromOutsideBaseStateData]] with required information
    */
  private def determineFromOutsideBaseStateData(
      inputModel: InputModelContainer[I],
      modelConfig: MC,
      simulationStartDate: ZonedDateTime,
      simulationEndDate: ZonedDateTime,
      resolution: Long,
      requestVoltageDeviationThreshold: Double,
      outputConfig: NotifierConfig,
      senderToMaybeTick: (ActorRef, Option[Long]),
  ): FromOutsideBaseStateData[M, PD] = {
    val model = buildModel(
      inputModel,
      modelConfig,
      simulationStartDate,
      simulationEndDate,
    )
    FromOutsideBaseStateData(
      model,
      simulationStartDate,
      simulationEndDate,
      outputConfig,
      SortedSet.empty,
      Map(senderToMaybeTick),
      modelConfig.calculateMissingReactivePowerWithModel,
      requestVoltageDeviationThreshold,
      ValueStore.forVoltage(
        resolution,
        Each(
          inputModel.electricalInputModel.getNode
            .getvTarget()
            .to(PU)
            .getValue
            .doubleValue
        ),
      ),
      ValueStore.forResult[PD](resolution, 2),
      ValueStore(resolution),
    )
  }

  /** Abstract method to build the calculation model from input
    *
    * @param inputModel
    *   Input model description
    * @param modelConfig
    *   Configuration for the model
    * @param simulationStartDate
    *   Wall clock time of first instant in simulation
    * @param simulationEndDate
    *   Wall clock time of last instant in simulation
    * @return
    */
  def buildModel(
      inputModel: InputModelContainer[I],
      modelConfig: MC,
      simulationStartDate: ZonedDateTime,
      simulationEndDate: ZonedDateTime,
  ): M

  /** Initializing the agent based on the uninitialized state and additional
    * information that has been supplied with init data. The base state data is
    * derived based on the foreseen simulation mode, all (currently foreseen)
    * activation triggers are generated and sent to the scheduler. The next
    * state is [[Idle]] using the derived base state data.
    *
    * @param inputModel
    *   Input model definition
    * @param modelConfig
    *   Configuration of the model
    * @param services
    *   Optional collection of services to register with
    * @param simulationStartDate
    *   Real world time date time, when the simulation starts
    * @param simulationEndDate
    *   Real world time date time, when the simulation ends
    * @param resolution
    *   Agents regular time bin it wants to be triggered e.g. one hour
    * @param requestVoltageDeviationThreshold
    *   Threshold, after which two nodal voltage magnitudes from participant
    *   power requests for the same tick are considered to be different
    * @param outputConfig
    *   Config for the output behaviour of simulation results
    * @param scheduler
    *   Reference to simulation scheduler
    * @return
    *   Idle state with child of [[BaseStateData]]
    */
  override def initializeParticipantForModelCalculation(
      inputModel: InputModelContainer[I],
      modelConfig: MC,
      services: Iterable[SecondaryDataService[_ <: SecondaryData]],
      simulationStartDate: ZonedDateTime,
      simulationEndDate: ZonedDateTime,
      resolution: Long,
      requestVoltageDeviationThreshold: Double,
      outputConfig: NotifierConfig,
      scheduler: ActorRef,
      maybeEmAgent: Option[TypedActorRef[FlexResponse]],
  ): FSM.State[AgentState, ParticipantStateData[PD]] =
    try {
      /* Register for services */
      val awaitRegistrationResponsesFrom =
        registerForServices(inputModel.electricalInputModel, services)

      // register with EM if applicable
      maybeEmAgent.foreach { emAgent =>
        emAgent ! RegisterParticipant(
          inputModel.electricalInputModel.getUuid,
          self.toTyped[FlexRequest],
          inputModel.electricalInputModel,
        )
      }

      val baseStateData = determineModelBaseStateData(
        inputModel,
        modelConfig,
        services,
        simulationStartDate,
        simulationEndDate,
        resolution,
        requestVoltageDeviationThreshold,
        outputConfig,
        maybeEmAgent,
      )

      /* If we do have registered with secondary data providers, wait for their responses. If not, the agent does not
       * need additional data and therefore schedules itself for next activation. */
      if (awaitRegistrationResponsesFrom.nonEmpty) {
        goto(HandleInformation) using CollectRegistrationConfirmMessages(
          baseStateData,
          awaitRegistrationResponsesFrom,
        )
      } else {
        /* Determine the next activation tick, create a ScheduleActivation and remove the recently triggered tick */
        val (newTick, nextBaseStateData) = popNextActivationTrigger(
          baseStateData
        )
        releaseTick()

        maybeEmAgent.foreach { emAgent =>
          // flex is scheduled for tick 0, if no first tick available
          emAgent ! ScheduleFlexRequest(
            inputModel.electricalInputModel.getUuid,
            newTick.getOrElse(0),
          )
        }

        // important: if we are EM-managed, there is no new tick for the
        // scheduler, since we are activated by the EmAgent from now on
        scheduler ! Completion(
          self.toTyped,
          newTick.filterNot(_ => baseStateData.isEmManaged),
        )

        log.debug(s"Going to {}, using {}", Idle, nextBaseStateData)
        goto(Idle) using nextBaseStateData
      }
    } catch {
      case _: AgentInitializationException | _: InconsistentStateException =>
        // stop on error
        self ! PoisonPill
        goto(Uninitialized)
    }

  /** Abstract definition, individual implementations found in individual agent
    * fundamental classes
    */
  def determineModelBaseStateData(
      inputModel: InputModelContainer[I],
      modelConfig: MC,
      services: Iterable[SecondaryDataService[_ <: SecondaryData]],
      simulationStartDate: ZonedDateTime,
      simulationEndDate: ZonedDateTime,
      resolution: Long,
      requestVoltageDeviationThreshold: Double,
      outputConfig: NotifierConfig,
      maybeEmAgent: Option[TypedActorRef[FlexResponse]],
  ): ParticipantModelBaseStateData[PD, CD, MS, M]

  /** Determine all ticks between the operation start and end of the
    * participant, that are at a full hour or integer multiples of the data's
    * resolution
    *
    * @param simulationStartDate
    *   Beginning of the simulation
    * @param resolution
    *   Resolution of the targeted information in seconds
    * @param operationStart
    *   First tick, in which the load is in operation
    * @param operationEnd
    *   Last tick, in which the load is in operation
    * @return
    *   An [[Array]] of ticks, where the actor wants to be activated
    */
  def activationTicksInOperationTime(
      simulationStartDate: ZonedDateTime,
      resolution: Long,
      operationStart: Long,
      operationEnd: Long,
  ): SortedSet[Long] = {
    /* The profile load model holds values in the specified resolution (e.g. for each full quarter-hour (00:00,
     * 00:15, ...)). As the simulation might not start at an integer multiple of the resolution, we have to
     * determine, what the first tick is, in which profile information do exist */
    val firstProfileTick =
      firstFullResolutionInSimulation(simulationStartDate, resolution)

    /* Determine activation ticks between participants operation start and end in the resolution of */
    val firstTick = firstProfileTick + resolution * ceil(
      (operationStart - firstProfileTick).toDouble / resolution
    ).toLong
    val lastTick = firstProfileTick + resolution * floor(
      (operationEnd - firstProfileTick).toDouble / resolution
    ).toLong

    /* Set up all ticks between the first and last tick */
    (firstTick to lastTick by resolution).to(SortedSet)
  }

  /** Assume we have information, that are available in a fixed resolution after
    * each full hour (including the full hour), then we have to determine, at
    * what first tick this information are available.
    *
    * @param simulationStartDate
    *   Beginning of the simulation
    * @param resolution
    *   Resolution of the targeted information in seconds
    * @return
    *   The first tick, that is at a full hour or an integer multiple of the
    *   resolution
    * @throws AgentInitializationException
    *   If an hour is not an integer multiple of the resolution
    */
  def firstFullResolutionInSimulation(
      simulationStartDate: ZonedDateTime,
      resolution: Long,
  ): Long = {
    if (3600L % resolution != 0)
      throw new AgentInitializationException(
        "The data resolution has to be adjusted, so that an integer multiple of it fits a full hour."
      )
    val secondsSinceFullHour =
      simulationStartDate.getMinute * 60 + simulationStartDate.getSecond
    val secondsSinceQuarterHour = secondsSinceFullHour % resolution
    (resolution - secondsSinceQuarterHour) % resolution
  }

  /** Handles the registration responses from service providers, this actor has
    * registered itself with. Stay in [[HandleInformation]] as long as responses
    * are pending, go to [[Idle]], if everything is apparent.
    *
    * @param registrationResponse
    *   Incoming response
    * @param stateData
    *   Apparent state data
    * @return
    *   What happens next
    */
  def handleRegistrationResponse(
      scheduler: ActorRef,
      registrationResponse: RegistrationResponseMessage,
      stateData: CollectRegistrationConfirmMessages[PD],
  ): FSM.State[AgentState, ParticipantStateData[PD]] =
    registrationResponse match {
      case RegistrationResponseMessage.RegistrationSuccessfulMessage(
            serviceRef,
            maybeNextTick,
          ) =>
        val remainingResponses =
          stateData.pendingResponses.filter(_ != serviceRef)

        /* If the sender announces a new next tick, add it to the list of expected ticks, else remove the current entry */
        val foreseenDataTicks =
          stateData.baseStateData.foreseenDataTicks + (serviceRef -> maybeNextTick)

        if (remainingResponses.isEmpty) {
          /* All agent have responded. Determine the next to be used state data and reply completion to scheduler. */
          val complementedBaseStateData = BaseStateData.updateBaseStateData(
            stateData.baseStateData,
            stateData.baseStateData.resultValueStore,
            stateData.baseStateData.requestValueStore,
            stateData.baseStateData.voltageValueStore,
            stateData.baseStateData.additionalActivationTicks,
            foreseenDataTicks,
          )

          goToIdleReplyCompletionAndScheduleTriggerForNextAction(
            complementedBaseStateData,
            scheduler,
          )
        } else {
          val foreseenDataTicksFlattened = foreseenDataTicks.collect {
            case (ref, Some(value)) => ref -> value
          }

          /* We not have yet received all responses. Wait here a bit for next messages. */
          stay() using stateData.copy(
            pendingResponses = remainingResponses,
            foreseenNextDataTicks = foreseenDataTicksFlattened,
          )
        }
      case RegistrationResponseMessage.RegistrationFailedMessage(serviceRef) =>
        self ! PoisonPill
        throw new ActorNotRegisteredException(
          s"Registration of actor $actorName for $serviceRef failed."
        )
    }

  /** Handle an incoming data provision message in Idle, try to figure out who's
    * about to send information in this tick as well. Map together all senders
    * with their yet apparent information.
    *
    * @param msg
    *   Incoming message to be handled
    * @param baseStateData
    *   Base state data
    * @param scheduler
    *   The scheduler
    * @return
    *   state change to [[HandleInformation]] with updated base state data
    */
  override def handleDataProvisionAndGoToHandleInformation(
      msg: ProvisionMessage[Data],
      baseStateData: BaseStateData[PD],
      scheduler: ActorRef,
  ): FSM.State[AgentState, ParticipantStateData[PD]] = {
    /* Figure out, who is going to send data in this tick */
    val expectedSenders = baseStateData.foreseenDataTicks
      .flatMap { case (actorRef, optTick) =>
        optTick match {
          case Some(tick) if msg.tick == tick =>
            // expected data
            if (actorRef == msg.serviceRef)
              Some(actorRef -> Some(msg.data))
            else
              Some(actorRef -> None)
          case None if actorRef == msg.serviceRef =>
            // unexpected data
            Some(actorRef -> Some(msg.data))
          case _ =>
            None
        }
      }

    /* If the sender announces a new next tick, add it to the list of expected ticks, else remove the current entry */
    val foreseenDataTicks =
      baseStateData.foreseenDataTicks + (msg.serviceRef -> msg.nextDataTick)

    /* Go over to handling this information */
    val nextStateData = DataCollectionStateData(
      BaseStateData.updateBaseStateData(
        baseStateData,
        baseStateData.resultValueStore,
        baseStateData.requestValueStore,
        baseStateData.voltageValueStore,
        baseStateData.additionalActivationTicks,
        foreseenDataTicks,
      ),
      expectedSenders,
      yetTriggered = false,
    )
    goto(HandleInformation) using nextStateData
  }

  /** Checks, if all data is available and change state accordingly. Three cases
    * are possible: 1) There is still something missing: Stay in the calling
    * state and wait 2) Everything is at place and the [[Activation]] has yet
    * been sent 2.1) If the agent is meant to replay external primary data:
    * Announce result, add content to result value store, go to [[Idle]] and
    * answer the scheduler, that the activity start trigger is fulfilled. 2.2)
    * All secondary data is there, go to [[Calculate]] and ask the scheduler to
    * trigger ourselves for starting the model based calculation 3) Everything
    * is at place and the [[Activation]] has NOT yet been sent: Stay here and
    * wait
    *
    * @param stateData
    *   Apparent state data
    * @param isYetTriggered
    *   Boolean if a trigger yet has been received
    * @param tick
    *   Current tick, the simulation is in
    * @param scheduler
    *   Scheduler for scheduling things
    * @param outputConfig
    *   Output configuration for results
    * @return
    *   What's happening next
    */
  override def checkForExpectedDataAndChangeState(
      stateData: DataCollectionStateData[PD],
      isYetTriggered: Boolean,
      tick: Long,
      scheduler: ActorRef,
  )(implicit
      outputConfig: NotifierConfig
  ): FSM.State[AgentState, ParticipantStateData[PD]] = {
    if (!stateData.data.exists(_._2.isEmpty) && isYetTriggered) {
      /* We got everything we expect and we are yet triggered */
      stateData.baseStateData match {
        case fromOutsideBaseStateData: BaseStateData.FromOutsideBaseStateData[
              M,
              PD,
            ] =>
          /* Determine the way, the reactive power may be filled up */
          val reactivePowerFunc =
            getReactivePowerFunction(tick, fromOutsideBaseStateData)

          prepareData(stateData.data, reactivePowerFunc) match {
            case Success(mostRecentData) =>
              /* Add received information to base state data and reply, that everything is done */

              /* Announce the result */
              announceSimulationResult(
                stateData.baseStateData,
                tick,
                AccompaniedSimulationResult(mostRecentData),
              )

              val resultValueStore = fromOutsideBaseStateData.resultValueStore
              val updatedResultValueStore = ValueStore.updateValueStore(
                resultValueStore,
                tick,
                mostRecentData,
              )
              val baseStateDataWithUpdatedResults =
                BaseStateData.updateBaseStateData(
                  stateData.baseStateData,
                  updatedResultValueStore,
                  stateData.baseStateData.requestValueStore,
                  stateData.baseStateData.voltageValueStore,
                  stateData.baseStateData.additionalActivationTicks,
                  stateData.baseStateData.foreseenDataTicks,
                )

              goToIdleReplyCompletionAndScheduleTriggerForNextAction(
                baseStateDataWithUpdatedResults,
                scheduler,
              )
            case Failure(exception) =>
              log.error(
                "Was not able to extract received primary data correctly. Tear down the simulation. Failed with",
                exception,
              )
              throw exception
          }

        case modelStateData: BaseStateData.ParticipantModelBaseStateData[
              PD,
              CD,
              MS,
              M,
            ] if modelStateData.isEmManaged =>
          val updatedReceivedSecondaryData = ValueStore.updateValueStore(
            modelStateData.receivedSecondaryDataStore,
            tick,
            stateData.data.map { case (actorRef, Some(data: SecondaryData)) =>
              actorRef -> data
            },
          )

          // we don't go to calculate state, but return to idle directly
          val updatedStateData = handleFlexRequest(
            modelStateData.copy(
              receivedSecondaryDataStore = updatedReceivedSecondaryData
            ),
            tick,
          )
          goto(Idle) using updatedStateData

        case _: BaseStateData.ModelBaseStateData[_, _, _, _] =>
          /* Go to calculation state and send a trigger for this to myself as well */
          self ! StartCalculationTrigger(tick)
          goto(Calculate) using stateData
        case x =>
          throw new IllegalStateException(
            s"Unsupported base state data '$x' when handling all expected incoming data"
          )
      }
    } else {
      /* We still have to wait - either for data or activation */
      stay() using stateData
    }
  }

  override protected def handleFlexRequest(
      participantStateData: ParticipantModelBaseStateData[PD, CD, MS, M],
      tick: Long,
  ): ParticipantModelBaseStateData[PD, CD, MS, M] = {
    val updatedBaseStateData = calculateFlexOptions(
      participantStateData,
      tick,
    )

    val updatedFlexData = updatedBaseStateData.flexStateData.getOrElse(
      throw new InconsistentStateException("Flex state data is missing!")
    )

    val newestFlexOptions = updatedFlexData.lastFlexOptions
      .getOrElse(
        throw new RuntimeException(
          s"Flex options have not been calculated by agent ${participantStateData.modelUuid}"
        )
      )

    updatedFlexData.emAgent ! newestFlexOptions

    updatedBaseStateData
  }

  override protected def calculateFlexOptions(
      baseStateData: ParticipantModelBaseStateData[PD, CD, MS, M],
      tick: Long,
  ): ParticipantModelBaseStateData[PD, CD, MS, M] = {

    implicit val startDateTime: ZonedDateTime = baseStateData.startDate

    val relevantData =
      createCalcRelevantData(
        baseStateData,
        tick,
      )

    val lastState = getLastOrInitialStateData(baseStateData, tick)

    val flexOptions =
      baseStateData.model.determineFlexOptions(relevantData, lastState)

    // announce flex options (we can do this right away, since this
    // does not include reactive power which could change later)
    if (baseStateData.outputConfig.flexResult) {
      val flexResult = flexOptions match {
        case ProvideMinMaxFlexOptions(
              modelUuid,
              referencePower,
              minPower,
              maxPower,
            ) =>
          new FlexOptionsResult(
            tick.toDateTime,
            modelUuid,
            referencePower.toMegawatts.asMegaWatt,
            minPower.toMegawatts.asMegaWatt,
            maxPower.toMegawatts.asMegaWatt,
          )
      }

      notifyListener(FlexOptionsResultEvent(flexResult, tick))
    }

    baseStateData.copy(
      flexStateData = baseStateData.flexStateData.map(data =>
        data.copy(lastFlexOptions = Some(flexOptions))
      )
    )
  }

  override protected def handleFlexCtrl(
      baseStateData: ParticipantModelBaseStateData[PD, CD, MS, M],
      flexCtrl: IssueFlexControl,
      scheduler: ActorRef,
  ): State = {
    /* Collect all needed information */
    val flexStateData = baseStateData.flexStateData.getOrElse(
      throw new IllegalStateException(
        s"Received $flexCtrl, but participant agent is not in EM mode"
      )
    )
    val relevantData = createCalcRelevantData(
      baseStateData,
      flexCtrl.tick,
    )
    val lastState = getLastOrInitialStateData(baseStateData, flexCtrl.tick)

    val flexOptions = flexStateData.lastFlexOptions
      .getOrElse(
        throw new IllegalStateException(
          "Flex options have not been calculated before."
        )
      )

    val setPointActivePower =
      EmTools.determineFlexPower(flexOptions, flexCtrl)

    /* Handle the flex signal */
    val (updatedState, result, flexChangeIndicator) =
      handleControlledPowerChange(
        flexCtrl.tick,
        baseStateData,
        relevantData,
        lastState,
        setPointActivePower,
      )

    // sanity check, simulation would hang if this matches
    flexChangeIndicator.changesAtTick match {
      case Some(changeAtTick) if changeAtTick <= flexCtrl.tick =>
        throw new CriticalFailureException(
          s"Scheduling agent ${self.path} (${baseStateData.modelUuid}) for activation at tick $changeAtTick, although current tick is ${flexCtrl.tick}"
        )
      case _ =>
    }

    // store new state data
    val updatedStateData: ParticipantModelBaseStateData[PD, CD, MS, M] =
      baseStateData
        .copy(
          stateDataStore = ValueStore.updateValueStore(
            baseStateData.stateDataStore,
            flexCtrl.tick,
            updatedState,
          )
        )

    // Send out results etc.
    val stateDataWithResults = handleCalculatedResult(
      updatedStateData,
      result,
      flexCtrl.tick,
    )

    // determine next tick
    val expectedDataComesNext =
      pollNextActivationTrigger(stateDataWithResults).exists { dataTick =>
        flexChangeIndicator.changesAtTick.forall(_ >= dataTick)
      }
    val (nextActivation, stateDataFinal) = Option
      .when(expectedDataComesNext)(
        popNextActivationTrigger(stateDataWithResults)
      )
      .getOrElse((flexChangeIndicator.changesAtTick, stateDataWithResults))

    flexStateData.emAgent ! FlexResult(
      baseStateData.modelUuid,
      result.primaryData.toComplexPower,
    )

    flexStateData.emAgent ! FlexCompletion(
      baseStateData.modelUuid,
      flexChangeIndicator.changesAtNextActivation,
      nextActivation,
    )

    unstashAll()
    stay() using stateDataFinal
  }

  /** Additional actions on a new calculated simulation result. Typically: Send
    * out result to listeners and save result in corresponding ValueStore
    *
    * @param baseStateData
    *   The base state data
    * @param result
    *   that has been calculated for the current tick
    * @param currentTick
    *   the current tick
    * @return
    *   updated base state data
    */
  protected def handleCalculatedResult(
      baseStateData: ParticipantModelBaseStateData[PD, CD, MS, M],
      result: AccompaniedSimulationResult[PD],
      currentTick: Long,
  ): ParticipantModelBaseStateData[PD, CD, MS, M] = {

    // announce last result to listeners
    announceSimulationResult(
      baseStateData,
      currentTick,
      result,
    )(baseStateData.outputConfig)

    baseStateData.copy(
      resultValueStore = ValueStore.updateValueStore(
        baseStateData.resultValueStore,
        currentTick,
        result.primaryData,
      )
    )
  }

  /** Calculate the power output of the participant without needing any
    * secondary data. The next state is [[Idle]], sending a [[Completion]] to
    * scheduler and using update result values.
    *
    * @param baseStateData
    *   Base state data to update
    * @param lastModelState
    *   The current model state, before updating it
    * @param currentTick
    *   Tick, the trigger belongs to
    * @param scheduler
    *   [[ActorRef]] to the scheduler in the simulation
    * @return
    *   [[Idle]] with updated result values
    */
  override def calculatePowerWithoutSecondaryDataAndGoToIdle(
      baseStateData: ParticipantModelBaseStateData[PD, CD, MS, M],
      lastModelState: MS,
      currentTick: Long,
      scheduler: ActorRef,
      nodalVoltage: squants.Dimensionless,
  ): FSM.State[AgentState, ParticipantStateData[PD]] = {
    val calcRelevantData =
      createCalcRelevantData(baseStateData, currentTick)

    val updatedState =
      updateState(
        currentTick,
        lastModelState,
        calcRelevantData,
        nodalVoltage,
        baseStateData.model,
      )

    val result = calculateModelPowerFunc(
      currentTick,
      baseStateData,
      updatedState,
      nodalVoltage,
    )

    val updatedResultValueStore =
      ValueStore.updateValueStore(
        baseStateData.resultValueStore,
        currentTick,
        result,
      )

    /* Inform the listeners about new result */
    announceSimulationResult(
      baseStateData,
      currentTick,
      AccompaniedSimulationResult(result),
    )(baseStateData.outputConfig)

    val updatedStateDataStore = ValueStore.updateValueStore(
      baseStateData.stateDataStore,
      currentTick,
      updatedState,
    )

    /* In this case, without secondary data, the agent has been triggered by an Activation(tick) by itself,
     * therefore pop the next one */
    val baseStateDataWithUpdatedResultStore =
      baseStateData.copy(
        resultValueStore = updatedResultValueStore,
        stateDataStore = updatedStateDataStore,
      )

    goToIdleReplyCompletionAndScheduleTriggerForNextAction(
      baseStateDataWithUpdatedResultStore,
      scheduler,
    )
  }

  /** Update the last known model state with the given external, relevant data
    *
    * @param tick
    *   Tick to update state for
    * @param modelState
    *   Last known model state
    * @param calcRelevantData
    *   Data, relevant for calculation
    * @param nodalVoltage
    *   Current nodal voltage of the agent
    * @param model
    *   Model for calculation
    * @return
    *   The updated state at given tick under consideration of calculation
    *   relevant data
    */
  protected def updateState(
      tick: Long,
      modelState: MS,
      calcRelevantData: CD,
      nodalVoltage: squants.Dimensionless,
      model: M,
  ): MS

  /** Determining the active to reactive power function to apply
    *
    * @param tick
    *   Tick to be applied for
    * @param baseStateData
    *   Base state data
    * @return
    *   A function, that transfers active into reactive power
    */
  def getReactivePowerFunction(
      tick: Long,
      baseStateData: FromOutsideBaseStateData[M, PD],
  ): Power => ReactivePower =
    if (baseStateData.fillUpReactivePowerWithModelFunc) {
      /* Use the model's active to reactive power function */
      val currentNodalVoltage =
        baseStateData.voltageValueStore
          .last(tick)
          .map(_._2)
          .getOrElse(
            Each(1d)
          )
      p: Power =>
        baseStateData.model
          .activeToReactivePowerFunc(
            currentNodalVoltage
          )(p)
    } else { _: Power =>
      /* Use trivial reactive power */
      zeroMVAr
    }

  /** Try to get and process the received data
    *
    * @param data
    *   Mapping from sending actor ref to data
    * @param reactivePowerFunction
    *   Function to use, in order to determine the missing reactive power
    * @return
    *   A trial to get and process the needed data
    */
  def prepareData(
      data: Map[ActorRef, Option[_ <: Data]],
      reactivePowerFunction: Power => ReactivePower,
  ): Try[PD] =
    data.headOption
      .flatMap { case (_, maybeData) =>
        maybeData
      }
      .fold[Try[PrimaryData]] {
        Failure(
          new IllegalStateException(
            "Not able to determine the most recent result, although it should have been sent."
          )
        )
      } {
        case result: PrimaryData
            if pdClassTag.runtimeClass.equals(result.getClass) =>
          Success(result)
        case primaryData: PrimaryData =>
          primaryData match {
            case pd: EnrichableData[_] =>
              val q =
                reactivePowerFunction(pd.p)
              val enriched = pd.add(q)
              if (pdClassTag.runtimeClass.equals(enriched.getClass))
                Success(enriched)
              else
                Failure(
                  new IllegalStateException(
                    "Received primary data cannot be enriched to expected data. Expected: " + pdClassTag.runtimeClass.getName + ", got: " + primaryData.getClass.getName + ", enriched to: " + enriched.getClass.getName
                  )
                )
            case _ =>
              Failure(
                new IllegalStateException(
                  "Got the wrong primary data. Expected: " + pdClassTag.runtimeClass.getName + ", got: " + primaryData.getClass.getName
                )
              )
          }
        case secondaryData: SecondaryData =>
          Failure(
            new IllegalStateException(
              s"Did expect primary data, but got '$secondaryData'."
            )
          )
      }
      .map(_.asInstanceOf[PD])

  /** Change over to [[Idle]] state and reply completion to the scheduler. By
    * doing so, also schedule an [[Activation]] for the next upcoming action.
    *
    * @param baseStateData
    *   Base state data to pop next activation from
    * @param scheduler
    *   Scheduler to schedule trigger
    * @return
    *   The next state
    */
  def goToIdleReplyCompletionAndScheduleTriggerForNextAction(
      baseStateData: BaseStateData[PD],
      scheduler: ActorRef,
  ): FSM.State[AgentState, ParticipantStateData[PD]] = {
    /* Determine the very next tick, where activation is required */
    val (maybeNextTick, updatedBaseStateData) =
      popNextActivationTrigger(baseStateData)

    releaseTick()

    val emManaged = baseStateData match {
      case modelStateData: ParticipantModelBaseStateData[_, _, _, _] =>
        val maybeEmAgent = modelStateData.flexStateData.map(_.emAgent)

        maybeEmAgent.foreach {
          _ ! ScheduleFlexRequest(
            modelStateData.model.getUuid,
            maybeNextTick.getOrElse(0),
          )
        }

        maybeEmAgent.isDefined
      case _ =>
        false
    }

    // If we're completing initialization, and we're EM-managed:
    // There is no new tick for the scheduler,
    // since we are activated by the EmAgent from now on
    scheduler ! Completion(
      self.toTyped,
      maybeNextTick.filterNot(_ => emManaged),
    )
    unstashAll()
    goto(Idle) using updatedBaseStateData
  }

  private def pollNextActivationTrigger(
      baseStateData: BaseStateData[PD]
  ): Option[Long] = {
    /* Determine what comes next: An additional activation or new data - or both at once */
    val nextAdditionalActivation =
      baseStateData.additionalActivationTicks.headOption
    val nextDataTick =
      baseStateData.foreseenDataTicks.values.toSeq.sorted.headOption.flatten

    (nextAdditionalActivation, nextDataTick) match {
      case (None, Some(dataTick)) =>
        Some(dataTick)
      case (Some(additionalTick), Some(dataTick))
          if dataTick < additionalTick =>
        Some(dataTick)
      case (Some(additionalTick), _) =>
        Some(additionalTick)
      case (None, None) =>
        None
    }
  }

  /** Pop the next tick, in which the agent wishes to get triggered, build a
    * regarding message and update the base state data. This might be either a
    * tick, where new data is foreseen to be sent by a
    * [[edu.ie3.simona.service.SimonaService]] or where additional activation is
    * needed.
    *
    * @param baseStateData
    *   Base state data to be updated
    * @return
    *   An [[Option]] of new tick as well as the updated base state data. If the
    *   next activation tick is an additional activation, this tick is removed
    *   from the list of desired additional activations.
    */
  def popNextActivationTrigger(
      baseStateData: BaseStateData[PD]
  ): (Option[Long], BaseStateData[PD]) = {
    /* Determine what comes next: An additional activation or new data - or both at once */
    val nextAdditionalActivation =
      baseStateData.additionalActivationTicks.headOption
    val nextDataTick =
      baseStateData.foreseenDataTicks.values.toSeq.sorted.headOption.flatten

    (nextAdditionalActivation, nextDataTick) match {
      case (None, Some(dataTick)) =>
        /* There is only a data tick available */
        (
          Some(dataTick),
          baseStateData,
        )
      case (Some(additionalTick), Some(dataTick))
          if dataTick < additionalTick =>
        /* The next foreseen activation will be based on foreseen data arrival. Do nothing else, then creating a
         * trigger. */
        (
          Some(dataTick),
          baseStateData,
        )
      case (Some(additionalTick), _) =>
        /* The next activation is additional (either there is no foreseen data tick or it is after the additional tick).
         * Remove the tick from the list of additional activation ticks. */
        val upcomingActivationTicks =
          baseStateData.additionalActivationTicks.rangeFrom(additionalTick + 1)
        val updatedBaseStateData = BaseStateData.updateBaseStateData(
          baseStateData,
          baseStateData.resultValueStore,
          baseStateData.requestValueStore,
          baseStateData.voltageValueStore,
          upcomingActivationTicks,
          baseStateData.foreseenDataTicks,
        )

        (
          Some(additionalTick),
          updatedBaseStateData,
        )
      case (None, None) =>
        /* We don't know anything about either additional activation nor new incoming data */
        (None, baseStateData)
    }
  }

  /** Determining the reply to an
    * [[edu.ie3.simona.agent.participant.ParticipantAgent.RequestAssetPowerMessage]],
    * send this answer and stay in the current state. If no reply can be
    * determined (because an activation or incoming data is expected), the
    * message is stashed.
    *
    * This methods goal is to find a reply as fast as possible, therefore the
    * following options are checked in subsequent order: 1) This request (in
    * terms of tick and nodal voltage) has already been answered: Send it once
    * again 2) This request (in terms of tick) has already been answered, but
    * with different nodal voltage: Recalculate reactive power and send again 3)
    * No answer on this request, yet: Determine active and reactive power from
    * previous simulation results
    *
    * @param baseStateData
    *   Base state data to update
    * @param requestTick
    *   Tick of the incoming request
    * @param eInPu
    *   Real part of the complex, dimensionless nodal voltage
    * @param fInPu
    *   Imaginary part of the complex, dimensionless nodal voltage
    * @param alternativeResult
    *   Alternative result to use, if no reasonable result can be obtained
    * @return
    *   The very same state with updated request value store
    */
  override def answerPowerRequestAndStayWithUpdatedStateData(
      baseStateData: BaseStateData[PD],
      requestTick: Long,
      eInPu: Dimensionless,
      fInPu: Dimensionless,
      alternativeResult: PD,
  ): FSM.State[AgentState, ParticipantStateData[PD]] = {
    /* Check, if there is any calculation foreseen for this tick. If so, wait with the response. */
    val activationExpected =
      baseStateData.additionalActivationTicks.headOption.exists(_ < requestTick)
    val dataExpected =
      baseStateData.foreseenDataTicks.values.flatten.exists(_ < requestTick)
    if (activationExpected || dataExpected) {
      log.debug(
        s"Received power request from '{}' for tick '{}', but I'm still waiting for new results before " +
          s"this tick. Waiting with the response.",
        sender(),
        requestTick,
      )
      stash()
      stay() using baseStateData
    } else {

      /* Update the voltage value store */
      val nodalVoltage = Each(
        sqrt(
          pow(eInPu.toEach, 2) + pow(
            fInPu.toEach,
            2,
          )
        )
      )
      val lastNodalVoltage =
        baseStateData.voltageValueStore.last(requestTick)
      val updatedVoltageStore =
        ValueStore.updateValueStore(
          baseStateData.voltageValueStore,
          requestTick,
          nodalVoltage,
        )
      /* Determine the most recent request */
      val mostRecentRequest =
        baseStateData.requestValueStore.last(requestTick)

      /* === Check if this request has already been answered with same tick and nodal voltage === */
      determineFastReply(
        baseStateData,
        mostRecentRequest,
        requestTick,
        updatedVoltageStore,
        nodalVoltage,
        lastNodalVoltage,
      ).getOrElse {
        /* If a fast reply is not possible, determine it the old-fashioned way */
        determineReply(
          requestTick,
          baseStateData,
          mostRecentRequest,
          nodalVoltage,
          updatedVoltageStore,
          alternativeResult,
        )
      }
    }
  }

  /** Checks, if a fast reply is possible, when the very same request (in terms
    * of tick and nodal voltage) already has been answered. Then an Option on
    * stay in the same state with sending an [[AssetPowerUnchangedMessage]] is
    * given back. If a fast reply is not possible, [[None]] is given back.
    * Additionally, the listener are informed about the result.
    *
    * @param baseStateData
    *   Base state data to update
    * @param mostRecentRequest
    *   [[Option]] on a tuple of last request tick and corresponding answer
    * @param requestTick
    *   Tick of the incoming request
    * @param voltageValueStore
    *   [[ValueStore]] with nodal voltages to use in updated state data
    * @param nodalVoltage
    *   Magnitude of the complex, dimensionless nodal voltage
    * @param lastNodalVoltage
    *   Lastly known magnitude of the complex, dimensionless nodal voltage
    * @return
    *   Option on a possible fast state change
    */
  private final def determineFastReply(
      baseStateData: BaseStateData[PD],
      mostRecentRequest: Option[(Long, PD)],
      requestTick: Long,
      voltageValueStore: ValueStore[Dimensionless],
      nodalVoltage: Dimensionless,
      lastNodalVoltage: Option[(Long, Dimensionless)],
  ): Option[FSM.State[AgentState, ParticipantStateData[PD]]] = {
    implicit val outputConfig: NotifierConfig =
      baseStateData.outputConfig
    mostRecentRequest match {
      case Some((mostRecentRequestTick, latestProvidedValues))
          if mostRecentRequestTick == requestTick =>
        /* A request for this tick has already been answered. Check, if it has been the same request.
         * if it has been the same request we want to answer with the same values afterwards, this data MUST always
         * be available when we already provided data for this tick */
        baseStateData match {
          case externalBaseStateData: FromOutsideBaseStateData[M, PD] =>
            /* When data is provided from outside it is NOT altered depending on the node voltage. Send an
             * AssetPowerUnchangedMessage */
            Some(
              stay() using externalBaseStateData.copy(
                voltageValueStore = voltageValueStore
              ) replying AssetPowerUnchangedMessage(
                latestProvidedValues.p,
                latestProvidedValues.q,
              )
            )
          case modelBaseStateData: ParticipantModelBaseStateData[
                PD,
                CD,
                MS,
                M,
              ] =>
            /* Check, if the last request has been made with the same nodal voltage. If not, recalculate the reactive
             * power. */
            implicit val puTolerance: Dimensionless =
              Each(modelBaseStateData.requestVoltageDeviationThreshold)

            lastNodalVoltage match {
              case Some((voltageTick, lastVoltage))
                  if voltageTick == requestTick =>
                if (lastVoltage ~= nodalVoltage) {
                  /* This is the very same request (same tick and same nodal voltage). Reply with
                   * AssetPowerUnchangedMessage */
                  Some(
                    stay() using modelBaseStateData replying AssetPowerUnchangedMessage(
                      latestProvidedValues.p,
                      latestProvidedValues.q,
                    )
                  )
                } else {
                  /* If the voltage is not exactly equal, continue to determine the correct reply. */
                  None
                }
              case _ =>
                throw new InconsistentStateException(
                  s"I found an already answered request for tick $requestTick, but no matching nodal voltage."
                )
            }
        }
      case _ =>
        /* No reply for the request tick or no reply at all. Continue to determine the correct reply. */
        None
    }
  }

  /** Determine a reply on a
    * [[edu.ie3.simona.agent.participant.ParticipantAgent.RequestAssetPowerMessage]]
    * by looking up the detailed simulation results, averaging them and
    * returning the equivalent state transition.
    *
    * @param requestTick
    *   The tick, the request belongs to
    * @param baseStateData
    *   Base state data
    * @param mostRecentRequest
    *   The request reply, that most recently has been sent
    * @param nodalVoltage
    *   Current nodal voltage
    * @param updatedVoltageValueStore
    *   Value store with updated nodal voltages
    * @param alternativeResult
    *   Alternative result to use, if no reasonable result can be obtained
    * @return
    *   Matching state transition
    */
  def determineReply(
      requestTick: Long,
      baseStateData: BaseStateData[PD],
      mostRecentRequest: Option[(Long, PD)],
      nodalVoltage: Dimensionless,
      updatedVoltageValueStore: ValueStore[Dimensionless],
      alternativeResult: PD,
  ): FSM.State[AgentState, ParticipantStateData[PD]] = {
    /* No fast reply possible --> Some calculations have to be made */
    mostRecentRequest match {
      case Some((lastRequestTick, _)) if lastRequestTick > requestTick =>
        throw new InvalidRequestException(
          "Got a request for a tick, whereas a later tick already has been answered. This behaviour is not yet specified!"
        )
      case Some((lastRequestTick, lastResult))
          if lastRequestTick == requestTick =>
        /* Repetitive request for the same tick, but with different voltage */
        baseStateData match {
          case modelBaseStateData: ParticipantModelBaseStateData[
                PD,
                CD,
                MS,
                M,
              ] =>
            /* Active power is yet calculated, but reactive power needs update */
            val nextReactivePower = modelBaseStateData.model
              .calculateReactivePower(lastResult.p, nodalVoltage)

            /* Determine the reply, based new circumstances */
            val updatedRequestValueStore =
              ValueStore.updateValueStore(
                baseStateData.requestValueStore,
                requestTick,
                lastResult.withReactivePower(nextReactivePower),
              )
            val nextStateData =
              modelBaseStateData.copy(
                requestValueStore = updatedRequestValueStore,
                voltageValueStore = updatedVoltageValueStore,
              )

            stay() using nextStateData replying AssetPowerChangedMessage(
              lastResult.p,
              nextReactivePower,
            )
          case unexpectedStateData =>
            throw new IllegalStateException(
              s"The request reply should not be re-calculated for state data '$unexpectedStateData'"
            )
        }

      case _ =>
        /* There hasn't been a request for this tick, yet. Check, if there are simulation results. If at least one
         * is apparent, average them and answer the request. If no simulation results is apparent at all, reply with
         * zero power, although this case should have been handled earlier */
        getRelevantResultData(
          requestTick,
          baseStateData.resultValueStore,
          baseStateData.requestValueStore,
        ) match {
          case Some(relevantData) =>
            /* There is at least one relevant simulation result apparent, which might also be the most recent one
             * before the last request. But this is still the most recent one considered being valid. */
            averagePowerAndStay(
              baseStateData,
              relevantData,
              requestTick,
              nodalVoltage,
              updatedVoltageValueStore,
              alternativeResult,
            )
          case None =>
            /* There is no simulation result at all. Reply with zero power */
            stayWithUpdatedRequestValueStore(
              baseStateData,
              alternativeResult,
              requestTick,
              updatedVoltageValueStore,
            )
        }
    }
  }

  /** Determine the relevant simulation results to calculate the average of
    * those, to answer a given request. The relevant results are those between
    * the most recent result tick BEFORE or at the last request and the most
    * recent result tick before or at this request tick. If no new information
    * are apparent, the last known simulation result (before the last answered
    * request) is taken, as this is the only still valid information.
    *
    * @param requestTick
    *   Tick, the current request belongs to
    * @param resultValueStore
    *   Storage of simulation results
    * @param requestValueStore
    *   Storage of already answered requests
    * @return
    *   An optional mapping from tick to simulation results, if some are
    *   apparent within the tick window to be considered.
    */
  def getRelevantResultData(
      requestTick: Long,
      resultValueStore: ValueStore[PD],
      requestValueStore: ValueStore[PD],
  ): Option[RelevantResultValues[PD]] = {
    /* The actual tick window for averaging is the last request tick and this request tick (both including) */
    val (averagingWindowStart, averagingWindowEnd) =
      determineTickWindow(requestTick, requestValueStore)

    /* All participants simulation results between the most recent simulation tick BEFORE or at the beginning of the
     * averaging window, and it's end (both including) are relevant for averaging the simulated primary data */
    val firstRelevantTick = determineFirstRelevantTick(
      averagingWindowStart,
      resultValueStore,
    )

    /* Let's see, if we got some simulation results between the first relevant simulation tick and this request's tick */
    val simulationResults =
      resultValueStore.get(firstRelevantTick, averagingWindowEnd)
    if (simulationResults.nonEmpty) {
      /* There is at least one simulation result. This might as well be the last simulation result before the last
       * request reply, which still is considered to be the last valid simulation result. */
      Some(
        RelevantResultValues(
          averagingWindowStart,
          averagingWindowEnd,
          simulationResults,
        )
      )
    } else {
      None
    }
  }

  /** Determine the averaging tick window. It starts with the last request tick
    * and ends with this request tick.
    *
    * @param requestTick
    *   Tick, for which the averaged primary data has to be determined
    * @param requestValueStore
    *   Storage of already answered requests
    * @return
    *   Window between the last request or simulation start and this request
    */
  private def determineTickWindow(
      requestTick: Long,
      requestValueStore: ValueStore[_],
  ): (Long, Long) =
    requestValueStore.lastKnownTick(requestTick - 1) match {
      case Some(lastRequestTick) => (lastRequestTick, requestTick)
      case None                  => (0, requestTick)
    }

  /** Determines the first tick, that is relevant for building the average
    * primary data to answer a request at the given tick. This is either the
    * last known data tick before or at the last request tick or the beginning
    * of the simulation.
    *
    * @param lastRequestTick
    *   Last tick, at which a request has been answered
    * @param resultValueStore
    *   Storage for the simulation results
    * @return
    *   The first relevant tick for averaging primary data
    */
  private def determineFirstRelevantTick(
      lastRequestTick: Long,
      resultValueStore: ValueStore[_],
  ): Long =
    resultValueStore.lastKnownTick(lastRequestTick) match {
      case Some(firstRelevantDataTick) => firstRelevantDataTick
      case None                        => 0
    }

  /** Average the given power values, answer with the equivalent reply and stay
    * in this state.
    *
    * @param baseData
    *   Current agent's base state data
    * @param relevantResults
    *   Collection of all relevant simulation results, including the needed tick
    *   window
    * @param requestTick
    *   Tick in which power has been requested
    * @param nodalVoltage
    *   Nodal voltage magnitude in the moment of request
    * @param voltageValueStore
    *   Voltage value store to be used in the updated base state data
    * @param alternativeResult
    *   If no relevant data are apparent, then use this result instead
    * @return
    *   The very same state as the agent currently is in, but with updated base
    *   state data
    */
  final def averagePowerAndStay(
      baseData: BaseStateData[PD],
      relevantResults: RelevantResultValues[PD],
      requestTick: Long,
      nodalVoltage: Dimensionless,
      voltageValueStore: ValueStore[Dimensionless],
      alternativeResult: PD,
  ): FSM.State[AgentState, ParticipantStateData[PD]] = {
    if (relevantResults.relevantData.nonEmpty) {
      averagePowerAndStay(
        baseData,
        relevantResults.relevantData,
        requestTick,
        relevantResults.windowStart,
        relevantResults.windowEnd,
        nodalVoltage,
        voltageValueStore,
      )
    } else {
      log.debug(
        s"No relevant data apparent, stay and reply with alternative result {}.",
        alternativeResult,
      )
      stayWithUpdatedRequestValueStore(
        baseData,
        alternativeResult,
        requestTick,
        voltageValueStore,
      )
    }
  }

  /** Determines the reply result by averaging the given power values over the
    * queried tick frame. The next state is the very same and the agent replies
    * to the request with the freshly determined averaged power. The reply is
    * also added to the requestValueStore.
    *
    * @param baseData
    *   Current agent's base state data
    * @param tickToResult
    *   Mapping from data tick to actual data
    * @param requestTick
    *   Tick in which power has been requested
    * @param windowStartTick
    *   Beginning of the averaging window
    * @param windowEndTick
    *   End of the averaging window
    * @param nodalVoltage
    *   Nodal voltage magnitude in the moment of request
    * @param voltageValueStore
    *   Voltage value store to be used in the updated base state data
    * @return
    *   The very same state as the agent currently is in, but with updated base
    *   state data
    */
  def averagePowerAndStay(
      baseData: BaseStateData[PD],
      tickToResult: Map[Long, PD],
      requestTick: Long,
      windowStartTick: Long,
      windowEndTick: Long,
      nodalVoltage: Dimensionless,
      voltageValueStore: ValueStore[Dimensionless],
  ): FSM.State[AgentState, ParticipantStateData[PD]] = {
    val averageResult = determineAverageResult(
      baseData,
      tickToResult,
      windowStartTick,
      windowEndTick,
      nodalVoltage,
    )
    stayWithUpdatedRequestValueStore(
      baseData,
      averageResult,
      requestTick,
      voltageValueStore,
    )
  }

  /** Determines the average result, from which to reply to a request. The
    * values are determined by on averaging the results in the baseStateData
    * result value store within the given tick window
    *
    * @param baseStateData
    *   The [[BaseStateData]] to hold information about current results
    * @param tickToResult
    *   Mapping from result tick to actual result
    * @param windowStartTick
    *   Beginning of the averaging tick window
    * @param windowEndTick
    *   End of the averaging tick window
    * @param nodalVoltage
    *   Current nodal voltage magnitude in p.u.
    * @return
    *   Averaged result
    */
  private def determineAverageResult(
      baseStateData: BaseStateData[PD],
      tickToResult: Map[Long, PD],
      windowStartTick: Long,
      windowEndTick: Long,
      nodalVoltage: Dimensionless,
  ): PD = {
    /* Determine, how the single model would transfer the active into reactive power */
    val activeToReactivePowerFunction = baseStateData match {
      case _: FromOutsideBaseStateData[M, PD] => None
      case modelBaseStateData: ParticipantModelBaseStateData[PD, CD, MS, M] =>
        Some(
          modelBaseStateData.model.activeToReactivePowerFunc(nodalVoltage)
        )
    }

    averageResults(
      tickToResult,
      windowStartTick,
      windowEndTick,
      activeToReactivePowerFunction,
    )
  }

  /** Determine the average result within the given tick window
    *
    * @param tickToResults
    *   Mapping from data tick to actual data
    * @param windowStart
    *   First, included tick of the time window
    * @param windowEnd
    *   Last, included tick of the time window
    * @param activeToReactivePowerFuncOpt
    *   An Option on a function, that transfers the active into reactive power
    * @return
    *   The averaged result
    */
  def averageResults(
      tickToResults: Map[Long, PD],
      windowStart: Long,
      windowEnd: Long,
      activeToReactivePowerFuncOpt: Option[
        Power => ReactivePower
      ] = None,
  ): PD

  /** Updates the given base state data by inserting updated request value store
    * and the provided voltage value store. The next state is the very same one,
    * but with updated base state data. Additionally, an
    * [[AssetPowerChangedMessage]] is sent to the requesting entity
    *
    * @param baseStateData
    *   Current base state data
    * @param averageResult
    *   Averaged result to put to request value store
    * @param requestTick
    *   Tick of the most recent request
    * @param voltageValueStore
    *   Voltage value store to be used in the updated base state data
    * @return
    *   The very same state as the agent currently is in, but with updated base
    *   state data
    */
  def stayWithUpdatedRequestValueStore(
      baseStateData: BaseStateData[PD],
      averageResult: PD,
      requestTick: Long,
      voltageValueStore: ValueStore[Dimensionless],
  ): FSM.State[AgentState, ParticipantStateData[PD]] = {
    val updatedRequestValueStore =
      ValueStore.updateValueStore(
        baseStateData.requestValueStore,
        requestTick,
        averageResult,
      )
    val nextStateData = BaseStateData.updateBaseStateData(
      baseStateData,
      baseStateData.resultValueStore,
      updatedRequestValueStore,
      voltageValueStore,
      baseStateData.additionalActivationTicks,
      baseStateData.foreseenDataTicks,
    )

    averageResult.toComplexPower match {
      case ComplexPower(p, q) =>
        stay() using nextStateData replying AssetPowerChangedMessage(p, q)
    }
  }

  /** Notify listeners about a new simulation result of the participant agent,
    * if the config says so.
    *
    * @param baseStateData
    *   Agent's base state data
    * @param tick
    *   Tick, the result belongs to
    * @param result
    *   The result to build an event for
    * @param outputConfig
    *   Configuration of the output behaviour
    */
  private def announceSimulationResult(
      baseStateData: BaseStateData[PD],
      tick: Long,
      result: AccompaniedSimulationResult[PD],
  )(implicit outputConfig: NotifierConfig): Unit = {
    if (outputConfig.simulationResultInfo) {
      val (nextTick, _) = popNextActivationTrigger(baseStateData)
      notifyListener(
        buildResultEvent(baseStateData, tick, result.primaryData, nextTick)
      )
      result.accompanyingResults
        .flatMap(result => buildResultEvent(result))
        .foreach(notifyListener(_))
    }
  }

  /** Update the result value store, inform all registered listeners and go to
    * Idle using the updated base state data
    *
    * @param scheduler
    *   Actor reference of the scheduler
    * @param baseStateData
    *   The base state data of the collection state
    * @param result
    *   Result of simulation
    * @param relevantData
    *   Data, that have been relevant to this calculation
    * @return
    *   Desired state change
    */
  final def updateValueStoresInformListenersAndGoToIdleWithUpdatedBaseStateData(
      scheduler: ActorRef,
      baseStateData: BaseStateData[PD],
      result: AccompaniedSimulationResult[PD],
      relevantData: CD,
  ): FSM.State[AgentState, ParticipantStateData[PD]] = {
    /* Update the value stores */
    val updatedValueStore =
      ValueStore.updateValueStore(
        baseStateData.resultValueStore,
        currentTick,
        result.primaryData,
      )
    /* Inform the listeners about new result */
    announceSimulationResult(
      baseStateData,
      currentTick,
      result,
    )(baseStateData.outputConfig)

    /* Update the base state data */
    val baseStateDateWithUpdatedResults =
      baseStateData match {
        case data: ParticipantModelBaseStateData[PD, CD, MS, M] =>
          data.copy(
            resultValueStore = updatedValueStore
          )
        case _ =>
          throw new InconsistentStateException(
            "Wrong base state data"
          )
      }

    goToIdleReplyCompletionAndScheduleTriggerForNextAction(
      baseStateDateWithUpdatedResults,
      scheduler,
    )
  }

  /** Notify listeners about a new reply on a power request, if the config says
    * so.
    *
    * @param baseStateData
    *   Agent's base state data
    * @param tick
    *   Tick, the result belongs to
    * @param activePower
    *   Active power
    * @param reactivePower
    *   Reactive power
    * @param outputConfig
    *   Configuration of the output behaviour
    */
  override def announceAssetPowerRequestReply(
      baseStateData: BaseStateData[_],
      tick: Long,
      activePower: Power,
      reactivePower: ReactivePower,
  )(implicit outputConfig: NotifierConfig): Unit =
    if (outputConfig.powerRequestReply) {
      log.warning(
        "Writing out power request replies is currently not supported!"
      )
    }

  /** To clean up agent value stores after power flow convergence. This is
    * necessary for agents whose results are time-dependent e.g. storage agents
    *
    * @param baseStateData
    *   Basic state data
    * @param currentTick
    *   Tick, the trigger belongs to
    * @return
    *   [[Idle]] with updated result values
    */
  override def finalizeTickAfterPF(
      baseStateData: BaseStateData[PD],
      currentTick: Long,
  ): FSM.State[AgentState, ParticipantStateData[PD]] = {
    baseStateData.requestValueStore.last(currentTick).foreach {
      case (_, data) =>
        // forward information to result listeners after power flow convergence
        announceAssetPowerRequestReply(
          baseStateData,
          currentTick,
          data.p,
          data.q,
        )(baseStateData.outputConfig)
    }
    goto(Idle) using baseStateData
  }

  /** Determines the correct result event.
    *
    * @param baseStateData
    *   Agent's base state data
    * @param tick
    *   Tick, the result belongs to
    * @param result
    *   The result to build an event for
    * @return
    *   The equivalent event
    */
  private def buildResultEvent(
      baseStateData: BaseStateData[PD],
      tick: Long,
      result: PD,
      nextTick: Option[Long] = None,
  ): ParticipantResultEvent = {
    val uuid = baseStateData.modelUuid
    val dateTime = tick.toDateTime(baseStateData.startDate)
    ParticipantResultEvent(
      buildResult(uuid, dateTime, result),
      tick,
      nextTick,
    )
  }

  /** Wrap a given result into a [[ResultEvent]], so that it can be sent to the
    * listener
    * @param result
    *   Result entity to send
    * @tparam R
    *   Type of result
    * @return
    *   Optionally wrapped event
    */
  private def buildResultEvent[R <: ResultEntity](
      result: R
  ): Option[ResultEvent] = result match {
    case thermalUnitResult: ThermalUnitResult =>
      Some(ThermalResultEvent(thermalUnitResult))

    case unsupported =>
      log.debug(
        s"Results of class '${unsupported.getClass.getSimpleName}' are currently not supported."
      )
      None
  }

  /** Determines the correct result.
    *
    * @param uuid
    *   Unique identifier of the physical model
    * @param dateTime
    *   Real world date of the result
    * @param result
    *   The primary data to build a result model for
    * @return
    *   The equivalent event
    */
  protected def buildResult(
      uuid: UUID,
      dateTime: ZonedDateTime,
      result: PD,
  ): SystemParticipantResult

  /** Returns secondary service of type T or throws exception
    * @param services
    *   the services used in
    *   [[edu.ie3.simona.agent.participant.statedata.BaseStateData.ModelBaseStateData]]
    * @param tag
    *   ClassTag of T
    * @tparam T
    *   the type of secondary service to return
    * @return
    *   secondary service of given type
    */
  protected def getService[T <: SecondaryDataService[_]](
      services: Iterable[SecondaryDataService[_ <: SecondaryData]]
  )(implicit tag: ClassTag[T]): ActorRef =
    services
      .find {
        case _: T => true
        case _    => false
      }
      .getOrElse(
        throw new InconsistentStateException(
          s"No $tag provided by ParticipantModelBaseStateData."
        )
      )
      .actorRef
}

object ParticipantAgentFundamentals {

  /** Hold all necessary information for later averaging of participant
    * simulations' results.
    *
    * @param windowStart
    *   Beginning of the actual tick window, that should be covered by the
    *   averaging process
    * @param windowEnd
    *   End of the actual tick window, that should be covered by the averaging
    *   process
    * @param relevantData
    *   Collection of all necessary data for averaging (spans a wider range,
    *   than the actual window)
    * @tparam PD
    *   Type of primary data, that is relevant for the next calculation
    */
  final case class RelevantResultValues[+PD <: PrimaryData](
      windowStart: Long,
      windowEnd: Long,
      relevantData: Map[Long, PD],
  )

  /** Determine the average apparent power within the given tick window
    *
    * @param tickToResults
    *   Mapping from data tick to actual data
    * @param windowStart
    *   First, included tick of the time window
    * @param windowEnd
    *   Last, included tick of the time window
    * @param activeToReactivePowerFuncOpt
    *   An Option on a function, that transfers the active into reactive power
    * @return
    *   The averaged apparent power
    */
  def averageApparentPower(
      tickToResults: Map[Long, ComplexPower],
      windowStart: Long,
      windowEnd: Long,
      activeToReactivePowerFuncOpt: Option[
        Power => ReactivePower
      ] = None,
      log: LoggingAdapter,
  ): ComplexPower = {
    val p = QuantityUtil.average[Power, Energy](
      tickToResults.map { case (tick, pd) =>
        tick -> pd.p
      },
      windowStart,
      windowEnd,
    ) match {
      case Success(pSuccess) =>
        pSuccess
      case Failure(exception) =>
        log.warning(
          "Unable to determine average active power. Apply 0 instead. Cause:\n\t{}",
          exception,
        )
        zeroMW
    }

    val q = QuantityUtil.average[Power, Energy](
      tickToResults.map { case (tick, pd) =>
        activeToReactivePowerFuncOpt match {
          case Some(qFunc) =>
            // NOTE: The type conversion to Megawatts is done to satisfy the methods type constraints
            // and is undone after unpacking the results
            tick -> Megawatts(qFunc(pd.toComplexPower.p).toMegavars)
          case None => tick -> Megawatts(pd.toComplexPower.q.toMegavars)
        }
      },
      windowStart,
      windowEnd,
    ) match {
      case Success(pSuccess) =>
        Megavars(pSuccess.toMegawatts)
      case Failure(exception) =>
        log.warning(
          "Unable to determine average reactive power. Apply 0 instead. Cause:\n\t{}",
          exception,
        )
        zeroMVAr
    }

    ComplexPower(p, q)
  }

  /** Determine the average apparent power within the given tick window
    *
    * @param tickToResults
    *   Mapping from data tick to actual data
    * @param windowStart
    *   First, included tick of the time window
    * @param windowEnd
    *   Last, included tick of the time window
    * @param activeToReactivePowerFuncOpt
    *   An Option on a function, that transfers the active into reactive power
    * @return
    *   The averaged apparent power
    */
  def averageApparentPowerAndHeat(
      tickToResults: Map[Long, ComplexPowerAndHeat],
      windowStart: Long,
      windowEnd: Long,
      activeToReactivePowerFuncOpt: Option[
        Power => ReactivePower
      ] = None,
      log: LoggingAdapter,
  ): ComplexPowerAndHeat = {

    val tickToResultsApparentPower: Map[Long, ComplexPower] =
      tickToResults.map { case (tick, pd) =>
        (
          tick,
          ComplexPower(Megawatts(pd.p.toMegawatts), Megavars(pd.q.toMegavars)),
        )
      }

    val apparentPower = averageApparentPower(
      tickToResultsApparentPower,
      windowStart,
      windowEnd,
      activeToReactivePowerFuncOpt,
      log,
    )

    val qDot = QuantityUtil.average[Power, Energy](
      tickToResults.map { case (tick, pd) =>
        tick -> Megawatts(pd.qDot.toMegawatts)
      },
      windowStart,
      windowEnd,
    ) match {
      case Success(qDotSuccess) => qDotSuccess
      case Failure(exception) =>
        log.warning(
          "Unable to determine average thermal power. Apply 0 instead. Cause:\n\t{}",
          exception,
        )
        zeroMW
    }

    ComplexPowerAndHeat(apparentPower.p, apparentPower.q, qDot)
  }

}<|MERGE_RESOLUTION|>--- conflicted
+++ resolved
@@ -142,16 +142,8 @@
 
     /* Confirm final initialization */
     releaseTick()
-<<<<<<< HEAD
-    val msge = senderToMaybeTick._2.map { tick =>
-      val msg = Completion(self.toTyped, Some(tick))
-      scheduler ! msg
-      msg
-    }
-=======
     scheduler ! Completion(self.toTyped, senderToMaybeTick._2)
 
->>>>>>> 1d9ef418
     goto(Idle) using stateData
   }
 
