--- conflicted
+++ resolved
@@ -294,11 +294,12 @@
     try {
       /* Register for services */
       val awaitRegistrationResponsesFrom =
-<<<<<<< HEAD
-        registerForServices(inputModel.electricalInputModel, services)
-=======
-        registerForServices(inputModel, services, self, maybeEmAgent)
->>>>>>> 68486ac4
+        registerForServices(
+          inputModel.electricalInputModel,
+          services,
+          self,
+          maybeEmAgent
+        )
 
       // always request flex options for first sim tick
       maybeEmAgent.foreach {
