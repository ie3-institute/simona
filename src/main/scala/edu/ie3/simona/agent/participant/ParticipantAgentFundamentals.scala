--- conflicted
+++ resolved
@@ -511,7 +511,6 @@
         }
       }
 
-<<<<<<< HEAD
     val unexpectedSender = baseStateData.foreseenDataTicks.exists {
       case (ref, None) => msg.serviceRef == ref
       case _           => false
@@ -547,8 +546,6 @@
       }
     }
 
-=======
->>>>>>> 67ad2907
     /* If the sender announces a new next tick, add it to the list of expected ticks, else remove the current entry */
     val foreseenDataTicks =
       baseStateData.foreseenDataTicks + (msg.serviceRef -> msg.nextDataTick)
