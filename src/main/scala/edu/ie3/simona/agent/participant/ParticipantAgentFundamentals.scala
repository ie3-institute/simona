--- conflicted
+++ resolved
@@ -92,11 +92,7 @@
 import org.apache.pekko.util
 import org.apache.pekko.util.Timeout
 import squants.energy.Megawatts
-<<<<<<< HEAD
-import squants.{Dimensionless, Each, Power}
-=======
 import squants.{Dimensionless, Each, Energy, Power}
->>>>>>> 12f4e119
 
 import java.time.ZonedDateTime
 import java.util.UUID
@@ -113,17 +109,10 @@
     MS <: ModelState,
     D <: ParticipantStateData[PD],
     I <: SystemParticipantInput,
-<<<<<<< HEAD
     MC <: BaseRuntimeConfig,
-    M <: SystemParticipant[CD]
-] extends ServiceRegistration[PD, CD, D, I, MC, M] {
-  this: ParticipantAgent[PD, CD, D, I, MC, M] =>
-=======
-    MC <: SimonaConfig.BaseRuntimeConfig,
     M <: SystemParticipant[CD, PD, MS],
 ] extends ServiceRegistration[PD, CD, MS, D, I, MC, M] {
   this: ParticipantAgent[PD, CD, MS, D, I, MC, M] =>
->>>>>>> 12f4e119
   protected val pdClassTag: ClassTag[PD]
   protected implicit val timeout: util.Timeout = Timeout(10, TimeUnit.SECONDS)
 
