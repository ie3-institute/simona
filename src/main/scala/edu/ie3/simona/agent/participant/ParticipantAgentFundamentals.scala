--- conflicted
+++ resolved
@@ -63,17 +63,7 @@
   ModelState,
   SystemParticipant
 }
-<<<<<<< HEAD
-import edu.ie3.simona.ontology.messages.FlexibilityMessage.{
-  ChangingFlexOptions,
-  IssueFlexControl,
-  IssueNoCtrl,
-  IssuePowerCtrl,
-  ProvideMinMaxFlexOptions
-}
-=======
 import edu.ie3.simona.ontology.messages.FlexibilityMessage._
->>>>>>> 90bf19f1
 import edu.ie3.simona.ontology.messages.PowerMessage.{
   AssetPowerChangedMessage,
   AssetPowerUnchangedMessage
@@ -81,7 +71,6 @@
 import edu.ie3.simona.ontology.messages.SchedulerMessage.{
   CompletionMessage,
   IllegalTriggerMessage,
-  RevokeTriggerMessage,
   ScheduleTriggerMessage
 }
 import edu.ie3.simona.ontology.messages.services.ServiceMessage.{
@@ -644,20 +633,12 @@
   }
 
   override protected def handleFlexRequest(
-<<<<<<< HEAD
-      participantStateData: ParticipantModelBaseStateData[PD, CD, MS, M]
-  ): ParticipantModelBaseStateData[PD, CD, MS, M] = {
-    val updatedBaseStateData = calculateFlexOptions(
-      participantStateData,
-      currentTick
-=======
       participantStateData: ParticipantModelBaseStateData[PD, CD, MS, M],
       tick: Long
   ): ParticipantModelBaseStateData[PD, CD, MS, M] = {
     val updatedBaseStateData = calculateFlexOptions(
       participantStateData,
       tick
->>>>>>> 90bf19f1
     )
 
     val updatedFlexData = updatedBaseStateData.flexStateData.getOrElse(
@@ -679,11 +660,7 @@
 
   override protected def calculateFlexOptions(
       baseStateData: ParticipantModelBaseStateData[PD, CD, MS, M],
-<<<<<<< HEAD
-      currentTick: Long
-=======
       tick: Long
->>>>>>> 90bf19f1
   ): ParticipantModelBaseStateData[PD, CD, MS, M] = {
 
     implicit val startDateTime: ZonedDateTime = baseStateData.startDate
@@ -691,17 +668,10 @@
     val relevantData =
       createCalcRelevantData(
         baseStateData,
-<<<<<<< HEAD
-        currentTick
-      )
-
-    val lastState = getLastOrInitialStateData(baseStateData, currentTick)
-=======
         tick
       )
 
     val lastState = getLastOrInitialStateData(baseStateData, tick)
->>>>>>> 90bf19f1
 
     val flexOptions =
       baseStateData.model.determineFlexOptions(relevantData, lastState)
@@ -717,11 +687,7 @@
               maxPower
             ) =>
           new FlexOptionsResult(
-<<<<<<< HEAD
-            currentTick.toDateTime,
-=======
             tick.toDateTime,
->>>>>>> 90bf19f1
             modelUuid,
             referencePower,
             minPower,
@@ -737,11 +703,7 @@
         data.copy(flexOptionsStore =
           ValueStore.updateValueStore(
             data.flexOptionsStore,
-<<<<<<< HEAD
-            currentTick,
-=======
             tick,
->>>>>>> 90bf19f1
             flexOptions
           )
         )
@@ -751,10 +713,6 @@
 
   override protected def handleFlexCtrl(
       baseStateData: ParticipantModelBaseStateData[PD, CD, MS, M],
-<<<<<<< HEAD
-      currentTick: Long,
-=======
->>>>>>> 90bf19f1
       flexCtrl: IssueFlexControl,
       scheduler: ActorRef
   ): State = {
@@ -770,27 +728,16 @@
 
     val result = calculateResult(
       baseStateData,
-<<<<<<< HEAD
-      currentTick,
-=======
       flexCtrl.tick,
->>>>>>> 90bf19f1
       resultingActivePower
     )
 
     val relevantData = createCalcRelevantData(
       baseStateData,
-<<<<<<< HEAD
-      currentTick
-    )
-
-    val lastState = getLastOrInitialStateData(baseStateData, currentTick)
-=======
       flexCtrl.tick
     )
 
     val lastState = getLastOrInitialStateData(baseStateData, flexCtrl.tick)
->>>>>>> 90bf19f1
 
     val (updatedState, flexChangeIndicator) =
       baseStateData.model.handleControlledPowerChange(
@@ -799,86 +746,6 @@
         resultingActivePower
       )
 
-<<<<<<< HEAD
-    // announce last result to listeners
-    announceSimulationResult(
-      baseStateData,
-      currentTick,
-      result
-    )(baseStateData.outputConfig)
-
-    /* Update the value stores */
-    val updatedResultsStore =
-      ValueStore.updateValueStore(
-        baseStateData.resultValueStore,
-        currentTick,
-        result
-      )
-
-    // indicate to EmAgent if flex options are going to change at
-    // the next activation no matter the tick
-    if (flexChangeIndicator.changesAtNextActivation)
-      flexStateData.emAgent ! ChangingFlexOptions(baseStateData.modelUuid)
-
-    // revoke old tick and remove it from state data, if applicable
-    val clearedBaseStateData =
-      flexStateData.scheduledTick
-        .map { obsoleteTick =>
-          // revoke old tick if it exists and is placed in the future
-          if (obsoleteTick > currentTick)
-            flexStateData.emAgent !
-              RevokeTriggerMessage(
-                ActivityStartTrigger(obsoleteTick),
-                self
-              )
-
-          // remove from additionalTicks and from flex state data
-          baseStateData.copy(
-            additionalActivationTicks =
-              baseStateData.additionalActivationTicks.filterNot(
-                _ == obsoleteTick
-              ),
-            flexStateData = Some(
-              flexStateData.copy(scheduledTick = None)
-            )
-          )
-        }
-        .getOrElse(baseStateData)
-
-    // add new tick and updated relevant data, if applicable
-    val updatedStateData = flexChangeIndicator.changesAtTick
-      .map { additionalTick =>
-        // save new tick
-        clearedBaseStateData.copy(
-          additionalActivationTicks =
-            clearedBaseStateData.additionalActivationTicks :+ additionalTick,
-          flexStateData = clearedBaseStateData.flexStateData.map(
-            _.copy(scheduledTick = Some(additionalTick))
-          )
-        )
-      }
-      .getOrElse(clearedBaseStateData)
-      .copy(
-        stateDataStore = ValueStore.updateValueStore(
-          baseStateData.stateDataStore,
-          currentTick,
-          updatedState
-        ),
-        resultValueStore = updatedResultsStore
-      )
-
-    // announce current result to EmAgent
-    flexStateData.emAgent ! buildResultEvent(
-      updatedStateData,
-      currentTick,
-      result
-    )
-
-    goToIdleReplyCompletionAndScheduleTriggerForNextAction(
-      updatedStateData,
-      scheduler
-    )
-=======
     // revoke old tick and remove it from state data, if applicable
     val revokeRequest =
       flexStateData.scheduledRequest
@@ -951,7 +818,6 @@
       )
     } else
       stay() using stateDataWithResults
->>>>>>> 90bf19f1
   }
 
   protected def determineResultingFlexPower(
@@ -969,11 +835,7 @@
     flexOptions match {
       case ProvideMinMaxFlexOptions(_, pRef, pMin, pMax) =>
         flexCtrl match {
-<<<<<<< HEAD
-          case IssuePowerCtrl(setPower) =>
-=======
           case IssuePowerCtrl(_, setPower) =>
->>>>>>> 90bf19f1
             // sanity check: setPower is in range of latest flex options
             if (setPower.isLessThan(pMin))
               throw new RuntimeException(
@@ -987,11 +849,7 @@
             // override, take setPower
             setPower
 
-<<<<<<< HEAD
-          case IssueNoCtrl =>
-=======
           case IssueNoCtrl(_) =>
->>>>>>> 90bf19f1
             // no override, take reference power
             pRef
         }
@@ -1003,8 +861,6 @@
     }
   }
 
-<<<<<<< HEAD
-=======
   /** Additional actions on a new calculated simulation result
     *
     * @param baseStateData
@@ -1029,7 +885,6 @@
     baseStateData
   }
 
->>>>>>> 90bf19f1
   /** Determining the active to reactive power function to apply
     *
     * @param tick
@@ -1124,22 +979,14 @@
 
   protected def getLastOrInitialStateData(
       baseStateData: ParticipantModelBaseStateData[PD, CD, MS, M],
-<<<<<<< HEAD
-      currentTick: Long
-=======
       tick: Long
->>>>>>> 90bf19f1
   ): MS =
     ConstantState match {
       case constantState: MS =>
         constantState
       case _ =>
         baseStateData.stateDataStore
-<<<<<<< HEAD
-          .last(currentTick)
-=======
           .last(tick)
->>>>>>> 90bf19f1
           .map { case (_, lastState) =>
             lastState
           }
