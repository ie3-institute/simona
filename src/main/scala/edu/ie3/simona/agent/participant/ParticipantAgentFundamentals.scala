/*
 * © 2020. TU Dortmund University,
 * Institute of Energy Systems, Energy Efficiency and Energy Economics,
 * Research group Distribution grid planning and operation
 */

package edu.ie3.simona.agent.participant

import akka.actor.{ActorRef, FSM, PoisonPill}
import akka.event.LoggingAdapter
import akka.util
import akka.util.Timeout
import breeze.numerics.{ceil, floor, pow, sqrt}
import edu.ie3.datamodel.models.input.system.SystemParticipantInput
import edu.ie3.datamodel.models.result.ResultEntity
import edu.ie3.datamodel.models.result.system.SystemParticipantResult
import edu.ie3.datamodel.models.result.thermal.ThermalUnitResult
import edu.ie3.simona.agent.ValueStore
import edu.ie3.simona.agent.participant.ParticipantAgentFundamentals.RelevantResultValues
import edu.ie3.simona.agent.participant.data.Data
import edu.ie3.simona.agent.participant.data.Data.PrimaryData.{
  ApparentPower,
  ApparentPowerAndHeat,
  EnrichableData,
  PrimaryDataWithApparentPower
}
import edu.ie3.simona.agent.participant.data.Data.SecondaryData.DateTime
import edu.ie3.simona.agent.participant.data.Data.{PrimaryData, SecondaryData}
import edu.ie3.simona.agent.participant.data.secondary.SecondaryDataService
import edu.ie3.simona.agent.participant.statedata.BaseStateData.{
  FromOutsideBaseStateData,
  ParticipantModelBaseStateData
}
import edu.ie3.simona.agent.participant.statedata.ParticipantStateData.{
  CollectRegistrationConfirmMessages,
  InputModelContainer
}
import edu.ie3.simona.agent.participant.statedata.{
  BaseStateData,
  DataCollectionStateData,
  ParticipantStateData
}
import edu.ie3.simona.agent.state.AgentState
import edu.ie3.simona.agent.state.AgentState.{Idle, Uninitialized}
import edu.ie3.simona.agent.state.ParticipantAgentState.{
  Calculate,
  HandleInformation
}
import edu.ie3.simona.config.SimonaConfig
import edu.ie3.simona.event.ResultEvent
import edu.ie3.simona.event.ResultEvent.{
  ParticipantResultEvent,
  ThermalResultEvent
}
import edu.ie3.simona.event.notifier.NotifierConfig
import edu.ie3.simona.exceptions.agent.{
  ActorNotRegisteredException,
  AgentInitializationException,
  InconsistentStateException,
  InvalidRequestException
}
import edu.ie3.simona.io.result.AccompaniedSimulationResult
import edu.ie3.simona.model.participant.{CalcRelevantData, SystemParticipant}
import edu.ie3.simona.ontology.messages.PowerMessage.{
  AssetPowerChangedMessage,
  AssetPowerUnchangedMessage
}
import edu.ie3.simona.ontology.messages.SchedulerMessage.{
  CompletionMessage,
  IllegalTriggerMessage,
  ScheduleTriggerMessage
}
import edu.ie3.simona.ontology.messages.services.ServiceMessage.{
  ProvisionMessage,
  RegistrationResponseMessage
}
import edu.ie3.simona.ontology.trigger.Trigger.ActivityStartTrigger
import edu.ie3.simona.ontology.trigger.Trigger.ParticipantTrigger.StartCalculationTrigger
import edu.ie3.simona.service.ServiceStateData.ServiceActivationBaseStateData
import edu.ie3.simona.util.TickUtil._
import edu.ie3.util.quantities.PowerSystemUnits._
import edu.ie3.util.scala.quantities.{Megavars, QuantityUtil, ReactivePower}
import squants.energy.Megawatts
import squants.{Dimensionless, Each, Energy, Power}

import java.time.ZonedDateTime
import java.util.UUID
import java.util.concurrent.TimeUnit
import scala.collection.SortedSet
import scala.reflect.ClassTag
import scala.util.{Failure, Success, Try}

/** Useful functions to use in [[ParticipantAgent]] s
  */
protected trait ParticipantAgentFundamentals[
    PD <: PrimaryDataWithApparentPower[PD],
    CD <: CalcRelevantData,
    D <: ParticipantStateData[PD],
    I <: SystemParticipantInput,
    MC <: SimonaConfig.BaseRuntimeConfig,
    M <: SystemParticipant[CD, PD]
] extends ServiceRegistration[PD, CD, D, I, MC, M] {
  this: ParticipantAgent[PD, CD, D, I, MC, M] =>
  protected val pdClassTag: ClassTag[PD]
  protected implicit val timeout: util.Timeout = Timeout(10, TimeUnit.SECONDS)

  /** Tries to extract the DateTime value from the base state data and verifies,
    * that it is there
    *
    * @param baseStateData
    *   base state data to derive information from
    * @return
    *   valid DateTime value
    */
  def getAndCheckDateTime(
      baseStateData: DataCollectionStateData[_]
  ): ZonedDateTime = {
    baseStateData.extract[DateTime]() match {
      case Some(dateTime) => dateTime.dateTime
      case None =>
        throw new RuntimeException(
          "Did not receive expected information about the date time!"
        )
    }
  }

  override def initializeParticipantForPrimaryDataReplay(
      inputModel: InputModelContainer[I],
      modelConfig: MC,
      services: Option[Vector[SecondaryDataService[_ <: SecondaryData]]],
      simulationStartDate: ZonedDateTime,
      simulationEndDate: ZonedDateTime,
      resolution: Long,
      requestVoltageDeviationThreshold: Double,
      outputConfig: NotifierConfig,
      senderToMaybeTick: (ActorRef, Option[Long]),
      scheduler: ActorRef
  ): FSM.State[AgentState, ParticipantStateData[PD]] = {
    val stateData = determineFromOutsideBaseStateData(
      inputModel,
      modelConfig,
      simulationStartDate,
      simulationEndDate,
      resolution,
      requestVoltageDeviationThreshold,
      outputConfig,
      senderToMaybeTick
    )

    /* Confirm final initialization */
    val (_, triggerId) = releaseTickAndTriggerId()
    val newTriggerMessages =
      ServiceActivationBaseStateData.tickToScheduleTriggerMessages(
        senderToMaybeTick._2,
        self
      )
    scheduler ! CompletionMessage(triggerId, newTriggerMessages)
    goto(Idle) using stateData
  }

  /** Determine the needed base state data to use, when data from outside is
    * expected
    *
    * @param inputModel
    *   Input model definition
    * @param modelConfig
    *   Configuration of the model
    * @param simulationStartDate
    *   Real world time date time, when the simulation starts
    * @param simulationEndDate
    *   Real world time date time, when the simulation ends
    * @param resolution
    *   Agents regular time bin it wants to be triggered e.g one hour
    * @param requestVoltageDeviationThreshold
    *   Threshold, after which two nodal voltage magnitudes from participant
    *   power requests for the same tick are considered to be different
    * @param outputConfig
    *   Config for the output behaviour of simulation results
    * @param senderToMaybeTick
    *   Option onto a pair of sender and it's foreseen next data provision
    * @return
    *   [[FromOutsideBaseStateData]] with required information
    */
  def determineFromOutsideBaseStateData(
      inputModel: InputModelContainer[I],
      modelConfig: MC,
      simulationStartDate: ZonedDateTime,
      simulationEndDate: ZonedDateTime,
      resolution: Long,
      requestVoltageDeviationThreshold: Double,
      outputConfig: NotifierConfig,
      senderToMaybeTick: (ActorRef, Option[Long])
  ): FromOutsideBaseStateData[M, PD] = {
    val model = buildModel(
      inputModel,
      modelConfig,
      simulationStartDate,
      simulationEndDate
    )
    FromOutsideBaseStateData(
      model,
      simulationStartDate,
      simulationEndDate,
      outputConfig,
      SortedSet.empty,
      Map(senderToMaybeTick),
      modelConfig.calculateMissingReactivePowerWithModel,
      requestVoltageDeviationThreshold,
      ValueStore.forVoltage(
        resolution,
        Each(
          inputModel.electricalInputModel.getNode
            .getvTarget()
            .to(PU)
            .getValue
            .doubleValue
        )
      ),
      ValueStore.forResult[PD](resolution, 2),
      ValueStore(resolution)
    )
  }

  /** Abstract method to build the calculation model from input
    *
    * @param inputModel
    *   Input model description
    * @param modelConfig
    *   Configuration for the model
    * @param simulationStartDate
    *   Wall clock time of first instant in simulation
    * @param simulationEndDate
    *   Wall clock time of last instant in simulation
    * @return
    */
  def buildModel(
      inputModel: InputModelContainer[I],
      modelConfig: MC,
      simulationStartDate: ZonedDateTime,
      simulationEndDate: ZonedDateTime
  ): M

  /** Initializing the agent based on the uninitialized state and additional
    * information that has been sent with
    * [[edu.ie3.simona.ontology.trigger.Trigger.InitializeParticipantAgentTrigger]].
    * The base state data is derived based on the foreseen simulation mode, all
    * (currently foreseen) activation triggers are generated and sent to the
    * scheduler. The next state is [[Idle]] using the derived base state data.
    *
    * @param inputModel
    *   Input model definition
    * @param modelConfig
    *   Configuration of the model
    * @param services
    *   Optional collection of services to register with
    * @param simulationStartDate
    *   Real world time date time, when the simulation starts
    * @param simulationEndDate
    *   Real world time date time, when the simulation ends
    * @param resolution
    *   Agents regular time bin it wants to be triggered e.g one hour
    * @param requestVoltageDeviationThreshold
    *   Threshold, after which two nodal voltage magnitudes from participant
    *   power requests for the same tick are considered to be different
    * @param outputConfig
    *   Config for the output behaviour of simulation results
    * @param scheduler
    *   Reference to simulation scheduler
    * @return
    *   Idle state with child of [[BaseStateData]]
    */
  override def initializeParticipantForModelCalculation(
      inputModel: InputModelContainer[I],
      modelConfig: MC,
      services: Option[Vector[SecondaryDataService[_ <: SecondaryData]]],
      simulationStartDate: ZonedDateTime,
      simulationEndDate: ZonedDateTime,
      resolution: Long,
      requestVoltageDeviationThreshold: Double,
      outputConfig: NotifierConfig,
      scheduler: ActorRef
  ): FSM.State[AgentState, ParticipantStateData[PD]] =
    try {
      /* Register for services */
      val awaitRegistrationResponsesFrom =
        registerForServices(inputModel.electricalInputModel, services)

      val baseStateData = determineModelBaseStateData(
        inputModel,
        modelConfig,
        services,
        simulationStartDate,
        simulationEndDate,
        resolution,
        requestVoltageDeviationThreshold,
        outputConfig
      )

      /* If we do have registered with secondary data providers, wait for their responses. If not, the agent does not
       * need additional data and therefore schedules itself for next activation. */
      if (awaitRegistrationResponsesFrom.nonEmpty) {
        goto(HandleInformation) using CollectRegistrationConfirmMessages(
          baseStateData,
          awaitRegistrationResponsesFrom
        )
      } else {
        /* Determine the next activation tick, create a ScheduleTriggerMessage and remove the recently triggered tick */
        val (newTriggers, nextBaseStateData) = popNextActivationTrigger(
          baseStateData
        )
        val (_, triggerId) = releaseTickAndTriggerId()

        log.debug(s"Going to {}, using {}", Idle, baseStateData)
        scheduler ! CompletionMessage(triggerId, newTriggers)
        goto(Idle) using nextBaseStateData
      }
    } catch {
      case e @ (_: AgentInitializationException |
          _: InconsistentStateException) =>
        scheduler ! IllegalTriggerMessage(
          s"Caught exception while initializing: \n ${e.getMessage}",
          self
        )
        goto(Uninitialized)
    }

  /** Abstract definition, individual implementations found in individual agent
    * fundamental classes
    */
  def determineModelBaseStateData(
      inputModel: InputModelContainer[I],
      modelConfig: MC,
      services: Option[Vector[SecondaryDataService[_ <: SecondaryData]]],
      simulationStartDate: ZonedDateTime,
      simulationEndDate: ZonedDateTime,
      resolution: Long,
      requestVoltageDeviationThreshold: Double,
      outputConfig: NotifierConfig
  ): ParticipantModelBaseStateData[PD, CD, M]

  /** Determine all ticks between the operation start and end of the
    * participant, that are at a full hour or integer multiples of the data's
    * resolution
    *
    * @param simulationStartDate
    *   Beginning of the simulation
    * @param resolution
    *   Resolution of the targeted information in seconds
    * @param operationStart
    *   First tick, in which the load is in operation
    * @param operationEnd
    *   Last tick, in which the load is in operation
    * @return
    *   An [[Array]] of ticks, where the actor wants to be activated
    */
  def activationTicksInOperationTime(
      simulationStartDate: ZonedDateTime,
      resolution: Long,
      operationStart: Long,
      operationEnd: Long
  ): SortedSet[Long] = {
    /* The profile load model holds values in the specified resolution (e.g. for each full quarter hour (00:00,
     * 00:15, ...)). As the simulation might not start at an integer multiple of the resolution, we have to
     * determine, what the first tick is, in which profile information do exist */
    val firstProfileTick =
      firstFullResolutionInSimulation(simulationStartDate, resolution)

    /* Determine activation ticks between participants operation start and end in the resolution of */
    val firstTick = firstProfileTick + resolution * ceil(
      (operationStart - firstProfileTick).toDouble / resolution
    ).toLong
    val lastTick = firstProfileTick + resolution * floor(
      (operationEnd - firstProfileTick).toDouble / resolution
    ).toLong

    /* Set up all ticks between the first and last tick */
    (firstTick to lastTick by resolution).to(SortedSet)
  }

  /** Assume we have information, that are available in a fixed resolution after
    * each full hour (including the full hour), then we have to determine, at
    * what first tick those information are available.
    *
    * @param simulationStartDate
    *   Beginning of the simulation
    * @param resolution
    *   Resolution of the targeted information in seconds
    * @return
    *   The first tick, that is at a full hour or an integer multiple of the
    *   resolution
    * @throws AgentInitializationException
    *   If an hour is not an integer multiple of the resolution
    */
  def firstFullResolutionInSimulation(
      simulationStartDate: ZonedDateTime,
      resolution: Long
  ): Long = {
    if (3600L % resolution != 0)
      throw new AgentInitializationException(
        "The data resolution has to be adjusted, so that an integer multiple of it fits a full hour."
      )
    val secondsSinceFullHour =
      simulationStartDate.getMinute * 60 + simulationStartDate.getSecond
    val secondsSinceQuarterHour = secondsSinceFullHour % resolution
    (resolution - secondsSinceQuarterHour) % resolution
  }

  /** Handles the registration responses from service providers, this actor has
    * registered itself with. Stay in [[HandleInformation]] as long as responses
    * are pending, go to [[Idle]], if everything is apparent.
    *
    * @param registrationResponse
    *   Incoming response
    * @param stateData
    *   Apparent state data
    * @return
    *   What happens next
    */
  def handleRegistrationResponse(
      scheduler: ActorRef,
      registrationResponse: RegistrationResponseMessage,
      stateData: CollectRegistrationConfirmMessages[PD]
  ): FSM.State[AgentState, ParticipantStateData[PD]] =
    registrationResponse match {
      case RegistrationResponseMessage.RegistrationSuccessfulMessage(
            maybeNextTick
          ) =>
        val remainingResponses =
          stateData.pendingResponses.filter(_ != sender())

        /* If the sender announces a new next tick, add it to the list of expected ticks, else remove the current entry */
        val foreseenDataTicks =
          stateData.baseStateData.foreseenDataTicks + (sender() -> maybeNextTick)

        if (remainingResponses.isEmpty) {
          /* All agent have responded. Determine the next to be used state data and reply completion to scheduler. */
          val complementedBaseStateData = BaseStateData.updateBaseStateData(
            stateData.baseStateData,
            stateData.baseStateData.resultValueStore,
            stateData.baseStateData.requestValueStore,
            stateData.baseStateData.voltageValueStore,
            stateData.baseStateData.additionalActivationTicks,
            foreseenDataTicks
          )

          goToIdleReplyCompletionAndScheduleTriggerForNextAction(
            complementedBaseStateData,
            scheduler
          )
        } else {
          val foreseenDataTicksFlattened = foreseenDataTicks.collect {
            case (ref, Some(value)) => ref -> value
          }

          /* We not have yet received all responses. Wait here a bit for next messages. */
          stay() using stateData.copy(
            pendingResponses = remainingResponses,
            foreseenNextDataTicks = foreseenDataTicksFlattened
          )
        }
      case RegistrationResponseMessage.RegistrationFailedMessage =>
        self ! PoisonPill
        throw new ActorNotRegisteredException(
          s"Registration of actor $actorName for ${sender()} failed."
        )
    }

  /** Handle an incoming data provision message in Idle, try to figure out who's
    * about to send information in this tick as well. Map together all senders
    * with their yet apparent information.
    *
    * @param msg
    *   Incoming message to be handled
    * @param baseStateData
    *   Base state data
    * @return
    *   state change to [[HandleInformation]] with updated base state data
    */
  override def handleDataProvisionAndGoToHandleInformation(
      msg: ProvisionMessage[Data],
      baseStateData: BaseStateData[PD]
  ): FSM.State[AgentState, ParticipantStateData[PD]] = {
    /* Figure out, who is going to send data in this tick */
    val expectedSenders = baseStateData.foreseenDataTicks
      .flatMap { case (actorRef, optTick) =>
        optTick match {
          case Some(tick) if msg.tick == tick =>
            // expected data
            if (actorRef == sender())
              Some(actorRef -> Some(msg.data))
            else
              Some(actorRef -> None)
          case None if actorRef == sender() =>
            // unexpected data
            Some(actorRef -> Some(msg.data))
          case _ =>
            None
        }
      }

    /* If the sender announces a new next tick, add it to the list of expected ticks, else remove the current entry */
    val foreseenDataTicks =
      baseStateData.foreseenDataTicks + (sender() -> msg.nextDataTick)

    /* Go over to handling these information */
    val nextStateData = DataCollectionStateData(
      BaseStateData.updateBaseStateData(
        baseStateData,
        baseStateData.resultValueStore,
        baseStateData.requestValueStore,
        baseStateData.voltageValueStore,
        baseStateData.additionalActivationTicks,
        foreseenDataTicks
      ),
      expectedSenders,
      yetTriggered = false
    )
    goto(HandleInformation) using nextStateData
  }

  /** Checks, if all data is available and change state accordingly. Three cases
    * are possible: 1) There is still something missing: Stay in the calling
    * state and wait 2) Everything is at place and the [[ActivityStartTrigger]]
    * has yet been sent 2.1) If the agent is meant to replay external primary
    * data: Announce result, add content to result value store, go to [[Idle]]
    * and answer the scheduler, that the activity start trigger is fulfilled.
    * 2.2) All secondary data is there, go to [[Calculate]] and ask the
    * scheduler to trigger ourself for starting the model based calculation 3)
    * Everything is at place and the [[ActivityStartTrigger]] has NOT yet been
    * sent: Stay here and wait
    *
    * @param stateData
    *   Apparent state data
    * @param isYetTriggered
    *   Boolean if a trigger yet has been received
    * @param tick
    *   Current tick, the simulation is in
    * @param scheduler
    *   Scheduler for scheduling things
    * @param outputConfig
    *   Output configuration for results
    * @return
    *   What's happening next
    */
  override def checkForExpectedDataAndChangeState(
      stateData: DataCollectionStateData[PD],
      isYetTriggered: Boolean,
      tick: Long,
      scheduler: ActorRef
  )(implicit
      outputConfig: NotifierConfig
  ): FSM.State[AgentState, ParticipantStateData[PD]] = {
    if (!stateData.data.exists(_._2.isEmpty) && isYetTriggered) {
      /* We got everything we expect and we are yet triggered */
      stateData.baseStateData match {
        case fromOutsideBaseStateData: BaseStateData.FromOutsideBaseStateData[
              M,
              PD
            ] =>
          /* Determine the way, the reactive power may be filled up */
          val reactivePowerFunc =
            getReactivePowerFunction(tick, fromOutsideBaseStateData)

          prepareData(stateData.data, reactivePowerFunc) match {
            case Success(mostRecentData) =>
              /* Add received information to base state data and reply, that everything is done */

              /* Announce the result */
              announceSimulationResult(
                stateData.baseStateData,
                tick,
                AccompaniedSimulationResult(mostRecentData)
              )

              val resultValueStore = fromOutsideBaseStateData.resultValueStore
              val updatedResultValueStore = ValueStore.updateValueStore(
                resultValueStore,
                currentTick,
                mostRecentData
              )
              val baseStateDataWithUpdatedResults =
                BaseStateData.updateBaseStateData(
                  stateData.baseStateData,
                  updatedResultValueStore,
                  stateData.baseStateData.requestValueStore,
                  stateData.baseStateData.voltageValueStore,
                  stateData.baseStateData.additionalActivationTicks,
                  stateData.baseStateData.foreseenDataTicks
                )

              goToIdleReplyCompletionAndScheduleTriggerForNextAction(
                baseStateDataWithUpdatedResults,
                scheduler
              )
            case Failure(exception) =>
              log.error(
                "Was not able to extract received primary data correctly. Tear down the simulation. Failed with",
                exception
              )
              throw exception
          }

        case _: BaseStateData.ModelBaseStateData[_, _, _] =>
          /* Go to calculation state and send a trigger for this to myself as well */
          self ! StartCalculationTrigger(currentTick)
          goto(Calculate) using stateData
        case x =>
          throw new IllegalStateException(
            s"Unsupported base state data '$x' when handling all expected incoming data"
          )
      }
    } else {
      /* We sill have to wait - either for data or activation */
      stay() using stateData
    }
  }

  /** Determining the active to reactive power function to apply
    *
    * @param tick
    *   Tick to be applied for
    * @param baseStateData
    *   Base state data
    * @return
    *   A function, that transfers active into reactive power
    */
  def getReactivePowerFunction(
      tick: Long,
      baseStateData: FromOutsideBaseStateData[M, PD]
  ): Power => ReactivePower =
    if (baseStateData.fillUpReactivePowerWithModelFunc) {
      /* Use the model's active to reactive power function */
      val currentNodalVoltage =
        baseStateData.voltageValueStore
          .last(tick)
          .map(_._2)
          .getOrElse(
            Each(1d)
          )
      p: Power =>
        baseStateData.model
          .activeToReactivePowerFunc(
            currentNodalVoltage
          )(p)
    } else { _: Power =>
      /* Use trivial reactive power */
      Megavars(0d)
    }

  /** Try to get and process the received data
    *
    * @param data
    *   Mapping from sending actor ref to data
    * @param reactivePowerFunction
    *   Function to use, in order to determine the missing reactive power
    * @return
    *   A trial to get and process the needed data
    */
  def prepareData(
      data: Map[ActorRef, Option[_ <: Data]],
      reactivePowerFunction: Power => ReactivePower
  ): Try[PD] =
    data.headOption
      .flatMap { case (_, maybeData) =>
        maybeData
      }
      .fold[Try[PrimaryData]] {
        Failure(
          new IllegalStateException(
            "Not able to determine the most recent result, although it should have been sent."
          )
        )
      } {
        case result: PrimaryData
            if pdClassTag.runtimeClass.equals(result.getClass) =>
          Success(result)
        case primaryData: PrimaryData =>
          primaryData match {
            case pd: EnrichableData[_] =>
              val q =
                reactivePowerFunction(pd.p)
              val enriched = pd.add(q)
              if (pdClassTag.runtimeClass.equals(enriched.getClass))
                Success(enriched)
              else
                Failure(
                  new IllegalStateException(
                    "Received primary data cannot be enriched to expected data. Expected: " + pdClassTag.runtimeClass.getName + ", got: " + primaryData.getClass.getName + ", enriched to: " + enriched.getClass.getName
                  )
                )
            case _ =>
              Failure(
                new IllegalStateException(
                  "Got the wrong primary data. Expected: " + pdClassTag.runtimeClass.getName + ", got: " + primaryData.getClass.getName
                )
              )
          }
        case secondaryData: SecondaryData =>
          Failure(
            new IllegalStateException(
              s"Did expect primary data, but got '$secondaryData'."
            )
          )
      }
      .map(_.asInstanceOf[PD])

  /** Change over to [[Idle]] state and reply completion to the scheduler. By
    * doing so, also schedule an [[ActivityStartTrigger]] for the next upcoming
    * action.
    *
    * @param baseStateData
    *   Base state data to pop next activation from
    * @param scheduler
    *   Scheduler to schedule trigger
    * @return
    *   The next state
    */
  def goToIdleReplyCompletionAndScheduleTriggerForNextAction(
      baseStateData: BaseStateData[PD],
      scheduler: ActorRef
  ): FSM.State[AgentState, ParticipantStateData[PD]] = {
    /* Determine the very next tick, where activation is required */
    val (maybeActivationTriggers, updatedBaseStateData) =
      popNextActivationTrigger(baseStateData)

    val (_, triggerId) = releaseTickAndTriggerId()
    scheduler ! CompletionMessage(triggerId, maybeActivationTriggers)
    unstashAll()
    goto(Idle) using updatedBaseStateData
  }

  /** Pop the next tick, in which the agent wishes to get triggered, build a
    * regarding message and update the base state data. This might be either a
    * tick, where new data is foreseen to be sent by a
    * [[edu.ie3.simona.service.SimonaService]] or where additional activation is
    * needed.
    *
    * @param baseStateData
    *   Base state data to be updated
    * @return
    *   An [[Option]] to a [[Seq]] of new [[ScheduleTriggerMessage]] s as well
    *   as the updated base state data. If the next activation tick is an
    *   additional activation, this tick is removed from the list of desired
    *   additional activations.
    */
  def popNextActivationTrigger(
      baseStateData: BaseStateData[PD]
  ): (Option[Seq[ScheduleTriggerMessage]], BaseStateData[PD]) = {
    /* Determine what comes next: An additional activation or new data - or both at once */
    val nextAdditionalActivation =
      baseStateData.additionalActivationTicks.headOption
    val nextDataTick =
      baseStateData.foreseenDataTicks.values.toSeq.sorted.headOption.flatten

    /* return a [[Option]] to a [[Seq]] of [[ScheduleTriggerMessage]]s */
    def toMessageSeq: (Long, ActorRef) => Option[Seq[ScheduleTriggerMessage]] =
      (tick: Long, actorToBeTriggered: ActorRef) =>
        Some(
          Seq(
            ScheduleTriggerMessage(
              ActivityStartTrigger(tick),
              actorToBeTriggered
            )
          )
        )

    (nextAdditionalActivation, nextDataTick) match {
      case (None, Some(dataTick)) =>
        /* There is only a data tick available */
        (
          toMessageSeq(dataTick, self),
          baseStateData
        )
      case (Some(additionalTick), Some(dataTick))
          if dataTick < additionalTick =>
        /* The next foreseen activation will be based on foreseen data arrival. Do nothing else, then creating a
         * trigger. */
        (
          toMessageSeq(dataTick, self),
          baseStateData
        )
      case (Some(additionalTick), _) =>
        /* The next activation is additional (either there is no foreseen data tick or it is after the additional tick.
         * Remove the tick from the list of additional activation ticks. */
        val upcomingActivationTicks =
          baseStateData.additionalActivationTicks.rangeFrom(additionalTick + 1)
        val updatedBaseStateData = BaseStateData.updateBaseStateData(
          baseStateData,
          baseStateData.resultValueStore,
          baseStateData.requestValueStore,
          baseStateData.voltageValueStore,
          upcomingActivationTicks,
          baseStateData.foreseenDataTicks
        )

        (
          toMessageSeq(additionalTick, self),
          updatedBaseStateData
        )
      case (None, None) =>
        /* We don't know nothing about either additional activation nor new incoming data */
        (None, baseStateData)
    }
  }

  /** Determining the reply to an
    * [[edu.ie3.simona.ontology.messages.PowerMessage.RequestAssetPowerMessage]],
    * send this answer and stay in the current state. If no reply can be
    * determined (because an activation or incoming data is expected), the
    * message is stashed.
    *
    * This methods goal is to find a reply as fast as possible, therefore the
    * following options are checked in subsequent order: 1) This request (in
    * terms of tick and nodal voltage) has already been answered: Send it once
    * again 2) This request (in terms of tick) has already been answered, but
    * with different nodal voltage: Recalculate reactive power and send again 3)
    * No answer on this request, yet: Determine active and reactive power from
    * previous simulation results
    *
    * @param baseStateData
    *   Base state data to update
    * @param requestTick
    *   Tick of the incoming request
    * @param eInPu
    *   Real part of the complex, dimensionless nodal voltage
    * @param fInPu
    *   Imaginary part of the complex, dimensionless nodal voltage
    * @param alternativeResult
    *   Alternative result to use, if no reasonable result can be obtained
    * @return
    *   The very same state with updated request value store
    */
  override def answerPowerRequestAndStayWithUpdatedStateData(
      baseStateData: BaseStateData[PD],
      requestTick: Long,
      eInPu: Dimensionless,
      fInPu: Dimensionless,
      alternativeResult: PD
  ): FSM.State[AgentState, ParticipantStateData[PD]] = {
    log.debug(s"Received asset power request for tick {}", requestTick)

    /* Check, if there is any calculation foreseen for this tick. If so, wait with the response. */
    val activationExpected =
      baseStateData.additionalActivationTicks.headOption.exists(_ < requestTick)
    val dataExpected =
      baseStateData.foreseenDataTicks.values.flatten.exists(_ < requestTick)
    if (activationExpected || dataExpected) {
      log.debug(
        s"I got a request for power from '{}' for tick '{}', but I'm still waiting for new" +
          s" results before this tick. Waiting with the response.",
        sender(),
        requestTick
      )
      stash()
      stay() using baseStateData
    } else {

      /* Update the voltage value store */
      val nodalVoltage = Each(
        sqrt(
          pow(eInPu.toEach, 2) + pow(
            fInPu.toEach,
            2
          )
        )
      )
      val lastNodalVoltage =
        baseStateData.voltageValueStore.last(requestTick)
      val updatedVoltageStore =
        ValueStore.updateValueStore(
          baseStateData.voltageValueStore,
          requestTick,
          nodalVoltage
        )
      /* Determine the most recent request */
      val mostRecentRequest =
        baseStateData.requestValueStore.last(requestTick)

      /* === Check if this request has already been answered with same tick and nodal voltage === */
      determineFastReply(
        baseStateData,
        mostRecentRequest,
        requestTick,
        updatedVoltageStore,
        nodalVoltage,
        lastNodalVoltage
      ).getOrElse {
        /* If a fast reply is not possible, determine it the old fashioned way */
        determineReply(
          requestTick,
          baseStateData,
          mostRecentRequest,
          nodalVoltage,
          updatedVoltageStore,
          alternativeResult
        )
      }
    }
  }

  /** Checks, if a fast reply is possible, when the very same request (in terms
    * of tick and nodal voltage) already has been answered. Then a Option on
    * stay in the same state with sending an [[AssetPowerUnchangedMessage]] is
    * given back. If a fast reply is not possible, [[None]] is given back.
    * Additionally, the listener are informed about the result.
    *
    * @param baseStateData
    *   Base state data to update
    * @param mostRecentRequest
    *   [[Option]] on a tuple of last request tick and corresponding answer
    * @param requestTick
    *   Tick of the incoming request
    * @param voltageValueStore
    *   [[ValueStore]] with nodal voltages to use in updated state data
    * @param nodalVoltage
    *   Magnitude of the complex, dimensionless nodal voltage
    * @param lastNodalVoltage
    *   Lastly known magnitude of the complex, dimensionless nodal voltage
    * @return
    *   Option on a possible fast state change
    */
  final def determineFastReply(
      baseStateData: BaseStateData[PD],
      mostRecentRequest: Option[(Long, PD)],
      requestTick: Long,
      voltageValueStore: ValueStore[Dimensionless],
      nodalVoltage: Dimensionless,
      lastNodalVoltage: Option[(Long, Dimensionless)]
  ): Option[FSM.State[AgentState, ParticipantStateData[PD]]] = {
    implicit val outputConfig: NotifierConfig =
      baseStateData.outputConfig
    mostRecentRequest match {
      case Some((mostRecentRequestTick, latestProvidedValues))
          if mostRecentRequestTick == requestTick =>
        /* A request for this tick has already been answered. Check, if it has been the same request.
         * if it has been the same request we wanna answer with the same values afterwards, this data MUST always
         * be available when we already provided data for this tick */
        baseStateData match {
          case externalBaseStateData: FromOutsideBaseStateData[M, PD] =>
            /* When data is provided from outside it is NOT altered depending on the node voltage. Send an
             * AssetPowerUnchangedMessage */
            Some(
              stay() using externalBaseStateData.copy(
                voltageValueStore = voltageValueStore
              ) replying AssetPowerUnchangedMessage(
                latestProvidedValues.p,
                latestProvidedValues.q
              )
            )
          case modelBaseStateData: ParticipantModelBaseStateData[PD, CD, M] =>
            /* Check, if the last request has been made with the same nodal voltage. If not, recalculate the reactive
             * power. */
            implicit val puTolerance: Dimensionless =
              Each(modelBaseStateData.requestVoltageDeviationThreshold)

            lastNodalVoltage match {
              case Some((voltageTick, lastVoltage))
                  if voltageTick == requestTick =>
                if (lastVoltage ~= nodalVoltage) {
                  /* This is the very same request (same tick and same nodal voltage). Reply with
                   * AssetPowerUnchangedMessage */
                  Some(
                    stay() using modelBaseStateData replying AssetPowerUnchangedMessage(
                      latestProvidedValues.p,
                      latestProvidedValues.q
                    )
                  )
                } else {
                  /* If the voltage is not exactly equal, continue to determine the correct reply. */
                  None
                }
              case _ =>
                throw new InconsistentStateException(
                  s"I found an already answered request for tick $requestTick, but no matching nodal voltage."
                )
            }
        }
      case _ =>
        /* No reply for the request tick or no reply at all. Continue to determine the correct reply. */
        None
    }
  }

  /** Determine a reply on a
    * [[edu.ie3.simona.ontology.messages.PowerMessage.RequestAssetPowerMessage]]
    * by looking up the detailed simulation results, averaging them and
    * returning the equivalent state transition.
    *
    * @param requestTick
    *   The tick, the request belongs to
    * @param baseStateData
    *   Base state data
    * @param mostRecentRequest
    *   The request reply, that most recently has been sent
    * @param nodalVoltage
    *   Current nodal voltage
    * @param updatedVoltageValueStore
    *   Value store with updated nodal voltages
    * @param alternativeResult
    *   Alternative result to use, if no reasonable result can be obtained
    * @return
    *   Matching state transition
    */
  def determineReply(
      requestTick: Long,
      baseStateData: BaseStateData[PD],
      mostRecentRequest: Option[(Long, PD)],
      nodalVoltage: Dimensionless,
      updatedVoltageValueStore: ValueStore[Dimensionless],
      alternativeResult: PD
  ): FSM.State[AgentState, ParticipantStateData[PD]] = {
    /* No fast reply possible --> Some calculations have to be made */
    mostRecentRequest match {
      case Some((lastRequestTick, _)) if lastRequestTick > requestTick =>
        throw new InvalidRequestException(
          "Got a request for a tick, whereas a later tick already has been answered. This behaviour is not yet specified!"
        )
      case Some((lastRequestTick, lastResult))
          if lastRequestTick == requestTick =>
        /* Repetitive request for the same tick, but with different voltage */
        baseStateData match {
          case modelBaseStateData: ParticipantModelBaseStateData[PD, CD, M] =>
            /* Active power is yet calculated, but reactive power needs update */
            val nextReactivePower = modelBaseStateData.model
              .calculateReactivePower(lastResult.p, nodalVoltage)

            /* Determine the reply, based new circumstances */
            val updatedRequestValueStore =
              ValueStore.updateValueStore(
                baseStateData.requestValueStore,
                requestTick,
                lastResult.withReactivePower(nextReactivePower)
              )
            val nextStateData =
              modelBaseStateData.copy(
                requestValueStore = updatedRequestValueStore,
                voltageValueStore = updatedVoltageValueStore
              )

            stay() using nextStateData replying AssetPowerChangedMessage(
              lastResult.p,
              nextReactivePower
            )
          case unexpectedStateData =>
            throw new IllegalStateException(
              s"The request reply should not be re-calculated for state data '$unexpectedStateData'"
            )
        }

      case _ =>
        /* There hasn't been a request for this tick, yet. Check, if there are simulation results. If at least one
         * is apparent, average them and answer the request. If no simulation results is apparent at all, reply with
         * zero power, although this case should have been handled earlier */
        getRelevantResultData(
          requestTick,
          baseStateData.resultValueStore,
          baseStateData.requestValueStore
        ) match {
          case Some(relevantData) =>
            /* There is at least one relevant simulation result apparent, which might also be the most recent one
             * before the last request. But this is still the most recent one considered being valid. */
            averagePowerAndStay(
              baseStateData,
              relevantData,
              requestTick,
              nodalVoltage,
              updatedVoltageValueStore,
              alternativeResult
            )
          case None =>
            /* There is no simulation result at all. Reply with zero power */
            stayWithUpdatedRequestValueStore(
              baseStateData,
              alternativeResult,
              requestTick,
              updatedVoltageValueStore
            )
        }
    }
  }

  /** Determine the relevant simulation results to calculate the average of
    * those, to answer a given request. The relevant results are those between
    * the most recent result tick BEFORE or at the last request and the most
    * recent result tick before or at this request tick. If no new information
    * are apparent, the last known simulation result (before the last answered
    * request) is taken, as this is the only still valid information.
    *
    * @param requestTick
    *   Tick, the current request belongs to
    * @param resultValueStore
    *   Storage of simulation results
    * @param requestValueStore
    *   Storage of already answered requests
    * @return
    *   An optional mapping from tick to simulation results, if some are
    *   apparent within the tick window to be considered.
    */
  def getRelevantResultData(
      requestTick: Long,
      resultValueStore: ValueStore[PD],
      requestValueStore: ValueStore[PD]
  ): Option[RelevantResultValues[PD]] = {
    /* The actual tick window for averaging is the last request tick and this request tick (both including) */
    val (averagingWindowStart, averagingWindowEnd) =
      determineTickWindow(requestTick, requestValueStore)

    /* All participants simulation results between the most recent simulation tick BEFORE or at the beginning of the
     * averaging window and it's end (both including) are relevant for averaging the simulated primary data */
    val firstRelevantTick = determineFirstRelevantTick(
      averagingWindowStart,
      resultValueStore
    )

    /* Let's see, if we got some simulation results between the first relevant simulation tick and this request's tick */
    val simulationResults =
      resultValueStore.get(firstRelevantTick, averagingWindowEnd)
    if (simulationResults.nonEmpty) {
      /* There is at least one simulation result. This might as well be the last simulation result before the last
       * request reply, which still is considered to be the last valid simulation result. */
      Some(
        RelevantResultValues(
          averagingWindowStart,
          averagingWindowEnd,
          simulationResults
        )
      )
    } else {
      None
    }
  }

  /** Determine the averaging tick window. It starts with the last request tick
    * and ends with this request tick.
    *
    * @param requestTick
    *   Tick, for which the averaged primary data has to be determined
    * @param requestValueStore
    *   Storage of already answered requests
    * @return
    *   Window between the last request or simulation start and this request
    */
  private def determineTickWindow(
      requestTick: Long,
      requestValueStore: ValueStore[_]
  ): (Long, Long) =
    requestValueStore.lastKnownTick(requestTick - 1) match {
      case Some(lastRequestTick) => (lastRequestTick, requestTick)
      case None                  => (0, requestTick)
    }

  /** Determines the first tick, that is relevant for building the average
    * primary data to answer a request at the given tick. This is either the
    * last known data tick before or at the last request tick or the beginning
    * of the simulation.
    *
    * @param lastRequestTick
    *   Last tick, at which a request has been answered
    * @param resultValueStore
    *   Storage for the simulation results
    * @return
    *   The first relevant tick for averaging primary data
    */
  private def determineFirstRelevantTick(
      lastRequestTick: Long,
      resultValueStore: ValueStore[_]
  ): Long =
    resultValueStore.lastKnownTick(lastRequestTick) match {
      case Some(firstRelevantDataTick) => firstRelevantDataTick
      case None                        => 0
    }

  /** Average the given power values, answer with the equivalent reply and stay
    * in this state.
    *
    * @param baseData
    *   Current agent's base state data
    * @param relevantResults
    *   Collection of all relevant simulation results, including the needed tick
    *   window
    * @param requestTick
    *   Tick in which power has been requested
    * @param nodalVoltage
    *   Nodal voltage magnitude in the moment of request
    * @param voltageValueStore
    *   Voltage value store to be used in the updated base state data
    * @param alternativeResult
    *   If no relevant data are apparent, then use this result instead
    * @return
    *   The very same state as the agent currently is in, but with updated base
    *   state data
    */
  final def averagePowerAndStay(
      baseData: BaseStateData[PD],
      relevantResults: RelevantResultValues[PD],
      requestTick: Long,
      nodalVoltage: Dimensionless,
      voltageValueStore: ValueStore[Dimensionless],
      alternativeResult: PD
  ): FSM.State[AgentState, ParticipantStateData[PD]] = {
    if (relevantResults.relevantData.nonEmpty) {
      averagePowerAndStay(
        baseData,
        relevantResults.relevantData,
        requestTick,
        relevantResults.windowStart,
        relevantResults.windowEnd,
        nodalVoltage,
        voltageValueStore
      )
    } else {
      log.debug(
        s"No relevant data apparent, stay and reply with alternative result {}.",
        alternativeResult
      )
      stayWithUpdatedRequestValueStore(
        baseData,
        alternativeResult,
        requestTick,
        voltageValueStore
      )
    }
  }

  /** Determines the reply result by averaging the given power values over the
    * queried tick frame. The next state is the very same and the agent replies
    * to the request with the freshly determined averaged power. The reply is
    * also added to the requestValueStore.
    *
    * @param baseData
    *   Current agent's base state data
    * @param tickToResult
    *   Mapping from data tick to actual data
    * @param requestTick
    *   Tick in which power has been requested
    * @param windowStartTick
    *   Beginning of the averaging window
    * @param windowEndTick
    *   End of the averaging window
    * @param nodalVoltage
    *   Nodal voltage magnitude in the moment of request
    * @param voltageValueStore
    *   Voltage value store to be used in the updated base state data
    * @return
    *   The very same state as the agent currently is in, but with updated base
    *   state data
    */
  def averagePowerAndStay(
      baseData: BaseStateData[PD],
      tickToResult: Map[Long, PD],
      requestTick: Long,
      windowStartTick: Long,
      windowEndTick: Long,
      nodalVoltage: Dimensionless,
      voltageValueStore: ValueStore[Dimensionless]
  ): FSM.State[AgentState, ParticipantStateData[PD]] = {
    val averageResult = determineAverageResult(
      baseData,
      tickToResult,
      windowStartTick,
      windowEndTick,
      nodalVoltage
    )
    stayWithUpdatedRequestValueStore(
      baseData,
      averageResult,
      requestTick,
      voltageValueStore
    )
  }

  /** Determines the average result, from which to reply to a request. The
    * values are determined by on averaging the results in the baseStateData
    * result value store within the given tick window
    *
    * @param baseStateData
    *   The [[BaseStateData]] to hold information about current results
    * @param tickToResult
    *   Mapping from result tick to actual result
    * @param windowStartTick
    *   Beginning of the averaging tick window
    * @param windowEndTick
    *   End of the averaging tick window
    * @param nodalVoltage
    *   Current nodal voltage magnitude in p.u.
    * @return
    *   Averaged result
    */
  def determineAverageResult(
      baseStateData: BaseStateData[PD],
      tickToResult: Map[Long, PD],
      windowStartTick: Long,
      windowEndTick: Long,
      nodalVoltage: Dimensionless
  ): PD = {
    /* Determine, how the single model would transfer the active into reactive power */
    val activeToReactivePowerFunction = baseStateData match {
      case _: FromOutsideBaseStateData[M, PD] => None
      case modelBaseStateData: ParticipantModelBaseStateData[PD, CD, M] =>
        Some(
          modelBaseStateData.model.activeToReactivePowerFunc(nodalVoltage)
        )
    }

    averageResults(
      tickToResult,
      windowStartTick,
      windowEndTick,
      activeToReactivePowerFunction
    )
  }

  /** Determine the average result within the given tick window
    *
    * @param tickToResults
    *   Mapping from data tick to actual data
    * @param windowStart
    *   First, included tick of the time window
    * @param windowEnd
    *   Last, included tick of the time window
    * @param activeToReactivePowerFuncOpt
    *   An Option on a function, that transfers the active into reactive power
    * @return
    *   The averaged result
    */
  def averageResults(
      tickToResults: Map[Long, PD],
      windowStart: Long,
      windowEnd: Long,
      activeToReactivePowerFuncOpt: Option[
        Power => ReactivePower
      ] = None
  ): PD

  /** Updates the given base state data by inserting updated request value store
    * and the provided voltage value store. The next state is the very same one,
    * but with updated base state data. Additionally, an
    * [[AssetPowerChangedMessage]] is sent to the requesting entity
    *
    * @param baseStateData
    *   Current base state data
    * @param averageResult
    *   Averaged result to put to request value store
    * @param requestTick
    *   Tick of the most recent request
    * @param voltageValueStore
    *   Voltage value store to be used in the updated base state data
    * @return
    *   The very same state as the agent currently is in, but with updated base
    *   state data
    */
  def stayWithUpdatedRequestValueStore(
      baseStateData: BaseStateData[PD],
      averageResult: PD,
      requestTick: Long,
      voltageValueStore: ValueStore[Dimensionless]
  ): FSM.State[AgentState, ParticipantStateData[PD]] = {
    val updatedRequestValueStore =
      ValueStore.updateValueStore(
        baseStateData.requestValueStore,
        requestTick,
        averageResult
      )
    val nextStateData = BaseStateData.updateBaseStateData(
      baseStateData,
      baseStateData.resultValueStore,
      updatedRequestValueStore,
      voltageValueStore,
      baseStateData.additionalActivationTicks,
      baseStateData.foreseenDataTicks
    )

    averageResult.toApparentPower match {
      case ApparentPower(p, q) =>
        stay() using nextStateData replying AssetPowerChangedMessage(p, q)
    }
  }

  /** Calculate the power output of the participant without needing any
    * secondary data. The next state is [[Idle]], sending a
    * [[CompletionMessage]] to scheduler and using update result values.
    *
    * @param baseStateData
    *   Base state data to update
    * @param currentTick
    *   Tick, the trigger belongs to
    * @param scheduler
    *   [[ActorRef]] to the scheduler in the simulation
    * @return
    *   [[Idle]] with updated result values
    */
  override def calculatePowerWithoutSecondaryDataAndGoToIdle(
      baseStateData: ParticipantModelBaseStateData[PD, CD, M],
      currentTick: Long,
      scheduler: ActorRef,
      nodalVoltage: Dimensionless,
      calculateModelPowerFunc: (
          Long,
          ParticipantModelBaseStateData[PD, CD, M],
          Dimensionless
      ) => PD
  ): FSM.State[AgentState, ParticipantStateData[PD]] = {
    val result =
      calculateModelPowerFunc(currentTick, baseStateData, nodalVoltage)

    val updatedResultValueStore =
      ValueStore.updateValueStore(
        baseStateData.resultValueStore,
        currentTick,
        result
      )

    /* Inform the listeners about new result */
    announceSimulationResult(
      baseStateData,
      currentTick,
      AccompaniedSimulationResult(result)
    )(baseStateData.outputConfig)

    /* In this case, without secondary data, the agent has been triggered by an ActivityStartTrigger by itself,
     * therefore pop the next one */
    val baseStateDataWithUpdatedResultStore = BaseStateData.updateBaseStateData(
      baseStateData,
      updatedResultValueStore,
      baseStateData.requestValueStore,
      baseStateData.voltageValueStore,
      baseStateData.additionalActivationTicks,
      baseStateData.foreseenDataTicks
    )
    goToIdleReplyCompletionAndScheduleTriggerForNextAction(
      baseStateDataWithUpdatedResultStore,
      scheduler
    )
  }

  /** Notify listeners about a new simulation result of the participant agent,
    * if the config says so.
    *
    * @param baseStateData
    *   Agent's base state data
    * @param tick
    *   Tick, the result belongs to
    * @param result
    *   The result to build a event for
    * @param outputConfig
    *   Configuration of the output behaviour
    */
  def announceSimulationResult(
      baseStateData: BaseStateData[PD],
      tick: Long,
      result: AccompaniedSimulationResult[PD]
  )(implicit outputConfig: NotifierConfig): Unit =
    if (outputConfig.simulationResultInfo) {
      notifyListener(
        buildResultEvent(baseStateData, tick, result.primaryData)
      )
      result.accompanyingResults
        .flatMap(result => buildResultEvent(result))
        .foreach(notifyListener(_))
    }

  /** Update the result and calc relevant data value stores, inform all
    * registered listeners and go to Idle using the updated base state data
    *
    * @param scheduler
    *   Actor reference of the scheduler
    * @param baseStateData
    *   The base state data of the collection state
    * @param result
    *   Result of simulation
    * @param relevantData
    *   Data, that have been relevant to this calculation
    * @return
    *   Desired state change
    */
  final def updateValueStoresInformListenersAndGoToIdleWithUpdatedBaseStateData(
      scheduler: ActorRef,
      baseStateData: BaseStateData[PD],
      result: AccompaniedSimulationResult[PD],
      relevantData: CD
  ): FSM.State[AgentState, ParticipantStateData[PD]] = {
    /* Update the value stores */
    val updatedValueStore =
      ValueStore.updateValueStore(
        baseStateData.resultValueStore,
        currentTick,
        result.primaryData
      )
    val updatedRelevantDataStore =
      baseStateData match {
        case data: BaseStateData.ModelBaseStateData[_, _, _] =>
          ValueStore.updateValueStore(
            data.calcRelevantDateStore,
            currentTick,
            relevantData
          )
        case _ =>
          throw new InconsistentStateException(
            "Cannot find calculation relevant data to update."
          )
      }

    /* Inform the listeners about new result */
    announceSimulationResult(
      baseStateData,
      currentTick,
      result
    )(baseStateData.outputConfig)

    /* Update the base state data */
    val baseStateDateWithUpdatedResults =
      baseStateData match {
        case data: ParticipantModelBaseStateData[PD, CD, M] =>
          data.copy(
            resultValueStore = updatedValueStore,
            calcRelevantDateStore = updatedRelevantDataStore
          )
        case _ =>
          throw new InconsistentStateException(
            "Wrong base state data"
          )
      }

    goToIdleReplyCompletionAndScheduleTriggerForNextAction(
      baseStateDateWithUpdatedResults,
      scheduler
    )
  }

  /** Notify listeners about a new reply on a power request, if the config says
    * so.
    *
    * @param baseStateData
    *   Agent's base state data
    * @param tick
    *   Tick, the result belongs to
    * @param activePower
    *   Active power
    * @param reactivePower
    *   Reactive power
    * @param outputConfig
    *   Configuration of the output behaviour
    */
  override def announceAssetPowerRequestReply(
      baseStateData: BaseStateData[_],
      tick: Long,
      activePower: Power,
      reactivePower: ReactivePower
  )(implicit outputConfig: NotifierConfig): Unit =
    if (outputConfig.powerRequestReply) {
      log.warning(
        "Writing out power request replies is currently not supported!"
      )
    }

  /** To clean up agent value stores after power flow convergence. This is
    * necessary for agents whose results are time dependent e.g. storage agents
    *
    * @param baseStateData
    *   Basic state data
    * @param currentTick
    *   Tick, the trigger belongs to
    * @return
    *   [[Idle]] with updated result values
    */
  override def finalizeTickAfterPF(
      baseStateData: BaseStateData[PD],
      currentTick: Long
  ): FSM.State[AgentState, ParticipantStateData[PD]] = {
    baseStateData.requestValueStore.last(currentTick).foreach {
      case (_, data) =>
        // forward information to result listeners after power flow convergence
        announceAssetPowerRequestReply(
          baseStateData,
          currentTick,
          data.p,
          data.q
        )(baseStateData.outputConfig)
    }
    goto(Idle) using baseStateData
  }

  /** Determines the correct result event.
    *
    * @param baseStateData
    *   Agent's base state data
    * @param tick
    *   Tick, the result belongs to
    * @param result
    *   The result to build an event for
    * @return
    *   The equivalent event
    */
  def buildResultEvent(
      baseStateData: BaseStateData[PD],
      tick: Long,
      result: PD
  ): ParticipantResultEvent = {
    val uuid = baseStateData.modelUuid
    val dateTime = tick.toDateTime(baseStateData.startDate)
    ParticipantResultEvent(
      buildResult(uuid, dateTime, result)
    )
  }

  /** Wrap a given result into a [[ResultEvent]], so that it can be sent to the
    * listener
    * @param result
    *   Result entity to send
    * @tparam R
    *   Type of result
    * @return
    *   Optionally wrapped event
    */
  def buildResultEvent[R <: ResultEntity](
      result: R
  ): Option[ResultEvent] = result match {
    case thermalResult: ThermalUnitResult =>
      Some(ThermalResultEvent(thermalResult))
    case unsupported =>
      log.debug(
        s"Results of class '${unsupported.getClass.getSimpleName}' are currently not supported."
      )
      None
  }

  /** Determines the correct result.
    *
    * @param uuid
    *   Unique identifier of the physical model
    * @param dateTime
    *   Real world date of the result
    * @param result
    *   The primary data to build a result model for
    * @return
    *   The equivalent event
    */
  protected def buildResult(
      uuid: UUID,
      dateTime: ZonedDateTime,
      result: PD
  ): SystemParticipantResult

  /** Returns secondary service of type T or throws exception
    * @param services
    *   the services Option used in
    *   [[edu.ie3.simona.agent.participant.statedata.BaseStateData.ModelBaseStateData]]
    * @param tag
    *   ClassTag of T
    * @tparam T
    *   the type of secondary service to return
    * @return
    *   secondary service of given type
    */
  protected def getService[T <: SecondaryDataService[_]](
      services: Option[Vector[SecondaryDataService[_ <: SecondaryData]]]
  )(implicit tag: ClassTag[T]): ActorRef =
    services
      .getOrElse(
        throw new InconsistentStateException(
          "No services provided by ParticipantModelBaseStateData."
        )
      )
      .find {
        case _: T => true
        case _    => false
      }
      .getOrElse(
        throw new InconsistentStateException(
          s"No $tag provided by ParticipantModelBaseStateData."
        )
      )
      .actorRef
}

case object ParticipantAgentFundamentals {

  /** Hold all necessary information for later averaging of participant
    * simulations' results.
    *
    * @param windowStart
    *   Beginning of the actual tick window, that should be covered by the
    *   averaging process
    * @param windowEnd
    *   End of the actual tick window, that should be covered by the averaging
    *   process
    * @param relevantData
    *   Collection of all necessary data for averaging (spans a wider range,
    *   than the actual window)
    * @tparam PD
    *   Type of primary data, that is relevant for the next calculation
    */
  final case class RelevantResultValues[+PD <: PrimaryData](
      windowStart: Long,
      windowEnd: Long,
      relevantData: Map[Long, PD]
  )

  /** Determine the average apparent power within the given tick window
    *
    * @param tickToResults
    *   Mapping from data tick to actual data
    * @param windowStart
    *   First, included tick of the time window
    * @param windowEnd
    *   Last, included tick of the time window
    * @param activeToReactivePowerFuncOpt
    *   An Option on a function, that transfers the active into reactive power
    * @return
    *   The averaged apparent power
    */
  def averageApparentPower(
      tickToResults: Map[Long, ApparentPower],
      windowStart: Long,
      windowEnd: Long,
      activeToReactivePowerFuncOpt: Option[
        Power => ReactivePower
      ] = None,
      log: LoggingAdapter
  ): ApparentPower = {
    val p = QuantityUtil.average[Power, Energy](
      tickToResults.map { case (tick, pd) =>
        tick -> pd.p
      },
      windowStart,
      windowEnd
    ) match {
      case Success(pSuccess) =>
        pSuccess
      case Failure(exception) =>
        log.warning(
          "Unable to determine average active power. Apply 0 instead. Cause:\n\t{}",
          exception
        )
        Megawatts(0d)
    }

    val q = QuantityUtil.average[Power, Energy](
      tickToResults.map { case (tick, pd) =>
        activeToReactivePowerFuncOpt match {
          case Some(qFunc) =>
            // NOTE: The type conversion to Megawatts is done to satisfy the methods type constraints
            // and is undone after unpacking the results
            tick -> Megawatts(qFunc(pd.toApparentPower.p).toMegavars)
          case None => tick -> Megawatts(pd.toApparentPower.q.toMegavars)
        }
      },
      windowStart,
      windowEnd
    ) match {
      case Success(pSuccess) =>
        Megavars(pSuccess.toMegawatts)
      case Failure(exception) =>
        log.warning(
          "Unable to determine average reactive power. Apply 0 instead. Cause:\n\t{}",
          exception
        )
        Megavars(0d)
    }

    ApparentPower(p, q)
  }

  /** Determine the average apparent power within the given tick window
    *
    * @param tickToResults
    *   Mapping from data tick to actual data
    * @param windowStart
    *   First, included tick of the time window
    * @param windowEnd
    *   Last, included tick of the time window
    * @param activeToReactivePowerFuncOpt
    *   An Option on a function, that transfers the active into reactive power
    * @return
    *   The averaged apparent power
    */
  def averageApparentPowerAndHeat(
      tickToResults: Map[Long, ApparentPowerAndHeat],
      windowStart: Long,
      windowEnd: Long,
      activeToReactivePowerFuncOpt: Option[
        Power => ReactivePower
      ] = None,
      log: LoggingAdapter
  ): ApparentPowerAndHeat = {
    val p = QuantityUtil.average[Power, Energy](
      tickToResults.map { case (tick, pd) =>
<<<<<<< HEAD
        tick -> pd.p
=======
        tick -> Megawatts(pd.p.toMegawatts)
>>>>>>> db25d318
      },
      windowStart,
      windowEnd
    ) match {
      case Success(pSuccess) => pSuccess
      case Failure(exception) =>
        log.warning(
          "Unable to determine average active power. Apply 0 instead. Cause:\n\t{}",
          exception
        )
        Megawatts(0d)
    }

    val q = QuantityUtil.average[Power, Energy](
      tickToResults.map { case (tick, pd) =>
        activeToReactivePowerFuncOpt match {
          case Some(qFunc) =>
            // NOTE: The type conversion to Megawatts is done to satisfy the methods type constraints
            // and is undone after unpacking the results
            tick -> Megawatts(qFunc(pd.toApparentPower.p).toMegavars)
          case None => tick -> Megawatts(pd.toApparentPower.q.toMegavars)
        }
      },
      windowStart,
      windowEnd
    ) match {
      case Success(pSuccess) => Megavars(pSuccess.toMegawatts)
      case Failure(exception) =>
        log.warning(
          "Unable to determine average reactive power. Apply 0 instead. Cause:\n\t{}",
          exception
        )
        Megavars(0d)
    }
    val qDot = QuantityUtil.average[Power, Energy](
      tickToResults.map { case (tick, pd) =>
<<<<<<< HEAD
        tick -> pd.qDot
=======
        tick -> Megawatts(pd.qDot.toMegawatts)
>>>>>>> db25d318
      },
      windowStart,
      windowEnd
    ) match {
      case Success(qDotSuccess) => qDotSuccess
      case Failure(exception) =>
        log.warning(
          "Unable to determine average thermal power. Apply 0 instead. Cause:\n\t{}",
          exception
        )
        Megawatts(0d)
    }

    ApparentPowerAndHeat(p, q, qDot)
  }

}<|MERGE_RESOLUTION|>--- conflicted
+++ resolved
@@ -1785,11 +1785,8 @@
   ): ApparentPowerAndHeat = {
     val p = QuantityUtil.average[Power, Energy](
       tickToResults.map { case (tick, pd) =>
-<<<<<<< HEAD
-        tick -> pd.p
-=======
-        tick -> Megawatts(pd.p.toMegawatts)
->>>>>>> db25d318
+        tick -> Megawatts(pd.p
+     .toMegawatts)
       },
       windowStart,
       windowEnd
@@ -1826,11 +1823,8 @@
     }
     val qDot = QuantityUtil.average[Power, Energy](
       tickToResults.map { case (tick, pd) =>
-<<<<<<< HEAD
-        tick -> pd.qDot
-=======
-        tick -> Megawatts(pd.qDot.toMegawatts)
->>>>>>> db25d318
+        tick -> Megawatts(pd.qDot
+     .toMegawatts)
       },
       windowStart,
       windowEnd
