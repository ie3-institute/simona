/*
 * © 2020. TU Dortmund University,
 * Institute of Energy Systems, Energy Efficiency and Energy Economics,
 * Research group Distribution grid planning and operation
 */

package edu.ie3.simona.agent.participant

import akka.actor.{ActorRef, FSM, PoisonPill}
import akka.event.LoggingAdapter
import akka.util
import akka.util.Timeout
import breeze.numerics.{ceil, floor, pow, sqrt}
import edu.ie3.datamodel.models.input.system.SystemParticipantInput
import edu.ie3.datamodel.models.result.ResultEntity
import edu.ie3.datamodel.models.result.system.SystemParticipantResult
import edu.ie3.datamodel.models.result.thermal.ThermalUnitResult
import edu.ie3.simona.agent.ValueStore
import edu.ie3.simona.agent.participant.ParticipantAgentFundamentals.RelevantResultValues
import edu.ie3.simona.agent.participant.data.Data
import edu.ie3.simona.agent.participant.data.Data.PrimaryData.{
  ApparentPower,
  ApparentPowerAndHeat,
  EnrichableData,
  PrimaryDataWithApparentPower
}
import edu.ie3.simona.agent.participant.data.Data.SecondaryData.DateTime
import edu.ie3.simona.agent.participant.data.Data.{PrimaryData, SecondaryData}
import edu.ie3.simona.agent.participant.data.secondary.SecondaryDataService
import edu.ie3.simona.agent.participant.statedata.BaseStateData.{
  FromOutsideBaseStateData,
  ParticipantModelBaseStateData
}
import edu.ie3.simona.agent.participant.statedata.ParticipantStateData.{
  CollectRegistrationConfirmMessages,
  InputModelContainer
}
import edu.ie3.simona.agent.participant.statedata.{
  BaseStateData,
  DataCollectionStateData,
  ParticipantStateData
}
import edu.ie3.simona.agent.state.AgentState
import edu.ie3.simona.agent.state.AgentState.{Idle, Uninitialized}
import edu.ie3.simona.agent.state.ParticipantAgentState.{
  Calculate,
  HandleInformation
}
import edu.ie3.simona.config.SimonaConfig
import edu.ie3.simona.event.ResultEvent
import edu.ie3.simona.event.ResultEvent.{
  ParticipantResultEvent,
  ThermalResultEvent
}
import edu.ie3.simona.event.notifier.NotifierConfig
import edu.ie3.simona.exceptions.agent.{
  ActorNotRegisteredException,
  AgentInitializationException,
  InconsistentStateException,
  InvalidRequestException
}
import edu.ie3.simona.io.result.AccompaniedSimulationResult
import edu.ie3.simona.model.participant.{CalcRelevantData, SystemParticipant}
import edu.ie3.simona.ontology.messages.PowerMessage.{
  AssetPowerChangedMessage,
  AssetPowerUnchangedMessage
}
import edu.ie3.simona.ontology.messages.SchedulerMessage.{
  CompletionMessage,
  IllegalTriggerMessage,
  ScheduleTriggerMessage
}
import edu.ie3.simona.ontology.messages.services.ServiceMessage.{
  ProvisionMessage,
  RegistrationResponseMessage
}
import edu.ie3.simona.ontology.trigger.Trigger.ActivityStartTrigger
import edu.ie3.simona.ontology.trigger.Trigger.ParticipantTrigger.StartCalculationTrigger
import edu.ie3.simona.service.ServiceStateData.ServiceActivationBaseStateData
import edu.ie3.simona.util.TickUtil._
import edu.ie3.util.quantities.PowerSystemUnits._
import edu.ie3.util.scala.quantities.{Megavars, QuantityUtil, ReactivePower}
import squants.energy.Megawatts
import squants.{Dimensionless, Each, Energy, Power}

import java.time.ZonedDateTime
import java.util.UUID
import java.util.concurrent.TimeUnit
import scala.collection.SortedSet
import scala.reflect.ClassTag
import scala.util.{Failure, Success, Try}

/** Useful functions to use in [[ParticipantAgent]] s
  */
protected trait ParticipantAgentFundamentals[
    PD <: PrimaryDataWithApparentPower[PD],
    CD <: CalcRelevantData,
    D <: ParticipantStateData[PD],
    I <: SystemParticipantInput,
    MC <: SimonaConfig.BaseRuntimeConfig,
    M <: SystemParticipant[CD, PD]
] extends ServiceRegistration[PD, CD, D, I, MC, M] {
  this: ParticipantAgent[PD, CD, D, I, MC, M] =>
  protected val pdClassTag: ClassTag[PD]
  protected implicit val timeout: util.Timeout = Timeout(10, TimeUnit.SECONDS)

  /** Tries to extract the DateTime value from the base state data and verifies,
    * that it is there
    *
    * @param baseStateData
    *   base state data to derive information from
    * @return
    *   valid DateTime value
    */
  def getAndCheckDateTime(
      baseStateData: DataCollectionStateData[_]
  ): ZonedDateTime = {
    baseStateData.extract[DateTime]() match {
      case Some(dateTime) => dateTime.dateTime
      case None =>
        throw new RuntimeException(
          "Did not receive expected information about the date time!"
        )
    }
  }

  override def initializeParticipantForPrimaryDataReplay(
      inputModel: InputModelContainer[I],
      modelConfig: MC,
      services: Option[Vector[SecondaryDataService[_ <: SecondaryData]]],
      simulationStartDate: ZonedDateTime,
      simulationEndDate: ZonedDateTime,
      resolution: Long,
      requestVoltageDeviationThreshold: Double,
      outputConfig: NotifierConfig,
      senderToMaybeTick: (ActorRef, Option[Long]),
      scheduler: ActorRef
  ): FSM.State[AgentState, ParticipantStateData[PD]] = {
    val stateData = determineFromOutsideBaseStateData(
      inputModel,
      modelConfig,
      simulationStartDate,
      simulationEndDate,
      resolution,
      requestVoltageDeviationThreshold,
      outputConfig,
      senderToMaybeTick
    )

    /* Confirm final initialization */
    val (_, triggerId) = releaseTickAndTriggerId()
    val newTriggerMessage =
      ServiceActivationBaseStateData.tickToScheduleTriggerMessage(
        senderToMaybeTick._2,
        self
      )
    scheduler ! CompletionMessage(triggerId, newTriggerMessage)
    goto(Idle) using stateData
  }

  /** Determine the needed base state data to use, when data from outside is
    * expected
    *
    * @param inputModel
    *   Input model definition
    * @param modelConfig
    *   Configuration of the model
    * @param simulationStartDate
    *   Real world time date time, when the simulation starts
    * @param simulationEndDate
    *   Real world time date time, when the simulation ends
    * @param resolution
    *   Agents regular time bin it wants to be triggered e.g one hour
    * @param requestVoltageDeviationThreshold
    *   Threshold, after which two nodal voltage magnitudes from participant
    *   power requests for the same tick are considered to be different
    * @param outputConfig
    *   Config for the output behaviour of simulation results
    * @param senderToMaybeTick
    *   Option onto a pair of sender and it's foreseen next data provision
    * @return
    *   [[FromOutsideBaseStateData]] with required information
    */
  def determineFromOutsideBaseStateData(
      inputModel: InputModelContainer[I],
      modelConfig: MC,
      simulationStartDate: ZonedDateTime,
      simulationEndDate: ZonedDateTime,
      resolution: Long,
      requestVoltageDeviationThreshold: Double,
      outputConfig: NotifierConfig,
      senderToMaybeTick: (ActorRef, Option[Long])
  ): FromOutsideBaseStateData[M, PD] = {
    val model = buildModel(
      inputModel,
      modelConfig,
      simulationStartDate,
      simulationEndDate
    )
    FromOutsideBaseStateData(
      model,
      simulationStartDate,
      simulationEndDate,
      outputConfig,
      SortedSet.empty,
      Map(senderToMaybeTick),
      modelConfig.calculateMissingReactivePowerWithModel,
      requestVoltageDeviationThreshold,
      ValueStore.forVoltage(
        resolution,
        Each(
          inputModel.electricalInputModel.getNode
            .getvTarget()
            .to(PU)
            .getValue
            .doubleValue
        )
      ),
      ValueStore.forResult[PD](resolution, 2),
      ValueStore(resolution)
    )
  }

  /** Abstract method to build the calculation model from input
    *
    * @param inputModel
    *   Input model description
    * @param modelConfig
    *   Configuration for the model
    * @param simulationStartDate
    *   Wall clock time of first instant in simulation
    * @param simulationEndDate
    *   Wall clock time of last instant in simulation
    * @return
    */
  def buildModel(
      inputModel: InputModelContainer[I],
      modelConfig: MC,
      simulationStartDate: ZonedDateTime,
      simulationEndDate: ZonedDateTime
  ): M

  /** Initializing the agent based on the uninitialized state and additional
    * information that has been sent with
    * [[edu.ie3.simona.ontology.trigger.Trigger.InitializeParticipantAgentTrigger]].
    * The base state data is derived based on the foreseen simulation mode, all
    * (currently foreseen) activation triggers are generated and sent to the
    * scheduler. The next state is [[Idle]] using the derived base state data.
    *
    * @param inputModel
    *   Input model definition
    * @param modelConfig
    *   Configuration of the model
    * @param services
    *   Optional collection of services to register with
    * @param simulationStartDate
    *   Real world time date time, when the simulation starts
    * @param simulationEndDate
    *   Real world time date time, when the simulation ends
    * @param resolution
    *   Agents regular time bin it wants to be triggered e.g one hour
    * @param requestVoltageDeviationThreshold
    *   Threshold, after which two nodal voltage magnitudes from participant
    *   power requests for the same tick are considered to be different
    * @param outputConfig
    *   Config for the output behaviour of simulation results
    * @param scheduler
    *   Reference to simulation scheduler
    * @return
    *   Idle state with child of [[BaseStateData]]
    */
  override def initializeParticipantForModelCalculation(
      inputModel: InputModelContainer[I],
      modelConfig: MC,
      services: Option[Vector[SecondaryDataService[_ <: SecondaryData]]],
      simulationStartDate: ZonedDateTime,
      simulationEndDate: ZonedDateTime,
      resolution: Long,
      requestVoltageDeviationThreshold: Double,
      outputConfig: NotifierConfig,
      scheduler: ActorRef
  ): FSM.State[AgentState, ParticipantStateData[PD]] =
    try {
      /* Register for services */
      val awaitRegistrationResponsesFrom =
        registerForServices(inputModel.electricalInputModel, services)

      val baseStateData = determineModelBaseStateData(
        inputModel,
        modelConfig,
        services,
        simulationStartDate,
        simulationEndDate,
        resolution,
        requestVoltageDeviationThreshold,
        outputConfig
      )

      /* If we do have registered with secondary data providers, wait for their responses. If not, the agent does not
       * need additional data and therefore schedules itself for next activation. */
      if (awaitRegistrationResponsesFrom.nonEmpty) {
        goto(HandleInformation) using CollectRegistrationConfirmMessages(
          baseStateData,
          awaitRegistrationResponsesFrom
        )
      } else {
        /* Determine the next activation tick, create a ScheduleTriggerMessage and remove the recently triggered tick */
        val (newTriggers, nextBaseStateData) = popNextActivationTrigger(
          baseStateData
        )
        val (_, triggerId) = releaseTickAndTriggerId()

        log.debug(s"Going to {}, using {}", Idle, baseStateData)
        scheduler ! CompletionMessage(triggerId, newTriggers)
        goto(Idle) using nextBaseStateData
      }
    } catch {
      case e @ (_: AgentInitializationException |
          _: InconsistentStateException) =>
        scheduler ! IllegalTriggerMessage(
          s"Caught exception while initializing: \n ${e.getMessage}",
          self
        )
        goto(Uninitialized)
    }

  /** Abstract definition, individual implementations found in individual agent
    * fundamental classes
    */
  def determineModelBaseStateData(
      inputModel: InputModelContainer[I],
      modelConfig: MC,
      services: Option[Vector[SecondaryDataService[_ <: SecondaryData]]],
      simulationStartDate: ZonedDateTime,
      simulationEndDate: ZonedDateTime,
      resolution: Long,
      requestVoltageDeviationThreshold: Double,
      outputConfig: NotifierConfig
  ): ParticipantModelBaseStateData[PD, CD, M]

  /** Determine all ticks between the operation start and end of the
    * participant, that are at a full hour or integer multiples of the data's
    * resolution
    *
    * @param simulationStartDate
    *   Beginning of the simulation
    * @param resolution
    *   Resolution of the targeted information in seconds
    * @param operationStart
    *   First tick, in which the load is in operation
    * @param operationEnd
    *   Last tick, in which the load is in operation
    * @return
    *   An [[Array]] of ticks, where the actor wants to be activated
    */
  def activationTicksInOperationTime(
      simulationStartDate: ZonedDateTime,
      resolution: Long,
      operationStart: Long,
      operationEnd: Long
  ): SortedSet[Long] = {
    /* The profile load model holds values in the specified resolution (e.g. for each full quarter hour (00:00,
     * 00:15, ...)). As the simulation might not start at an integer multiple of the resolution, we have to
     * determine, what the first tick is, in which profile information do exist */
    val firstProfileTick =
      firstFullResolutionInSimulation(simulationStartDate, resolution)

    /* Determine activation ticks between participants operation start and end in the resolution of */
    val firstTick = firstProfileTick + resolution * ceil(
      (operationStart - firstProfileTick).toDouble / resolution
    ).toLong
    val lastTick = firstProfileTick + resolution * floor(
      (operationEnd - firstProfileTick).toDouble / resolution
    ).toLong

    /* Set up all ticks between the first and last tick */
    (firstTick to lastTick by resolution).to(SortedSet)
  }

  /** Assume we have information, that are available in a fixed resolution after
    * each full hour (including the full hour), then we have to determine, at
    * what first tick those information are available.
    *
    * @param simulationStartDate
    *   Beginning of the simulation
    * @param resolution
    *   Resolution of the targeted information in seconds
    * @return
    *   The first tick, that is at a full hour or an integer multiple of the
    *   resolution
    * @throws AgentInitializationException
    *   If an hour is not an integer multiple of the resolution
    */
  def firstFullResolutionInSimulation(
      simulationStartDate: ZonedDateTime,
      resolution: Long
  ): Long = {
    if (3600L % resolution != 0)
      throw new AgentInitializationException(
        "The data resolution has to be adjusted, so that an integer multiple of it fits a full hour."
      )
    val secondsSinceFullHour =
      simulationStartDate.getMinute * 60 + simulationStartDate.getSecond
    val secondsSinceQuarterHour = secondsSinceFullHour % resolution
    (resolution - secondsSinceQuarterHour) % resolution
  }

  /** Handles the registration responses from service providers, this actor has
    * registered itself with. Stay in [[HandleInformation]] as long as responses
    * are pending, go to [[Idle]], if everything is apparent.
    *
    * @param registrationResponse
    *   Incoming response
    * @param stateData
    *   Apparent state data
    * @return
    *   What happens next
    */
  def handleRegistrationResponse(
      scheduler: ActorRef,
      registrationResponse: RegistrationResponseMessage,
      stateData: CollectRegistrationConfirmMessages[PD]
  ): FSM.State[AgentState, ParticipantStateData[PD]] =
    registrationResponse match {
      case RegistrationResponseMessage.RegistrationSuccessfulMessage(
            maybeNextTick
          ) =>
        val remainingResponses =
          stateData.pendingResponses.filter(_ != sender())

        /* If the sender announces a new next tick, add it to the list of expected ticks, else remove the current entry */
        val foreseenDataTicks =
          stateData.baseStateData.foreseenDataTicks + (sender() -> maybeNextTick)

        if (remainingResponses.isEmpty) {
          /* All agent have responded. Determine the next to be used state data and reply completion to scheduler. */
          val complementedBaseStateData = BaseStateData.updateBaseStateData(
            stateData.baseStateData,
            stateData.baseStateData.resultValueStore,
            stateData.baseStateData.requestValueStore,
            stateData.baseStateData.voltageValueStore,
            stateData.baseStateData.additionalActivationTicks,
            foreseenDataTicks
          )

          goToIdleReplyCompletionAndScheduleTriggerForNextAction(
            complementedBaseStateData,
            scheduler
          )
        } else {
          val foreseenDataTicksFlattened = foreseenDataTicks.collect {
            case (ref, Some(value)) => ref -> value
          }

          /* We not have yet received all responses. Wait here a bit for next messages. */
          stay() using stateData.copy(
            pendingResponses = remainingResponses,
            foreseenNextDataTicks = foreseenDataTicksFlattened
          )
        }
      case RegistrationResponseMessage.RegistrationFailedMessage =>
        self ! PoisonPill
        throw new ActorNotRegisteredException(
          s"Registration of actor $actorName for ${sender()} failed."
        )
    }

  /** Handle an incoming data provision message in Idle, try to figure out who's
    * about to send information in this tick as well. Map together all senders
    * with their yet apparent information.
    *
    * @param msg
    *   Incoming message to be handled
    * @param baseStateData
    *   Base state data
    * @return
    *   state change to [[HandleInformation]] with updated base state data
    */
  override def handleDataProvisionAndGoToHandleInformation(
      msg: ProvisionMessage[Data],
      baseStateData: BaseStateData[PD]
  ): FSM.State[AgentState, ParticipantStateData[PD]] = {
    /* Figure out, who is going to send data in this tick */
    val expectedSenders = baseStateData.foreseenDataTicks
      .flatMap { case (actorRef, optTick) =>
        optTick match {
          case Some(tick) if msg.tick == tick =>
            // expected data
            if (actorRef == sender())
              Some(actorRef -> Some(msg.data))
            else
              Some(actorRef -> None)
          case None if actorRef == sender() =>
            // unexpected data
            Some(actorRef -> Some(msg.data))
          case _ =>
            None
        }
      }

    /* If the sender announces a new next tick, add it to the list of expected ticks, else remove the current entry */
    val foreseenDataTicks =
      baseStateData.foreseenDataTicks + (sender() -> msg.nextDataTick)

    /* Go over to handling these information */
    val nextStateData = DataCollectionStateData(
      BaseStateData.updateBaseStateData(
        baseStateData,
        baseStateData.resultValueStore,
        baseStateData.requestValueStore,
        baseStateData.voltageValueStore,
        baseStateData.additionalActivationTicks,
        foreseenDataTicks
      ),
      expectedSenders,
      yetTriggered = false
    )
    goto(HandleInformation) using nextStateData
  }

  /** Checks, if all data is available and change state accordingly. Three cases
    * are possible: 1) There is still something missing: Stay in the calling
    * state and wait 2) Everything is at place and the [[ActivityStartTrigger]]
    * has yet been sent 2.1) If the agent is meant to replay external primary
    * data: Announce result, add content to result value store, go to [[Idle]]
    * and answer the scheduler, that the activity start trigger is fulfilled.
    * 2.2) All secondary data is there, go to [[Calculate]] and ask the
    * scheduler to trigger ourself for starting the model based calculation 3)
    * Everything is at place and the [[ActivityStartTrigger]] has NOT yet been
    * sent: Stay here and wait
    *
    * @param stateData
    *   Apparent state data
    * @param isYetTriggered
    *   Boolean if a trigger yet has been received
    * @param tick
    *   Current tick, the simulation is in
    * @param scheduler
    *   Scheduler for scheduling things
    * @param outputConfig
    *   Output configuration for results
    * @return
    *   What's happening next
    */
  override def checkForExpectedDataAndChangeState(
      stateData: DataCollectionStateData[PD],
      isYetTriggered: Boolean,
      tick: Long,
      scheduler: ActorRef
  )(implicit
      outputConfig: NotifierConfig
  ): FSM.State[AgentState, ParticipantStateData[PD]] = {
    if (!stateData.data.exists(_._2.isEmpty) && isYetTriggered) {
      /* We got everything we expect and we are yet triggered */
      stateData.baseStateData match {
        case fromOutsideBaseStateData: BaseStateData.FromOutsideBaseStateData[
              M,
              PD
            ] =>
          /* Determine the way, the reactive power may be filled up */
          val reactivePowerFunc =
            getReactivePowerFunction(tick, fromOutsideBaseStateData)

          prepareData(stateData.data, reactivePowerFunc) match {
            case Success(mostRecentData) =>
              /* Add received information to base state data and reply, that everything is done */

              /* Announce the result */
              announceSimulationResult(
                stateData.baseStateData,
                tick,
                AccompaniedSimulationResult(mostRecentData)
              )

              val resultValueStore = fromOutsideBaseStateData.resultValueStore
              val updatedResultValueStore = ValueStore.updateValueStore(
                resultValueStore,
                currentTick,
                mostRecentData
              )
              val baseStateDataWithUpdatedResults =
                BaseStateData.updateBaseStateData(
                  stateData.baseStateData,
                  updatedResultValueStore,
                  stateData.baseStateData.requestValueStore,
                  stateData.baseStateData.voltageValueStore,
                  stateData.baseStateData.additionalActivationTicks,
                  stateData.baseStateData.foreseenDataTicks
                )

              goToIdleReplyCompletionAndScheduleTriggerForNextAction(
                baseStateDataWithUpdatedResults,
                scheduler
              )
            case Failure(exception) =>
              log.error(
                "Was not able to extract received primary data correctly. Tear down the simulation. Failed with",
                exception
              )
              throw exception
          }

        case _: BaseStateData.ModelBaseStateData[_, _, _] =>
          /* Go to calculation state and send a trigger for this to myself as well */
          self ! StartCalculationTrigger(currentTick)
          goto(Calculate) using stateData
        case x =>
          throw new IllegalStateException(
            s"Unsupported base state data '$x' when handling all expected incoming data"
          )
      }
    } else {
      /* We sill have to wait - either for data or activation */
      stay() using stateData
    }
  }

  /** Determining the active to reactive power function to apply
    *
    * @param tick
    *   Tick to be applied for
    * @param baseStateData
    *   Base state data
    * @return
    *   A function, that transfers active into reactive power
    */
  def getReactivePowerFunction(
      tick: Long,
      baseStateData: FromOutsideBaseStateData[M, PD]
  ): Power => ReactivePower =
    if (baseStateData.fillUpReactivePowerWithModelFunc) {
      /* Use the model's active to reactive power function */
      val currentNodalVoltage =
        baseStateData.voltageValueStore
          .last(tick)
          .map(_._2)
          .getOrElse(
            Each(1d)
          )
      p: Power =>
        baseStateData.model
          .activeToReactivePowerFunc(
            currentNodalVoltage
          )(p)
    } else { _: Power =>
      /* Use trivial reactive power */
      Megavars(0d)
    }

  /** Try to get and process the received data
    *
    * @param data
    *   Mapping from sending actor ref to data
    * @param reactivePowerFunction
    *   Function to use, in order to determine the missing reactive power
    * @return
    *   A trial to get and process the needed data
    */
  def prepareData(
      data: Map[ActorRef, Option[_ <: Data]],
      reactivePowerFunction: Power => ReactivePower
  ): Try[PD] =
    data.headOption
      .flatMap { case (_, maybeData) =>
        maybeData
      }
      .fold[Try[PrimaryData]] {
        Failure(
          new IllegalStateException(
            "Not able to determine the most recent result, although it should have been sent."
          )
        )
      } {
        case result: PrimaryData
            if pdClassTag.runtimeClass.equals(result.getClass) =>
          Success(result)
        case primaryData: PrimaryData =>
          primaryData match {
            case pd: EnrichableData[_] =>
              val q =
                reactivePowerFunction(pd.p)
              val enriched = pd.add(q)
              if (pdClassTag.runtimeClass.equals(enriched.getClass))
                Success(enriched)
              else
                Failure(
                  new IllegalStateException(
                    "Received primary data cannot be enriched to expected data. Expected: " + pdClassTag.runtimeClass.getName + ", got: " + primaryData.getClass.getName + ", enriched to: " + enriched.getClass.getName
                  )
                )
            case _ =>
              Failure(
                new IllegalStateException(
                  "Got the wrong primary data. Expected: " + pdClassTag.runtimeClass.getName + ", got: " + primaryData.getClass.getName
                )
              )
          }
        case secondaryData: SecondaryData =>
          Failure(
            new IllegalStateException(
              s"Did expect primary data, but got '$secondaryData'."
            )
          )
      }
      .map(_.asInstanceOf[PD])

  /** Change over to [[Idle]] state and reply completion to the scheduler. By
    * doing so, also schedule an [[ActivityStartTrigger]] for the next upcoming
    * action.
    *
    * @param baseStateData
    *   Base state data to pop next activation from
    * @param scheduler
    *   Scheduler to schedule trigger
    * @return
    *   The next state
    */
  def goToIdleReplyCompletionAndScheduleTriggerForNextAction(
      baseStateData: BaseStateData[PD],
      scheduler: ActorRef
  ): FSM.State[AgentState, ParticipantStateData[PD]] = {
    /* Determine the very next tick, where activation is required */
    val (maybeActivationTrigger, updatedBaseStateData) =
      popNextActivationTrigger(baseStateData)

    val (_, triggerId) = releaseTickAndTriggerId()
    scheduler ! CompletionMessage(triggerId, maybeActivationTrigger)
    unstashAll()
    goto(Idle) using updatedBaseStateData
  }

  /** Pop the next tick, in which the agent wishes to get triggered, build a
    * regarding message and update the base state data. This might be either a
    * tick, where new data is foreseen to be sent by a
    * [[edu.ie3.simona.service.SimonaService]] or where additional activation is
    * needed.
    *
    * @param baseStateData
    *   Base state data to be updated
    * @return
    *   An [[Option]] of new [[ScheduleTriggerMessage]] as well as the updated
    *   base state data. If the next activation tick is an additional
    *   activation, this tick is removed from the list of desired additional
    *   activations.
    */
  def popNextActivationTrigger(
      baseStateData: BaseStateData[PD]
  ): (Option[ScheduleTriggerMessage], BaseStateData[PD]) = {
    /* Determine what comes next: An additional activation or new data - or both at once */
    val nextAdditionalActivation =
      baseStateData.additionalActivationTicks.headOption
    val nextDataTick =
      baseStateData.foreseenDataTicks.values.toSeq.sorted.headOption.flatten

    /* return a [[Option]] of [[ScheduleTriggerMessage]]s */
    def toMessage: (Long, ActorRef) => Option[ScheduleTriggerMessage] =
      (tick: Long, actorToBeTriggered: ActorRef) =>
        Some(
          ScheduleTriggerMessage(
            ActivityStartTrigger(tick),
            actorToBeTriggered
          )
        )

    (nextAdditionalActivation, nextDataTick) match {
      case (None, Some(dataTick)) =>
        /* There is only a data tick available */
        (
          toMessage(dataTick, self),
          baseStateData
        )
      case (Some(additionalTick), Some(dataTick))
          if dataTick < additionalTick =>
        /* The next foreseen activation will be based on foreseen data arrival. Do nothing else, then creating a
         * trigger. */
        (
          toMessage(dataTick, self),
          baseStateData
        )
      case (Some(additionalTick), _) =>
        /* The next activation is additional (either there is no foreseen data tick or it is after the additional tick.
         * Remove the tick from the list of additional activation ticks. */
        val upcomingActivationTicks =
          baseStateData.additionalActivationTicks.rangeFrom(additionalTick + 1)
        val updatedBaseStateData = BaseStateData.updateBaseStateData(
          baseStateData,
          baseStateData.resultValueStore,
          baseStateData.requestValueStore,
          baseStateData.voltageValueStore,
          upcomingActivationTicks,
          baseStateData.foreseenDataTicks
        )

        (
          toMessage(additionalTick, self),
          updatedBaseStateData
        )
      case (None, None) =>
        /* We don't know nothing about either additional activation nor new incoming data */
        (None, baseStateData)
    }
  }

  /** Determining the reply to an
    * [[edu.ie3.simona.ontology.messages.PowerMessage.RequestAssetPowerMessage]],
    * send this answer and stay in the current state. If no reply can be
    * determined (because an activation or incoming data is expected), the
    * message is stashed.
    *
    * This methods goal is to find a reply as fast as possible, therefore the
    * following options are checked in subsequent order: 1) This request (in
    * terms of tick and nodal voltage) has already been answered: Send it once
    * again 2) This request (in terms of tick) has already been answered, but
    * with different nodal voltage: Recalculate reactive power and send again 3)
    * No answer on this request, yet: Determine active and reactive power from
    * previous simulation results
    *
    * @param baseStateData
    *   Base state data to update
    * @param requestTick
    *   Tick of the incoming request
    * @param eInPu
    *   Real part of the complex, dimensionless nodal voltage
    * @param fInPu
    *   Imaginary part of the complex, dimensionless nodal voltage
    * @param alternativeResult
    *   Alternative result to use, if no reasonable result can be obtained
    * @return
    *   The very same state with updated request value store
    */
  override def answerPowerRequestAndStayWithUpdatedStateData(
      baseStateData: BaseStateData[PD],
      requestTick: Long,
      eInPu: Dimensionless,
      fInPu: Dimensionless,
      alternativeResult: PD
  ): FSM.State[AgentState, ParticipantStateData[PD]] = {
    log.debug(s"Received asset power request for tick {}", requestTick)

    /* Check, if there is any calculation foreseen for this tick. If so, wait with the response. */
    val activationExpected =
      baseStateData.additionalActivationTicks.headOption.exists(_ < requestTick)
    val dataExpected =
      baseStateData.foreseenDataTicks.values.flatten.exists(_ < requestTick)
    if (activationExpected || dataExpected) {
      log.debug(
        s"I got a request for power from '{}' for tick '{}', but I'm still waiting for new" +
          s" results before this tick. Waiting with the response.",
        sender(),
        requestTick
      )
      stash()
      stay() using baseStateData
    } else {

      /* Update the voltage value store */
      val nodalVoltage = Each(
        sqrt(
          pow(eInPu.toEach, 2) + pow(
            fInPu.toEach,
            2
          )
        )
      )
      val lastNodalVoltage =
        baseStateData.voltageValueStore.last(requestTick)
      val updatedVoltageStore =
        ValueStore.updateValueStore(
          baseStateData.voltageValueStore,
          requestTick,
          nodalVoltage
        )
      /* Determine the most recent request */
      val mostRecentRequest =
        baseStateData.requestValueStore.last(requestTick)

      /* === Check if this request has already been answered with same tick and nodal voltage === */
      determineFastReply(
        baseStateData,
        mostRecentRequest,
        requestTick,
        updatedVoltageStore,
        nodalVoltage,
        lastNodalVoltage
      ).getOrElse {
        /* If a fast reply is not possible, determine it the old fashioned way */
        determineReply(
          requestTick,
          baseStateData,
          mostRecentRequest,
          nodalVoltage,
          updatedVoltageStore,
          alternativeResult
        )
      }
    }
  }

  /** Checks, if a fast reply is possible, when the very same request (in terms
    * of tick and nodal voltage) already has been answered. Then a Option on
    * stay in the same state with sending an [[AssetPowerUnchangedMessage]] is
    * given back. If a fast reply is not possible, [[None]] is given back.
    * Additionally, the listener are informed about the result.
    *
    * @param baseStateData
    *   Base state data to update
    * @param mostRecentRequest
    *   [[Option]] on a tuple of last request tick and corresponding answer
    * @param requestTick
    *   Tick of the incoming request
    * @param voltageValueStore
    *   [[ValueStore]] with nodal voltages to use in updated state data
    * @param nodalVoltage
    *   Magnitude of the complex, dimensionless nodal voltage
    * @param lastNodalVoltage
    *   Lastly known magnitude of the complex, dimensionless nodal voltage
    * @return
    *   Option on a possible fast state change
    */
  final def determineFastReply(
      baseStateData: BaseStateData[PD],
      mostRecentRequest: Option[(Long, PD)],
      requestTick: Long,
      voltageValueStore: ValueStore[Dimensionless],
      nodalVoltage: Dimensionless,
      lastNodalVoltage: Option[(Long, Dimensionless)]
  ): Option[FSM.State[AgentState, ParticipantStateData[PD]]] = {
    implicit val outputConfig: NotifierConfig =
      baseStateData.outputConfig
    mostRecentRequest match {
      case Some((mostRecentRequestTick, latestProvidedValues))
          if mostRecentRequestTick == requestTick =>
        /* A request for this tick has already been answered. Check, if it has been the same request.
         * if it has been the same request we wanna answer with the same values afterwards, this data MUST always
         * be available when we already provided data for this tick */
        baseStateData match {
          case externalBaseStateData: FromOutsideBaseStateData[M, PD] =>
            /* When data is provided from outside it is NOT altered depending on the node voltage. Send an
             * AssetPowerUnchangedMessage */
            Some(
              stay() using externalBaseStateData.copy(
                voltageValueStore = voltageValueStore
              ) replying AssetPowerUnchangedMessage(
                latestProvidedValues.p,
                latestProvidedValues.q
              )
            )
          case modelBaseStateData: ParticipantModelBaseStateData[PD, CD, M] =>
            /* Check, if the last request has been made with the same nodal voltage. If not, recalculate the reactive
             * power. */
            implicit val puTolerance: Dimensionless =
              Each(modelBaseStateData.requestVoltageDeviationThreshold)

            lastNodalVoltage match {
              case Some((voltageTick, lastVoltage))
                  if voltageTick == requestTick =>
                if (lastVoltage ~= nodalVoltage) {
                  /* This is the very same request (same tick and same nodal voltage). Reply with
                   * AssetPowerUnchangedMessage */
                  Some(
                    stay() using modelBaseStateData replying AssetPowerUnchangedMessage(
                      latestProvidedValues.p,
                      latestProvidedValues.q
                    )
                  )
                } else {
                  /* If the voltage is not exactly equal, continue to determine the correct reply. */
                  None
                }
              case _ =>
                throw new InconsistentStateException(
                  s"I found an already answered request for tick $requestTick, but no matching nodal voltage."
                )
            }
        }
      case _ =>
        /* No reply for the request tick or no reply at all. Continue to determine the correct reply. */
        None
    }
  }

  /** Determine a reply on a
    * [[edu.ie3.simona.ontology.messages.PowerMessage.RequestAssetPowerMessage]]
    * by looking up the detailed simulation results, averaging them and
    * returning the equivalent state transition.
    *
    * @param requestTick
    *   The tick, the request belongs to
    * @param baseStateData
    *   Base state data
    * @param mostRecentRequest
    *   The request reply, that most recently has been sent
    * @param nodalVoltage
    *   Current nodal voltage
    * @param updatedVoltageValueStore
    *   Value store with updated nodal voltages
    * @param alternativeResult
    *   Alternative result to use, if no reasonable result can be obtained
    * @return
    *   Matching state transition
    */
  def determineReply(
      requestTick: Long,
      baseStateData: BaseStateData[PD],
      mostRecentRequest: Option[(Long, PD)],
      nodalVoltage: Dimensionless,
      updatedVoltageValueStore: ValueStore[Dimensionless],
      alternativeResult: PD
  ): FSM.State[AgentState, ParticipantStateData[PD]] = {
    /* No fast reply possible --> Some calculations have to be made */
    mostRecentRequest match {
      case Some((lastRequestTick, _)) if lastRequestTick > requestTick =>
        throw new InvalidRequestException(
          "Got a request for a tick, whereas a later tick already has been answered. This behaviour is not yet specified!"
        )
      case Some((lastRequestTick, lastResult))
          if lastRequestTick == requestTick =>
        /* Repetitive request for the same tick, but with different voltage */
        baseStateData match {
          case modelBaseStateData: ParticipantModelBaseStateData[PD, CD, M] =>
            /* Active power is yet calculated, but reactive power needs update */
            val nextReactivePower = modelBaseStateData.model
              .calculateReactivePower(lastResult.p, nodalVoltage)

            /* Determine the reply, based new circumstances */
            val updatedRequestValueStore =
              ValueStore.updateValueStore(
                baseStateData.requestValueStore,
                requestTick,
                lastResult.withReactivePower(nextReactivePower)
              )
            val nextStateData =
              modelBaseStateData.copy(
                requestValueStore = updatedRequestValueStore,
                voltageValueStore = updatedVoltageValueStore
              )

            stay() using nextStateData replying AssetPowerChangedMessage(
              lastResult.p,
              nextReactivePower
            )
          case unexpectedStateData =>
            throw new IllegalStateException(
              s"The request reply should not be re-calculated for state data '$unexpectedStateData'"
            )
        }

      case _ =>
        /* There hasn't been a request for this tick, yet. Check, if there are simulation results. If at least one
         * is apparent, average them and answer the request. If no simulation results is apparent at all, reply with
         * zero power, although this case should have been handled earlier */
        getRelevantResultData(
          requestTick,
          baseStateData.resultValueStore,
          baseStateData.requestValueStore
        ) match {
          case Some(relevantData) =>
            /* There is at least one relevant simulation result apparent, which might also be the most recent one
             * before the last request. But this is still the most recent one considered being valid. */
            averagePowerAndStay(
              baseStateData,
              relevantData,
              requestTick,
              nodalVoltage,
              updatedVoltageValueStore,
              alternativeResult
            )
          case None =>
            /* There is no simulation result at all. Reply with zero power */
            stayWithUpdatedRequestValueStore(
              baseStateData,
              alternativeResult,
              requestTick,
              updatedVoltageValueStore
            )
        }
    }
  }

  /** Determine the relevant simulation results to calculate the average of
    * those, to answer a given request. The relevant results are those between
    * the most recent result tick BEFORE or at the last request and the most
    * recent result tick before or at this request tick. If no new information
    * are apparent, the last known simulation result (before the last answered
    * request) is taken, as this is the only still valid information.
    *
    * @param requestTick
    *   Tick, the current request belongs to
    * @param resultValueStore
    *   Storage of simulation results
    * @param requestValueStore
    *   Storage of already answered requests
    * @return
    *   An optional mapping from tick to simulation results, if some are
    *   apparent within the tick window to be considered.
    */
  def getRelevantResultData(
      requestTick: Long,
      resultValueStore: ValueStore[PD],
      requestValueStore: ValueStore[PD]
  ): Option[RelevantResultValues[PD]] = {
    /* The actual tick window for averaging is the last request tick and this request tick (both including) */
    val (averagingWindowStart, averagingWindowEnd) =
      determineTickWindow(requestTick, requestValueStore)

    /* All participants simulation results between the most recent simulation tick BEFORE or at the beginning of the
     * averaging window and it's end (both including) are relevant for averaging the simulated primary data */
    val firstRelevantTick = determineFirstRelevantTick(
      averagingWindowStart,
      resultValueStore
    )

    /* Let's see, if we got some simulation results between the first relevant simulation tick and this request's tick */
    val simulationResults =
      resultValueStore.get(firstRelevantTick, averagingWindowEnd)
    if (simulationResults.nonEmpty) {
      /* There is at least one simulation result. This might as well be the last simulation result before the last
       * request reply, which still is considered to be the last valid simulation result. */
      Some(
        RelevantResultValues(
          averagingWindowStart,
          averagingWindowEnd,
          simulationResults
        )
      )
    } else {
      None
    }
  }

  /** Determine the averaging tick window. It starts with the last request tick
    * and ends with this request tick.
    *
    * @param requestTick
    *   Tick, for which the averaged primary data has to be determined
    * @param requestValueStore
    *   Storage of already answered requests
    * @return
    *   Window between the last request or simulation start and this request
    */
  private def determineTickWindow(
      requestTick: Long,
      requestValueStore: ValueStore[_]
  ): (Long, Long) =
    requestValueStore.lastKnownTick(requestTick - 1) match {
      case Some(lastRequestTick) => (lastRequestTick, requestTick)
      case None                  => (0, requestTick)
    }

  /** Determines the first tick, that is relevant for building the average
    * primary data to answer a request at the given tick. This is either the
    * last known data tick before or at the last request tick or the beginning
    * of the simulation.
    *
    * @param lastRequestTick
    *   Last tick, at which a request has been answered
    * @param resultValueStore
    *   Storage for the simulation results
    * @return
    *   The first relevant tick for averaging primary data
    */
  private def determineFirstRelevantTick(
      lastRequestTick: Long,
      resultValueStore: ValueStore[_]
  ): Long =
    resultValueStore.lastKnownTick(lastRequestTick) match {
      case Some(firstRelevantDataTick) => firstRelevantDataTick
      case None                        => 0
    }

  /** Average the given power values, answer with the equivalent reply and stay
    * in this state.
    *
    * @param baseData
    *   Current agent's base state data
    * @param relevantResults
    *   Collection of all relevant simulation results, including the needed tick
    *   window
    * @param requestTick
    *   Tick in which power has been requested
    * @param nodalVoltage
    *   Nodal voltage magnitude in the moment of request
    * @param voltageValueStore
    *   Voltage value store to be used in the updated base state data
    * @param alternativeResult
    *   If no relevant data are apparent, then use this result instead
    * @return
    *   The very same state as the agent currently is in, but with updated base
    *   state data
    */
  final def averagePowerAndStay(
      baseData: BaseStateData[PD],
      relevantResults: RelevantResultValues[PD],
      requestTick: Long,
      nodalVoltage: Dimensionless,
      voltageValueStore: ValueStore[Dimensionless],
      alternativeResult: PD
  ): FSM.State[AgentState, ParticipantStateData[PD]] = {
    if (relevantResults.relevantData.nonEmpty) {
      averagePowerAndStay(
        baseData,
        relevantResults.relevantData,
        requestTick,
        relevantResults.windowStart,
        relevantResults.windowEnd,
        nodalVoltage,
        voltageValueStore
      )
    } else {
      log.debug(
        s"No relevant data apparent, stay and reply with alternative result {}.",
        alternativeResult
      )
      stayWithUpdatedRequestValueStore(
        baseData,
        alternativeResult,
        requestTick,
        voltageValueStore
      )
    }
  }

  /** Determines the reply result by averaging the given power values over the
    * queried tick frame. The next state is the very same and the agent replies
    * to the request with the freshly determined averaged power. The reply is
    * also added to the requestValueStore.
    *
    * @param baseData
    *   Current agent's base state data
    * @param tickToResult
    *   Mapping from data tick to actual data
    * @param requestTick
    *   Tick in which power has been requested
    * @param windowStartTick
    *   Beginning of the averaging window
    * @param windowEndTick
    *   End of the averaging window
    * @param nodalVoltage
    *   Nodal voltage magnitude in the moment of request
    * @param voltageValueStore
    *   Voltage value store to be used in the updated base state data
    * @return
    *   The very same state as the agent currently is in, but with updated base
    *   state data
    */
  def averagePowerAndStay(
      baseData: BaseStateData[PD],
      tickToResult: Map[Long, PD],
      requestTick: Long,
      windowStartTick: Long,
      windowEndTick: Long,
      nodalVoltage: Dimensionless,
      voltageValueStore: ValueStore[Dimensionless]
  ): FSM.State[AgentState, ParticipantStateData[PD]] = {
    val averageResult = determineAverageResult(
      baseData,
      tickToResult,
      windowStartTick,
      windowEndTick,
      nodalVoltage
    )
    stayWithUpdatedRequestValueStore(
      baseData,
      averageResult,
      requestTick,
      voltageValueStore
    )
  }

  /** Determines the average result, from which to reply to a request. The
    * values are determined by on averaging the results in the baseStateData
    * result value store within the given tick window
    *
    * @param baseStateData
    *   The [[BaseStateData]] to hold information about current results
    * @param tickToResult
    *   Mapping from result tick to actual result
    * @param windowStartTick
    *   Beginning of the averaging tick window
    * @param windowEndTick
    *   End of the averaging tick window
    * @param nodalVoltage
    *   Current nodal voltage magnitude in p.u.
    * @return
    *   Averaged result
    */
  def determineAverageResult(
      baseStateData: BaseStateData[PD],
      tickToResult: Map[Long, PD],
      windowStartTick: Long,
      windowEndTick: Long,
      nodalVoltage: Dimensionless
  ): PD = {
    /* Determine, how the single model would transfer the active into reactive power */
    val activeToReactivePowerFunction = baseStateData match {
      case _: FromOutsideBaseStateData[M, PD] => None
      case modelBaseStateData: ParticipantModelBaseStateData[PD, CD, M] =>
        Some(
          modelBaseStateData.model.activeToReactivePowerFunc(nodalVoltage)
        )
    }

    averageResults(
      tickToResult,
      windowStartTick,
      windowEndTick,
      activeToReactivePowerFunction
    )
  }

  /** Determine the average result within the given tick window
    *
    * @param tickToResults
    *   Mapping from data tick to actual data
    * @param windowStart
    *   First, included tick of the time window
    * @param windowEnd
    *   Last, included tick of the time window
    * @param activeToReactivePowerFuncOpt
    *   An Option on a function, that transfers the active into reactive power
    * @return
    *   The averaged result
    */
  def averageResults(
      tickToResults: Map[Long, PD],
      windowStart: Long,
      windowEnd: Long,
      activeToReactivePowerFuncOpt: Option[
        Power => ReactivePower
      ] = None
  ): PD

  /** Updates the given base state data by inserting updated request value store
    * and the provided voltage value store. The next state is the very same one,
    * but with updated base state data. Additionally, an
    * [[AssetPowerChangedMessage]] is sent to the requesting entity
    *
    * @param baseStateData
    *   Current base state data
    * @param averageResult
    *   Averaged result to put to request value store
    * @param requestTick
    *   Tick of the most recent request
    * @param voltageValueStore
    *   Voltage value store to be used in the updated base state data
    * @return
    *   The very same state as the agent currently is in, but with updated base
    *   state data
    */
  def stayWithUpdatedRequestValueStore(
      baseStateData: BaseStateData[PD],
      averageResult: PD,
      requestTick: Long,
      voltageValueStore: ValueStore[Dimensionless]
  ): FSM.State[AgentState, ParticipantStateData[PD]] = {
    val updatedRequestValueStore =
      ValueStore.updateValueStore(
        baseStateData.requestValueStore,
        requestTick,
        averageResult
      )
    val nextStateData = BaseStateData.updateBaseStateData(
      baseStateData,
      baseStateData.resultValueStore,
      updatedRequestValueStore,
      voltageValueStore,
      baseStateData.additionalActivationTicks,
      baseStateData.foreseenDataTicks
    )

    averageResult.toApparentPower match {
      case ApparentPower(p, q) =>
        stay() using nextStateData replying AssetPowerChangedMessage(p, q)
    }
  }

  /** Calculate the power output of the participant without needing any
    * secondary data. The next state is [[Idle]], sending a
    * [[CompletionMessage]] to scheduler and using update result values.
    *
    * @param baseStateData
    *   Base state data to update
    * @param currentTick
    *   Tick, the trigger belongs to
    * @param scheduler
    *   [[ActorRef]] to the scheduler in the simulation
    * @return
    *   [[Idle]] with updated result values
    */
  override def calculatePowerWithoutSecondaryDataAndGoToIdle(
      baseStateData: ParticipantModelBaseStateData[PD, CD, M],
      currentTick: Long,
      scheduler: ActorRef,
      nodalVoltage: Dimensionless,
      calculateModelPowerFunc: (
          Long,
          ParticipantModelBaseStateData[PD, CD, M],
          Dimensionless
      ) => PD
  ): FSM.State[AgentState, ParticipantStateData[PD]] = {
    val result =
      calculateModelPowerFunc(currentTick, baseStateData, nodalVoltage)

    val updatedResultValueStore =
      ValueStore.updateValueStore(
        baseStateData.resultValueStore,
        currentTick,
        result
      )

    /* Inform the listeners about new result */
    announceSimulationResult(
      baseStateData,
      currentTick,
      AccompaniedSimulationResult(result)
    )(baseStateData.outputConfig)

    /* In this case, without secondary data, the agent has been triggered by an ActivityStartTrigger by itself,
     * therefore pop the next one */
    val baseStateDataWithUpdatedResultStore = BaseStateData.updateBaseStateData(
      baseStateData,
      updatedResultValueStore,
      baseStateData.requestValueStore,
      baseStateData.voltageValueStore,
      baseStateData.additionalActivationTicks,
      baseStateData.foreseenDataTicks
    )
    goToIdleReplyCompletionAndScheduleTriggerForNextAction(
      baseStateDataWithUpdatedResultStore,
      scheduler
    )
  }

  /** Notify listeners about a new simulation result of the participant agent,
    * if the config says so.
    *
    * @param baseStateData
    *   Agent's base state data
    * @param tick
    *   Tick, the result belongs to
    * @param result
    *   The result to build a event for
    * @param outputConfig
    *   Configuration of the output behaviour
    */
  def announceSimulationResult(
      baseStateData: BaseStateData[PD],
      tick: Long,
      result: AccompaniedSimulationResult[PD]
  )(implicit outputConfig: NotifierConfig): Unit =
    if (outputConfig.simulationResultInfo) {
      notifyListener(
        buildResultEvent(baseStateData, tick, result.primaryData)
      )
      result.accompanyingResults
        .flatMap(result => buildResultEvent(result))
        .foreach(notifyListener(_))
    }

  /** Update the result and calc relevant data value stores, inform all
    * registered listeners and go to Idle using the updated base state data
    *
    * @param scheduler
    *   Actor reference of the scheduler
    * @param baseStateData
    *   The base state data of the collection state
    * @param result
    *   Result of simulation
    * @param relevantData
    *   Data, that have been relevant to this calculation
    * @return
    *   Desired state change
    */
  final def updateValueStoresInformListenersAndGoToIdleWithUpdatedBaseStateData(
      scheduler: ActorRef,
      baseStateData: BaseStateData[PD],
      result: AccompaniedSimulationResult[PD],
      relevantData: CD
  ): FSM.State[AgentState, ParticipantStateData[PD]] = {
    /* Update the value stores */
    val updatedValueStore =
      ValueStore.updateValueStore(
        baseStateData.resultValueStore,
        currentTick,
        result.primaryData
      )
    val updatedRelevantDataStore =
      baseStateData match {
        case data: BaseStateData.ModelBaseStateData[_, _, _] =>
          ValueStore.updateValueStore(
            data.calcRelevantDateStore,
            currentTick,
            relevantData
          )
        case _ =>
          throw new InconsistentStateException(
            "Cannot find calculation relevant data to update."
          )
      }

    /* Inform the listeners about new result */
    announceSimulationResult(
      baseStateData,
      currentTick,
      result
    )(baseStateData.outputConfig)

    /* Update the base state data */
    val baseStateDateWithUpdatedResults =
      baseStateData match {
        case data: ParticipantModelBaseStateData[PD, CD, M] =>
          data.copy(
            resultValueStore = updatedValueStore,
            calcRelevantDateStore = updatedRelevantDataStore
          )
        case _ =>
          throw new InconsistentStateException(
            "Wrong base state data"
          )
      }

    goToIdleReplyCompletionAndScheduleTriggerForNextAction(
      baseStateDateWithUpdatedResults,
      scheduler
    )
  }

  /** Notify listeners about a new reply on a power request, if the config says
    * so.
    *
    * @param baseStateData
    *   Agent's base state data
    * @param tick
    *   Tick, the result belongs to
    * @param activePower
    *   Active power
    * @param reactivePower
    *   Reactive power
    * @param outputConfig
    *   Configuration of the output behaviour
    */
  override def announceAssetPowerRequestReply(
      baseStateData: BaseStateData[_],
      tick: Long,
      activePower: Power,
      reactivePower: ReactivePower
  )(implicit outputConfig: NotifierConfig): Unit =
    if (outputConfig.powerRequestReply) {
      log.warning(
        "Writing out power request replies is currently not supported!"
      )
    }

  /** To clean up agent value stores after power flow convergence. This is
    * necessary for agents whose results are time dependent e.g. storage agents
    *
    * @param baseStateData
    *   Basic state data
    * @param currentTick
    *   Tick, the trigger belongs to
    * @return
    *   [[Idle]] with updated result values
    */
  override def finalizeTickAfterPF(
      baseStateData: BaseStateData[PD],
      currentTick: Long
  ): FSM.State[AgentState, ParticipantStateData[PD]] = {
    baseStateData.requestValueStore.last(currentTick).foreach {
      case (_, data) =>
        // forward information to result listeners after power flow convergence
        announceAssetPowerRequestReply(
          baseStateData,
          currentTick,
          data.p,
          data.q
        )(baseStateData.outputConfig)
    }
    goto(Idle) using baseStateData
  }

  /** Determines the correct result event.
    *
    * @param baseStateData
    *   Agent's base state data
    * @param tick
    *   Tick, the result belongs to
    * @param result
    *   The result to build an event for
    * @return
    *   The equivalent event
    */
  def buildResultEvent(
      baseStateData: BaseStateData[PD],
      tick: Long,
      result: PD
  ): ParticipantResultEvent = {
    val uuid = baseStateData.modelUuid
    val dateTime = tick.toDateTime(baseStateData.startDate)
    ParticipantResultEvent(
      buildResult(uuid, dateTime, result)
    )
  }

  /** Wrap a given result into a [[ResultEvent]], so that it can be sent to the
    * listener
    * @param result
    *   Result entity to send
    * @tparam R
    *   Type of result
    * @return
    *   Optionally wrapped event
    */
  def buildResultEvent[R <: ResultEntity](
      result: R
  ): Option[ResultEvent] = result match {
    case thermalResult: ThermalUnitResult =>
      Some(ThermalResultEvent(thermalResult))
    case unsupported =>
      log.debug(
        s"Results of class '${unsupported.getClass.getSimpleName}' are currently not supported."
      )
      None
  }

  /** Determines the correct result.
    *
    * @param uuid
    *   Unique identifier of the physical model
    * @param dateTime
    *   Real world date of the result
    * @param result
    *   The primary data to build a result model for
    * @return
    *   The equivalent event
    */
  protected def buildResult(
      uuid: UUID,
      dateTime: ZonedDateTime,
      result: PD
  ): SystemParticipantResult

  /** Returns secondary service of type T or throws exception
    * @param services
    *   the services Option used in
    *   [[edu.ie3.simona.agent.participant.statedata.BaseStateData.ModelBaseStateData]]
    * @param tag
    *   ClassTag of T
    * @tparam T
    *   the type of secondary service to return
    * @return
    *   secondary service of given type
    */
  protected def getService[T <: SecondaryDataService[_]](
      services: Option[Vector[SecondaryDataService[_ <: SecondaryData]]]
  )(implicit tag: ClassTag[T]): ActorRef =
    services
      .getOrElse(
        throw new InconsistentStateException(
          "No services provided by ParticipantModelBaseStateData."
        )
      )
      .find {
        case _: T => true
        case _    => false
      }
      .getOrElse(
        throw new InconsistentStateException(
          s"No $tag provided by ParticipantModelBaseStateData."
        )
      )
      .actorRef
}

case object ParticipantAgentFundamentals {

  /** Hold all necessary information for later averaging of participant
    * simulations' results.
    *
    * @param windowStart
    *   Beginning of the actual tick window, that should be covered by the
    *   averaging process
    * @param windowEnd
    *   End of the actual tick window, that should be covered by the averaging
    *   process
    * @param relevantData
    *   Collection of all necessary data for averaging (spans a wider range,
    *   than the actual window)
    * @tparam PD
    *   Type of primary data, that is relevant for the next calculation
    */
  final case class RelevantResultValues[+PD <: PrimaryData](
      windowStart: Long,
      windowEnd: Long,
      relevantData: Map[Long, PD]
  )

  /** Determine the average apparent power within the given tick window
    *
    * @param tickToResults
    *   Mapping from data tick to actual data
    * @param windowStart
    *   First, included tick of the time window
    * @param windowEnd
    *   Last, included tick of the time window
    * @param activeToReactivePowerFuncOpt
    *   An Option on a function, that transfers the active into reactive power
    * @return
    *   The averaged apparent power
    */
  def averageApparentPower(
      tickToResults: Map[Long, ApparentPower],
      windowStart: Long,
      windowEnd: Long,
      activeToReactivePowerFuncOpt: Option[
        Power => ReactivePower
      ] = None,
      log: LoggingAdapter
  ): ApparentPower = {
    val p = QuantityUtil.average[Power, Energy](
      tickToResults.map { case (tick, pd) =>
        tick -> pd.p
      },
      windowStart,
      windowEnd
    ) match {
      case Success(pSuccess) =>
        pSuccess
      case Failure(exception) =>
        log.warning(
          "Unable to determine average active power. Apply 0 instead. Cause:\n\t{}",
          exception
        )
        Megawatts(0d)
    }

    val q = QuantityUtil.average[Power, Energy](
      tickToResults.map { case (tick, pd) =>
        activeToReactivePowerFuncOpt match {
          case Some(qFunc) =>
            // NOTE: The type conversion to Megawatts is done to satisfy the methods type constraints
            // and is undone after unpacking the results
            tick -> Megawatts(qFunc(pd.toApparentPower.p).toMegavars)
          case None => tick -> Megawatts(pd.toApparentPower.q.toMegavars)
        }
      },
      windowStart,
      windowEnd
    ) match {
      case Success(pSuccess) =>
        Megavars(pSuccess.toMegawatts)
      case Failure(exception) =>
        log.warning(
          "Unable to determine average reactive power. Apply 0 instead. Cause:\n\t{}",
          exception
        )
        Megavars(0d)
    }

    ApparentPower(p, q)
  }

  /** Determine the average apparent power within the given tick window
    *
    * @param tickToResults
    *   Mapping from data tick to actual data
    * @param windowStart
    *   First, included tick of the time window
    * @param windowEnd
    *   Last, included tick of the time window
    * @param activeToReactivePowerFuncOpt
    *   An Option on a function, that transfers the active into reactive power
    * @return
    *   The averaged apparent power
    */
  def averageApparentPowerAndHeat(
      tickToResults: Map[Long, ApparentPowerAndHeat],
      windowStart: Long,
      windowEnd: Long,
      activeToReactivePowerFuncOpt: Option[
        Power => ReactivePower
      ] = None,
      log: LoggingAdapter
  ): ApparentPowerAndHeat = {
<<<<<<< HEAD
    val p = QuantityUtil.average[Power, Energy](
      tickToResults.map { case (tick, pd) =>
        tick -> Megawatts(pd.p.toMegawatts)
      },
      windowStart,
      windowEnd
    ) match {
      case Success(pSuccess) => pSuccess
      case Failure(exception) =>
        log.warning(
          "Unable to determine average active power. Apply 0 instead. Cause:\n\t{}",
          exception
        )
        Megawatts(0d)
    }

    val q = QuantityUtil.average[Power, Energy](
      tickToResults.map { case (tick, pd) =>
        activeToReactivePowerFuncOpt match {
          case Some(qFunc) =>
            // NOTE: The type conversion to Megawatts is done to satisfy the methods type constraints
            // and is undone after unpacking the results
            tick -> Megawatts(qFunc(pd.toApparentPower.p).toMegavars)
          case None => tick -> Megawatts(pd.toApparentPower.q.toMegavars)
        }
      },
      windowStart,
      windowEnd
    ) match {
      case Success(pSuccess) => Megavars(pSuccess.toMegawatts)
      case Failure(exception) =>
        log.warning(
          "Unable to determine average reactive power. Apply 0 instead. Cause:\n\t{}",
          exception
        )
        Megavars(0d)
    }
=======

    val tickToResultsApparentPower: Map[Long, ApparentPower] =
      tickToResults.map { case (tick, pd) =>
        (
          tick,
          ApparentPower(Megawatts(pd.p.toMegawatts), Megavars(pd.q.toMegavars))
        )
      }

    val apparentPower = averageApparentPower(
      tickToResultsApparentPower,
      windowStart,
      windowEnd,
      activeToReactivePowerFuncOpt,
      log
    )

>>>>>>> 9f524681
    val qDot = QuantityUtil.average[Power, Energy](
      tickToResults.map { case (tick, pd) =>
        tick -> Megawatts(pd.qDot.toMegawatts)
      },
      windowStart,
      windowEnd
    ) match {
      case Success(qDotSuccess) => qDotSuccess
      case Failure(exception) =>
        log.warning(
          "Unable to determine average thermal power. Apply 0 instead. Cause:\n\t{}",
          exception
        )
        Megawatts(0d)
    }

<<<<<<< HEAD
    ApparentPowerAndHeat(p, q, qDot)
=======
    ApparentPowerAndHeat(apparentPower.p, apparentPower.q, qDot)
>>>>>>> 9f524681
  }

}<|MERGE_RESOLUTION|>--- conflicted
+++ resolved
@@ -1781,45 +1781,6 @@
       ] = None,
       log: LoggingAdapter
   ): ApparentPowerAndHeat = {
-<<<<<<< HEAD
-    val p = QuantityUtil.average[Power, Energy](
-      tickToResults.map { case (tick, pd) =>
-        tick -> Megawatts(pd.p.toMegawatts)
-      },
-      windowStart,
-      windowEnd
-    ) match {
-      case Success(pSuccess) => pSuccess
-      case Failure(exception) =>
-        log.warning(
-          "Unable to determine average active power. Apply 0 instead. Cause:\n\t{}",
-          exception
-        )
-        Megawatts(0d)
-    }
-
-    val q = QuantityUtil.average[Power, Energy](
-      tickToResults.map { case (tick, pd) =>
-        activeToReactivePowerFuncOpt match {
-          case Some(qFunc) =>
-            // NOTE: The type conversion to Megawatts is done to satisfy the methods type constraints
-            // and is undone after unpacking the results
-            tick -> Megawatts(qFunc(pd.toApparentPower.p).toMegavars)
-          case None => tick -> Megawatts(pd.toApparentPower.q.toMegavars)
-        }
-      },
-      windowStart,
-      windowEnd
-    ) match {
-      case Success(pSuccess) => Megavars(pSuccess.toMegawatts)
-      case Failure(exception) =>
-        log.warning(
-          "Unable to determine average reactive power. Apply 0 instead. Cause:\n\t{}",
-          exception
-        )
-        Megavars(0d)
-    }
-=======
 
     val tickToResultsApparentPower: Map[Long, ApparentPower] =
       tickToResults.map { case (tick, pd) =>
@@ -1837,7 +1798,6 @@
       log
     )
 
->>>>>>> 9f524681
     val qDot = QuantityUtil.average[Power, Energy](
       tickToResults.map { case (tick, pd) =>
         tick -> Megawatts(pd.qDot.toMegawatts)
@@ -1854,11 +1814,7 @@
         Megawatts(0d)
     }
 
-<<<<<<< HEAD
-    ApparentPowerAndHeat(p, q, qDot)
-=======
     ApparentPowerAndHeat(apparentPower.p, apparentPower.q, qDot)
->>>>>>> 9f524681
   }
 
 }