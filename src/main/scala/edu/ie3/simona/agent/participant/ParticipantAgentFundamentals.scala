/*
 * © 2020. TU Dortmund University,
 * Institute of Energy Systems, Energy Efficiency and Energy Economics,
 * Research group Distribution grid planning and operation
 */

package edu.ie3.simona.agent.participant

import breeze.numerics.{ceil, floor, pow, sqrt}
import edu.ie3.datamodel.models.input.system.SystemParticipantInput
import edu.ie3.datamodel.models.result.ResultEntity
import edu.ie3.datamodel.models.result.system.{
  FlexOptionsResult,
  SystemParticipantResult,
}
import edu.ie3.datamodel.models.result.thermal.ThermalUnitResult
import edu.ie3.simona.agent.ValueStore
import edu.ie3.simona.agent.grid.GridAgentMessages.{
  AssetPowerChangedMessage,
  AssetPowerUnchangedMessage,
}
import edu.ie3.simona.agent.participant.ParticipantAgent.StartCalculationTrigger
import edu.ie3.simona.agent.participant.ParticipantAgentFundamentals.RelevantResultValues
import edu.ie3.simona.agent.participant.data.Data
import edu.ie3.simona.agent.participant.data.Data.PrimaryData.{
  ComplexPower,
  ComplexPowerAndHeat,
  EnrichableData,
  PrimaryDataWithApparentPower,
}
import edu.ie3.simona.agent.participant.data.Data.{PrimaryData, SecondaryData}
import edu.ie3.simona.agent.participant.data.secondary.SecondaryDataService
import edu.ie3.simona.agent.participant.statedata.BaseStateData.{
  FromOutsideBaseStateData,
  ParticipantModelBaseStateData,
}
import edu.ie3.simona.agent.participant.statedata.ParticipantStateData.{
  CollectRegistrationConfirmMessages,
  InputModelContainer,
}
import edu.ie3.simona.agent.participant.statedata.{
  BaseStateData,
  DataCollectionStateData,
  ParticipantStateData,
}
import edu.ie3.simona.agent.state.AgentState
import edu.ie3.simona.agent.state.AgentState.{Idle, Uninitialized}
import edu.ie3.simona.agent.state.ParticipantAgentState.{
  Calculate,
  HandleInformation,
}
import edu.ie3.simona.config.SimonaConfig
import edu.ie3.simona.event.ResultEvent
import edu.ie3.simona.event.ResultEvent.{
  FlexOptionsResultEvent,
  ParticipantResultEvent,
  ThermalResultEvent,
}
import edu.ie3.simona.event.notifier.NotifierConfig
import edu.ie3.simona.exceptions.CriticalFailureException
import edu.ie3.simona.exceptions.agent.{
  ActorNotRegisteredException,
  AgentInitializationException,
  InconsistentStateException,
  InvalidRequestException,
}
import edu.ie3.simona.io.result.AccompaniedSimulationResult
import edu.ie3.simona.model.em.EmTools
import edu.ie3.simona.model.participant.{
  CalcRelevantData,
  ModelState,
  SystemParticipant,
}
import edu.ie3.simona.ontology.messages.Activation
import edu.ie3.simona.ontology.messages.SchedulerMessage.Completion
import edu.ie3.simona.ontology.messages.flex.FlexibilityMessage._
import edu.ie3.simona.ontology.messages.flex.MinMaxFlexibilityMessage.ProvideMinMaxFlexOptions
import edu.ie3.simona.ontology.messages.services.ServiceMessage.{
  ProvisionMessage,
  RegistrationResponseMessage,
}
import edu.ie3.simona.util.TickUtil._
import edu.ie3.util.quantities.PowerSystemUnits._
import edu.ie3.util.quantities.QuantityUtils.RichQuantityDouble
import edu.ie3.util.scala.quantities.DefaultQuantities._
import edu.ie3.util.scala.quantities.{Megavars, QuantityUtil, ReactivePower}
import org.apache.pekko.actor.typed.scaladsl.adapter.ClassicActorRefOps
import org.apache.pekko.actor.typed.{ActorRef => TypedActorRef}
import org.apache.pekko.actor.{ActorRef, FSM, PoisonPill}
import org.apache.pekko.event.LoggingAdapter
import org.apache.pekko.util
import org.apache.pekko.util.Timeout
import squants.energy.Megawatts
import squants.{Dimensionless, Each, Energy, Power}

import java.time.ZonedDateTime
import java.util.UUID
import java.util.concurrent.TimeUnit
import scala.collection.SortedSet
import scala.reflect.ClassTag
import scala.util.{Failure, Success, Try}

/** Useful functions to use in [[ParticipantAgent]] s
  */
protected trait ParticipantAgentFundamentals[
    PD <: PrimaryDataWithApparentPower[PD],
    CD <: CalcRelevantData,
    MS <: ModelState,
    D <: ParticipantStateData[PD],
    I <: SystemParticipantInput,
    MC <: SimonaConfig.BaseRuntimeConfig,
    M <: SystemParticipant[CD, PD, MS],
] extends ServiceRegistration[PD, CD, MS, D, I, MC, M] {
  this: ParticipantAgent[PD, CD, MS, D, I, MC, M] =>
  protected val pdClassTag: ClassTag[PD]
  protected implicit val timeout: util.Timeout = Timeout(10, TimeUnit.SECONDS)

  override def initializeParticipantForPrimaryDataReplay(
      inputModel: InputModelContainer[I],
      modelConfig: MC,
      simulationStartDate: ZonedDateTime,
      simulationEndDate: ZonedDateTime,
      resolution: Long,
      requestVoltageDeviationThreshold: Double,
      outputConfig: NotifierConfig,
      senderToMaybeTick: (ActorRef, Option[Long]),
      scheduler: ActorRef,
  ): FSM.State[AgentState, ParticipantStateData[PD]] = {
    val stateData = determineFromOutsideBaseStateData(
      inputModel,
      modelConfig,
      simulationStartDate,
      simulationEndDate,
      resolution,
      requestVoltageDeviationThreshold,
      outputConfig,
      senderToMaybeTick,
    )

    /* Confirm final initialization */
    releaseTick()
    senderToMaybeTick._2.foreach { tick =>
      scheduler ! Completion(self.toTyped, Some(tick))
    }
    goto(Idle) using stateData
  }

  /** Determine the needed base state data to use, when data from outside is
    * expected
    *
    * @param inputModel
    *   Input model definition
    * @param modelConfig
    *   Configuration of the model
    * @param simulationStartDate
    *   Real world time date time, when the simulation starts
    * @param simulationEndDate
    *   Real world time date time, when the simulation ends
    * @param resolution
    *   Agents regular time bin it wants to be triggered e.g one hour
    * @param requestVoltageDeviationThreshold
    *   Threshold, after which two nodal voltage magnitudes from participant
    *   power requests for the same tick are considered to be different
    * @param outputConfig
    *   Config for the output behaviour of simulation results
    * @param senderToMaybeTick
    *   Option onto a pair of sender and it's foreseen next data provision
    * @return
    *   [[FromOutsideBaseStateData]] with required information
    */
  private def determineFromOutsideBaseStateData(
      inputModel: InputModelContainer[I],
      modelConfig: MC,
      simulationStartDate: ZonedDateTime,
      simulationEndDate: ZonedDateTime,
      resolution: Long,
      requestVoltageDeviationThreshold: Double,
      outputConfig: NotifierConfig,
      senderToMaybeTick: (ActorRef, Option[Long]),
  ): FromOutsideBaseStateData[M, PD] = {
    val model = buildModel(
      inputModel,
      modelConfig,
      simulationStartDate,
      simulationEndDate,
    )
    FromOutsideBaseStateData(
      model,
      simulationStartDate,
      simulationEndDate,
      outputConfig,
      SortedSet.empty,
      Map(senderToMaybeTick),
      modelConfig.calculateMissingReactivePowerWithModel,
      requestVoltageDeviationThreshold,
      ValueStore.forVoltage(
        resolution,
        Each(
          inputModel.electricalInputModel.getNode
            .getvTarget()
            .to(PU)
            .getValue
            .doubleValue
        ),
      ),
      ValueStore.forResult[PD](resolution, 2),
      ValueStore(resolution),
    )
  }

  /** Abstract method to build the calculation model from input
    *
    * @param inputModel
    *   Input model description
    * @param modelConfig
    *   Configuration for the model
    * @param simulationStartDate
    *   Wall clock time of first instant in simulation
    * @param simulationEndDate
    *   Wall clock time of last instant in simulation
    * @return
    */
  def buildModel(
      inputModel: InputModelContainer[I],
      modelConfig: MC,
      simulationStartDate: ZonedDateTime,
      simulationEndDate: ZonedDateTime,
  ): M

  /** Initializing the agent based on the uninitialized state and additional
    * information that has been supplied with init data. The base state data is
    * derived based on the foreseen simulation mode, all (currently foreseen)
    * activation triggers are generated and sent to the scheduler. The next
    * state is [[Idle]] using the derived base state data.
    *
    * @param inputModel
    *   Input model definition
    * @param modelConfig
    *   Configuration of the model
    * @param services
    *   Optional collection of services to register with
    * @param simulationStartDate
    *   Real world time date time, when the simulation starts
    * @param simulationEndDate
    *   Real world time date time, when the simulation ends
    * @param resolution
    *   Agents regular time bin it wants to be triggered e.g one hour
    * @param requestVoltageDeviationThreshold
    *   Threshold, after which two nodal voltage magnitudes from participant
    *   power requests for the same tick are considered to be different
    * @param outputConfig
    *   Config for the output behaviour of simulation results
    * @param scheduler
    *   Reference to simulation scheduler
    * @return
    *   Idle state with child of [[BaseStateData]]
    */
  override def initializeParticipantForModelCalculation(
      inputModel: InputModelContainer[I],
      modelConfig: MC,
      services: Iterable[SecondaryDataService[_ <: SecondaryData]],
      simulationStartDate: ZonedDateTime,
      simulationEndDate: ZonedDateTime,
      resolution: Long,
      requestVoltageDeviationThreshold: Double,
      outputConfig: NotifierConfig,
      scheduler: ActorRef,
      maybeEmAgent: Option[TypedActorRef[FlexResponse]],
  ): FSM.State[AgentState, ParticipantStateData[PD]] =
    try {
      /* Register for services */
      val awaitRegistrationResponsesFrom =
        registerForServices(inputModel.electricalInputModel, services)

      // register with EM if applicable
      maybeEmAgent.foreach { emAgent =>
        emAgent ! RegisterParticipant(
          inputModel.electricalInputModel.getUuid,
          self.toTyped[FlexRequest],
          inputModel.electricalInputModel,
        )
      }

      val baseStateData = determineModelBaseStateData(
        inputModel,
        modelConfig,
        services,
        simulationStartDate,
        simulationEndDate,
        resolution,
        requestVoltageDeviationThreshold,
        outputConfig,
        maybeEmAgent,
      )

      /* If we do have registered with secondary data providers, wait for their responses. If not, the agent does not
       * need additional data and therefore schedules itself for next activation. */
      if (awaitRegistrationResponsesFrom.nonEmpty) {
        goto(HandleInformation) using CollectRegistrationConfirmMessages(
          baseStateData,
          awaitRegistrationResponsesFrom,
        )
      } else {
        /* Determine the next activation tick, create a ScheduleActivation and remove the recently triggered tick */
        val (newTick, nextBaseStateData) = popNextActivationTrigger(
          baseStateData
        )
        releaseTick()

        maybeEmAgent.foreach { emAgent =>
          // flex is scheduled for tick 0, if no first tick available
          emAgent ! ScheduleFlexRequest(
            inputModel.electricalInputModel.getUuid,
            newTick.getOrElse(0),
          )
        }

        // important: if we are EM-managed, there is no new tick for the
        // scheduler, since we are activated by the EmAgent from now on
        scheduler ! Completion(
          self.toTyped,
          newTick.filterNot(_ => baseStateData.isEmManaged),
        )

        log.debug(s"Going to {}, using {}", Idle, nextBaseStateData)
        goto(Idle) using nextBaseStateData
      }
    } catch {
      case _: AgentInitializationException | _: InconsistentStateException =>
        // stop on error
        self ! PoisonPill
        goto(Uninitialized)
    }

  /** Abstract definition, individual implementations found in individual agent
    * fundamental classes
    */
  def determineModelBaseStateData(
      inputModel: InputModelContainer[I],
      modelConfig: MC,
      services: Iterable[SecondaryDataService[_ <: SecondaryData]],
      simulationStartDate: ZonedDateTime,
      simulationEndDate: ZonedDateTime,
      resolution: Long,
      requestVoltageDeviationThreshold: Double,
      outputConfig: NotifierConfig,
      maybeEmAgent: Option[TypedActorRef[FlexResponse]],
  ): ParticipantModelBaseStateData[PD, CD, MS, M]

  /** Determine all ticks between the operation start and end of the
    * participant, that are at a full hour or integer multiples of the data's
    * resolution
    *
    * @param simulationStartDate
    *   Beginning of the simulation
    * @param resolution
    *   Resolution of the targeted information in seconds
    * @param operationStart
    *   First tick, in which the load is in operation
    * @param operationEnd
    *   Last tick, in which the load is in operation
    * @return
    *   An [[Array]] of ticks, where the actor wants to be activated
    */
  def activationTicksInOperationTime(
      simulationStartDate: ZonedDateTime,
      resolution: Long,
      operationStart: Long,
      operationEnd: Long,
  ): SortedSet[Long] = {
    /* The profile load model holds values in the specified resolution (e.g. for each full quarter hour (00:00,
     * 00:15, ...)). As the simulation might not start at an integer multiple of the resolution, we have to
     * determine, what the first tick is, in which profile information do exist */
    val firstProfileTick =
      firstFullResolutionInSimulation(simulationStartDate, resolution)

    /* Determine activation ticks between participants operation start and end in the resolution of */
    val firstTick = firstProfileTick + resolution * ceil(
      (operationStart - firstProfileTick).toDouble / resolution
    ).toLong
    val lastTick = firstProfileTick + resolution * floor(
      (operationEnd - firstProfileTick).toDouble / resolution
    ).toLong

    /* Set up all ticks between the first and last tick */
    (firstTick to lastTick by resolution).to(SortedSet)
  }

  /** Assume we have information, that are available in a fixed resolution after
    * each full hour (including the full hour), then we have to determine, at
    * what first tick those information are available.
    *
    * @param simulationStartDate
    *   Beginning of the simulation
    * @param resolution
    *   Resolution of the targeted information in seconds
    * @return
    *   The first tick, that is at a full hour or an integer multiple of the
    *   resolution
    * @throws AgentInitializationException
    *   If an hour is not an integer multiple of the resolution
    */
  def firstFullResolutionInSimulation(
      simulationStartDate: ZonedDateTime,
      resolution: Long,
  ): Long = {
    if (3600L % resolution != 0)
      throw new AgentInitializationException(
        "The data resolution has to be adjusted, so that an integer multiple of it fits a full hour."
      )
    val secondsSinceFullHour =
      simulationStartDate.getMinute * 60 + simulationStartDate.getSecond
    val secondsSinceQuarterHour = secondsSinceFullHour % resolution
    (resolution - secondsSinceQuarterHour) % resolution
  }

  /** Handles the registration responses from service providers, this actor has
    * registered itself with. Stay in [[HandleInformation]] as long as responses
    * are pending, go to [[Idle]], if everything is apparent.
    *
    * @param registrationResponse
    *   Incoming response
    * @param stateData
    *   Apparent state data
    * @return
    *   What happens next
    */
  def handleRegistrationResponse(
      scheduler: ActorRef,
      registrationResponse: RegistrationResponseMessage,
      stateData: CollectRegistrationConfirmMessages[PD],
  ): FSM.State[AgentState, ParticipantStateData[PD]] =
    registrationResponse match {
      case RegistrationResponseMessage.RegistrationSuccessfulMessage(
            serviceRef,
            maybeNextTick,
          ) =>
        val remainingResponses =
          stateData.pendingResponses.filter(_ != serviceRef)

        /* If the sender announces a new next tick, add it to the list of expected ticks, else remove the current entry */
        val foreseenDataTicks =
          stateData.baseStateData.foreseenDataTicks + (serviceRef -> maybeNextTick)

        if (remainingResponses.isEmpty) {
          /* All agent have responded. Determine the next to be used state data and reply completion to scheduler. */
          val complementedBaseStateData = BaseStateData.updateBaseStateData(
            stateData.baseStateData,
            stateData.baseStateData.resultValueStore,
            stateData.baseStateData.requestValueStore,
            stateData.baseStateData.voltageValueStore,
            stateData.baseStateData.additionalActivationTicks,
            foreseenDataTicks,
          )

          goToIdleReplyCompletionAndScheduleTriggerForNextAction(
            complementedBaseStateData,
            scheduler,
          )
        } else {
          val foreseenDataTicksFlattened = foreseenDataTicks.collect {
            case (ref, Some(value)) => ref -> value
          }

          /* We not have yet received all responses. Wait here a bit for next messages. */
          stay() using stateData.copy(
            pendingResponses = remainingResponses,
            foreseenNextDataTicks = foreseenDataTicksFlattened,
          )
        }
      case RegistrationResponseMessage.RegistrationFailedMessage(serviceRef) =>
        self ! PoisonPill
        throw new ActorNotRegisteredException(
          s"Registration of actor $actorName for $serviceRef failed."
        )
    }

  /** Handle an incoming data provision message in Idle, try to figure out who's
    * about to send information in this tick as well. Map together all senders
    * with their yet apparent information.
    *
    * @param msg
    *   Incoming message to be handled
    * @param baseStateData
    *   Base state data
    * @param scheduler
    *   The scheduler
    * @return
    *   state change to [[HandleInformation]] with updated base state data
    */
  override def handleDataProvisionAndGoToHandleInformation(
      msg: ProvisionMessage[Data],
      baseStateData: BaseStateData[PD],
      scheduler: ActorRef,
  ): FSM.State[AgentState, ParticipantStateData[PD]] = {
    /* Figure out, who is going to send data in this tick */
    val expectedSenders = baseStateData.foreseenDataTicks
      .flatMap { case (actorRef, optTick) =>
        optTick match {
          case Some(tick) if msg.tick == tick =>
            // expected data
            if (actorRef == msg.serviceRef)
              Some(actorRef -> Some(msg.data))
            else
              Some(actorRef -> None)
          case None if actorRef == msg.serviceRef =>
            // unexpected data
            Some(actorRef -> Some(msg.data))
          case _ =>
            None
        }
      }

    /* If the sender announces a new next tick, add it to the list of expected ticks, else remove the current entry */
    val foreseenDataTicks =
      baseStateData.foreseenDataTicks + (msg.serviceRef -> msg.nextDataTick)

    /* Go over to handling these information */
    val nextStateData = DataCollectionStateData(
      BaseStateData.updateBaseStateData(
        baseStateData,
        baseStateData.resultValueStore,
        baseStateData.requestValueStore,
        baseStateData.voltageValueStore,
        baseStateData.additionalActivationTicks,
        foreseenDataTicks,
      ),
      expectedSenders,
      yetTriggered = false,
    )
    goto(HandleInformation) using nextStateData
  }

  /** Checks, if all data is available and change state accordingly. Three cases
    * are possible: 1) There is still something missing: Stay in the calling
    * state and wait 2) Everything is at place and the [[Activation]] has yet
    * been sent 2.1) If the agent is meant to replay external primary data:
    * Announce result, add content to result value store, go to [[Idle]] and
    * answer the scheduler, that the activity start trigger is fulfilled. 2.2)
    * All secondary data is there, go to [[Calculate]] and ask the scheduler to
    * trigger ourself for starting the model based calculation 3) Everything is
    * at place and the [[Activation]] has NOT yet been sent: Stay here and wait
    *
    * @param stateData
    *   Apparent state data
    * @param isYetTriggered
    *   Boolean if a trigger yet has been received
    * @param tick
    *   Current tick, the simulation is in
    * @param scheduler
    *   Scheduler for scheduling things
    * @param outputConfig
    *   Output configuration for results
    * @return
    *   What's happening next
    */
  override def checkForExpectedDataAndChangeState(
      stateData: DataCollectionStateData[PD],
      isYetTriggered: Boolean,
      tick: Long,
      scheduler: ActorRef,
  )(implicit
      outputConfig: NotifierConfig
  ): FSM.State[AgentState, ParticipantStateData[PD]] = {
    if (!stateData.data.exists(_._2.isEmpty) && isYetTriggered) {
      /* We got everything we expect and we are yet triggered */
      stateData.baseStateData match {
        case fromOutsideBaseStateData: BaseStateData.FromOutsideBaseStateData[
              M,
              PD,
            ] =>
          /* Determine the way, the reactive power may be filled up */
          val reactivePowerFunc =
            getReactivePowerFunction(tick, fromOutsideBaseStateData)

          prepareData(stateData.data, reactivePowerFunc) match {
            case Success(mostRecentData) =>
              /* Add received information to base state data and reply, that everything is done */

              /* Announce the result */
              announceSimulationResult(
                stateData.baseStateData,
                tick,
                AccompaniedSimulationResult(mostRecentData),
              )

              val resultValueStore = fromOutsideBaseStateData.resultValueStore
              val updatedResultValueStore = ValueStore.updateValueStore(
                resultValueStore,
                tick,
                mostRecentData,
              )
              val baseStateDataWithUpdatedResults =
                BaseStateData.updateBaseStateData(
                  stateData.baseStateData,
                  updatedResultValueStore,
                  stateData.baseStateData.requestValueStore,
                  stateData.baseStateData.voltageValueStore,
                  stateData.baseStateData.additionalActivationTicks,
                  stateData.baseStateData.foreseenDataTicks,
                )

              goToIdleReplyCompletionAndScheduleTriggerForNextAction(
                baseStateDataWithUpdatedResults,
                scheduler,
              )
            case Failure(exception) =>
              log.error(
                "Was not able to extract received primary data correctly. Tear down the simulation. Failed with",
                exception,
              )
              throw exception
          }

        case modelStateData: BaseStateData.ParticipantModelBaseStateData[
              PD,
              CD,
              MS,
              M,
            ] if modelStateData.isEmManaged =>
          val updatedReceivedSecondaryData = ValueStore.updateValueStore(
            modelStateData.receivedSecondaryDataStore,
            tick,
            stateData.data.map { case (actorRef, Some(data: SecondaryData)) =>
              actorRef -> data
            },
          )

          // we don't go to calculate state, but return to idle directly
          val updatedStateData = handleFlexRequest(
            modelStateData.copy(
              receivedSecondaryDataStore = updatedReceivedSecondaryData
            ),
            tick,
          )
          goto(Idle) using updatedStateData

        case _: BaseStateData.ModelBaseStateData[_, _, _, _] =>
          /* Go to calculation state and send a trigger for this to myself as well */
          self ! StartCalculationTrigger(tick)
          goto(Calculate) using stateData
        case x =>
          throw new IllegalStateException(
            s"Unsupported base state data '$x' when handling all expected incoming data"
          )
      }
    } else {
      /* We sill have to wait - either for data or activation */
      stay() using stateData
    }
  }

  override protected def handleFlexRequest(
      participantStateData: ParticipantModelBaseStateData[PD, CD, MS, M],
      tick: Long,
  ): ParticipantModelBaseStateData[PD, CD, MS, M] = {
    val updatedBaseStateData = calculateFlexOptions(
      participantStateData,
      tick,
    )

    val updatedFlexData = updatedBaseStateData.flexStateData.getOrElse(
      throw new InconsistentStateException("Flex state data is missing!")
    )

    val newestFlexOptions = updatedFlexData.lastFlexOptions
      .getOrElse(
        throw new RuntimeException(
          s"Flex options have not been calculated by agent ${participantStateData.modelUuid}"
        )
      )

    updatedFlexData.emAgent ! newestFlexOptions

    updatedBaseStateData
  }

  override protected def calculateFlexOptions(
      baseStateData: ParticipantModelBaseStateData[PD, CD, MS, M],
      tick: Long,
  ): ParticipantModelBaseStateData[PD, CD, MS, M] = {

    implicit val startDateTime: ZonedDateTime = baseStateData.startDate

    val relevantData =
      createCalcRelevantData(
        baseStateData,
        tick,
      )

    val lastState = getLastOrInitialStateData(baseStateData, tick)

    val flexOptions =
      baseStateData.model.determineFlexOptions(relevantData, lastState)

    // announce flex options (we can do this right away, since this
    // does not include reactive power which could change later)
    if (baseStateData.outputConfig.flexResult) {
      val flexResult = flexOptions match {
        case ProvideMinMaxFlexOptions(
              modelUuid,
              referencePower,
              minPower,
              maxPower,
            ) =>
          new FlexOptionsResult(
            tick.toDateTime,
            modelUuid,
            referencePower.toMegawatts.asMegaWatt,
            minPower.toMegawatts.asMegaWatt,
            maxPower.toMegawatts.asMegaWatt,
          )
      }

      notifyListener(FlexOptionsResultEvent(flexResult))
    }

    baseStateData.copy(
      flexStateData = baseStateData.flexStateData.map(data =>
        data.copy(lastFlexOptions = Some(flexOptions))
      )
    )
  }

  override protected def handleFlexCtrl(
      baseStateData: ParticipantModelBaseStateData[PD, CD, MS, M],
      flexCtrl: IssueFlexControl,
      scheduler: ActorRef,
  ): State = {
    /* Collect all needed information */
    val flexStateData = baseStateData.flexStateData.getOrElse(
      throw new IllegalStateException(
        s"Received $flexCtrl, but participant agent is not in EM mode"
      )
    )
    val relevantData = createCalcRelevantData(
      baseStateData,
      flexCtrl.tick,
    )
    val lastState = getLastOrInitialStateData(baseStateData, flexCtrl.tick)

    val flexOptions = flexStateData.lastFlexOptions
      .getOrElse(
        throw new IllegalStateException(
          "Flex options have not been calculated before."
        )
      )

    val setPointActivePower =
      EmTools.determineFlexPower(flexOptions, flexCtrl)

    /* Handle the flex signal */
    val (updatedState, result, flexChangeIndicator) =
      handleControlledPowerChange(
        flexCtrl.tick,
        baseStateData,
        relevantData,
        lastState,
        setPointActivePower,
      )

    // sanity check, simulation would hang if this matches
    flexChangeIndicator.changesAtTick match {
      case Some(changeAtTick) if changeAtTick <= flexCtrl.tick =>
        throw new CriticalFailureException(
          s"Scheduling agent ${self.path} (${baseStateData.modelUuid}) for activation at tick $changeAtTick, although current tick is ${flexCtrl.tick}"
        )
      case _ =>
    }

    // store new state data
    val updatedStateData: ParticipantModelBaseStateData[PD, CD, MS, M] =
      baseStateData
        .copy(
          stateDataStore = ValueStore.updateValueStore(
            baseStateData.stateDataStore,
            flexCtrl.tick,
            updatedState,
          )
        )

    // Send out results etc.
    val stateDataWithResults = handleCalculatedResult(
      updatedStateData,
      result,
      flexCtrl.tick,
    )

    // determine next tick
    val expectedDataComesNext =
      pollNextActivationTrigger(stateDataWithResults).exists { dataTick =>
        flexChangeIndicator.changesAtTick.forall(_ >= dataTick)
      }
    val (nextActivation, stateDataFinal) = Option
      .when(expectedDataComesNext)(
        popNextActivationTrigger(stateDataWithResults)
      )
      .getOrElse((flexChangeIndicator.changesAtTick, stateDataWithResults))

    flexStateData.emAgent ! FlexResult(
      baseStateData.modelUuid,
<<<<<<< HEAD
      result.primaryData.toComplexPower,
=======
      result.primaryData.toApparentPower,
    )

    flexStateData.emAgent ! FlexCompletion(
      baseStateData.modelUuid,
>>>>>>> f51a7190
      flexChangeIndicator.changesAtNextActivation,
      nextActivation,
    )

    unstashAll()
    stay() using stateDataFinal
  }

  /** Additional actions on a new calculated simulation result. Typically: Send
    * out result to listeners and save result in corresponding ValueStore
    *
    * @param baseStateData
    *   The base state data
    * @param result
    *   that has been calculated for the current tick
    * @param currentTick
    *   the current tick
    * @return
    *   updated base state data
    */
  protected def handleCalculatedResult(
      baseStateData: ParticipantModelBaseStateData[PD, CD, MS, M],
      result: AccompaniedSimulationResult[PD],
      currentTick: Long,
  ): ParticipantModelBaseStateData[PD, CD, MS, M] = {

    // announce last result to listeners
    announceSimulationResult(
      baseStateData,
      currentTick,
      result,
    )(baseStateData.outputConfig)

    baseStateData.copy(
      resultValueStore = ValueStore.updateValueStore(
        baseStateData.resultValueStore,
        currentTick,
        result.primaryData,
      )
    )
  }

  /** Calculate the power output of the participant without needing any
    * secondary data. The next state is [[Idle]], sending a [[Completion]] to
    * scheduler and using update result values.
    *
    * @param baseStateData
    *   Base state data to update
    * @param lastModelState
    *   The current model state, before updating it
    * @param currentTick
    *   Tick, the trigger belongs to
    * @param scheduler
    *   [[ActorRef]] to the scheduler in the simulation
    * @return
    *   [[Idle]] with updated result values
    */
  override def calculatePowerWithoutSecondaryDataAndGoToIdle(
      baseStateData: ParticipantModelBaseStateData[PD, CD, MS, M],
      lastModelState: MS,
      currentTick: Long,
      scheduler: ActorRef,
      nodalVoltage: squants.Dimensionless,
  ): FSM.State[AgentState, ParticipantStateData[PD]] = {
    val calcRelevantData =
      createCalcRelevantData(baseStateData, currentTick)

    val updatedState =
      updateState(
        currentTick,
        lastModelState,
        calcRelevantData,
        nodalVoltage,
        baseStateData.model,
      )

    val result = calculateModelPowerFunc(
      currentTick,
      baseStateData,
      updatedState,
      nodalVoltage,
    )

    val updatedResultValueStore =
      ValueStore.updateValueStore(
        baseStateData.resultValueStore,
        currentTick,
        result,
      )

    /* Inform the listeners about new result */
    announceSimulationResult(
      baseStateData,
      currentTick,
      AccompaniedSimulationResult(result),
    )(baseStateData.outputConfig)

    val updatedStateDataStore = ValueStore.updateValueStore(
      baseStateData.stateDataStore,
      currentTick,
      updatedState,
    )

    /* In this case, without secondary data, the agent has been triggered by an Activation(tick) by itself,
     * therefore pop the next one */
    val baseStateDataWithUpdatedResultStore =
      baseStateData.copy(
        resultValueStore = updatedResultValueStore,
        stateDataStore = updatedStateDataStore,
      )

    goToIdleReplyCompletionAndScheduleTriggerForNextAction(
      baseStateDataWithUpdatedResultStore,
      scheduler,
    )
  }

  /** Update the last known model state with the given external, relevant data
    *
    * @param tick
    *   Tick to update state for
    * @param modelState
    *   Last known model state
    * @param calcRelevantData
    *   Data, relevant for calculation
    * @param nodalVoltage
    *   Current nodal voltage of the agent
    * @param model
    *   Model for calculation
    * @return
    *   The updated state at given tick under consideration of calculation
    *   relevant data
    */
  protected def updateState(
      tick: Long,
      modelState: MS,
      calcRelevantData: CD,
      nodalVoltage: squants.Dimensionless,
      model: M,
  ): MS

  /** Determining the active to reactive power function to apply
    *
    * @param tick
    *   Tick to be applied for
    * @param baseStateData
    *   Base state data
    * @return
    *   A function, that transfers active into reactive power
    */
  def getReactivePowerFunction(
      tick: Long,
      baseStateData: FromOutsideBaseStateData[M, PD],
  ): Power => ReactivePower =
    if (baseStateData.fillUpReactivePowerWithModelFunc) {
      /* Use the model's active to reactive power function */
      val currentNodalVoltage =
        baseStateData.voltageValueStore
          .last(tick)
          .map(_._2)
          .getOrElse(
            Each(1d)
          )
      p: Power =>
        baseStateData.model
          .activeToReactivePowerFunc(
            currentNodalVoltage
          )(p)
    } else { _: Power =>
      /* Use trivial reactive power */
      zeroMVAr
    }

  /** Try to get and process the received data
    *
    * @param data
    *   Mapping from sending actor ref to data
    * @param reactivePowerFunction
    *   Function to use, in order to determine the missing reactive power
    * @return
    *   A trial to get and process the needed data
    */
  def prepareData(
      data: Map[ActorRef, Option[_ <: Data]],
      reactivePowerFunction: Power => ReactivePower,
  ): Try[PD] =
    data.headOption
      .flatMap { case (_, maybeData) =>
        maybeData
      }
      .fold[Try[PrimaryData]] {
        Failure(
          new IllegalStateException(
            "Not able to determine the most recent result, although it should have been sent."
          )
        )
      } {
        case result: PrimaryData
            if pdClassTag.runtimeClass.equals(result.getClass) =>
          Success(result)
        case primaryData: PrimaryData =>
          primaryData match {
            case pd: EnrichableData[_] =>
              val q =
                reactivePowerFunction(pd.p)
              val enriched = pd.add(q)
              if (pdClassTag.runtimeClass.equals(enriched.getClass))
                Success(enriched)
              else
                Failure(
                  new IllegalStateException(
                    "Received primary data cannot be enriched to expected data. Expected: " + pdClassTag.runtimeClass.getName + ", got: " + primaryData.getClass.getName + ", enriched to: " + enriched.getClass.getName
                  )
                )
            case _ =>
              Failure(
                new IllegalStateException(
                  "Got the wrong primary data. Expected: " + pdClassTag.runtimeClass.getName + ", got: " + primaryData.getClass.getName
                )
              )
          }
        case secondaryData: SecondaryData =>
          Failure(
            new IllegalStateException(
              s"Did expect primary data, but got '$secondaryData'."
            )
          )
      }
      .map(_.asInstanceOf[PD])

  /** Change over to [[Idle]] state and reply completion to the scheduler. By
    * doing so, also schedule an [[Activation]] for the next upcoming action.
    *
    * @param baseStateData
    *   Base state data to pop next activation from
    * @param scheduler
    *   Scheduler to schedule trigger
    * @return
    *   The next state
    */
  def goToIdleReplyCompletionAndScheduleTriggerForNextAction(
      baseStateData: BaseStateData[PD],
      scheduler: ActorRef,
  ): FSM.State[AgentState, ParticipantStateData[PD]] = {
    /* Determine the very next tick, where activation is required */
    val (maybeNextTick, updatedBaseStateData) =
      popNextActivationTrigger(baseStateData)

    releaseTick()

    val emManaged = baseStateData match {
      case modelStateData: ParticipantModelBaseStateData[_, _, _, _] =>
        val maybeEmAgent = modelStateData.flexStateData.map(_.emAgent)

        maybeEmAgent.foreach {
          _ ! ScheduleFlexRequest(
            modelStateData.model.getUuid,
            maybeNextTick.getOrElse(0),
          )
        }

        maybeEmAgent.isDefined
      case _ =>
        false
    }

    // If we're completing initialization and we're EM-managed:
    // There is no new tick for the scheduler,
    // since we are activated by the EmAgent from now on
    scheduler ! Completion(
      self.toTyped,
      maybeNextTick.filterNot(_ => emManaged),
    )
    unstashAll()
    goto(Idle) using updatedBaseStateData
  }

  def pollNextActivationTrigger(
      baseStateData: BaseStateData[PD]
  ): Option[Long] = {
    /* Determine what comes next: An additional activation or new data - or both at once */
    val nextAdditionalActivation =
      baseStateData.additionalActivationTicks.headOption
    val nextDataTick =
      baseStateData.foreseenDataTicks.values.toSeq.sorted.headOption.flatten

    (nextAdditionalActivation, nextDataTick) match {
      case (None, Some(dataTick)) =>
        Some(dataTick)
      case (Some(additionalTick), Some(dataTick))
          if dataTick < additionalTick =>
        Some(dataTick)
      case (Some(additionalTick), _) =>
        Some(additionalTick)
      case (None, None) =>
        None
    }
  }

  /** Pop the next tick, in which the agent wishes to get triggered, build a
    * regarding message and update the base state data. This might be either a
    * tick, where new data is foreseen to be sent by a
    * [[edu.ie3.simona.service.SimonaService]] or where additional activation is
    * needed.
    *
    * @param baseStateData
    *   Base state data to be updated
    * @return
    *   An [[Option]] of new tick as well as the updated base state data. If the
    *   next activation tick is an additional activation, this tick is removed
    *   from the list of desired additional activations.
    */
  def popNextActivationTrigger(
      baseStateData: BaseStateData[PD]
  ): (Option[Long], BaseStateData[PD]) = {
    /* Determine what comes next: An additional activation or new data - or both at once */
    val nextAdditionalActivation =
      baseStateData.additionalActivationTicks.headOption
    val nextDataTick =
      baseStateData.foreseenDataTicks.values.toSeq.sorted.headOption.flatten

    (nextAdditionalActivation, nextDataTick) match {
      case (None, Some(dataTick)) =>
        /* There is only a data tick available */
        (
          Some(dataTick),
          baseStateData,
        )
      case (Some(additionalTick), Some(dataTick))
          if dataTick < additionalTick =>
        /* The next foreseen activation will be based on foreseen data arrival. Do nothing else, then creating a
         * trigger. */
        (
          Some(dataTick),
          baseStateData,
        )
      case (Some(additionalTick), _) =>
        /* The next activation is additional (either there is no foreseen data tick or it is after the additional tick.
         * Remove the tick from the list of additional activation ticks. */
        val upcomingActivationTicks =
          baseStateData.additionalActivationTicks.rangeFrom(additionalTick + 1)
        val updatedBaseStateData = BaseStateData.updateBaseStateData(
          baseStateData,
          baseStateData.resultValueStore,
          baseStateData.requestValueStore,
          baseStateData.voltageValueStore,
          upcomingActivationTicks,
          baseStateData.foreseenDataTicks,
        )

        (
          Some(additionalTick),
          updatedBaseStateData,
        )
      case (None, None) =>
        /* We don't know nothing about either additional activation nor new incoming data */
        (None, baseStateData)
    }
  }

  /** Determining the reply to an
    * [[edu.ie3.simona.agent.participant.ParticipantAgent.RequestAssetPowerMessage]],
    * send this answer and stay in the current state. If no reply can be
    * determined (because an activation or incoming data is expected), the
    * message is stashed.
    *
    * This methods goal is to find a reply as fast as possible, therefore the
    * following options are checked in subsequent order: 1) This request (in
    * terms of tick and nodal voltage) has already been answered: Send it once
    * again 2) This request (in terms of tick) has already been answered, but
    * with different nodal voltage: Recalculate reactive power and send again 3)
    * No answer on this request, yet: Determine active and reactive power from
    * previous simulation results
    *
    * @param baseStateData
    *   Base state data to update
    * @param requestTick
    *   Tick of the incoming request
    * @param eInPu
    *   Real part of the complex, dimensionless nodal voltage
    * @param fInPu
    *   Imaginary part of the complex, dimensionless nodal voltage
    * @param alternativeResult
    *   Alternative result to use, if no reasonable result can be obtained
    * @return
    *   The very same state with updated request value store
    */
  override def answerPowerRequestAndStayWithUpdatedStateData(
      baseStateData: BaseStateData[PD],
      requestTick: Long,
      eInPu: Dimensionless,
      fInPu: Dimensionless,
      alternativeResult: PD,
  ): FSM.State[AgentState, ParticipantStateData[PD]] = {
    /* Check, if there is any calculation foreseen for this tick. If so, wait with the response. */
    val activationExpected =
      baseStateData.additionalActivationTicks.headOption.exists(_ < requestTick)
    val dataExpected =
      baseStateData.foreseenDataTicks.values.flatten.exists(_ < requestTick)
    if (activationExpected || dataExpected) {
      log.debug(
        s"Received power request from '{}' for tick '{}', but I'm still waiting for new results before " +
          s"this tick. Waiting with the response.",
        sender(),
        requestTick,
      )
      stash()
      stay() using baseStateData
    } else {

      /* Update the voltage value store */
      val nodalVoltage = Each(
        sqrt(
          pow(eInPu.toEach, 2) + pow(
            fInPu.toEach,
            2,
          )
        )
      )
      val lastNodalVoltage =
        baseStateData.voltageValueStore.last(requestTick)
      val updatedVoltageStore =
        ValueStore.updateValueStore(
          baseStateData.voltageValueStore,
          requestTick,
          nodalVoltage,
        )
      /* Determine the most recent request */
      val mostRecentRequest =
        baseStateData.requestValueStore.last(requestTick)

      /* === Check if this request has already been answered with same tick and nodal voltage === */
      determineFastReply(
        baseStateData,
        mostRecentRequest,
        requestTick,
        updatedVoltageStore,
        nodalVoltage,
        lastNodalVoltage,
      ).getOrElse {
        /* If a fast reply is not possible, determine it the old fashioned way */
        determineReply(
          requestTick,
          baseStateData,
          mostRecentRequest,
          nodalVoltage,
          updatedVoltageStore,
          alternativeResult,
        )
      }
    }
  }

  /** Checks, if a fast reply is possible, when the very same request (in terms
    * of tick and nodal voltage) already has been answered. Then a Option on
    * stay in the same state with sending an [[AssetPowerUnchangedMessage]] is
    * given back. If a fast reply is not possible, [[None]] is given back.
    * Additionally, the listener are informed about the result.
    *
    * @param baseStateData
    *   Base state data to update
    * @param mostRecentRequest
    *   [[Option]] on a tuple of last request tick and corresponding answer
    * @param requestTick
    *   Tick of the incoming request
    * @param voltageValueStore
    *   [[ValueStore]] with nodal voltages to use in updated state data
    * @param nodalVoltage
    *   Magnitude of the complex, dimensionless nodal voltage
    * @param lastNodalVoltage
    *   Lastly known magnitude of the complex, dimensionless nodal voltage
    * @return
    *   Option on a possible fast state change
    */
  final def determineFastReply(
      baseStateData: BaseStateData[PD],
      mostRecentRequest: Option[(Long, PD)],
      requestTick: Long,
      voltageValueStore: ValueStore[Dimensionless],
      nodalVoltage: Dimensionless,
      lastNodalVoltage: Option[(Long, Dimensionless)],
  ): Option[FSM.State[AgentState, ParticipantStateData[PD]]] = {
    implicit val outputConfig: NotifierConfig =
      baseStateData.outputConfig
    mostRecentRequest match {
      case Some((mostRecentRequestTick, latestProvidedValues))
          if mostRecentRequestTick == requestTick =>
        /* A request for this tick has already been answered. Check, if it has been the same request.
         * if it has been the same request we wanna answer with the same values afterwards, this data MUST always
         * be available when we already provided data for this tick */
        baseStateData match {
          case externalBaseStateData: FromOutsideBaseStateData[M, PD] =>
            /* When data is provided from outside it is NOT altered depending on the node voltage. Send an
             * AssetPowerUnchangedMessage */
            Some(
              stay() using externalBaseStateData.copy(
                voltageValueStore = voltageValueStore
              ) replying AssetPowerUnchangedMessage(
                latestProvidedValues.p,
                latestProvidedValues.q,
              )
            )
          case modelBaseStateData: ParticipantModelBaseStateData[
                PD,
                CD,
                MS,
                M,
              ] =>
            /* Check, if the last request has been made with the same nodal voltage. If not, recalculate the reactive
             * power. */
            implicit val puTolerance: Dimensionless =
              Each(modelBaseStateData.requestVoltageDeviationThreshold)

            lastNodalVoltage match {
              case Some((voltageTick, lastVoltage))
                  if voltageTick == requestTick =>
                if (lastVoltage ~= nodalVoltage) {
                  /* This is the very same request (same tick and same nodal voltage). Reply with
                   * AssetPowerUnchangedMessage */
                  Some(
                    stay() using modelBaseStateData replying AssetPowerUnchangedMessage(
                      latestProvidedValues.p,
                      latestProvidedValues.q,
                    )
                  )
                } else {
                  /* If the voltage is not exactly equal, continue to determine the correct reply. */
                  None
                }
              case _ =>
                throw new InconsistentStateException(
                  s"I found an already answered request for tick $requestTick, but no matching nodal voltage."
                )
            }
        }
      case _ =>
        /* No reply for the request tick or no reply at all. Continue to determine the correct reply. */
        None
    }
  }

  /** Determine a reply on a
    * [[edu.ie3.simona.agent.participant.ParticipantAgent.RequestAssetPowerMessage]]
    * by looking up the detailed simulation results, averaging them and
    * returning the equivalent state transition.
    *
    * @param requestTick
    *   The tick, the request belongs to
    * @param baseStateData
    *   Base state data
    * @param mostRecentRequest
    *   The request reply, that most recently has been sent
    * @param nodalVoltage
    *   Current nodal voltage
    * @param updatedVoltageValueStore
    *   Value store with updated nodal voltages
    * @param alternativeResult
    *   Alternative result to use, if no reasonable result can be obtained
    * @return
    *   Matching state transition
    */
  def determineReply(
      requestTick: Long,
      baseStateData: BaseStateData[PD],
      mostRecentRequest: Option[(Long, PD)],
      nodalVoltage: Dimensionless,
      updatedVoltageValueStore: ValueStore[Dimensionless],
      alternativeResult: PD,
  ): FSM.State[AgentState, ParticipantStateData[PD]] = {
    /* No fast reply possible --> Some calculations have to be made */
    mostRecentRequest match {
      case Some((lastRequestTick, _)) if lastRequestTick > requestTick =>
        throw new InvalidRequestException(
          "Got a request for a tick, whereas a later tick already has been answered. This behaviour is not yet specified!"
        )
      case Some((lastRequestTick, lastResult))
          if lastRequestTick == requestTick =>
        /* Repetitive request for the same tick, but with different voltage */
        baseStateData match {
          case modelBaseStateData: ParticipantModelBaseStateData[
                PD,
                CD,
                MS,
                M,
              ] =>
            /* Active power is yet calculated, but reactive power needs update */
            val nextReactivePower = modelBaseStateData.model
              .calculateReactivePower(lastResult.p, nodalVoltage)

            /* Determine the reply, based new circumstances */
            val updatedRequestValueStore =
              ValueStore.updateValueStore(
                baseStateData.requestValueStore,
                requestTick,
                lastResult.withReactivePower(nextReactivePower),
              )
            val nextStateData =
              modelBaseStateData.copy(
                requestValueStore = updatedRequestValueStore,
                voltageValueStore = updatedVoltageValueStore,
              )

            stay() using nextStateData replying AssetPowerChangedMessage(
              lastResult.p,
              nextReactivePower,
            )
          case unexpectedStateData =>
            throw new IllegalStateException(
              s"The request reply should not be re-calculated for state data '$unexpectedStateData'"
            )
        }

      case _ =>
        /* There hasn't been a request for this tick, yet. Check, if there are simulation results. If at least one
         * is apparent, average them and answer the request. If no simulation results is apparent at all, reply with
         * zero power, although this case should have been handled earlier */
        getRelevantResultData(
          requestTick,
          baseStateData.resultValueStore,
          baseStateData.requestValueStore,
        ) match {
          case Some(relevantData) =>
            /* There is at least one relevant simulation result apparent, which might also be the most recent one
             * before the last request. But this is still the most recent one considered being valid. */
            averagePowerAndStay(
              baseStateData,
              relevantData,
              requestTick,
              nodalVoltage,
              updatedVoltageValueStore,
              alternativeResult,
            )
          case None =>
            /* There is no simulation result at all. Reply with zero power */
            stayWithUpdatedRequestValueStore(
              baseStateData,
              alternativeResult,
              requestTick,
              updatedVoltageValueStore,
            )
        }
    }
  }

  /** Determine the relevant simulation results to calculate the average of
    * those, to answer a given request. The relevant results are those between
    * the most recent result tick BEFORE or at the last request and the most
    * recent result tick before or at this request tick. If no new information
    * are apparent, the last known simulation result (before the last answered
    * request) is taken, as this is the only still valid information.
    *
    * @param requestTick
    *   Tick, the current request belongs to
    * @param resultValueStore
    *   Storage of simulation results
    * @param requestValueStore
    *   Storage of already answered requests
    * @return
    *   An optional mapping from tick to simulation results, if some are
    *   apparent within the tick window to be considered.
    */
  def getRelevantResultData(
      requestTick: Long,
      resultValueStore: ValueStore[PD],
      requestValueStore: ValueStore[PD],
  ): Option[RelevantResultValues[PD]] = {
    /* The actual tick window for averaging is the last request tick and this request tick (both including) */
    val (averagingWindowStart, averagingWindowEnd) =
      determineTickWindow(requestTick, requestValueStore)

    /* All participants simulation results between the most recent simulation tick BEFORE or at the beginning of the
     * averaging window and it's end (both including) are relevant for averaging the simulated primary data */
    val firstRelevantTick = determineFirstRelevantTick(
      averagingWindowStart,
      resultValueStore,
    )

    /* Let's see, if we got some simulation results between the first relevant simulation tick and this request's tick */
    val simulationResults =
      resultValueStore.get(firstRelevantTick, averagingWindowEnd)
    if (simulationResults.nonEmpty) {
      /* There is at least one simulation result. This might as well be the last simulation result before the last
       * request reply, which still is considered to be the last valid simulation result. */
      Some(
        RelevantResultValues(
          averagingWindowStart,
          averagingWindowEnd,
          simulationResults,
        )
      )
    } else {
      None
    }
  }

  /** Determine the averaging tick window. It starts with the last request tick
    * and ends with this request tick.
    *
    * @param requestTick
    *   Tick, for which the averaged primary data has to be determined
    * @param requestValueStore
    *   Storage of already answered requests
    * @return
    *   Window between the last request or simulation start and this request
    */
  private def determineTickWindow(
      requestTick: Long,
      requestValueStore: ValueStore[_],
  ): (Long, Long) =
    requestValueStore.lastKnownTick(requestTick - 1) match {
      case Some(lastRequestTick) => (lastRequestTick, requestTick)
      case None                  => (0, requestTick)
    }

  /** Determines the first tick, that is relevant for building the average
    * primary data to answer a request at the given tick. This is either the
    * last known data tick before or at the last request tick or the beginning
    * of the simulation.
    *
    * @param lastRequestTick
    *   Last tick, at which a request has been answered
    * @param resultValueStore
    *   Storage for the simulation results
    * @return
    *   The first relevant tick for averaging primary data
    */
  private def determineFirstRelevantTick(
      lastRequestTick: Long,
      resultValueStore: ValueStore[_],
  ): Long =
    resultValueStore.lastKnownTick(lastRequestTick) match {
      case Some(firstRelevantDataTick) => firstRelevantDataTick
      case None                        => 0
    }

  /** Average the given power values, answer with the equivalent reply and stay
    * in this state.
    *
    * @param baseData
    *   Current agent's base state data
    * @param relevantResults
    *   Collection of all relevant simulation results, including the needed tick
    *   window
    * @param requestTick
    *   Tick in which power has been requested
    * @param nodalVoltage
    *   Nodal voltage magnitude in the moment of request
    * @param voltageValueStore
    *   Voltage value store to be used in the updated base state data
    * @param alternativeResult
    *   If no relevant data are apparent, then use this result instead
    * @return
    *   The very same state as the agent currently is in, but with updated base
    *   state data
    */
  final def averagePowerAndStay(
      baseData: BaseStateData[PD],
      relevantResults: RelevantResultValues[PD],
      requestTick: Long,
      nodalVoltage: Dimensionless,
      voltageValueStore: ValueStore[Dimensionless],
      alternativeResult: PD,
  ): FSM.State[AgentState, ParticipantStateData[PD]] = {
    if (relevantResults.relevantData.nonEmpty) {
      averagePowerAndStay(
        baseData,
        relevantResults.relevantData,
        requestTick,
        relevantResults.windowStart,
        relevantResults.windowEnd,
        nodalVoltage,
        voltageValueStore,
      )
    } else {
      log.debug(
        s"No relevant data apparent, stay and reply with alternative result {}.",
        alternativeResult,
      )
      stayWithUpdatedRequestValueStore(
        baseData,
        alternativeResult,
        requestTick,
        voltageValueStore,
      )
    }
  }

  /** Determines the reply result by averaging the given power values over the
    * queried tick frame. The next state is the very same and the agent replies
    * to the request with the freshly determined averaged power. The reply is
    * also added to the requestValueStore.
    *
    * @param baseData
    *   Current agent's base state data
    * @param tickToResult
    *   Mapping from data tick to actual data
    * @param requestTick
    *   Tick in which power has been requested
    * @param windowStartTick
    *   Beginning of the averaging window
    * @param windowEndTick
    *   End of the averaging window
    * @param nodalVoltage
    *   Nodal voltage magnitude in the moment of request
    * @param voltageValueStore
    *   Voltage value store to be used in the updated base state data
    * @return
    *   The very same state as the agent currently is in, but with updated base
    *   state data
    */
  def averagePowerAndStay(
      baseData: BaseStateData[PD],
      tickToResult: Map[Long, PD],
      requestTick: Long,
      windowStartTick: Long,
      windowEndTick: Long,
      nodalVoltage: Dimensionless,
      voltageValueStore: ValueStore[Dimensionless],
  ): FSM.State[AgentState, ParticipantStateData[PD]] = {
    val averageResult = determineAverageResult(
      baseData,
      tickToResult,
      windowStartTick,
      windowEndTick,
      nodalVoltage,
    )
    stayWithUpdatedRequestValueStore(
      baseData,
      averageResult,
      requestTick,
      voltageValueStore,
    )
  }

  /** Determines the average result, from which to reply to a request. The
    * values are determined by on averaging the results in the baseStateData
    * result value store within the given tick window
    *
    * @param baseStateData
    *   The [[BaseStateData]] to hold information about current results
    * @param tickToResult
    *   Mapping from result tick to actual result
    * @param windowStartTick
    *   Beginning of the averaging tick window
    * @param windowEndTick
    *   End of the averaging tick window
    * @param nodalVoltage
    *   Current nodal voltage magnitude in p.u.
    * @return
    *   Averaged result
    */
  def determineAverageResult(
      baseStateData: BaseStateData[PD],
      tickToResult: Map[Long, PD],
      windowStartTick: Long,
      windowEndTick: Long,
      nodalVoltage: Dimensionless,
  ): PD = {
    /* Determine, how the single model would transfer the active into reactive power */
    val activeToReactivePowerFunction = baseStateData match {
      case _: FromOutsideBaseStateData[M, PD] => None
      case modelBaseStateData: ParticipantModelBaseStateData[PD, CD, MS, M] =>
        Some(
          modelBaseStateData.model.activeToReactivePowerFunc(nodalVoltage)
        )
    }

    averageResults(
      tickToResult,
      windowStartTick,
      windowEndTick,
      activeToReactivePowerFunction,
    )
  }

  /** Determine the average result within the given tick window
    *
    * @param tickToResults
    *   Mapping from data tick to actual data
    * @param windowStart
    *   First, included tick of the time window
    * @param windowEnd
    *   Last, included tick of the time window
    * @param activeToReactivePowerFuncOpt
    *   An Option on a function, that transfers the active into reactive power
    * @return
    *   The averaged result
    */
  def averageResults(
      tickToResults: Map[Long, PD],
      windowStart: Long,
      windowEnd: Long,
      activeToReactivePowerFuncOpt: Option[
        Power => ReactivePower
      ] = None,
  ): PD

  /** Updates the given base state data by inserting updated request value store
    * and the provided voltage value store. The next state is the very same one,
    * but with updated base state data. Additionally, an
    * [[AssetPowerChangedMessage]] is sent to the requesting entity
    *
    * @param baseStateData
    *   Current base state data
    * @param averageResult
    *   Averaged result to put to request value store
    * @param requestTick
    *   Tick of the most recent request
    * @param voltageValueStore
    *   Voltage value store to be used in the updated base state data
    * @return
    *   The very same state as the agent currently is in, but with updated base
    *   state data
    */
  def stayWithUpdatedRequestValueStore(
      baseStateData: BaseStateData[PD],
      averageResult: PD,
      requestTick: Long,
      voltageValueStore: ValueStore[Dimensionless],
  ): FSM.State[AgentState, ParticipantStateData[PD]] = {
    val updatedRequestValueStore =
      ValueStore.updateValueStore(
        baseStateData.requestValueStore,
        requestTick,
        averageResult,
      )
    val nextStateData = BaseStateData.updateBaseStateData(
      baseStateData,
      baseStateData.resultValueStore,
      updatedRequestValueStore,
      voltageValueStore,
      baseStateData.additionalActivationTicks,
      baseStateData.foreseenDataTicks,
    )

    averageResult.toComplexPower match {
      case ComplexPower(p, q) =>
        stay() using nextStateData replying AssetPowerChangedMessage(p, q)
    }
  }

  /** Notify listeners about a new simulation result of the participant agent,
    * if the config says so.
    *
    * @param baseStateData
    *   Agent's base state data
    * @param tick
    *   Tick, the result belongs to
    * @param result
    *   The result to build a event for
    * @param outputConfig
    *   Configuration of the output behaviour
    */
  protected def announceSimulationResult(
      baseStateData: BaseStateData[PD],
      tick: Long,
      result: AccompaniedSimulationResult[PD],
  )(implicit outputConfig: NotifierConfig): Unit =
    if (outputConfig.simulationResultInfo) {
      notifyListener(
        buildResultEvent(baseStateData, tick, result.primaryData)
      )
      result.accompanyingResults
        .flatMap(result => buildResultEvent(result))
        .foreach(notifyListener(_))
    }

  /** Update the result value store, inform all registered listeners and go to
    * Idle using the updated base state data
    *
    * @param scheduler
    *   Actor reference of the scheduler
    * @param baseStateData
    *   The base state data of the collection state
    * @param result
    *   Result of simulation
    * @param relevantData
    *   Data, that have been relevant to this calculation
    * @return
    *   Desired state change
    */
  final def updateValueStoresInformListenersAndGoToIdleWithUpdatedBaseStateData(
      scheduler: ActorRef,
      baseStateData: BaseStateData[PD],
      result: AccompaniedSimulationResult[PD],
      relevantData: CD,
  ): FSM.State[AgentState, ParticipantStateData[PD]] = {
    /* Update the value stores */
    val updatedValueStore =
      ValueStore.updateValueStore(
        baseStateData.resultValueStore,
        currentTick,
        result.primaryData,
      )
    /* Inform the listeners about new result */
    announceSimulationResult(
      baseStateData,
      currentTick,
      result,
    )(baseStateData.outputConfig)

    /* Update the base state data */
    val baseStateDateWithUpdatedResults =
      baseStateData match {
        case data: ParticipantModelBaseStateData[PD, CD, MS, M] =>
          data.copy(
            resultValueStore = updatedValueStore
          )
        case _ =>
          throw new InconsistentStateException(
            "Wrong base state data"
          )
      }

    goToIdleReplyCompletionAndScheduleTriggerForNextAction(
      baseStateDateWithUpdatedResults,
      scheduler,
    )
  }

  /** Notify listeners about a new reply on a power request, if the config says
    * so.
    *
    * @param baseStateData
    *   Agent's base state data
    * @param tick
    *   Tick, the result belongs to
    * @param activePower
    *   Active power
    * @param reactivePower
    *   Reactive power
    * @param outputConfig
    *   Configuration of the output behaviour
    */
  override def announceAssetPowerRequestReply(
      baseStateData: BaseStateData[_],
      tick: Long,
      activePower: Power,
      reactivePower: ReactivePower,
  )(implicit outputConfig: NotifierConfig): Unit =
    if (outputConfig.powerRequestReply) {
      log.warning(
        "Writing out power request replies is currently not supported!"
      )
    }

  /** To clean up agent value stores after power flow convergence. This is
    * necessary for agents whose results are time dependent e.g. storage agents
    *
    * @param baseStateData
    *   Basic state data
    * @param currentTick
    *   Tick, the trigger belongs to
    * @return
    *   [[Idle]] with updated result values
    */
  override def finalizeTickAfterPF(
      baseStateData: BaseStateData[PD],
      currentTick: Long,
  ): FSM.State[AgentState, ParticipantStateData[PD]] = {
    baseStateData.requestValueStore.last(currentTick).foreach {
      case (_, data) =>
        // forward information to result listeners after power flow convergence
        announceAssetPowerRequestReply(
          baseStateData,
          currentTick,
          data.p,
          data.q,
        )(baseStateData.outputConfig)
    }
    goto(Idle) using baseStateData
  }

  /** Determines the correct result event.
    *
    * @param baseStateData
    *   Agent's base state data
    * @param tick
    *   Tick, the result belongs to
    * @param result
    *   The result to build an event for
    * @return
    *   The equivalent event
    */
  def buildResultEvent(
      baseStateData: BaseStateData[PD],
      tick: Long,
      result: PD,
  ): ParticipantResultEvent = {
    val uuid = baseStateData.modelUuid
    val dateTime = tick.toDateTime(baseStateData.startDate)
    ParticipantResultEvent(
      buildResult(uuid, dateTime, result)
    )
  }

  /** Wrap a given result into a [[ResultEvent]], so that it can be sent to the
    * listener
    * @param result
    *   Result entity to send
    * @tparam R
    *   Type of result
    * @return
    *   Optionally wrapped event
    */
  def buildResultEvent[R <: ResultEntity](
      result: R
  ): Option[ResultEvent] = result match {
    case thermalResult: ThermalUnitResult =>
      Some(ThermalResultEvent(thermalResult))
    case unsupported =>
      log.debug(
        s"Results of class '${unsupported.getClass.getSimpleName}' are currently not supported."
      )
      None
  }

  /** Determines the correct result.
    *
    * @param uuid
    *   Unique identifier of the physical model
    * @param dateTime
    *   Real world date of the result
    * @param result
    *   The primary data to build a result model for
    * @return
    *   The equivalent event
    */
  protected def buildResult(
      uuid: UUID,
      dateTime: ZonedDateTime,
      result: PD,
  ): SystemParticipantResult

  /** Returns secondary service of type T or throws exception
    * @param services
    *   the services used in
    *   [[edu.ie3.simona.agent.participant.statedata.BaseStateData.ModelBaseStateData]]
    * @param tag
    *   ClassTag of T
    * @tparam T
    *   the type of secondary service to return
    * @return
    *   secondary service of given type
    */
  protected def getService[T <: SecondaryDataService[_]](
      services: Iterable[SecondaryDataService[_ <: SecondaryData]]
  )(implicit tag: ClassTag[T]): ActorRef =
    services
      .find {
        case _: T => true
        case _    => false
      }
      .getOrElse(
        throw new InconsistentStateException(
          s"No $tag provided by ParticipantModelBaseStateData."
        )
      )
      .actorRef
}

object ParticipantAgentFundamentals {

  /** Hold all necessary information for later averaging of participant
    * simulations' results.
    *
    * @param windowStart
    *   Beginning of the actual tick window, that should be covered by the
    *   averaging process
    * @param windowEnd
    *   End of the actual tick window, that should be covered by the averaging
    *   process
    * @param relevantData
    *   Collection of all necessary data for averaging (spans a wider range,
    *   than the actual window)
    * @tparam PD
    *   Type of primary data, that is relevant for the next calculation
    */
  final case class RelevantResultValues[+PD <: PrimaryData](
      windowStart: Long,
      windowEnd: Long,
      relevantData: Map[Long, PD],
  )

  /** Determine the average apparent power within the given tick window
    *
    * @param tickToResults
    *   Mapping from data tick to actual data
    * @param windowStart
    *   First, included tick of the time window
    * @param windowEnd
    *   Last, included tick of the time window
    * @param activeToReactivePowerFuncOpt
    *   An Option on a function, that transfers the active into reactive power
    * @return
    *   The averaged apparent power
    */
  def averageApparentPower(
      tickToResults: Map[Long, ComplexPower],
      windowStart: Long,
      windowEnd: Long,
      activeToReactivePowerFuncOpt: Option[
        Power => ReactivePower
      ] = None,
      log: LoggingAdapter,
  ): ComplexPower = {
    val p = QuantityUtil.average[Power, Energy](
      tickToResults.map { case (tick, pd) =>
        tick -> pd.p
      },
      windowStart,
      windowEnd,
    ) match {
      case Success(pSuccess) =>
        pSuccess
      case Failure(exception) =>
        log.warning(
          "Unable to determine average active power. Apply 0 instead. Cause:\n\t{}",
          exception,
        )
        zeroMW
    }

    val q = QuantityUtil.average[Power, Energy](
      tickToResults.map { case (tick, pd) =>
        activeToReactivePowerFuncOpt match {
          case Some(qFunc) =>
            // NOTE: The type conversion to Megawatts is done to satisfy the methods type constraints
            // and is undone after unpacking the results
            tick -> Megawatts(qFunc(pd.toComplexPower.p).toMegavars)
          case None => tick -> Megawatts(pd.toComplexPower.q.toMegavars)
        }
      },
      windowStart,
      windowEnd,
    ) match {
      case Success(pSuccess) =>
        Megavars(pSuccess.toMegawatts)
      case Failure(exception) =>
        log.warning(
          "Unable to determine average reactive power. Apply 0 instead. Cause:\n\t{}",
          exception,
        )
        zeroMVAr
    }

    ComplexPower(p, q)
  }

  /** Determine the average apparent power within the given tick window
    *
    * @param tickToResults
    *   Mapping from data tick to actual data
    * @param windowStart
    *   First, included tick of the time window
    * @param windowEnd
    *   Last, included tick of the time window
    * @param activeToReactivePowerFuncOpt
    *   An Option on a function, that transfers the active into reactive power
    * @return
    *   The averaged apparent power
    */
  def averageApparentPowerAndHeat(
      tickToResults: Map[Long, ComplexPowerAndHeat],
      windowStart: Long,
      windowEnd: Long,
      activeToReactivePowerFuncOpt: Option[
        Power => ReactivePower
      ] = None,
      log: LoggingAdapter,
  ): ComplexPowerAndHeat = {

    val tickToResultsApparentPower: Map[Long, ComplexPower] =
      tickToResults.map { case (tick, pd) =>
        (
          tick,
          ComplexPower(Megawatts(pd.p.toMegawatts), Megavars(pd.q.toMegavars)),
        )
      }

    val apparentPower = averageApparentPower(
      tickToResultsApparentPower,
      windowStart,
      windowEnd,
      activeToReactivePowerFuncOpt,
      log,
    )

    val qDot = QuantityUtil.average[Power, Energy](
      tickToResults.map { case (tick, pd) =>
        tick -> Megawatts(pd.qDot.toMegawatts)
      },
      windowStart,
      windowEnd,
    ) match {
      case Success(qDotSuccess) => qDotSuccess
      case Failure(exception) =>
        log.warning(
          "Unable to determine average thermal power. Apply 0 instead. Cause:\n\t{}",
          exception,
        )
        zeroMW
    }

    ComplexPowerAndHeat(apparentPower.p, apparentPower.q, qDot)
  }

}<|MERGE_RESOLUTION|>--- conflicted
+++ resolved
@@ -799,15 +799,11 @@
 
     flexStateData.emAgent ! FlexResult(
       baseStateData.modelUuid,
-<<<<<<< HEAD
       result.primaryData.toComplexPower,
-=======
-      result.primaryData.toApparentPower,
     )
 
     flexStateData.emAgent ! FlexCompletion(
       baseStateData.modelUuid,
->>>>>>> f51a7190
       flexChangeIndicator.changesAtNextActivation,
       nextActivation,
     )
