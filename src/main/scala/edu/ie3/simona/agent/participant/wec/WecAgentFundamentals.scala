--- conflicted
+++ resolved
@@ -41,14 +41,6 @@
 import edu.ie3.simona.model.participant.{ModelState, WecModel}
 import edu.ie3.simona.ontology.messages.services.WeatherMessage.WeatherData
 import edu.ie3.util.quantities.PowerSystemUnits._
-<<<<<<< HEAD
-import tech.units.indriya.ComparableQuantity
-import tech.units.indriya.unit.Units.PASCAL
-
-import java.time.ZonedDateTime
-import java.util.UUID
-import javax.measure.quantity.{Dimensionless, Power}
-=======
 import edu.ie3.util.quantities.QuantityUtils.RichQuantityDouble
 import edu.ie3.util.scala.quantities.ReactivePower
 import squants.{Power, Dimensionless, Each}
@@ -56,7 +48,6 @@
 import java.time.ZonedDateTime
 import java.util.UUID
 import scala.collection.SortedSet
->>>>>>> 44f7957e
 import scala.reflect.{ClassTag, classTag}
 
 protected trait WecAgentFundamentals
@@ -143,13 +134,7 @@
       Map.empty,
       requestVoltageDeviationThreshold,
       ValueStore.forVoltage(
-<<<<<<< HEAD
         resolution,
-        inputModel.getNode
-          .getvTarget()
-          .to(PU)
-=======
-        resolution * 10,
         Each(
           inputModel.getNode
             .getvTarget()
@@ -157,7 +142,6 @@
             .getValue
             .doubleValue()
         )
->>>>>>> 44f7957e
       ),
       ValueStore(resolution),
       ValueStore(resolution),
@@ -255,18 +239,13 @@
     */
   override val calculateModelPowerFunc: (
       Long,
-<<<<<<< HEAD
       ParticipantModelBaseStateData[
         ApparentPower,
         WecRelevantData,
         ConstantState.type,
         WecModel
       ],
-      ComparableQuantity[Dimensionless]
-=======
-      ParticipantModelBaseStateData[ApparentPower, WecRelevantData, WecModel],
       Dimensionless
->>>>>>> 44f7957e
   ) => ApparentPower =
     (
         _: Long,
@@ -314,36 +293,7 @@
     implicit val startDateTime: ZonedDateTime = baseStateData.startDate
 
     val voltage =
-<<<<<<< HEAD
       getAndCheckNodalVoltage(baseStateData, currentTick)
-=======
-      getAndCheckNodalVoltage(collectionStateData.baseStateData, currentTick)
-
-    val (result, relevantData) =
-      collectionStateData.baseStateData match {
-        case modelBaseStateData: ParticipantModelBaseStateData[_, _, _] =>
-          modelBaseStateData.model match {
-            case wecModel: WecModel =>
-              /* extract weather data from secondary data, which should have been requested and received before */
-              val weatherData =
-                collectionStateData.data
-                  .collectFirst {
-                    // filter secondary data for weather data
-                    case (_, Some(data: WeatherData)) => data
-                  }
-                  .getOrElse(
-                    throw new InconsistentStateException(
-                      s"The model ${modelBaseStateData.model} was not provided with needed weather data."
-                    )
-                  )
-
-              val relevantData =
-                WecRelevantData(
-                  weatherData.windVel,
-                  weatherData.temp,
-                  None // weather data does not support air pressure
-                )
->>>>>>> 44f7957e
 
     val relevantData =
       createCalcRelevantData(
