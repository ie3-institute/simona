--- conflicted
+++ resolved
@@ -22,15 +22,8 @@
 import edu.ie3.simona.agent.participant.data.Data.SecondaryData
 import edu.ie3.simona.agent.participant.data.secondary.SecondaryDataService
 import edu.ie3.simona.agent.participant.statedata.BaseStateData._
-<<<<<<< HEAD
 import edu.ie3.simona.agent.participant.statedata.ParticipantStateData
 import edu.ie3.simona.agent.participant.statedata.ParticipantStateData.InputModelContainer
-=======
-import edu.ie3.simona.agent.participant.statedata.{
-  DataCollectionStateData,
-  ParticipantStateData
-}
->>>>>>> 492f6de6
 import edu.ie3.simona.agent.participant.wec.WecAgent.neededServices
 import edu.ie3.simona.agent.state.AgentState
 import edu.ie3.simona.agent.state.AgentState.Idle
@@ -53,12 +46,7 @@
 import edu.ie3.util.quantities.PowerSystemUnits._
 import edu.ie3.util.quantities.QuantityUtils.RichQuantityDouble
 import edu.ie3.util.scala.quantities.ReactivePower
-<<<<<<< HEAD
-import squants.Each
-import tech.units.indriya.unit.Units.PASCAL
-=======
-import squants.{Power, Dimensionless, Each}
->>>>>>> 492f6de6
+import squants.{Dimensionless, Each, Power}
 
 import java.time.ZonedDateTime
 import java.util.UUID
@@ -154,7 +142,6 @@
       Map.empty,
       requestVoltageDeviationThreshold,
       ValueStore.forVoltage(
-<<<<<<< HEAD
         resolution,
         Each(
           inputModel.electricalInputModel.getNode
@@ -162,15 +149,6 @@
             .to(PU)
             .getValue
             .doubleValue
-=======
-        resolution * 10,
-        Each(
-          inputModel.getNode
-            .getvTarget()
-            .to(PU)
-            .getValue
-            .doubleValue()
->>>>>>> 492f6de6
         )
       ),
       ValueStore(resolution),
@@ -237,8 +215,7 @@
     WecRelevantData(
       weatherData.windVel,
       weatherData.temp,
-      EmptyQuantity
-        .of(PASCAL) // weather data does not support air pressure
+      None
     )
   }
 
@@ -289,7 +266,6 @@
     */
   override val calculateModelPowerFunc: (
       Long,
-<<<<<<< HEAD
       ParticipantModelBaseStateData[
         ApparentPower,
         WecRelevantData,
@@ -297,11 +273,7 @@
         WecModel
       ],
       ConstantState.type,
-      squants.Dimensionless
-=======
-      ParticipantModelBaseStateData[ApparentPower, WecRelevantData, WecModel],
       Dimensionless
->>>>>>> 492f6de6
   ) => ApparentPower =
     (
         _: Long,
@@ -311,12 +283,8 @@
           ConstantState.type,
           WecModel
         ],
-<<<<<<< HEAD
         _,
-        _: squants.Dimensionless
-=======
         _: Dimensionless
->>>>>>> 492f6de6
     ) =>
       throw new InvalidRequestException(
         "WEC model cannot be run without secondary data."
@@ -354,31 +322,14 @@
       currentTick: Long,
       scheduler: ActorRef
   ): FSM.State[AgentState, ParticipantStateData[ApparentPower]] = {
-    implicit val startDateTime: ZonedDateTime = baseStateData.startDate
-
     val voltage =
       getAndCheckNodalVoltage(baseStateData, currentTick)
 
-<<<<<<< HEAD
     val relevantData =
       createCalcRelevantData(
         baseStateData,
         currentTick
       )
-=======
-              val relevantData =
-                WecRelevantData(
-                  weatherData.windVel,
-                  weatherData.temp,
-                  None // weather data does not support air pressure
-                )
-
-              val power = wecModel.calculatePower(
-                currentTick,
-                voltage,
-                relevantData
-              )
->>>>>>> 492f6de6
 
     val result = baseStateData.model.calculatePower(
       currentTick,
@@ -413,11 +364,7 @@
       windowStart: Long,
       windowEnd: Long,
       activeToReactivePowerFuncOpt: Option[
-<<<<<<< HEAD
-        squants.Power => ReactivePower
-=======
         Power => ReactivePower
->>>>>>> 492f6de6
       ] = None
   ): ApparentPower =
     ParticipantAgentFundamentals.averageApparentPower(
