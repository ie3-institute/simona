/*
 * © 2021. TU Dortmund University,
 * Institute of Energy Systems, Energy Efficiency and Energy Economics,
 * Research group Distribution grid planning and operation
 */

package edu.ie3.simona.agent.participant.wec

import edu.ie3.datamodel.models.input.system.WecInput
import edu.ie3.datamodel.models.result.ResultEntity
import edu.ie3.datamodel.models.result.system.{
  SystemParticipantResult,
  WecResult,
}
import edu.ie3.simona.agent.ValueStore
import edu.ie3.simona.agent.participant.ParticipantAgent._
import edu.ie3.simona.agent.participant.ParticipantAgentFundamentals
import edu.ie3.simona.agent.participant.data.Data.PrimaryData.{
  ApparentPower => ComplexPower,
  ZERO_POWER,
}
import edu.ie3.simona.agent.participant.data.Data.SecondaryData
import edu.ie3.simona.agent.participant.data.secondary.SecondaryDataService
import edu.ie3.simona.agent.participant.statedata.BaseStateData._
import edu.ie3.simona.agent.participant.statedata.ParticipantStateData
import edu.ie3.simona.agent.participant.statedata.ParticipantStateData.InputModelContainer
import edu.ie3.simona.agent.participant.wec.WecAgent.neededServices
import edu.ie3.simona.agent.state.AgentState
import edu.ie3.simona.agent.state.AgentState.Idle
import edu.ie3.simona.config.SimonaConfig.WecRuntimeConfig
import edu.ie3.simona.event.notifier.NotifierConfig
import edu.ie3.simona.exceptions.agent.{
  AgentInitializationException,
  InconsistentStateException,
  InvalidRequestException,
}
import edu.ie3.simona.io.result.AccompaniedSimulationResult
import edu.ie3.simona.model.participant.ModelState.ConstantState
import edu.ie3.simona.model.participant.WecModel.WecRelevantData
import edu.ie3.simona.model.participant.{
  FlexChangeIndicator,
  ModelState,
  WecModel,
}
import edu.ie3.simona.ontology.messages.flex.FlexibilityMessage.{
  FlexRequest,
  FlexResponse,
}
import edu.ie3.simona.ontology.messages.services.WeatherMessage.WeatherData
import edu.ie3.util.quantities.PowerSystemUnits._
import edu.ie3.util.quantities.QuantityUtils.RichQuantityDouble
import edu.ie3.util.scala.quantities.ReactivePower
import org.apache.pekko.actor.typed.scaladsl.adapter.ClassicActorRefOps
import org.apache.pekko.actor.typed.{ActorRef => TypedActorRef}
import org.apache.pekko.actor.{ActorRef, FSM}
import squants.{Dimensionless, Each, Power}

import java.time.ZonedDateTime
import java.util.UUID
import scala.collection.SortedSet
import scala.reflect.{ClassTag, classTag}

protected trait WecAgentFundamentals
    extends ParticipantAgentFundamentals[
      ComplexPower,
      WecRelevantData,
      ConstantState.type,
      ParticipantStateData[ComplexPower],
      WecInput,
      WecRuntimeConfig,
      WecModel,
    ] {
  this: WecAgent =>
  override protected val pdClassTag: ClassTag[ComplexPower] =
    classTag[ComplexPower]
  override val alternativeResult: ComplexPower = ZERO_POWER

  /** Determines the needed base state data in dependence of the foreseen
    * simulation mode of the agent.
    *
    * @param inputModel
    *   Input model definition
    * @param modelConfig
    *   Configuration of the model
    * @param services
    *   Collection of services to register with
    * @param simulationStartDate
    *   Real world time date time, when the simulation starts
    * @param simulationEndDate
    *   Real world time date time, when the simulation ends
    * @param resolution
    *   Agents regular time bin it wants to be triggered e.g one hour
    * @param requestVoltageDeviationThreshold
    *   Threshold, after which two nodal voltage magnitudes from participant
    *   power requests for the same tick are considered to be different
    * @param outputConfig
    *   Config of the output behaviour for simulation results
    * @return
    *   A child of [[ParticipantModelBaseStateData]] that reflects the behaviour
    *   based on the data source definition
    */
  override def determineModelBaseStateData(
      inputModel: InputModelContainer[WecInput],
      modelConfig: WecRuntimeConfig,
      services: Iterable[SecondaryDataService[_ <: SecondaryData]],
      simulationStartDate: ZonedDateTime,
      simulationEndDate: ZonedDateTime,
      resolution: Long,
      requestVoltageDeviationThreshold: Double,
      outputConfig: NotifierConfig,
      maybeEmAgent: Option[TypedActorRef[FlexResponse]],
  ): ParticipantModelBaseStateData[
    ComplexPower,
    WecRelevantData,
    ConstantState.type,
    WecModel,
  ] = {
    /* Check for needed services */
    if (!services.toSeq.map(_.getClass).containsSlice(neededServices))
      throw new AgentInitializationException(
        s"$actorName cannot be initialized without a weather service!"
      )

    /* Build the calculation model */
    val model =
      buildModel(
        inputModel,
        modelConfig,
        simulationStartDate,
        simulationEndDate,
      )

    ParticipantModelBaseStateData[
      ComplexPower,
      WecRelevantData,
      ConstantState.type,
      WecModel,
    ](
      simulationStartDate,
      simulationEndDate,
      model,
      services,
      outputConfig,
      SortedSet.empty, // Additional activation of the wec agent is not needed
      Map.empty,
      requestVoltageDeviationThreshold,
      ValueStore.forVoltage(
        resolution,
        Each(
          inputModel.electricalInputModel.getNode
            .getvTarget()
            .to(PU)
            .getValue
            .doubleValue
        ),
      ),
      ValueStore(resolution),
      ValueStore(resolution),
      ValueStore(resolution),
      ValueStore(resolution),
      maybeEmAgent.map(FlexControlledData(_, self.toTyped[FlexRequest])),
    )
  }

  override def buildModel(
      inputModel: InputModelContainer[WecInput],
      modelConfig: WecRuntimeConfig,
      simulationStartDate: ZonedDateTime,
      simulationEndDate: ZonedDateTime,
  ): WecModel = WecModel(
    inputModel.electricalInputModel,
    modelConfig.scaling,
    simulationStartDate,
    simulationEndDate,
  )

  override protected def createInitialState(
      baseStateData: ParticipantModelBaseStateData[
        ComplexPower,
        WecRelevantData,
        ConstantState.type,
        WecModel,
      ]
  ): ModelState.ConstantState.type =
    ConstantState

  override protected def createCalcRelevantData(
      baseStateData: ParticipantModelBaseStateData[
        ComplexPower,
        WecRelevantData,
        ConstantState.type,
        WecModel,
      ],
      tick: Long,
  ): WecRelevantData = {
    // take the last weather data, not necessarily the one for the current tick:
    // we might receive flex control messages for irregular ticks
    val (_, secondaryData) = baseStateData.receivedSecondaryDataStore
      .last(tick)
      .getOrElse(
        throw new InconsistentStateException(
          s"The model ${baseStateData.model} was not provided with any secondary data so far."
        )
      )

    val weatherData =
      secondaryData
        .collectFirst {
          // filter secondary data for weather data
          case (_, data: WeatherData) => data
        }
        .getOrElse(
          throw new InconsistentStateException(
            s"The model ${baseStateData.model} was not provided with needed weather data."
          )
        )

    WecRelevantData(
      weatherData.windVel,
      weatherData.temp,
      None,
    )
  }

  /** Handle an active power change by flex control.
    * @param tick
    *   Tick, in which control is issued
    * @param baseStateData
    *   Base state data of the agent
    * @param data
    *   Calculation relevant data
    * @param lastState
    *   Last known model state
    * @param setPower
    *   Setpoint active power
    * @return
    *   Updated model state, a result model and a [[FlexChangeIndicator]]
    */
  def handleControlledPowerChange(
      tick: Long,
      baseStateData: ParticipantModelBaseStateData[
        ComplexPower,
        WecRelevantData,
        ConstantState.type,
        WecModel,
      ],
      data: WecRelevantData,
      lastState: ConstantState.type,
      setPower: squants.Power,
<<<<<<< HEAD
  ): (ConstantState.type, ComplexPower, FlexChangeIndicator) = {
=======
  ): (
      ConstantState.type,
      AccompaniedSimulationResult[ApparentPower],
      FlexChangeIndicator,
  ) = {
>>>>>>> 8deff74e
    /* Calculate result */
    val voltage = getAndCheckNodalVoltage(baseStateData, tick)

    val reactivePower = baseStateData.model.calculateReactivePower(
      setPower,
      voltage,
    )
<<<<<<< HEAD
    val result = ComplexPower(setPower, reactivePower)
=======
    val result = AccompaniedSimulationResult(
      ApparentPower(setPower, reactivePower),
      Seq.empty[ResultEntity],
    )
>>>>>>> 8deff74e

    /* Handle the request within the model */
    val (updatedState, flexChangeIndicator) =
      baseStateData.model.handleControlledPowerChange(data, lastState, setPower)
    (updatedState, result, flexChangeIndicator)
  }

  /** Partial function, that is able to transfer
    * [[ParticipantModelBaseStateData]] (holding the actual calculation model)
    * into a pair of active and reactive power
    */
  override val calculateModelPowerFunc: (
      Long,
      ParticipantModelBaseStateData[
        ComplexPower,
        WecRelevantData,
        ConstantState.type,
        WecModel,
      ],
      ConstantState.type,
      Dimensionless,
  ) => ComplexPower =
    (
        _: Long,
        _: ParticipantModelBaseStateData[
          ComplexPower,
          WecRelevantData,
          ConstantState.type,
          WecModel,
        ],
        _,
        _: Dimensionless,
    ) =>
      throw new InvalidRequestException(
        "WEC model cannot be run without secondary data."
      )

  /** Calculate the power output of the participant utilising secondary data.
    * However, it might appear, that not the complete set of secondary data is
    * available for the given tick. This might especially be true, if the actor
    * has been additionally activated. This method thereby has to try and fill
    * up missing data with the last known data, as this is still supposed to be
    * valid. The secondary data therefore is put to the calculation relevant
    * data store. <p>The next state is [[Idle]], sending a
    * [[edu.ie3.simona.ontology.messages.SchedulerMessage.Completion]] to
    * scheduler and using update result values.</p>
    *
    * @param baseStateData
    *   The base state data with collected secondary data
    * @param lastModelState
    *   Optional last model state
    * @param currentTick
    *   Tick, the trigger belongs to
    * @param scheduler
    *   [[ActorRef]] to the scheduler in the simulation
    * @return
    *   [[Idle]] with updated result values
    */
  override def calculatePowerWithSecondaryDataAndGoToIdle(
      baseStateData: ParticipantModelBaseStateData[
        ComplexPower,
        WecRelevantData,
        ConstantState.type,
        WecModel,
      ],
      lastModelState: ConstantState.type,
      currentTick: Long,
      scheduler: ActorRef,
  ): FSM.State[AgentState, ParticipantStateData[ComplexPower]] = {
    val voltage =
      getAndCheckNodalVoltage(baseStateData, currentTick)

    val relevantData =
      createCalcRelevantData(
        baseStateData,
        currentTick,
      )

    val result = baseStateData.model.calculatePower(
      currentTick,
      voltage,
      ConstantState,
      relevantData,
    )

    updateValueStoresInformListenersAndGoToIdleWithUpdatedBaseStateData(
      scheduler,
      baseStateData,
      AccompaniedSimulationResult(result),
      relevantData,
    )
  }

  /** Determine the average result within the given tick window
    *
    * @param tickToResults
    *   Mapping from data tick to actual data
    * @param windowStart
    *   First, included tick of the time window
    * @param windowEnd
    *   Last, included tick of the time window
    * @param activeToReactivePowerFuncOpt
    *   An Option on a function, that transfers the active into reactive power
    * @return
    *   The averaged result
    */
  override def averageResults(
      tickToResults: Map[Long, ComplexPower],
      windowStart: Long,
      windowEnd: Long,
      activeToReactivePowerFuncOpt: Option[
        Power => ReactivePower
      ] = None,
  ): ComplexPower =
    ParticipantAgentFundamentals.averageApparentPower(
      tickToResults,
      windowStart,
      windowEnd,
      activeToReactivePowerFuncOpt,
      log,
    )

  /** Determines the correct result.
    *
    * @param uuid
    *   Unique identifier of the physical model
    * @param dateTime
    *   Real world date of the result
    * @param result
    *   The primary data to build a result model for
    * @return
    *   The equivalent event
    */
  override protected def buildResult(
      uuid: UUID,
      dateTime: ZonedDateTime,
      result: ComplexPower,
  ): SystemParticipantResult =
    new WecResult(
      dateTime,
      uuid,
      result.p.toMegawatts.asMegaWatt,
      result.q.toMegavars.asMegaVar,
    )

  /** Update the last known model state with the given external, relevant data
    *
    * @param tick
    *   Tick to update state for
    * @param modelState
    *   Last known model state
    * @param calcRelevantData
    *   Data, relevant for calculation
    * @param nodalVoltage
    *   Current nodal voltage of the agent
    * @param model
    *   Model for calculation
    * @return
    *   The updated state at given tick under consideration of calculation
    *   relevant data
    */
  override protected def updateState(
      tick: Long,
      modelState: ModelState.ConstantState.type,
      calcRelevantData: WecRelevantData,
      nodalVoltage: squants.Dimensionless,
      model: WecModel,
  ): ModelState.ConstantState.type = modelState
}<|MERGE_RESOLUTION|>--- conflicted
+++ resolved
@@ -247,15 +247,11 @@
       data: WecRelevantData,
       lastState: ConstantState.type,
       setPower: squants.Power,
-<<<<<<< HEAD
-  ): (ConstantState.type, ComplexPower, FlexChangeIndicator) = {
-=======
   ): (
       ConstantState.type,
-      AccompaniedSimulationResult[ApparentPower],
+      AccompaniedSimulationResult[ComplexPower],
       FlexChangeIndicator,
   ) = {
->>>>>>> 8deff74e
     /* Calculate result */
     val voltage = getAndCheckNodalVoltage(baseStateData, tick)
 
@@ -263,14 +259,10 @@
       setPower,
       voltage,
     )
-<<<<<<< HEAD
-    val result = ComplexPower(setPower, reactivePower)
-=======
     val result = AccompaniedSimulationResult(
-      ApparentPower(setPower, reactivePower),
+      ComplexPower(setPower, reactivePower),
       Seq.empty[ResultEntity],
     )
->>>>>>> 8deff74e
 
     /* Handle the request within the model */
     val (updatedState, flexChangeIndicator) =
