/*
 * © 2021. TU Dortmund University,
 * Institute of Energy Systems, Energy Efficiency and Energy Economics,
 * Research group Distribution grid planning and operation
 */

package edu.ie3.simona.agent.participant.wec

import akka.actor.{ActorRef, FSM}
import edu.ie3.datamodel.models.input.system.WecInput
import edu.ie3.datamodel.models.result.system.{
  SystemParticipantResult,
  WecResult
}
import edu.ie3.simona.agent.ValueStore
import edu.ie3.simona.agent.participant.ParticipantAgent._
import edu.ie3.simona.agent.participant.ParticipantAgentFundamentals
import edu.ie3.simona.agent.participant.data.Data.PrimaryData.{
  ApparentPower,
  ZERO_POWER
}
import edu.ie3.simona.agent.participant.data.Data.SecondaryData
import edu.ie3.simona.agent.participant.data.secondary.SecondaryDataService
import edu.ie3.simona.agent.participant.statedata.BaseStateData._
<<<<<<< HEAD
import edu.ie3.simona.agent.participant.ParticipantAgentFundamentals
import edu.ie3.simona.agent.participant.statedata.ParticipantStateData.InputModelContainer
=======
>>>>>>> efbd1d27
import edu.ie3.simona.agent.participant.statedata.{
  BaseStateData,
  ParticipantStateData
}
import edu.ie3.simona.agent.participant.wec.WecAgent.neededServices
import edu.ie3.simona.agent.state.AgentState
import edu.ie3.simona.agent.state.AgentState.Idle
import edu.ie3.simona.config.SimonaConfig.WecRuntimeConfig
import edu.ie3.simona.event.notifier.NotifierConfig
import edu.ie3.simona.exceptions.agent.{
  AgentInitializationException,
  InconsistentStateException,
  InvalidRequestException
}
<<<<<<< HEAD
import edu.ie3.simona.io.result.AccompaniedSimulationResult
import edu.ie3.simona.model.participant.WecModel
=======
import edu.ie3.simona.model.participant.ModelState.ConstantState
>>>>>>> efbd1d27
import edu.ie3.simona.model.participant.WecModel.WecRelevantData
import edu.ie3.simona.model.participant.{ModelState, WecModel}
import edu.ie3.simona.ontology.messages.services.WeatherMessage.WeatherData
import edu.ie3.util.quantities.EmptyQuantity
import edu.ie3.util.quantities.PowerSystemUnits._
import tech.units.indriya.ComparableQuantity
import tech.units.indriya.unit.Units.PASCAL

import java.time.ZonedDateTime
import java.util.UUID
import javax.measure.quantity.{Dimensionless, Power}
import scala.reflect.{ClassTag, classTag}

protected trait WecAgentFundamentals
    extends ParticipantAgentFundamentals[
      ApparentPower,
      WecRelevantData,
      ConstantState.type,
      ParticipantStateData[ApparentPower],
      WecInput,
      WecRuntimeConfig,
      WecModel
    ] {
  this: WecAgent =>
  override protected val pdClassTag: ClassTag[ApparentPower] =
    classTag[ApparentPower]
  override val alternativeResult: ApparentPower = ZERO_POWER

  /** Determines the needed base state data in dependence of the foreseen
    * simulation mode of the agent.
    *
    * @param inputModel
    *   Input model definition
    * @param modelConfig
    *   Configuration of the model
    * @param services
    *   Optional collection of services to register with
    * @param simulationStartDate
    *   Real world time date time, when the simulation starts
    * @param simulationEndDate
    *   Real world time date time, when the simulation ends
    * @param resolution
    *   Agents regular time bin it wants to be triggered e.g one hour
    * @param requestVoltageDeviationThreshold
    *   Threshold, after which two nodal voltage magnitudes from participant
    *   power requests for the same tick are considered to be different
    * @param outputConfig
    *   Config of the output behaviour for simulation results
    * @return
    *   A child of [[ParticipantModelBaseStateData]] that reflects the behaviour
    *   based on the data source definition
    */
  override def determineModelBaseStateData(
      inputModel: InputModelContainer[WecInput],
      modelConfig: WecRuntimeConfig,
      services: Option[Vector[SecondaryDataService[_ <: SecondaryData]]],
      simulationStartDate: ZonedDateTime,
      simulationEndDate: ZonedDateTime,
      resolution: Long,
      requestVoltageDeviationThreshold: Double,
<<<<<<< HEAD
      outputConfig: NotifierConfig
  ): ParticipantModelBaseStateData[ApparentPower, WecRelevantData, WecModel] = {
=======
      outputConfig: ParticipantNotifierConfig,
      maybeEmAgent: Option[ActorRef]
  ): ParticipantModelBaseStateData[
    ApparentPower,
    WecRelevantData,
    ConstantState.type,
    WecModel
  ] = {
>>>>>>> efbd1d27
    /* Check for needed services */
    if (
      !services.exists(serviceDefinitions =>
        serviceDefinitions.map(_.getClass).containsSlice(neededServices)
      )
    )
      throw new AgentInitializationException(
        s"$actorName cannot be initialized without a weather service!"
      )

    /* Build the calculation model */
    val model =
      buildModel(
        inputModel,
        modelConfig,
        simulationStartDate,
        simulationEndDate
      )

    ParticipantModelBaseStateData[ApparentPower, WecRelevantData, WecModel](
      simulationStartDate,
      simulationEndDate,
      model,
      services,
      outputConfig,
      Array.emptyLongArray, // Additional activation of the wec agent is not needed
      Map.empty,
      requestVoltageDeviationThreshold,
      ValueStore.forVoltage(
        resolution * 10,
        inputModel.electricalInputModel.getNode
          .getvTarget()
          .to(PU)
      ),
      ValueStore.forResult(resolution, 10),
      ValueStore(resolution * 10),
      ValueStore(resolution * 10),
      ValueStore(0),
      maybeEmAgent.map(FlexStateData(_, ValueStore(resolution * 10)))
    )
  }

  override def buildModel(
      inputModel: InputModelContainer[WecInput],
      modelConfig: WecRuntimeConfig,
      simulationStartDate: ZonedDateTime,
      simulationEndDate: ZonedDateTime
  ): WecModel = WecModel(
    inputModel.electricalInputModel,
    modelConfig.scaling,
    simulationStartDate,
    simulationEndDate
  )

  override protected def createInitialState(): ModelState.ConstantState.type =
    ConstantState

  override protected def createCalcRelevantData(
      baseStateData: ParticipantModelBaseStateData[
        ApparentPower,
        WecRelevantData,
        ConstantState.type,
        WecModel
      ],
      tick: Long
  ): WecRelevantData = {
    // take the last weather data, not necessarily the one for the current tick:
    // we might receive flex control messages for irregular ticks
    val (_, secondaryData) = baseStateData.receivedSecondaryDataStore
      .last(tick)
      .getOrElse(
        throw new InconsistentStateException(
          s"The model ${baseStateData.model} was not provided with any secondary data so far."
        )
      )

    val weatherData =
      secondaryData
        .collectFirst {
          // filter secondary data for weather data
          case (_, data: WeatherData) => data
        }
        .getOrElse(
          throw new InconsistentStateException(
            s"The model ${baseStateData.model} was not provided with needed weather data."
          )
        )

    WecRelevantData(
      weatherData.windVel,
      weatherData.temp,
      EmptyQuantity
        .of(PASCAL) // weather data does not support air pressure
    )
  }

  override protected def calculateResult(
      baseStateData: BaseStateData.ParticipantModelBaseStateData[
        ApparentPower,
        WecRelevantData,
        ConstantState.type,
        WecModel
      ],
      currentTick: Long,
      activePower: ComparableQuantity[Power]
  ): ApparentPower = {
    val voltage = getAndCheckNodalVoltage(baseStateData, currentTick)

    val reactivePower =
      baseStateData.model.calculateReactivePower(
        activePower,
        voltage
      )

    ApparentPower(activePower, reactivePower)
  }

  /** Partial function, that is able to transfer
    * [[ParticipantModelBaseStateData]] (holding the actual calculation model)
    * into a pair of active and reactive power
    */
  override val calculateModelPowerFunc: (
      Long,
      ParticipantModelBaseStateData[
        ApparentPower,
        WecRelevantData,
        ConstantState.type,
        WecModel
      ],
      ComparableQuantity[Dimensionless]
  ) => ApparentPower =
    (
        _: Long,
        _: ParticipantModelBaseStateData[
          ApparentPower,
          WecRelevantData,
          ConstantState.type,
          WecModel
        ],
        _: ComparableQuantity[Dimensionless]
    ) =>
      throw new InvalidRequestException(
        "WEC model cannot be run without secondary data."
      )

  /** Calculate the power output of the participant utilising secondary data.
    * However, it might appear, that not the complete set of secondary data is
    * available for the given tick. This might especially be true, if the actor
    * has been additionally activated. This method thereby has to try and fill
    * up missing data with the last known data, as this is still supposed to be
    * valid. The secondary data therefore is put to the calculation relevant
    * data store. <p>The next state is [[Idle]], sending a
    * [[edu.ie3.simona.ontology.messages.SchedulerMessage.CompletionMessage]] to
    * scheduler and using update result values.</p>
    *
    * @param baseStateData
    *   The base state data with collected secondary data
    * @param currentTick
    *   Tick, the trigger belongs to
    * @param scheduler
    *   [[ActorRef]] to the scheduler in the simulation
    * @return
    *   [[Idle]] with updated result values
    */
  override def calculatePowerWithSecondaryDataAndGoToIdle(
      baseStateData: ParticipantModelBaseStateData[
        ApparentPower,
        WecRelevantData,
        ConstantState.type,
        WecModel
      ],
      currentTick: Long,
      scheduler: ActorRef
  ): FSM.State[AgentState, ParticipantStateData[ApparentPower]] = {
    implicit val startDateTime: ZonedDateTime = baseStateData.startDate

    val voltage =
      getAndCheckNodalVoltage(baseStateData, currentTick)

    val relevantData =
      createCalcRelevantData(
        baseStateData,
        currentTick
      )

    val result = baseStateData.model.calculatePower(
      currentTick,
      voltage,
      relevantData
    )

    updateValueStoresInformListenersAndGoToIdleWithUpdatedBaseStateData(
      scheduler,
<<<<<<< HEAD
      collectionStateData.baseStateData,
      AccompaniedSimulationResult(result),
      relevantData
=======
      baseStateData,
      result
>>>>>>> efbd1d27
    )
  }

  /** Determine the average result within the given tick window
    *
    * @param tickToResults
    *   Mapping from data tick to actual data
    * @param windowStart
    *   First, included tick of the time window
    * @param windowEnd
    *   Last, included tick of the time window
    * @param activeToReactivePowerFuncOpt
    *   An Option on a function, that transfers the active into reactive power
    * @return
    *   The averaged result
    */
  override def averageResults(
      tickToResults: Map[Long, ApparentPower],
      windowStart: Long,
      windowEnd: Long,
      activeToReactivePowerFuncOpt: Option[
        ComparableQuantity[Power] => ComparableQuantity[Power]
      ] = None
  ): ApparentPower =
    ParticipantAgentFundamentals.averageApparentPower(
      tickToResults,
      windowStart,
      windowEnd,
      activeToReactivePowerFuncOpt,
      log
    )

  /** Determines the correct result.
    *
    * @param uuid
    *   Unique identifier of the physical model
    * @param dateTime
    *   Real world date of the result
    * @param result
    *   The primary data to build a result model for
    * @return
    *   The equivalent event
    */
  override protected def buildResult(
      uuid: UUID,
      dateTime: ZonedDateTime,
      result: ApparentPower
  ): SystemParticipantResult =
    new WecResult(
      dateTime,
      uuid,
      result.p,
      result.q
    )
}<|MERGE_RESOLUTION|>--- conflicted
+++ resolved
@@ -22,11 +22,7 @@
 import edu.ie3.simona.agent.participant.data.Data.SecondaryData
 import edu.ie3.simona.agent.participant.data.secondary.SecondaryDataService
 import edu.ie3.simona.agent.participant.statedata.BaseStateData._
-<<<<<<< HEAD
-import edu.ie3.simona.agent.participant.ParticipantAgentFundamentals
 import edu.ie3.simona.agent.participant.statedata.ParticipantStateData.InputModelContainer
-=======
->>>>>>> efbd1d27
 import edu.ie3.simona.agent.participant.statedata.{
   BaseStateData,
   ParticipantStateData
@@ -41,12 +37,8 @@
   InconsistentStateException,
   InvalidRequestException
 }
-<<<<<<< HEAD
 import edu.ie3.simona.io.result.AccompaniedSimulationResult
-import edu.ie3.simona.model.participant.WecModel
-=======
 import edu.ie3.simona.model.participant.ModelState.ConstantState
->>>>>>> efbd1d27
 import edu.ie3.simona.model.participant.WecModel.WecRelevantData
 import edu.ie3.simona.model.participant.{ModelState, WecModel}
 import edu.ie3.simona.ontology.messages.services.WeatherMessage.WeatherData
@@ -107,11 +99,7 @@
       simulationEndDate: ZonedDateTime,
       resolution: Long,
       requestVoltageDeviationThreshold: Double,
-<<<<<<< HEAD
-      outputConfig: NotifierConfig
-  ): ParticipantModelBaseStateData[ApparentPower, WecRelevantData, WecModel] = {
-=======
-      outputConfig: ParticipantNotifierConfig,
+      outputConfig: NotifierConfig,
       maybeEmAgent: Option[ActorRef]
   ): ParticipantModelBaseStateData[
     ApparentPower,
@@ -119,7 +107,6 @@
     ConstantState.type,
     WecModel
   ] = {
->>>>>>> efbd1d27
     /* Check for needed services */
     if (
       !services.exists(serviceDefinitions =>
@@ -139,7 +126,12 @@
         simulationEndDate
       )
 
-    ParticipantModelBaseStateData[ApparentPower, WecRelevantData, WecModel](
+    ParticipantModelBaseStateData[
+      ApparentPower,
+      WecRelevantData,
+      ConstantState.type,
+      WecModel
+    ](
       simulationStartDate,
       simulationEndDate,
       model,
@@ -155,6 +147,7 @@
           .to(PU)
       ),
       ValueStore.forResult(resolution, 10),
+      ValueStore(resolution * 10),
       ValueStore(resolution * 10),
       ValueStore(resolution * 10),
       ValueStore(0),
@@ -313,14 +306,9 @@
 
     updateValueStoresInformListenersAndGoToIdleWithUpdatedBaseStateData(
       scheduler,
-<<<<<<< HEAD
-      collectionStateData.baseStateData,
+      baseStateData,
       AccompaniedSimulationResult(result),
       relevantData
-=======
-      baseStateData,
-      result
->>>>>>> efbd1d27
     )
   }
 
