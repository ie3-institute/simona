/*
 * © 2021. TU Dortmund University,
 * Institute of Energy Systems, Energy Efficiency and Energy Economics,
 * Research group Distribution grid planning and operation
 */

package edu.ie3.simona.agent.participant.wec

import edu.ie3.datamodel.models.input.system.WecInput
import edu.ie3.datamodel.models.result.system.{
  SystemParticipantResult,
  WecResult,
}
import edu.ie3.simona.agent.ValueStore
import edu.ie3.simona.agent.participant.ParticipantAgent._
import edu.ie3.simona.agent.participant.ParticipantAgentFundamentals
import edu.ie3.simona.agent.participant.data.Data.PrimaryData.{
  ApparentPower,
  ZERO_POWER,
}
import edu.ie3.simona.agent.participant.data.Data.SecondaryData
import edu.ie3.simona.agent.participant.data.secondary.SecondaryDataService
import edu.ie3.simona.agent.participant.statedata.BaseStateData._
import edu.ie3.simona.agent.participant.statedata.ParticipantStateData
import edu.ie3.simona.agent.participant.statedata.ParticipantStateData.InputModelContainer
import edu.ie3.simona.agent.participant.wec.WecAgent.neededServices
import edu.ie3.simona.agent.state.AgentState
import edu.ie3.simona.config.SimonaConfig.WecRuntimeConfig
import edu.ie3.simona.event.notifier.NotifierConfig
import edu.ie3.simona.exceptions.agent.{
  AgentInitializationException,
  InconsistentStateException,
  InvalidRequestException,
}
import edu.ie3.simona.io.result.AccompaniedSimulationResult
import edu.ie3.simona.model.participant.ModelState.ConstantState
import edu.ie3.simona.model.participant.WecModel.WecRelevantData
import edu.ie3.simona.model.participant.{
  FlexChangeIndicator,
  ModelState,
  WecModel,
}
import edu.ie3.simona.ontology.messages.flex.FlexibilityMessage.{
  FlexRequest,
  FlexResponse,
}
import edu.ie3.simona.ontology.messages.services.WeatherMessage.WeatherData
import edu.ie3.util.quantities.PowerSystemUnits._
import edu.ie3.util.quantities.QuantityUtils.RichQuantityDouble
import edu.ie3.util.scala.quantities.ReactivePower
<<<<<<< HEAD
=======
import org.apache.pekko.actor.typed.scaladsl.adapter.ClassicActorRefOps
import org.apache.pekko.actor.typed.{ActorRef => TypedActorRef}
>>>>>>> 5478b69f
import org.apache.pekko.actor.{ActorRef, FSM}
import squants.{Dimensionless, Each, Power}

import java.time.ZonedDateTime
import java.util.UUID
import scala.collection.SortedSet

protected trait WecAgentFundamentals
    extends ParticipantAgentFundamentals[
      ApparentPower,
      WecRelevantData,
      ConstantState.type,
      ParticipantStateData[ApparentPower],
      WecInput,
      WecRuntimeConfig,
      WecModel,
    ] {
  this: WecAgent =>
  override val alternativeResult: ApparentPower = ZERO_POWER

  /** Determines the needed base state data in dependence of the foreseen
    * simulation mode of the agent.
    *
    * @param inputModel
    *   Input model definition
    * @param modelConfig
    *   Configuration of the model
    * @param services
    *   Collection of services to register with
    * @param simulationStartDate
    *   Real world time date time, when the simulation starts
    * @param simulationEndDate
    *   Real world time date time, when the simulation ends
    * @param resolution
    *   Agents regular time bin it wants to be triggered e.g one hour
    * @param requestVoltageDeviationThreshold
    *   Threshold, after which two nodal voltage magnitudes from participant
    *   power requests for the same tick are considered to be different
    * @param outputConfig
    *   Config of the output behaviour for simulation results
    * @return
    *   A child of [[ParticipantModelBaseStateData]] that reflects the behaviour
    *   based on the data source definition
    */
  override def determineModelBaseStateData(
      inputModel: InputModelContainer[WecInput],
      modelConfig: WecRuntimeConfig,
      services: Iterable[SecondaryDataService[_ <: SecondaryData]],
      simulationStartDate: ZonedDateTime,
      simulationEndDate: ZonedDateTime,
      resolution: Long,
      requestVoltageDeviationThreshold: Double,
      outputConfig: NotifierConfig,
      maybeEmAgent: Option[TypedActorRef[FlexResponse]],
  ): ParticipantModelBaseStateData[
    ApparentPower,
    WecRelevantData,
    ConstantState.type,
    WecModel,
  ] = {
    /* Check for needed services */
    if (!services.toSeq.map(_.getClass).containsSlice(neededServices))
      throw new AgentInitializationException(
        s"$actorName cannot be initialized without a weather service!"
      )

    /* Build the calculation model */
    val model =
      buildModel(
        inputModel,
        modelConfig,
        simulationStartDate,
        simulationEndDate,
      )

    ParticipantModelBaseStateData[
      ApparentPower,
      WecRelevantData,
      ConstantState.type,
      WecModel,
    ](
      simulationStartDate,
      simulationEndDate,
      model,
      services,
      outputConfig,
      SortedSet.empty, // Additional activation of the wec agent is not needed
      Map.empty,
      requestVoltageDeviationThreshold,
      ValueStore.forVoltage(
        resolution,
        Each(
          inputModel.electricalInputModel.getNode
            .getvTarget()
            .to(PU)
            .getValue
            .doubleValue
        ),
      ),
      ValueStore(resolution),
      ValueStore(resolution),
      ValueStore(resolution),
      ValueStore(resolution),
      maybeEmAgent.map(FlexControlledData(_, self.toTyped[FlexRequest])),
    )
  }

  override def buildModel(
      inputModel: InputModelContainer[WecInput],
      modelConfig: WecRuntimeConfig,
      simulationStartDate: ZonedDateTime,
      simulationEndDate: ZonedDateTime,
  ): WecModel = WecModel(
    inputModel.electricalInputModel,
    modelConfig.scaling,
    simulationStartDate,
    simulationEndDate,
  )

  override protected def createInitialState(
      baseStateData: ParticipantModelBaseStateData[
        ApparentPower,
        WecRelevantData,
        ConstantState.type,
        WecModel,
      ]
  ): ModelState.ConstantState.type =
    ConstantState

  override protected def createCalcRelevantData(
      baseStateData: ParticipantModelBaseStateData[
        ApparentPower,
        WecRelevantData,
        ConstantState.type,
        WecModel,
      ],
      tick: Long,
  ): WecRelevantData = {
    // take the last weather data, not necessarily the one for the current tick:
    // we might receive flex control messages for irregular ticks
    val (_, secondaryData) = baseStateData.receivedSecondaryDataStore
      .last(tick)
      .getOrElse(
        throw new InconsistentStateException(
          s"The model ${baseStateData.model} was not provided with any secondary data so far."
        )
      )

    val weatherData =
      secondaryData
        .collectFirst {
          // filter secondary data for weather data
          case (_, data: WeatherData) => data
        }
        .getOrElse(
          throw new InconsistentStateException(
            s"The model ${baseStateData.model} was not provided with needed weather data."
          )
        )

    WecRelevantData(
      weatherData.windVel,
      weatherData.temp,
      None,
    )
  }

  /** Handle an active power change by flex control.
    * @param tick
    *   Tick, in which control is issued
    * @param baseStateData
    *   Base state data of the agent
    * @param data
    *   Calculation relevant data
    * @param lastState
    *   Last known model state
    * @param setPower
    *   Setpoint active power
    * @return
    *   Updated model state, a result model and a [[FlexChangeIndicator]]
    */
  def handleControlledPowerChange(
      tick: Long,
      baseStateData: ParticipantModelBaseStateData[
        ApparentPower,
        WecRelevantData,
        ConstantState.type,
        WecModel,
      ],
      data: WecRelevantData,
      lastState: ConstantState.type,
      setPower: squants.Power,
  ): (ConstantState.type, ApparentPower, FlexChangeIndicator) = {
    /* Calculate result */
    val voltage = getAndCheckNodalVoltage(baseStateData, tick)

    val reactivePower = baseStateData.model.calculateReactivePower(
      setPower,
      voltage,
    )
    val result = ApparentPower(setPower, reactivePower)

    /* Handle the request within the model */
    val (updatedState, flexChangeIndicator) =
      baseStateData.model.handleControlledPowerChange(data, lastState, setPower)
    (updatedState, result, flexChangeIndicator)
  }

  /** Partial function, that is able to transfer
    * [[ParticipantModelBaseStateData]] (holding the actual calculation model)
    * into a pair of active and reactive power
    */
  override val calculateModelPowerFunc: (
      Long,
      ParticipantModelBaseStateData[
        ApparentPower,
        WecRelevantData,
        ConstantState.type,
        WecModel,
      ],
      ConstantState.type,
      Dimensionless,
  ) => ApparentPower =
    (
        _: Long,
        _: ParticipantModelBaseStateData[
          ApparentPower,
          WecRelevantData,
          ConstantState.type,
          WecModel,
        ],
        _,
        _: Dimensionless,
    ) =>
      throw new InvalidRequestException(
        "WEC model cannot be run without secondary data."
      )

  /** Calculate the power output of the participant utilising secondary data.
    * However, it might appear, that not the complete set of secondary data is
    * available for the given tick. This might especially be true, if the actor
    * has been additionally activated. This method thereby has to try and fill
    * up missing data with the last known data, as this is still supposed to be
    * valid. The secondary data therefore is put to the calculation relevant
    * data store. <p>The next state is [[Idle]], sending a
    * [[edu.ie3.simona.ontology.messages.SchedulerMessage.Completion]] to
    * scheduler and using update result values.</p>
    *
    * @param baseStateData
    *   The base state data with collected secondary data
    * @param lastModelState
    *   Optional last model state
    * @param currentTick
    *   Tick, the trigger belongs to
    * @param scheduler
    *   [[ActorRef]] to the scheduler in the simulation
    * @return
    *   [[Idle]] with updated result values
    */
  override def calculatePowerWithSecondaryDataAndGoToIdle(
      baseStateData: ParticipantModelBaseStateData[
        ApparentPower,
        WecRelevantData,
        ConstantState.type,
        WecModel,
      ],
      lastModelState: ConstantState.type,
      currentTick: Long,
      scheduler: ActorRef,
  ): FSM.State[AgentState, ParticipantStateData[ApparentPower]] = {
    val voltage =
      getAndCheckNodalVoltage(baseStateData, currentTick)

    val relevantData =
      createCalcRelevantData(
        baseStateData,
        currentTick,
      )

    val result = baseStateData.model.calculatePower(
      currentTick,
      voltage,
      ConstantState,
      relevantData,
    )

    updateValueStoresInformListenersAndGoToIdleWithUpdatedBaseStateData(
      scheduler,
      baseStateData,
      AccompaniedSimulationResult(result),
      relevantData,
    )
  }

  /** Determine the average result within the given tick window
    *
    * @param tickToResults
    *   Mapping from data tick to actual data
    * @param windowStart
    *   First, included tick of the time window
    * @param windowEnd
    *   Last, included tick of the time window
    * @param activeToReactivePowerFuncOpt
    *   An Option on a function, that transfers the active into reactive power
    * @return
    *   The averaged result
    */
  override def averageResults(
      tickToResults: Map[Long, ApparentPower],
      windowStart: Long,
      windowEnd: Long,
      activeToReactivePowerFuncOpt: Option[
        Power => ReactivePower
      ] = None,
  ): ApparentPower =
    ParticipantAgentFundamentals.averageApparentPower(
      tickToResults,
      windowStart,
      windowEnd,
      activeToReactivePowerFuncOpt,
      log,
    )

  /** Determines the correct result.
    *
    * @param uuid
    *   Unique identifier of the physical model
    * @param dateTime
    *   Real world date of the result
    * @param result
    *   The primary data to build a result model for
    * @return
    *   The equivalent event
    */
  override protected def buildResult(
      uuid: UUID,
      dateTime: ZonedDateTime,
      result: ApparentPower,
  ): SystemParticipantResult =
    new WecResult(
      dateTime,
      uuid,
      result.p.toMegawatts.asMegaWatt,
      result.q.toMegavars.asMegaVar,
    )

  /** Update the last known model state with the given external, relevant data
    *
    * @param tick
    *   Tick to update state for
    * @param modelState
    *   Last known model state
    * @param calcRelevantData
    *   Data, relevant for calculation
    * @param nodalVoltage
    *   Current nodal voltage of the agent
    * @param model
    *   Model for calculation
    * @return
    *   The updated state at given tick under consideration of calculation
    *   relevant data
    */
  override protected def updateState(
      tick: Long,
      modelState: ModelState.ConstantState.type,
      calcRelevantData: WecRelevantData,
      nodalVoltage: squants.Dimensionless,
      model: WecModel,
  ): ModelState.ConstantState.type = modelState
}<|MERGE_RESOLUTION|>--- conflicted
+++ resolved
@@ -48,17 +48,15 @@
 import edu.ie3.util.quantities.PowerSystemUnits._
 import edu.ie3.util.quantities.QuantityUtils.RichQuantityDouble
 import edu.ie3.util.scala.quantities.ReactivePower
-<<<<<<< HEAD
-=======
 import org.apache.pekko.actor.typed.scaladsl.adapter.ClassicActorRefOps
 import org.apache.pekko.actor.typed.{ActorRef => TypedActorRef}
->>>>>>> 5478b69f
 import org.apache.pekko.actor.{ActorRef, FSM}
 import squants.{Dimensionless, Each, Power}
 
 import java.time.ZonedDateTime
 import java.util.UUID
 import scala.collection.SortedSet
+import scala.reflect.{ClassTag, classTag}
 
 protected trait WecAgentFundamentals
     extends ParticipantAgentFundamentals[
@@ -71,6 +69,8 @@
       WecModel,
     ] {
   this: WecAgent =>
+  override protected val pdClassTag: ClassTag[ApparentPower] =
+    classTag[ApparentPower]
   override val alternativeResult: ApparentPower = ZERO_POWER
 
   /** Determines the needed base state data in dependence of the foreseen
