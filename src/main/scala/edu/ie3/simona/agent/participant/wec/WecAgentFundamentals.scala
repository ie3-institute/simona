--- conflicted
+++ resolved
@@ -147,29 +147,16 @@
       Map.empty,
       requestVoltageDeviationThreshold,
       ValueStore.forVoltage(
-<<<<<<< HEAD
-        resolution * 10,
+        resolution,
         inputModel.electricalInputModel.getNode
-          .getvTarget()
-          .to(PU)
-      ),
-      ValueStore.forResult(resolution, 10),
-      ValueStore(resolution * 10),
-      ValueStore(resolution * 10),
-      ValueStore(resolution * 10),
-      maybeEmAgent.map(FlexStateData(_, ValueStore(resolution * 10)))
-=======
-        resolution,
-        inputModel.getNode
           .getvTarget()
           .to(PU)
       ),
       ValueStore(resolution),
       ValueStore(resolution),
       ValueStore(resolution),
-      ValueStore(0),
+      ValueStore(resolution),
       maybeEmAgent.map(FlexStateData(_, ValueStore(resolution)))
->>>>>>> bcd5ecdd
     )
   }
 
