--- conflicted
+++ resolved
@@ -49,12 +49,7 @@
 
 import java.time.ZonedDateTime
 import java.util.UUID
-<<<<<<< HEAD
 import javax.measure.quantity.{Dimensionless, Power}
-import scala.jdk.CollectionConverters.ListHasAsScala
-=======
-import javax.measure.quantity.Dimensionless
->>>>>>> c2ee2bba
 import scala.reflect.{ClassTag, classTag}
 
 protected trait EvcsAgentFundamentals
@@ -305,7 +300,6 @@
       currentTick: Long,
       scheduler: ActorRef
   ): FSM.State[AgentState, ParticipantStateData[ApparentPower]] = {
-<<<<<<< HEAD
     implicit val startDateTime: ZonedDateTime = baseStateData.startDate
 
     /* extract EV data from secondary data, which should have been requested and received before */
@@ -313,39 +307,12 @@
       .getOrElse(currentTick, Map.empty)
       .collectFirst {
         // filter secondary data for EV movements data
-        case (_, evcsData: EvMovementData) =>
-          handleEvMovementsAndGoIdle(
+        case (_, arrivingEvs: ArrivingEvsData) =>
+          handleArrivingEvsAndGoIdle(
             currentTick,
             scheduler,
             baseStateData,
-            evcsData
-=======
-    implicit val startDateTime: ZonedDateTime =
-      collectionStateData.baseStateData.startDate
-
-    collectionStateData.baseStateData match {
-      case modelBaseStateData: ParticipantModelBaseStateData[
-            ApparentPower,
-            EvcsRelevantData,
-            EvcsModel
-          ] =>
-        /* extract EV data from secondary data, which should have been requested and received before */
-        collectionStateData.data.values
-          .collectFirst {
-            // filter secondary data for arriving EVs data
-            case Some(arrivingEvs: ArrivingEvsData) =>
-              handleArrivingEvsAndGoIdle(
-                currentTick,
-                scheduler,
-                modelBaseStateData,
-                arrivingEvs.arrivals
-              )
-          }
-          .getOrElse(
-            throw new InconsistentStateException(
-              s"The model ${modelBaseStateData.model} was not provided with needed EV data."
-            )
->>>>>>> c2ee2bba
+            arrivingEvs.arrivals
           )
       }
       .getOrElse(
@@ -403,16 +370,14 @@
       modelBaseStateData: ParticipantModelBaseStateData[
         ApparentPower,
         EvcsRelevantData,
-<<<<<<< HEAD
         EvcsState,
-=======
->>>>>>> c2ee2bba
         EvcsModel
       ],
       requestedDepartingEvs: Seq[UUID]
   ): ParticipantModelBaseStateData[
     ApparentPower,
     EvcsRelevantData,
+    EvcsState,
     EvcsModel
   ] = {
 
@@ -420,43 +385,21 @@
       modelBaseStateData.services
     )
 
-<<<<<<< HEAD
+    // retrieve the last updated set of parked EVs
     val (tickInterval, lastState) =
-      getTickIntervalAndLastState(currentTick, modelBaseStateData)
-=======
-    // retrieve the last updated set of parked EVs
-    val (tickInterval, lastEvs) =
-      getTickIntervalAndLastEvs(tick, modelBaseStateData)
-
-    validateDepartures(lastEvs, requestedDepartingEvs)
->>>>>>> c2ee2bba
+      getTickIntervalAndLastState(tick, modelBaseStateData)
+
+    validateDepartures(lastState.evs, requestedDepartingEvs)
 
     val evcsModel = getEvcsModel(modelBaseStateData)
 
     val voltage =
-<<<<<<< HEAD
-      getAndCheckNodalVoltage(modelBaseStateData, currentTick)
-
-    validateEvMovements(
-      lastState.evs,
-      evcsMovementsData.movements,
-      evcsModel.chargingPoints
-    )
-=======
       getAndCheckNodalVoltage(modelBaseStateData, tick)
->>>>>>> c2ee2bba
 
     // calculate power with evs that have been parked up until now
-    val relevantData =
-      EvcsRelevantData(
-        tickInterval
-      )
-
-<<<<<<< HEAD
-    val (power, updatedState) =
-=======
-    val (result, evModelsCalculated) =
->>>>>>> c2ee2bba
+    val relevantData = EvcsRelevantData(tickInterval)
+
+    val (result, updateState) =
       evcsModel.calculatePowerAndEvSoc(
         tick,
         voltage,
@@ -464,48 +407,14 @@
         lastState
       )
 
-<<<<<<< HEAD
-    {
-      val departedEvs = calculateDepartedEvs(
-        updatedState.evs,
-        evcsMovementsData.movements
-      )
-      if (departedEvs.nonEmpty) {
-        evServiceRef ! DepartedEvsResponse(
-          evcsModel.uuid,
-          departedEvs
-        )
-=======
     val (departingEvs, stayingEvs) =
-      evModelsCalculated.partition { ev =>
+      updateState.evs.partition { ev =>
         // EV has been parked up until now and is now departing
         requestedDepartingEvs.contains(ev.getUuid)
->>>>>>> c2ee2bba
       }
 
-<<<<<<< HEAD
-    val stayingEvs = calculateStayingEvs(
-      updatedState.evs,
-      evcsMovementsData.movements
-    )
-
-    val updatedStateStore = ValueStore.updateValueStore(
-      modelBaseStateData.stateDataStore,
-      currentTick,
-      EvcsState(evs = stayingEvs)
-    )
-
-    updateValueStoresInformListenersAndGoToIdleWithUpdatedBaseStateData(
-      scheduler,
-      modelBaseStateData.copy(stateDataStore = updatedStateStore),
-      power
-    )
-  }
-
-  private def getTickIntervalAndLastState(
-=======
-    val updatedRelevantData = relevantData.copy(
-      currentEvs = stayingEvs
+    val stateWithoutDeparting = updateState.copy(
+      evs = stayingEvs
     )
 
     if (departingEvs.nonEmpty) {
@@ -520,7 +429,7 @@
       modelBaseStateData,
       tick,
       result,
-      updatedRelevantData
+      stateWithoutDeparting
     )
   }
 
@@ -546,6 +455,7 @@
       modelBaseStateData: ParticipantModelBaseStateData[
         ApparentPower,
         EvcsRelevantData,
+        EvcsState,
         EvcsModel
       ],
       arrivingEvs: Seq[EvModel]
@@ -555,16 +465,12 @@
 
     // retrieve the last updated set of parked EVs, which could stem from
     // the current tick if there were departures for this tick as well
-    val (tickInterval, lastEvs) =
-      getTickIntervalAndLastEvs(tick, modelBaseStateData)
-
-    validateArrivals(lastEvs, arrivingEvs, evcsModel.chargingPoints)
-
-    val relevantData =
-      EvcsRelevantData(
-        tickInterval,
-        lastEvs
-      )
+    val (tickInterval, lastState) =
+      getTickIntervalAndLastState(tick, modelBaseStateData)
+
+    validateArrivals(lastState.evs, arrivingEvs, evcsModel.chargingPoints)
+
+    val relevantData = EvcsRelevantData(tickInterval)
 
     val updatedStateData =
       if (tickInterval > 0) {
@@ -576,40 +482,40 @@
           getAndCheckNodalVoltage(modelBaseStateData, tick)
 
         // calculate power with evs that have been parked up until now
-        val (result, evModelsCalculated) =
+        val (result, updatedState) =
           evcsModel.calculatePowerAndEvSoc(
             tick,
             voltage,
-            relevantData
+            relevantData,
+            lastState
           )
 
-        val updatedRelevantData = relevantData.copy(
-          currentEvs = evModelsCalculated ++ arrivingEvs
+        val stateWithArriving = updatedState.copy(
+          evs = updatedState.evs ++ arrivingEvs
         )
 
         updateValueStoresInformListeners(
           modelBaseStateData,
           tick,
           result,
-          updatedRelevantData
+          stateWithArriving
         )
       } else {
         // if some EVs were departing at the current tick,
         // we're already up-to-date in that regard
 
-        val updatedRelevantData = relevantData.copy(
-          currentEvs = lastEvs ++ arrivingEvs
-        )
-
-        val updatedRelevantDataStore =
-          ValueStore.updateValueStore(
-            modelBaseStateData.calcRelevantDateStore,
-            tick,
-            updatedRelevantData
-          )
+        val updatedState = lastState.copy(
+          evs = lastState.evs ++ arrivingEvs
+        )
+
+        val updatedStateStore = ValueStore.updateValueStore(
+          modelBaseStateData.stateDataStore,
+          tick,
+          updatedState
+        )
 
         modelBaseStateData.copy(
-          calcRelevantDateStore = updatedRelevantDataStore
+          stateDataStore = updatedStateStore
         )
       }
 
@@ -628,8 +534,8 @@
     *   The current tick
     * @param result
     *   Result of simulation
-    * @param relevantData
-    *   Data, that have been relevant to this calculation
+    * @param newState
+    *   The new state
     * @return
     *   Desired state change
     */
@@ -637,14 +543,16 @@
       baseStateData: ParticipantModelBaseStateData[
         ApparentPower,
         EvcsRelevantData,
+        EvcsState,
         EvcsModel
       ],
       tick: Long,
       result: ApparentPower,
-      relevantData: EvcsRelevantData
+      newState: EvcsState
   ): ParticipantModelBaseStateData[
     ApparentPower,
     EvcsRelevantData,
+    EvcsState,
     EvcsModel
   ] = {
     /* Update the value stores */
@@ -654,12 +562,11 @@
         tick,
         result
       )
-    val updatedRelevantDataStore =
-      ValueStore.updateValueStore(
-        baseStateData.calcRelevantDateStore,
-        tick,
-        relevantData
-      )
+    val updatedStateStore = ValueStore.updateValueStore(
+      baseStateData.stateDataStore,
+      tick,
+      newState
+    )
 
     /* Inform the listeners about new result */
     announceSimulationResult(
@@ -671,12 +578,11 @@
     /* Update the base state data */
     baseStateData.copy(
       resultValueStore = updatedValueStore,
-      calcRelevantDateStore = updatedRelevantDataStore
-    )
-  }
-
-  private def getTickIntervalAndLastEvs(
->>>>>>> c2ee2bba
+      stateDataStore = updatedStateStore
+    )
+  }
+
+  private def getTickIntervalAndLastState(
       currentTick: Long,
       modelBaseStateData: ParticipantModelBaseStateData[
         _ <: ApparentPower,
@@ -684,19 +590,11 @@
         _,
         _
       ]
-<<<<<<< HEAD
   ): (Long, EvcsState) = {
     modelBaseStateData.stateDataStore
-      .last(currentTick - 1) match {
+      .last(currentTick) match {
       case Some((tick, state: EvcsState)) =>
         (currentTick - tick, state)
-=======
-  ): (Long, Set[EvModel]) = {
-    modelBaseStateData.calcRelevantDateStore
-      .last(currentTick) match {
-      case Some((tick, EvcsRelevantData(_, evs))) =>
-        (currentTick - tick, evs)
->>>>>>> c2ee2bba
       case _ =>
         /* At the first tick, we are not able to determine the tick interval from last tick
          * (since there is none). Then we use a fall back ev stem distance.
