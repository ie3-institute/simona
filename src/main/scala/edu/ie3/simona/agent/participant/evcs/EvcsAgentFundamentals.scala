--- conflicted
+++ resolved
@@ -7,14 +7,10 @@
 package edu.ie3.simona.agent.participant.evcs
 
 import akka.actor.{ActorRef, FSM}
-<<<<<<< HEAD
 import com.typesafe.scalalogging.LazyLogging
-=======
->>>>>>> 27ddb1a0
 import edu.ie3.datamodel.models.StandardUnits
 import edu.ie3.datamodel.models.input.system.EvcsInput
 import edu.ie3.datamodel.models.result.system.{
-  EvResult,
   EvcsResult,
   SystemParticipantResult
 }
@@ -29,32 +25,21 @@
 import edu.ie3.simona.agent.participant.statedata.BaseStateData.{
   FlexStateData,
   ParticipantModelBaseStateData
-<<<<<<< HEAD
-=======
-}
-import edu.ie3.simona.agent.participant.statedata.{
-  BaseStateData,
-  ParticipantStateData
->>>>>>> 27ddb1a0
 }
 import edu.ie3.simona.agent.participant.statedata.ParticipantStateData
 import edu.ie3.simona.agent.participant.statedata.ParticipantStateData.InputModelContainer
 import edu.ie3.simona.agent.participant.statedata.BaseStateData
 import edu.ie3.simona.agent.state.AgentState
 import edu.ie3.simona.agent.state.AgentState.Idle
+import edu.ie3.simona.api.data.ev.model.EvModel
 import edu.ie3.simona.config.SimonaConfig.EvcsRuntimeConfig
 import edu.ie3.simona.event.ResultEvent.ParticipantResultEvent
-<<<<<<< HEAD
 import edu.ie3.simona.event.notifier.NotifierConfig
-=======
-import edu.ie3.simona.event.notifier.ParticipantNotifierConfig
->>>>>>> 27ddb1a0
 import edu.ie3.simona.exceptions.agent.{
   AgentInitializationException,
   InconsistentStateException,
   InvalidRequestException
 }
-<<<<<<< HEAD
 import edu.ie3.simona.io.result.AccompaniedSimulationResult
 import edu.ie3.simona.model.participant.FlexChangeIndicator
 import edu.ie3.simona.ontology.messages.services.EvMessage.{
@@ -65,24 +50,12 @@
 import edu.ie3.simona.model.participant.evcs.EvcsModel
 import edu.ie3.simona.model.participant.evcs.EvcsModel.{
   EvcsRelevantData,
-  EvcsState,
-  PowerEntry
-}
-import edu.ie3.simona.ontology.messages.PowerMessage.AssetPowerChangedMessage
-import edu.ie3.simona.ontology.messages.services.EvMessage._
-import edu.ie3.simona.util.SimonaConstants
-import edu.ie3.simona.util.TickUtil.TickLong
-=======
-import edu.ie3.simona.model.participant.evcs.EvcsModel
-import edu.ie3.simona.model.participant.evcs.EvcsModel.{
-  EvcsRelevantData,
   EvcsState
 }
 import edu.ie3.simona.ontology.messages.PowerMessage.AssetPowerChangedMessage
 import edu.ie3.simona.ontology.messages.services.EvMessage._
 import edu.ie3.simona.util.SimonaConstants
 import edu.ie3.simona.util.TickUtil.{RichZonedDateTime, TickLong}
->>>>>>> 27ddb1a0
 import edu.ie3.util.quantities.PowerSystemUnits.PU
 import tech.units.indriya.ComparableQuantity
 import tech.units.indriya.quantity.Quantities
@@ -138,11 +111,7 @@
       simulationEndDate: ZonedDateTime,
       resolution: Long,
       requestVoltageDeviationThreshold: Double,
-<<<<<<< HEAD
       outputConfig: NotifierConfig,
-=======
-      outputConfig: ParticipantNotifierConfig,
->>>>>>> 27ddb1a0
       maybeEmAgent: Option[ActorRef]
   ): ParticipantModelBaseStateData[
     ApparentPower,
@@ -160,7 +129,6 @@
         s"EvcsAgent cannot be initialized without an ev data service!"
       )
 
-<<<<<<< HEAD
     baseStateDataForModelCalculation(
       inputModel,
       modelConfig,
@@ -213,8 +181,6 @@
     EvcsModel
   ] = {
 
-=======
->>>>>>> 27ddb1a0
     /* Build the calculation model */
     val model =
       buildModel(
@@ -233,18 +199,14 @@
       simulationStartDate,
       simulationEndDate,
       model,
-      services,
+      servicesOpt,
       outputConfig,
       Array.emptyLongArray, // Additional activation of the evcs agent is not needed
       Map.empty,
       requestVoltageDeviationThreshold,
       ValueStore.forVoltage(
         resolution * 10, // FIXME probably need to increase this for grid oriented scheduling
-<<<<<<< HEAD
         inputModel.electricalInputModel.getNode
-=======
-        inputModel.getNode
->>>>>>> 27ddb1a0
           .getvTarget()
           .to(PU)
       ),
@@ -252,10 +214,7 @@
       ValueStore(resolution * 10),
       ValueStore(resolution * 10),
       ValueStore(resolution * 10),
-<<<<<<< HEAD
       ValueStore(resolution * 10),
-=======
->>>>>>> 27ddb1a0
       maybeEmAgent.map(FlexStateData(_, ValueStore(resolution * 10)))
     )
   }
@@ -273,7 +232,6 @@
     modelConfig.chargingStrategy
   )
 
-<<<<<<< HEAD
   override protected def createInitialState(
       baseStateData: ParticipantModelBaseStateData[
         ApparentPower,
@@ -282,9 +240,6 @@
         EvcsModel
       ]
   ): EvcsState =
-=======
-  override protected def createInitialState(): EvcsState =
->>>>>>> 27ddb1a0
     EvcsState(
       Set.empty,
       Map.empty,
@@ -318,7 +273,6 @@
     EvcsRelevantData(tick, movements, voltages)
   }
 
-<<<<<<< HEAD
   /** Handle an active power change by flex control.
     * @param tick
     *   Tick, in which control is issued
@@ -335,33 +289,22 @@
     */
   def handleControlledPowerChange(
       tick: Long,
-=======
-  override protected def calculateResult(
->>>>>>> 27ddb1a0
       baseStateData: ParticipantModelBaseStateData[
         ApparentPower,
         EvcsRelevantData,
         EvcsState,
         EvcsModel
       ],
-<<<<<<< HEAD
       data: EvcsRelevantData,
       lastState: EvcsState,
       setPower: ComparableQuantity[Power]
   ): (EvcsState, ApparentPower, FlexChangeIndicator) = {
     /* Calculate the power */
     val voltage = getAndCheckNodalVoltage(baseStateData, tick)
-=======
-      currentTick: Long,
-      activePower: ComparableQuantity[Power]
-  ): ApparentPower = {
-    val voltage = getAndCheckNodalVoltage(baseStateData, currentTick)
->>>>>>> 27ddb1a0
 
     val reactivePower = baseStateData.model match {
       case model: EvcsModel =>
         model.calculateReactivePower(
-<<<<<<< HEAD
           setPower,
           voltage
         )
@@ -372,14 +315,6 @@
     val (updatedState, flexChangeIndicator) =
       baseStateData.model.handleControlledPowerChange(data, lastState, setPower)
     (updatedState, result, flexChangeIndicator)
-=======
-          activePower,
-          voltage
-        )
-    }
-
-    ApparentPower(activePower, reactivePower)
->>>>>>> 27ddb1a0
   }
 
   /** Partial function, that is able to transfer
@@ -413,11 +348,8 @@
     *
     * @param baseStateData
     *   The base state data with collected secondary data
-<<<<<<< HEAD
     * @param maybeLastModelState
     *   Optional last model state
-=======
->>>>>>> 27ddb1a0
     * @param currentTick
     *   Tick, the trigger belongs to
     * @param scheduler
@@ -432,10 +364,7 @@
         EvcsState,
         EvcsModel
       ],
-<<<<<<< HEAD
       maybeLastModelState: Option[EvcsState],
-=======
->>>>>>> 27ddb1a0
       currentTick: Long,
       scheduler: ActorRef
   ): FSM.State[AgentState, ParticipantStateData[ApparentPower]] = {
@@ -488,7 +417,6 @@
     evServiceRef ! FreeLotsResponse(
       modelBaseStateData.model.uuid,
       modelBaseStateData.model.chargingPoints - lastState.evs.size
-<<<<<<< HEAD
     )
   }
 
@@ -512,8 +440,6 @@
   ): Unit = {
     val evServiceRef = getService[ActorEvMovementsService](
       modelBaseStateData.services
-=======
->>>>>>> 27ddb1a0
     )
 
     val lastState =
@@ -541,64 +467,17 @@
     }
   }
 
-  /** Handle a charging price request. Based on the given type of charging
-    * station and the current "state" of the charging station, a price is
-    * calculated and sent back to the requesting entity.
+  /** Handle a request for returning those EVs that are departing at the current
+    * tick. SOC and results are calculated and corresponding listeners are
+    * informed.
     *
     * @param tick
-<<<<<<< HEAD
     *   The current simulation tick
     * @param baseStateData
     *   The current Base state data
     * @param requestedDepartingEvs
     *   The UUIDs of EVs that are requested to be returned
-=======
-    *   Current simulation time
-    * @param modelBaseStateData
-    *   Base state orientation
->>>>>>> 27ddb1a0
-    */
-  protected def handleCurrentPriceRequest(
-      tick: Long,
-      requestedDepartingEvs: Seq[UUID],
-      baseStateData: ParticipantModelBaseStateData[
-        ApparentPower,
-        EvcsRelevantData,
-        EvcsState,
-        EvcsModel
-      ]
-<<<<<<< HEAD
-=======
-  ): Unit = {
-    val evServiceRef = getService[ActorEvMovementsService](
-      modelBaseStateData.services
-    )
-
-    val lastState =
-      getLastOrInitialStateData(modelBaseStateData, tick - 1)
-
-    modelBaseStateData.model.calculateCurrentPriceSignalToCommunicateToEvs(
-      tick,
-      lastState
-    ) match {
-      case Some(price) =>
-        evServiceRef ! CurrentPriceResponse(
-          modelBaseStateData.modelUuid,
-          price
-        )
-      case None =>
-        /* there is no useful price signal for this evcs, either because it is a private evcs
-         * or because there is no data available to determine a useful price signal.
-         * Because the evServiceRef needs a value and not an option[value], we return 0
-         * --> this should be adapted
-         */
-        evServiceRef ! CurrentPriceResponse(
-          modelBaseStateData.modelUuid,
-          0d
-        )
-    }
-  }
-
+    */
   protected def handleDepartingEvsRequest(
       tick: Long,
       requestedDepartingEvs: Seq[UUID],
@@ -608,7 +487,6 @@
         EvcsState,
         EvcsModel
       ]
->>>>>>> 27ddb1a0
   ): ParticipantModelBaseStateData[
     ApparentPower,
     EvcsRelevantData,
@@ -631,11 +509,6 @@
           s"Cannot return departing EVs from EVCS ${baseStateData.modelUuid} since we have no parked EVs"
         )
       )
-<<<<<<< HEAD
-
-    baseStateData.model.validateDepartures(lastState.evs, requestedDepartingEvs)
-
-=======
 
     baseStateData.model.validateDepartures(lastState.evs, requestedDepartingEvs)
 
@@ -656,7 +529,6 @@
       )
     }
 
->>>>>>> 27ddb1a0
     val voltage = baseStateData.voltageValueStore
       .last(tick)
       .map { case (_, voltage) =>
@@ -664,44 +536,12 @@
       }
       .getOrElse(Quantities.getQuantity(1d, StandardUnits.VOLTAGE_MAGNITUDE))
 
-<<<<<<< HEAD
-    val (updatedEvs, evResults, powerEntries) = baseStateData.model
-      .applySchedule(
-        tick,
-        voltage,
-        lastState
-=======
     /* Calculate evcs power for interval since last update, save for updating value store, and inform listeners */
     val updatedResultValueStore =
       determineResultsAnnounceUpdateValueStore(
         lastState,
         tick,
         voltage,
-        baseStateData
->>>>>>> 27ddb1a0
-      )
-      .unzip3
-
-<<<<<<< HEAD
-    val (departingEvs, stayingEvs) = updatedEvs.partition { ev =>
-      requestedDepartingEvs.contains(ev.getUuid)
-    }
-
-    // send back departing EVs
-    if (requestedDepartingEvs.nonEmpty) {
-      evServiceRef ! DepartingEvsResponse(
-        baseStateData.modelUuid,
-        departingEvs
-      )
-    }
-
-    /* Calculate evcs power for interval since last update, save for updating value store, and inform listeners */
-    val updatedResultValueStore =
-      determineResultsAnnounceUpdateValueStore(
-        powerEntries.flatten,
-        evResults.toSeq.flatten,
-        tick,
-        lastState.tick,
         baseStateData
       )
 
@@ -719,22 +559,6 @@
       case _ => None
     }
 
-=======
-    val stayingSchedules = lastState.schedule.flatMap {
-      case (ev, maybeSchedule) if !requestedDepartingEvs.contains(ev.getUuid) =>
-        Some(
-          ev -> maybeSchedule.map(scheduleContainer =>
-            scheduleContainer.copy(schedule =
-              scheduleContainer.schedule.filter(_.tickStop >= tick)
-            // filter(_.tickStop > currentTick)
-            // TODO is it possible to remove also the schedules that ended at currentTick? -> probably yes, test required
-            )
-          )
-        )
-      case _ => None
-    }
-
->>>>>>> 27ddb1a0
     val newState = EvcsState(stayingEvs, stayingSchedules, tick)
 
     baseStateData.copy(
@@ -899,17 +723,11 @@
                   EvcsState,
                   EvcsModel
                 ] =>
-<<<<<<< HEAD
-              // FIXME this is still incomplete
-
-              /* Relevant data for EvcsModel to calculate new SoC for all EVs */
-=======
               // FIXME this is still incomplete ?
 
               val lastState =
                 getLastOrInitialStateData(modelBaseStateData, requestTick)
 
->>>>>>> 27ddb1a0
               val voltage = modelBaseStateData.voltageValueStore
                 .last(requestTick)
                 .map { case (_, voltage) =>
@@ -919,32 +737,11 @@
                   Quantities.getQuantity(1d, StandardUnits.VOLTAGE_MAGNITUDE)
                 )
 
-<<<<<<< HEAD
-              val lastState =
-                getLastOrInitialStateData(modelBaseStateData, requestTick)
-
-              val (_, evResults, powerEntries) =
-                modelBaseStateData.model
-                  .applySchedule(
-                    requestTick,
-                    voltage,
-                    lastState
-                  )
-                  .unzip3
-
-              val updatedResultValueStore =
-                determineResultsAnnounceUpdateValueStore(
-                  powerEntries.flatten,
-                  evResults.toSeq.flatten,
-                  requestTick,
-                  lastState.tick,
-=======
               val updatedResultValueStore =
                 determineResultsAnnounceUpdateValueStore(
                   lastState,
                   requestTick,
                   voltage,
->>>>>>> 27ddb1a0
                   modelBaseStateData
                 )
 
@@ -1014,29 +811,11 @@
             Quantities.getQuantity(1d, StandardUnits.VOLTAGE_MAGNITUDE)
           )
 
-<<<<<<< HEAD
-        val (_, evResults, powerEntries) =
-          baseStateData.model
-            .applySchedule(
-              lastTick,
-              voltage,
-              lastState
-            )
-            .unzip3
-
-        val updatedResultValueStore =
-          determineResultsAnnounceUpdateValueStore(
-            powerEntries.flatten,
-            evResults.toSeq.flatten,
-            tick,
-            lastTick,
-=======
         val updatedResultValueStore =
           determineResultsAnnounceUpdateValueStore(
             lastState,
             tick,
             voltage,
->>>>>>> 27ddb1a0
             baseStateData
           )
 
@@ -1053,21 +832,6 @@
 
   }
 
-<<<<<<< HEAD
-  /** Determine evcs results according to DEVS logic (in each tick, where
-    * something relevant happens), announce them to listeners and update the
-    * result value store.
-    *
-    * @param powerEntries
-    *   Set of [[PowerEntry]]s determined, while applying the schedule to each
-    *   ev
-    * @param evResults
-    *   EV results to send out
-    * @param requestTick
-    *   Tick, where the result is requested
-    * @param lastSchedulingTick
-    *   Last tick, when a schedule has been applied
-=======
   /** Determine evcs results, announce them to listeners and update the result
     * value store.
     *
@@ -1077,23 +841,15 @@
     *   The tick up to which results should be calculated for
     * @param voltage
     *   The voltage magnitude used for reactive power calculation
->>>>>>> 27ddb1a0
     * @param modelBaseStateData
     *   Model base state data
     * @return
     *   The updated result value store
     */
   private def determineResultsAnnounceUpdateValueStore(
-<<<<<<< HEAD
-      powerEntries: Set[PowerEntry],
-      evResults: Seq[EvResult],
-      requestTick: Long,
-      lastSchedulingTick: Long,
-=======
       lastState: EvcsState,
       tick: Long,
       voltage: ComparableQuantity[Dimensionless],
->>>>>>> 27ddb1a0
       modelBaseStateData: ParticipantModelBaseStateData[
         ApparentPower,
         EvcsRelevantData,
@@ -1102,73 +858,17 @@
       ]
   ): ValueStore[ApparentPower] = {
 
-<<<<<<< HEAD
-=======
     val (evResults, evcsResults) = modelBaseStateData.model.createResults(
       lastState,
       tick,
       voltage
     )
 
->>>>>>> 27ddb1a0
     // send out EV results
     evResults.foreach { result =>
       listener.foreach(_ ! ParticipantResultEvent(result))
     }
 
-<<<<<<< HEAD
-    /* Power updates are already in the resultValueStore until the tick of the last event. Determine this tick to
-     * know from where on new updates need to be written into the value store.
-     */
-    val lastUpdateTick = math.max(
-      lastSchedulingTick,
-      modelBaseStateData.resultValueStore
-        .lastKnownTick(requestTick - 1)
-        .getOrElse(0L)
-    )
-
-    /* Get applicable power values */
-    val filteredPowerEntries = powerEntries.filter {
-      case PowerEntry(start, end, _) =>
-        end >= lastUpdateTick && start <= requestTick
-    }
-
-    val tickToApparentPower =
-      filteredPowerEntries.map(_.start).toSeq.distinct.sorted.map { tick =>
-        /* An power entry might start before the actual time frame of interest, thereby correct this */
-        val powerTick = math.max(tick, lastUpdateTick)
-        val power = filteredPowerEntries
-          .filter { case PowerEntry(start, end, _) =>
-            tick >= start && tick < end
-          }
-          .map { case PowerEntry(_, _, power) =>
-            (power.p, power.q)
-          }
-          .foldLeft(
-            Quantities.getQuantity(0d, StandardUnits.ACTIVE_POWER_RESULT),
-            Quantities.getQuantity(0d, StandardUnits.REACTIVE_POWER_RESULT)
-          ) { case ((p, q), (currentP, currentQ)) =>
-            (p.add(currentP), q.add(currentQ))
-          } match {
-          case (p, q) => ApparentPower(p, q)
-        }
-        powerTick -> power
-      }
-
-    tickToApparentPower.foldLeft(modelBaseStateData.resultValueStore) {
-      case (resultValueStore, (tick, apparentPower)) =>
-        /* Inform the listeners about new result */
-        announceSimulationResult(
-          modelBaseStateData,
-          tick,
-          AccompaniedSimulationResult(apparentPower)
-        )(modelBaseStateData.outputConfig)
-        /* Update resultValueStore with result */
-        ValueStore.updateValueStore(
-          resultValueStore,
-          tick,
-          apparentPower
-=======
     evcsResults.foldLeft(modelBaseStateData.resultValueStore) {
       case (resultValueStore, result) =>
         /* Inform the listeners about new result */
@@ -1182,7 +882,6 @@
           resultValueStore,
           result.getTime.toTick(modelBaseStateData.startDate),
           ApparentPower(result.getP, result.getQ)
->>>>>>> 27ddb1a0
         )
     }
   }
