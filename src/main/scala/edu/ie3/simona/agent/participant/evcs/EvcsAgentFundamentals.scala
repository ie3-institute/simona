/*
 * © 2021. TU Dortmund University,
 * Institute of Energy Systems, Energy Efficiency and Energy Economics,
 * Research group Distribution grid planning and operation
 */

package edu.ie3.simona.agent.participant.evcs

import edu.ie3.datamodel.models.input.system.EvcsInput
import edu.ie3.datamodel.models.result.ResultEntity
import edu.ie3.datamodel.models.result.system.{
  EvcsResult,
  SystemParticipantResult,
}
import edu.ie3.simona.agent.ValueStore
import edu.ie3.simona.agent.grid.GridAgentMessages.AssetPowerChangedMessage
import edu.ie3.simona.agent.participant.ParticipantAgent.getAndCheckNodalVoltage
import edu.ie3.simona.agent.participant.ParticipantAgentFundamentals
import edu.ie3.simona.agent.participant.data.Data.PrimaryData.ApparentPower
import edu.ie3.simona.agent.participant.data.Data.SecondaryData
import edu.ie3.simona.agent.participant.data.secondary.SecondaryDataService
import edu.ie3.simona.agent.participant.data.secondary.SecondaryDataService.ActorExtEvDataService
import edu.ie3.simona.agent.participant.evcs.EvcsAgent.neededServices
import edu.ie3.simona.agent.participant.statedata.BaseStateData.{
  FlexControlledData,
  ParticipantModelBaseStateData,
}
import edu.ie3.simona.agent.participant.statedata.ParticipantStateData.InputModelContainer
import edu.ie3.simona.agent.participant.statedata.{
  BaseStateData,
  ParticipantStateData,
}
import edu.ie3.simona.agent.state.AgentState
import edu.ie3.simona.agent.state.AgentState.Idle
<<<<<<< HEAD
import edu.ie3.simona.api.data.ev.model.EvModel
import edu.ie3.simona.config.RuntimeConfig.SimpleRuntimeConfig
import edu.ie3.simona.event.notifier.ParticipantNotifierConfig
=======
import edu.ie3.simona.config.SimonaConfig.EvcsRuntimeConfig
import edu.ie3.simona.event.ResultEvent.ParticipantResultEvent
import edu.ie3.simona.event.notifier.NotifierConfig
>>>>>>> 12f4e119
import edu.ie3.simona.exceptions.agent.{
  AgentInitializationException,
  InconsistentStateException,
  InvalidRequestException,
}
import edu.ie3.simona.io.result.AccompaniedSimulationResult
import edu.ie3.simona.model.participant.FlexChangeIndicator
import edu.ie3.simona.model.participant.evcs.EvcsModel
import edu.ie3.simona.model.participant.evcs.EvcsModel.{
  EvcsRelevantData,
  EvcsState,
}
import edu.ie3.simona.ontology.messages.flex.FlexibilityMessage.{
  FlexRequest,
  FlexResponse,
}
import edu.ie3.simona.ontology.messages.services.EvMessage._
import edu.ie3.simona.util.SimonaConstants
import edu.ie3.simona.util.TickUtil.RichZonedDateTime
import edu.ie3.util.quantities.PowerSystemUnits.{MEGAVAR, MEGAWATT, PU}
import edu.ie3.util.quantities.QuantityUtils.RichQuantityDouble
<<<<<<< HEAD
import edu.ie3.util.scala.quantities.Kilovars
import squants.{Dimensionless, Each}
import squants.energy.Kilowatts
=======
import edu.ie3.util.scala.quantities.Megavars
import org.apache.pekko.actor.typed.scaladsl.adapter.ClassicActorRefOps
import org.apache.pekko.actor.typed.{ActorRef => TypedActorRef}
import org.apache.pekko.actor.{ActorRef, FSM}
import squants.energy.Megawatts
import squants.{Dimensionless, Each, Power}
>>>>>>> 12f4e119

import java.time.ZonedDateTime
import java.util.UUID
import scala.collection.immutable.SortedSet
import scala.reflect.{ClassTag, classTag}

protected trait EvcsAgentFundamentals
    extends ParticipantAgentFundamentals[
      ApparentPower,
      EvcsRelevantData,
      EvcsState,
      ParticipantStateData[ApparentPower],
      EvcsInput,
<<<<<<< HEAD
      SimpleRuntimeConfig,
      EvcsModel
    ]
    with LazyLogging {
=======
      EvcsRuntimeConfig,
      EvcsModel,
    ] {
>>>>>>> 12f4e119
  this: EvcsAgent =>
  override protected val pdClassTag: ClassTag[ApparentPower] =
    classTag[ApparentPower]

  /** Determines the needed base state data in dependence of the foreseen
    * simulation mode of the agent.
    *
    * @param inputModel
    *   Input model definition
    * @param modelConfig
    *   Configuration of the model
    * @param services
    *   Collection of services to register with
    * @param simulationStartDate
    *   Real world time date time, when the simulation starts
    * @param simulationEndDate
    *   Real world time date time, when the simulation ends
    * @param resolution
    *   Agents regular time bin it wants to be triggered e.g one hour
    * @param requestVoltageDeviationThreshold
    *   Threshold, after which two nodal voltage magnitudes from participant
    *   power requests for the same tick are considered to be different
    * @param outputConfig
    *   Config of the output behaviour for simulation results
    * @return
    *   A [[ParticipantModelBaseStateData]] that reflects the behaviour based on
    *   the data source definition
    */
  override def determineModelBaseStateData(
<<<<<<< HEAD
      inputModel: EvcsInput,
      modelConfig: SimpleRuntimeConfig,
      services: Option[Vector[SecondaryDataService[_ <: SecondaryData]]],
=======
      inputModel: InputModelContainer[EvcsInput],
      modelConfig: EvcsRuntimeConfig,
      services: Iterable[SecondaryDataService[_ <: SecondaryData]],
>>>>>>> 12f4e119
      simulationStartDate: ZonedDateTime,
      simulationEndDate: ZonedDateTime,
      resolution: Long,
      requestVoltageDeviationThreshold: Double,
      outputConfig: NotifierConfig,
      maybeEmAgent: Option[TypedActorRef[FlexResponse]],
  ): ParticipantModelBaseStateData[
    ApparentPower,
    EvcsRelevantData,
    EvcsState,
    EvcsModel,
  ] = {
    /* Check for needed services */
    if (!services.toSeq.map(_.getClass).containsSlice(neededServices))
      throw new AgentInitializationException(
        s"EvcsAgent cannot be initialized without an ev data service!"
      )

<<<<<<< HEAD
    baseStateDataForModelCalculation(
      inputModel,
      modelConfig,
      services,
      simulationStartDate,
      simulationEndDate,
      timeBin,
      requestVoltageDeviationThreshold,
      outputConfig
    )
  }

  /** Determine needed base state data for model calculation simulation mode.
    *
    * @param inputModel
    *   Input model
    * @param modelConfig
    *   Configuration for the model
    * @param servicesOpt
    *   [[Option]] on a vector of [[SecondaryDataService]] s
    * @param simulationStartDate
    *   Real world time date time, when the simulation starts
    * @param simulationEndDate
    *   Real world time date time, when the simulation ends
    * @param timeBin
    *   Agents regular time bin it wants to be triggered e.g one hour
    * @param requestVoltageDeviationThreshold
    *   Threshold, after which two nodal voltage magnitudes from participant
    *   power requests for the same tick are considered to be different
    * @param outputConfig
    *   Config of the output behaviour for simulation results
    * @return
    *   Needed base state data for model calculation
    */
  def baseStateDataForModelCalculation(
      inputModel: EvcsInput,
      modelConfig: SimpleRuntimeConfig,
      servicesOpt: Option[Vector[SecondaryDataService[_ <: SecondaryData]]],
      simulationStartDate: ZonedDateTime,
      simulationEndDate: ZonedDateTime,
      timeBin: Long,
      requestVoltageDeviationThreshold: Double,
      outputConfig: ParticipantNotifierConfig
  ): ParticipantModelBaseStateData[
    ApparentPower,
    EvcsRelevantData,
    EvcsModel
  ] = {

=======
>>>>>>> 12f4e119
    /* Build the calculation model */
    val model =
      buildModel(
        inputModel,
        modelConfig,
        simulationStartDate,
        simulationEndDate,
      )

    ParticipantModelBaseStateData[
      ApparentPower,
      EvcsRelevantData,
      EvcsState,
      EvcsModel,
    ](
      simulationStartDate,
      simulationEndDate,
      model,
      services,
      outputConfig,
      SortedSet.empty, // Additional activation of the evcs agent is not needed
      Map.empty,
      requestVoltageDeviationThreshold,
      ValueStore.forVoltage(
        resolution,
        Each(
          inputModel.electricalInputModel.getNode
            .getvTarget()
            .to(PU)
            .getValue
            .doubleValue
        ),
      ),
      ValueStore(resolution),
      ValueStore(resolution),
      ValueStore(resolution),
      ValueStore(resolution),
      maybeEmAgent.map(FlexControlledData(_, self.toTyped[FlexRequest])),
    )
  }

  override def buildModel(
<<<<<<< HEAD
      inputModel: EvcsInput,
      modelConfig: SimpleRuntimeConfig,
=======
      inputModel: InputModelContainer[EvcsInput],
      modelConfig: EvcsRuntimeConfig,
>>>>>>> 12f4e119
      simulationStartDate: ZonedDateTime,
      simulationEndDate: ZonedDateTime,
  ): EvcsModel = EvcsModel(
    inputModel.electricalInputModel,
    modelConfig.scaling,
    simulationStartDate,
    simulationEndDate,
    modelConfig.chargingStrategy,
    modelConfig.lowestEvSoc,
  )

  override protected def createInitialState(
      baseStateData: ParticipantModelBaseStateData[
        ApparentPower,
        EvcsRelevantData,
        EvcsState,
        EvcsModel,
      ]
  ): EvcsState =
    EvcsState(
      Seq.empty,
      Map.empty,
      SimonaConstants.FIRST_TICK_IN_SIMULATION,
    )

  override protected def createCalcRelevantData(
      baseStateData: ParticipantModelBaseStateData[
        ApparentPower,
        EvcsRelevantData,
        EvcsState,
        EvcsModel,
      ],
      tick: Long,
  ): EvcsRelevantData = {
    // always only take arrivals for the current tick
    // or empty sequence if none arrived
    val arrivingEvs = baseStateData.receivedSecondaryDataStore
      .getOrElse(tick, Map.empty)
      .collectFirst {
        // filter secondary data for arriving EVs data
        case (_, arrivingEvsData: ArrivingEvs) =>
          arrivingEvsData.arrivals
      }
      .getOrElse(Seq.empty)

    EvcsRelevantData(tick, arrivingEvs)
  }

  /** Handle an active power change by flex control.
    *
    * @param tick
    *   Tick, in which control is issued
    * @param baseStateData
    *   Base state data of the agent
    * @param data
    *   Calculation relevant data
    * @param lastState
    *   Last known model state
    * @param setPower
    *   Setpoint active power
    * @return
    *   Updated model state, a result model and a [[FlexChangeIndicator]]
    */
  def handleControlledPowerChange(
      tick: Long,
      baseStateData: ParticipantModelBaseStateData[
        ApparentPower,
        EvcsRelevantData,
        EvcsState,
        EvcsModel,
      ],
      data: EvcsRelevantData,
      lastState: EvcsState,
      setPower: Power,
  ): (
      EvcsState,
      AccompaniedSimulationResult[ApparentPower],
      FlexChangeIndicator,
  ) = {
    /* Calculate the power */
    val voltage = getAndCheckNodalVoltage(baseStateData, tick)

    val reactivePower = baseStateData.model.calculateReactivePower(
      setPower,
      voltage,
    )
    val result = AccompaniedSimulationResult(
      ApparentPower(setPower, reactivePower),
      Seq.empty[ResultEntity],
    )

    /* Handle the request within the model */
    val (updatedState, flexChangeIndicator) =
      baseStateData.model.handleControlledPowerChange(data, lastState, setPower)
    (updatedState, result, flexChangeIndicator)
  }

  /** Partial function, that is able to transfer
    * [[ParticipantModelBaseStateData]] (holding the actual calculation model)
    * into a pair of active and reactive power
    */
  override val calculateModelPowerFunc: (
      Long,
      ParticipantModelBaseStateData[
        ApparentPower,
        EvcsRelevantData,
        EvcsState,
        EvcsModel,
      ],
      EvcsState,
      Dimensionless,
  ) => ApparentPower =
    (_, _, _, _) =>
      throw new InvalidRequestException(
        "Evcs model cannot be run without secondary data."
      )

  /** Calculate the power output of the participant utilising secondary data.
    * However, it might appear, that not the complete set of secondary data is
    * available for the given tick. This might especially be true, if the actor
    * has been additionally activated. This method thereby has to try and fill
    * up missing data with the last known data, as this is still supposed to be
    * valid. The secondary data therefore is put to the calculation relevant
    * data store. <p>The next state is [[Idle]], sending a
    * [[edu.ie3.simona.ontology.messages.SchedulerMessage.Completion]] to
    * scheduler and using update result values.</p>
    *
    * @param baseStateData
    *   The base state data with collected secondary data
    * @param lastModelState
    *   Last model state
    * @param tick
    *   Tick, the trigger belongs to
    * @param scheduler
    *   [[ActorRef]] to the scheduler in the simulation
    * @return
    *   [[Idle]] with updated result values
    */
  override def calculatePowerWithSecondaryDataAndGoToIdle(
      baseStateData: ParticipantModelBaseStateData[
        ApparentPower,
        EvcsRelevantData,
        EvcsState,
        EvcsModel,
      ],
      lastModelState: EvcsState,
      tick: Long,
      scheduler: ActorRef,
  ): FSM.State[AgentState, ParticipantStateData[ApparentPower]] = {
    /* extract EV data from secondary data, which should have been requested and received before */
    baseStateData.receivedSecondaryDataStore
      .getOrElse(tick, Map.empty)
      .values
      .collectFirst {
        // filter secondary data for arriving EVs data
        case _: ArrivingEvs =>
          handleArrivingEvsAndGoIdle(
            tick,
            scheduler,
            baseStateData,
          )
      }
      .getOrElse(
        throw new InconsistentStateException(
          s"The model ${baseStateData.model} was not provided with needed EV data."
        )
      )

  }

  /** Returns the number of free parking lots based on the last available state
    * data.
    *
    * @param tick
    *   The tick that free lots have been requested for
    * @param modelBaseStateData
    *   The state data
    */
  protected def handleFreeLotsRequest(
      tick: Long,
      modelBaseStateData: ParticipantModelBaseStateData[
        ApparentPower,
        EvcsRelevantData,
        EvcsState,
        EvcsModel,
      ],
  ): Unit = {
    val evServiceRef = getService[ActorExtEvDataService](
      modelBaseStateData.services
    )

    val lastState =
      getLastOrInitialStateData(modelBaseStateData, tick - 1)

    evServiceRef ! FreeLotsResponse(
      modelBaseStateData.model.uuid,
      modelBaseStateData.model.chargingPoints - lastState.evs.size,
    )
  }

  /** Handle a request for returning those EVs that are departing at the current
    * tick. SOC and results are calculated and corresponding listeners are
    * informed.
    *
    * @param tick
    *   The current simulation tick
    * @param baseStateData
    *   The current Base state data
    * @param requestedDepartingEvs
    *   The UUIDs of EVs that are requested to be returned
    */
  protected def handleDepartingEvsRequest(
      tick: Long,
      requestedDepartingEvs: Seq[UUID],
      baseStateData: ParticipantModelBaseStateData[
        ApparentPower,
        EvcsRelevantData,
        EvcsState,
        EvcsModel,
      ],
  ): ParticipantModelBaseStateData[
    ApparentPower,
    EvcsRelevantData,
    EvcsState,
    EvcsModel,
  ] = {
    val evServiceRef = getService[ActorExtEvDataService](
      baseStateData.services
    )

    // we don't take the state at the current tick, since
    // that one cannot contain the departing EVs anymore
    val lastState = baseStateData.stateDataStore
      .last(tick - 1)
      .map { case (_, lastState) =>
        lastState
      }
      .getOrElse(
        throw new InvalidRequestException(
          s"Cannot return departing EVs from EVCS ${baseStateData.modelUuid} since we have no parked EVs"
        )
      )

    baseStateData.model.validateDepartures(lastState.evs, requestedDepartingEvs)

    val updatedEvs = baseStateData.model.applySchedule(
      lastState,
      tick,
    )

    val (departingEvs, stayingEvs) = updatedEvs.partition { ev =>
      requestedDepartingEvs.contains(ev.uuid)
    }

    // send back departing EVs
    if (requestedDepartingEvs.nonEmpty) {
      evServiceRef ! DepartingEvsResponse(
        baseStateData.modelUuid,
        departingEvs,
      )
    }

    /* Calculate evcs power for interval since last update, save for updating value store, and inform listeners */
    val updatedResultValueStore =
      determineResultsAnnounceUpdateValueStore(
        lastState,
        tick,
        baseStateData,
      )

    val stayingSchedules =
      lastState.schedule
        .filterNot(requestedDepartingEvs.contains)
        .view
        .mapValues {
          // Remove schedules that ended before or at current tick.
          // Schedule entries ending at current tick do not have any
          // impact on the schedule from the current tick on
          _.filter(_.tickStop > tick)
        }
        .toMap

    val newState = EvcsState(stayingEvs, stayingSchedules, tick)

    baseStateData.copy(
      stateDataStore = ValueStore.updateValueStore(
        baseStateData.stateDataStore,
        tick,
        newState,
      ),
      resultValueStore = updatedResultValueStore,
    )
  }

  /** Handles data message that contains information on arriving EVs. Updates
    * already parked EVs (if applicable) and adds new arrivals. Also calculates
    * new schedules for all staying and arriving EVs. Sends completion message
    * to scheduler without scheduling new activations.
    *
    * @param tick
    *   The current tick that data has arrived for
    * @param scheduler
    *   The scheduler ref
    * @param modelBaseStateData
    *   The state data
    * @return
    *   [[Idle]] with updated relevant data store
    */
  private def handleArrivingEvsAndGoIdle(
      tick: Long,
      scheduler: ActorRef,
      modelBaseStateData: ParticipantModelBaseStateData[
        ApparentPower,
        EvcsRelevantData,
        EvcsState,
        EvcsModel,
      ],
  ): FSM.State[AgentState, ParticipantStateData[ApparentPower]] = {

    val relevantData =
      createCalcRelevantData(modelBaseStateData, tick)

    val lastState = getLastOrInitialStateData(modelBaseStateData, tick)

    val updatedBaseStateData = {
      if (relevantData.arrivals.nonEmpty) {

        val currentEvs = modelBaseStateData.model.determineCurrentEvs(
          relevantData,
          lastState,
        )

        // if new EVs arrived, a new scheduling must be calculated.
        val newSchedule = modelBaseStateData.model.calculateNewScheduling(
          relevantData,
          currentEvs,
        )

        // create new current state
        val newState = EvcsState(currentEvs, newSchedule, tick)

        val updatedStateDataStore = ValueStore.updateValueStore(
          modelBaseStateData.stateDataStore,
          tick,
          newState,
        )

        /* Update the base state data with the updated state data store */
        modelBaseStateData.copy(
          stateDataStore = updatedStateDataStore
        )
      } else
        // Empty arrivals means that there is no data for this EVCS at the current tick,
        // thus we just return and wait for the next activation
        modelBaseStateData
    }

    // if the lastState's tick is the same as the actual tick the results have already been determined and announced when we handled the departedEvs
    if (lastState.tick != tick) {
      determineResultsAnnounceUpdateValueStore(
        lastState,
        currentTick,
        modelBaseStateData,
      )
    }

    // We're only here if we're not flex-controlled, thus sending a Completion is always right
    goToIdleReplyCompletionAndScheduleTriggerForNextAction(
      updatedBaseStateData,
      scheduler,
    )
  }

  /** Determine a reply on a
    * [[edu.ie3.simona.agent.participant.ParticipantAgent.RequestAssetPowerMessage]]
    * by looking up the detailed simulation results, averaging them and
    * returning the equivalent state transition.
    *
    * @param requestTick
    *   The tick, the request belongs to
    * @param baseStateData
    *   Base state data
    * @param mostRecentRequest
    *   The request reply, that most recently has been sent
    * @param nodalVoltage
    *   Current nodal voltage
    * @param updatedVoltageValueStore
    *   Value store with updated nodal voltages
    * @param alternativeResult
    *   Alternative result to use, if no reasonable result can be obtained
    * @return
    *   Matching state transition
    */
  override def determineReply(
      requestTick: Long,
      baseStateData: BaseStateData[ApparentPower],
      mostRecentRequest: Option[(Long, ApparentPower)],
      nodalVoltage: squants.Dimensionless,
      updatedVoltageValueStore: ValueStore[squants.Dimensionless],
      alternativeResult: ApparentPower,
  ): FSM.State[AgentState, ParticipantStateData[ApparentPower]] = {
    /* No fast reply possible --> Some calculations have to be made */
    mostRecentRequest match {
      case Some((lastRequestTick, _)) if lastRequestTick > requestTick =>
        throw new InvalidRequestException(
          "Got a request for a tick, whereas a later tick already has been answered. This behaviour is not yet specified!"
        )
      case Some((lastRequestTick, lastResult))
          if lastRequestTick == requestTick =>
        /* Repetitive request for the same tick, but with different voltage */
        baseStateData match {
          case modelBaseStateData: ParticipantModelBaseStateData[
                ApparentPower,
                EvcsRelevantData,
                EvcsState,
                EvcsModel,
              ] =>
            /* Active power is yet calculated, but reactive power needs update */
            val nextReactivePower = modelBaseStateData.model
              .calculateReactivePower(lastResult.p, nodalVoltage)

            /* Determine the reply, based new circumstances */
            val updatedRequestValueStore =
              ValueStore.updateValueStore(
                baseStateData.requestValueStore,
                requestTick,
                lastResult.withReactivePower(nextReactivePower),
              )

            val nextStateData =
              modelBaseStateData.copy(
                requestValueStore = updatedRequestValueStore,
                voltageValueStore = updatedVoltageValueStore,
              )

            stay() using nextStateData replying AssetPowerChangedMessage(
              lastResult.p,
              nextReactivePower,
            )
          case unexpectedStateData =>
            throw new IllegalStateException(
              s"The request reply should not be re-calculated for state data '$unexpectedStateData'"
            )
        }

      case _ =>
        /* There hasn't been a request for this tick, yet. Check, if there are simulation results. If at least one
         * is apparent, average them and answer the request. If no simulation results is apparent at all, reply with
         * zero power, although this case should have been handled earlier */

        /* ADDED: Update base state data before answering the power request to include the scheduling up to this tick.
         * Also, save the new voltage information for the calc relevant data store.
         */
        val updatedBaseStateData =
          baseStateData match {
            case modelBaseStateData: ParticipantModelBaseStateData[
                  ApparentPower,
                  EvcsRelevantData,
                  EvcsState,
                  EvcsModel,
                ] =>
              val lastState =
                getLastOrInitialStateData(modelBaseStateData, requestTick)

              val updatedResultValueStore =
                determineResultsAnnounceUpdateValueStore(
                  lastState,
                  requestTick,
                  modelBaseStateData,
                )

              modelBaseStateData.copy(
                resultValueStore = updatedResultValueStore
              )

            case unexpectedStateData =>
              throw new IllegalStateException(
                s"Unexpected state data '$unexpectedStateData'"
              )
          }

        getRelevantResultData(
          requestTick,
          updatedBaseStateData.resultValueStore,
          updatedBaseStateData.requestValueStore,
        ) match {
          case Some(relevantData) =>
            /* There is at least one relevant simulation result apparent, which might also be the most recent one
             * before the last request. But this is still the most recent one considered being valid. */
            averagePowerAndStay(
              updatedBaseStateData,
              relevantData,
              requestTick,
              nodalVoltage,
              updatedVoltageValueStore,
              alternativeResult,
            )
          case None =>
            /* There is no simulation result at all. Reply with zero power */
            stayWithUpdatedRequestValueStore(
              updatedBaseStateData,
              alternativeResult,
              requestTick,
              updatedVoltageValueStore,
            )
        }
    }
  }

  /** Speciality with EVCS: result are always calculated up until the current
    * tick. Thus, the result received as a parameter is discarded.
    *
    * @param baseStateData
    *   The base state data
    * @param result
    *   Is ignored here, result up until this tick are calculated
    * @param currentTick
    *   the current tick
    * @return
    *   updated base state data
    */
  override def handleCalculatedResult(
      baseStateData: ParticipantModelBaseStateData[
        ApparentPower,
        EvcsRelevantData,
        EvcsState,
        EvcsModel,
      ],
      result: AccompaniedSimulationResult[ApparentPower],
      currentTick: Long,
  ): ParticipantModelBaseStateData[
    ApparentPower,
    EvcsRelevantData,
    EvcsState,
    EvcsModel,
  ] = {

    // calculate results from last schedule
    baseStateData.stateDataStore
      .last(currentTick - 1)
      .map { case (lastTick, lastState) =>
        baseStateData.resultValueStore.get(lastTick) match {
          case Some(_) =>
            // We already have a result for this tick, likely
            // because EVs already departed at this tick.
            // Thus, skip recalculating and sending out results.
            baseStateData
          case None =>
            val updatedResultValueStore =
              determineResultsAnnounceUpdateValueStore(
                lastState,
                currentTick,
                baseStateData,
              )

            baseStateData.copy(
              resultValueStore = updatedResultValueStore
            ): ParticipantModelBaseStateData[
              ApparentPower,
              EvcsRelevantData,
              EvcsState,
              EvcsModel,
            ]
        }
      }
      .getOrElse(baseStateData)

  }

  /** Determine evcs results, announce them to listeners and update the result
    * value store.
    *
    * @param lastState
    *   The state (including schedule) to calculate results for
    * @param currentTick
    *   The tick up to which results should be calculated for
    * @param modelBaseStateData
    *   Model base state data
    * @return
    *   The updated result value store
    */
  private def determineResultsAnnounceUpdateValueStore(
      lastState: EvcsState,
      currentTick: Long,
      modelBaseStateData: ParticipantModelBaseStateData[
        ApparentPower,
        EvcsRelevantData,
        EvcsState,
        EvcsModel,
      ],
  ): ValueStore[ApparentPower] = {

    val voltage = modelBaseStateData.voltageValueStore
      .last(currentTick)
      .map { case (_, voltage) =>
        voltage
      }
      .getOrElse(Each(1d))

    val (evResults, evcsResults) = modelBaseStateData.model.createResults(
      lastState,
      currentTick,
      voltage,
    )

    // send out EV results
    evResults.foreach { result =>
      listener.foreach(_ ! ParticipantResultEvent(result))
    }

    evcsResults.foldLeft(modelBaseStateData.resultValueStore) {
      case (resultValueStore, result) =>
        /* Inform the listeners about new result */
        if (modelBaseStateData.outputConfig.simulationResultInfo)
          notifyListener(
            ParticipantResultEvent(result)
          )

        /* Update resultValueStore with result */
        ValueStore.updateValueStore(
          resultValueStore,
          result.getTime.toTick(modelBaseStateData.startDate),
          ApparentPower(
            Megawatts(result.getP.to(MEGAWATT).getValue.doubleValue),
            Megavars(result.getQ.to(MEGAVAR).getValue.doubleValue),
          ),
        )
    }
  }

  /** Determines the correct result.
    *
    * @param uuid
    *   Unique identifier of the physical model
    * @param dateTime
    *   Real world date of the result
    * @param result
    *   The primary data to build a result model for
    * @return
    *   The equivalent event
    */
  override protected def buildResult(
      uuid: UUID,
      dateTime: ZonedDateTime,
      result: ApparentPower,
  ): SystemParticipantResult =
    new EvcsResult(
      dateTime,
      uuid,
      result.p.toMegawatts.asMegaWatt,
      result.q.toMegavars.asMegaVar,
    )

  /** Update the last known model state with the given external, relevant data
    *
    * @param tick
    *   Tick to update state for
    * @param modelState
    *   Last known model state
    * @param calcRelevantData
    *   Data, relevant for calculation
    * @param nodalVoltage
    *   Current nodal voltage of the agent
    * @param model
    *   Model for calculation
    * @return
    *   The updated state at given tick under consideration of calculation
    *   relevant data
    */
  override protected def updateState(
      tick: Long,
      modelState: EvcsState,
      calcRelevantData: EvcsRelevantData,
      nodalVoltage: squants.Dimensionless,
      model: EvcsModel,
  ): EvcsState = modelState
}<|MERGE_RESOLUTION|>--- conflicted
+++ resolved
@@ -8,10 +8,7 @@
 
 import edu.ie3.datamodel.models.input.system.EvcsInput
 import edu.ie3.datamodel.models.result.ResultEntity
-import edu.ie3.datamodel.models.result.system.{
-  EvcsResult,
-  SystemParticipantResult,
-}
+import edu.ie3.datamodel.models.result.system.{EvcsResult, SystemParticipantResult}
 import edu.ie3.simona.agent.ValueStore
 import edu.ie3.simona.agent.grid.GridAgentMessages.AssetPowerChangedMessage
 import edu.ie3.simona.agent.participant.ParticipantAgent.getAndCheckNodalVoltage
@@ -21,59 +18,30 @@
 import edu.ie3.simona.agent.participant.data.secondary.SecondaryDataService
 import edu.ie3.simona.agent.participant.data.secondary.SecondaryDataService.ActorExtEvDataService
 import edu.ie3.simona.agent.participant.evcs.EvcsAgent.neededServices
-import edu.ie3.simona.agent.participant.statedata.BaseStateData.{
-  FlexControlledData,
-  ParticipantModelBaseStateData,
-}
+import edu.ie3.simona.agent.participant.statedata.BaseStateData.{FlexControlledData, ParticipantModelBaseStateData}
 import edu.ie3.simona.agent.participant.statedata.ParticipantStateData.InputModelContainer
-import edu.ie3.simona.agent.participant.statedata.{
-  BaseStateData,
-  ParticipantStateData,
-}
+import edu.ie3.simona.agent.participant.statedata.{BaseStateData, ParticipantStateData}
 import edu.ie3.simona.agent.state.AgentState
 import edu.ie3.simona.agent.state.AgentState.Idle
-<<<<<<< HEAD
-import edu.ie3.simona.api.data.ev.model.EvModel
 import edu.ie3.simona.config.RuntimeConfig.SimpleRuntimeConfig
-import edu.ie3.simona.event.notifier.ParticipantNotifierConfig
-=======
-import edu.ie3.simona.config.SimonaConfig.EvcsRuntimeConfig
 import edu.ie3.simona.event.ResultEvent.ParticipantResultEvent
 import edu.ie3.simona.event.notifier.NotifierConfig
->>>>>>> 12f4e119
-import edu.ie3.simona.exceptions.agent.{
-  AgentInitializationException,
-  InconsistentStateException,
-  InvalidRequestException,
-}
+import edu.ie3.simona.exceptions.agent.{AgentInitializationException, InconsistentStateException, InvalidRequestException}
 import edu.ie3.simona.io.result.AccompaniedSimulationResult
 import edu.ie3.simona.model.participant.FlexChangeIndicator
 import edu.ie3.simona.model.participant.evcs.EvcsModel
-import edu.ie3.simona.model.participant.evcs.EvcsModel.{
-  EvcsRelevantData,
-  EvcsState,
-}
-import edu.ie3.simona.ontology.messages.flex.FlexibilityMessage.{
-  FlexRequest,
-  FlexResponse,
-}
+import edu.ie3.simona.model.participant.evcs.EvcsModel.{EvcsRelevantData, EvcsState}
+import edu.ie3.simona.ontology.messages.flex.FlexibilityMessage.{FlexRequest, FlexResponse}
 import edu.ie3.simona.ontology.messages.services.EvMessage._
 import edu.ie3.simona.util.SimonaConstants
 import edu.ie3.simona.util.TickUtil.RichZonedDateTime
 import edu.ie3.util.quantities.PowerSystemUnits.{MEGAVAR, MEGAWATT, PU}
 import edu.ie3.util.quantities.QuantityUtils.RichQuantityDouble
-<<<<<<< HEAD
-import edu.ie3.util.scala.quantities.Kilovars
-import squants.{Dimensionless, Each}
-import squants.energy.Kilowatts
-=======
 import edu.ie3.util.scala.quantities.Megavars
-import org.apache.pekko.actor.typed.scaladsl.adapter.ClassicActorRefOps
 import org.apache.pekko.actor.typed.{ActorRef => TypedActorRef}
 import org.apache.pekko.actor.{ActorRef, FSM}
 import squants.energy.Megawatts
 import squants.{Dimensionless, Each, Power}
->>>>>>> 12f4e119
 
 import java.time.ZonedDateTime
 import java.util.UUID
@@ -87,16 +55,9 @@
       EvcsState,
       ParticipantStateData[ApparentPower],
       EvcsInput,
-<<<<<<< HEAD
       SimpleRuntimeConfig,
-      EvcsModel
-    ]
-    with LazyLogging {
-=======
-      EvcsRuntimeConfig,
       EvcsModel,
     ] {
->>>>>>> 12f4e119
   this: EvcsAgent =>
   override protected val pdClassTag: ClassTag[ApparentPower] =
     classTag[ApparentPower]
@@ -126,15 +87,9 @@
     *   the data source definition
     */
   override def determineModelBaseStateData(
-<<<<<<< HEAD
-      inputModel: EvcsInput,
+      inputModel: InputModelContainer[EvcsInput],
       modelConfig: SimpleRuntimeConfig,
-      services: Option[Vector[SecondaryDataService[_ <: SecondaryData]]],
-=======
-      inputModel: InputModelContainer[EvcsInput],
-      modelConfig: EvcsRuntimeConfig,
       services: Iterable[SecondaryDataService[_ <: SecondaryData]],
->>>>>>> 12f4e119
       simulationStartDate: ZonedDateTime,
       simulationEndDate: ZonedDateTime,
       resolution: Long,
@@ -152,8 +107,7 @@
       throw new AgentInitializationException(
         s"EvcsAgent cannot be initialized without an ev data service!"
       )
-
-<<<<<<< HEAD
+  /*fixme mh removed
     baseStateDataForModelCalculation(
       inputModel,
       modelConfig,
@@ -202,9 +156,8 @@
     EvcsRelevantData,
     EvcsModel
   ] = {
-
-=======
->>>>>>> 12f4e119
+   */
+
     /* Build the calculation model */
     val model =
       buildModel(
@@ -247,13 +200,8 @@
   }
 
   override def buildModel(
-<<<<<<< HEAD
-      inputModel: EvcsInput,
+      inputModel: InputModelContainer[EvcsInput],
       modelConfig: SimpleRuntimeConfig,
-=======
-      inputModel: InputModelContainer[EvcsInput],
-      modelConfig: EvcsRuntimeConfig,
->>>>>>> 12f4e119
       simulationStartDate: ZonedDateTime,
       simulationEndDate: ZonedDateTime,
   ): EvcsModel = EvcsModel(
