--- conflicted
+++ resolved
@@ -383,12 +383,8 @@
     /* Update the base state data */
     updateValueStoresInformListeners(
       modelBaseStateData,
-<<<<<<< HEAD
-      AccompaniedSimulationResult(power),
-=======
       tick,
       result,
->>>>>>> 7fe59752
       updatedRelevantData
     )
   }
@@ -459,7 +455,7 @@
         updateValueStoresInformListeners(
           modelBaseStateData,
           tick,
-          result,
+          AccompaniedSimulationResult(result),
           updatedRelevantData
         )
       } else {
