--- conflicted
+++ resolved
@@ -202,13 +202,8 @@
       Map.empty,
       requestVoltageDeviationThreshold,
       ValueStore.forVoltage(
-<<<<<<< HEAD
-        resolution * 10, // FIXME probably need to increase this for grid oriented scheduling
+        resolution, // FIXME probably need to increase this for grid oriented scheduling
         inputModel.electricalInputModel.getNode
-=======
-        resolution, // FIXME probably need to increase this for grid oriented scheduling
-        inputModel.getNode
->>>>>>> bcd5ecdd
           .getvTarget()
           .to(PU)
       ),
