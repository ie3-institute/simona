--- conflicted
+++ resolved
@@ -123,61 +123,6 @@
         s"EvcsAgent cannot be initialized without an ev data service!"
       )
 
-<<<<<<< HEAD
-=======
-    baseStateDataForModelCalculation(
-      inputModel,
-      modelConfig,
-      services,
-      simulationStartDate,
-      simulationEndDate,
-      resolution,
-      requestVoltageDeviationThreshold,
-      outputConfig,
-      maybeEmAgent
-    )
-  }
-
-  /** Determine needed base state data for model calculation simulation mode.
-    *
-    * @param inputModel
-    *   Input model
-    * @param modelConfig
-    *   Configuration for the model
-    * @param servicesOpt
-    *   [[Option]] on a vector of [[SecondaryDataService]] s
-    * @param simulationStartDate
-    *   Real world time date time, when the simulation starts
-    * @param simulationEndDate
-    *   Real world time date time, when the simulation ends
-    * @param resolution
-    *   Agents regular time bin it wants to be triggered e.g one hour
-    * @param requestVoltageDeviationThreshold
-    *   Threshold, after which two nodal voltage magnitudes from participant
-    *   power requests for the same tick are considered to be different
-    * @param outputConfig
-    *   Config of the output behaviour for simulation results
-    * @return
-    *   Needed base state data for model calculation
-    */
-  def baseStateDataForModelCalculation(
-      inputModel: EvcsInput,
-      modelConfig: EvcsRuntimeConfig,
-      servicesOpt: Option[Vector[SecondaryDataService[_ <: SecondaryData]]],
-      simulationStartDate: ZonedDateTime,
-      simulationEndDate: ZonedDateTime,
-      resolution: Long,
-      requestVoltageDeviationThreshold: Double,
-      outputConfig: ParticipantNotifierConfig,
-      maybeEmAgent: Option[ActorRef]
-  ): ParticipantModelBaseStateData[
-    ApparentPower,
-    EvcsRelevantData,
-    EvcsState,
-    EvcsModel
-  ] = {
-
->>>>>>> 78c9c3cd
     /* Build the calculation model */
     val model =
       buildModel(
@@ -197,28 +142,16 @@
       Map.empty,
       requestVoltageDeviationThreshold,
       ValueStore.forVoltage(
-<<<<<<< HEAD
-        resolution * 10, // FIXME probably need to increase this for grid oriented scheduling
-=======
         resolution, // FIXME probably need to increase this for grid oriented scheduling
->>>>>>> 78c9c3cd
         inputModel.getNode
           .getvTarget()
           .to(PU)
       ),
-<<<<<<< HEAD
-      ValueStore.forResult(resolution, 10),
-      ValueStore(resolution * 10),
-      ValueStore(resolution * 10),
-      ValueStore(resolution * 10),
-      maybeEmAgent.map(FlexStateData(_, ValueStore(resolution * 10)))
-=======
       ValueStore(resolution),
       ValueStore(resolution),
       ValueStore(resolution),
       ValueStore(resolution),
       maybeEmAgent.map(FlexStateData(_, ValueStore(resolution)))
->>>>>>> 78c9c3cd
     )
   }
 
