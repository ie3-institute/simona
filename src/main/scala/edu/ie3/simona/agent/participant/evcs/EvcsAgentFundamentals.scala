--- conflicted
+++ resolved
@@ -188,19 +188,13 @@
       requestVoltageDeviationThreshold,
       ValueStore.forVoltage(
         timeBin * 10,
-<<<<<<< HEAD
-        inputModel.electricalInputModel.getNode
-          .getvTarget()
-          .to(PU)
-=======
         Each(
-          inputModel.getNode
+          inputModel.electricalInputModel.getNode
             .getvTarget()
             .to(PU)
             .getValue
             .doubleValue
         )
->>>>>>> 7c2056d7
       ),
       ValueStore.forResult(timeBin, 10),
       ValueStore(timeBin * 10),
