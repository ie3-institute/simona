/*
 * © 2021. TU Dortmund University,
 * Institute of Energy Systems, Energy Efficiency and Energy Economics,
 * Research group Distribution grid planning and operation
 */

package edu.ie3.simona.agent.participant.evcs

import akka.actor.{ActorRef, FSM}
import com.typesafe.scalalogging.LazyLogging
import edu.ie3.datamodel.models.input.system.EvcsInput
import edu.ie3.datamodel.models.result.system.{
  EvcsResult,
  SystemParticipantResult
}
import edu.ie3.simona.agent.ValueStore
import edu.ie3.simona.agent.participant.ParticipantAgent.getAndCheckNodalVoltage
import edu.ie3.simona.agent.participant.StatelessParticipantAgentFundamentals
import edu.ie3.simona.agent.participant.data.Data.PrimaryData.ApparentPower
import edu.ie3.simona.agent.participant.data.Data.SecondaryData
import edu.ie3.simona.agent.participant.data.secondary.SecondaryDataService
import edu.ie3.simona.agent.participant.data.secondary.SecondaryDataService.ActorEvMovementsService
import edu.ie3.simona.agent.participant.evcs.EvcsAgent.neededServices
<<<<<<< HEAD
import edu.ie3.simona.agent.participant.statedata.BaseStateData.{
  FlexStateData,
  ParticipantModelBaseStateData
=======
import edu.ie3.simona.agent.participant.statedata.BaseStateData.ParticipantModelBaseStateData
import edu.ie3.simona.agent.participant.statedata.ParticipantStateData.InputModelContainer
import edu.ie3.simona.agent.participant.statedata.{
  DataCollectionStateData,
  ParticipantStateData
>>>>>>> dfef9a1a
}
import edu.ie3.simona.agent.participant.statedata.ParticipantStateData
import edu.ie3.simona.agent.participant.statedata.ParticipantStateData.InputModelContainer
import edu.ie3.simona.agent.state.AgentState
import edu.ie3.simona.agent.state.AgentState.Idle
import edu.ie3.simona.api.data.ev.model.EvModel
import edu.ie3.simona.config.SimonaConfig.EvcsRuntimeConfig
import edu.ie3.simona.event.notifier.NotifierConfig
import edu.ie3.simona.exceptions.agent.{
  AgentInitializationException,
  InconsistentStateException,
  InvalidRequestException
}
import edu.ie3.simona.io.result.AccompaniedSimulationResult
<<<<<<< HEAD
import edu.ie3.simona.model.participant.{EvcsModel, FlexChangeIndicator}
import edu.ie3.simona.model.participant.EvcsModel.{EvcsRelevantData, EvcsState}
=======
import edu.ie3.simona.model.participant.EvcsModel
import edu.ie3.simona.model.participant.EvcsModel.EvcsRelevantData
>>>>>>> dfef9a1a
import edu.ie3.simona.ontology.messages.services.EvMessage.{
  ArrivingEvsData,
  DepartingEvsResponse,
  FreeLotsResponse
}
import edu.ie3.simona.service.ev.ExtEvDataService.FALLBACK_EV_MOVEMENTS_STEM_DISTANCE
import edu.ie3.util.quantities.PowerSystemUnits.PU
import tech.units.indriya.ComparableQuantity

import java.time.ZonedDateTime
import java.util.UUID
import javax.measure.quantity.{Dimensionless, Power}
import scala.reflect.{ClassTag, classTag}

protected trait EvcsAgentFundamentals
    extends StatelessParticipantAgentFundamentals[
      ApparentPower,
      EvcsRelevantData,
      EvcsState,
      ParticipantStateData[ApparentPower],
      EvcsInput,
      EvcsRuntimeConfig,
      EvcsModel
    ]
    with LazyLogging {
  this: EvcsAgent =>
  override protected val pdClassTag: ClassTag[ApparentPower] =
    classTag[ApparentPower]

  /** Determines the needed base state data in dependence of the foreseen
    * simulation mode of the agent.
    *
    * @param inputModel
    *   Input model definition
    * @param modelConfig
    *   Configuration of the model
    * @param services
    *   Optional collection of services to register with
    * @param simulationStartDate
    *   Real world time date time, when the simulation starts
    * @param simulationEndDate
    *   Real world time date time, when the simulation ends
    * @param timeBin
    *   Agents regular time bin it wants to be triggered e.g one hour
    * @param requestVoltageDeviationThreshold
    *   Threshold, after which two nodal voltage magnitudes from participant
    *   power requests for the same tick are considered to be different
    * @param outputConfig
    *   Config of the output behaviour for simulation results
    * @return
    *   A [[ParticipantModelBaseStateData]] that reflects the behaviour based on
    *   the data source definition
    */
  override def determineModelBaseStateData(
      inputModel: InputModelContainer[EvcsInput],
      modelConfig: EvcsRuntimeConfig,
      services: Option[Vector[SecondaryDataService[_ <: SecondaryData]]],
      simulationStartDate: ZonedDateTime,
      simulationEndDate: ZonedDateTime,
      timeBin: Long,
      requestVoltageDeviationThreshold: Double,
<<<<<<< HEAD
      outputConfig: NotifierConfig,
      maybeEmAgent: Option[ActorRef]
=======
      outputConfig: NotifierConfig
>>>>>>> dfef9a1a
  ): ParticipantModelBaseStateData[
    ApparentPower,
    EvcsRelevantData,
    EvcsState,
    EvcsModel
  ] = {
    /* Check for needed services */
    if (
      !services.exists(serviceDefinitions =>
        serviceDefinitions.map(_.getClass).containsSlice(neededServices)
      )
    )
      throw new AgentInitializationException(
        s"EvcsAgent cannot be initialized without an ev data service!"
      )

    baseStateDataForModelCalculation(
      inputModel,
      modelConfig,
      services,
      simulationStartDate,
      simulationEndDate,
      timeBin,
      requestVoltageDeviationThreshold,
      outputConfig,
      maybeEmAgent
    )
  }

  /** Determine needed base state data for model calculation simulation mode.
    *
    * @param inputModel
    *   Input model
    * @param modelConfig
    *   Configuration for the model
    * @param servicesOpt
    *   [[Option]] on a vector of [[SecondaryDataService]] s
    * @param simulationStartDate
    *   Real world time date time, when the simulation starts
    * @param simulationEndDate
    *   Real world time date time, when the simulation ends
    * @param timeBin
    *   Agents regular time bin it wants to be triggered e.g one hour
    * @param requestVoltageDeviationThreshold
    *   Threshold, after which two nodal voltage magnitudes from participant
    *   power requests for the same tick are considered to be different
    * @param outputConfig
    *   Config of the output behaviour for simulation results
    * @return
    *   Needed base state data for model calculation
    */
  def baseStateDataForModelCalculation(
      inputModel: InputModelContainer[EvcsInput],
      modelConfig: EvcsRuntimeConfig,
      servicesOpt: Option[Vector[SecondaryDataService[_ <: SecondaryData]]],
      simulationStartDate: ZonedDateTime,
      simulationEndDate: ZonedDateTime,
      timeBin: Long,
      requestVoltageDeviationThreshold: Double,
<<<<<<< HEAD
      outputConfig: NotifierConfig,
      maybeEmAgent: Option[ActorRef]
=======
      outputConfig: NotifierConfig
>>>>>>> dfef9a1a
  ): ParticipantModelBaseStateData[
    ApparentPower,
    EvcsRelevantData,
    EvcsState,
    EvcsModel
  ] = {

    /* Build the calculation model */
    val model =
      buildModel(
        inputModel,
        modelConfig,
        simulationStartDate,
        simulationEndDate
      )

<<<<<<< HEAD
    ParticipantModelBaseStateData[
      ApparentPower,
      EvcsRelevantData,
      EvcsState,
      EvcsModel
    ](
=======
    ParticipantModelBaseStateData[ApparentPower, EvcsRelevantData, EvcsModel](
>>>>>>> dfef9a1a
      simulationStartDate,
      simulationEndDate,
      model,
      servicesOpt,
      outputConfig,
      Array.emptyLongArray, // Additional activation of the evcs agent is not needed
      Map.empty,
      requestVoltageDeviationThreshold,
      ValueStore.forVoltage(
        timeBin * 10,
        inputModel.electricalInputModel.getNode
          .getvTarget()
          .to(PU)
      ),
      ValueStore.forResult(timeBin, 10),
      ValueStore(timeBin * 10),
      ValueStore(timeBin * 10),
      ValueStore(timeBin * 10),
      ValueStore(timeBin * 10),
      maybeEmAgent.map(FlexStateData(_, ValueStore(timeBin * 10)))
    )
  }

  override def buildModel(
      inputModel: InputModelContainer[EvcsInput],
      modelConfig: EvcsRuntimeConfig,
      simulationStartDate: ZonedDateTime,
      simulationEndDate: ZonedDateTime
  ): EvcsModel = EvcsModel(
    inputModel.electricalInputModel,
    modelConfig.scaling,
    simulationStartDate,
    simulationEndDate
  )

  override protected def createInitialState(
      baseStateData: ParticipantModelBaseStateData[
        ApparentPower,
        EvcsRelevantData,
        EvcsState,
        EvcsModel
      ]
  ): EvcsState = EvcsState(Set.empty)

  override protected def createCalcRelevantData(
      baseStateData: ParticipantModelBaseStateData[
        ApparentPower,
        EvcsRelevantData,
        EvcsState,
        EvcsModel
      ],
      tick: Long
  ): EvcsRelevantData = {
    // TODO implement

    throw new NotImplementedError()
  }

  /** Handle an active power change by flex control.
    * @param tick
    *   Tick, in which control is issued
    * @param baseStateData
    *   Base state data of the agent
    * @param data
    *   Calculation relevant data
    * @param lastState
    *   Last known model state
    * @param setPower
    *   Setpoint active power
    * @return
    *   Updated model state, a result model and a [[FlexChangeIndicator]]
    */
  def handleControlledPowerChange(
      tick: Long,
      baseStateData: ParticipantModelBaseStateData[
        ApparentPower,
        EvcsRelevantData,
        EvcsState,
        EvcsModel
      ],
      data: EvcsRelevantData,
      lastState: EvcsState,
      setPower: ComparableQuantity[Power]
  ): (EvcsState, ApparentPower, FlexChangeIndicator) = {
    /* Calculate the power */
    val voltage = getAndCheckNodalVoltage(baseStateData, currentTick)

    val reactivePower = baseStateData.model match {
      case model: EvcsModel =>
        model.calculateReactivePower(
          setPower,
          voltage
        )
    }
    val result = ApparentPower(setPower, reactivePower)

    /* Handle the request within the model */
    val (updatedState, flexChangeIndicator) =
      baseStateData.model.handleControlledPowerChange(data, lastState, setPower)
    (updatedState, result, flexChangeIndicator)
  }

  /** Partial function, that is able to transfer
    * [[ParticipantModelBaseStateData]] (holding the actual calculation model)
    * into a pair of active and reactive power
    */
  override val calculateModelPowerFunc: (
      Long,
      ParticipantModelBaseStateData[
        ApparentPower,
        EvcsRelevantData,
        EvcsState,
        EvcsModel
      ],
      ComparableQuantity[Dimensionless]
  ) => ApparentPower =
    (_, _, _) =>
      throw new InvalidRequestException(
        "Evcs model cannot be run without secondary data."
      )

  /** Calculate the power output of the participant utilising secondary data.
    * However, it might appear, that not the complete set of secondary data is
    * available for the given tick. This might especially be true, if the actor
    * has been additionally activated. This method thereby has to try and fill
    * up missing data with the last known data, as this is still supposed to be
    * valid. The secondary data therefore is put to the calculation relevant
    * data store. <p>The next state is [[Idle]], sending a
    * [[edu.ie3.simona.ontology.messages.SchedulerMessage.CompletionMessage]] to
    * scheduler and using update result values.</p>
    *
    * @param baseStateData
    *   The base state data with collected secondary data
    * @param maybeLastModelState
    *   Optional last model state
    * @param currentTick
    *   Tick, the trigger belongs to
    * @param scheduler
    *   [[ActorRef]] to the scheduler in the simulation
    * @return
    *   [[Idle]] with updated result values
    */
  override def calculatePowerWithSecondaryDataAndGoToIdle(
      baseStateData: ParticipantModelBaseStateData[
        ApparentPower,
        EvcsRelevantData,
        EvcsState,
        EvcsModel
      ],
      maybeLastModelState: Option[EvcsState],
      currentTick: Long,
      scheduler: ActorRef
  ): FSM.State[AgentState, ParticipantStateData[ApparentPower]] = {
    implicit val startDateTime: ZonedDateTime = baseStateData.startDate

    /* extract EV data from secondary data, which should have been requested and received before */
    baseStateData.receivedSecondaryDataStore
      .getOrElse(currentTick, Map.empty)
      .collectFirst {
        // filter secondary data for EV movements data
        case (_, evcsData: ArrivingEvsData) =>
          handleArrivingEvsAndGoIdle(
            currentTick,
            scheduler,
            baseStateData,
            evcsData.arrivals
          )
      }
      .getOrElse(
        throw new InconsistentStateException(
          s"The model ${baseStateData.model} was not provided with needed EV data."
        )
      )

  }

  /** Returns the number of free parking lots based on the last available state
    * data.
    * @param tick
    *   The tick that free lots have been requested for
    * @param modelBaseStateData
    *   The state data
    */
  protected def handleFreeLotsRequest(
      tick: Long,
      modelBaseStateData: ParticipantModelBaseStateData[
        ApparentPower,
        EvcsRelevantData,
        EvcsState,
        EvcsModel
      ]
  ): Unit = {
    val evServiceRef = getService[ActorEvMovementsService](
      modelBaseStateData.services
    )

    val (_, lastEvs) =
      getTickIntervalAndLastState(tick, modelBaseStateData)

    val evcsModel = getEvcsModel(modelBaseStateData)

    evServiceRef ! FreeLotsResponse(
      evcsModel.uuid,
      evcsModel.chargingPoints - lastEvs.evs.size
    )
  }

  /** Handle a request for returning those EVs that are departing at the current
    * tick. SOC and results are calculated and corresponding listeners are
    * informed.
    *
    * @param tick
    *   The current simulation tick
    * @param modelBaseStateData
    *   The current Base state data
    * @param requestedDepartingEvs
    *   The UUIDs of EVs that are requested to be returned
    */
  protected def handleDepartingEvsRequest(
      tick: Long,
      modelBaseStateData: ParticipantModelBaseStateData[
        ApparentPower,
        EvcsRelevantData,
        EvcsState,
        EvcsModel
      ],
      requestedDepartingEvs: Seq[UUID]
  ): ParticipantModelBaseStateData[
    ApparentPower,
    EvcsRelevantData,
    EvcsState,
    EvcsModel
  ] = {

    val evServiceRef = getService[ActorEvMovementsService](
      modelBaseStateData.services
    )

    // retrieve the last updated set of parked EVs
    val (tickInterval, lastState) =
      getTickIntervalAndLastState(tick, modelBaseStateData)

    validateDepartures(lastState.evs, requestedDepartingEvs)

    val evcsModel = getEvcsModel(modelBaseStateData)

    val voltage =
      getAndCheckNodalVoltage(modelBaseStateData, tick)

    // calculate power with evs that have been parked up until now
    val relevantData =
      EvcsRelevantData(
        tickInterval
      )

    val (result, updatedState) =
      evcsModel.calculatePowerAndEvSoc(
        tick,
        voltage,
        relevantData,
        lastState
      )

    val (departingEvs, stayingEvs) =
      updatedState.evs.partition { ev =>
        // EV has been parked up until now and is now departing
        requestedDepartingEvs.contains(ev.getUuid)
      }
    if (departingEvs.nonEmpty) {
      evServiceRef ! DepartingEvsResponse(
        evcsModel.uuid,
        departingEvs
      )
    }

    val updatedModelState = updatedState.copy(evs = stayingEvs)
    val updatedStateDataStore = ValueStore.updateValueStore(
      modelBaseStateData.stateDataStore,
      currentTick,
      updatedModelState
    )
    val updatedBaseStateData =
      modelBaseStateData.copy(stateDataStore = updatedStateDataStore)

    /* Update the base state data */
    updateValueStoresInformListeners(
      updatedBaseStateData,
      tick,
<<<<<<< HEAD
      result,
      relevantData
=======
      AccompaniedSimulationResult(result),
      updatedRelevantData
>>>>>>> dfef9a1a
    )
  }

  /** Handles EV arrivals as part of ExtEvDataService secondary data. After
    * adding the arriving EVs to the set of staying evs, resulting charging
    * power is calculated. A completion message is sent to scheduler without
    * scheduling new activations.
    *
    * @param tick
    *   The current tick that has been triggered
    * @param scheduler
    *   The scheduler ref
    * @param modelBaseStateData
    *   The state data
    * @param arrivingEvs
    *   The movement data on arrivingEvs that has been received
    * @return
    *   [[Idle]] with updated result values
    */
  private def handleArrivingEvsAndGoIdle(
      tick: Long,
      scheduler: ActorRef,
      modelBaseStateData: ParticipantModelBaseStateData[
        ApparentPower,
        EvcsRelevantData,
        EvcsState,
        EvcsModel
      ],
      arrivingEvs: Seq[EvModel]
  ): FSM.State[AgentState, ParticipantStateData[ApparentPower]] = {

    val evcsModel = getEvcsModel(modelBaseStateData)

    // retrieve the last updated set of parked EVs, which could stem from
    // the current tick if there were departures for this tick as well
    val (tickInterval, lastState) =
      getTickIntervalAndLastState(tick, modelBaseStateData)

    validateArrivals(lastState.evs, arrivingEvs, evcsModel.chargingPoints)

    val relevantData =
      EvcsRelevantData(
        tickInterval
      )

    val updatedStateData =
      if (tickInterval > 0) {
        // if we haven't had any departing EVs for this tick,
        // this also means that we have not caught up with
        // calculating the current SOC

        val voltage =
          getAndCheckNodalVoltage(modelBaseStateData, tick)

        // calculate power with evs that have been parked up until now
        val (result, updatedEvcsState) =
          evcsModel.calculatePowerAndEvSoc(
            tick,
            voltage,
            relevantData,
            lastState
          )

        val updatedStateDataStore = ValueStore.updateValueStore(
          modelBaseStateData.stateDataStore,
          currentTick,
          EvcsState(evs = updatedEvcsState.evs ++ arrivingEvs)
        )
        val updatedBaseStateData =
          modelBaseStateData.copy(stateDataStore = updatedStateDataStore)

        updateValueStoresInformListeners(
          updatedBaseStateData,
          tick,
<<<<<<< HEAD
          result,
          relevantData
=======
          AccompaniedSimulationResult(result),
          updatedRelevantData
>>>>>>> dfef9a1a
        )
      } else {
        // if some EVs were departing at the current tick,
        // we're already up-to-date in that regard
        val updatedRelevantDataStore =
          ValueStore.updateValueStore(
            modelBaseStateData.calcRelevantDateStore,
            tick,
            relevantData
          )

        val updatedStateDataStore = ValueStore.updateValueStore(
          modelBaseStateData.stateDataStore,
          currentTick,
          EvcsState(evs = lastState.evs ++ arrivingEvs)
        )

        modelBaseStateData.copy(
          calcRelevantDateStore = updatedRelevantDataStore,
          stateDataStore = updatedStateDataStore
        )
      }

    goToIdleReplyCompletionAndScheduleTriggerForNextAction(
      updatedStateData,
      scheduler
    )
  }

  /** Update the result and calc relevant data value stores and inform all
    * registered listeners
    *
    * @param baseStateData
    *   The base state data of the collection state
    * @param tick
    *   The current tick
    * @param result
    *   Result of simulation
    * @param relevantData
    *   Data, that have been relevant to this calculation
    * @return
    *   Desired state change
    */
  private final def updateValueStoresInformListeners(
      baseStateData: ParticipantModelBaseStateData[
        ApparentPower,
        EvcsRelevantData,
        EvcsState,
        EvcsModel
      ],
      tick: Long,
      result: AccompaniedSimulationResult[ApparentPower],
      relevantData: EvcsRelevantData
  ): ParticipantModelBaseStateData[
    ApparentPower,
    EvcsRelevantData,
    EvcsState,
    EvcsModel
  ] = {
    /* Update the value stores */
    val updatedValueStore =
      ValueStore.updateValueStore(
        baseStateData.resultValueStore,
        tick,
        result.primaryData
      )
    val updatedRelevantDataStore =
      ValueStore.updateValueStore(
        baseStateData.calcRelevantDateStore,
        tick,
        relevantData
      )

    /* Inform the listeners about new result */
    announceSimulationResult(
      baseStateData,
      tick,
      AccompaniedSimulationResult(result)
    )(baseStateData.outputConfig)

    /* Update the base state data */
    baseStateData.copy(
      resultValueStore = updatedValueStore,
      calcRelevantDateStore = updatedRelevantDataStore
    )
  }

  private def getTickIntervalAndLastState(
      currentTick: Long,
      modelBaseStateData: ParticipantModelBaseStateData[
        ApparentPower,
        EvcsRelevantData,
        EvcsState,
        EvcsModel
      ]
  ): (Long, EvcsState) = {
    modelBaseStateData.stateDataStore
      .last(currentTick) match {
      case Some((tick, state: EvcsState)) =>
        (currentTick - tick, state)
      case _ =>
        /* At the first tick, we are not able to determine the tick interval from last tick
         * (since there is none). Then we use a fall back ev stem distance.
         * As no evs are charging then, the tick interval should be ignored anyway. */
        (
          FALLBACK_EV_MOVEMENTS_STEM_DISTANCE,
          createInitialState(modelBaseStateData)
        )
    }
  }

  private def getEvcsModel(
      modelBaseStateData: ParticipantModelBaseStateData[
        _ <: ApparentPower,
        _,
        _,
        _
      ]
  ): EvcsModel =
    modelBaseStateData.model match {
      case model: EvcsModel =>
        model
      case unsupportedModel =>
        throw new InconsistentStateException(
          s"Wrong model: $unsupportedModel!"
        )
    }

  /** Determines the correct result.
    *
    * @param uuid
    *   Unique identifier of the physical model
    * @param dateTime
    *   Real world date of the result
    * @param result
    *   The primary data to build a result model for
    * @return
    *   The equivalent event
    */
  override protected def buildResult(
      uuid: UUID,
      dateTime: ZonedDateTime,
      result: ApparentPower
  ): SystemParticipantResult =
    new EvcsResult(
      dateTime,
      uuid,
      result.p,
      result.q
    )

  /** Checks whether requested departing EVs are consistent with currently
    * connected EVs. Only logs warnings, does not throw exceptions.
    *
    * @param lastEvs
    *   EVs of the last tick
    * @param departures
    *   Departing EVs at the current tick
    */
  protected def validateDepartures(
      lastEvs: Set[EvModel],
      departures: Seq[UUID]
  ): Unit = {
    departures.foreach { ev =>
      if (!lastEvs.exists(_.getUuid == ev))
        logger.warn(
          s"EV $ev should depart from this station (according to external simulation), but has not been parked here."
        )
    }
  }

  /** Checks whether provided arriving EVs are consistent with charging station
    * specifications and currently connected EVs. Only logs warnings, does not
    * throw exceptions.
    *
    * @param lastEvs
    *   EVs of the last tick
    * @param arrivals
    *   Arriving EVs at the current tick
    * @param chargingPoints
    *   max number of charging points available at this CS
    */
  protected def validateArrivals(
      lastEvs: Set[EvModel],
      arrivals: Seq[EvModel],
      chargingPoints: Int
  ): Unit = {

    arrivals.foreach { ev =>
      if (lastEvs.exists(_.getUuid == ev.getUuid))
        logger.warn(
          s"EV ${ev.getId} should arrive at this station (according to external simulation), but is already parked here."
        )
    }

    val newCount = lastEvs.size +
      arrivals.count { ev =>
        !lastEvs.exists(_.getUuid == ev.getUuid)
      }

    if (newCount > chargingPoints)
      logger.warn(
        "More EVs are parking at this station than physically possible."
      )
  }
}<|MERGE_RESOLUTION|>--- conflicted
+++ resolved
@@ -21,17 +21,9 @@
 import edu.ie3.simona.agent.participant.data.secondary.SecondaryDataService
 import edu.ie3.simona.agent.participant.data.secondary.SecondaryDataService.ActorEvMovementsService
 import edu.ie3.simona.agent.participant.evcs.EvcsAgent.neededServices
-<<<<<<< HEAD
 import edu.ie3.simona.agent.participant.statedata.BaseStateData.{
   FlexStateData,
   ParticipantModelBaseStateData
-=======
-import edu.ie3.simona.agent.participant.statedata.BaseStateData.ParticipantModelBaseStateData
-import edu.ie3.simona.agent.participant.statedata.ParticipantStateData.InputModelContainer
-import edu.ie3.simona.agent.participant.statedata.{
-  DataCollectionStateData,
-  ParticipantStateData
->>>>>>> dfef9a1a
 }
 import edu.ie3.simona.agent.participant.statedata.ParticipantStateData
 import edu.ie3.simona.agent.participant.statedata.ParticipantStateData.InputModelContainer
@@ -46,13 +38,8 @@
   InvalidRequestException
 }
 import edu.ie3.simona.io.result.AccompaniedSimulationResult
-<<<<<<< HEAD
 import edu.ie3.simona.model.participant.{EvcsModel, FlexChangeIndicator}
 import edu.ie3.simona.model.participant.EvcsModel.{EvcsRelevantData, EvcsState}
-=======
-import edu.ie3.simona.model.participant.EvcsModel
-import edu.ie3.simona.model.participant.EvcsModel.EvcsRelevantData
->>>>>>> dfef9a1a
 import edu.ie3.simona.ontology.messages.services.EvMessage.{
   ArrivingEvsData,
   DepartingEvsResponse,
@@ -114,12 +101,8 @@
       simulationEndDate: ZonedDateTime,
       timeBin: Long,
       requestVoltageDeviationThreshold: Double,
-<<<<<<< HEAD
       outputConfig: NotifierConfig,
       maybeEmAgent: Option[ActorRef]
-=======
-      outputConfig: NotifierConfig
->>>>>>> dfef9a1a
   ): ParticipantModelBaseStateData[
     ApparentPower,
     EvcsRelevantData,
@@ -179,12 +162,8 @@
       simulationEndDate: ZonedDateTime,
       timeBin: Long,
       requestVoltageDeviationThreshold: Double,
-<<<<<<< HEAD
       outputConfig: NotifierConfig,
       maybeEmAgent: Option[ActorRef]
-=======
-      outputConfig: NotifierConfig
->>>>>>> dfef9a1a
   ): ParticipantModelBaseStateData[
     ApparentPower,
     EvcsRelevantData,
@@ -201,16 +180,12 @@
         simulationEndDate
       )
 
-<<<<<<< HEAD
     ParticipantModelBaseStateData[
       ApparentPower,
       EvcsRelevantData,
       EvcsState,
       EvcsModel
     ](
-=======
-    ParticipantModelBaseStateData[ApparentPower, EvcsRelevantData, EvcsModel](
->>>>>>> dfef9a1a
       simulationStartDate,
       simulationEndDate,
       model,
@@ -499,13 +474,8 @@
     updateValueStoresInformListeners(
       updatedBaseStateData,
       tick,
-<<<<<<< HEAD
-      result,
+      AccompaniedSimulationResult(result),
       relevantData
-=======
-      AccompaniedSimulationResult(result),
-      updatedRelevantData
->>>>>>> dfef9a1a
     )
   }
 
@@ -580,13 +550,8 @@
         updateValueStoresInformListeners(
           updatedBaseStateData,
           tick,
-<<<<<<< HEAD
-          result,
+          AccompaniedSimulationResult(result),
           relevantData
-=======
-          AccompaniedSimulationResult(result),
-          updatedRelevantData
->>>>>>> dfef9a1a
         )
       } else {
         // if some EVs were departing at the current tick,
