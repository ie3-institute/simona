--- conflicted
+++ resolved
@@ -167,14 +167,6 @@
     modelConfig.lowestEvSoc
   )
 
-<<<<<<< HEAD
-  override protected def createInitialState(): EvcsState =
-    EvcsState(
-      Set.empty,
-      Map.empty,
-      SimonaConstants.FIRST_TICK_IN_SIMULATION
-    )
-=======
   override protected def createInitialState(
       baseStateData: ParticipantModelBaseStateData[
         ApparentPower,
@@ -182,8 +174,11 @@
         EvcsState,
         EvcsModel
       ]
-  ): EvcsState = EvcsState(Set.empty)
->>>>>>> 27b8f697
+  ): EvcsState = EvcsState(
+    Set.empty,
+    Map.empty,
+    SimonaConstants.FIRST_TICK_IN_SIMULATION
+  )
 
   override protected def createCalcRelevantData(
       baseStateData: ParticipantModelBaseStateData[
@@ -774,18 +769,13 @@
   private def determineResultsAnnounceUpdateValueStore(
       lastState: EvcsState,
       currentTick: Long,
-<<<<<<< HEAD
       voltage: ComparableQuantity[Dimensionless],
       modelBaseStateData: ParticipantModelBaseStateData[
-=======
-      baseStateData: ParticipantModelBaseStateData[
->>>>>>> 27b8f697
         ApparentPower,
         EvcsRelevantData,
         EvcsState,
         EvcsModel
       ]
-<<<<<<< HEAD
   ): ValueStore[ApparentPower] = {
 
     val (evResults, evcsResults) = modelBaseStateData.model.createResults(
@@ -797,18 +787,6 @@
     // send out EV results
     evResults.foreach { result =>
       listener.foreach(_ ! ParticipantResultEvent(result))
-=======
-  ): (Long, EvcsState) = {
-    baseStateData.stateDataStore
-      .last(currentTick) match {
-      case Some((tick, state: EvcsState)) =>
-        (currentTick - tick, state)
-      case _ =>
-        /* At the first tick, we are not able to determine the tick interval from last tick
-         * (since there is none). Then we use a fall back ev stem distance.
-         * As no evs are charging then, the tick interval should be ignored anyway. */
-        (FALLBACK_EV_MOVEMENTS_STEM_DISTANCE, createInitialState(baseStateData))
->>>>>>> 27b8f697
     }
 
     evcsResults.foldLeft(modelBaseStateData.resultValueStore) {
