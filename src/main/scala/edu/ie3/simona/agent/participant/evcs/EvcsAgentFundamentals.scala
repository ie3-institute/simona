--- conflicted
+++ resolved
@@ -7,11 +7,8 @@
 package edu.ie3.simona.agent.participant.evcs
 
 import akka.actor.{ActorRef, FSM}
-<<<<<<< HEAD
 import com.typesafe.scalalogging.LazyLogging
-=======
 import edu.ie3.datamodel.models.StandardUnits
->>>>>>> 68486ac4
 import edu.ie3.datamodel.models.input.system.EvcsInput
 import edu.ie3.datamodel.models.result.system.{
   EvResult,
@@ -30,45 +27,32 @@
   FlexStateData,
   ParticipantModelBaseStateData
 }
-<<<<<<< HEAD
 import edu.ie3.simona.agent.participant.statedata.ParticipantStateData
 import edu.ie3.simona.agent.participant.statedata.ParticipantStateData.InputModelContainer
+import edu.ie3.simona.agent.participant.statedata.BaseStateData
 import edu.ie3.simona.agent.state.AgentState
 import edu.ie3.simona.agent.state.AgentState.Idle
 import edu.ie3.simona.api.data.ev.model.EvModel
 import edu.ie3.simona.config.SimonaConfig.EvcsRuntimeConfig
+import edu.ie3.simona.event.ResultEvent.ParticipantResultEvent
 import edu.ie3.simona.event.notifier.NotifierConfig
-=======
-import edu.ie3.simona.agent.participant.statedata.{
-  BaseStateData,
-  ParticipantStateData
-}
-import edu.ie3.simona.agent.state.AgentState
-import edu.ie3.simona.agent.state.AgentState.Idle
-import edu.ie3.simona.config.SimonaConfig.EvcsRuntimeConfig
-import edu.ie3.simona.event.ResultEvent.ParticipantResultEvent
-import edu.ie3.simona.event.notifier.ParticipantNotifierConfig
->>>>>>> 68486ac4
 import edu.ie3.simona.exceptions.agent.{
   AgentInitializationException,
   InconsistentStateException,
   InvalidRequestException
 }
-<<<<<<< HEAD
 import edu.ie3.simona.io.result.AccompaniedSimulationResult
-import edu.ie3.simona.model.participant.{EvcsModel, FlexChangeIndicator}
-import edu.ie3.simona.model.participant.EvcsModel.{EvcsRelevantData, EvcsState}
+import edu.ie3.simona.model.participant.FlexChangeIndicator
 import edu.ie3.simona.ontology.messages.services.EvMessage.{
   ArrivingEvsData,
   DepartingEvsResponse,
   FreeLotsResponse
-=======
+}
 import edu.ie3.simona.model.participant.evcs.EvcsModel
 import edu.ie3.simona.model.participant.evcs.EvcsModel.{
   EvcsRelevantData,
   EvcsState,
   PowerEntry
->>>>>>> 68486ac4
 }
 import edu.ie3.simona.ontology.messages.PowerMessage.AssetPowerChangedMessage
 import edu.ie3.simona.ontology.messages.services.EvMessage._
@@ -148,14 +132,13 @@
         s"EvcsAgent cannot be initialized without an ev data service!"
       )
 
-<<<<<<< HEAD
     baseStateDataForModelCalculation(
       inputModel,
       modelConfig,
       services,
       simulationStartDate,
       simulationEndDate,
-      timeBin,
+      resolution,
       requestVoltageDeviationThreshold,
       outputConfig,
       maybeEmAgent
@@ -174,7 +157,7 @@
     *   Real world time date time, when the simulation starts
     * @param simulationEndDate
     *   Real world time date time, when the simulation ends
-    * @param timeBin
+    * @param resolution
     *   Agents regular time bin it wants to be triggered e.g one hour
     * @param requestVoltageDeviationThreshold
     *   Threshold, after which two nodal voltage magnitudes from participant
@@ -190,7 +173,7 @@
       servicesOpt: Option[Vector[SecondaryDataService[_ <: SecondaryData]]],
       simulationStartDate: ZonedDateTime,
       simulationEndDate: ZonedDateTime,
-      timeBin: Long,
+      resolution: Long,
       requestVoltageDeviationThreshold: Double,
       outputConfig: NotifierConfig,
       maybeEmAgent: Option[ActorRef]
@@ -201,8 +184,6 @@
     EvcsModel
   ] = {
 
-=======
->>>>>>> 68486ac4
     /* Build the calculation model */
     val model =
       buildModel(
@@ -221,27 +202,14 @@
       simulationStartDate,
       simulationEndDate,
       model,
-      services,
+      servicesOpt,
       outputConfig,
       Array.emptyLongArray, // Additional activation of the evcs agent is not needed
       Map.empty,
       requestVoltageDeviationThreshold,
       ValueStore.forVoltage(
-<<<<<<< HEAD
-        timeBin * 10,
+        resolution * 10, // FIXME probably need to increase this for grid oriented scheduling
         inputModel.electricalInputModel.getNode
-          .getvTarget()
-          .to(PU)
-      ),
-      ValueStore.forResult(timeBin, 10),
-      ValueStore(timeBin * 10),
-      ValueStore(timeBin * 10),
-      ValueStore(timeBin * 10),
-      ValueStore(timeBin * 10),
-      maybeEmAgent.map(FlexStateData(_, ValueStore(timeBin * 10)))
-=======
-        resolution * 10, // FIXME probably need to increase this for grid oriented scheduling
-        inputModel.getNode
           .getvTarget()
           .to(PU)
       ),
@@ -249,8 +217,8 @@
       ValueStore(resolution * 10),
       ValueStore(resolution * 10),
       ValueStore(resolution * 10),
+      ValueStore(resolution * 10),
       maybeEmAgent.map(FlexStateData(_, ValueStore(resolution * 10)))
->>>>>>> 68486ac4
     )
   }
 
@@ -267,7 +235,6 @@
     modelConfig.chargingStrategy
   )
 
-<<<<<<< HEAD
   override protected def createInitialState(
       baseStateData: ParticipantModelBaseStateData[
         ApparentPower,
@@ -275,15 +242,12 @@
         EvcsState,
         EvcsModel
       ]
-  ): EvcsState = EvcsState(Set.empty)
-=======
-  override protected def createInitialState(): EvcsState =
+  ): EvcsState =
     EvcsState(
       Set.empty,
       Map.empty,
       SimonaConstants.FIRST_TICK_IN_SIMULATION
     )
->>>>>>> 68486ac4
 
   override protected def createCalcRelevantData(
       baseStateData: ParticipantModelBaseStateData[
@@ -414,22 +378,12 @@
       .getOrElse(currentTick, Map.empty)
       .values
       .collectFirst {
-<<<<<<< HEAD
-        // filter secondary data for EV movements data
-        case (_, evcsData: ArrivingEvsData) =>
-          handleArrivingEvsAndGoIdle(
-            currentTick,
-            scheduler,
-            baseStateData,
-            evcsData.arrivals
-=======
         // filter secondary data for arriving EVs data
         case _: ArrivingEvsData =>
           handleArrivingEvsAndGoIdle(
             currentTick,
             scheduler,
             baseStateData
->>>>>>> 68486ac4
           )
       }
       .getOrElse(
@@ -454,8 +408,6 @@
         EvcsRelevantData,
         EvcsState,
         EvcsModel
-<<<<<<< HEAD
-=======
       ]
   ): Unit = {
     val evServiceRef = getService[ActorEvMovementsService](
@@ -487,7 +439,6 @@
         EvcsRelevantData,
         EvcsState,
         EvcsModel
->>>>>>> 68486ac4
       ]
   ): Unit = {
     val evServiceRef = getService[ActorEvMovementsService](
@@ -519,6 +470,17 @@
     }
   }
 
+  /** Handle a request for returning those EVs that are departing at the current
+    * tick. SOC and results are calculated and corresponding listeners are
+    * informed.
+    *
+    * @param tick
+    *   The current simulation tick
+    * @param baseStateData
+    *   The current Base state data
+    * @param requestedDepartingEvs
+    *   The UUIDs of EVs that are requested to be returned
+    */
   protected def handleDepartingEvsRequest(
       tick: Long,
       requestedDepartingEvs: Seq[UUID],
@@ -616,21 +578,6 @@
     )
   }
 
-<<<<<<< HEAD
-  /** Handle a request for returning those EVs that are departing at the current
-    * tick. SOC and results are calculated and corresponding listeners are
-    * informed.
-    *
-    * @param tick
-    *   The current simulation tick
-    * @param modelBaseStateData
-    *   The current Base state data
-    * @param requestedDepartingEvs
-    *   The UUIDs of EVs that are requested to be returned
-    */
-  protected def handleDepartingEvsRequest(
-      tick: Long,
-=======
   /** Handles a evcs movements message that contains information on arriving and
     * departing vehicles. After applying the movements to the last known set of
     * parked evs, returns departing evs and calculates new scheduling. Sends
@@ -648,279 +595,31 @@
   private def handleArrivingEvsAndGoIdle(
       currentTick: Long,
       scheduler: ActorRef,
->>>>>>> 68486ac4
-      modelBaseStateData: ParticipantModelBaseStateData[
-        ApparentPower,
-        EvcsRelevantData,
-        EvcsState,
-        EvcsModel
-<<<<<<< HEAD
-      ],
-      requestedDepartingEvs: Seq[UUID]
-  ): ParticipantModelBaseStateData[
-    ApparentPower,
-    EvcsRelevantData,
-    EvcsState,
-    EvcsModel
-  ] = {
-
-    val evServiceRef = getService[ActorEvMovementsService](
-      modelBaseStateData.services
-    )
-
-    // retrieve the last updated set of parked EVs
-    val (tickInterval, lastState) =
-      getTickIntervalAndLastState(tick, modelBaseStateData)
-
-    validateDepartures(lastState.evs, requestedDepartingEvs)
-=======
-      ]
-  ): FSM.State[AgentState, ParticipantStateData[ApparentPower]] = {
->>>>>>> 68486ac4
-
-    val relevantData =
-      createCalcRelevantData(modelBaseStateData, currentTick)
-
-<<<<<<< HEAD
-    val voltage =
-      getAndCheckNodalVoltage(modelBaseStateData, tick)
-=======
-    val lastState = getLastOrInitialStateData(modelBaseStateData, currentTick)
-
-    val currentEvs = modelBaseStateData.model.determineCurrentState(
-      relevantData,
-      lastState
-    )
->>>>>>> 68486ac4
-
-    // if new EVs arrived, a new scheduling must be calculated.
-    val newSchedule = modelBaseStateData.model
-      .calculateNewScheduling(
-        relevantData,
-        currentEvs
-      )
-
-<<<<<<< HEAD
-    val (result, updatedState) =
-      evcsModel.calculatePowerAndEvSoc(
-        tick,
-        voltage,
-        relevantData,
-        lastState
-      )
-
-    val (departingEvs, stayingEvs) =
-      updatedState.evs.partition { ev =>
-        // EV has been parked up until now and is now departing
-        requestedDepartingEvs.contains(ev.getUuid)
-      }
-    if (departingEvs.nonEmpty) {
-      evServiceRef ! DepartingEvsResponse(
-        evcsModel.uuid,
-        departingEvs
-      )
-    }
-
-    val updatedModelState = updatedState.copy(evs = stayingEvs)
-    val updatedStateDataStore = ValueStore.updateValueStore(
-      modelBaseStateData.stateDataStore,
-      currentTick,
-      updatedModelState
-    )
-    val updatedBaseStateData =
-      modelBaseStateData.copy(stateDataStore = updatedStateDataStore)
-
-    /* Update the base state data */
-    updateValueStoresInformListeners(
-      updatedBaseStateData,
-      tick,
-      result,
-      relevantData
-    )
-  }
-
-  /** Handles EV arrivals as part of ExtEvDataService secondary data. After
-    * adding the arriving EVs to the set of staying evs, resulting charging
-    * power is calculated. A completion message is sent to scheduler without
-    * scheduling new activations.
-    *
-    * @param tick
-    *   The current tick that has been triggered
-    * @param scheduler
-    *   The scheduler ref
-    * @param modelBaseStateData
-    *   The state data
-    * @param arrivingEvs
-    *   The movement data on arrivingEvs that has been received
-    * @return
-    *   [[Idle]] with updated result values
-    */
-  private def handleArrivingEvsAndGoIdle(
-      tick: Long,
-      scheduler: ActorRef,
-      modelBaseStateData: ParticipantModelBaseStateData[
-        ApparentPower,
-        EvcsRelevantData,
-        EvcsState,
-        EvcsModel
-      ],
-      arrivingEvs: Seq[EvModel]
-  ): FSM.State[AgentState, ParticipantStateData[ApparentPower]] = {
-
-    val evcsModel = getEvcsModel(modelBaseStateData)
-
-    // retrieve the last updated set of parked EVs, which could stem from
-    // the current tick if there were departures for this tick as well
-    val (tickInterval, lastState) =
-      getTickIntervalAndLastState(tick, modelBaseStateData)
-
-    validateArrivals(lastState.evs, arrivingEvs, evcsModel.chargingPoints)
-
-    val relevantData =
-      EvcsRelevantData(
-        tickInterval
-      )
-
-    val updatedStateData =
-      if (tickInterval > 0) {
-        // if we haven't had any departing EVs for this tick,
-        // this also means that we have not caught up with
-        // calculating the current SOC
-
-        val voltage =
-          getAndCheckNodalVoltage(modelBaseStateData, tick)
-
-        // calculate power with evs that have been parked up until now
-        val (result, updatedEvcsState) =
-          evcsModel.calculatePowerAndEvSoc(
-            tick,
-            voltage,
-            relevantData,
-            lastState
-          )
-
-        val updatedStateDataStore = ValueStore.updateValueStore(
-          modelBaseStateData.stateDataStore,
-          currentTick,
-          EvcsState(evs = updatedEvcsState.evs ++ arrivingEvs)
-        )
-        val updatedBaseStateData =
-          modelBaseStateData.copy(stateDataStore = updatedStateDataStore)
-
-        updateValueStoresInformListeners(
-          updatedBaseStateData,
-          tick,
-          result,
-          relevantData
-        )
-      } else {
-        // if some EVs were departing at the current tick,
-        // we're already up-to-date in that regard
-        val updatedRelevantDataStore =
-          ValueStore.updateValueStore(
-            modelBaseStateData.calcRelevantDateStore,
-            tick,
-            relevantData
-          )
-
-        val updatedStateDataStore = ValueStore.updateValueStore(
-          modelBaseStateData.stateDataStore,
-          currentTick,
-          EvcsState(evs = lastState.evs ++ arrivingEvs)
-        )
-
-        modelBaseStateData.copy(
-          calcRelevantDateStore = updatedRelevantDataStore,
-          stateDataStore = updatedStateDataStore
-        )
-      }
-
-    goToIdleReplyCompletionAndScheduleTriggerForNextAction(
-      updatedStateData,
-      scheduler
-    )
-  }
-
-  /** Update the result and calc relevant data value stores and inform all
-    * registered listeners
-    *
-    * @param baseStateData
-    *   The base state data of the collection state
-    * @param tick
-    *   The current tick
-    * @param result
-    *   Result of simulation
-    * @param relevantData
-    *   Data, that have been relevant to this calculation
-    * @return
-    *   Desired state change
-    */
-  private final def updateValueStoresInformListeners(
-      baseStateData: ParticipantModelBaseStateData[
-        ApparentPower,
-        EvcsRelevantData,
-        EvcsState,
-        EvcsModel
-      ],
-      tick: Long,
-      result: ApparentPower,
-      relevantData: EvcsRelevantData
-  ): ParticipantModelBaseStateData[
-    ApparentPower,
-    EvcsRelevantData,
-    EvcsState,
-    EvcsModel
-  ] = {
-    /* Update the value stores */
-    val updatedValueStore =
-      ValueStore.updateValueStore(
-        baseStateData.resultValueStore,
-        tick,
-        result
-      )
-    val updatedRelevantDataStore =
-      ValueStore.updateValueStore(
-        baseStateData.calcRelevantDateStore,
-        tick,
-        relevantData
-      )
-
-    /* Inform the listeners about new result */
-    announceSimulationResult(
-      baseStateData,
-      tick,
-      AccompaniedSimulationResult(result)
-    )(baseStateData.outputConfig)
-
-    /* Update the base state data */
-    baseStateData.copy(
-      resultValueStore = updatedValueStore,
-      calcRelevantDateStore = updatedRelevantDataStore
-    )
-  }
-
-  private def getTickIntervalAndLastState(
-      currentTick: Long,
       modelBaseStateData: ParticipantModelBaseStateData[
         ApparentPower,
         EvcsRelevantData,
         EvcsState,
         EvcsModel
       ]
-  ): (Long, EvcsState) = {
-    modelBaseStateData.stateDataStore
-      .last(currentTick) match {
-      case Some((tick, state: EvcsState)) =>
-        (currentTick - tick, state)
-      case _ =>
-        /* At the first tick, we are not able to determine the tick interval from last tick
-         * (since there is none). Then we use a fall back ev stem distance.
-         * As no evs are charging then, the tick interval should be ignored anyway. */
-        (
-          FALLBACK_EV_MOVEMENTS_STEM_DISTANCE,
-          createInitialState(modelBaseStateData)
-        )
-=======
+  ): FSM.State[AgentState, ParticipantStateData[ApparentPower]] = {
+
+    val relevantData =
+      createCalcRelevantData(modelBaseStateData, currentTick)
+
+    val lastState = getLastOrInitialStateData(modelBaseStateData, currentTick)
+
+    val currentEvs = modelBaseStateData.model.determineCurrentState(
+      relevantData,
+      lastState
+    )
+
+    // if new EVs arrived, a new scheduling must be calculated.
+    val newSchedule = modelBaseStateData.model
+      .calculateNewScheduling(
+        relevantData,
+        currentEvs
+      )
+
     // create new current state
     val newState = EvcsState(currentEvs, newSchedule, currentTick)
 
@@ -1099,7 +798,6 @@
               updatedVoltageValueStore
             )
         }
->>>>>>> 68486ac4
     }
   }
 
@@ -1118,8 +816,6 @@
     EvcsModel
   ] = {
 
-<<<<<<< HEAD
-=======
     // calculate results from last schedule
     baseStateData.stateDataStore
       .last(tick - 1)
@@ -1244,7 +940,7 @@
         announceSimulationResult(
           modelBaseStateData,
           tick,
-          apparentPower
+          AccompaniedSimulationResult(apparentPower)
         )(modelBaseStateData.outputConfig)
         /* Update resultValueStore with result */
         ValueStore.updateValueStore(
@@ -1255,7 +951,6 @@
     }
   }
 
->>>>>>> 68486ac4
   /** Determines the correct result.
     *
     * @param uuid
