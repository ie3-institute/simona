--- conflicted
+++ resolved
@@ -6,12 +6,7 @@
 
 package edu.ie3.simona.agent.participant.evcs
 
-<<<<<<< HEAD
-import akka.actor.{ActorRef, FSM}
-=======
 import org.apache.pekko.actor.{ActorRef, FSM}
-import com.typesafe.scalalogging.LazyLogging
->>>>>>> a0252dee
 import edu.ie3.datamodel.models.input.system.EvcsInput
 import edu.ie3.datamodel.models.result.system.{
   EvcsResult,
@@ -25,14 +20,10 @@
 import edu.ie3.simona.agent.participant.data.secondary.SecondaryDataService
 import edu.ie3.simona.agent.participant.data.secondary.SecondaryDataService.ActorEvMovementsService
 import edu.ie3.simona.agent.participant.evcs.EvcsAgent.neededServices
-<<<<<<< HEAD
 import edu.ie3.simona.agent.participant.statedata.BaseStateData.{
   FlexStateData,
   ParticipantModelBaseStateData
 }
-=======
-import edu.ie3.simona.agent.participant.statedata.BaseStateData.ParticipantModelBaseStateData
->>>>>>> a0252dee
 import edu.ie3.simona.agent.participant.statedata.ParticipantStateData.InputModelContainer
 import edu.ie3.simona.agent.participant.statedata.{
   BaseStateData,
@@ -41,31 +32,18 @@
 import edu.ie3.simona.agent.state.AgentState
 import edu.ie3.simona.agent.state.AgentState.Idle
 import edu.ie3.simona.config.SimonaConfig.EvcsRuntimeConfig
-<<<<<<< HEAD
 import edu.ie3.simona.event.ResultEvent.ParticipantResultEvent
-=======
->>>>>>> a0252dee
 import edu.ie3.simona.event.notifier.NotifierConfig
 import edu.ie3.simona.exceptions.agent.{
   AgentInitializationException,
   InconsistentStateException,
   InvalidRequestException
 }
-<<<<<<< HEAD
 import edu.ie3.simona.model.participant.FlexChangeIndicator
 import edu.ie3.simona.model.participant.evcs.EvcsModel
 import edu.ie3.simona.model.participant.evcs.EvcsModel.{
   EvcsRelevantData,
   EvcsState
-=======
-import edu.ie3.simona.io.result.AccompaniedSimulationResult
-import edu.ie3.simona.model.participant.EvcsModel
-import edu.ie3.simona.model.participant.EvcsModel.EvcsRelevantData
-import edu.ie3.simona.ontology.messages.services.EvMessage.{
-  ArrivingEvsData,
-  DepartingEvsResponse,
-  FreeLotsResponse
->>>>>>> a0252dee
 }
 import edu.ie3.simona.ontology.messages.PowerMessage.AssetPowerChangedMessage
 import edu.ie3.simona.ontology.messages.services.EvMessage._
@@ -73,15 +51,11 @@
 import edu.ie3.simona.util.TickUtil.{RichZonedDateTime, TickLong}
 import edu.ie3.util.quantities.PowerSystemUnits.{MEGAVAR, MEGAWATT, PU}
 import edu.ie3.util.quantities.QuantityUtils.RichQuantityDouble
-<<<<<<< HEAD
 import edu.ie3.util.scala.quantities.Megavars
 import squants.{Dimensionless, Each}
 import squants.energy.Megawatts
-=======
 import edu.ie3.util.scala.quantities.Kilovars
 import squants.energy.Kilowatts
-import squants.{Dimensionless, Each}
->>>>>>> a0252dee
 
 import java.time.ZonedDateTime
 import java.util.UUID
@@ -134,12 +108,8 @@
       simulationEndDate: ZonedDateTime,
       resolution: Long,
       requestVoltageDeviationThreshold: Double,
-<<<<<<< HEAD
       outputConfig: NotifierConfig,
       maybeEmAgent: Option[ActorRef]
-=======
-      outputConfig: NotifierConfig
->>>>>>> a0252dee
   ): ParticipantModelBaseStateData[
     ApparentPower,
     EvcsRelevantData,
@@ -199,12 +169,8 @@
       simulationEndDate: ZonedDateTime,
       resolution: Long,
       requestVoltageDeviationThreshold: Double,
-<<<<<<< HEAD
       outputConfig: NotifierConfig,
       maybeEmAgent: Option[ActorRef]
-=======
-      outputConfig: NotifierConfig
->>>>>>> a0252dee
   ): ParticipantModelBaseStateData[
     ApparentPower,
     EvcsRelevantData,
@@ -221,16 +187,12 @@
         simulationEndDate
       )
 
-<<<<<<< HEAD
     ParticipantModelBaseStateData[
       ApparentPower,
       EvcsRelevantData,
       EvcsState,
       EvcsModel
     ](
-=======
-    ParticipantModelBaseStateData[ApparentPower, EvcsRelevantData, EvcsModel](
->>>>>>> a0252dee
       simulationStartDate,
       simulationEndDate,
       model,
@@ -847,7 +809,6 @@
     EvcsModel
   ] = {
 
-<<<<<<< HEAD
     // calculate results from last schedule
     baseStateData.stateDataStore
       .last(currentTick - 1)
@@ -887,14 +848,6 @@
         }
       }
       .getOrElse(baseStateData)
-=======
-    /* Inform the listeners about new result */
-    announceSimulationResult(
-      baseStateData,
-      tick,
-      AccompaniedSimulationResult(result)
-    )(baseStateData.outputConfig)
->>>>>>> a0252dee
 
   }
 
