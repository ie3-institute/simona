/*
 * © 2021. TU Dortmund University,
 * Institute of Energy Systems, Energy Efficiency and Energy Economics,
 * Research group Distribution grid planning and operation
 */

package edu.ie3.simona.agent.participant.evcs

import akka.actor.{ActorRef, FSM}
import com.typesafe.scalalogging.LazyLogging
import edu.ie3.datamodel.models.input.system.EvcsInput
import edu.ie3.datamodel.models.result.system.{
  EvcsResult,
  SystemParticipantResult
}
import edu.ie3.simona.agent.ValueStore
import edu.ie3.simona.agent.participant.ParticipantAgent.getAndCheckNodalVoltage
import edu.ie3.simona.agent.participant.ParticipantAgentFundamentals
import edu.ie3.simona.agent.participant.data.Data.PrimaryData.ApparentPower
import edu.ie3.simona.agent.participant.data.Data.SecondaryData
import edu.ie3.simona.agent.participant.data.secondary.SecondaryDataService
import edu.ie3.simona.agent.participant.data.secondary.SecondaryDataService.ActorEvMovementsService
import edu.ie3.simona.agent.participant.evcs.EvcsAgent.neededServices
import edu.ie3.simona.agent.participant.statedata.BaseStateData.{
  FlexStateData,
  ParticipantModelBaseStateData
}
import edu.ie3.simona.agent.participant.statedata.ParticipantStateData
import edu.ie3.simona.agent.state.AgentState
import edu.ie3.simona.agent.state.AgentState.Idle
import edu.ie3.simona.api.data.ev.model.EvModel
import edu.ie3.simona.config.SimonaConfig.EvcsRuntimeConfig
import edu.ie3.simona.event.notifier.ParticipantNotifierConfig
import edu.ie3.simona.exceptions.agent.{
  AgentInitializationException,
  InconsistentStateException,
  InvalidRequestException
}
import edu.ie3.simona.model.participant.EvcsModel
import edu.ie3.simona.model.participant.EvcsModel.{EvcsRelevantData, EvcsState}
import edu.ie3.simona.ontology.messages.services.EvMessage.{
  ArrivingEvsData,
  DepartingEvsResponse,
  FreeLotsResponse
}
import edu.ie3.simona.service.ev.ExtEvDataService.FALLBACK_EV_MOVEMENTS_STEM_DISTANCE
import edu.ie3.util.quantities.PowerSystemUnits.PU
import edu.ie3.util.quantities.QuantityUtils.RichQuantityDouble
import edu.ie3.util.scala.quantities.Kilovars
import squants.{Each, Dimensionless}
import squants.energy.Kilowatts

import java.time.ZonedDateTime
import java.util.UUID
<<<<<<< HEAD
import javax.measure.quantity.{Dimensionless, Power}
=======
import scala.collection.SortedSet
>>>>>>> 44f7957e
import scala.reflect.{ClassTag, classTag}

protected trait EvcsAgentFundamentals
    extends ParticipantAgentFundamentals[
      ApparentPower,
      EvcsRelevantData,
      EvcsState,
      ParticipantStateData[ApparentPower],
      EvcsInput,
      EvcsRuntimeConfig,
      EvcsModel
    ]
    with LazyLogging {
  this: EvcsAgent =>
  override protected val pdClassTag: ClassTag[ApparentPower] =
    classTag[ApparentPower]

  /** Determines the needed base state data in dependence of the foreseen
    * simulation mode of the agent.
    *
    * @param inputModel
    *   Input model definition
    * @param modelConfig
    *   Configuration of the model
    * @param services
    *   Optional collection of services to register with
    * @param simulationStartDate
    *   Real world time date time, when the simulation starts
    * @param simulationEndDate
    *   Real world time date time, when the simulation ends
    * @param resolution
    *   Agents regular time bin it wants to be triggered e.g one hour
    * @param requestVoltageDeviationThreshold
    *   Threshold, after which two nodal voltage magnitudes from participant
    *   power requests for the same tick are considered to be different
    * @param outputConfig
    *   Config of the output behaviour for simulation results
    * @return
    *   A [[ParticipantModelBaseStateData]] that reflects the behaviour based on
    *   the data source definition
    */
  override def determineModelBaseStateData(
      inputModel: EvcsInput,
      modelConfig: EvcsRuntimeConfig,
      services: Option[Vector[SecondaryDataService[_ <: SecondaryData]]],
      simulationStartDate: ZonedDateTime,
      simulationEndDate: ZonedDateTime,
      resolution: Long,
      requestVoltageDeviationThreshold: Double,
      outputConfig: ParticipantNotifierConfig,
      maybeEmAgent: Option[ActorRef]
  ): ParticipantModelBaseStateData[
    ApparentPower,
    EvcsRelevantData,
    EvcsState,
    EvcsModel
  ] = {
    /* Check for needed services */
    if (
      !services.exists(serviceDefinitions =>
        serviceDefinitions.map(_.getClass).containsSlice(neededServices)
      )
    )
      throw new AgentInitializationException(
        s"EvcsAgent cannot be initialized without an ev data service!"
      )

    baseStateDataForModelCalculation(
      inputModel,
      modelConfig,
      services,
      simulationStartDate,
      simulationEndDate,
      resolution,
      requestVoltageDeviationThreshold,
      outputConfig,
      maybeEmAgent
    )
  }

  /** Determine needed base state data for model calculation simulation mode.
    *
    * @param inputModel
    *   Input model
    * @param modelConfig
    *   Configuration for the model
    * @param servicesOpt
    *   [[Option]] on a vector of [[SecondaryDataService]] s
    * @param simulationStartDate
    *   Real world time date time, when the simulation starts
    * @param simulationEndDate
    *   Real world time date time, when the simulation ends
    * @param resolution
    *   Agents regular time bin it wants to be triggered e.g one hour
    * @param requestVoltageDeviationThreshold
    *   Threshold, after which two nodal voltage magnitudes from participant
    *   power requests for the same tick are considered to be different
    * @param outputConfig
    *   Config of the output behaviour for simulation results
    * @return
    *   Needed base state data for model calculation
    */
  def baseStateDataForModelCalculation(
      inputModel: EvcsInput,
      modelConfig: EvcsRuntimeConfig,
      servicesOpt: Option[Vector[SecondaryDataService[_ <: SecondaryData]]],
      simulationStartDate: ZonedDateTime,
      simulationEndDate: ZonedDateTime,
      resolution: Long,
      requestVoltageDeviationThreshold: Double,
      outputConfig: ParticipantNotifierConfig,
      maybeEmAgent: Option[ActorRef]
  ): ParticipantModelBaseStateData[
    ApparentPower,
    EvcsRelevantData,
    EvcsState,
    EvcsModel
  ] = {

    /* Build the calculation model */
    val model =
      buildModel(
        inputModel,
        modelConfig,
        simulationStartDate,
        simulationEndDate
      )

    ParticipantModelBaseStateData(
      simulationStartDate,
      simulationEndDate,
      model,
      servicesOpt,
      outputConfig,
      SortedSet.empty, // Additional activation of the evcs agent is not needed
      Map.empty,
      requestVoltageDeviationThreshold,
      ValueStore.forVoltage(
<<<<<<< HEAD
        resolution, // FIXME probably need to increase this for grid oriented scheduling
        inputModel.getNode
          .getvTarget()
          .to(PU)
=======
        timeBin * 10,
        Each(
          inputModel.getNode
            .getvTarget()
            .to(PU)
            .getValue
            .doubleValue
        )
>>>>>>> 44f7957e
      ),
      ValueStore(resolution),
      ValueStore(resolution),
      ValueStore(resolution),
      ValueStore(resolution),
      maybeEmAgent.map(FlexStateData(_, ValueStore(resolution)))
    )
  }

  override def buildModel(
      inputModel: EvcsInput,
      modelConfig: EvcsRuntimeConfig,
      simulationStartDate: ZonedDateTime,
      simulationEndDate: ZonedDateTime
  ): EvcsModel = EvcsModel(
    inputModel,
    modelConfig.scaling,
    simulationStartDate,
    simulationEndDate
  )

  override protected def createInitialState(
      baseStateData: ParticipantModelBaseStateData[
        ApparentPower,
        EvcsRelevantData,
        EvcsState,
        EvcsModel
      ]
  ): EvcsState = EvcsState(Set.empty)

  override protected def createCalcRelevantData(
      baseStateData: ParticipantModelBaseStateData[
        ApparentPower,
        EvcsRelevantData,
        EvcsState,
        EvcsModel
      ],
      tick: Long
  ): EvcsRelevantData = {
    // TODO implement

    throw new NotImplementedError()
  }

  override protected def calculateResult(
      baseStateData: ParticipantModelBaseStateData[
        ApparentPower,
        EvcsRelevantData,
        EvcsState,
        EvcsModel
      ],
      currentTick: Long,
      activePower: ComparableQuantity[Power]
  ): ApparentPower = {
    val voltage = getAndCheckNodalVoltage(baseStateData, currentTick)

    val reactivePower = baseStateData.model match {
      case model: EvcsModel =>
        model.calculateReactivePower(
          activePower,
          voltage
        )
    }

    ApparentPower(activePower, reactivePower)
  }

  /** Partial function, that is able to transfer
    * [[ParticipantModelBaseStateData]] (holding the actual calculation model)
    * into a pair of active and reactive power
    */
  override val calculateModelPowerFunc: (
      Long,
<<<<<<< HEAD
      ParticipantModelBaseStateData[
        ApparentPower,
        EvcsRelevantData,
        EvcsState,
        EvcsModel
      ],
      ComparableQuantity[Dimensionless]
=======
      ParticipantModelBaseStateData[ApparentPower, EvcsRelevantData, EvcsModel],
      Dimensionless
>>>>>>> 44f7957e
  ) => ApparentPower =
    (_, _, _) =>
      throw new InvalidRequestException(
        "Evcs model cannot be run without secondary data."
      )

  /** Calculate the power output of the participant utilising secondary data.
    * However, it might appear, that not the complete set of secondary data is
    * available for the given tick. This might especially be true, if the actor
    * has been additionally activated. This method thereby has to try and fill
    * up missing data with the last known data, as this is still supposed to be
    * valid. The secondary data therefore is put to the calculation relevant
    * data store. <p>The next state is [[Idle]], sending a
    * [[edu.ie3.simona.ontology.messages.SchedulerMessage.CompletionMessage]] to
    * scheduler and using update result values.</p>
    *
    * @param baseStateData
    *   The base state data with collected secondary data
    * @param currentTick
    *   Tick, the trigger belongs to
    * @param scheduler
    *   [[ActorRef]] to the scheduler in the simulation
    * @return
    *   [[Idle]] with updated result values
    */
  override def calculatePowerWithSecondaryDataAndGoToIdle(
      baseStateData: ParticipantModelBaseStateData[
        ApparentPower,
        EvcsRelevantData,
        EvcsState,
        EvcsModel
      ],
      currentTick: Long,
      scheduler: ActorRef
  ): FSM.State[AgentState, ParticipantStateData[ApparentPower]] = {
<<<<<<< HEAD
    implicit val startDateTime: ZonedDateTime = baseStateData.startDate

    /* extract EV data from secondary data, which should have been requested and received before */
    baseStateData.receivedSecondaryDataStore
      .getOrElse(currentTick, Map.empty)
      .collectFirst {
        // filter secondary data for EV movements data
        case (_, arrivingEvs: ArrivingEvsData) =>
          handleArrivingEvsAndGoIdle(
            currentTick,
            scheduler,
            baseStateData,
            arrivingEvs.arrivals
=======

    collectionStateData.baseStateData match {
      case modelBaseStateData: ParticipantModelBaseStateData[
            ApparentPower,
            EvcsRelevantData,
            EvcsModel
          ] =>
        /* extract EV data from secondary data, which should have been requested and received before */
        collectionStateData.data.values
          .collectFirst {
            // filter secondary data for arriving EVs data
            case Some(arrivingEvs: ArrivingEvsData) =>
              handleArrivingEvsAndGoIdle(
                currentTick,
                scheduler,
                modelBaseStateData,
                arrivingEvs.arrivals
              )
          }
          .getOrElse(
            throw new InconsistentStateException(
              s"The model ${modelBaseStateData.model} was not provided with needed EV data."
            )
>>>>>>> 44f7957e
          )
      }
      .getOrElse(
        throw new InconsistentStateException(
          s"The model ${baseStateData.model} was not provided with needed EV data."
        )
      )

  }

  /** Returns the number of free parking lots based on the last available state
    * data.
    * @param tick
    *   The tick that free lots have been requested for
    * @param modelBaseStateData
    *   The state data
    */
  protected def handleFreeLotsRequest(
      tick: Long,
      modelBaseStateData: ParticipantModelBaseStateData[
        ApparentPower,
        EvcsRelevantData,
        EvcsState,
        EvcsModel
      ]
  ): Unit = {
    val evServiceRef = getService[ActorEvMovementsService](
      modelBaseStateData.services
    )

    val (_, lastEvs) =
      getTickIntervalAndLastState(tick, modelBaseStateData)

    val evcsModel = getEvcsModel(modelBaseStateData)

    evServiceRef ! FreeLotsResponse(
      evcsModel.uuid,
      evcsModel.chargingPoints - lastEvs.evs.size
    )
  }

  /** Handle a request for returning those EVs that are departing at the current
    * tick. SOC and results are calculated and corresponding listeners are
    * informed.
    *
    * @param tick
    *   The current simulation tick
    * @param modelBaseStateData
    *   The current Base state data
    * @param requestedDepartingEvs
    *   The UUIDs of EVs that are requested to be returned
    */
  protected def handleDepartingEvsRequest(
      tick: Long,
      modelBaseStateData: ParticipantModelBaseStateData[
        ApparentPower,
        EvcsRelevantData,
        EvcsState,
        EvcsModel
      ],
      requestedDepartingEvs: Seq[UUID]
  ): ParticipantModelBaseStateData[
    ApparentPower,
    EvcsRelevantData,
    EvcsState,
    EvcsModel
  ] = {

    val evServiceRef = getService[ActorEvMovementsService](
      modelBaseStateData.services
    )

    // retrieve the last updated set of parked EVs
    val (tickInterval, lastState) =
      getTickIntervalAndLastState(tick, modelBaseStateData)

    validateDepartures(lastState.evs, requestedDepartingEvs)

    val evcsModel = getEvcsModel(modelBaseStateData)

    val voltage =
      getAndCheckNodalVoltage(modelBaseStateData, tick)

    // calculate power with evs that have been parked up until now
    val relevantData = EvcsRelevantData(tickInterval)

    val (result, updateState) =
      evcsModel.calculatePowerAndEvSoc(
        tick,
        voltage,
        relevantData,
        lastState
      )

    val (departingEvs, stayingEvs) =
      updateState.evs.partition { ev =>
        // EV has been parked up until now and is now departing
        requestedDepartingEvs.contains(ev.getUuid)
      }

    val stateWithoutDeparting = updateState.copy(
      evs = stayingEvs
    )

    if (departingEvs.nonEmpty) {
      evServiceRef ! DepartingEvsResponse(
        evcsModel.uuid,
        departingEvs
      )
    }

    /* Update the base state data */
    updateValueStoresInformListeners(
      modelBaseStateData,
      tick,
<<<<<<< HEAD
      result,
      stateWithoutDeparting
=======
      ApparentPower(
        Kilowatts(result.p.value.doubleValue),
        Kilovars(result.q.value.doubleValue)
      ),
      updatedRelevantData
>>>>>>> 44f7957e
    )
  }

  /** Handles EV arrivals as part of ExtEvDataService secondary data. After
    * adding the arriving EVs to the set of staying evs, resulting charging
    * power is calculated. A completion message is sent to scheduler without
    * scheduling new activations.
    *
    * @param tick
    *   The current tick that has been triggered
    * @param scheduler
    *   The scheduler ref
    * @param modelBaseStateData
    *   The state data
    * @param arrivingEvs
    *   The movement data on arrivingEvs that has been received
    * @return
    *   [[Idle]] with updated result values
    */
  private def handleArrivingEvsAndGoIdle(
      tick: Long,
      scheduler: ActorRef,
      modelBaseStateData: ParticipantModelBaseStateData[
        ApparentPower,
        EvcsRelevantData,
        EvcsState,
        EvcsModel
      ],
      arrivingEvs: Seq[EvModel]
  ): FSM.State[AgentState, ParticipantStateData[ApparentPower]] = {

    val evcsModel = getEvcsModel(modelBaseStateData)

    // retrieve the last updated set of parked EVs, which could stem from
    // the current tick if there were departures for this tick as well
    val (tickInterval, lastState) =
      getTickIntervalAndLastState(tick, modelBaseStateData)

    validateArrivals(lastState.evs, arrivingEvs, evcsModel.chargingPoints)

    val relevantData = EvcsRelevantData(tickInterval)

    val updatedStateData =
      if (tickInterval > 0) {
        // if we haven't had any departing EVs for this tick,
        // this also means that we have not caught up with
        // calculating the current SOC

        val voltage =
          getAndCheckNodalVoltage(modelBaseStateData, tick)

        // calculate power with evs that have been parked up until now
        val (result, updatedState) =
          evcsModel.calculatePowerAndEvSoc(
            tick,
            voltage,
            relevantData,
            lastState
          )

        val stateWithArriving = updatedState.copy(
          evs = updatedState.evs ++ arrivingEvs
        )

        updateValueStoresInformListeners(
          modelBaseStateData,
          tick,
<<<<<<< HEAD
          result,
          stateWithArriving
=======
          ApparentPower(
            Kilowatts(result.p.value.doubleValue),
            Kilovars(result.q.value.doubleValue)
          ),
          updatedRelevantData
>>>>>>> 44f7957e
        )
      } else {
        // if some EVs were departing at the current tick,
        // we're already up-to-date in that regard

        val updatedState = lastState.copy(
          evs = lastState.evs ++ arrivingEvs
        )

        val updatedStateStore = ValueStore.updateValueStore(
          modelBaseStateData.stateDataStore,
          tick,
          updatedState
        )

        modelBaseStateData.copy(
          stateDataStore = updatedStateStore
        )
      }

    goToIdleReplyCompletionAndScheduleTriggerForNextAction(
      updatedStateData,
      scheduler
    )
  }

  /** Update the result and calc relevant data value stores and inform all
    * registered listeners
    *
    * @param baseStateData
    *   The base state data of the collection state
    * @param tick
    *   The current tick
    * @param result
    *   Result of simulation
    * @param newState
    *   The new state
    * @return
    *   Desired state change
    */
  private final def updateValueStoresInformListeners(
      baseStateData: ParticipantModelBaseStateData[
        ApparentPower,
        EvcsRelevantData,
        EvcsState,
        EvcsModel
      ],
      tick: Long,
      result: ApparentPower,
      newState: EvcsState
  ): ParticipantModelBaseStateData[
    ApparentPower,
    EvcsRelevantData,
    EvcsState,
    EvcsModel
  ] = {
    /* Update the value stores */
    val updatedValueStore =
      ValueStore.updateValueStore(
        baseStateData.resultValueStore,
        tick,
        result
      )
    val updatedStateStore = ValueStore.updateValueStore(
      baseStateData.stateDataStore,
      tick,
      newState
    )

    /* Inform the listeners about new result */
    announceSimulationResult(
      baseStateData,
      tick,
      result
    )(baseStateData.outputConfig)

    /* Update the base state data */
    baseStateData.copy(
      resultValueStore = updatedValueStore,
      stateDataStore = updatedStateStore
    )
  }

  private def getTickIntervalAndLastState(
      currentTick: Long,
      baseStateData: ParticipantModelBaseStateData[
        ApparentPower,
        EvcsRelevantData,
        EvcsState,
        EvcsModel
      ]
  ): (Long, EvcsState) = {
    baseStateData.stateDataStore
      .last(currentTick) match {
      case Some((tick, state: EvcsState)) =>
        (currentTick - tick, state)
      case _ =>
        /* At the first tick, we are not able to determine the tick interval from last tick
         * (since there is none). Then we use a fall back ev stem distance.
         * As no evs are charging then, the tick interval should be ignored anyway. */
        (FALLBACK_EV_MOVEMENTS_STEM_DISTANCE, createInitialState(baseStateData))
    }
  }

  private def getEvcsModel(
      modelBaseStateData: ParticipantModelBaseStateData[
        _ <: ApparentPower,
        _,
        _,
        _
      ]
  ): EvcsModel =
    modelBaseStateData.model match {
      case model: EvcsModel =>
        model
      case unsupportedModel =>
        throw new InconsistentStateException(
          s"Wrong model: $unsupportedModel!"
        )
    }

  /** Determines the correct result.
    *
    * @param uuid
    *   Unique identifier of the physical model
    * @param dateTime
    *   Real world date of the result
    * @param result
    *   The primary data to build a result model for
    * @return
    *   The equivalent event
    */
  override protected def buildResult(
      uuid: UUID,
      dateTime: ZonedDateTime,
      result: ApparentPower
  ): SystemParticipantResult =
    new EvcsResult(
      dateTime,
      uuid,
      result.p.toMegawatts.asMegaWatt,
      result.q.toMegavars.asMegaVar
    )

  /** Checks whether requested departing EVs are consistent with currently
    * connected EVs. Only logs warnings, does not throw exceptions.
    *
    * @param lastEvs
    *   EVs of the last tick
    * @param departures
    *   Departing EVs at the current tick
    */
  protected def validateDepartures(
      lastEvs: Set[EvModel],
      departures: Seq[UUID]
  ): Unit = {
    departures.foreach { ev =>
      if (!lastEvs.exists(_.getUuid == ev))
        logger.warn(
          s"EV $ev should depart from this station (according to external simulation), but has not been parked here."
        )
    }
  }

  /** Checks whether provided arriving EVs are consistent with charging station
    * specifications and currently connected EVs. Only logs warnings, does not
    * throw exceptions.
    *
    * @param lastEvs
    *   EVs of the last tick
    * @param arrivals
    *   Arriving EVs at the current tick
    * @param chargingPoints
    *   max number of charging points available at this CS
    */
  protected def validateArrivals(
      lastEvs: Set[EvModel],
      arrivals: Seq[EvModel],
      chargingPoints: Int
  ): Unit = {

    arrivals.foreach { ev =>
      if (lastEvs.exists(_.getUuid == ev.getUuid))
        logger.warn(
          s"EV ${ev.getId} should arrive at this station (according to external simulation), but is already parked here."
        )
    }

    val newCount = lastEvs.size +
      arrivals.count { ev =>
        !lastEvs.exists(_.getUuid == ev.getUuid)
      }

    if (newCount > chargingPoints)
      logger.warn(
        "More EVs are parking at this station than physically possible."
      )
  }
}<|MERGE_RESOLUTION|>--- conflicted
+++ resolved
@@ -52,11 +52,7 @@
 
 import java.time.ZonedDateTime
 import java.util.UUID
-<<<<<<< HEAD
 import javax.measure.quantity.{Dimensionless, Power}
-=======
-import scala.collection.SortedSet
->>>>>>> 44f7957e
 import scala.reflect.{ClassTag, classTag}
 
 protected trait EvcsAgentFundamentals
@@ -195,13 +191,7 @@
       Map.empty,
       requestVoltageDeviationThreshold,
       ValueStore.forVoltage(
-<<<<<<< HEAD
         resolution, // FIXME probably need to increase this for grid oriented scheduling
-        inputModel.getNode
-          .getvTarget()
-          .to(PU)
-=======
-        timeBin * 10,
         Each(
           inputModel.getNode
             .getvTarget()
@@ -209,7 +199,6 @@
             .getValue
             .doubleValue
         )
->>>>>>> 44f7957e
       ),
       ValueStore(resolution),
       ValueStore(resolution),
@@ -283,18 +272,13 @@
     */
   override val calculateModelPowerFunc: (
       Long,
-<<<<<<< HEAD
       ParticipantModelBaseStateData[
         ApparentPower,
         EvcsRelevantData,
         EvcsState,
         EvcsModel
       ],
-      ComparableQuantity[Dimensionless]
-=======
-      ParticipantModelBaseStateData[ApparentPower, EvcsRelevantData, EvcsModel],
       Dimensionless
->>>>>>> 44f7957e
   ) => ApparentPower =
     (_, _, _) =>
       throw new InvalidRequestException(
@@ -330,7 +314,6 @@
       currentTick: Long,
       scheduler: ActorRef
   ): FSM.State[AgentState, ParticipantStateData[ApparentPower]] = {
-<<<<<<< HEAD
     implicit val startDateTime: ZonedDateTime = baseStateData.startDate
 
     /* extract EV data from secondary data, which should have been requested and received before */
@@ -344,31 +327,6 @@
             scheduler,
             baseStateData,
             arrivingEvs.arrivals
-=======
-
-    collectionStateData.baseStateData match {
-      case modelBaseStateData: ParticipantModelBaseStateData[
-            ApparentPower,
-            EvcsRelevantData,
-            EvcsModel
-          ] =>
-        /* extract EV data from secondary data, which should have been requested and received before */
-        collectionStateData.data.values
-          .collectFirst {
-            // filter secondary data for arriving EVs data
-            case Some(arrivingEvs: ArrivingEvsData) =>
-              handleArrivingEvsAndGoIdle(
-                currentTick,
-                scheduler,
-                modelBaseStateData,
-                arrivingEvs.arrivals
-              )
-          }
-          .getOrElse(
-            throw new InconsistentStateException(
-              s"The model ${modelBaseStateData.model} was not provided with needed EV data."
-            )
->>>>>>> 44f7957e
           )
       }
       .getOrElse(
@@ -484,16 +442,11 @@
     updateValueStoresInformListeners(
       modelBaseStateData,
       tick,
-<<<<<<< HEAD
-      result,
-      stateWithoutDeparting
-=======
       ApparentPower(
         Kilowatts(result.p.value.doubleValue),
         Kilovars(result.q.value.doubleValue)
       ),
-      updatedRelevantData
->>>>>>> 44f7957e
+      stateWithoutDeparting
     )
   }
 
@@ -561,16 +514,11 @@
         updateValueStoresInformListeners(
           modelBaseStateData,
           tick,
-<<<<<<< HEAD
-          result,
-          stateWithArriving
-=======
           ApparentPower(
             Kilowatts(result.p.value.doubleValue),
             Kilovars(result.q.value.doubleValue)
           ),
-          updatedRelevantData
->>>>>>> 44f7957e
+          stateWithArriving
         )
       } else {
         // if some EVs were departing at the current tick,
