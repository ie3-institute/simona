--- conflicted
+++ resolved
@@ -32,10 +32,7 @@
 import javax.measure.quantity.{Dimensionless, ElectricPotential}
 import tech.units.indriya.quantity.Quantities
 
-<<<<<<< HEAD
-=======
 import scala.collection.mutable
->>>>>>> 2eb4be0e
 import scala.util.{Failure, Success, Try}
 
 /** Support and helper methods for power flow calculations provided by
@@ -451,24 +448,6 @@
         val powerFlow =
           NewtonRaphsonPF(epsilon, maxIterations, admittanceMatrix)
 
-<<<<<<< HEAD
-        /* Currently, only one slack node per sub net is allowed. In case a model has more than one, set all others to
-         * PQ nodes. ATTENTION: This does not cover the power flow situation correctly! */
-        val adaptedOperatingPoint = operatingPoint
-          .foldLeft((Array.empty[PresetData], true)) {
-            case ((adaptedOperatingPoint, firstSlack), nodePreset)
-                if nodePreset.nodeType == NodeType.SL =>
-              /* If this is the first slack node see, leave it as a slack node. If it is not the first one. Make it a
-               * PQ node. */
-              val adaptedNodePreset =
-                if (firstSlack) nodePreset
-                else nodePreset.copy(nodeType = NodeType.PQ)
-              (adaptedOperatingPoint.appended(adaptedNodePreset), false)
-            case ((adaptedOperatingPoint, firstSlack), nodePreset) =>
-              (adaptedOperatingPoint.appended(nodePreset), firstSlack)
-          }
-          ._1
-=======
         /* Currently, only one slack node per sub grid is allowed. In case a model has more than one, set all others to
          * PQ nodes. ATTENTION: This does not cover the power flow situation correctly! */
         val adaptedOperatingPoint = operatingPoint.map { nodePreset =>
@@ -480,7 +459,6 @@
           } else
             nodePreset
         }
->>>>>>> 2eb4be0e
 
         Try {
           powerFlow.calculate(
@@ -505,11 +483,7 @@
           case Success(result) => result
           case Failure(exception) =>
             throw new DBFSAlgorithmException(
-<<<<<<< HEAD
-              s"Power flow calculation in subnet ${gridModel.subnetNo} failed.",
-=======
               s"Power flow calculation in subgrid ${gridModel.subnetNo} failed.",
->>>>>>> 2eb4be0e
               exception
             )
         }
