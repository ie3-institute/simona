--- conflicted
+++ resolved
@@ -17,7 +17,7 @@
 import edu.ie3.simona.exceptions.agent.DBFSAlgorithmException
 import edu.ie3.simona.model.grid._
 import edu.ie3.simona.ontology.messages.PowerMessage.ProvidePowerMessage
-import edu.ie3.simona.ontology.messages.VoltageMessage.ProvideSlackVoltageMessage.ExchangeVoltage
+import edu.ie3.simona.ontology.messages.VoltageMessage.ProvideSlackVoltageMessage
 import edu.ie3.util.quantities.PowerSystemUnits
 import tech.units.indriya.ComparableQuantity
 import tech.units.indriya.quantity.Quantities
@@ -64,7 +64,7 @@
     *   slack node target voltages
     */
   protected def composeOperatingPoint(
-      nodes: Seq[NodeModel],
+      nodes: Set[NodeModel],
       transformers2w: Set[TransformerModel],
       transformers3w: Set[Transformer3wModel],
       nodeUuidToIndexMap: Map[UUID, Int],
@@ -72,16 +72,8 @@
       gridMainRefSystem: RefSystem,
       targetVoltageFromReceivedData: Boolean = true,
       ignoreTargetVoltage: Boolean = false
-<<<<<<< HEAD
-  ): Array[PresetData] = {
-
-    val mainRefSystemPowerUnit = gridMainRefSystem.nominalPower.getUnit
-
-    nodes.map { nodeModel =>
-=======
   ): (Array[PresetData], WithForcedStartVoltages) = {
     nodes.toArray.map { nodeModel =>
->>>>>>> 696e571e
       // note: currently we only support pq nodes as we not distinguish between pq/pv nodes -
       // when slack emulators or pv-node assets are added this needs to be considered here
       val nodeType = if (nodeModel.isSlack) NodeType.SL else NodeType.PQ
@@ -134,9 +126,8 @@
           /* If the preset voltage is meant to be determined by means of received data and the node is a slack node
            * (only then there is received data), look it up and transform it */
           val receivedSlackVoltage =
-            receivedValuesStore.nodeToReceivedSlackVoltage
-              .get(nodeModel.uuid)
-              .flatten
+            receivedValuesStore.nodeToReceivedSlackVoltage.values.flatten
+              .find(_.nodeUuid == nodeModel.uuid)
               .getOrElse(
                 throw new RuntimeException(
                   s"No slack voltage received for node ${nodeModel.id} [${nodeModel.uuid}]!"
@@ -161,10 +152,6 @@
              else 1.0)
         }
 
-<<<<<<< HEAD
-      PresetData(nodeIdx, nodeType, apparentPower, targetVoltageInPu.abs)
-    }.toArray
-=======
       val optStateData = Option.when(nodeModel.isSlack)(
         StateData(
           nodeIdx,
@@ -187,7 +174,6 @@
       case (operatingPoint, stateData) =>
         (operatingPoint, WithForcedStartVoltages(stateData.flatten))
     }
->>>>>>> 696e571e
   }
 
   /** Composes the current operation point needed by
@@ -218,23 +204,6 @@
       transformers2w: Set[TransformerModel],
       transformers3w: Set[Transformer3wModel],
       gridMainRefSystem: RefSystem
-<<<<<<< HEAD
-  ): Array[PresetData] = {
-    sweepDataValues
-      .map(sweepValueStoreData => {
-
-        val nodeStateData = sweepValueStoreData.stateData
-        val targetVoltage = if (nodeStateData.nodeType == NodeType.SL) {
-          val receivedSlackVoltage = receivedSlackValues.values
-            .map { case (_, slackVoltageMsg) => slackVoltageMsg }
-            .flatMap(_.nodalSlackVoltages)
-            .find(_.nodeUuid == sweepValueStoreData.nodeUuid)
-            .getOrElse(
-              throw new RuntimeException(
-                s"Unable to find node with uuid " +
-                  s"${sweepValueStoreData.nodeUuid} in received slack voltage values!"
-              )
-=======
   ): (Array[PresetData], WithForcedStartVoltages) =
     sweepDataValues.map { sweepValueStoreData =>
       val nodeStateData = sweepValueStoreData.stateData
@@ -246,7 +215,6 @@
             throw new RuntimeException(
               s"Unable to find node with uuid " +
                 s"${sweepValueStoreData.nodeUuid} in received slack voltage values!"
->>>>>>> 696e571e
             )
           )
 
@@ -346,7 +314,7 @@
     *   Complex nodal voltage to use
     */
   private def transformVoltage(
-      receivedSlackVoltage: ExchangeVoltage,
+      receivedSlackVoltage: ProvideSlackVoltageMessage,
       nodeUuid: UUID,
       transformers2w: Set[TransformerModel],
       transformers3w: Set[Transformer3wModel],
@@ -487,50 +455,15 @@
             gridModel.nodeUuidToIndexMap,
             gridModel.gridComponents
           )
-<<<<<<< HEAD
-        // / add WithForcedVoltageVector for slackNode
-        // / as we know that there is at least one slack in every grid available here, we can do a direct call on element zero
-
-        // // NOTE: currently only the first slack node is taken, needs to be adapted when several slacks are present.
-        val slackNodeData = operatingPoint
-          .filter(_.nodeType == NodeType.SL)
-          .minByOption(_.index)
-          .getOrElse(
-            throw new DBFSAlgorithmException(
-              s"Unable to find a slack node in grid ${gridModel.subnetNo}."
-            )
-          )
-        val forcedSlackNodeVoltage = WithForcedStartVoltages(
-          Array(StateData(slackNodeData))
-        )
-=======
->>>>>>> 696e571e
 
         // / execute
         val powerFlow =
           NewtonRaphsonPF(epsilon, maxIterations, admittanceMatrix)
 
-        /* Currently, only one slack node per sub grid is allowed. In case a model has more than one, set all others to
-         * PQ nodes. ATTENTION: This does not cover the power flow situation correctly! */
-        val adaptedOperatingPoint = operatingPoint.map { nodePreset =>
-          if (nodePreset.nodeType == NodeType.SL) {
-            /* If this is the first slack node see, leave it as a slack node. If it is not the first one. Make it a
-             * PQ node. */
-            if (nodePreset == slackNodeData) nodePreset
-            else nodePreset.copy(nodeType = NodeType.PQ)
-          } else
-            nodePreset
-        }
-
         Try {
           powerFlow.calculate(
-<<<<<<< HEAD
-            adaptedOperatingPoint,
-            Some(forcedSlackNodeVoltage)
-=======
             operatingPoint,
             Some(slackVoltages)
->>>>>>> 696e571e
           )
         }.map {
           case _: PowerFlowResult.FailedPowerFlowResult if epsilons.size > 1 =>
@@ -555,7 +488,7 @@
           case Success(result) => result
           case Failure(exception) =>
             throw new DBFSAlgorithmException(
-              s"Power flow calculation in subgrid ${gridModel.subnetNo} failed.",
+              s"Power flow calculation in subnet ${gridModel.subnetNo} failed.",
               exception
             )
         }
