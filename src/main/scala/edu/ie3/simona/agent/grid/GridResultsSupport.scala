/*
 * © 2020. TU Dortmund University,
 * Institute of Energy Systems, Energy Efficiency and Energy Economics,
 * Research group Distribution grid planning and operation
 */

package edu.ie3.simona.agent.grid

import akka.event.LoggingAdapter
import breeze.math.Complex
import edu.ie3.datamodel.models.StandardUnits
import edu.ie3.datamodel.models.input.connector.ConnectorPort
import edu.ie3.datamodel.models.result.NodeResult
import edu.ie3.datamodel.models.result.connector.{
  LineResult,
  SwitchResult,
  Transformer2WResult,
  Transformer3WResult
}
import edu.ie3.powerflow.model.NodeData.StateData
import edu.ie3.simona.agent.grid.GridResultsSupport.PartialTransformer3wResult
import edu.ie3.simona.agent.grid.SweepValueStore.SweepValueStoreData
import edu.ie3.simona.event.ResultEvent.PowerFlowResultEvent
import edu.ie3.simona.model.grid.Transformer3wModel.yij
import edu.ie3.simona.model.grid.Transformer3wPowerFlowCase.{
  PowerFlowCaseA,
  PowerFlowCaseB,
  PowerFlowCaseC
}
import edu.ie3.simona.model.grid._
import edu.ie3.util.quantities.PowerSystemUnits
import edu.ie3.util.scala.quantities.QuantityUtil
import edu.ie3.util.scala.quantities.QuantityUtil._
import tech.units.indriya.ComparableQuantity
import tech.units.indriya.quantity.Quantities
import tech.units.indriya.unit.Units

import java.time.ZonedDateTime
import java.util.UUID
import javax.measure.Quantity
import javax.measure.quantity.{Angle, ElectricCurrent}
import scala.math._

/** Trait that holds methods to convert the results of a power flow calculation
  * to their corresponding [[edu.ie3.datamodel.models.result.ResultEntity]]
  */
private[grid] trait GridResultsSupport {

  protected val log: LoggingAdapter

  /** Creates a tuple as [[PowerFlowResultEvent]] s entities based on the
    * provided grid data
    *
    * @param grid
    *   the grid model for which assets results should be created
    * @param sweepValueStore
    *   the value store with all power flow result values of the provided grid
    * @param timestamp
    *   the timestamp of the results
    * @return
    *   a tuple as [[PowerFlowResultEvent]] s with all results of the provided
    *   grid
    */
  def createResultModels(
      grid: GridModel,
      sweepValueStore: SweepValueStore
  )(implicit timestamp: ZonedDateTime): PowerFlowResultEvent = {
    // no sanity check for duplicated uuid result data as we expect valid data at this point
    implicit val sweepValueStoreData: Map[UUID, SweepValueStoreData] =
      sweepValueStore.sweepData
        .map(sweepValueStoreData =>
          sweepValueStoreData.nodeUuid -> sweepValueStoreData
        )
        .toMap

    implicit val iNominal: ComparableQuantity[ElectricCurrent] =
      grid.mainRefSystem.nominalCurrent

    /* When creating node results, we have to consider two things:
     *   1) The result of a two winding transformer's hv node is calculated twice. If this grid contains the
     *      transformer, it is the lower voltage grid and there we don't want to announce the result, only in upper grid
     *   2) We are generally not interested in the result of a three winding transformer's internal node */
    val transformerNodesToIgnore = grid.gridComponents.transformers
      .map(_.hvNodeUuid) ++
      grid.gridComponents.transformers3w.map(_.nodeInternalUuid)
    PowerFlowResultEvent(
      sweepValueStoreData
        .filterNot { case (uuid, _) =>
          transformerNodesToIgnore.contains(uuid)
        }
        .values
        .map(calcNodeResult(_, timestamp)),
      grid.gridComponents.switches.map(calcSwitchResult(_, timestamp)),
      buildLineResults(grid.gridComponents.lines),
      buildTransformer2wResults(grid.gridComponents.transformers),
      buildTransformer3wResults(grid.gridComponents.transformers3w)
    )
  }

  /** Build instances of [[LineResult]] based on a provided set of [[LineModel]]
    * and the corresponding sweep value data
    *
    * @param lines
    *   the set of lines which the result should be build for
    * @param sweepValueStoreData
    *   the value store with all power flow result values of the provided lines
    * @param iNominal
    *   the reference electric current of the grid
    * @param timestamp
    *   the timestamp of the result
    * @return
    *   a set of [[LineResult]] s
    */
  private def buildLineResults(lines: Set[LineModel])(implicit
      sweepValueStoreData: Map[UUID, SweepValueStoreData],
      iNominal: ComparableQuantity[ElectricCurrent],
      timestamp: ZonedDateTime
  ): Set[LineResult] = {
    lines.flatMap(lineModel => {
      sweepValueStoreData
        .get(lineModel.nodeAUuid)
        .zip(sweepValueStoreData.get(lineModel.nodeBUuid)) match {
        case Some((nodeAStateData, nodeBStateData)) =>
          Some(
            calcLineResult(
              lineModel,
              nodeAStateData.stateData,
              nodeBStateData.stateData,
              iNominal,
              timestamp
            )
          )
        case None =>
          log.warning(
            "Cannot find power flow result data for line {} with nodeA {} and nodeB {}",
            lineModel.uuid,
            lineModel.nodeAUuid,
            lineModel.nodeBUuid
          )
          None
      }
    })
  }

  /** Build instances of [[Transformer2WResult]] based on a provided set of
    * [[TransformerModel]] and the corresponding sweep value data
    *
    * @param transformers
    *   the set of transformers which the result should be build for
    * @param sweepValueStoreData
    *   the value store with all power flow result values of the provided
    *   transformers
    * @param iNominal
    *   the reference electric current of the grid
    * @param timestamp
    *   the timestamp of the result
    * @return
    *   a set of [[Transformer2WResult]] s
    */
  private def buildTransformer2wResults(transformers: Set[TransformerModel])(
      implicit
      sweepValueStoreData: Map[UUID, SweepValueStoreData],
      iNominal: ComparableQuantity[ElectricCurrent],
      timestamp: ZonedDateTime
  ): Set[Transformer2WResult] = {
    transformers.flatMap(trafo2w => {
      sweepValueStoreData
        .get(trafo2w.hvNodeUuid)
        .zip(sweepValueStoreData.get(trafo2w.lvNodeUuid)) match {
        case Some((hvNodeStateData, lvNodeStateData)) =>
          Some(
            calcTransformer2wResult(
              trafo2w,
              hvNodeStateData.stateData,
              lvNodeStateData.stateData,
              iNominal,
              timestamp
            )
          )
        case None =>
          log.warning(
            "Cannot find power flow result data for transformer2w {} with hvNode {} and lvNode {}",
            trafo2w.uuid,
            trafo2w.hvNodeUuid,
            trafo2w.lvNodeUuid
          )
          None
      }
    })
  }

  /** Build instances of [[Transformer3WResult]] based on a provided set of
    * [[Transformer3wModel]] and the corresponding sweep value data
    *
    * @param transformers3w
    *   the set of 3 winding transformers which the result should be build for
    * @param sweepValueStoreData
    *   the value store with all power flow result values of the provided 3
    *   winding transformers
    * @param iNominal
    *   the reference electric current of the grid
    * @param timestamp
    *   the timestamp of the result
    * @return
    *   a set of [[PartialTransformer3wResult]] s
    */
  def buildTransformer3wResults(transformers3w: Set[Transformer3wModel])(
      implicit
      sweepValueStoreData: Map[UUID, SweepValueStoreData],
      iNominal: ComparableQuantity[ElectricCurrent],
      timestamp: ZonedDateTime
  ): Set[PartialTransformer3wResult] = transformers3w.flatMap { trafo3w =>
    {
      (trafo3w.powerFlowCase match {
        case PowerFlowCaseA =>
          sweepValueStoreData
            .get(trafo3w.hvNodeUuid)
            .zip(sweepValueStoreData.get(trafo3w.nodeInternalUuid))
        case PowerFlowCaseB =>
          sweepValueStoreData
            .get(trafo3w.mvNodeUuid)
            .zip(sweepValueStoreData.get(trafo3w.nodeInternalUuid))
        case PowerFlowCaseC =>
          sweepValueStoreData
            .get(trafo3w.lvNodeUuid)
            .zip(sweepValueStoreData.get(trafo3w.nodeInternalUuid))
      }) match {
        case Some((upperNodeStateData, internalNodeStateData)) =>
          Some(
            calcTransformer3wResult(
              trafo3w,
              upperNodeStateData.stateData,
              internalNodeStateData.stateData,
              iNominal,
              timestamp
            )
          )
        case None =>
          log.warning(
            s"Cannot find power flow result data for transformer3w {} with nodeHv {}, nodeMv {}, nodeLv {} and internalNode ${trafo3w.nodeInternalUuid}",
            trafo3w.uuid,
            trafo3w.hvNodeUuid,
            trafo3w.mvNodeUuid,
            trafo3w.lvNodeUuid
          )
          None
      }
    }
  }

  /** Creates an instance of [[NodeResult]] based on the provided
    * [[SweepValueStoreData]]
    *
    * @param sweepValueStoreData
    *   the sweep value store with the node results
    * @param timestamp
    *   the timestamp of the result
    * @return
    *   instance of [[NodeResult]] based on the provided data
    */
  protected def calcNodeResult(
      sweepValueStoreData: SweepValueStoreData,
      timestamp: ZonedDateTime
  ): NodeResult = {

    val nodeStateData = sweepValueStoreData.stateData
    val vMag = nodeStateData.voltage.abs
    val vAng = asin(nodeStateData.voltage.imag / vMag).toDegrees

    new NodeResult(
      timestamp,
      sweepValueStoreData.nodeUuid,
      Quantities.getQuantity(vMag, PowerSystemUnits.PU),
      Quantities.getQuantity(vAng, PowerSystemUnits.DEGREE_GEOM)
    )
  }

  /** Creates an instance of [[SwitchResult]] based on the provided
    * [[SwitchModel]]
    *
    * @param switchModel
    *   the switch model that should be processed
    * @param timestamp
    *   the timestamp of the result
    * @return
    *   instance of [[SwitchResult]] based on the provided data
    */
  protected def calcSwitchResult(
      switchModel: SwitchModel,
      timestamp: ZonedDateTime
  ): SwitchResult = {
    /* can be adapted when https://github.com/ie3-institute/PowerSystemDataModel/issues/151 has been resolved */
    new SwitchResult(
      timestamp,
      switchModel.uuid,
      switchModel.isClosed
    )
  }

  /** Creates an instance of [[LineResult]] based on the provided grid and power
    * flow result data
    *
    * @param line
    *   the instance of the [[LineModel]] that should be processed
    * @param nodeAStateData
    *   the power flow result state data of nodeA of the line
    * @param nodeBStateData
    *   the power flow result state data of nodeB of the line
    * @param iNominal
    *   the reference electric current of the grid
    * @param timestamp
    *   the timestamp of the result
    * @return
    *   instance of [[LineResult]] based on the provided data
    */
  protected def calcLineResult(
      line: LineModel,
      nodeAStateData: StateData,
      nodeBStateData: StateData,
      iNominal: Quantity[ElectricCurrent],
      timestamp: ZonedDateTime
  ): LineResult = {

    if (line.isInOperation) {
      val yij = new Complex(
        line.gij().getValue.doubleValue,
        line.bij().getValue.doubleValue
      )
      val y0 = new Complex(
        line.g0().getValue.doubleValue,
        line.b0().getValue.doubleValue
      )

      val (iAComplexPu, iBComplexPu) =
        iIJComplexPu(nodeAStateData.voltage, nodeBStateData.voltage, yij, y0)

      val (iAMag, iAAng) = iMagAndAngle(iAComplexPu, iNominal)
      val (iBMag, iBAng) = iMagAndAngle(iBComplexPu, iNominal)

      new LineResult(timestamp, line.uuid, iAMag, iAAng, iBMag, iBAng)
    } else {
      new LineResult(
        timestamp,
        line.uuid,
        QuantityUtil.zero(Units.AMPERE),
        QuantityUtil.zero(PowerSystemUnits.DEGREE_GEOM),
        QuantityUtil.zero(Units.AMPERE),
        QuantityUtil.zero(PowerSystemUnits.DEGREE_GEOM)
      )
    }
  }

  /** Creates an instance of [[Transformer2WResult]] based on the provided grid
    * and power flow result data
    *
    * @param trafo2w
    *   the instance of the 2 winding transformer that should be processed
    * @param hvNodeStateData
    *   the power flow result state data of the higher voltage node of the
    *   transformer
    * @param lvNodeStateData
    *   the power flow result state data of the lower voltage node of the
    *   transformer
    * @param iNominal
    *   the reference electric current of the grid
    * @param timestamp
    *   the timestamp of the result
    * @return
    *   instance of [[Transformer2WResult]] based on the provided data
    */
  protected def calcTransformer2wResult(
      trafo2w: TransformerModel,
      hvNodeStateData: StateData,
      lvNodeStateData: StateData,
      iNominal: Quantity[ElectricCurrent],
      timestamp: ZonedDateTime
  ): Transformer2WResult = {
    if (trafo2w.isInOperation) {
      val (yab, yaa, ybb) = (
        TransformerModel.yij(trafo2w),
        TransformerModel.y0(trafo2w, ConnectorPort.A),
        TransformerModel.y0(trafo2w, ConnectorPort.B)
      )

      val voltRatioNominal = trafo2w.voltRatioNominal

      val (iAComplexPu, iBComplexPu) = iIJComplexPu(
        hvNodeStateData.voltage,
        lvNodeStateData.voltage,
        yab,
        yaa,
        Some(ybb)
      )

      /* Transfer port current A to high voltage level */
      val (iAMag, iAAng) =
        iMagAndAngle(iAComplexPu, iNominal.divide(voltRatioNominal))
      val (iBMag, iBAng) = iMagAndAngle(iBComplexPu, iNominal)

      new Transformer2WResult(
        timestamp,
        trafo2w.uuid,
        iAMag,
        iAAng,
        iBMag,
        iBAng,
        trafo2w.currentTapPos
      )
    } else {

      new Transformer2WResult(
        timestamp,
        trafo2w.uuid,
        QuantityUtil.zero(Units.AMPERE),
        QuantityUtil.zero(PowerSystemUnits.DEGREE_GEOM),
        QuantityUtil.zero(Units.AMPERE),
        QuantityUtil.zero(PowerSystemUnits.DEGREE_GEOM),
        trafo2w.currentTapPos
      )
    }
  }

  /** NOT IMPLEMENTED YET AS NO TEST DATA IS AVAILABLE! Creates an instance of
    * [[Transformer3WResult]] based on the provided grid and power flow result
    * data
    *
    * @param trafo3w
    *   the instance of the 3 winding transformer that should be processed
    * @param nodeStateData
    *   the power flow case dependant power flow result state data (case A =
    *   nodeA, case B = nodeB, case C = nodeC)
    * @param internalNodeStateData
    *   the internal node power flow result state data
    * @param iNominal
    *   the reference electric current of the grid
    * @param timestamp
    *   the timestamp of the result
    * @return
    *   instance of [[PartialTransformer3wResult]] based on the provided data
    */
  protected def calcTransformer3wResult(
      trafo3w: Transformer3wModel,
      nodeStateData: StateData,
      internalNodeStateData: StateData,
      iNominal: ComparableQuantity[ElectricCurrent],
      timestamp: ZonedDateTime
  ): PartialTransformer3wResult = {
    val (iMag, iAng) = calcPortCurrent(
      trafo3w,
      nodeStateData.voltage,
      internalNodeStateData.voltage,
      iNominal
    )
    trafo3w.powerFlowCase match {
      case Transformer3wPowerFlowCase.PowerFlowCaseA =>
        PartialTransformer3wResult.PortA(
          timestamp,
          trafo3w.uuid,
          iMag,
          iAng,
          trafo3w.currentTapPos
        )
      case Transformer3wPowerFlowCase.PowerFlowCaseB =>
        PartialTransformer3wResult.PortB(
          timestamp,
          trafo3w.uuid,
          iMag,
          iAng
        )
      case Transformer3wPowerFlowCase.PowerFlowCaseC =>
        PartialTransformer3wResult.PortC(
          timestamp,
          trafo3w.uuid,
          iMag,
          iAng
        )
    }
  }

  /** Calculate the port current of the transformer
    *
    * @param transformer
    *   The transformer model
    * @param v1
    *   Nodal voltage at the port
    * @param v2
    *   Nodal voltage at internal node
    * @param iNominal
    *   Nominal current
    * @return
    *   Magnitude and angle of the current
    */
  def calcPortCurrent(
      transformer: Transformer3wModel,
      v1: Complex,
      v2: Complex,
      iNominal: ComparableQuantity[ElectricCurrent]
  ): (ComparableQuantity[ElectricCurrent], ComparableQuantity[Angle]) = {
    val y = yij(transformer)
    val (de, df) = (v1, v2) match {
      case (Complex(e1, f1), Complex(e2, f2)) =>
        (e1 - e2, f1 - f2)
    }
    val iReal = (de * y.real - df * y.imag) / (pow(y.real, 2) + pow(y.imag, 2))
    val iImag = (de * y.imag + df * y.real) / (pow(y.real, 2) + pow(y.imag, 2))

    val iMag = iNominal.multiply(sqrt(pow(iReal, 2) + pow(iImag, 2)))
    val iAng = atan(iImag / iReal) match {
      case angle if angle.isNaN =>
        Quantities
          .getQuantity(copySign(90d, iImag), PowerSystemUnits.DEGREE_GEOM)
          .to(StandardUnits.ELECTRIC_CURRENT_ANGLE)
      case angle =>
        Quantities
          .getQuantity(angle, Units.RADIAN)
          .to(StandardUnits.ELECTRIC_CURRENT_ANGLE)
    }
    (iMag, iAng)
  }

  /** Calculate the current magnitude and the current angle in physical units
    * based on a provided electric current in p.u. and the nominal referenced
    * electric current. The arctangent "only" calculates the angle between the
    * complex current and it's real part. This means, that i = (i_real, i_imag)
    * and i' = (-i_real, -i_imag) will lead to the same angle. However, for
    * power system simulation, the absolute orientation in the complex plane
    * with regard to the positive real axis is of interest. Therefore,
    * additional 180 degrees are added, if the real part of the current is
    * negative.
    *
    * @param iPu
    *   the electric current in p.u.
    * @param iNominal
    *   the reference electric current of the provided electric current in p.u.
    * @return
    *   the electric current magnitude and angle in physical units
    */
  private def iMagAndAngle(
      iPu: Complex,
      iNominal: Quantity[ElectricCurrent]
  ): (ComparableQuantity[ElectricCurrent], ComparableQuantity[Angle]) =
    (
      iNominal.multiply(iPu.abs).asComparable,
      complexToAngle(iPu)
    )

  /** Calculate the angle of the complex value given. The angle has the proper
    * orientation on the complex plane.
    *
    * @param cplx
    *   The complex value
    * @return
    *   The angle of the complex value
    */
  private def complexToAngle(cplx: Complex): ComparableQuantity[Angle] =
    cplx match {
      case Complex(0d, 0d) =>
        /* The complex value has no magnitude, therefore define the angle to zero */
        Quantities.getQuantity(0d, PowerSystemUnits.DEGREE_GEOM)
      case Complex(0d, imag) =>
        /* There is only an imaginary part:
        Angle can be 90 or 270 degrees, depending on sign of the imaginary part */
        angleOffsetCorrection(
          Quantities.getQuantity(90d, PowerSystemUnits.DEGREE_GEOM),
          imag
        )
      case Complex(real, imag) =>
<<<<<<< HEAD
        /* Both real and imaginary part are != 0. This means atan can be used to
        compute an angle between -90 and 90 degrees. To compute the actual angle
        (between -180 and 180 degrees), 180 degrees have to be added in case that
        the real part is negative. */
=======
        /* Both real and imaginary parts are != 0. This means that the angle
         * related to the positive real axis is to be determined. To do this,
         * atan can be used to calculate an angle between -90 and 90 degrees.
         * To calculate the real angle (between -180 and 180 degrees) with
         * respect to the real axis, 180 degrees must be added if the real
         * part is negative. */
>>>>>>> d87a4fb3
        val baseAngle = atan(imag / real).toDegrees
        angleOffsetCorrection(
          Quantities.getQuantity(baseAngle, PowerSystemUnits.DEGREE_GEOM),
          real
        )
    }

  /** Correct the offset of an angle dependent on the direction. If the
    * direction is negative, 180 degrees are added
    */
  private def angleOffsetCorrection(
      angle: ComparableQuantity[Angle],
      dir: Double
  ): ComparableQuantity[Angle] =
    if (dir < 0)
      angle.add(Quantities.getQuantity(180d, PowerSystemUnits.DEGREE_GEOM))
    else
      angle

  /** Calculates the electric current of a two-port element @ port i (=A) and j
    * (=B) based on the provided voltages @ each port and the corresponding
    * admittances. All values in p.u.
    *
    * Applied formula: Ii = (ui-uj) * yij + ui * yii Ij = (uj-ui) * yij + uj *
    * yjj (transformers) or yii (lines)
    *
    * @param uiPu
    *   the voltage magnitude @ port i (=A) in p.u.
    * @param ujPu
    *   the voltage magnitude @ port j (=B) in p.u.
    * @param yij
    *   the complex admittance between port i and j in p.u.
    * @param y0i
    *   the phase-to-ground admittance @ port i in p.u.
    * @param y0j
    *   the optional phase-to-ground admittance @ port j in p.u.
    * @return
    *   the electric current @ port i (=A) and j (=B) in p.u.
    */
  private def iIJComplexPu(
      uiPu: Complex,
      ujPu: Complex,
      yij: Complex,
      y0i: Complex,
      y0j: Option[Complex] = None
  ): (Complex, Complex) = {
    (
      (uiPu - ujPu) * yij + (uiPu * y0i),
      (ujPu - uiPu) * yij + (ujPu * y0j.getOrElse(y0i))
    )
  }

}

object GridResultsSupport {

  /** Denoting a partial transformer result, that is calculated for only one of
    * the three available ports
    */
  sealed trait PartialTransformer3wResult {
    val time: ZonedDateTime
    val input: UUID
    protected val currentMagnitude: ComparableQuantity[ElectricCurrent]
    protected val currentAngle: ComparableQuantity[Angle]
  }

  object PartialTransformer3wResult {

    /** Partial result for the port at the high voltage side
      *
      * @param time
      *   Wall clock time, the result does belong to
      * @param input
      *   Unique identifier of the input model
      * @param currentMagnitude
      *   Magnitude of the port current
      * @param currentAngle
      *   Angle of the port current
      * @param tapPos
      *   Current position of tap changer
      */
    final case class PortA(
        override val time: ZonedDateTime,
        override val input: UUID,
        override val currentMagnitude: ComparableQuantity[ElectricCurrent],
        override val currentAngle: ComparableQuantity[Angle],
        tapPos: Int
    ) extends PartialTransformer3wResult

    /** Partial result for the port at the medium voltage side
      *
      * @param time
      *   Wall clock time, the result does belong to
      * @param input
      *   Unique identifier of the input model
      * @param currentMagnitude
      *   Magnitude of the port current
      * @param currentAngle
      *   Angle of the port current
      */
    final case class PortB(
        override val time: ZonedDateTime,
        override val input: UUID,
        override val currentMagnitude: ComparableQuantity[ElectricCurrent],
        override val currentAngle: ComparableQuantity[Angle]
    ) extends PartialTransformer3wResult

    /** Partial result for the port at the low voltage side
      *
      * @param time
      *   Wall clock time, the result does belong to
      * @param input
      *   Unique identifier of the input model
      * @param currentMagnitude
      *   Magnitude of the port current
      * @param currentAngle
      *   Angle of the port current
      */
    final case class PortC(
        override val time: ZonedDateTime,
        override val input: UUID,
        override val currentMagnitude: ComparableQuantity[ElectricCurrent],
        override val currentAngle: ComparableQuantity[Angle]
    ) extends PartialTransformer3wResult
  }
}<|MERGE_RESOLUTION|>--- conflicted
+++ resolved
@@ -565,19 +565,12 @@
           imag
         )
       case Complex(real, imag) =>
-<<<<<<< HEAD
-        /* Both real and imaginary part are != 0. This means atan can be used to
-        compute an angle between -90 and 90 degrees. To compute the actual angle
-        (between -180 and 180 degrees), 180 degrees have to be added in case that
-        the real part is negative. */
-=======
         /* Both real and imaginary parts are != 0. This means that the angle
          * related to the positive real axis is to be determined. To do this,
          * atan can be used to calculate an angle between -90 and 90 degrees.
          * To calculate the real angle (between -180 and 180 degrees) with
          * respect to the real axis, 180 degrees must be added if the real
          * part is negative. */
->>>>>>> d87a4fb3
         val baseAngle = atan(imag / real).toDegrees
         angleOffsetCorrection(
           Quantities.getQuantity(baseAngle, PowerSystemUnits.DEGREE_GEOM),
