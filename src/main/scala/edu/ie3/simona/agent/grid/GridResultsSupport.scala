/*
 * © 2020. TU Dortmund University,
 * Institute of Energy Systems, Energy Efficiency and Energy Economics,
 * Research group Distribution grid planning and operation
 */

package edu.ie3.simona.agent.grid

import akka.event.LoggingAdapter
import breeze.math.Complex
import edu.ie3.datamodel.models.StandardUnits
import edu.ie3.datamodel.models.input.connector.ConnectorPort
import edu.ie3.datamodel.models.result.NodeResult
import edu.ie3.datamodel.models.result.connector.{
  LineResult,
  SwitchResult,
  Transformer2WResult,
  Transformer3WResult
}
import edu.ie3.powerflow.model.NodeData.StateData
import edu.ie3.simona.agent.grid.GridResultsSupport.PartialTransformer3wResult
import edu.ie3.simona.agent.grid.SweepValueStore.SweepValueStoreData
import edu.ie3.simona.event.ResultEvent.PowerFlowResultEvent
import edu.ie3.simona.model.grid.Transformer3wModel.yij
import edu.ie3.simona.model.grid.Transformer3wPowerFlowCase.{
  PowerFlowCaseA,
  PowerFlowCaseB,
  PowerFlowCaseC
}
import edu.ie3.simona.model.grid._
import edu.ie3.util.quantities.PowerSystemUnits
import edu.ie3.util.scala.quantities.QuantityUtil
import edu.ie3.util.scala.quantities.QuantityUtil._
import tech.units.indriya.ComparableQuantity
import tech.units.indriya.quantity.Quantities
import tech.units.indriya.unit.Units

import java.time.ZonedDateTime
import java.util.UUID
import javax.measure.Quantity
import javax.measure.quantity.{Angle, ElectricCurrent}
import scala.math._

/** Trait that holds methods to convert the results of a power flow calculation
  * to their corresponding [[edu.ie3.datamodel.models.result.ResultEntity]]
  */
private[grid] trait GridResultsSupport {

  protected val log: LoggingAdapter

  /** Creates a tuple as [[PowerFlowResultEvent]] s entities based on the
    * provided grid data
    *
    * @param grid
    *   the grid model for which assets results should be created
    * @param sweepValueStore
    *   the value store with all power flow result values of the provided grid
    * @param timestamp
    *   the timestamp of the results
    * @return
    *   a tuple as [[PowerFlowResultEvent]] s with all results of the provided
    *   grid
    */
  def createResultModels(
      grid: GridModel,
      sweepValueStore: SweepValueStore
  )(implicit timestamp: ZonedDateTime): PowerFlowResultEvent = {
    // no sanity check for duplicated uuid result data as we expect valid data at this point
    implicit val sweepValueStoreData: Map[UUID, SweepValueStoreData] =
      sweepValueStore.sweepData
        .map(sweepValueStoreData =>
          sweepValueStoreData.nodeUuid -> sweepValueStoreData
        )
        .toMap

    implicit val iNominal: ComparableQuantity[ElectricCurrent] =
      grid.mainRefSystem.nominalCurrent

    /* When creating node results, we have to consider two things:
     *   1) The result of a two winding transformer's hv node is calculated twice. If this grid contains the
     *      transformer, it is the lower voltage grid and there we don't want to announce the result, only in upper grid
     *   2) We are generally not interested in the result of a three winding transformer's internal node */
    val transformerNodesToIgnore = grid.gridComponents.transformers
      .map(_.hvNodeUuid) ++
      grid.gridComponents.transformers3w.map(_.nodeInternalUuid)
    PowerFlowResultEvent(
      sweepValueStoreData
        .filterNot { case (uuid, _) =>
          transformerNodesToIgnore.contains(uuid)
        }
        .values
        .map(calcNodeResult(_, timestamp)),
      grid.gridComponents.switches.map(calcSwitchResult(_, timestamp)),
      buildLineResults(grid.gridComponents.lines),
      buildTransformer2wResults(grid.gridComponents.transformers),
      buildTransformer3wResults(grid.gridComponents.transformers3w)
    )
  }

  /** Build instances of [[LineResult]] based on a provided set of [[LineModel]]
    * and the corresponding sweep value data
    *
    * @param lines
    *   the set of lines which the result should be build for
    * @param sweepValueStoreData
    *   the value store with all power flow result values of the provided lines
    * @param iNominal
    *   the reference electric current of the grid
    * @param timestamp
    *   the timestamp of the result
    * @return
    *   a set of [[LineResult]] s
    */
  private def buildLineResults(lines: Set[LineModel])(implicit
      sweepValueStoreData: Map[UUID, SweepValueStoreData],
      iNominal: ComparableQuantity[ElectricCurrent],
      timestamp: ZonedDateTime
  ): Set[LineResult] = {
    lines.flatMap(lineModel => {
      sweepValueStoreData
        .get(lineModel.nodeAUuid)
        .zip(sweepValueStoreData.get(lineModel.nodeBUuid)) match {
        case Some((nodeAStateData, nodeBStateData)) =>
          Some(
            calcLineResult(
              lineModel,
              nodeAStateData.stateData,
              nodeBStateData.stateData,
              iNominal,
              timestamp
            )
          )
        case None =>
          log.warning(
            "Cannot find power flow result data for line {} with nodeA {} and nodeB {}",
            lineModel.uuid,
            lineModel.nodeAUuid,
            lineModel.nodeBUuid
          )
          None
      }
    })
  }

  /** Build instances of [[Transformer2WResult]] based on a provided set of
    * [[TransformerModel]] and the corresponding sweep value data
    *
    * @param transformers
    *   the set of transformers which the result should be build for
    * @param sweepValueStoreData
    *   the value store with all power flow result values of the provided
    *   transformers
    * @param iNominal
    *   the reference electric current of the grid
    * @param timestamp
    *   the timestamp of the result
    * @return
    *   a set of [[Transformer2WResult]] s
    */
  private def buildTransformer2wResults(transformers: Set[TransformerModel])(
      implicit
      sweepValueStoreData: Map[UUID, SweepValueStoreData],
      iNominal: ComparableQuantity[ElectricCurrent],
      timestamp: ZonedDateTime
  ): Set[Transformer2WResult] = {
    transformers.flatMap(trafo2w => {
      sweepValueStoreData
        .get(trafo2w.hvNodeUuid)
        .zip(sweepValueStoreData.get(trafo2w.lvNodeUuid)) match {
        case Some((hvNodeStateData, lvNodeStateData)) =>
          Some(
            calcTransformer2wResult(
              trafo2w,
              hvNodeStateData.stateData,
              lvNodeStateData.stateData,
              iNominal,
              timestamp
            )
          )
        case None =>
          log.warning(
            "Cannot find power flow result data for transformer2w {} with hvNode {} and lvNode {}",
            trafo2w.uuid,
            trafo2w.hvNodeUuid,
            trafo2w.lvNodeUuid
          )
          None
      }
    })
  }

  /** Build instances of [[Transformer3WResult]] based on a provided set of
    * [[Transformer3wModel]] and the corresponding sweep value data
    *
    * @param transformers3w
    *   the set of 3 winding transformers which the result should be build for
    * @param sweepValueStoreData
    *   the value store with all power flow result values of the provided 3
    *   winding transformers
    * @param iNominal
    *   the reference electric current of the grid
    * @param timestamp
    *   the timestamp of the result
    * @return
    *   a set of [[PartialTransformer3wResult]] s
    */
  def buildTransformer3wResults(transformers3w: Set[Transformer3wModel])(
      implicit
      sweepValueStoreData: Map[UUID, SweepValueStoreData],
      iNominal: ComparableQuantity[ElectricCurrent],
      timestamp: ZonedDateTime
  ): Set[PartialTransformer3wResult] = transformers3w.flatMap { trafo3w =>
    {
      (trafo3w.powerFlowCase match {
        case PowerFlowCaseA =>
          sweepValueStoreData
            .get(trafo3w.hvNodeUuid)
            .zip(sweepValueStoreData.get(trafo3w.nodeInternalUuid))
        case PowerFlowCaseB =>
          sweepValueStoreData
            .get(trafo3w.mvNodeUuid)
            .zip(sweepValueStoreData.get(trafo3w.nodeInternalUuid))
        case PowerFlowCaseC =>
          sweepValueStoreData
            .get(trafo3w.lvNodeUuid)
            .zip(sweepValueStoreData.get(trafo3w.nodeInternalUuid))
      }) match {
        case Some((upperNodeStateData, internalNodeStateData)) =>
          Some(
            calcTransformer3wResult(
              trafo3w,
              upperNodeStateData.stateData,
              internalNodeStateData.stateData,
              iNominal,
              timestamp
            )
          )
        case None =>
          log.warning(
            s"Cannot find power flow result data for transformer3w {} with nodeHv {}, nodeMv {}, nodeLv {} and internalNode ${trafo3w.nodeInternalUuid}",
            trafo3w.uuid,
            trafo3w.hvNodeUuid,
            trafo3w.mvNodeUuid,
            trafo3w.lvNodeUuid
          )
          None
      }
    }
  }

  /** Creates an instance of [[NodeResult]] based on the provided
    * [[SweepValueStoreData]]
    *
    * @param sweepValueStoreData
    *   the sweep value store with the node results
    * @param timestamp
    *   the timestamp of the result
    * @return
    *   instance of [[NodeResult]] based on the provided data
    */
  protected def calcNodeResult(
      sweepValueStoreData: SweepValueStoreData,
      timestamp: ZonedDateTime
  ): NodeResult = {

    val nodeStateData = sweepValueStoreData.stateData
    val vMag = nodeStateData.voltage.abs
    val vAng = asin(nodeStateData.voltage.imag / vMag).toDegrees

    new NodeResult(
      timestamp,
      sweepValueStoreData.nodeUuid,
      Quantities.getQuantity(vMag, PowerSystemUnits.PU),
      Quantities.getQuantity(vAng, PowerSystemUnits.DEGREE_GEOM)
    )
  }

  /** Creates an instance of [[SwitchResult]] based on the provided
    * [[SwitchModel]]
    *
    * @param switchModel
    *   the switch model that should be processed
    * @param timestamp
    *   the timestamp of the result
    * @return
    *   instance of [[SwitchResult]] based on the provided data
    */
  protected def calcSwitchResult(
      switchModel: SwitchModel,
      timestamp: ZonedDateTime
  ): SwitchResult = {
    /* can be adapted when https://github.com/ie3-institute/PowerSystemDataModel/issues/151 has been resolved */
    new SwitchResult(
      timestamp,
      switchModel.uuid,
      switchModel.isClosed
    )
  }

  /** Creates an instance of [[LineResult]] based on the provided grid and power
    * flow result data
    *
    * @param line
    *   the instance of the [[LineModel]] that should be processed
    * @param nodeAStateData
    *   the power flow result state data of nodeA of the line
    * @param nodeBStateData
    *   the power flow result state data of nodeB of the line
    * @param iNominal
    *   the reference electric current of the grid
    * @param timestamp
    *   the timestamp of the result
    * @return
    *   instance of [[LineResult]] based on the provided data
    */
  protected def calcLineResult(
      line: LineModel,
      nodeAStateData: StateData,
      nodeBStateData: StateData,
      iNominal: Quantity[ElectricCurrent],
      timestamp: ZonedDateTime
  ): LineResult = {

    if (line.isInOperation) {
      val yij = new Complex(
        line.gij().getValue.doubleValue,
        line.bij().getValue.doubleValue
      )
      val y0 = new Complex(
        line.g0().getValue.doubleValue,
        line.b0().getValue.doubleValue
      )

      val (iAComplexPu, iBComplexPu) =
        iIJComplexPu(nodeAStateData.voltage, nodeBStateData.voltage, yij, y0)

      val (iAMag, iAAng) = iMagAndAngle(iAComplexPu, iNominal)
      val (iBMag, iBAng) = iMagAndAngle(iBComplexPu, iNominal)

      new LineResult(timestamp, line.uuid, iAMag, iAAng, iBMag, iBAng)
    } else {
      new LineResult(
        timestamp,
        line.uuid,
        QuantityUtil.zero(Units.AMPERE),
        QuantityUtil.zero(PowerSystemUnits.DEGREE_GEOM),
        QuantityUtil.zero(Units.AMPERE),
        QuantityUtil.zero(PowerSystemUnits.DEGREE_GEOM)
      )
    }
  }

  /** Creates an instance of [[Transformer2WResult]] based on the provided grid
    * and power flow result data
    *
    * @param trafo2w
    *   the instance of the 2 winding transformer that should be processed
    * @param hvNodeStateData
    *   the power flow result state data of the higher voltage node of the
    *   transformer
    * @param lvNodeStateData
    *   the power flow result state data of the lower voltage node of the
    *   transformer
    * @param iNominal
    *   the reference electric current of the grid
    * @param timestamp
    *   the timestamp of the result
    * @return
    *   instance of [[Transformer2WResult]] based on the provided data
    */
  protected def calcTransformer2wResult(
      trafo2w: TransformerModel,
      hvNodeStateData: StateData,
      lvNodeStateData: StateData,
      iNominal: Quantity[ElectricCurrent],
      timestamp: ZonedDateTime
  ): Transformer2WResult = {
    if (trafo2w.isInOperation) {
      val (yab, yaa, ybb) = (
        TransformerModel.yij(trafo2w),
        TransformerModel.y0(trafo2w, ConnectorPort.A),
        TransformerModel.y0(trafo2w, ConnectorPort.B)
      )

      val voltRatioNominal = trafo2w.voltRatioNominal

      val (iAComplexPu, iBComplexPu) = iIJComplexPu(
        hvNodeStateData.voltage,
        lvNodeStateData.voltage,
        yab,
        yaa,
        Some(ybb)
      )

      /* Transfer port current A to high voltage level */
      val (iAMag, iAAng) =
        iMagAndAngle(iAComplexPu, iNominal.divide(voltRatioNominal))
      val (iBMag, iBAng) = iMagAndAngle(iBComplexPu, iNominal)

      new Transformer2WResult(
        timestamp,
        trafo2w.uuid,
        iAMag,
        iAAng,
        iBMag,
        iBAng,
        trafo2w.currentTapPos
      )
    } else {

      new Transformer2WResult(
        timestamp,
        trafo2w.uuid,
        QuantityUtil.zero(Units.AMPERE),
        QuantityUtil.zero(PowerSystemUnits.DEGREE_GEOM),
        QuantityUtil.zero(Units.AMPERE),
        QuantityUtil.zero(PowerSystemUnits.DEGREE_GEOM),
        trafo2w.currentTapPos
      )
    }
  }

  /** Creates an instance of [[Transformer3WResult]] based on the provided grid
    * and power flow result data
    *
    * @param trafo3w
    *   the instance of the 3 winding transformer that should be processed
    * @param nodeStateData
    *   the power flow case dependant power flow result state data (case A =
    *   nodeA, case B = nodeB, case C = nodeC)
    * @param internalNodeStateData
    *   the internal node power flow result state data
    * @param iNominal
    *   the reference electric current of the grid
    * @param timestamp
    *   the timestamp of the result
    * @return
    *   instance of [[PartialTransformer3wResult]] based on the provided data
    */
  protected def calcTransformer3wResult(
      trafo3w: Transformer3wModel,
      nodeStateData: StateData,
      internalNodeStateData: StateData,
      iNominal: ComparableQuantity[ElectricCurrent],
      timestamp: ZonedDateTime
  ): PartialTransformer3wResult = {
    val (_, iComplexPu) = iIJComplexPu(
      internalNodeStateData.voltage,
      nodeStateData.voltage,
      yij(trafo3w),
      Complex.zero,
      None
    )

    val (iMag, iAng) = iMagAndAngle(iComplexPu, iNominal)

    trafo3w.powerFlowCase match {
      case Transformer3wPowerFlowCase.PowerFlowCaseA =>
        PartialTransformer3wResult.PortA(
          timestamp,
          trafo3w.uuid,
          iMag,
          iAng,
          trafo3w.currentTapPos
        )
      case Transformer3wPowerFlowCase.PowerFlowCaseB =>
        PartialTransformer3wResult.PortB(
          timestamp,
          trafo3w.uuid,
          iMag,
          iAng
        )
      case Transformer3wPowerFlowCase.PowerFlowCaseC =>
        PartialTransformer3wResult.PortC(
          timestamp,
          trafo3w.uuid,
          iMag,
          iAng
        )
    }
  }

<<<<<<< HEAD
  /** Calculate the voltage magnitude and the voltage angle in physical units
=======
  /** Calculate the port current of the transformer
    *
    * @param transformer
    *   The transformer model
    * @param v1
    *   Nodal voltage at the port
    * @param v2
    *   Nodal voltage at internal node
    * @param iNominal
    *   Nominal current
    * @return
    *   Magnitude and angle of the current
    */
  def calcPortCurrent(
      transformer: Transformer3wModel,
      v1: Complex,
      v2: Complex,
      iNominal: ComparableQuantity[ElectricCurrent]
  ): (ComparableQuantity[ElectricCurrent], ComparableQuantity[Angle]) = {
    val y = yij(transformer)
    val (de, df) = (v1, v2) match {
      case (Complex(e1, f1), Complex(e2, f2)) =>
        (e1 - e2, f1 - f2)
    }
    val iReal = (de * y.real - df * y.imag) / (pow(y.real, 2) + pow(y.imag, 2))
    val iImag = (de * y.imag + df * y.real) / (pow(y.real, 2) + pow(y.imag, 2))

    val iMag = iNominal.multiply(sqrt(pow(iReal, 2) + pow(iImag, 2)))
    val iAng = atan(iImag / iReal) match {
      case angle if angle.isNaN =>
        Quantities
          .getQuantity(copySign(90d, iImag), PowerSystemUnits.DEGREE_GEOM)
          .to(StandardUnits.ELECTRIC_CURRENT_ANGLE)
      case angle =>
        Quantities
          .getQuantity(angle, Units.RADIAN)
          .to(StandardUnits.ELECTRIC_CURRENT_ANGLE)
    }
    (iMag, iAng)
  }

  /** Calculate the current magnitude and the current angle in physical units
>>>>>>> a1258301
    * based on a provided electric current in p.u. and the nominal referenced
    * electric current. The arctangent "only" calculates the angle between the
    * complex current and it's real part. This means, that i = (i_real, i_imag)
    * and i' = (-i_real, -i_imag) will lead to the same angle. However, for
    * power system simulation, the absolute orientation in the complex plane
    * with regard to the positive real axis is of interest. Therefore,
    * additional 180 degrees are added, if the real part of the current is
    * negative.
    *
    * @param iPu
    *   the electric current in p.u.
    * @param iNominal
    *   the reference electric current of the provided electric current in p.u.
    * @return
    *   the electric current magnitude and angle in physical units
    */
  private def iMagAndAngle(
      iPu: Complex,
      iNominal: Quantity[ElectricCurrent]
  ): (ComparableQuantity[ElectricCurrent], ComparableQuantity[Angle]) =
    (
      iNominal.multiply(iPu.abs).asComparable,
      complexToAngle(iPu)
    )

  /** Calculate the angle of the complex value given. The angle has the proper
    * orientation on the complex plane.
    *
    * @param cplx
    *   The complex value
    * @return
    *   The angle of the complex value
    */
  private def complexToAngle(cplx: Complex): ComparableQuantity[Angle] =
    cplx match {
      case Complex(0d, 0d) =>
        /* The complex value has no magnitude, therefore define the angle to zero */
        Quantities.getQuantity(0d, PowerSystemUnits.DEGREE_GEOM)
      case Complex(0d, imag) =>
        /* There is only an imaginary part:
        Angle can be 90 or 270 degrees, depending on sign of the imaginary part */
        angleOffsetCorrection(
          Quantities.getQuantity(90d, PowerSystemUnits.DEGREE_GEOM),
          imag
        )
      case Complex(real, imag) =>
        /* Both real and imaginary parts are != 0. This means that the angle
         * related to the positive real axis is to be determined. To do this,
         * atan can be used to calculate an angle between -90 and 90 degrees.
         * To calculate the real angle (between -180 and 180 degrees) with
         * respect to the real axis, 180 degrees must be added if the real
         * part is negative. */
        val baseAngle = atan(imag / real).toDegrees
        angleOffsetCorrection(
          Quantities.getQuantity(baseAngle, PowerSystemUnits.DEGREE_GEOM),
          real
        )
    }

  /** Correct the offset of an angle dependent on the direction. If the
    * direction is negative, 180 degrees are added
    */
  private def angleOffsetCorrection(
      angle: ComparableQuantity[Angle],
      dir: Double
  ): ComparableQuantity[Angle] =
    if (dir < 0)
      angle.add(Quantities.getQuantity(180d, PowerSystemUnits.DEGREE_GEOM))
    else
      angle

  /** Calculates the electric current of a two-port element @ port i (=A) and j
    * (=B) based on the provided voltages @ each port and the corresponding
    * admittances. All values in p.u.
    *
    * Applied formula: Ii = (ui-uj) * yij + ui * yii Ij = (uj-ui) * yij + uj *
    * yjj (transformers) or yii (lines)
    *
    * @param uiPu
    *   the voltage magnitude @ port i (=A) in p.u.
    * @param ujPu
    *   the voltage magnitude @ port j (=B) in p.u.
    * @param yij
    *   the complex admittance between port i and j in p.u.
    * @param y0i
    *   the phase-to-ground admittance @ port i in p.u.
    * @param y0j
    *   the optional phase-to-ground admittance @ port j in p.u.
    * @return
    *   the electric current @ port i (=A) and j (=B) in p.u.
    */
  private def iIJComplexPu(
      uiPu: Complex,
      ujPu: Complex,
      yij: Complex,
      y0i: Complex,
      y0j: Option[Complex] = None
  ): (Complex, Complex) = {
    (
      (uiPu - ujPu) * yij + (uiPu * y0i),
      (ujPu - uiPu) * yij + (ujPu * y0j.getOrElse(y0i))
    )
  }

}

object GridResultsSupport {

  /** Denoting a partial transformer result, that is calculated for only one of
    * the three available ports
    */
  sealed trait PartialTransformer3wResult {
    val time: ZonedDateTime
    val input: UUID
    protected val currentMagnitude: ComparableQuantity[ElectricCurrent]
    protected val currentAngle: ComparableQuantity[Angle]
  }

  object PartialTransformer3wResult {

    /** Partial result for the port at the high voltage side
      *
      * @param time
      *   Wall clock time, the result does belong to
      * @param input
      *   Unique identifier of the input model
      * @param currentMagnitude
      *   Magnitude of the port current
      * @param currentAngle
      *   Angle of the port current
      * @param tapPos
      *   Current position of tap changer
      */
    final case class PortA(
        override val time: ZonedDateTime,
        override val input: UUID,
        override val currentMagnitude: ComparableQuantity[ElectricCurrent],
        override val currentAngle: ComparableQuantity[Angle],
        tapPos: Int
    ) extends PartialTransformer3wResult

    /** Partial result for the port at the medium voltage side
      *
      * @param time
      *   Wall clock time, the result does belong to
      * @param input
      *   Unique identifier of the input model
      * @param currentMagnitude
      *   Magnitude of the port current
      * @param currentAngle
      *   Angle of the port current
      */
    final case class PortB(
        override val time: ZonedDateTime,
        override val input: UUID,
        override val currentMagnitude: ComparableQuantity[ElectricCurrent],
        override val currentAngle: ComparableQuantity[Angle]
    ) extends PartialTransformer3wResult

    /** Partial result for the port at the low voltage side
      *
      * @param time
      *   Wall clock time, the result does belong to
      * @param input
      *   Unique identifier of the input model
      * @param currentMagnitude
      *   Magnitude of the port current
      * @param currentAngle
      *   Angle of the port current
      */
    final case class PortC(
        override val time: ZonedDateTime,
        override val input: UUID,
        override val currentMagnitude: ComparableQuantity[ElectricCurrent],
        override val currentAngle: ComparableQuantity[Angle]
    ) extends PartialTransformer3wResult
  }
}<|MERGE_RESOLUTION|>--- conflicted
+++ resolved
@@ -480,52 +480,7 @@
     }
   }
 
-<<<<<<< HEAD
-  /** Calculate the voltage magnitude and the voltage angle in physical units
-=======
-  /** Calculate the port current of the transformer
-    *
-    * @param transformer
-    *   The transformer model
-    * @param v1
-    *   Nodal voltage at the port
-    * @param v2
-    *   Nodal voltage at internal node
-    * @param iNominal
-    *   Nominal current
-    * @return
-    *   Magnitude and angle of the current
-    */
-  def calcPortCurrent(
-      transformer: Transformer3wModel,
-      v1: Complex,
-      v2: Complex,
-      iNominal: ComparableQuantity[ElectricCurrent]
-  ): (ComparableQuantity[ElectricCurrent], ComparableQuantity[Angle]) = {
-    val y = yij(transformer)
-    val (de, df) = (v1, v2) match {
-      case (Complex(e1, f1), Complex(e2, f2)) =>
-        (e1 - e2, f1 - f2)
-    }
-    val iReal = (de * y.real - df * y.imag) / (pow(y.real, 2) + pow(y.imag, 2))
-    val iImag = (de * y.imag + df * y.real) / (pow(y.real, 2) + pow(y.imag, 2))
-
-    val iMag = iNominal.multiply(sqrt(pow(iReal, 2) + pow(iImag, 2)))
-    val iAng = atan(iImag / iReal) match {
-      case angle if angle.isNaN =>
-        Quantities
-          .getQuantity(copySign(90d, iImag), PowerSystemUnits.DEGREE_GEOM)
-          .to(StandardUnits.ELECTRIC_CURRENT_ANGLE)
-      case angle =>
-        Quantities
-          .getQuantity(angle, Units.RADIAN)
-          .to(StandardUnits.ELECTRIC_CURRENT_ANGLE)
-    }
-    (iMag, iAng)
-  }
-
   /** Calculate the current magnitude and the current angle in physical units
->>>>>>> a1258301
     * based on a provided electric current in p.u. and the nominal referenced
     * electric current. The arctangent "only" calculates the angle between the
     * complex current and it's real part. This means, that i = (i_real, i_imag)
