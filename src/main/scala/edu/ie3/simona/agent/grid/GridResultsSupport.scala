/*
 * © 2020. TU Dortmund University,
 * Institute of Energy Systems, Energy Efficiency and Energy Economics,
 * Research group Distribution grid planning and operation
 */

package edu.ie3.simona.agent.grid

import akka.event.LoggingAdapter
import breeze.math.Complex
import edu.ie3.datamodel.models.StandardUnits
import edu.ie3.datamodel.models.input.connector.ConnectorPort
import edu.ie3.datamodel.models.result.NodeResult
import edu.ie3.datamodel.models.result.connector.{
  LineResult,
  SwitchResult,
  Transformer2WResult,
  Transformer3WResult
}
import edu.ie3.powerflow.model.NodeData.StateData
import edu.ie3.simona.agent.grid.GridResultsSupport.PartialTransformer3wResult
import edu.ie3.simona.agent.grid.SweepValueStore.SweepValueStoreData
import edu.ie3.simona.event.ResultEvent.PowerFlowResultEvent
import edu.ie3.simona.model.grid.Transformer3wModel.yij
import edu.ie3.simona.model.grid.Transformer3wPowerFlowCase.{
  PowerFlowCaseA,
  PowerFlowCaseB,
  PowerFlowCaseC
}
import edu.ie3.simona.model.grid._
import edu.ie3.util.quantities.PowerSystemUnits
import edu.ie3.util.scala.quantities.QuantityUtil
import edu.ie3.util.scala.quantities.QuantityUtil._
import tech.units.indriya.ComparableQuantity
import tech.units.indriya.quantity.Quantities
import tech.units.indriya.unit.Units

import java.time.ZonedDateTime
import java.util.UUID
import javax.measure.Quantity
import javax.measure.quantity.{Angle, ElectricCurrent}
import scala.math._

/** Trait that holds methods to convert the results of a power flow calculation
  * to their corresponding [[edu.ie3.datamodel.models.result.ResultEntity]]
  */
private[grid] trait GridResultsSupport {

  protected val log: LoggingAdapter

  /** Creates a tuple as [[PowerFlowResultEvent]] s entities based on the
    * provided grid data
    *
    * @param grid
    *   the grid model for which assets results should be created
    * @param sweepValueStore
    *   the value store with all power flow result values of the provided grid
    * @param timestamp
    *   the timestamp of the results
    * @return
    *   a tuple as [[PowerFlowResultEvent]] s with all results of the provided
    *   grid
    */
  def createResultModels(
      grid: GridModel,
      sweepValueStore: SweepValueStore
  )(implicit timestamp: ZonedDateTime): PowerFlowResultEvent = {
    // no sanity check for duplicated uuid result data as we expect valid data at this point
    implicit val sweepValueStoreData: Map[UUID, SweepValueStoreData] =
      sweepValueStore.sweepData
        .map(sweepValueStoreData =>
          sweepValueStoreData.nodeUuid -> sweepValueStoreData
        )
        .toMap

    implicit val iNominal: ComparableQuantity[ElectricCurrent] =
      grid.mainRefSystem.nominalCurrent

    /* When creating node results, we have to consider two things:
     *   1) The result of a two winding transformer's hv node is calculated twice. If this grid contains the
     *      transformer, it is the lower voltage grid and there we don't want to announce the result, only in upper grid
     *   2) We are generally not interested in the result of a three winding transformer's internal node */
    val transformerNodesToIgnore = grid.gridComponents.transformers
      .map(_.hvNodeUuid) ++
      grid.gridComponents.transformers3w.map(_.nodeInternalUuid)
    PowerFlowResultEvent(
      sweepValueStoreData
        .filterNot { case (uuid, _) =>
          transformerNodesToIgnore.contains(uuid)
        }
        .values
        .map(calcNodeResult(_, timestamp)),
      grid.gridComponents.switches.map(calcSwitchResult(_, timestamp)),
      buildLineResults(grid.gridComponents.lines),
      buildTransformer2wResults(grid.gridComponents.transformers),
      buildTransformer3wResults(grid.gridComponents.transformers3w)
    )
  }

  /** Build instances of [[LineResult]] based on a provided set of [[LineModel]]
    * and the corresponding sweep value data
    *
    * @param lines
    *   the set of lines which the result should be build for
    * @param sweepValueStoreData
    *   the value store with all power flow result values of the provided lines
    * @param iNominal
    *   the reference electric current of the grid
    * @param timestamp
    *   the timestamp of the result
    * @return
    *   a set of [[LineResult]] s
    */
  private def buildLineResults(lines: Set[LineModel])(implicit
      sweepValueStoreData: Map[UUID, SweepValueStoreData],
      iNominal: ComparableQuantity[ElectricCurrent],
      timestamp: ZonedDateTime
  ): Set[LineResult] = {
    lines.flatMap(lineModel => {
      sweepValueStoreData
        .get(lineModel.nodeAUuid)
        .zip(sweepValueStoreData.get(lineModel.nodeBUuid)) match {
        case Some((nodeAStateData, nodeBStateData)) =>
          Some(
            calcLineResult(
              lineModel,
              nodeAStateData.stateData,
              nodeBStateData.stateData,
              iNominal,
              timestamp
            )
          )
        case None =>
          log.warning(
            "Cannot find power flow result data for line {} with nodeA {} and nodeB {}",
            lineModel.uuid,
            lineModel.nodeAUuid,
            lineModel.nodeBUuid
          )
          None
      }
    })
  }

  /** Build instances of [[Transformer2WResult]] based on a provided set of
    * [[TransformerModel]] and the corresponding sweep value data
    *
    * @param transformers
    *   the set of transformers which the result should be build for
    * @param sweepValueStoreData
    *   the value store with all power flow result values of the provided
    *   transformers
    * @param iNominal
    *   the reference electric current of the grid
    * @param timestamp
    *   the timestamp of the result
    * @return
    *   a set of [[Transformer2WResult]] s
    */
  private def buildTransformer2wResults(transformers: Set[TransformerModel])(
      implicit
      sweepValueStoreData: Map[UUID, SweepValueStoreData],
      iNominal: ComparableQuantity[ElectricCurrent],
      timestamp: ZonedDateTime
  ): Set[Transformer2WResult] = {
    transformers.flatMap(trafo2w => {
      sweepValueStoreData
        .get(trafo2w.hvNodeUuid)
        .zip(sweepValueStoreData.get(trafo2w.lvNodeUuid)) match {
        case Some((hvNodeStateData, lvNodeStateData)) =>
          Some(
            calcTransformer2wResult(
              trafo2w,
              hvNodeStateData.stateData,
              lvNodeStateData.stateData,
              iNominal,
              timestamp
            )
          )
        case None =>
          log.warning(
            "Cannot find power flow result data for transformer2w {} with hvNode {} and lvNode {}",
            trafo2w.uuid,
            trafo2w.hvNodeUuid,
            trafo2w.lvNodeUuid
          )
          None
      }
    })
  }

  /** Build instances of [[Transformer3WResult]] based on a provided set of
    * [[Transformer3wModel]] and the corresponding sweep value data
    *
    * @param transformers3w
    *   the set of 3 winding transformers which the result should be build for
    * @param sweepValueStoreData
    *   the value store with all power flow result values of the provided 3
    *   winding transformers
    * @param iNominal
    *   the reference electric current of the grid
    * @param timestamp
    *   the timestamp of the result
    * @return
    *   a set of [[PartialTransformer3wResult]] s
    */
  def buildTransformer3wResults(transformers3w: Set[Transformer3wModel])(
      implicit
      sweepValueStoreData: Map[UUID, SweepValueStoreData],
      iNominal: ComparableQuantity[ElectricCurrent],
      timestamp: ZonedDateTime
  ): Set[PartialTransformer3wResult] = transformers3w.flatMap { trafo3w =>
    {
      (trafo3w.powerFlowCase match {
        case PowerFlowCaseA =>
          sweepValueStoreData
            .get(trafo3w.hvNodeUuid)
            .zip(sweepValueStoreData.get(trafo3w.nodeInternalUuid))
        case PowerFlowCaseB =>
          sweepValueStoreData
            .get(trafo3w.mvNodeUuid)
            .zip(sweepValueStoreData.get(trafo3w.nodeInternalUuid))
        case PowerFlowCaseC =>
          sweepValueStoreData
            .get(trafo3w.lvNodeUuid)
            .zip(sweepValueStoreData.get(trafo3w.nodeInternalUuid))
      }) match {
        case Some((upperNodeStateData, internalNodeStateData)) =>
          Some(
            calcTransformer3wResult(
              trafo3w,
              upperNodeStateData.stateData,
              internalNodeStateData.stateData,
              iNominal,
              timestamp
            )
          )
        case None =>
          log.warning(
            s"Cannot find power flow result data for transformer3w {} with nodeHv {}, nodeMv {}, nodeLv {} and internalNode ${trafo3w.nodeInternalUuid}",
            trafo3w.uuid,
            trafo3w.hvNodeUuid,
            trafo3w.mvNodeUuid,
            trafo3w.lvNodeUuid
          )
          None
      }
    }
  }

  /** Creates an instance of [[NodeResult]] based on the provided
    * [[SweepValueStoreData]]
    *
    * @param sweepValueStoreData
    *   the sweep value store with the node results
    * @param timestamp
    *   the timestamp of the result
    * @return
    *   instance of [[NodeResult]] based on the provided data
    */
  protected def calcNodeResult(
      sweepValueStoreData: SweepValueStoreData,
      timestamp: ZonedDateTime
  ): NodeResult = {

    val nodeStateData = sweepValueStoreData.stateData
    val vMag = nodeStateData.voltage.abs
    val vAng = asin(nodeStateData.voltage.imag / vMag).toDegrees

    new NodeResult(
      timestamp,
      sweepValueStoreData.nodeUuid,
      Quantities.getQuantity(vMag, PowerSystemUnits.PU),
      Quantities.getQuantity(vAng, PowerSystemUnits.DEGREE_GEOM)
    )
  }

  /** Creates an instance of [[SwitchResult]] based on the provided
    * [[SwitchModel]]
    *
    * @param switchModel
    *   the switch model that should be processed
    * @param timestamp
    *   the timestamp of the result
    * @return
    *   instance of [[SwitchResult]] based on the provided data
    */
  protected def calcSwitchResult(
      switchModel: SwitchModel,
      timestamp: ZonedDateTime
  ): SwitchResult = {
    /* can be adapted when https://github.com/ie3-institute/PowerSystemDataModel/issues/151 has been resolved */
    new SwitchResult(
      timestamp,
      switchModel.uuid,
      switchModel.isClosed
    )
  }

  /** Creates an instance of [[LineResult]] based on the provided grid and power
    * flow result data
    *
    * @param line
    *   the instance of the [[LineModel]] that should be processed
    * @param nodeAStateData
    *   the power flow result state data of nodeA of the line
    * @param nodeBStateData
    *   the power flow result state data of nodeB of the line
    * @param iNominal
    *   the reference electric current of the grid
    * @param timestamp
    *   the timestamp of the result
    * @return
    *   instance of [[LineResult]] based on the provided data
    */
  protected def calcLineResult(
      line: LineModel,
      nodeAStateData: StateData,
      nodeBStateData: StateData,
      iNominal: Quantity[ElectricCurrent],
      timestamp: ZonedDateTime
  ): LineResult = {

    if (line.isInOperation) {
      val yij = new Complex(
        line.gij().getValue.doubleValue,
        line.bij().getValue.doubleValue
      )
      val y0 = new Complex(
        line.g0().getValue.doubleValue,
        line.b0().getValue.doubleValue
      )

      val (iAComplexPu, iBComplexPu) =
        iIJComplexPu(nodeAStateData.voltage, nodeBStateData.voltage, yij, y0)

      val (iAMag, iAAng) = iMagAndAngle(iAComplexPu, iNominal)
      val (iBMag, iBAng) = iMagAndAngle(iBComplexPu, iNominal)

      new LineResult(timestamp, line.uuid, iAMag, iAAng, iBMag, iBAng)
    } else {
      new LineResult(
        timestamp,
        line.uuid,
        QuantityUtil.zero(Units.AMPERE),
        QuantityUtil.zero(PowerSystemUnits.DEGREE_GEOM),
        QuantityUtil.zero(Units.AMPERE),
        QuantityUtil.zero(PowerSystemUnits.DEGREE_GEOM)
      )
    }
  }

  /** Creates an instance of [[Transformer2WResult]] based on the provided grid
    * and power flow result data
    *
    * @param trafo2w
    *   the instance of the 2 winding transformer that should be processed
    * @param hvNodeStateData
    *   the power flow result state data of the higher voltage node of the
    *   transformer
    * @param lvNodeStateData
    *   the power flow result state data of the lower voltage node of the
    *   transformer
    * @param iNominal
    *   the reference electric current of the grid
    * @param timestamp
    *   the timestamp of the result
    * @return
    *   instance of [[Transformer2WResult]] based on the provided data
    */
  protected def calcTransformer2wResult(
      trafo2w: TransformerModel,
      hvNodeStateData: StateData,
      lvNodeStateData: StateData,
      iNominal: Quantity[ElectricCurrent],
      timestamp: ZonedDateTime
  ): Transformer2WResult = {
    if (trafo2w.isInOperation) {
      val (yab, yaa, ybb) = (
        TransformerModel.yij(trafo2w),
        TransformerModel.y0(trafo2w, ConnectorPort.A),
        TransformerModel.y0(trafo2w, ConnectorPort.B)
      )

      val voltRatioNominal = trafo2w.voltRatioNominal

      val (iAComplexPu, iBComplexPu) = iIJComplexPu(
        hvNodeStateData.voltage,
        lvNodeStateData.voltage,
        yab,
        yaa,
        Some(ybb)
      )

      /* Transfer port current A to high voltage level */
      val (iAMag, iAAng) =
        iMagAndAngle(iAComplexPu, iNominal.divide(voltRatioNominal))
      val (iBMag, iBAng) = iMagAndAngle(iBComplexPu, iNominal)

      new Transformer2WResult(
        timestamp,
        trafo2w.uuid,
        iAMag,
        iAAng,
        iBMag,
        iBAng,
        trafo2w.currentTapPos
      )
    } else {

      new Transformer2WResult(
        timestamp,
        trafo2w.uuid,
        QuantityUtil.zero(Units.AMPERE),
        QuantityUtil.zero(PowerSystemUnits.DEGREE_GEOM),
        QuantityUtil.zero(Units.AMPERE),
        QuantityUtil.zero(PowerSystemUnits.DEGREE_GEOM),
        trafo2w.currentTapPos
      )
    }
  }

  /** NOT IMPLEMENTED YET AS NO TEST DATA IS AVAILABLE! Creates an instance of
    * [[Transformer3WResult]] based on the provided grid and power flow result
    * data
    *
    * @param trafo3w
    *   the instance of the 3 winding transformer that should be processed
    * @param nodeStateData
    *   the power flow case dependant power flow result state data (case A =
    *   nodeA, case B = nodeB, case C = nodeC)
    * @param internalNodeStateData
    *   the internal node power flow result state data
    * @param iNominal
    *   the reference electric current of the grid
    * @param timestamp
    *   the timestamp of the result
    * @return
    *   instance of [[PartialTransformer3wResult]] based on the provided data
    */
  protected def calcTransformer3wResult(
      trafo3w: Transformer3wModel,
      nodeStateData: StateData,
      internalNodeStateData: StateData,
      iNominal: ComparableQuantity[ElectricCurrent],
      timestamp: ZonedDateTime
  ): PartialTransformer3wResult = {
    val (iMag, iAng) = calcPortCurrent(
      trafo3w,
      nodeStateData.voltage,
      internalNodeStateData.voltage,
      iNominal
    )
    trafo3w.powerFlowCase match {
      case Transformer3wPowerFlowCase.PowerFlowCaseA =>
        PartialTransformer3wResult.PortA(
          timestamp,
          trafo3w.uuid,
          iMag,
          iAng,
          trafo3w.currentTapPos
        )
      case Transformer3wPowerFlowCase.PowerFlowCaseB =>
        PartialTransformer3wResult.PortB(
          timestamp,
          trafo3w.uuid,
          iMag,
          iAng
        )
      case Transformer3wPowerFlowCase.PowerFlowCaseC =>
        PartialTransformer3wResult.PortC(
          timestamp,
          trafo3w.uuid,
          iMag,
          iAng
        )
    }
  }

  /** Calculate the port current of the transformer
    *
    * @param transformer
    *   The transformer model
    * @param v1
    *   Nodal voltage at the port
    * @param v2
    *   Nodal voltage at internal node
    * @param iNominal
    *   Nominal current
    * @return
    *   Magnitude and angle of the current
    */
  def calcPortCurrent(
      transformer: Transformer3wModel,
      v1: Complex,
      v2: Complex,
      iNominal: ComparableQuantity[ElectricCurrent]
  ): (ComparableQuantity[ElectricCurrent], ComparableQuantity[Angle]) = {
    val y = yij(transformer)
    val (de, df) = (v1, v2) match {
      case (Complex(e1, f1), Complex(e2, f2)) =>
        (e1 - e2, f1 - f2)
    }
    val iReal = (de * y.real - df * y.imag) / (pow(y.real, 2) + pow(y.imag, 2))
    val iImag = (de * y.imag + df * y.real) / (pow(y.real, 2) + pow(y.imag, 2))

    val iMag = iNominal.multiply(sqrt(pow(iReal, 2) + pow(iImag, 2)))
    val iAng = atan(iImag / iReal) match {
      case angle if angle.isNaN =>
        Quantities
          .getQuantity(copySign(90d, iImag), PowerSystemUnits.DEGREE_GEOM)
          .to(StandardUnits.ELECTRIC_CURRENT_ANGLE)
      case angle =>
        Quantities
          .getQuantity(angle, Units.RADIAN)
          .to(StandardUnits.ELECTRIC_CURRENT_ANGLE)
    }
    (iMag, iAng)
  }

  /** Calculate the current magnitude and the current angle in physical units
    * based on a provided electric current in p.u. and the nominal referenced
    * electric current. The arctangent "only" calculates the angle between the
    * complex current and it's real part. This means, that i = (i_real, i_imag)
    * and i' = (-i_real, -i_imag) will lead to the same angle. However, for
    * power system simulation, the absolute orientation in the complex plane
    * with regard to the positive real axis is of interest. Therefore,
    * additional 180 degrees are added, if the real part of the current is
    * negative.
    *
    * @param iPu
    *   the electric current in p.u.
    * @param iNominal
    *   the reference electric current of the provided electric current in p.u.
    * @return
    *   the electric current magnitude and angle in physical units
    */
  private def iMagAndAngle(
      iPu: Complex,
      iNominal: Quantity[ElectricCurrent]
  ): (ComparableQuantity[ElectricCurrent], ComparableQuantity[Angle]) =
    (
      iNominal.multiply(iPu.abs).asComparable,
<<<<<<< HEAD
      angle(iPu)
    )

  /** Correct the offset of an angle dependent on the direction. If the
    * direction is negative, 180° are added
    */
  private val offSetCorrection
      : (ComparableQuantity[Angle], Double) => ComparableQuantity[Angle] =
    (angle: ComparableQuantity[Angle], dir: Double) =>
      if (dir < 0) {
        angle.add(Quantities.getQuantity(180d, PowerSystemUnits.DEGREE_GEOM))
      } else {
        angle
      }

  /** Calculate the angle of the complex value given. The angle has the full
=======
      complexToAngle(iPu)
    )

  /** Calculate the angle of the complex value given. The angle has the proper
>>>>>>> 2eb4be0e
    * orientation on the complex plane.
    *
    * @param cplx
    *   The complex value
    * @return
    *   The angle of the complex value
    */
<<<<<<< HEAD
  private def angle(cplx: Complex): ComparableQuantity[Angle] = cplx match {
    case _ if cplx.abs == 0 =>
      /* The complex value has no magnitude, therefore define the angle to zero */
      Quantities.getQuantity(0d, PowerSystemUnits.DEGREE_GEOM)
    case Complex(real, imag) =>
      /* Calculate the angle between real and imaginary part */
      val baseAngle = atan(imag / real).toDegrees

      if (baseAngle.isNaN) {
        /* There is only an imaginary part */
        offSetCorrection(
          Quantities.getQuantity(90d, PowerSystemUnits.DEGREE_GEOM),
          imag
        )
      } else {
        /* Correct the angle for full orientation in the complex plane */
        offSetCorrection(
          Quantities.getQuantity(baseAngle, PowerSystemUnits.DEGREE_GEOM),
          real
        )
      }
  }
=======
  private def complexToAngle(cplx: Complex): ComparableQuantity[Angle] =
    cplx match {
      case Complex(0d, 0d) =>
        /* The complex value has no magnitude, therefore define the angle to zero */
        Quantities.getQuantity(0d, PowerSystemUnits.DEGREE_GEOM)
      case Complex(0d, imag) =>
        /* There is only an imaginary part:
        Angle can be 90 or 270 degrees, depending on sign of the imaginary part */
        angleOffsetCorrection(
          Quantities.getQuantity(90d, PowerSystemUnits.DEGREE_GEOM),
          imag
        )
      case Complex(real, imag) =>
        /* Both real and imaginary parts are != 0. This means that the angle
         * related to the positive real axis is to be determined. To do this,
         * atan can be used to calculate an angle between -90 and 90 degrees.
         * To calculate the real angle (between -180 and 180 degrees) with
         * respect to the real axis, 180 degrees must be added if the real
         * part is negative. */
        val baseAngle = atan(imag / real).toDegrees
        angleOffsetCorrection(
          Quantities.getQuantity(baseAngle, PowerSystemUnits.DEGREE_GEOM),
          real
        )
    }

  /** Correct the offset of an angle dependent on the direction. If the
    * direction is negative, 180 degrees are added
    */
  private def angleOffsetCorrection(
      angle: ComparableQuantity[Angle],
      dir: Double
  ): ComparableQuantity[Angle] =
    if (dir < 0)
      angle.add(Quantities.getQuantity(180d, PowerSystemUnits.DEGREE_GEOM))
    else
      angle
>>>>>>> 2eb4be0e

  /** Calculates the electric current of a two-port element @ port i (=A) and j
    * (=B) based on the provided voltages @ each port and the corresponding
    * admittances. All values in p.u.
    *
    * Applied formula: Ii = (ui-uj) * yij + ui * yii Ij = (uj-ui) * yij + uj *
    * yjj (transformers) or yii (lines)
    *
    * @param uiPu
    *   the voltage magnitude @ port i (=A) in p.u.
    * @param ujPu
    *   the voltage magnitude @ port j (=B) in p.u.
    * @param yij
    *   the complex admittance between port i and j in p.u.
    * @param y0i
    *   the phase-to-ground admittance @ port i in p.u.
    * @param y0j
    *   the optional phase-to-ground admittance @ port j in p.u.
    * @return
    *   the electric current @ port i (=A) and j (=B) in p.u.
    */
  private def iIJComplexPu(
      uiPu: Complex,
      ujPu: Complex,
      yij: Complex,
      y0i: Complex,
      y0j: Option[Complex] = None
  ): (Complex, Complex) = {
    (
      (uiPu - ujPu) * yij + (uiPu * y0i),
      (ujPu - uiPu) * yij + (ujPu * y0j.getOrElse(y0i))
    )
  }

}

object GridResultsSupport {

  /** Denoting a partial transformer result, that is calculated for only one of
    * the three available ports
    */
  sealed trait PartialTransformer3wResult {
    val time: ZonedDateTime
    val input: UUID
    protected val currentMagnitude: ComparableQuantity[ElectricCurrent]
    protected val currentAngle: ComparableQuantity[Angle]
  }

  object PartialTransformer3wResult {

    /** Partial result for the port at the high voltage side
      *
      * @param time
      *   Wall clock time, the result does belong to
      * @param input
      *   Unique identifier of the input model
      * @param currentMagnitude
      *   Magnitude of the port current
      * @param currentAngle
      *   Angle of the port current
      * @param tapPos
      *   Current position of tap changer
      */
    final case class PortA(
        override val time: ZonedDateTime,
        override val input: UUID,
        override val currentMagnitude: ComparableQuantity[ElectricCurrent],
        override val currentAngle: ComparableQuantity[Angle],
        tapPos: Int
    ) extends PartialTransformer3wResult

    /** Partial result for the port at the medium voltage side
      *
      * @param time
      *   Wall clock time, the result does belong to
      * @param input
      *   Unique identifier of the input model
      * @param currentMagnitude
      *   Magnitude of the port current
      * @param currentAngle
      *   Angle of the port current
      */
    final case class PortB(
        override val time: ZonedDateTime,
        override val input: UUID,
        override val currentMagnitude: ComparableQuantity[ElectricCurrent],
        override val currentAngle: ComparableQuantity[Angle]
    ) extends PartialTransformer3wResult

    /** Partial result for the port at the low voltage side
      *
      * @param time
      *   Wall clock time, the result does belong to
      * @param input
      *   Unique identifier of the input model
      * @param currentMagnitude
      *   Magnitude of the port current
      * @param currentAngle
      *   Angle of the port current
      */
    final case class PortC(
        override val time: ZonedDateTime,
        override val input: UUID,
        override val currentMagnitude: ComparableQuantity[ElectricCurrent],
        override val currentAngle: ComparableQuantity[Angle]
    ) extends PartialTransformer3wResult
  }
}<|MERGE_RESOLUTION|>--- conflicted
+++ resolved
@@ -541,29 +541,10 @@
   ): (ComparableQuantity[ElectricCurrent], ComparableQuantity[Angle]) =
     (
       iNominal.multiply(iPu.abs).asComparable,
-<<<<<<< HEAD
-      angle(iPu)
-    )
-
-  /** Correct the offset of an angle dependent on the direction. If the
-    * direction is negative, 180° are added
-    */
-  private val offSetCorrection
-      : (ComparableQuantity[Angle], Double) => ComparableQuantity[Angle] =
-    (angle: ComparableQuantity[Angle], dir: Double) =>
-      if (dir < 0) {
-        angle.add(Quantities.getQuantity(180d, PowerSystemUnits.DEGREE_GEOM))
-      } else {
-        angle
-      }
-
-  /** Calculate the angle of the complex value given. The angle has the full
-=======
       complexToAngle(iPu)
     )
 
   /** Calculate the angle of the complex value given. The angle has the proper
->>>>>>> 2eb4be0e
     * orientation on the complex plane.
     *
     * @param cplx
@@ -571,30 +552,6 @@
     * @return
     *   The angle of the complex value
     */
-<<<<<<< HEAD
-  private def angle(cplx: Complex): ComparableQuantity[Angle] = cplx match {
-    case _ if cplx.abs == 0 =>
-      /* The complex value has no magnitude, therefore define the angle to zero */
-      Quantities.getQuantity(0d, PowerSystemUnits.DEGREE_GEOM)
-    case Complex(real, imag) =>
-      /* Calculate the angle between real and imaginary part */
-      val baseAngle = atan(imag / real).toDegrees
-
-      if (baseAngle.isNaN) {
-        /* There is only an imaginary part */
-        offSetCorrection(
-          Quantities.getQuantity(90d, PowerSystemUnits.DEGREE_GEOM),
-          imag
-        )
-      } else {
-        /* Correct the angle for full orientation in the complex plane */
-        offSetCorrection(
-          Quantities.getQuantity(baseAngle, PowerSystemUnits.DEGREE_GEOM),
-          real
-        )
-      }
-  }
-=======
   private def complexToAngle(cplx: Complex): ComparableQuantity[Angle] =
     cplx match {
       case Complex(0d, 0d) =>
@@ -632,7 +589,6 @@
       angle.add(Quantities.getQuantity(180d, PowerSystemUnits.DEGREE_GEOM))
     else
       angle
->>>>>>> 2eb4be0e
 
   /** Calculates the electric current of a two-port element @ port i (=A) and j
     * (=B) based on the provided voltages @ each port and the corresponding
