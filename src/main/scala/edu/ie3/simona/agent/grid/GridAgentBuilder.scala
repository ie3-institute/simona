--- conflicted
+++ resolved
@@ -496,67 +496,6 @@
     participant
   }
 
-<<<<<<< HEAD
-=======
-  /** Builds an [[HpAgent]] from given input
-    *
-    * @param hpInput
-    *   Input model
-    * @param thermalGrid
-    *   The thermal grid, that this heat pump is ought to handle
-    * @param modelConfiguration
-    *   Runtime configuration for the agent
-    * @param primaryServiceProxy
-    *   Proxy actor reference for primary data
-    * @param weatherService
-    *   Actor reference for weather service
-    * @param requestVoltageDeviationThreshold
-    *   Permissible voltage magnitude deviation to consider being equal
-    * @param outputConfig
-    *   Configuration for output notification
-    * @param maybeControllingEm
-    *   The parent EmAgent, if applicable
-    * @return
-    *   A tuple of actor reference and [[ParticipantInitializeStateData]]
-    */
-  private def buildHp(
-      hpInput: HpInput,
-      thermalGrid: ThermalGrid,
-      modelConfiguration: HpRuntimeConfig,
-      primaryServiceProxy: ActorRef[ServiceMessage],
-      weatherService: ActorRef[WeatherMessage],
-      requestVoltageDeviationThreshold: Double,
-      outputConfig: NotifierConfig,
-      maybeControllingEm: Option[ActorRef[FlexResponse]],
-  ): ActorRef[ParticipantAgent.Request] = {
-    val participant = gridAgentContext.toClassic
-      .simonaActorOf(
-        HpAgent.props(
-          environmentRefs.scheduler.toClassic,
-          ParticipantInitializeStateData(
-            hpInput,
-            thermalGrid,
-            modelConfiguration,
-            primaryServiceProxy.toClassic,
-            Iterable(ActorWeatherService(weatherService.toClassic)),
-            simulationStartDate,
-            simulationEndDate,
-            resolution,
-            requestVoltageDeviationThreshold,
-            outputConfig,
-            maybeControllingEm,
-          ),
-          listener.map(_.toClassic),
-        ),
-        hpInput.getId,
-      )
-      .toTyped
-    introduceAgentToEnvironment(participant)
-
-    participant
-  }
-
->>>>>>> 4ce92f92
   /** Builds an [[EmAgent]] from given input
     *
     * @param emInput
