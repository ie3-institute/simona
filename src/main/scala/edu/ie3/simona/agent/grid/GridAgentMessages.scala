/*
 * © 2024. TU Dortmund University,
 * Institute of Energy Systems, Energy Efficiency and Energy Economics,
 * Research group Distribution grid planning and operation
 */

package edu.ie3.simona.agent.grid

import edu.ie3.simona.agent.grid.GridAgentData.GridAgentInitData
import edu.ie3.simona.agent.grid.GridAgentMessages.Responses.{
  ExchangePower,
  ExchangeVoltage,
}
import edu.ie3.simona.ontology.messages.Activation
import edu.ie3.simona.scheduler.ScheduleLock.ScheduleKey
import edu.ie3.util.scala.quantities.ReactivePower
import org.apache.pekko.actor.typed.ActorRef
import squants.Power
import squants.electro.ElectricPotential

import java.util.UUID

/** Defines all messages that can be received by a [[GridAgent]] without the
  * need for an adapter.
  */
object GridAgentMessages {

  /** GridAgent initialization data can only be constructed once all GridAgent
    * actors are created. Thus, we need an extra initialization message.
    *
    * @param gridAgentInitData
    *   The initialization data
    */
  final case class CreateGridAgent(
      gridAgentInitData: GridAgentInitData,
      unlockKey: ScheduleKey,
  ) extends GridAgent.InternalRequest

  /** Trigger used inside of [[edu.ie3.simona.agent.grid.DBFSAlgorithm]] to
    * execute a power flow calculation
    *
    * @param tick
    *   current tick
    */
  final case class DoPowerFlowTrigger(tick: Long, currentSweepNo: Int)
      extends GridAgent.InternalRequest

  /** Trigger used inside of [[edu.ie3.simona.agent.grid.DBFSAlgorithm]] to
    * activate the superior grid agent to check for deviation after two sweeps
    * and see if the power flow converges
    *
    * @param tick
    *   current tick
    */
  final case class CheckPowerDifferencesTrigger(tick: Long)
      extends GridAgent.InternalRequest

  /** Trigger used inside of [[edu.ie3.simona.agent.grid.DBFSAlgorithm]] to
    * trigger the [[edu.ie3.simona.agent.grid.GridAgent]] s to prepare
    * themselves for a new sweep
    *
    * @param tick
    *   current tick
    */
  final case class PrepareNextSweepTrigger(tick: Long)
      extends GridAgent.InternalRequest

  /** Trigger used inside of [[edu.ie3.simona.agent.grid.DBFSAlgorithm]] to
    * indicate that a result has been found and each
    * [[edu.ie3.simona.agent.grid.GridAgent]] should do it's cleanup work
    *
    * @param tick
    *   current tick
    */
  final case class FinishGridSimulationTrigger(tick: Long)
      extends GridAgent.InternalRequest

  /** Wrapper for activation values
    *
    * @param activation
    *   the tick
    */
  final case class WrappedActivation(activation: Activation)
      extends GridAgent.InternalRequest

  /** Trait for values that can be received as a response to a
    * [[GridAgent.Request]].
    */
  sealed trait ReceivedValues extends GridAgent.InternalReply

  private type PowerRequestResponse[T] = (ActorRef[T], PowerResponse)

  private type SlackVoltageRequestResponse =
    (ActorRef[GridAgent.Request], SlackVoltageResponse)

  sealed trait ReceivedPowerValues extends ReceivedValues {
    def values: Vector[PowerRequestResponse[_]]
  }

  /** Wrapper for received asset power values (p, q)
    *
    * @param values
    *   the asset power values and their senders
    */
  final case class ReceivedAssetPowerValues(
      values: Vector[PowerRequestResponse[_]]
  ) extends ReceivedPowerValues

  /** Wrapper for received grid power values (p, q)
    *
    * @param values
    *   the grid power values and their senders
    */
  final case class ReceivedGridPowerValues(
      values: Vector[PowerRequestResponse[GridAgent.Request]]
  ) extends ReceivedPowerValues

  /** Wrapper for received slack voltage values (v)
    *
    * @param values
    *   the slack voltage values and their senders
    */
  final case class ReceivedSlackVoltageValues(
      values: Vector[SlackVoltageRequestResponse]
  ) extends ReceivedValues

  /** Wrapper for received exception.
    *
    * @param exception
    *   that was received
    */
  final case class WrappedFailure(
      exception: Throwable
  ) extends GridAgent.InternalRequest

  /** Request complex power at the nodes that the inferior sub grid shares with
    * the sender's sub grid
    *
    * @param currentSweepNo
    *   The current sweep
    * @param nodeUuids
    *   The UUIDs of the nodes that are bordering the sender's grid
    */
  final case class RequestGridPower(
      currentSweepNo: Int,
      nodeUuids: Seq[UUID],
      sender: ActorRef[GridAgent.Request],
  ) extends GridAgent.InternalRequest

  sealed trait PowerResponse extends GridAgent.InternalReply

  sealed trait ProvidedPowerResponse extends PowerResponse {
    def p: Power

    def q: ReactivePower
  }

  /** Provide complex power at the nodes that the sender's sub grid shares with
    * the superior sub grid, as a reply to a [[RequestGridPower]].
    *
    * @param nodalResidualPower
    *   The complex powers of the shared nodes
    */
  final case class GridPowerResponse(
      nodalResidualPower: Seq[ExchangePower]
  ) extends PowerResponse

  /** Indicate that the power flow calculation failed, as a reply to a
    * [[RequestGridPower]].
    */
  final case object FailedPowerFlow extends PowerResponse

  /** Provide power values as a reply to a
    * [[edu.ie3.simona.agent.participant.ParticipantAgent.RequestAssetPowerMessage]]
    *
    * @param p
    *   Unchanged active power
    * @param q
    *   Unchanged reactive power
    */
  final case class AssetPowerChangedMessage(
      override val p: Power,
      override val q: ReactivePower,
  ) extends ProvidedPowerResponse

  /** Provide values as a reply to a
    * [[edu.ie3.simona.agent.participant.ParticipantAgent.RequestAssetPowerMessage]].
    * In contrast to [[AssetPowerChangedMessage]], this message indicates that
<<<<<<< HEAD
    * the same values for [[p]] and [[q]] as to the previous request have been
    * sent again
=======
    * the same values for [[p]] and [[q]] has been sent again as in the previous
    * request
>>>>>>> c77f60c7
    *
    * @param p
    *   Active power from the previous request
    * @param q
    *   Reactive power from the previous request
    */
  final case class AssetPowerUnchangedMessage(
      override val p: Power,
      override val q: ReactivePower,
  ) extends ProvidedPowerResponse

  /** Request complex voltage at the nodes that the superior sub grid shares
    * with the sender's sub grid
    *
    * @param currentSweepNo
    *   The current sweep
    * @param nodeUuids
    *   The UUIDs of the nodes that are bordering the sender's grid
    */
  final case class SlackVoltageRequest(
      currentSweepNo: Int,
      nodeUuids: Seq[UUID],
      sender: ActorRef[GridAgent.Request],
  ) extends GridAgent.InternalRequest

  /** Provide complex voltage at the nodes that the sender's sub grid shares
    * with the inferior sub grid, as a reply to a [[SlackVoltageRequest]].
    *
    * @param nodalSlackVoltages
    *   The complex voltages of the shared nodes
    */
  final case class SlackVoltageResponse(
      currentSweepNo: Int,
      nodalSlackVoltages: Seq[ExchangeVoltage],
  ) extends GridAgent.InternalReply

  object Responses {

    /** Defining the exchanged power at one interconnection point
      *
      * @param nodeUuid
      *   Unique identifier of the node, at which this residual power did appear
      * @param p
      *   Active power from the previous request
      * @param q
      *   Reactive power from the previous request
      */
    final case class ExchangePower(
        nodeUuid: UUID,
        override val p: Power,
        override val q: ReactivePower,
    ) extends ProvidedPowerResponse

    /** Defining the exchanged voltage at one interconnection point
      *
      * @param nodeUuid
      *   Unique identifier of the node for which complex voltage is shared
      * @param e
      *   Real part of the slack voltage
      * @param f
      *   Imaginary part of the slack voltage
      */
    final case class ExchangeVoltage(
        nodeUuid: UUID,
        e: ElectricPotential,
        f: ElectricPotential,
    )
  }
}<|MERGE_RESOLUTION|>--- conflicted
+++ resolved
@@ -186,13 +186,8 @@
   /** Provide values as a reply to a
     * [[edu.ie3.simona.agent.participant.ParticipantAgent.RequestAssetPowerMessage]].
     * In contrast to [[AssetPowerChangedMessage]], this message indicates that
-<<<<<<< HEAD
-    * the same values for [[p]] and [[q]] as to the previous request have been
-    * sent again
-=======
     * the same values for [[p]] and [[q]] has been sent again as in the previous
     * request
->>>>>>> c77f60c7
     *
     * @param p
     *   Active power from the previous request
