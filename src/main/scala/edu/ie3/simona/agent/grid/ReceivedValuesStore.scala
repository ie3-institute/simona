--- conflicted
+++ resolved
@@ -106,11 +106,7 @@
     /* Add everything, that I expect from my subordinate grid agents. */
     inferiorSubGridGateToActorRef
       .map { case (gate, reference) =>
-<<<<<<< HEAD
-        gate.getSuperiorNode.getUuid -> reference
-=======
         gate.superiorNode.getUuid -> reference
->>>>>>> b450c521
       }
       .foldLeft(assetsToReceivedPower) {
         case (
