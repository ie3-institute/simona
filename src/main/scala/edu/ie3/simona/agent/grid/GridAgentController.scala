/*
 * © 2020. TU Dortmund University,
 * Institute of Energy Systems, Energy Efficiency and Energy Economics,
 * Research group Distribution grid planning and operation
 */

package edu.ie3.simona.agent.grid

import edu.ie3.datamodel.models.input.EmInput
import edu.ie3.datamodel.models.input.container.{SubGridContainer, ThermalGrid}
import edu.ie3.datamodel.models.input.system._
import edu.ie3.simona.actor.SimonaActorNaming._
import edu.ie3.simona.agent.EnvironmentRefs
import edu.ie3.simona.agent.em.EmAgent
import edu.ie3.simona.agent.participant.data.secondary.SecondaryDataService.ActorWeatherService
import edu.ie3.simona.agent.participant.hp.HpAgent
import edu.ie3.simona.agent.participant.statedata.ParticipantStateData.ParticipantInitializeStateData
import edu.ie3.simona.agent.participant2.ParticipantAgentInit.{
  ParticipantRefs,
  SimulationParameters,
}
import edu.ie3.simona.agent.participant2.{
  ParticipantAgent,
  ParticipantAgentInit,
}
import edu.ie3.simona.config.OutputConfig.ParticipantOutputConfig
import edu.ie3.simona.config.RuntimeConfig._
import edu.ie3.simona.config.SimonaConfig.AssetConfigs
import edu.ie3.simona.event.ResultEvent
import edu.ie3.simona.event.notifier.NotifierConfig
import edu.ie3.simona.exceptions.CriticalFailureException
import edu.ie3.simona.exceptions.agent.GridAgentInitializationException
import edu.ie3.simona.ontology.messages.SchedulerMessage
import edu.ie3.simona.ontology.messages.SchedulerMessage.ScheduleActivation
import edu.ie3.simona.ontology.messages.flex.FlexibilityMessage.FlexResponse
import edu.ie3.simona.ontology.messages.services.{
  EvMessage,
  ServiceMessage,
  WeatherMessage,
}
import edu.ie3.simona.service.ServiceType
import edu.ie3.simona.util.ConfigUtil
import edu.ie3.simona.util.ConfigUtil._
import edu.ie3.simona.util.SimonaConstants.INIT_SIM_TICK
import org.apache.pekko.actor.typed.ActorRef
import org.apache.pekko.actor.typed.scaladsl.ActorContext
import org.apache.pekko.actor.typed.scaladsl.adapter._
import org.apache.pekko.actor.{ActorRef => ClassicRef}
import org.slf4j.Logger
import squants.Each

import java.time.ZonedDateTime
import java.util.UUID
import scala.jdk.CollectionConverters._
import scala.jdk.OptionConverters.RichOptional

/** Holds all methods that should be available to a [[GridAgent]]
  *
  * @param gridAgentContext
  *   ActorContext of the grid agent
  * @param environmentRefs
  *   The environment refs
  * @param simulationStartDate
  *   Simulation start date
  * @param simulationEndDate
  *   Simulation end date
  * @param participantsConfig
  *   Configuration information for participant models
  * @param outputConfig
  *   Configuration information for output behaviour
  * @param resolution
  *   The agents time resolution it wants to be triggered
  * @param listener
  *   System participant listeners
  * @param log
  *   The logging adapter to use here
  * @since 2019-07-18
  */
class GridAgentController(
    gridAgentContext: ActorContext[GridAgent.Request],
    environmentRefs: EnvironmentRefs,
    simulationStartDate: ZonedDateTime,
    simulationEndDate: ZonedDateTime,
    emConfigs: AssetConfigs[EmRuntimeConfig],
    participantsConfig: Participant,
    outputConfig: AssetConfigs[ParticipantOutputConfig],
    resolution: Long,
    listener: Iterable[ActorRef[ResultEvent]],
    log: Logger,
) {
  def buildSystemParticipants(
      subGridContainer: SubGridContainer,
      thermalIslandGridsByBusId: Map[UUID, ThermalGrid],
  ): Map[UUID, Set[ActorRef[ParticipantAgent.Request]]] = {

    val systemParticipants =
      filterSysParts(subGridContainer, environmentRefs)

    val outputConfigUtil =
      ConfigUtil.OutputConfigUtil.participants(outputConfig)

    // ems that control at least one participant directly
    val firstLevelEms = systemParticipants.flatMap {
      _.getControllingEm.toScala.map(em => em.getUuid -> em)
    }.toMap

    val allEms = buildEmsRecursively(
      EmConfigUtil(emConfigs),
      outputConfigUtil,
      firstLevelEms,
    )

    /* Browse through all system participants, build actors and map their node's UUID to the actor references */
    buildParticipantToActorRef(
      participantsConfig,
      allEms,
      outputConfigUtil,
      systemParticipants,
      thermalIslandGridsByBusId,
      environmentRefs,
    )
  }

  /** Takes the provided [[SubGridContainer]] and removes all
    * [[SystemParticipantInput]] of which no agent implementations are available
    * at the moment. This method needs to be adapted whenever a new agent
    * implementation is ready.
    *
    * To disable a filter for a specific system participant, adapt the code
    * below.
    *
    * @param subGridContainer
    *   the original subGrid container
    * @return
    *   a filtered subGrid container w/o assets for which no agent
    *   implementations exist atm
    */
  private def filterSysParts(
      subGridContainer: SubGridContainer,
      environmentRefs: EnvironmentRefs,
  ) = {

    val (notProcessedElements, availableSysParts) =
      subGridContainer.getSystemParticipants
        .allEntitiesAsList()
        .asScala
        .foldLeft((Set.empty[String], Vector.empty[SystemParticipantInput])) {
          case (
                (notProcessedElements, availableSystemParticipants),
                curSysPart,
              ) =>
            curSysPart match {
              case entity @ (_: BmInput | _: ChpInput | _: EvInput) =>
                (
                  notProcessedElements + entity.getClass.getSimpleName,
                  availableSystemParticipants,
                )
              // only include evcs if ev data service is present
              case evcsInput: EvcsInput
                  if environmentRefs.evDataService.isEmpty =>
                log.warn(
                  s"Evcs ${evcsInput.getId} has been removed because no ev movements service is present."
                )
                (notProcessedElements, availableSystemParticipants)
              case entity =>
                (notProcessedElements, availableSystemParticipants :+ entity)
            }
        }

    if (notProcessedElements.nonEmpty)
      log.warn(
        s"The following elements have been removed, " +
          s"as the agents are not implemented yet: $notProcessedElements"
      )

    availableSysParts

  }

  /** Go through all provided input models, build agents for those and group the
    * resulting actor references for each connection nodes. All participant
    * agents are also introduced to the agent environment and the scheduler is
    * requested to send an initialisation trigger.
    *
    * @param participantsConfig
    *   Configuration information for participant models
    * @param emAgents
    *   mapping: em uuid to agent
    * @param outputConfigUtil
    *   Containing configuration information for output behaviour
    * @param participants
    *   Set of system participants to create agents for
    * @param thermalIslandGridsByBusId
    *   Collection of thermal island grids, mapped by their thermal bus uuid
    * @param environmentRefs
    *   References to singleton entities representing the agent environment
    * @return
    *   A map from coupling point to set of actor references
    */
  private def buildParticipantToActorRef(
      participantsConfig: Participant,
      emAgents: Map[UUID, ActorRef[FlexResponse]],
      outputConfigUtil: OutputConfigUtil,
      participants: Vector[SystemParticipantInput],
      thermalIslandGridsByBusId: Map[UUID, ThermalGrid],
      environmentRefs: EnvironmentRefs,
  ): Map[UUID, Set[ActorRef[ParticipantAgent.Request]]] = {
    /* Prepare the config util for the participant models, which (possibly) utilizes as map to speed up the initialization
     * phase */
    val participantConfigUtil =
      ConfigUtil.ParticipantConfigUtil(participantsConfig)

    participants
      .map { participant =>
        val node = participant.getNode

        val controllingEm =
          participant.getControllingEm.toScala
            .map(_.getUuid)
            .map(uuid =>
              emAgents.getOrElse(
                uuid,
                throw new CriticalFailureException(
                  s"EM actor with UUID $uuid not found."
                ),
              )
            )

        val actorRef = buildParticipantActor(
          participantsConfig.requestVoltageDeviationThreshold,
          participantConfigUtil,
          outputConfigUtil,
          participant,
          thermalIslandGridsByBusId,
          environmentRefs,
          controllingEm,
        )
        // return uuid to actorRef
        node.getUuid -> actorRef
      }
      .toSet[(UUID, ActorRef[ParticipantAgent.Request])]
      .groupMap(entry => entry._1)(entry => entry._2)
  }

  /** Recursively builds the [[EmAgent]] structure. Recursion starts with
    * first-level EMs (controlling at least one system participant), and works
    * its way up to EMs at root level, which are not EM-controlled themselves.
    * The first level can also be root level.
    *
    * @param emConfigUtil
    *   Configuration util for participant models
    * @param outputConfigUtil
    *   Configuration util for output behaviour
    * @param emInputs
    *   EMs of the current level, which can be controlled by further EMs at
    *   higher levels
    * @param previousLevelEms
    *   EMs that have been built by the previous recursion level
    * @return
    *   Map from model UUID to EmAgent ActorRef
    */
  private def buildEmsRecursively(
      emConfigUtil: ConfigUtil.EmConfigUtil,
      outputConfigUtil: OutputConfigUtil,
      emInputs: Map[UUID, EmInput],
      previousLevelEms: Map[UUID, ActorRef[FlexResponse]] = Map.empty,
  ): Map[UUID, ActorRef[FlexResponse]] = {
    // For the current level, split controlled and uncontrolled EMs.
    // Uncontrolled EMs can be built right away.
    val (controlledEmInputs, uncontrolledEms) = emInputs
      .partitionMap { case (uuid, emInput) =>
        if (emInput.getControllingEm.isPresent)
          Left(uuid -> emInput)
        else {
          val actor = buildEm(
            emInput,
            emConfigUtil.getOrDefault(uuid),
            outputConfigUtil.getOrDefault(NotifierIdentifier.Em),
            maybeControllingEm = None,
          )
          Right(uuid -> actor)
        }
      }

    val previousLevelAndUncontrolledEms =
      previousLevelEms ++ uncontrolledEms.toMap

    if (controlledEmInputs.nonEmpty) {
      // For controlled EMs at the current level, more EMs
      // might need to be built at the next recursion level.
      val controllingEms = controlledEmInputs.toMap.flatMap {
        case (uuid, emInput) =>
          emInput.getControllingEm.toScala.map(uuid -> _)
      }

      // Return value includes previous level and uncontrolled EMs of this level
      val recursiveEms = buildEmsRecursively(
        emConfigUtil,
        outputConfigUtil,
        controllingEms,
        previousLevelAndUncontrolledEms,
      )

      val controlledEms = controlledEmInputs.map { case (uuid, emInput) =>
        val controllingEm = emInput.getControllingEm.toScala
          .map(_.getUuid)
          .map(uuid =>
            recursiveEms.getOrElse(
              uuid,
              throw new CriticalFailureException(
                s"Actor for EM $uuid not found."
              ),
            )
          )

        uuid -> buildEm(
          emInput,
          emConfigUtil.getOrDefault(uuid),
          outputConfigUtil.getOrDefault(NotifierIdentifier.Em),
          maybeControllingEm = controllingEm,
        )
      }.toMap

      recursiveEms ++ controlledEms
    } else {
      previousLevelAndUncontrolledEms
    }
  }

  private def buildParticipantActor(
      requestVoltageDeviationThreshold: Double,
      participantConfigUtil: ConfigUtil.ParticipantConfigUtil,
      outputConfigUtil: OutputConfigUtil,
      participantInputModel: SystemParticipantInput,
      thermalIslandGridsByBusId: Map[UUID, ThermalGrid],
      environmentRefs: EnvironmentRefs,
      maybeControllingEm: Option[ActorRef[FlexResponse]],
  ): ActorRef[ParticipantAgent.Request] = {

    val serviceMap: Map[ServiceType, ActorRef[_ >: ServiceMessage]] =
      Seq(
        Some(ServiceType.WeatherService -> environmentRefs.weather),
        environmentRefs.evDataService.map(ref =>
          ServiceType.EvMovementService -> ref.toClassic
        ),
      ).flatten.toMap

    val participantRefs = ParticipantRefs(
      gridAgentContext.self,
      environmentRefs.primaryServiceProxy,
      serviceMap,
      listener,
    )

    val simParams = SimulationParameters(
      resolution,
      Each(requestVoltageDeviationThreshold),
      simulationStartDate,
      simulationEndDate,
    )

    participantInputModel match {
      case input: FixedFeedInInput =>
        buildParticipant(
          input,
          participantConfigUtil.getOrDefault[FixedFeedInRuntimeConfig](
            input.getUuid
          ),
          outputConfigUtil.getOrDefault(NotifierIdentifier.FixedFeedIn),
          participantRefs,
          simParams,
          environmentRefs.scheduler,
          maybeControllingEm,
        )
      case input: LoadInput =>
        buildParticipant(
          input,
          participantConfigUtil.getOrDefault[LoadRuntimeConfig](
            input.getUuid
          ),
          outputConfigUtil.getOrDefault(NotifierIdentifier.Load),
          participantRefs,
          simParams,
          environmentRefs.scheduler,
          maybeControllingEm,
        )
      case input: PvInput =>
        buildParticipant(
          input,
          participantConfigUtil.getOrDefault[PvRuntimeConfig](
            input.getUuid
          ),
          outputConfigUtil.getOrDefault(NotifierIdentifier.PvPlant),
          participantRefs,
          simParams,
          environmentRefs.scheduler,
          maybeControllingEm,
        )
      case input: WecInput =>
        buildParticipant(
          input,
          participantConfigUtil.getOrDefault[WecRuntimeConfig](
            input.getUuid
          ),
          outputConfigUtil.getOrDefault(NotifierIdentifier.Wec),
          participantRefs,
          simParams,
          environmentRefs.scheduler,
          maybeControllingEm,
        )
      case input: EvcsInput =>
        buildParticipant(
          input,
          participantConfigUtil.getOrDefault[EvcsRuntimeConfig](
            input.getUuid
          ),
          outputConfigUtil.getOrDefault(NotifierIdentifier.Evcs),
          participantRefs,
          simParams,
          environmentRefs.scheduler,
          maybeControllingEm,
        )
      case hpInput: HpInput =>
        thermalIslandGridsByBusId.get(hpInput.getThermalBus.getUuid) match {
          case Some(thermalGrid) =>
            buildHp(
              hpInput,
              thermalGrid,
              participantConfigUtil.getOrDefault[HpRuntimeConfig](
                hpInput.getUuid
              ),
              environmentRefs.primaryServiceProxy,
              environmentRefs.weather,
              requestVoltageDeviationThreshold,
              outputConfigUtil.getOrDefault(NotifierIdentifier.Hp),
              maybeControllingEm,
            )
          case None =>
            throw new GridAgentInitializationException(
              s"Unable to find thermal island grid for heat pump '${hpInput.getUuid}' with thermal bus '${hpInput.getThermalBus.getUuid}'."
            )
        }
      case input: StorageInput =>
        buildParticipant(
          input,
          participantConfigUtil.getOrDefault[StorageRuntimeConfig](
            input.getUuid
          ),
          outputConfigUtil.getOrDefault(NotifierIdentifier.Storage),
          participantRefs,
          simParams,
          environmentRefs.scheduler,
          maybeControllingEm,
        )
      case input: SystemParticipantInput =>
        throw new NotImplementedError(
          s"Building ${input.getClass.getSimpleName} is not implemented, yet."
        )
      case unknown =>
        throw new GridAgentInitializationException(
          "Received unknown input model type " + unknown.toString + "."
        )
    }
  }

  private def buildParticipant(
      participantInput: SystemParticipantInput,
      runtimeConfig: BaseRuntimeConfig,
      notifierConfig: NotifierConfig,
      participantRefs: ParticipantRefs,
      simParams: SimulationParameters,
      scheduler: ActorRef[SchedulerMessage],
      maybeControllingEm: Option[ActorRef[FlexResponse]],
  ): ActorRef[ParticipantAgent.Request] = {
    val participant = gridAgentContext.spawn(
      ParticipantAgentInit(
        participantInput,
        runtimeConfig,
        notifierConfig,
        participantRefs,
        simParams,
        maybeControllingEm.toRight(scheduler),
      ),
      name = actorName(
        participantInput.getClass.getSimpleName.replace("Input", ""),
        participantInput.getId,
      ),
    )
    gridAgentContext.watch(participant)

    participant
  }

<<<<<<< HEAD
  /** Creates an Evcs agent and determines the needed additional information for
    * later initialization of the agent.
    *
    * @param evcsInput
    *   Evcs input model to derive information from
    * @param modelConfiguration
    *   User-provided configuration for this specific load model
    * @param primaryServiceProxy
    *   Reference to the primary data service proxy
    * @param evMovementsService
    *   Reference to the ev movements service actor
    * @param simulationStartDate
    *   The simulation time at which the simulation starts
    * @param simulationEndDate
    *   The simulation time at which the simulation ends
    * @param resolution
    *   Frequency of power flow calculations
    * @param requestVoltageDeviationThreshold
    *   Maximum deviation in p.u. of request voltages to be considered equal
    * @param outputConfig
    *   Configuration of the output behavior
    * @param maybeControllingEm
    *   The parent EmAgent, if applicable
    * @return
    *   The [[EvcsAgent]] 's [[ActorRef]]
    */
  private def buildEvcs(
      evcsInput: EvcsInput,
      modelConfiguration: EvcsRuntimeConfig,
      primaryServiceProxy: ClassicRef,
      evMovementsService: ActorRef[EvMessage],
      simulationStartDate: ZonedDateTime,
      simulationEndDate: ZonedDateTime,
      resolution: Long,
      requestVoltageDeviationThreshold: Double,
      outputConfig: NotifierConfig,
      maybeControllingEm: Option[ActorRef[FlexResponse]],
  ): ActorRef[ParticipantAgent.Request] = {
    val participant = gridAgentContext.toClassic
      .simonaActorOf(
        EvcsAgent.props(
          environmentRefs.scheduler.toClassic,
          ParticipantInitializeStateData(
            evcsInput,
            modelConfiguration,
            primaryServiceProxy,
            Iterable(
              ActorExtEvDataService(
                evMovementsService.toClassic
              )
            ),
            simulationStartDate,
            simulationEndDate,
            resolution,
            requestVoltageDeviationThreshold,
            outputConfig,
            maybeControllingEm,
          ),
          listener.map(_.toClassic),
        ),
        evcsInput.getId,
      )
      .toTyped
    introduceAgentToEnvironment(participant)

    participant
  }

=======
>>>>>>> c4396472
  /** Builds an [[HpAgent]] from given input
    *
    * @param hpInput
    *   Input model
    * @param thermalGrid
    *   The thermal grid, that this heat pump is ought to handle
    * @param modelConfiguration
    *   Runtime configuration for the agent
    * @param primaryServiceProxy
    *   Proxy actor reference for primary data
    * @param weatherService
    *   Actor reference for weather service
    * @param requestVoltageDeviationThreshold
    *   Permissible voltage magnitude deviation to consider being equal
    * @param outputConfig
    *   Configuration for output notification
    * @param maybeControllingEm
    *   The parent EmAgent, if applicable
    * @return
    *   A tuple of actor reference and [[ParticipantInitializeStateData]]
    */
  private def buildHp(
      hpInput: HpInput,
      thermalGrid: ThermalGrid,
      modelConfiguration: HpRuntimeConfig,
      primaryServiceProxy: ClassicRef,
      weatherService: ActorRef[WeatherMessage],
      requestVoltageDeviationThreshold: Double,
      outputConfig: NotifierConfig,
      maybeControllingEm: Option[ActorRef[FlexResponse]],
  ): ActorRef[ParticipantAgent.Request] = {
    val participant = gridAgentContext.toClassic
      .simonaActorOf(
        HpAgent.props(
          environmentRefs.scheduler.toClassic,
          ParticipantInitializeStateData(
            hpInput,
            thermalGrid,
            modelConfiguration,
            primaryServiceProxy,
            Iterable(ActorWeatherService(weatherService.toClassic)),
            simulationStartDate,
            simulationEndDate,
            resolution,
            requestVoltageDeviationThreshold,
            outputConfig,
            maybeControllingEm,
          ),
          listener.map(_.toClassic),
        ),
        hpInput.getId,
      )
      .toTyped
    introduceAgentToEnvironment(participant)

    participant
  }

  /** Builds an [[EmAgent]] from given input
    *
    * @param emInput
    *   The input model
    * @param modelConfiguration
    *   Runtime configuration for the agent
    * @param outputConfig
    *   Configuration for output notification
    * @param maybeControllingEm
    *   The parent EmAgent, if applicable
    * @return
    *   The [[EmAgent]] 's [[ActorRef]]
    */
  private def buildEm(
      emInput: EmInput,
      modelConfiguration: EmRuntimeConfig,
      outputConfig: NotifierConfig,
      maybeControllingEm: Option[ActorRef[FlexResponse]],
  ): ActorRef[FlexResponse] =
    gridAgentContext.spawn(
      EmAgent(
        emInput,
        modelConfiguration,
        outputConfig,
        emInput.getControlStrategy,
        simulationStartDate,
        maybeControllingEm.toRight(
          environmentRefs.scheduler
        ),
        listener,
      ),
      actorName(classOf[EmAgent.type], emInput.getId),
    )

  /** Introduces the given agent to scheduler
    *
    * @param actorRef
    *   Reference to the actor to add to the environment
    */
  private def introduceAgentToEnvironment(
      actorRef: ActorRef[ParticipantAgent.Request]
  ): Unit = {
    gridAgentContext.watch(actorRef)
    environmentRefs.scheduler ! ScheduleActivation(
      actorRef.toClassic.toTyped,
      INIT_SIM_TICK,
    )
  }

}<|MERGE_RESOLUTION|>--- conflicted
+++ resolved
@@ -33,11 +33,6 @@
 import edu.ie3.simona.ontology.messages.SchedulerMessage
 import edu.ie3.simona.ontology.messages.SchedulerMessage.ScheduleActivation
 import edu.ie3.simona.ontology.messages.flex.FlexibilityMessage.FlexResponse
-import edu.ie3.simona.ontology.messages.services.{
-  EvMessage,
-  ServiceMessage,
-  WeatherMessage,
-}
 import edu.ie3.simona.service.ServiceType
 import edu.ie3.simona.util.ConfigUtil
 import edu.ie3.simona.util.ConfigUtil._
@@ -341,7 +336,7 @@
       Seq(
         Some(ServiceType.WeatherService -> environmentRefs.weather),
         environmentRefs.evDataService.map(ref =>
-          ServiceType.EvMovementService -> ref.toClassic
+          ServiceType.EvMovementService -> ref
         ),
       ).flatten.toMap
 
@@ -491,77 +486,6 @@
     participant
   }
 
-<<<<<<< HEAD
-  /** Creates an Evcs agent and determines the needed additional information for
-    * later initialization of the agent.
-    *
-    * @param evcsInput
-    *   Evcs input model to derive information from
-    * @param modelConfiguration
-    *   User-provided configuration for this specific load model
-    * @param primaryServiceProxy
-    *   Reference to the primary data service proxy
-    * @param evMovementsService
-    *   Reference to the ev movements service actor
-    * @param simulationStartDate
-    *   The simulation time at which the simulation starts
-    * @param simulationEndDate
-    *   The simulation time at which the simulation ends
-    * @param resolution
-    *   Frequency of power flow calculations
-    * @param requestVoltageDeviationThreshold
-    *   Maximum deviation in p.u. of request voltages to be considered equal
-    * @param outputConfig
-    *   Configuration of the output behavior
-    * @param maybeControllingEm
-    *   The parent EmAgent, if applicable
-    * @return
-    *   The [[EvcsAgent]] 's [[ActorRef]]
-    */
-  private def buildEvcs(
-      evcsInput: EvcsInput,
-      modelConfiguration: EvcsRuntimeConfig,
-      primaryServiceProxy: ClassicRef,
-      evMovementsService: ActorRef[EvMessage],
-      simulationStartDate: ZonedDateTime,
-      simulationEndDate: ZonedDateTime,
-      resolution: Long,
-      requestVoltageDeviationThreshold: Double,
-      outputConfig: NotifierConfig,
-      maybeControllingEm: Option[ActorRef[FlexResponse]],
-  ): ActorRef[ParticipantAgent.Request] = {
-    val participant = gridAgentContext.toClassic
-      .simonaActorOf(
-        EvcsAgent.props(
-          environmentRefs.scheduler.toClassic,
-          ParticipantInitializeStateData(
-            evcsInput,
-            modelConfiguration,
-            primaryServiceProxy,
-            Iterable(
-              ActorExtEvDataService(
-                evMovementsService.toClassic
-              )
-            ),
-            simulationStartDate,
-            simulationEndDate,
-            resolution,
-            requestVoltageDeviationThreshold,
-            outputConfig,
-            maybeControllingEm,
-          ),
-          listener.map(_.toClassic),
-        ),
-        evcsInput.getId,
-      )
-      .toTyped
-    introduceAgentToEnvironment(participant)
-
-    participant
-  }
-
-=======
->>>>>>> c4396472
   /** Builds an [[HpAgent]] from given input
     *
     * @param hpInput
