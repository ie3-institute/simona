/*
 * © 2020. TU Dortmund University,
 * Institute of Energy Systems, Energy Efficiency and Energy Economics,
 * Research group Distribution grid planning and operation
 */

package edu.ie3.simona.agent.grid

import akka.actor.{ActorContext, ActorRef}
import akka.event.LoggingAdapter
import com.typesafe.scalalogging.LazyLogging
import edu.ie3.datamodel.models.input.container.{
  SubGridContainer,
  SystemParticipants
}
import edu.ie3.datamodel.models.input.system._
import edu.ie3.simona.actor.SimonaActorNaming._
import edu.ie3.simona.agent.EnvironmentRefs
import edu.ie3.simona.agent.participant.data.Data.PrimaryData
import edu.ie3.simona.agent.participant.data.Data.PrimaryData.ApparentPower
import edu.ie3.simona.agent.participant.data.secondary.SecondaryDataService.{
  ActorEvMovementsService,
  ActorWeatherService
}
import edu.ie3.simona.agent.participant.em.EmAgent
import edu.ie3.simona.agent.participant.em.EmAgent.EmAgentInitializeStateData
import edu.ie3.simona.agent.participant.evcs.EvcsAgent
import edu.ie3.simona.agent.participant.fixedfeedin.FixedFeedInAgent
import edu.ie3.simona.agent.participant.load.LoadAgent
import edu.ie3.simona.agent.participant.pv.PvAgent
import edu.ie3.simona.agent.participant.statedata.InitializeStateData
import edu.ie3.simona.agent.participant.statedata.ParticipantStateData.ParticipantInitializeStateData
import edu.ie3.simona.agent.participant.wec.WecAgent
import edu.ie3.simona.config.SimonaConfig
import edu.ie3.simona.config.SimonaConfig._
import edu.ie3.simona.event.notifier.ParticipantNotifierConfig
import edu.ie3.simona.exceptions.agent.GridAgentInitializationException
import edu.ie3.simona.ontology.messages.SchedulerMessage.ScheduleTriggerMessage
import edu.ie3.simona.ontology.trigger.Trigger.InitializeParticipantAgentTrigger
import edu.ie3.simona.util.ConfigUtil
import edu.ie3.simona.util.ConfigUtil._
import edu.ie3.simona.agent.participant.storage.StorageAgent

import java.time.ZonedDateTime
import java.util.UUID
import scala.jdk.CollectionConverters._

/** Holds all methods that should be available to a [[GridAgent]]
  *
  * @param gridAgentContext
  *   ActorContext of the grid agent
  * @param environmentRefs
  *   The environment refs
  * @param simulationStartDate
  *   Simulation start date
  * @param simulationEndDate
  *   Simulation end date
  * @param participantsConfig
  *   Configuration information for participant models
  * @param outputConfig
  *   Configuration information for output behaviour
  * @param resolution
  *   The agents time resolution it wants to be triggered
  * @param listener
  *   System participant listeners
  * @param log
  *   The logging adapter to use here
  *
  * @since 2019-07-18
  */
class GridAgentController(
    gridAgentContext: ActorContext,
    environmentRefs: EnvironmentRefs,
    simulationStartDate: ZonedDateTime,
    simulationEndDate: ZonedDateTime,
    participantsConfig: SimonaConfig.Simona.Runtime.Participant,
    outputConfig: SimonaConfig.Simona.Output.Participant,
    resolution: Long,
    listener: Iterable[ActorRef],
    log: LoggingAdapter
) extends LazyLogging {
  def buildSystemParticipants(
      subGridContainer: SubGridContainer
  ): Map[UUID, Set[ActorRef]] = {

    val systemParticipants =
      filterSysParts(subGridContainer, environmentRefs)

    /* Browse through all system participants, build actors and map their node's UUID to the actor references */
    buildParticipantToActorRef(
      participantsConfig,
      outputConfig,
      subGridContainer.getSystemParticipants,
      systemParticipants,
      environmentRefs
    )
  }

  /** Takes the provided [[SubGridContainer]] and removes all
    * [[SystemParticipantInput]] of which no agent implementations are available
    * at the moment or which are connected to some EM system. This method needs
    * to be adapted whenever a new agent implementation is ready.
    *
    * To disable a filter for a specific system participant, adapt the code
    * below.
    *
    * @param subGridContainer
    *   the original subGrid container
    * @return
    *   a filtered subGrid container w/o assets for which no agent
    *   implementations exist atm
    */
  private def filterSysParts(
      subGridContainer: SubGridContainer,
      environmentRefs: EnvironmentRefs
  ) = {

    val emParticipants =
      subGridContainer.getSystemParticipants.getEmSystems.asScala
        .flatMap(_.getConnectedAssets)

    val (notProcessedElements, availableSysParts) =
      subGridContainer.getSystemParticipants
        .allEntitiesAsList()
        .asScala
        .foldLeft((Set.empty[String], Vector.empty[SystemParticipantInput])) {
          case (
                (notProcessedElements, availableSystemParticipants),
                curSysPart
              ) =>
            curSysPart match {
              case entity @ (_: BmInput | _: ChpInput | _: EvInput |
                  _: HpInput) =>
                (
                  notProcessedElements + entity.getClass.getSimpleName,
                  availableSystemParticipants
                )
              // only include evcs if ev data service is present
              case evcsInput: EvcsInput
                  if environmentRefs.evDataService.isEmpty =>
                log.warning(
                  s"Evcs ${evcsInput.getId} has been removed because no ev movements service is present."
                )
                (notProcessedElements, availableSystemParticipants)
              case entity if emParticipants.contains(entity.getUuid) =>
                log.debug(
                  s"System participant {} is part of an energy-managed system and thus not directly connected to the grid.",
                  entity
                )
                (notProcessedElements, availableSystemParticipants)
              case entity =>
                (notProcessedElements, availableSystemParticipants :+ entity)
            }
        }

    if (notProcessedElements.nonEmpty)
      log.warning(
        s"The following elements have been removed, " +
          s"as the agents are not implemented yet: $notProcessedElements"
      )

    availableSysParts

  }

  /** Go through all provided input models, build agents for those and group the
    * resulting actor references for each connection nodes. All participant
    * agents are also introduced to the agent environment and the scheduler is
    * requested to send a initialisation trigger.
    *
    * @param participantsConfig
    *   Configuration information for participant models
    * @param outputConfig
    *   Configuration information for output behaviour
    * @param filteredParticipants
    *   Set of system participants to create agents for
    * @param environmentRefs
    *   References to singleton entities representing the agent environment
    * @return
    *   A map from coupling point to set of actor references
    */
  private def buildParticipantToActorRef(
      participantsConfig: SimonaConfig.Simona.Runtime.Participant,
      outputConfig: SimonaConfig.Simona.Output.Participant,
      allParticipants: SystemParticipants,
      filteredParticipants: Vector[SystemParticipantInput],
      environmentRefs: EnvironmentRefs
  ): Map[UUID, Set[ActorRef]] = {
    /* Prepare the config util for the participant models, which (possibly) utilizes as map to speed up the initialization
     * phase */
    val participantConfigUtil =
      ConfigUtil.ParticipantConfigUtil(participantsConfig)
    val outputConfigUtil = ConfigUtil.BaseOutputConfigUtil(outputConfig)

    val emParticipantsUuids =
      allParticipants.getEmSystems.asScala
        .flatMap(_.getConnectedAssets)

    val emParticipantMap = allParticipants
      .allEntitiesAsList()
      .asScala
      .filter(sp => emParticipantsUuids.contains(sp.getUuid))
      .map(sp => sp.getUuid -> sp)
      .toMap

    filteredParticipants
      .map(participant => {
        val node = participant.getNode
        val (actorRef, initStateData) =
          // build
          buildParticipantActor(
            participantsConfig.requestVoltageDeviationThreshold,
            participantConfigUtil,
            outputConfigUtil,
            participant,
            environmentRefs,
<<<<<<< HEAD
            emParticipantMap,
=======
>>>>>>> 97f290cd
            None // FIXME
          ) // introduce to environment
        introduceAgentToEnvironment(
          actorRef,
          InitializeParticipantAgentTrigger[PrimaryData, InitializeStateData[
            PrimaryData
          ]](initStateData)
        )
        // return uuid to actorRef
        node.getUuid -> actorRef
      })
      .toSet[(UUID, ActorRef)]
      .groupMap(entry => entry._1)(entry => entry._2)
  }

  private def buildParticipantActor(
      requestVoltageDeviationThreshold: Double,
      participantConfigUtil: ConfigUtil.ParticipantConfigUtil,
      outputConfigUtil: BaseOutputConfigUtil,
      participantInputModel: SystemParticipantInput,
      environmentRefs: EnvironmentRefs,
<<<<<<< HEAD
      emParticipantMap: Map[UUID, SystemParticipantInput],
=======
>>>>>>> 97f290cd
      maybeEmAgent: Option[ActorRef]
  ): (
      ActorRef,
      InitializeStateData[_ <: PrimaryData]
  ) = participantInputModel match {
    case input: FixedFeedInInput =>
      buildFixedFeedIn(
        input,
        participantConfigUtil.getOrDefault[FixedFeedInRuntimeConfig](
          input.getUuid
        ),
        environmentRefs.primaryServiceProxy,
        simulationStartDate,
        simulationEndDate,
        resolution,
        requestVoltageDeviationThreshold,
        outputConfigUtil.getOrDefault(NotifierIdentifier.FixedFeedIn),
        maybeEmAgent
      )
    case input: LoadInput =>
      buildLoad(
        input,
        participantConfigUtil.getOrDefault[LoadRuntimeConfig](
          input.getUuid
        ),
        environmentRefs.primaryServiceProxy,
        simulationStartDate,
        simulationEndDate,
        resolution,
        requestVoltageDeviationThreshold,
        outputConfigUtil.getOrDefault(NotifierIdentifier.Load),
        maybeEmAgent
      )
    case input: PvInput =>
      buildPv(
        input,
        participantConfigUtil.getOrDefault[PvRuntimeConfig](
          input.getUuid
        ),
        environmentRefs.primaryServiceProxy,
        environmentRefs.weather,
        simulationStartDate,
        simulationEndDate,
        resolution,
        requestVoltageDeviationThreshold,
        outputConfigUtil.getOrDefault(NotifierIdentifier.PvPlant),
        maybeEmAgent
      )
    case input: WecInput =>
      buildWec(
        input,
        participantConfigUtil.getOrDefault[WecRuntimeConfig](
          input.getUuid
        ),
        environmentRefs.primaryServiceProxy,
        environmentRefs.weather,
        simulationStartDate,
        simulationEndDate,
        resolution,
        requestVoltageDeviationThreshold,
        outputConfigUtil.getOrDefault(NotifierIdentifier.Wec),
        maybeEmAgent
      )
    case input: EvcsInput =>
      buildEvcs(
        input,
        participantConfigUtil.getOrDefault[EvcsRuntimeConfig](
          input.getUuid
        ),
        environmentRefs.primaryServiceProxy,
        environmentRefs.evDataService.getOrElse(
          throw new GridAgentInitializationException(
            "EvMovementsService required for setting up evcs."
          )
        ),
        simulationStartDate,
        simulationEndDate,
        resolution,
        requestVoltageDeviationThreshold,
        outputConfigUtil.getOrDefault(NotifierIdentifier.Evcs),
        maybeEmAgent
<<<<<<< HEAD
      )

    case emInput: EmInput =>
      buildEm(
        emInput,
        participantConfigUtil.getOrDefault[EmRuntimeConfig](emInput.getUuid),
        environmentRefs.primaryServiceProxy,
        environmentRefs.weather,
        requestVoltageDeviationThreshold,
        outputConfigUtil.getOrDefault(NotifierIdentifier.Em),
        emParticipantMap,
        participantConfigUtil,
        outputConfigUtil
      )

    case input: StorageInput =>
      buildStorage(
        input,
        participantConfigUtil.getOrDefault[StorageRuntimeConfig](
          input.getUuid
        ),
        environmentRefs.primaryServiceProxy,
        simulationStartDate,
        simulationEndDate,
        resolution,
        requestVoltageDeviationThreshold,
        outputConfigUtil.getOrDefault(NotifierIdentifier.Storage),
        maybeEmAgent
=======
>>>>>>> 97f290cd
      )

    case input: SystemParticipantInput =>
      throw new NotImplementedError(
        s"Building ${input.getClass.getSimpleName} is not implemented, yet."
      )
    case unknown =>
      throw new GridAgentInitializationException(
        "Received unknown input model type " + unknown.toString + "."
      )
  }

  /** Creates a fixed feed in agent and determines the needed additional
    * information for later initialization of the agent.
    *
    * @param fixedFeedInInput
    *   Fixed Feed In input model to derive information from
    * @param modelConfiguration
    *   User-provided configuration for this specific fixed feed in model
    * @param primaryServiceProxy
    *   Reference to the primary data service proxy
    * @param simulationStartDate
    *   First wall clock time in simulation
    * @param simulationEndDate
    *   Last wall clock time in simulation
    * @param resolution
    *   Frequency of power flow calculations
    * @param requestVoltageDeviationThreshold
    *   Maximum deviation in p.u. of request voltages to be considered equal
    * @param outputConfig
    *   Configuration of the output behavior
    * @param maybeEmAgent
    *   The EmAgent if this participant is em-controlled
    * @return
    *   A pair of [[FixedFeedInAgent]] 's [[ActorRef]] as well as the equivalent
    *   [[InitializeParticipantAgentTrigger]] to sent for initialization
    */
  private def buildFixedFeedIn(
      fixedFeedInInput: FixedFeedInInput,
      modelConfiguration: FixedFeedInRuntimeConfig,
      primaryServiceProxy: ActorRef,
      simulationStartDate: ZonedDateTime,
      simulationEndDate: ZonedDateTime,
      resolution: Long,
      requestVoltageDeviationThreshold: Double,
      outputConfig: ParticipantNotifierConfig,
      maybeEmAgent: Option[ActorRef]
  ): (
      ActorRef,
      ParticipantInitializeStateData[
        FixedFeedInInput,
        SimonaConfig.FixedFeedInRuntimeConfig,
        ApparentPower
      ]
  ) = (
    gridAgentContext.simonaActorOf(
      FixedFeedInAgent.props(
        maybeEmAgent.getOrElse(environmentRefs.scheduler),
<<<<<<< HEAD
        listener // TODO this needs to be a param
=======
        listener
>>>>>>> 97f290cd
      ),
      fixedFeedInInput.getId
    ),
    ParticipantInitializeStateData(
      fixedFeedInInput,
      modelConfiguration,
      primaryServiceProxy,
      None,
      simulationStartDate,
      simulationEndDate,
      resolution,
      requestVoltageDeviationThreshold,
      outputConfig,
      maybeEmAgent
    )
  )

  /** Creates a load agent and determines the needed additional information for
    * later initialization of the agent.
    *
    * @param loadInput
    *   Load input model to derive information from
    * @param modelConfiguration
    *   User-provided configuration for this specific load model
    * @param primaryServiceProxy
    *   Reference to the primary data service proxy
    * @param simulationStartDate
    *   First wall clock time in simulation
    * @param simulationEndDate
    *   Last wall clock time in simulation
    * @param resolution
    *   Frequency of power flow calculations
    * @param requestVoltageDeviationThreshold
    *   Maximum deviation in p.u. of request voltages to be considered equal
    * @param outputConfig
    *   Configuration of the output behavior
    * @param maybeEmAgent
    *   The EmAgent if this participant is em-controlled
    * @return
    *   A pair of [[FixedFeedInAgent]] 's [[ActorRef]] as well as the equivalent
    * @return
    *   A pair of [[LoadAgent]] 's [[ActorRef]] as well as the equivalent
    *   [[InitializeParticipantAgentTrigger]] to sent for initialization
    */
  private def buildLoad(
      loadInput: LoadInput,
      modelConfiguration: LoadRuntimeConfig,
      primaryServiceProxy: ActorRef,
      simulationStartDate: ZonedDateTime,
      simulationEndDate: ZonedDateTime,
      resolution: Long,
      requestVoltageDeviationThreshold: Double,
      outputConfig: ParticipantNotifierConfig,
      maybeEmAgent: Option[ActorRef]
  ): (
      ActorRef,
      ParticipantInitializeStateData[
        LoadInput,
        SimonaConfig.LoadRuntimeConfig,
        ApparentPower
      ]
  ) = (
    gridAgentContext.simonaActorOf(
      LoadAgent.props(
        maybeEmAgent.getOrElse(environmentRefs.scheduler),
        listener,
        modelConfiguration
      ),
      loadInput.getId
    ),
    ParticipantInitializeStateData(
      loadInput,
      modelConfiguration,
      primaryServiceProxy,
      None,
      simulationStartDate,
      simulationEndDate,
      resolution,
      requestVoltageDeviationThreshold,
      outputConfig,
      maybeEmAgent
    )
  )

  /** Creates a pv agent and determines the needed additional information for
    * later initialization of the agent.
    *
    * @param pvInput
    *   Pv input model to derive information from
    * @param modelConfiguration
    *   User-provided configuration for this specific load model
    * @param primaryServiceProxy
    *   Reference to the primary data service proxy
    * @param weatherService
    *   Reference to the weather service actor
    * @param simulationStartDate
    *   First wall clock time in simulation
    * @param simulationEndDate
    *   Last wall clock time in simulation
    * @param resolution
    *   Frequency of power flow calculations
    * @param requestVoltageDeviationThreshold
    *   Maximum deviation in p.u. of request voltages to be considered equal
    * @param outputConfig
    *   Configuration of the output behavior
    * @param maybeEmAgent
    *   The EmAgent if this participant is em-controlled
    * @return
    *   A pair of [[PvAgent]] 's [[ActorRef]] as well as the equivalent
    *   [[InitializeParticipantAgentTrigger]] to sent for initialization
    */
  private def buildPv(
      pvInput: PvInput,
      modelConfiguration: PvRuntimeConfig,
      primaryServiceProxy: ActorRef,
      weatherService: ActorRef,
      simulationStartDate: ZonedDateTime,
      simulationEndDate: ZonedDateTime,
      resolution: Long,
      requestVoltageDeviationThreshold: Double,
      outputConfig: ParticipantNotifierConfig,
      maybeEmAgent: Option[ActorRef]
  ): (
      ActorRef,
      ParticipantInitializeStateData[
        PvInput,
        SimonaConfig.PvRuntimeConfig,
        ApparentPower
      ]
  ) =
    (
      gridAgentContext.simonaActorOf(
        PvAgent.props(
          maybeEmAgent.getOrElse(environmentRefs.scheduler),
          listener
        ),
        pvInput.getId
      ),
      ParticipantInitializeStateData(
        pvInput,
        modelConfiguration,
        primaryServiceProxy,
        Some(Vector(ActorWeatherService(weatherService))),
        simulationStartDate,
        simulationEndDate,
        resolution,
        requestVoltageDeviationThreshold,
        outputConfig,
        maybeEmAgent
      )
    )

  /** Creates an Evcs agent and determines the needed additional information for
    * later initialization of the agent.
    *
    * @param evcsInput
    *   Evcs input model to derive information from
    * @param modelConfiguration
    *   User-provided configuration for this specific load model
    * @param primaryServiceProxy
    *   Reference to the primary data service proxy
    * @param evMovementsService
    *   Reference to the ev movements service actor
    * @param simulationStartDate
    *   First wall clock time in simulation
    * @param simulationEndDate
    *   Last wall clock time in simulation
    * @param resolution
    *   Frequency of power flow calculations
    * @param requestVoltageDeviationThreshold
    *   Maximum deviation in p.u. of request voltages to be considered equal
    * @param outputConfig
    *   Configuration of the output behavior
    * @param maybeEmAgent
    *   The EmAgent if this participant is em-controlled
    * @return
    *   A pair of [[EvcsAgent]] 's [[ActorRef]] as well as the equivalent
    *   [[InitializeParticipantAgentTrigger]] to sent for initialization
    */
  private def buildEvcs(
      evcsInput: EvcsInput,
      modelConfiguration: EvcsRuntimeConfig,
      primaryServiceProxy: ActorRef,
      evMovementsService: ActorRef,
      simulationStartDate: ZonedDateTime,
      simulationEndDate: ZonedDateTime,
      resolution: Long,
      requestVoltageDeviationThreshold: Double,
      outputConfig: ParticipantNotifierConfig,
      maybeEmAgent: Option[ActorRef]
  ): (
      ActorRef,
      ParticipantInitializeStateData[
        EvcsInput,
        EvcsRuntimeConfig,
        ApparentPower
      ]
  ) = {
    val sources = Some(
      Vector(
        ActorEvMovementsService(
          evMovementsService
        )
      )
    )

    (
      gridAgentContext.simonaActorOf(
        EvcsAgent.props(
          maybeEmAgent.getOrElse(environmentRefs.scheduler),
          listener
        ),
        s"EvcsAgent_${evcsInput.getUuid}"
      ),
      ParticipantInitializeStateData(
        evcsInput,
        modelConfiguration,
        primaryServiceProxy,
        sources,
        simulationStartDate,
        simulationEndDate,
        resolution,
        requestVoltageDeviationThreshold,
        outputConfig,
        maybeEmAgent
      )
    )
  }

  /** Creates a wec agent and determines the needed additional information for
    * later initialization of the agent.
    *
    * @param wecInput
    *   WEC input model to derive information from
    * @param modelConfiguration
    *   User-provided configuration for this specific wec model
    * @param primaryServiceProxy
    *   Reference to the primary data service proxy
    * @param weatherService
    *   Reference to the weather service actor
    * @param simulationStartDate
    *   First wall clock time in simulation
    * @param simulationEndDate
    *   Last wall clock time in simulation
    * @param resolution
    *   Frequency of power flow calculations
    * @param requestVoltageDeviationThreshold
    *   Maximum deviation in p.u. of request voltages to be considered equal
    * @param outputConfig
    *   Configuration of the output behavior
    * @param maybeEmAgent
    *   The EmAgent if this participant is em-controlled
    * @return
    *   A pair of [[WecAgent]] 's [[ActorRef]] as well as the equivalent
    *   [[InitializeParticipantAgentTrigger]] to sent for initialization
    */
  private def buildWec(
      wecInput: WecInput,
      modelConfiguration: WecRuntimeConfig,
      primaryServiceProxy: ActorRef,
      weatherService: ActorRef,
      simulationStartDate: ZonedDateTime,
      simulationEndDate: ZonedDateTime,
      resolution: Long,
      requestVoltageDeviationThreshold: Double,
      outputConfig: ParticipantNotifierConfig,
      maybeEmAgent: Option[ActorRef]
  ): (
      ActorRef,
      ParticipantInitializeStateData[
        WecInput,
        SimonaConfig.WecRuntimeConfig,
        ApparentPower
      ]
  ) =
    (
      gridAgentContext.simonaActorOf(
        WecAgent.props(
          maybeEmAgent.getOrElse(environmentRefs.scheduler),
          listener
        ),
        wecInput.getId
      ),
      ParticipantInitializeStateData(
        wecInput,
        modelConfiguration,
        primaryServiceProxy,
        Some(Vector(ActorWeatherService(weatherService))),
        simulationStartDate,
        simulationEndDate,
        resolution,
        requestVoltageDeviationThreshold,
        outputConfig,
        maybeEmAgent
<<<<<<< HEAD
      )
    )

  /** Creates a storage agent and determines the needed additional information
    * for later initialization of the agent.
    *
    * @param storageInput
    *   Storage input model to derive information from
    * @param modelConfiguration
    *   User-provided configuration for this specific storage model
    * @param primaryServiceProxy
    *   Reference to the primary data service proxy
    * @param simulationStartDate
    *   First wall clock time in simulation
    * @param simulationEndDate
    *   Last wall clock time in simulation
    * @param resolution
    *   Frequency of power flow calculations
    * @param requestVoltageDeviationThreshold
    *   Maximum deviation in p.u. of request voltages to be considered equal
    * @param outputConfig
    *   Configuration of the output behavior
    * @param maybeEmAgent
    *   The EmAgent if this participant is em-controlled
    * @return
    *   A pair of [[StorageAgent]] 's [[ActorRef]] as well as the equivalent
    *   [[InitializeParticipantAgentTrigger]] to sent for initialization
    */
  private def buildStorage(
      storageInput: StorageInput,
      modelConfiguration: SimonaConfig.StorageRuntimeConfig,
      primaryServiceProxy: ActorRef,
      simulationStartDate: ZonedDateTime,
      simulationEndDate: ZonedDateTime,
      resolution: Long,
      requestVoltageDeviationThreshold: Double,
      outputConfig: ParticipantNotifierConfig,
      maybeEmAgent: Option[ActorRef]
  ): (
      ActorRef,
      ParticipantInitializeStateData[
        StorageInput,
        SimonaConfig.StorageRuntimeConfig,
        ApparentPower
      ]
  ) =
    (
      gridAgentContext.simonaActorOf(
        StorageAgent.props(
          maybeEmAgent.getOrElse(environmentRefs.scheduler),
          listener
        ),
        storageInput.getId
      ),
      ParticipantInitializeStateData(
        storageInput,
        modelConfiguration,
        primaryServiceProxy,
        None,
        simulationStartDate,
        simulationEndDate,
        resolution,
        requestVoltageDeviationThreshold,
        outputConfig,
        maybeEmAgent
      )
    )

  /** Builds an [[EmAgent]] from given input
    *
    * @param emInput
    *   Input model
    * @param modelConfiguration
    *   Runtime configuration for the agent
    * @param primaryServiceProxy
    *   Proxy actor reference for primary data
    * @param weatherService
    *   Actor reference for weather service
    * @param requestVoltageDeviationThreshold
    *   Permissible voltage magnitude deviation to consider being equal
    * @param outputConfig
    *   Configuration for output notification
    * @param emParticipantMap
    *   Map from UUID to all participants that are connected to some EM system
    * @return
    *   A tuple of actor reference and [[ParticipantInitializeStateData]]
    */
  private def buildEm(
      emInput: EmInput,
      modelConfiguration: EmRuntimeConfig,
      primaryServiceProxy: ActorRef,
      weatherService: ActorRef,
      requestVoltageDeviationThreshold: Double,
      outputConfig: ParticipantNotifierConfig,
      emParticipantMap: Map[UUID, SystemParticipantInput],
      participantConfigUtil: ConfigUtil.ParticipantConfigUtil,
      outputConfigUtil: BaseOutputConfigUtil
  ): (
      ActorRef,
      EmAgentInitializeStateData
  ) = {
    val emAgentRef = gridAgentContext.simonaActorOf(
      EmAgent.props(
        environmentRefs.scheduler,
        listener
      ),
      emInput.getId
    )

    val connectedAgents = emInput.getConnectedAssets
      .map { uuid =>
        emParticipantMap.getOrElse(
          uuid,
          throw new GridAgentInitializationException(
            s"Agent with UUID $uuid connected to $emInput could not be found."
          )
        )
      }
      .map { sp =>
        val (actorRef, initData) = buildParticipantActor(
          requestVoltageDeviationThreshold,
          participantConfigUtil,
          outputConfigUtil,
          sp,
          environmentRefs,
          emParticipantMap,
          Some(emAgentRef)
        )

        val initTrigger =
          InitializeParticipantAgentTrigger[PrimaryData, InitializeStateData[
            PrimaryData
          ]](
            initData
          )

        (actorRef, initTrigger, sp)
      }
      .toSeq

    (
      emAgentRef,
      EmAgentInitializeStateData(
        emInput,
        modelConfiguration,
        primaryServiceProxy,
        Some(Vector(ActorWeatherService(weatherService))),
        simulationStartDate,
        simulationEndDate,
        resolution,
        requestVoltageDeviationThreshold,
        outputConfig,
        connectedAgents
=======
>>>>>>> 97f290cd
      )
    )
  }

  /** Introduces the given agent to the agent environment and additionally sends
    * an [[InitializeParticipantAgentTrigger]] to this agent to start its
    * initialization
    *
    * @param actorRef
    *   Reference to the actor to add to the environment
    * @param initTrigger
    *   Trigger to start initialization
    */
  private def introduceAgentToEnvironment(
      actorRef: ActorRef,
      initTrigger: InitializeParticipantAgentTrigger[
        _ <: PrimaryData,
        _ <: InitializeStateData[_]
      ]
  ): Unit = {
    gridAgentContext.watch(actorRef)
    environmentRefs.scheduler ! ScheduleTriggerMessage(
      initTrigger,
      actorRef
    )
  }

}<|MERGE_RESOLUTION|>--- conflicted
+++ resolved
@@ -214,10 +214,7 @@
             outputConfigUtil,
             participant,
             environmentRefs,
-<<<<<<< HEAD
             emParticipantMap,
-=======
->>>>>>> 97f290cd
             None // FIXME
           ) // introduce to environment
         introduceAgentToEnvironment(
@@ -239,10 +236,7 @@
       outputConfigUtil: BaseOutputConfigUtil,
       participantInputModel: SystemParticipantInput,
       environmentRefs: EnvironmentRefs,
-<<<<<<< HEAD
       emParticipantMap: Map[UUID, SystemParticipantInput],
-=======
->>>>>>> 97f290cd
       maybeEmAgent: Option[ActorRef]
   ): (
       ActorRef,
@@ -324,7 +318,6 @@
         requestVoltageDeviationThreshold,
         outputConfigUtil.getOrDefault(NotifierIdentifier.Evcs),
         maybeEmAgent
-<<<<<<< HEAD
       )
 
     case emInput: EmInput =>
@@ -353,8 +346,6 @@
         requestVoltageDeviationThreshold,
         outputConfigUtil.getOrDefault(NotifierIdentifier.Storage),
         maybeEmAgent
-=======
->>>>>>> 97f290cd
       )
 
     case input: SystemParticipantInput =>
@@ -413,11 +404,7 @@
     gridAgentContext.simonaActorOf(
       FixedFeedInAgent.props(
         maybeEmAgent.getOrElse(environmentRefs.scheduler),
-<<<<<<< HEAD
         listener // TODO this needs to be a param
-=======
-        listener
->>>>>>> 97f290cd
       ),
       fixedFeedInInput.getId
     ),
@@ -712,7 +699,6 @@
         requestVoltageDeviationThreshold,
         outputConfig,
         maybeEmAgent
-<<<<<<< HEAD
       )
     )
 
@@ -866,8 +852,6 @@
         requestVoltageDeviationThreshold,
         outputConfig,
         connectedAgents
-=======
->>>>>>> 97f290cd
       )
     )
   }
