/*
 * © 2020. TU Dortmund University,
 * Institute of Energy Systems, Energy Efficiency and Energy Economics,
 * Research group Distribution grid planning and operation
 */

package edu.ie3.simona.agent.grid

import com.typesafe.scalalogging.LazyLogging
import edu.ie3.datamodel.models.ControlStrategy
import edu.ie3.datamodel.models.input.container.{
  SubGridContainer,
  SystemParticipants,
  ThermalGrid
}
import edu.ie3.datamodel.models.input.system._
import edu.ie3.datamodel.models.input.system.characteristic.CosPhiFixed
import edu.ie3.datamodel.models.input.{AssetInput, NodeInput}
import edu.ie3.datamodel.models.voltagelevels.GermanVoltageLevelUtils
import edu.ie3.simona.actor.SimonaActorNaming
import edu.ie3.simona.actor.SimonaActorNaming._
import edu.ie3.simona.agent.EnvironmentRefs
import edu.ie3.simona.agent.em.EmAgent
import edu.ie3.simona.agent.em.EmAgent.EmMessage
import edu.ie3.simona.agent.participant.data.secondary.SecondaryDataService.{
  ActorEvMovementsService,
  ActorWeatherService
}
import edu.ie3.simona.agent.participant.evcs.EvcsAgent
import edu.ie3.simona.agent.participant.fixedfeedin.FixedFeedInAgent
import edu.ie3.simona.agent.participant.hp.HpAgent
import edu.ie3.simona.agent.participant.load.LoadAgent
import edu.ie3.simona.agent.participant.pv.PvAgent
import edu.ie3.simona.agent.participant.statedata.ParticipantStateData.ParticipantInitializeStateData
import edu.ie3.simona.agent.participant.storage.StorageAgent
import edu.ie3.simona.agent.participant.wec.WecAgent
import edu.ie3.simona.config.SimonaConfig
import edu.ie3.simona.config.SimonaConfig._
import edu.ie3.simona.event.ResultEvent
import edu.ie3.simona.event.notifier.NotifierConfig
import edu.ie3.simona.exceptions.agent.GridAgentInitializationException
import edu.ie3.simona.ontology.messages.flex.FlexibilityMessage.FlexResponse
import edu.ie3.simona.ontology.messages.SchedulerMessage
import edu.ie3.simona.ontology.messages.SchedulerMessage.ScheduleActivation
import edu.ie3.simona.util.ConfigUtil
import edu.ie3.simona.util.ConfigUtil._
import edu.ie3.simona.util.SimonaConstants.INIT_SIM_TICK
import edu.ie3.util.quantities.QuantityUtils.RichQuantityDouble
import org.apache.pekko.actor.typed.ActorRef
import org.apache.pekko.actor.typed.scaladsl.adapter.{
  ClassicActorContextOps,
  ClassicActorRefOps,
  TypedActorRefOps
}
import org.apache.pekko.actor.{ActorContext, ActorRef => ClassicActorRef}
import org.apache.pekko.event.LoggingAdapter
import org.locationtech.jts.geom.{Coordinate, GeometryFactory}

import java.time.ZonedDateTime
import java.util.UUID
import scala.jdk.CollectionConverters._

/** Holds all methods that should be available to a [[GridAgent]]
  *
  * @param gridAgentContext
  *   ActorContext of the grid agent
  * @param environmentRefs
  *   The environment refs
  * @param simulationStartDate
  *   Simulation start date
  * @param simulationEndDate
  *   Simulation end date
  * @param participantsConfig
  *   Configuration information for participant models
  * @param outputConfig
  *   Configuration information for output behaviour
  * @param resolution
  *   The agents time resolution it wants to be triggered
  * @param listener
  *   System participant listeners
  * @param log
  *   The logging adapter to use here
  *
  * @since 2019-07-18
  */
class GridAgentController(
    gridAgentContext: ActorContext,
    environmentRefs: EnvironmentRefs,
    simulationStartDate: ZonedDateTime,
    simulationEndDate: ZonedDateTime,
    participantsConfig: SimonaConfig.Simona.Runtime.Participant,
    rootEmConfig: Option[SimonaConfig.Simona.Runtime.RootEm],
    outputConfig: SimonaConfig.Simona.Output.Participant,
    resolution: Long,
    listener: Iterable[ClassicActorRef],
    log: LoggingAdapter
) extends LazyLogging {
  def buildSystemParticipants(
      subGridContainer: SubGridContainer,
      thermalIslandGridsByBusId: Map[UUID, ThermalGrid]
  ): Map[UUID, Set[ClassicActorRef]] = {

    val systemParticipants =
      filterSysParts(subGridContainer, environmentRefs)

    /* Browse through all system participants, build actors and map their node's UUID to the actor references */
    buildParticipantToActorRef(
      participantsConfig,
      outputConfig,
      subGridContainer.getSystemParticipants,
      systemParticipants,
      thermalIslandGridsByBusId,
      environmentRefs,
      rootEmConfig,
      subGridContainer.getSubnet
    )
  }

  /** Takes the provided [[SubGridContainer]] and removes all
    * [[SystemParticipantInput]] of which no agent implementations are available
    * at the moment or which are connected to some EM system. This method needs
    * to be adapted whenever a new agent implementation is ready.
    *
    * To disable a filter for a specific system participant, adapt the code
    * below.
    *
    * @param subGridContainer
    *   the original subGrid container
    * @return
    *   a filtered subGrid container w/o assets for which no agent
    *   implementations exist atm
    */
  private def filterSysParts(
      subGridContainer: SubGridContainer,
      environmentRefs: EnvironmentRefs
  ) = {

    val emParticipants =
      subGridContainer.getSystemParticipants.getEmSystems.asScala
        .flatMap(_.getConnectedAssets)

    val (notProcessedElements, availableSysParts) =
      subGridContainer.getSystemParticipants
        .allEntitiesAsList()
        .asScala
        .foldLeft((Set.empty[String], Vector.empty[SystemParticipantInput])) {
          case (
                (notProcessedElements, availableSystemParticipants),
                curSysPart
              ) =>
            curSysPart match {
              case entity @ (_: BmInput | _: ChpInput | _: EvInput) =>
                (
                  notProcessedElements + entity.getClass.getSimpleName,
                  availableSystemParticipants
                )
              // only include evcs if ev data service is present
              case evcsInput: EvcsInput
                  if environmentRefs.evDataService.isEmpty =>
                log.warning(
                  s"Evcs ${evcsInput.getId} has been removed because no ev movements service is present."
                )
                (notProcessedElements, availableSystemParticipants)
              case entity if emParticipants.contains(entity.getUuid) =>
                log.debug(
                  s"System participant {} is part of an energy-managed system and thus not directly connected to the grid.",
                  entity
                )
                (notProcessedElements, availableSystemParticipants)
              case entity =>
                (notProcessedElements, availableSystemParticipants :+ entity)
            }
        }

    if (notProcessedElements.nonEmpty)
      log.warning(
        s"The following elements have been removed, " +
          s"as the agents are not implemented yet: $notProcessedElements"
      )

    availableSysParts

  }

  /** Go through all provided input models, build agents for those and group the
    * resulting actor references for each connection nodes. All participant
    * agents are also introduced to the agent environment and the scheduler is
    * requested to send a initialisation trigger.
    *
    * @param participantsConfig
    *   Configuration information for participant models
    * @param outputConfig
    *   Configuration information for output behaviour
    * @param filteredParticipants
    *   Set of system participants to create agents for
    * @param thermalIslandGridsByBusId
    *   Collection of thermal island grids, mapped by their thermal bus uuid
    * @param environmentRefs
    *   References to singleton entities representing the agent environment
    * @return
    *   A map from coupling point to set of actor references
    */
  private def buildParticipantToActorRef(
      participantsConfig: SimonaConfig.Simona.Runtime.Participant,
      outputConfig: SimonaConfig.Simona.Output.Participant,
      allParticipants: SystemParticipants,
      filteredParticipants: Vector[SystemParticipantInput],
      thermalIslandGridsByBusId: Map[UUID, ThermalGrid],
      environmentRefs: EnvironmentRefs,
      rootEmConfig: Option[SimonaConfig.Simona.Runtime.RootEm],
      subGrid: Int
  ): Map[UUID, Set[ClassicActorRef]] = {
    /* Prepare the config util for the participant models, which (possibly) utilizes as map to speed up the initialization
     * phase */
    val participantConfigUtil =
      ConfigUtil.ParticipantConfigUtil(participantsConfig)
    val outputConfigUtil = ConfigUtil.OutputConfigUtil(outputConfig)

    val emParticipantsUuids =
      allParticipants.getEmSystems.asScala
        .flatMap(_.getConnectedAssets)

    val emParticipantMap = allParticipants
      .allEntitiesAsList()
      .asScala
      .filter(sp => emParticipantsUuids.contains(sp.getUuid))
      .map(sp => sp.getUuid -> sp)
      .toMap

    val emUnits = allParticipants.getEmSystems.asScala

    val participantToEm = emUnits
      .flatMap(em => em.getConnectedAssets.toSeq.map(_ -> em.getUuid))
      .toMap

    val (uncontrolledEms, controlledEms) =
      emUnits.map(em => em -> participantToEm.get(em.getUuid)).partitionMap {
        case (em, None)           => Left(em)
        case (em, Some(parentEm)) => Right(em -> parentEm)
      }

    val uncontrolledEmActors = uncontrolledEms.map { em =>
      buildEm(
        em,
        participantConfigUtil.getOrDefault[EmRuntimeConfig](
          em.getUuid
        ),
        outputConfigUtil.getOrDefault(NotifierIdentifier.Em),
        maybeParentEm = None,
        rootEmConfig = rootEmConfig
      )
    }

    val (emInputs, otherInputs) = filteredParticipants.partition {
      case _: EmInput => true
      case _          => false
    }

    if (rootEmConfig.isDefined && emInputs.nonEmpty) {
      val mockRootEmInput = new EmInput(
        UUID.fromString(s"11111111-0000-0000-0000-${"%012d".format(subGrid)}"),
        "Root EmAgent",
        new NodeInput(
          UUID.randomUUID(),
          "Mock node for root EmAgent",
          1d.asPu,
          false,
          new GeometryFactory().createPoint(new Coordinate()),
          GermanVoltageLevelUtils.LV,
          0
        ),
        new CosPhiFixed("cosPhiFixed:{(0.00,0.90)}"),
        emInputs.map(_.getUuid).toArray,
        ControlStrategy.DefaultControlStrategies.NO_CONTROL_STRATEGY
      )

      val completeEmParticipantMap =
        emParticipantMap ++ emInputs.map(sp => sp.getUuid -> sp)

      val actorRef = buildEm(
        mockRootEmInput,
        EmRuntimeConfig(
          calculateMissingReactivePowerWithModel = false,
          1d,
          List.empty,
          pvFlex = false,
          aggregateFlex = "SIMPLE_SUM"
        ),
        outputConfigUtil.getOrDefault(NotifierIdentifier.Em),
        None,
        rootEmConfig
      )

      // introduce to environment
      introduceAgentToEnvironment(actorRef.toClassic)
    }

    rootEmConfig
      .map(_ => otherInputs)
      .getOrElse(filteredParticipants)
      .map { participant =>
        val node = participant.getNode
        // build
        val actorRef =
          buildParticipantActor(
            participantsConfig.requestVoltageDeviationThreshold,
            participantConfigUtil,
            outputConfigUtil,
            participant,
            thermalIslandGridsByBusId,
            environmentRefs,
            emParticipantMap
          )
        introduceAgentToEnvironment(actorRef)
        // return uuid to actorRef
        node.getUuid -> actorRef
      }
      .toSet[(UUID, ClassicActorRef)]
      .groupMap(entry => entry._1)(entry => entry._2)
  }

  private def buildControlledEms() = {
    // TODO recursive
  }

  // TODO not needed anymore if psdm does this
  private def matchWithEm[T <: AssetInput](
      existingEmActors: Map[UUID, ActorRef[EmMessage]],
      remainingEms: Iterable[(T, UUID)]
  ): Iterable[(T, ActorRef[EmMessage])] = {
    remainingEms
      .map { case (em, parentUuid) =>
        existingEmActors
          .get(parentUuid)
          .map(em -> _)
          .toRight((em.getUuid, parentUuid))
      }
      .partitionMap(identity) match {
      // only return em actors if there are no missing parent ems
      case (Nil, matchedAssets) => matchedAssets
      case (emsAndParents, _) =>
        val (ems, parents) = emsAndParents.unzip
        throw new GridAgentInitializationException(
          s"The parent energy management unit(s) $ems could not be created because the em parent(s) ${parents.toSet} do not exist."
        )
    }
  }

  private def buildParticipantActor(
      requestVoltageDeviationThreshold: Double,
      participantConfigUtil: ConfigUtil.ParticipantConfigUtil,
      outputConfigUtil: OutputConfigUtil,
      participantInputModel: SystemParticipantInput,
      thermalIslandGridsByBusId: Map[UUID, ThermalGrid],
      environmentRefs: EnvironmentRefs,
      participantEmMap: Map[UUID, SystemParticipantInput],
      maybeParentEm: Option[ActorRef[FlexResponse]] = None
  ): ClassicActorRef = participantInputModel match {
    case input: FixedFeedInInput =>
      buildFixedFeedIn(
        input,
        participantConfigUtil.getOrDefault[FixedFeedInRuntimeConfig](
          input.getUuid
        ),
        environmentRefs.primaryServiceProxy,
        simulationStartDate,
        simulationEndDate,
        resolution,
        requestVoltageDeviationThreshold,
        outputConfigUtil.getOrDefault(NotifierIdentifier.FixedFeedIn),
        maybeParentEm
      )
    case input: LoadInput =>
      buildLoad(
        input,
        participantConfigUtil.getOrDefault[LoadRuntimeConfig](
          input.getUuid
        ),
        environmentRefs.primaryServiceProxy,
        simulationStartDate,
        simulationEndDate,
        resolution,
        requestVoltageDeviationThreshold,
        outputConfigUtil.getOrDefault(NotifierIdentifier.Load),
        maybeParentEm
      )
    case input: PvInput =>
      buildPv(
        input,
        participantConfigUtil.getOrDefault[PvRuntimeConfig](
          input.getUuid
        ),
        environmentRefs.primaryServiceProxy,
        environmentRefs.weather,
        simulationStartDate,
        simulationEndDate,
        resolution,
        requestVoltageDeviationThreshold,
        outputConfigUtil.getOrDefault(NotifierIdentifier.PvPlant),
        maybeParentEm
      )
    case input: WecInput =>
      buildWec(
        input,
        participantConfigUtil.getOrDefault[WecRuntimeConfig](
          input.getUuid
        ),
        environmentRefs.primaryServiceProxy,
        environmentRefs.weather,
        simulationStartDate,
        simulationEndDate,
        resolution,
        requestVoltageDeviationThreshold,
        outputConfigUtil.getOrDefault(NotifierIdentifier.Wec),
        maybeParentEm
      )
    case input: EvcsInput =>
      buildEvcs(
        input,
        participantConfigUtil.getOrDefault[EvcsRuntimeConfig](
          input.getUuid
        ),
        environmentRefs.primaryServiceProxy,
        environmentRefs.evDataService.getOrElse(
          throw new GridAgentInitializationException(
            "EvMovementsService required for setting up evcs."
          )
        ),
        simulationStartDate,
        simulationEndDate,
        resolution,
        requestVoltageDeviationThreshold,
        outputConfigUtil.getOrDefault(NotifierIdentifier.Evcs),
        maybeParentEm
      )
    case hpInput: HpInput =>
      thermalIslandGridsByBusId.get(hpInput.getThermalBus.getUuid) match {
        case Some(thermalGrid) =>
          buildHp(
            hpInput,
            thermalGrid,
            participantConfigUtil.getOrDefault[HpRuntimeConfig](
              hpInput.getUuid
            ),
            environmentRefs.primaryServiceProxy,
            environmentRefs.weather,
            requestVoltageDeviationThreshold,
            outputConfigUtil.getOrDefault(NotifierIdentifier.Hp),
            maybeParentEm
          )
        case None =>
          throw new GridAgentInitializationException(
            s"Unable to find thermal island grid for heat pump '${hpInput.getUuid}' with thermal bus '${hpInput.getThermalBus.getUuid}'."
          )
      }
    case input: StorageInput =>
      buildStorage(
        input,
        participantConfigUtil.getOrDefault[StorageRuntimeConfig](
          input.getUuid
        ),
        environmentRefs.primaryServiceProxy,
        simulationStartDate,
        simulationEndDate,
        resolution,
        requestVoltageDeviationThreshold,
        outputConfigUtil.getOrDefault(NotifierIdentifier.Storage),
        maybeParentEm
      )
    case input: SystemParticipantInput =>
      throw new NotImplementedError(
        s"Building ${input.getClass.getSimpleName} is not implemented, yet."
      )
    case unknown =>
      throw new GridAgentInitializationException(
        "Received unknown input model type " + unknown.toString + "."
      )
  }

  /** Creates a fixed feed in agent and determines the needed additional
    * information for later initialization of the agent.
    *
    * @param fixedFeedInInput
    *   Fixed Feed In input model to derive information from
    * @param modelConfiguration
    *   User-provided configuration for this specific fixed feed in model
    * @param primaryServiceProxy
    *   Reference to the primary data service proxy
    * @param simulationStartDate
    *   First wall clock time in simulation
    * @param simulationEndDate
    *   Last wall clock time in simulation
    * @param resolution
    *   Frequency of power flow calculations
    * @param requestVoltageDeviationThreshold
    *   Maximum deviation in p.u. of request voltages to be considered equal
    * @param outputConfig
    *   Configuration of the output behavior
    * @param maybeParentEm
    *   The parent EmAgent, if applicable
    * @return
    *   The [[FixedFeedInAgent]] 's [[ClassicActorRef]]
    */
  private def buildFixedFeedIn(
      fixedFeedInInput: FixedFeedInInput,
      modelConfiguration: FixedFeedInRuntimeConfig,
      primaryServiceProxy: ClassicActorRef,
      simulationStartDate: ZonedDateTime,
      simulationEndDate: ZonedDateTime,
      resolution: Long,
      requestVoltageDeviationThreshold: Double,
      outputConfig: NotifierConfig,
      maybeParentEm: Option[ActorRef[FlexResponse]] = None
  ): ClassicActorRef =
    gridAgentContext.simonaActorOf(
      FixedFeedInAgent.props(
        environmentRefs.scheduler,
        ParticipantInitializeStateData(
          fixedFeedInInput,
          modelConfiguration,
          primaryServiceProxy,
          Iterable.empty,
          simulationStartDate,
          simulationEndDate,
          resolution,
          requestVoltageDeviationThreshold,
          outputConfig,
          maybeParentEm
        ),
        listener
      ),
      fixedFeedInInput.getId
    )

  /** Creates a load agent and determines the needed additional information for
    * later initialization of the agent.
    *
    * @param loadInput
    *   Load input model to derive information from
    * @param modelConfiguration
    *   User-provided configuration for this specific load model
    * @param primaryServiceProxy
    *   Reference to the primary data service proxy
    * @param simulationStartDate
    *   First wall clock time in simulation
    * @param simulationEndDate
    *   Last wall clock time in simulation
    * @param resolution
    *   Frequency of power flow calculations
    * @param requestVoltageDeviationThreshold
    *   Maximum deviation in p.u. of request voltages to be considered equal
    * @param outputConfig
    *   Configuration of the output behavior
    * @param maybeParentEm
    *   The parent EmAgent, if applicable
    * @return
    *   The [[LoadAgent]] 's [[ClassicActorRef]]
    */
  private def buildLoad(
      loadInput: LoadInput,
      modelConfiguration: LoadRuntimeConfig,
      primaryServiceProxy: ClassicActorRef,
      simulationStartDate: ZonedDateTime,
      simulationEndDate: ZonedDateTime,
      resolution: Long,
      requestVoltageDeviationThreshold: Double,
      outputConfig: NotifierConfig,
      maybeParentEm: Option[ActorRef[FlexResponse]] = None
  ): ClassicActorRef =
    gridAgentContext.simonaActorOf(
      LoadAgent.props(
        environmentRefs.scheduler,
        ParticipantInitializeStateData(
          loadInput,
          modelConfiguration,
          primaryServiceProxy,
          Iterable.empty,
          simulationStartDate,
          simulationEndDate,
          resolution,
          requestVoltageDeviationThreshold,
          outputConfig,
          maybeParentEm
        ),
        listener
      ),
      loadInput.getId
    )

  /** Creates a pv agent and determines the needed additional information for
    * later initialization of the agent.
    *
    * @param pvInput
    *   Pv input model to derive information from
    * @param modelConfiguration
    *   User-provided configuration for this specific load model
    * @param primaryServiceProxy
    *   Reference to the primary data service proxy
    * @param weatherService
    *   Reference to the weather service actor
    * @param simulationStartDate
    *   First wall clock time in simulation
    * @param simulationEndDate
    *   Last wall clock time in simulation
    * @param resolution
    *   Frequency of power flow calculations
    * @param requestVoltageDeviationThreshold
    *   Maximum deviation in p.u. of request voltages to be considered equal
    * @param outputConfig
    *   Configuration of the output behavior
    * @param maybeParentEm
    *   The parent EmAgent, if applicable
    * @return
    *   The [[PvAgent]] 's [[ClassicActorRef]]
    */
  private def buildPv(
      pvInput: PvInput,
      modelConfiguration: PvRuntimeConfig,
      primaryServiceProxy: ClassicActorRef,
      weatherService: ClassicActorRef,
      simulationStartDate: ZonedDateTime,
      simulationEndDate: ZonedDateTime,
      resolution: Long,
      requestVoltageDeviationThreshold: Double,
      outputConfig: NotifierConfig,
      maybeParentEm: Option[ActorRef[FlexResponse]] = None
  ): ClassicActorRef =
    gridAgentContext.simonaActorOf(
      PvAgent.props(
        environmentRefs.scheduler,
        ParticipantInitializeStateData(
          pvInput,
          modelConfiguration,
          primaryServiceProxy,
          Iterable(ActorWeatherService(weatherService)),
          simulationStartDate,
          simulationEndDate,
          resolution,
          requestVoltageDeviationThreshold,
          outputConfig,
          maybeParentEm
        ),
        listener
      ),
      pvInput.getId
    )

  /** Creates an Evcs agent and determines the needed additional information for
    * later initialization of the agent.
    *
    * @param evcsInput
    *   Evcs input model to derive information from
    * @param modelConfiguration
    *   User-provided configuration for this specific load model
    * @param primaryServiceProxy
    *   Reference to the primary data service proxy
    * @param evMovementsService
    *   Reference to the ev movements service actor
    * @param simulationStartDate
    *   First wall clock time in simulation
    * @param simulationEndDate
    *   Last wall clock time in simulation
    * @param resolution
    *   Frequency of power flow calculations
    * @param requestVoltageDeviationThreshold
    *   Maximum deviation in p.u. of request voltages to be considered equal
    * @param outputConfig
    *   Configuration of the output behavior
    * @param maybeParentEm
    *   The parent EmAgent, if applicable
    * @return
    *   The [[EvcsAgent]] 's [[ClassicActorRef]]
    */
  private def buildEvcs(
      evcsInput: EvcsInput,
      modelConfiguration: EvcsRuntimeConfig,
      primaryServiceProxy: ClassicActorRef,
      evMovementsService: ClassicActorRef,
      simulationStartDate: ZonedDateTime,
      simulationEndDate: ZonedDateTime,
      resolution: Long,
      requestVoltageDeviationThreshold: Double,
<<<<<<< HEAD
      outputConfig: NotifierConfig,
      maybeParentEm: Option[ActorRef[FlexResponse]] = None
  ): ClassicActorRef = {
    val sources = Some(
      Vector(
        ActorEvMovementsService(
          evMovementsService
        )
      )
    )
=======
      outputConfig: NotifierConfig
  ): ActorRef =
>>>>>>> fdf23691
    gridAgentContext.simonaActorOf(
      EvcsAgent.props(
        environmentRefs.scheduler,
        ParticipantInitializeStateData(
          evcsInput,
          modelConfiguration,
          primaryServiceProxy,
          Iterable(
            ActorEvMovementsService(
              evMovementsService
            )
          ),
          simulationStartDate,
          simulationEndDate,
          resolution,
          requestVoltageDeviationThreshold,
          outputConfig,
          maybeParentEm
        ),
        listener
      )
    )

  /** Builds an [[HpAgent]] from given input
    *
    * @param hpInput
    *   Input model
    * @param thermalGrid
    *   The thermal grid, that this heat pump is ought to handle
    * @param modelConfiguration
    *   Runtime configuration for the agent
    * @param primaryServiceProxy
    *   Proxy actor reference for primary data
    * @param weatherService
    *   Actor reference for weather service
    * @param requestVoltageDeviationThreshold
    *   Permissible voltage magnitude deviation to consider being equal
    * @param outputConfig
    *   Configuration for output notification
    * @param maybeParentEm
    *   The parent EmAgent, if applicable
    * @return
    *   A tuple of actor reference and [[ParticipantInitializeStateData]]
    */
  private def buildHp(
      hpInput: HpInput,
      thermalGrid: ThermalGrid,
      modelConfiguration: HpRuntimeConfig,
      primaryServiceProxy: ClassicActorRef,
      weatherService: ClassicActorRef,
      requestVoltageDeviationThreshold: Double,
      outputConfig: NotifierConfig,
      maybeParentEm: Option[ActorRef[FlexResponse]] = None
  ): ClassicActorRef =
    gridAgentContext.simonaActorOf(
      HpAgent.props(
        environmentRefs.scheduler,
        ParticipantInitializeStateData(
          hpInput,
          thermalGrid,
          modelConfiguration,
          primaryServiceProxy,
          Iterable(ActorWeatherService(weatherService)),
          simulationStartDate,
          simulationEndDate,
          resolution,
          requestVoltageDeviationThreshold,
          outputConfig,
          maybeParentEm
        ),
        listener
      ),
      hpInput.getId
    )

  /** Creates a wec agent and determines the needed additional information for
    * later initialization of the agent.
    *
    * @param wecInput
    *   WEC input model to derive information from
    * @param modelConfiguration
    *   User-provided configuration for this specific wec model
    * @param primaryServiceProxy
    *   Reference to the primary data service proxy
    * @param weatherService
    *   Reference to the weather service actor
    * @param simulationStartDate
    *   First wall clock time in simulation
    * @param simulationEndDate
    *   Last wall clock time in simulation
    * @param resolution
    *   Frequency of power flow calculations
    * @param requestVoltageDeviationThreshold
    *   Maximum deviation in p.u. of request voltages to be considered equal
    * @param outputConfig
    *   Configuration of the output behavior
    * @param maybeParentEm
    *   The parent EmAgent, if applicable
    * @return
    *   The [[WecAgent]] 's [[ClassicActorRef]]
    */
  private def buildWec(
      wecInput: WecInput,
      modelConfiguration: WecRuntimeConfig,
      primaryServiceProxy: ClassicActorRef,
      weatherService: ClassicActorRef,
      simulationStartDate: ZonedDateTime,
      simulationEndDate: ZonedDateTime,
      resolution: Long,
      requestVoltageDeviationThreshold: Double,
      outputConfig: NotifierConfig,
      maybeParentEm: Option[ActorRef[FlexResponse]] = None
  ): ClassicActorRef =
    gridAgentContext.simonaActorOf(
      WecAgent.props(
        environmentRefs.scheduler,
        ParticipantInitializeStateData(
          wecInput,
          modelConfiguration,
          primaryServiceProxy,
          Iterable(ActorWeatherService(weatherService)),
          simulationStartDate,
          simulationEndDate,
          resolution,
          requestVoltageDeviationThreshold,
          outputConfig,
          maybeParentEm
        ),
        listener
      ),
      wecInput.getId
    )

  /** Creates a storage agent and determines the needed additional information
    * for later initialization of the agent.
    *
    * @param storageInput
    *   Storage input model to derive information from
    * @param modelConfiguration
    *   User-provided configuration for this specific storage model
    * @param primaryServiceProxy
    *   Reference to the primary data service proxy
    * @param simulationStartDate
    *   First wall clock time in simulation
    * @param simulationEndDate
    *   Last wall clock time in simulation
    * @param resolution
    *   Frequency of power flow calculations
    * @param requestVoltageDeviationThreshold
    *   Maximum deviation in p.u. of request voltages to be considered equal
    * @param outputConfig
    *   Configuration of the output behavior
    * @param maybeParentEm
    *   The parent EmAgent, if applicable
    * @return
    *   The [[StorageAgent]] 's [[ClassicActorRef]]
    */
  private def buildStorage(
      storageInput: StorageInput,
      modelConfiguration: SimonaConfig.StorageRuntimeConfig,
      primaryServiceProxy: ClassicActorRef,
      simulationStartDate: ZonedDateTime,
      simulationEndDate: ZonedDateTime,
      resolution: Long,
      requestVoltageDeviationThreshold: Double,
      outputConfig: NotifierConfig,
      maybeParentEm: Option[ActorRef[FlexResponse]] = None
  ): ClassicActorRef =
    gridAgentContext.simonaActorOf(
      StorageAgent.props(
        environmentRefs.scheduler,
        ParticipantInitializeStateData(
          storageInput,
          modelConfiguration,
          primaryServiceProxy,
          None,
          simulationStartDate,
          simulationEndDate,
          resolution,
          requestVoltageDeviationThreshold,
          outputConfig,
          maybeParentEm
        ),
        listener
      ),
      storageInput.getId
    )

  /** Builds an [[EmAgent]] from given input
    *
    * @param emInput
    *   Input model
    * @param modelConfiguration
    *   Runtime configuration for the agent
    * @param outputConfig
    *   Configuration for output notification
    * @return
    *   A tuple of actor reference and [[ParticipantInitializeStateData]]
    */
  private def buildEm(
      emInput: EmInput,
      modelConfiguration: EmRuntimeConfig,
      outputConfig: NotifierConfig,
      maybeParentEm: Option[ActorRef[FlexResponse]] = None,
      rootEmConfig: Option[SimonaConfig.Simona.Runtime.RootEm] = None
  ): ActorRef[EmMessage] =
    gridAgentContext.spawn(
      EmAgent(
        emInput,
        modelConfiguration,
        outputConfig,
        rootEmConfig
          .map(_ => "PROPORTIONAL")
          .getOrElse("PRIORITIZED"),
        simulationStartDate,
        maybeParentEm.toRight(
          environmentRefs.scheduler.toTyped[SchedulerMessage]
        ),
        rootEmConfig,
        listener.map(_.toTyped[ResultEvent])
      ),
      SimonaActorNaming.actorName(classOf[EmAgent.type], emInput.getId)
    )

  /** Introduces the given agent to scheduler
    *
    * @param actorRef
    *   Reference to the actor to add to the environment
    */
  private def introduceAgentToEnvironment(
      actorRef: ClassicActorRef
  ): Unit = {
    gridAgentContext.watch(actorRef)
    environmentRefs.scheduler ! ScheduleActivation(
      actorRef.toTyped,
      INIT_SIM_TICK
    )
  }

}<|MERGE_RESOLUTION|>--- conflicted
+++ resolved
@@ -680,21 +680,9 @@
       simulationEndDate: ZonedDateTime,
       resolution: Long,
       requestVoltageDeviationThreshold: Double,
-<<<<<<< HEAD
       outputConfig: NotifierConfig,
       maybeParentEm: Option[ActorRef[FlexResponse]] = None
-  ): ClassicActorRef = {
-    val sources = Some(
-      Vector(
-        ActorEvMovementsService(
-          evMovementsService
-        )
-      )
-    )
-=======
-      outputConfig: NotifierConfig
-  ): ActorRef =
->>>>>>> fdf23691
+  ): ClassicActorRef =
     gridAgentContext.simonaActorOf(
       EvcsAgent.props(
         environmentRefs.scheduler,
