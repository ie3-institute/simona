--- conflicted
+++ resolved
@@ -486,13 +486,8 @@
   ) =
     (
       gridAgentContext.simonaActorOf(
-<<<<<<< HEAD
-        PVAgent.props(
+        PvAgent.props(
           maybeEmAgent.getOrElse(environmentRefs.scheduler),
-=======
-        PvAgent.props(
-          environmentRefs.scheduler,
->>>>>>> 2bcd5e45
           listener
         ),
         pvInput.getId
