--- conflicted
+++ resolved
@@ -214,12 +214,8 @@
             outputConfigUtil,
             participant,
             environmentRefs,
-<<<<<<< HEAD
             emParticipantMap,
-            None
-=======
             None // FIXME
->>>>>>> 07bbf0ad
           ) // introduce to environment
         introduceAgentToEnvironment(
           actorRef,
@@ -240,10 +236,7 @@
       outputConfigUtil: BaseOutputConfigUtil,
       participantInputModel: SystemParticipantInput,
       environmentRefs: EnvironmentRefs,
-<<<<<<< HEAD
       emParticipantMap: Map[UUID, SystemParticipantInput],
-=======
->>>>>>> 07bbf0ad
       maybeEmAgent: Option[ActorRef]
   ): (
       ActorRef,
@@ -325,7 +318,6 @@
         requestVoltageDeviationThreshold,
         outputConfigUtil.getOrDefault(NotifierIdentifier.Evcs),
         maybeEmAgent
-<<<<<<< HEAD
       )
 
     case emInput: EmInput =>
@@ -339,8 +331,6 @@
         emParticipantMap,
         participantConfigUtil,
         outputConfigUtil
-=======
->>>>>>> 07bbf0ad
       )
 
     case input: StorageInput =>
@@ -413,13 +403,8 @@
   ) = (
     gridAgentContext.simonaActorOf(
       FixedFeedInAgent.props(
-<<<<<<< HEAD
-        environmentRefs.scheduler,
+        maybeEmAgent.getOrElse(environmentRefs.scheduler),
         listener // TODO this needs to be a param
-=======
-        maybeEmAgent.getOrElse(environmentRefs.scheduler),
-        listener
->>>>>>> 07bbf0ad
       ),
       fixedFeedInInput.getId
     ),
@@ -778,7 +763,6 @@
         requestVoltageDeviationThreshold,
         outputConfig,
         maybeEmAgent
-<<<<<<< HEAD
       )
     )
 
@@ -867,8 +851,6 @@
         requestVoltageDeviationThreshold,
         outputConfig,
         connectedAgents
-=======
->>>>>>> 07bbf0ad
       )
     )
   }
