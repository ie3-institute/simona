/*
 * © 2020. TU Dortmund University,
 * Institute of Energy Systems, Energy Efficiency and Energy Economics,
 * Research group Distribution grid planning and operation
 */

package edu.ie3.simona.agent.grid

import com.typesafe.scalalogging.LazyLogging
import edu.ie3.datamodel.models.input.container.{SubGridContainer, ThermalGrid}
import edu.ie3.datamodel.models.input.system._
import edu.ie3.simona.actor.SimonaActorNaming._
import edu.ie3.simona.agent.EnvironmentRefs
import edu.ie3.simona.agent.participant.ParticipantAgent.ParticipantMessage
import edu.ie3.simona.agent.participant.data.secondary.SecondaryDataService.{
  ActorEvMovementsService,
  ActorWeatherService,
}
import edu.ie3.simona.agent.participant.evcs.EvcsAgent
import edu.ie3.simona.agent.participant.fixedfeedin.FixedFeedInAgent
import edu.ie3.simona.agent.participant.hp.HpAgent
import edu.ie3.simona.agent.participant.load.LoadAgent
import edu.ie3.simona.agent.participant.pv.PvAgent
import edu.ie3.simona.agent.participant.statedata.ParticipantStateData.ParticipantInitializeStateData
import edu.ie3.simona.agent.participant.wec.WecAgent
import edu.ie3.simona.config.SimonaConfig
import edu.ie3.simona.config.SimonaConfig._
import edu.ie3.simona.event.ResultEvent
import edu.ie3.simona.event.notifier.NotifierConfig
import edu.ie3.simona.exceptions.agent.GridAgentInitializationException
import edu.ie3.simona.ontology.messages.SchedulerMessage.ScheduleActivation
import edu.ie3.simona.util.ConfigUtil
import edu.ie3.simona.util.ConfigUtil._
import edu.ie3.simona.util.SimonaConstants.INIT_SIM_TICK
import org.apache.pekko.actor.typed.ActorRef
import org.apache.pekko.actor.typed.scaladsl.adapter.{
  ClassicActorRefOps,
  TypedActorRefOps,
}
import org.apache.pekko.actor.{ActorContext, ActorRef => classicRef}
import org.slf4j.Logger

import java.time.ZonedDateTime
import java.util.UUID
import scala.jdk.CollectionConverters._

/** Holds all methods that should be available to a [[GridAgent]]
  *
  * @param gridAgentContext
  *   ActorContext of the grid agent
  * @param environmentRefs
  *   The environment refs
  * @param simulationStartDate
  *   Simulation start date
  * @param simulationEndDate
  *   Simulation end date
  * @param participantsConfig
  *   Configuration information for participant models
  * @param outputConfig
  *   Configuration information for output behaviour
  * @param resolution
  *   The agents time resolution it wants to be triggered
  * @param listener
  *   System participant listeners
  * @param log
  *   The logging adapter to use here
  *
  * @since 2019-07-18
  */
class GridAgentController(
    gridAgentContext: ActorContext, // TODO: Change to typed after the participants are typed
    environmentRefs: EnvironmentRefs,
    simulationStartDate: ZonedDateTime,
    simulationEndDate: ZonedDateTime,
    participantsConfig: SimonaConfig.Simona.Runtime.Participant,
    outputConfig: SimonaConfig.Simona.Output.Participant,
    resolution: Long,
    listener: Iterable[ActorRef[ResultEvent]],
    log: Logger,
) extends LazyLogging {
  def buildSystemParticipants(
      subGridContainer: SubGridContainer,
      thermalIslandGridsByBusId: Map[UUID, ThermalGrid],
  ): Map[UUID, Set[ActorRef[ParticipantMessage]]] = {

    val systemParticipants =
      filterSysParts(subGridContainer, environmentRefs)

    /* Browse through all system participants, build actors and map their node's UUID to the actor references */
    buildParticipantToActorRef(
      participantsConfig,
      outputConfig,
      systemParticipants,
      thermalIslandGridsByBusId,
      environmentRefs,
    )
  }

  /** Takes the provided [[SubGridContainer]] and removes all
    * [[SystemParticipantInput]] of which no agent implementations are available
    * at the moment. This method needs to be adapted whenever a new agent
    * implementation is ready. Hopefully, it can be removed soon.
    *
    * To disabled a filter fo a specific asset adapt the code below.
    *
    * @param subGridContainer
    *   the original subGrid container
    * @return
    *   a filtered subGrid container w/o assets no agent implementations exist
    *   atm
    */
  private def filterSysParts(
      subGridContainer: SubGridContainer,
      environmentRefs: EnvironmentRefs,
  ) = {

    val (notProcessedElements, availableSysParts) =
      subGridContainer.getSystemParticipants
        .allEntitiesAsList()
        .asScala
        .foldLeft((Set.empty[String], Vector.empty[SystemParticipantInput])) {
          case (
                (notProcessedElements, availableSystemParticipants),
                curSysPart,
              ) =>
            curSysPart match {
              case entity @ (_: BmInput | _: ChpInput | _: EvInput |
                  _: StorageInput) =>
                (
                  notProcessedElements + entity.getClass.getSimpleName,
                  availableSystemParticipants,
                )
              // only include evcs if ev data service is present
              case evcsInput: EvcsInput
                  if environmentRefs.evDataService.isEmpty =>
                log.warn(
                  s"Evcs ${evcsInput.getId} has been removed because no ev movements service is present."
                )
                (notProcessedElements, availableSystemParticipants)
              case entity =>
                (notProcessedElements, availableSystemParticipants :+ entity)
            }
        }

    if (notProcessedElements.nonEmpty)
      log.warn(
        s"The following elements have been removed, " +
          s"as the agents are not implemented yet: $notProcessedElements"
      )

    availableSysParts

  }

  /** Go through all provided input models, build agents for those and group the
    * resulting actor references for each connection nodes. All participant
    * agents are also introduced to the agent environment and the scheduler is
    * requested to send a initialisation trigger.
    *
    * @param participantsConfig
    *   Configuration information for participant models
    * @param outputConfig
    *   Configuration information for output behaviour
    * @param participants
    *   Set of system participants to create agents for
    * @param thermalIslandGridsByBusId
    *   Collection of thermal island grids, mapped by their thermal bus uuid
    * @param environmentRefs
    *   References to singleton entities representing the agent environment
    * @return
    *   A map from coupling point to set of actor references
    */
  private def buildParticipantToActorRef(
      participantsConfig: SimonaConfig.Simona.Runtime.Participant,
      outputConfig: SimonaConfig.Simona.Output.Participant,
      participants: Vector[SystemParticipantInput],
      thermalIslandGridsByBusId: Map[UUID, ThermalGrid],
      environmentRefs: EnvironmentRefs,
  ): Map[UUID, Set[ActorRef[ParticipantMessage]]] = {
    /* Prepare the config util for the participant models, which (possibly) utilizes as map to speed up the initialization
     * phase */
    val participantConfigUtil =
      ConfigUtil.ParticipantConfigUtil(participantsConfig)
    val outputConfigUtil = ConfigUtil.OutputConfigUtil(outputConfig)

    participants
      .map(participant => {
        val node = participant.getNode
        // build
        val actorRef =
          buildParticipantActor(
            participantsConfig.requestVoltageDeviationThreshold,
            participantConfigUtil,
            outputConfigUtil,
            participant,
            thermalIslandGridsByBusId,
            environmentRefs,
          )
        introduceAgentToEnvironment(actorRef.toClassic)
        // return uuid to actorRef
        node.getUuid -> actorRef
      })
      .toSet[(UUID, ActorRef[ParticipantMessage])]
      .groupMap(entry => entry._1)(entry => entry._2)
  }

  private def buildParticipantActor(
      requestVoltageDeviationThreshold: Double,
      participantConfigUtil: ConfigUtil.ParticipantConfigUtil,
      outputConfigUtil: OutputConfigUtil,
      participantInputModel: SystemParticipantInput,
      thermalIslandGridsByBusId: Map[UUID, ThermalGrid],
      environmentRefs: EnvironmentRefs,
  ): ActorRef[ParticipantMessage] = participantInputModel match {
    case input: FixedFeedInInput =>
      buildFixedFeedIn(
        input,
        participantConfigUtil.getOrDefault[FixedFeedInRuntimeConfig](
          input.getUuid
        ),
        environmentRefs.primaryServiceProxy,
        simulationStartDate,
        simulationEndDate,
        resolution,
        requestVoltageDeviationThreshold,
        outputConfigUtil.getOrDefault(NotifierIdentifier.FixedFeedIn),
      )
    case input: LoadInput =>
      buildLoad(
        input,
        participantConfigUtil.getOrDefault[LoadRuntimeConfig](
          input.getUuid
        ),
        environmentRefs.primaryServiceProxy,
        simulationStartDate,
        simulationEndDate,
        resolution,
        requestVoltageDeviationThreshold,
        outputConfigUtil.getOrDefault(NotifierIdentifier.Load),
      )
    case input: PvInput =>
      buildPv(
        input,
        participantConfigUtil.getOrDefault[PvRuntimeConfig](
          input.getUuid
        ),
        environmentRefs.primaryServiceProxy,
        environmentRefs.weather,
        simulationStartDate,
        simulationEndDate,
        resolution,
        requestVoltageDeviationThreshold,
        outputConfigUtil.getOrDefault(NotifierIdentifier.PvPlant),
      )
    case input: WecInput =>
      buildWec(
        input,
        participantConfigUtil.getOrDefault[WecRuntimeConfig](
          input.getUuid
        ),
        environmentRefs.primaryServiceProxy,
        environmentRefs.weather,
        simulationStartDate,
        simulationEndDate,
        resolution,
        requestVoltageDeviationThreshold,
        outputConfigUtil.getOrDefault(NotifierIdentifier.Wec),
      )
    case input: EvcsInput =>
      buildEvcs(
        input,
        participantConfigUtil.getOrDefault[EvcsRuntimeConfig](
          input.getUuid
        ),
        environmentRefs.primaryServiceProxy,
        environmentRefs.evDataService.getOrElse(
          throw new GridAgentInitializationException(
            "EvMovementsService required for setting up evcs."
          )
        ),
        simulationStartDate,
        simulationEndDate,
        resolution,
        requestVoltageDeviationThreshold,
        outputConfigUtil.getOrDefault(NotifierIdentifier.Evcs),
      )
    case hpInput: HpInput =>
      thermalIslandGridsByBusId.get(hpInput.getThermalBus.getUuid) match {
        case Some(thermalGrid) =>
          buildHp(
            hpInput,
            thermalGrid,
            participantConfigUtil.getOrDefault(hpInput.getUuid),
            environmentRefs.primaryServiceProxy,
            environmentRefs.weather,
            requestVoltageDeviationThreshold,
            outputConfigUtil.getOrDefault(NotifierIdentifier.Hp),
          )
        case None =>
          throw new GridAgentInitializationException(
            s"Unable to find thermal island grid for heat pump '${hpInput.getUuid}' with thermal bus '${hpInput.getThermalBus.getUuid}'."
          )
      }
    case input: SystemParticipantInput =>
      throw new NotImplementedError(
        s"Building ${input.getClass.getSimpleName} is not implemented, yet."
      )
    case unknown =>
      throw new GridAgentInitializationException(
        "Received unknown input model type " + unknown.toString + "."
      )
  }

  /** Creates a fixed feed in agent and determines the needed additional
    * information for later initialization of the agent.
    *
    * @param fixedFeedInInput
    *   Fixed Feed In input model to derive information from
    * @param modelConfiguration
    *   User-provided configuration for this specific fixed feed in model
    * @param primaryServiceProxy
    *   Reference to the primary data service proxy
    * @param simulationStartDate
    *   First wall clock time in simulation
    * @param simulationEndDate
    *   Last wall clock time in simulation
    * @param resolution
    *   Frequency of power flow calculations
    * @param requestVoltageDeviationThreshold
    *   Maximum deviation in p.u. of request voltages to be considered equal
    * @param outputConfig
    *   Configuration of the output behavior
    * @return
    *   The [[FixedFeedInAgent]] 's [[classicRef]]
    */
  private def buildFixedFeedIn(
      fixedFeedInInput: FixedFeedInInput,
      modelConfiguration: FixedFeedInRuntimeConfig,
      primaryServiceProxy: classicRef,
      simulationStartDate: ZonedDateTime,
      simulationEndDate: ZonedDateTime,
      resolution: Long,
      requestVoltageDeviationThreshold: Double,
      outputConfig: NotifierConfig,
  ): ActorRef[ParticipantMessage] =
    gridAgentContext
      .simonaActorOf(
        FixedFeedInAgent.props(
          environmentRefs.scheduler,
          ParticipantInitializeStateData(
            fixedFeedInInput,
            modelConfiguration,
            primaryServiceProxy,
<<<<<<< HEAD
            None,
=======
            Iterable.empty,
>>>>>>> 1eeaef7a
            simulationStartDate,
            simulationEndDate,
            resolution,
            requestVoltageDeviationThreshold,
            outputConfig,
          ),
          listener.map(_.toClassic),
        ),
        fixedFeedInInput.getId,
      )
      .toTyped

  /** Creates a load agent and determines the needed additional information for
    * later initialization of the agent.
    *
    * @param loadInput
    *   Load input model to derive information from
    * @param modelConfiguration
    *   User-provided configuration for this specific load model
    * @param primaryServiceProxy
    *   Reference to the primary data service proxy
    * @param simulationStartDate
    *   First wall clock time in simulation
    * @param simulationEndDate
    *   Last wall clock time in simulation
    * @param resolution
    *   Frequency of power flow calculations
    * @param requestVoltageDeviationThreshold
    *   Maximum deviation in p.u. of request voltages to be considered equal
    * @param outputConfig
    *   Configuration of the output behavior
    * @return
    *   The [[LoadAgent]] 's [[classicRef]]
    */
  private def buildLoad(
      loadInput: LoadInput,
      modelConfiguration: LoadRuntimeConfig,
      primaryServiceProxy: classicRef,
      simulationStartDate: ZonedDateTime,
      simulationEndDate: ZonedDateTime,
      resolution: Long,
      requestVoltageDeviationThreshold: Double,
      outputConfig: NotifierConfig,
  ): ActorRef[ParticipantMessage] =
    gridAgentContext
      .simonaActorOf(
        LoadAgent.props(
          environmentRefs.scheduler,
          ParticipantInitializeStateData(
            loadInput,
            modelConfiguration,
            primaryServiceProxy,
<<<<<<< HEAD
            None,
=======
            Iterable.empty,
>>>>>>> 1eeaef7a
            simulationStartDate,
            simulationEndDate,
            resolution,
            requestVoltageDeviationThreshold,
            outputConfig,
          ),
          listener.map(_.toClassic),
        ),
        loadInput.getId,
      )
      .toTyped

  /** Creates a pv agent and determines the needed additional information for
    * later initialization of the agent.
    *
    * @param pvInput
    *   Pv input model to derive information from
    * @param modelConfiguration
    *   User-provided configuration for this specific load model
    * @param primaryServiceProxy
    *   Reference to the primary data service proxy
    * @param weatherService
    *   Reference to the weather service actor
    * @param simulationStartDate
    *   First wall clock time in simulation
    * @param simulationEndDate
    *   Last wall clock time in simulation
    * @param resolution
    *   Frequency of power flow calculations
    * @param requestVoltageDeviationThreshold
    *   Maximum deviation in p.u. of request voltages to be considered equal
    * @param outputConfig
    *   Configuration of the output behavior
    * @return
    *   The [[PvAgent]] 's [[classicRef]]
    */
  private def buildPv(
      pvInput: PvInput,
      modelConfiguration: PvRuntimeConfig,
      primaryServiceProxy: classicRef,
      weatherService: classicRef,
      simulationStartDate: ZonedDateTime,
      simulationEndDate: ZonedDateTime,
      resolution: Long,
      requestVoltageDeviationThreshold: Double,
      outputConfig: NotifierConfig,
  ): ActorRef[ParticipantMessage] =
    gridAgentContext
      .simonaActorOf(
        PvAgent.props(
          environmentRefs.scheduler,
          ParticipantInitializeStateData(
            pvInput,
            modelConfiguration,
            primaryServiceProxy,
<<<<<<< HEAD
            Some(Vector(ActorWeatherService(weatherService))),
=======
            Iterable(ActorWeatherService(weatherService)),
>>>>>>> 1eeaef7a
            simulationStartDate,
            simulationEndDate,
            resolution,
            requestVoltageDeviationThreshold,
            outputConfig,
          ),
          listener.map(_.toClassic),
        ),
        pvInput.getId,
      )
      .toTyped

  /** Creates an Evcs agent and determines the needed additional information for
    * later initialization of the agent.
    *
    * @param evcsInput
    *   Evcs input model to derive information from
    * @param modelConfiguration
    *   User-provided configuration for this specific load model
    * @param primaryServiceProxy
    *   Reference to the primary data service proxy
    * @param evMovementsService
    *   Reference to the ev movements service actor
    * @param simulationStartDate
    *   First wall clock time in simulation
    * @param simulationEndDate
    *   Last wall clock time in simulation
    * @param resolution
    *   Frequency of power flow calculations
    * @param requestVoltageDeviationThreshold
    *   Maximum deviation in p.u. of request voltages to be considered equal
    * @param outputConfig
    *   Configuration of the output behavior
    * @return
    *   The [[EvcsAgent]] 's [[classicRef]]
    */
  private def buildEvcs(
      evcsInput: EvcsInput,
      modelConfiguration: EvcsRuntimeConfig,
      primaryServiceProxy: classicRef,
      evMovementsService: classicRef,
      simulationStartDate: ZonedDateTime,
      simulationEndDate: ZonedDateTime,
      resolution: Long,
      requestVoltageDeviationThreshold: Double,
      outputConfig: NotifierConfig,
<<<<<<< HEAD
  ): ActorRef[ParticipantMessage] = {
    val sources = Some(
      Vector(
        ActorEvMovementsService(
          evMovementsService
        )
      )
    )
    gridAgentContext
      .simonaActorOf(
        EvcsAgent.props(
          environmentRefs.scheduler,
          ParticipantInitializeStateData(
            evcsInput,
            modelConfiguration,
            primaryServiceProxy,
            sources,
            simulationStartDate,
            simulationEndDate,
            resolution,
            requestVoltageDeviationThreshold,
            outputConfig,
          ),
          listener.map(_.toClassic),
        )
      )
      .toTyped
  }
=======
  ): ActorRef[ParticipantMessage] =
    gridAgentContext
      .simonaActorOf(
        EvcsAgent.props(
          environmentRefs.scheduler,
          ParticipantInitializeStateData(
            evcsInput,
            modelConfiguration,
            primaryServiceProxy,
            Iterable(
              ActorEvMovementsService(
                evMovementsService
              )
            ),
            simulationStartDate,
            simulationEndDate,
            resolution,
            requestVoltageDeviationThreshold,
            outputConfig,
          ),
          listener.map(_.toClassic),
        )
      )
      .toTyped
>>>>>>> 1eeaef7a

  /** Builds an [[HpAgent]] from given input
    * @param hpInput
    *   Input model
    * @param thermalGrid
    *   The thermal grid, that this heat pump is ought to handle
    * @param modelConfiguration
    *   Runtime configuration for the agent
    * @param primaryServiceProxy
    *   Proxy actor reference for primary data
    * @param weatherService
    *   Actor reference for weather service
    * @param requestVoltageDeviationThreshold
    *   Permissible voltage magnitude deviation to consider being equal
    * @param outputConfig
    *   Configuration for output notification
    * @return
    *   A tuple of actor reference and [[ParticipantInitializeStateData]]
    */
  private def buildHp(
      hpInput: HpInput,
      thermalGrid: ThermalGrid,
      modelConfiguration: HpRuntimeConfig,
      primaryServiceProxy: classicRef,
      weatherService: classicRef,
      requestVoltageDeviationThreshold: Double,
      outputConfig: NotifierConfig,
  ): ActorRef[ParticipantMessage] =
    gridAgentContext
      .simonaActorOf(
        HpAgent.props(
          environmentRefs.scheduler,
          ParticipantInitializeStateData(
            hpInput,
            thermalGrid,
            modelConfiguration,
            primaryServiceProxy,
<<<<<<< HEAD
            Some(Vector(ActorWeatherService(weatherService))),
=======
            Iterable(ActorWeatherService(weatherService)),
>>>>>>> 1eeaef7a
            simulationStartDate,
            simulationEndDate,
            resolution,
            requestVoltageDeviationThreshold,
            outputConfig,
          ),
          listener.map(_.toClassic),
        ),
        hpInput.getId,
      )
      .toTyped

  /** Creates a pv agent and determines the needed additional information for
    * later initialization of the agent.
    *
    * @param wecInput
    *   WEC input model to derive information from
    * @param modelConfiguration
    *   User-provided configuration for this specific load model
    * @param primaryServiceProxy
    *   Reference to the primary data service proxy
    * @param weatherService
    *   Reference to the weather service actor
    * @param simulationStartDate
    *   First wall clock time in simulation
    * @param simulationEndDate
    *   Last wall clock time in simulation
    * @param resolution
    *   Frequency of power flow calculations
    * @param requestVoltageDeviationThreshold
    *   Maximum deviation in p.u. of request voltages to be considered equal
    * @param outputConfig
    *   Configuration of the output behavior
    * @return
    *   The [[WecAgent]] 's [[classicRef]]
    */
  private def buildWec(
      wecInput: WecInput,
      modelConfiguration: WecRuntimeConfig,
      primaryServiceProxy: classicRef,
      weatherService: classicRef,
      simulationStartDate: ZonedDateTime,
      simulationEndDate: ZonedDateTime,
      resolution: Long,
      requestVoltageDeviationThreshold: Double,
      outputConfig: NotifierConfig,
  ): ActorRef[ParticipantMessage] =
    gridAgentContext
      .simonaActorOf(
        WecAgent.props(
          environmentRefs.scheduler,
          ParticipantInitializeStateData(
            wecInput,
            modelConfiguration,
            primaryServiceProxy,
<<<<<<< HEAD
            Some(Vector(ActorWeatherService(weatherService))),
=======
            Iterable(ActorWeatherService(weatherService)),
>>>>>>> 1eeaef7a
            simulationStartDate,
            simulationEndDate,
            resolution,
            requestVoltageDeviationThreshold,
            outputConfig,
          ),
          listener.map(_.toClassic),
        ),
        wecInput.getId,
      )
      .toTyped

  /** Introduces the given agent to scheduler
    *
    * @param actorRef
    *   Reference to the actor to add to the environment
    */
  private def introduceAgentToEnvironment(
      actorRef: classicRef
  ): Unit = {
    gridAgentContext.watch(actorRef)
    environmentRefs.scheduler ! ScheduleActivation(
      actorRef.toTyped, // TODO: Add participant adapter
      INIT_SIM_TICK,
    )
  }

}<|MERGE_RESOLUTION|>--- conflicted
+++ resolved
@@ -351,11 +351,7 @@
             fixedFeedInInput,
             modelConfiguration,
             primaryServiceProxy,
-<<<<<<< HEAD
-            None,
-=======
             Iterable.empty,
->>>>>>> 1eeaef7a
             simulationStartDate,
             simulationEndDate,
             resolution,
@@ -408,11 +404,7 @@
             loadInput,
             modelConfiguration,
             primaryServiceProxy,
-<<<<<<< HEAD
-            None,
-=======
             Iterable.empty,
->>>>>>> 1eeaef7a
             simulationStartDate,
             simulationEndDate,
             resolution,
@@ -468,11 +460,7 @@
             pvInput,
             modelConfiguration,
             primaryServiceProxy,
-<<<<<<< HEAD
-            Some(Vector(ActorWeatherService(weatherService))),
-=======
             Iterable(ActorWeatherService(weatherService)),
->>>>>>> 1eeaef7a
             simulationStartDate,
             simulationEndDate,
             resolution,
@@ -519,36 +507,6 @@
       resolution: Long,
       requestVoltageDeviationThreshold: Double,
       outputConfig: NotifierConfig,
-<<<<<<< HEAD
-  ): ActorRef[ParticipantMessage] = {
-    val sources = Some(
-      Vector(
-        ActorEvMovementsService(
-          evMovementsService
-        )
-      )
-    )
-    gridAgentContext
-      .simonaActorOf(
-        EvcsAgent.props(
-          environmentRefs.scheduler,
-          ParticipantInitializeStateData(
-            evcsInput,
-            modelConfiguration,
-            primaryServiceProxy,
-            sources,
-            simulationStartDate,
-            simulationEndDate,
-            resolution,
-            requestVoltageDeviationThreshold,
-            outputConfig,
-          ),
-          listener.map(_.toClassic),
-        )
-      )
-      .toTyped
-  }
-=======
   ): ActorRef[ParticipantMessage] =
     gridAgentContext
       .simonaActorOf(
@@ -573,7 +531,6 @@
         )
       )
       .toTyped
->>>>>>> 1eeaef7a
 
   /** Builds an [[HpAgent]] from given input
     * @param hpInput
@@ -611,11 +568,7 @@
             thermalGrid,
             modelConfiguration,
             primaryServiceProxy,
-<<<<<<< HEAD
-            Some(Vector(ActorWeatherService(weatherService))),
-=======
             Iterable(ActorWeatherService(weatherService)),
->>>>>>> 1eeaef7a
             simulationStartDate,
             simulationEndDate,
             resolution,
@@ -671,11 +624,7 @@
             wecInput,
             modelConfiguration,
             primaryServiceProxy,
-<<<<<<< HEAD
-            Some(Vector(ActorWeatherService(weatherService))),
-=======
             Iterable(ActorWeatherService(weatherService)),
->>>>>>> 1eeaef7a
             simulationStartDate,
             simulationEndDate,
             resolution,
@@ -698,7 +647,7 @@
   ): Unit = {
     gridAgentContext.watch(actorRef)
     environmentRefs.scheduler ! ScheduleActivation(
-      actorRef.toTyped, // TODO: Add participant adapter
+      actorRef.toTyped,
       INIT_SIM_TICK,
     )
   }
