--- conflicted
+++ resolved
@@ -295,10 +295,6 @@
             s"Unable to find thermal island grid for heat pump '${hpInput.getUuid}' with thermal bus '${hpInput.getThermalBus.getUuid}'."
           )
       }
-<<<<<<< HEAD
-
-=======
->>>>>>> d11be422
     case input: SystemParticipantInput =>
       throw new NotImplementedError(
         s"Building ${input.getClass.getSimpleName} is not implemented, yet."
