/*
 * © 2020. TU Dortmund University,
 * Institute of Energy Systems, Energy Efficiency and Energy Economics,
 * Research group Distribution grid planning and operation
 */

package edu.ie3.simona.agent.grid

import akka.actor.{ActorContext, ActorRef}
import akka.event.LoggingAdapter
import com.typesafe.scalalogging.LazyLogging
import edu.ie3.datamodel.models.input.container.{
  SubGridContainer,
  SystemParticipants
}
import edu.ie3.datamodel.models.input.system._
import edu.ie3.simona.actor.SimonaActorNaming._
import edu.ie3.simona.agent.EnvironmentRefs
import edu.ie3.simona.agent.participant.data.Data.PrimaryData
import edu.ie3.simona.agent.participant.data.Data.PrimaryData.ApparentPower
import edu.ie3.simona.agent.participant.data.secondary.SecondaryDataService.{
  ActorEvMovementsService,
  ActorWeatherService
}
import edu.ie3.simona.agent.participant.em.EmAgent
import edu.ie3.simona.agent.participant.em.EmAgent.EmAgentInitializeStateData
import edu.ie3.simona.agent.participant.evcs.EvcsAgent
import edu.ie3.simona.agent.participant.fixedfeedin.FixedFeedInAgent
import edu.ie3.simona.agent.participant.load.LoadAgent
import edu.ie3.simona.agent.participant.pv.PVAgent
import edu.ie3.simona.agent.participant.statedata.InitializeStateData
import edu.ie3.simona.agent.participant.statedata.ParticipantStateData.ParticipantInitializeStateData
import edu.ie3.simona.agent.participant.wec.WecAgent
import edu.ie3.simona.config.SimonaConfig
<<<<<<< HEAD
import edu.ie3.simona.config.SimonaConfig.{
  EvcsRuntimeConfig,
  FixedFeedInRuntimeConfig,
  LoadRuntimeConfig,
  PvRuntimeConfig,
  StorageRuntimeConfig,
  WecRuntimeConfig
}
=======
import edu.ie3.simona.config.SimonaConfig._
>>>>>>> b7c7c894
import edu.ie3.simona.event.notifier.ParticipantNotifierConfig
import edu.ie3.simona.exceptions.agent.GridAgentInitializationException
import edu.ie3.simona.ontology.messages.SchedulerMessage.ScheduleTriggerMessage
import edu.ie3.simona.ontology.trigger.Trigger.InitializeParticipantAgentTrigger
import edu.ie3.simona.util.ConfigUtil
import edu.ie3.simona.util.ConfigUtil._
<<<<<<< HEAD
import edu.ie3.simona.actor.SimonaActorNaming._
import edu.ie3.simona.agent.EnvironmentRefs
import edu.ie3.simona.agent.participant.storage.StorageAgent
=======
>>>>>>> b7c7c894

import java.time.ZonedDateTime
import java.util.UUID
import scala.jdk.CollectionConverters._

/** Holds all methods that should be available to a [[GridAgent]]
  *
  * @param gridAgentContext
  *   ActorContext of the grid agent
  * @param environmentRefs
  *   The environment refs
  * @param simulationStartDate
  *   Simulation start date
  * @param simulationEndDate
  *   Simulation end date
  * @param participantsConfig
  *   Configuration information for participant models
  * @param outputConfig
  *   Configuration information for output behaviour
  * @param resolution
  *   The agents time resolution it wants to be triggered
  * @param listener
  *   System participant listeners
  * @param log
  *   The logging adapter to use here
  *
  * @since 2019-07-18
  */
class GridAgentController(
    gridAgentContext: ActorContext,
    environmentRefs: EnvironmentRefs,
    simulationStartDate: ZonedDateTime,
    simulationEndDate: ZonedDateTime,
    participantsConfig: SimonaConfig.Simona.Runtime.Participant,
    outputConfig: SimonaConfig.Simona.Output.Participant,
    resolution: Long,
    listener: Iterable[ActorRef],
    log: LoggingAdapter
) extends LazyLogging {
  def buildSystemParticipants(
      subGridContainer: SubGridContainer
  ): Map[UUID, Set[ActorRef]] = {

    val systemParticipants =
      filterSysParts(subGridContainer, environmentRefs)

    /* Browse through all system participants, build actors and map their node's UUID to the actor references */
    buildParticipantToActorRef(
      participantsConfig,
      outputConfig,
      subGridContainer.getSystemParticipants,
      systemParticipants,
      environmentRefs
    )
  }

  /** Takes the provided [[SubGridContainer]] and removes all
    * [[SystemParticipantInput]] of which no agent implementations are available
    * at the moment or which are connected to some EM system. This method needs
    * to be adapted whenever a new agent implementation is ready.
    *
    * To disable a filter for a specific system participant, adapt the code
    * below.
    *
    * @param subGridContainer
    *   the original subGrid container
    * @return
    *   a filtered subGrid container w/o assets for which no agent
    *   implementations exist atm
    */
  private def filterSysParts(
      subGridContainer: SubGridContainer,
      environmentRefs: EnvironmentRefs
  ) = {

    val emParticipants =
      subGridContainer.getSystemParticipants.getEmSystems.asScala
        .flatMap(_.getConnectedAssets)

    val (notProcessedElements, availableSysParts) =
      subGridContainer.getSystemParticipants
        .allEntitiesAsList()
        .asScala
        .foldLeft((Set.empty[String], Vector.empty[SystemParticipantInput])) {
          case (
                (notProcessedElements, availableSystemParticipants),
                curSysPart
              ) =>
            curSysPart match {
              case entity @ (_: BmInput | _: ChpInput | _: EvInput |
                  _: HpInput) =>
                (
                  notProcessedElements + entity.getClass.getSimpleName,
                  availableSystemParticipants
                )
              // only include evcs if ev data service is present
              case evcsInput: EvcsInput
                  if environmentRefs.evDataService.isEmpty =>
                log.warning(
                  s"Evcs ${evcsInput.getId} has been removed because no ev movements service is present."
                )
                (notProcessedElements, availableSystemParticipants)
              case entity if emParticipants.contains(entity.getUuid) =>
                log.debug(
                  s"System participant {} is part of an energy-managed system and thus not directly connected to the grid.",
                  entity
                )
                (notProcessedElements, availableSystemParticipants)
              case entity =>
                (notProcessedElements, availableSystemParticipants :+ entity)
            }
        }

    if (notProcessedElements.nonEmpty)
      log.warning(
        s"The following elements have been removed, " +
          s"as the agents are not implemented yet: $notProcessedElements"
      )

    availableSysParts

  }

  /** Go through all provided input models, build agents for those and group the
    * resulting actor references for each connection nodes. All participant
    * agents are also introduced to the agent environment and the scheduler is
    * requested to send a initialisation trigger.
    *
    * @param participantsConfig
    *   Configuration information for participant models
    * @param outputConfig
    *   Configuration information for output behaviour
    * @param filteredParticipants
    *   Set of system participants to create agents for
    * @param environmentRefs
    *   References to singleton entities representing the agent environment
    * @return
    *   A map from coupling point to set of actor references
    */
  private def buildParticipantToActorRef(
      participantsConfig: SimonaConfig.Simona.Runtime.Participant,
      outputConfig: SimonaConfig.Simona.Output.Participant,
      allParticipants: SystemParticipants,
      filteredParticipants: Vector[SystemParticipantInput],
      environmentRefs: EnvironmentRefs
  ): Map[UUID, Set[ActorRef]] = {
    /* Prepare the config util for the participant models, which (possibly) utilizes as map to speed up the initialization
     * phase */
    val participantConfigUtil =
      ConfigUtil.ParticipantConfigUtil(participantsConfig)
    val outputConfigUtil = ConfigUtil.BaseOutputConfigUtil(outputConfig)

    val emParticipantsUuids =
      allParticipants.getEmSystems.asScala
        .flatMap(_.getConnectedAssets)

    val emParticipantMap = allParticipants
      .allEntitiesAsList()
      .asScala
      .filter(sp => emParticipantsUuids.contains(sp.getUuid))
      .map(sp => sp.getUuid -> sp)
      .toMap

    filteredParticipants
      .map(participant => {
        val node = participant.getNode
        val (actorRef, initStateData) =
          // build
          buildParticipantActor(
            participantsConfig.requestVoltageDeviationThreshold,
            participantConfigUtil,
            outputConfigUtil,
            participant,
            environmentRefs,
            emParticipantMap,
            None
          ) // introduce to environment
        introduceAgentToEnvironment(
          actorRef,
          InitializeParticipantAgentTrigger[PrimaryData, InitializeStateData[
            PrimaryData
          ]](initStateData)
        )
        // return uuid to actorRef
        node.getUuid -> actorRef
      })
      .toSet[(UUID, ActorRef)]
      .groupMap(entry => entry._1)(entry => entry._2)
  }

  private def buildParticipantActor(
      requestVoltageDeviationThreshold: Double,
      participantConfigUtil: ConfigUtil.ParticipantConfigUtil,
      outputConfigUtil: BaseOutputConfigUtil,
      participantInputModel: SystemParticipantInput,
      environmentRefs: EnvironmentRefs,
      emParticipantMap: Map[UUID, SystemParticipantInput],
      maybeEmAgent: Option[ActorRef]
  ): (
      ActorRef,
      InitializeStateData[_ <: PrimaryData]
  ) = participantInputModel match {
    case input: FixedFeedInInput =>
      buildFixedFeedIn(
        input,
        participantConfigUtil.getOrDefault[FixedFeedInRuntimeConfig](
          input.getUuid
        ),
        environmentRefs.primaryServiceProxy,
        simulationStartDate,
        simulationEndDate,
        resolution,
        requestVoltageDeviationThreshold,
        outputConfigUtil.getOrDefault(NotifierIdentifier.FixedFeedIn),
        maybeEmAgent
      )
    case input: LoadInput =>
      buildLoad(
        input,
        participantConfigUtil.getOrDefault[LoadRuntimeConfig](
          input.getUuid
        ),
        environmentRefs.primaryServiceProxy,
        simulationStartDate,
        simulationEndDate,
        resolution,
        requestVoltageDeviationThreshold,
        outputConfigUtil.getOrDefault(NotifierIdentifier.Load),
        maybeEmAgent
      )
    case input: PvInput =>
      buildPV(
        input,
        participantConfigUtil.getOrDefault[PvRuntimeConfig](
          input.getUuid
        ),
        environmentRefs.primaryServiceProxy,
        environmentRefs.weather,
        simulationStartDate,
        simulationEndDate,
        resolution,
        requestVoltageDeviationThreshold,
        outputConfigUtil.getOrDefault(NotifierIdentifier.PvPlant),
        maybeEmAgent
      )
    case input: WecInput =>
      buildWec(
        input,
        participantConfigUtil.getOrDefault[WecRuntimeConfig](
          input.getUuid
        ),
        environmentRefs.primaryServiceProxy,
        environmentRefs.weather,
        simulationStartDate,
        simulationEndDate,
        resolution,
        requestVoltageDeviationThreshold,
        outputConfigUtil.getOrDefault(NotifierIdentifier.Wec),
        maybeEmAgent
      )
    case input: EvcsInput =>
      buildEvcs(
        input,
        participantConfigUtil.getOrDefault[EvcsRuntimeConfig](
          input.getUuid
        ),
        environmentRefs.primaryServiceProxy,
        environmentRefs.evDataService.getOrElse(
          throw new GridAgentInitializationException(
            "EvMovementsService required for setting up evcs."
          )
        ),
        simulationStartDate,
        simulationEndDate,
        resolution,
        requestVoltageDeviationThreshold,
        outputConfigUtil.getOrDefault(NotifierIdentifier.Evcs),
        maybeEmAgent
      )

    case emInput: EmInput =>
      buildEm(
        emInput,
        participantConfigUtil.getOrDefault[EmRuntimeConfig](emInput.getUuid),
        environmentRefs.primaryServiceProxy,
        environmentRefs.weather,
        requestVoltageDeviationThreshold,
        outputConfigUtil.getOrDefault(NotifierIdentifier.Em),
        emParticipantMap,
        participantConfigUtil,
        outputConfigUtil
      )
<<<<<<< HEAD
    case input: StorageInput =>
      buildStorage(
        input,
        participantConfigUtil.getOrDefault[StorageRuntimeConfig](
          input.getUuid
        ),
        environmentRefs.primaryServiceProxy,
        simulationStartDate,
        simulationEndDate,
        resolution,
        requestVoltageDeviationThreshold,
        outputConfigUtil.getOrDefault(NotifierIdentifier.Storage)
      )
=======

>>>>>>> b7c7c894
    case input: SystemParticipantInput =>
      throw new NotImplementedError(
        s"Building ${input.getClass.getSimpleName} is not implemented, yet."
      )
    case unknown =>
      throw new GridAgentInitializationException(
        "Received unknown input model type " + unknown.toString + "."
      )
  }

  /** Creates a fixed feed in agent and determines the needed additional
    * information for later initialization of the agent.
    *
    * @param fixedFeedInInput
    *   Fixed Feed In input model to derive information from
    * @param modelConfiguration
    *   User-provided configuration for this specific fixed feed in model
    * @param primaryServiceProxy
    *   Reference to the primary data service proxy
    * @param simulationStartDate
    *   First wall clock time in simulation
    * @param simulationEndDate
    *   Last wall clock time in simulation
    * @param resolution
    *   Frequency of power flow calculations
    * @param requestVoltageDeviationThreshold
    *   Maximum deviation in p.u. of request voltages to be considered equal
    * @param outputConfig
    *   Configuration of the output behavior
    * @param maybeEmAgent
    *   The EmAgent if this participant is em-controlled
    * @return
    *   A pair of [[FixedFeedInAgent]] 's [[ActorRef]] as well as the equivalent
    *   [[InitializeParticipantAgentTrigger]] to sent for initialization
    */
  private def buildFixedFeedIn(
      fixedFeedInInput: FixedFeedInInput,
      modelConfiguration: FixedFeedInRuntimeConfig,
      primaryServiceProxy: ActorRef,
      simulationStartDate: ZonedDateTime,
      simulationEndDate: ZonedDateTime,
      resolution: Long,
      requestVoltageDeviationThreshold: Double,
      outputConfig: ParticipantNotifierConfig,
      maybeEmAgent: Option[ActorRef]
  ): (
      ActorRef,
      ParticipantInitializeStateData[
        FixedFeedInInput,
        SimonaConfig.FixedFeedInRuntimeConfig,
        ApparentPower
      ]
  ) = (
    gridAgentContext.simonaActorOf(
      FixedFeedInAgent.props(
        environmentRefs.scheduler,
        listener // TODO this needs to be a param
      ),
      fixedFeedInInput.getId
    ),
    ParticipantInitializeStateData(
      fixedFeedInInput,
      modelConfiguration,
      primaryServiceProxy,
      None,
      simulationStartDate,
      simulationEndDate,
      resolution,
      requestVoltageDeviationThreshold,
      outputConfig,
<<<<<<< HEAD
      None // FIXME
=======
      maybeEmAgent
>>>>>>> b7c7c894
    )
  )

  /** Creates a load agent and determines the needed additional information for
    * later initialization of the agent.
    *
    * @param loadInput
    *   Load input model to derive information from
    * @param modelConfiguration
    *   User-provided configuration for this specific load model
    * @param primaryServiceProxy
    *   Reference to the primary data service proxy
    * @param simulationStartDate
    *   First wall clock time in simulation
    * @param simulationEndDate
    *   Last wall clock time in simulation
    * @param resolution
    *   Frequency of power flow calculations
    * @param requestVoltageDeviationThreshold
    *   Maximum deviation in p.u. of request voltages to be considered equal
    * @param outputConfig
    *   Configuration of the output behavior
    * @param maybeEmAgent
    *   The EmAgent if this participant is em-controlled
    * @return
    *   A pair of [[FixedFeedInAgent]] 's [[ActorRef]] as well as the equivalent
    * @return
    *   A pair of [[LoadAgent]] 's [[ActorRef]] as well as the equivalent
    *   [[InitializeParticipantAgentTrigger]] to sent for initialization
    */
  private def buildLoad(
      loadInput: LoadInput,
      modelConfiguration: LoadRuntimeConfig,
      primaryServiceProxy: ActorRef,
      simulationStartDate: ZonedDateTime,
      simulationEndDate: ZonedDateTime,
      resolution: Long,
      requestVoltageDeviationThreshold: Double,
      outputConfig: ParticipantNotifierConfig,
      maybeEmAgent: Option[ActorRef]
  ): (
      ActorRef,
      ParticipantInitializeStateData[
        LoadInput,
        SimonaConfig.LoadRuntimeConfig,
        ApparentPower
      ]
  ) = (
    gridAgentContext.simonaActorOf(
      LoadAgent.props(
        environmentRefs.scheduler,
        listener,
        modelConfiguration
      ),
      loadInput.getId
    ),
    ParticipantInitializeStateData(
      loadInput,
      modelConfiguration,
      primaryServiceProxy,
      None,
      simulationStartDate,
      simulationEndDate,
      resolution,
      requestVoltageDeviationThreshold,
      outputConfig,
<<<<<<< HEAD
      None // FIXME
=======
      maybeEmAgent
>>>>>>> b7c7c894
    )
  )

  /** Creates a pv agent and determines the needed additional information for
    * later initialization of the agent.
    *
    * @param pvInput
    *   PV input model to derive information from
    * @param modelConfiguration
    *   User-provided configuration for this specific load model
    * @param primaryServiceProxy
    *   Reference to the primary data service proxy
    * @param weatherService
    *   Reference to the weather service actor
    * @param simulationStartDate
    *   First wall clock time in simulation
    * @param simulationEndDate
    *   Last wall clock time in simulation
    * @param resolution
    *   Frequency of power flow calculations
    * @param requestVoltageDeviationThreshold
    *   Maximum deviation in p.u. of request voltages to be considered equal
    * @param outputConfig
    *   Configuration of the output behavior
    * @param maybeEmAgent
    *   The EmAgent if this participant is em-controlled
    * @return
    *   A pair of [[PVAgent]] 's [[ActorRef]] as well as the equivalent
    *   [[InitializeParticipantAgentTrigger]] to sent for initialization
    */
  private def buildPV(
      pvInput: PvInput,
      modelConfiguration: PvRuntimeConfig,
      primaryServiceProxy: ActorRef,
      weatherService: ActorRef,
      simulationStartDate: ZonedDateTime,
      simulationEndDate: ZonedDateTime,
      resolution: Long,
      requestVoltageDeviationThreshold: Double,
      outputConfig: ParticipantNotifierConfig,
      maybeEmAgent: Option[ActorRef]
  ): (
      ActorRef,
      ParticipantInitializeStateData[
        PvInput,
        SimonaConfig.PvRuntimeConfig,
        ApparentPower
      ]
  ) =
    (
      gridAgentContext.simonaActorOf(
        PVAgent.props(
          environmentRefs.scheduler,
          listener
        ),
        pvInput.getId
      ),
      ParticipantInitializeStateData(
        pvInput,
        modelConfiguration,
        primaryServiceProxy,
        Some(Vector(ActorWeatherService(weatherService))),
        simulationStartDate,
        simulationEndDate,
        resolution,
        requestVoltageDeviationThreshold,
        outputConfig,
<<<<<<< HEAD
        None // FIXME
=======
        maybeEmAgent
>>>>>>> b7c7c894
      )
    )

  /** Creates an Evcs agent and determines the needed additional information for
    * later initialization of the agent.
    *
    * @param evcsInput
    *   Evcs input model to derive information from
    * @param modelConfiguration
    *   User-provided configuration for this specific load model
    * @param primaryServiceProxy
    *   Reference to the primary data service proxy
    * @param evMovementsService
    *   Reference to the ev movements service actor
    * @param simulationStartDate
    *   First wall clock time in simulation
    * @param simulationEndDate
    *   Last wall clock time in simulation
    * @param resolution
    *   Frequency of power flow calculations
    * @param requestVoltageDeviationThreshold
    *   Maximum deviation in p.u. of request voltages to be considered equal
    * @param outputConfig
    *   Configuration of the output behavior
    * @param maybeEmAgent
    *   The EmAgent if this participant is em-controlled
    * @return
    *   A pair of [[EvcsAgent]] 's [[ActorRef]] as well as the equivalent
    *   [[InitializeParticipantAgentTrigger]] to sent for initialization
    */
  private def buildEvcs(
      evcsInput: EvcsInput,
      modelConfiguration: EvcsRuntimeConfig,
      primaryServiceProxy: ActorRef,
      evMovementsService: ActorRef,
      simulationStartDate: ZonedDateTime,
      simulationEndDate: ZonedDateTime,
      resolution: Long,
      requestVoltageDeviationThreshold: Double,
      outputConfig: ParticipantNotifierConfig,
      maybeEmAgent: Option[ActorRef]
  ): (
      ActorRef,
      ParticipantInitializeStateData[
        EvcsInput,
        EvcsRuntimeConfig,
        ApparentPower
      ]
  ) = {
    val sources = Some(
      Vector(
        ActorEvMovementsService(
          evMovementsService
        )
      )
    )

    (
      gridAgentContext.simonaActorOf(
        EvcsAgent.props(
          environmentRefs.scheduler,
          listener
        )
      ),
      ParticipantInitializeStateData(
        evcsInput,
        modelConfiguration,
        primaryServiceProxy,
        sources,
        simulationStartDate,
        simulationEndDate,
        resolution,
        requestVoltageDeviationThreshold,
        outputConfig,
<<<<<<< HEAD
        None // FIXME
=======
        maybeEmAgent
>>>>>>> b7c7c894
      )
    )
  }

  /** Creates a wec agent and determines the needed additional information for
    * later initialization of the agent.
    *
    * @param wecInput
    *   WEC input model to derive information from
    * @param modelConfiguration
    *   User-provided configuration for this specific wec model
    * @param primaryServiceProxy
    *   Reference to the primary data service proxy
    * @param weatherService
    *   Reference to the weather service actor
    * @param simulationStartDate
    *   First wall clock time in simulation
    * @param simulationEndDate
    *   Last wall clock time in simulation
    * @param resolution
    *   Frequency of power flow calculations
    * @param requestVoltageDeviationThreshold
    *   Maximum deviation in p.u. of request voltages to be considered equal
    * @param outputConfig
    *   Configuration of the output behavior
    * @param maybeEmAgent
    *   The EmAgent if this participant is em-controlled
    * @return
    *   A pair of [[WecAgent]] 's [[ActorRef]] as well as the equivalent
    *   [[InitializeParticipantAgentTrigger]] to sent for initialization
    */
  private def buildWec(
      wecInput: WecInput,
      modelConfiguration: WecRuntimeConfig,
      primaryServiceProxy: ActorRef,
      weatherService: ActorRef,
      simulationStartDate: ZonedDateTime,
      simulationEndDate: ZonedDateTime,
      resolution: Long,
      requestVoltageDeviationThreshold: Double,
      outputConfig: ParticipantNotifierConfig,
      maybeEmAgent: Option[ActorRef]
  ): (
      ActorRef,
      ParticipantInitializeStateData[
        WecInput,
        SimonaConfig.WecRuntimeConfig,
        ApparentPower
      ]
  ) =
    (
      gridAgentContext.simonaActorOf(
        WecAgent.props(
          environmentRefs.scheduler,
          listener
        ),
        wecInput.getId
      ),
      ParticipantInitializeStateData(
        wecInput,
        modelConfiguration,
        primaryServiceProxy,
        Some(Vector(ActorWeatherService(weatherService))),
        simulationStartDate,
        simulationEndDate,
        resolution,
        requestVoltageDeviationThreshold,
        outputConfig,
<<<<<<< HEAD
        None // FIXME
      )
    )

  /** Creates a storage agent and determines the needed additional information
    * for later initialization of the agent.
    *
    * @param storageInput
    *   Storage input model to derive information from
    * @param modelConfiguration
    *   User-provided configuration for this specific storage model
    * @param primaryServiceProxy
    *   Reference to the primary data service proxy
    * @param simulationStartDate
    *   First wall clock time in simulation
    * @param simulationEndDate
    *   Last wall clock time in simulation
    * @param resolution
    *   Frequency of power flow calculations
    * @param requestVoltageDeviationThreshold
    *   Maximum deviation in p.u. of request voltages to be considered equal
    * @param outputConfig
    *   Configuration of the output behavior
    * @return
    *   A pair of [[StorageAgent]] 's [[ActorRef]] as well as the equivalent
    *   [[InitializeParticipantAgentTrigger]] to sent for initialization
    */
  private def buildStorage(
      storageInput: StorageInput,
      modelConfiguration: SimonaConfig.StorageRuntimeConfig,
      primaryServiceProxy: ActorRef,
      simulationStartDate: ZonedDateTime,
      simulationEndDate: ZonedDateTime,
      resolution: Long,
      requestVoltageDeviationThreshold: Double,
      outputConfig: ParticipantNotifierConfig
  ): (
      ActorRef,
      ParticipantInitializeStateData[
        StorageInput,
        SimonaConfig.StorageRuntimeConfig,
        ApparentPower
      ]
  ) =
    (
      gridAgentContext.simonaActorOf(
        StorageAgent.props(
          environmentRefs.scheduler,
          listener
        ),
        storageInput.getId
      ),
      ParticipantInitializeStateData(
        storageInput,
        modelConfiguration,
        primaryServiceProxy,
        None,
        simulationStartDate,
        simulationEndDate,
        resolution,
        requestVoltageDeviationThreshold,
        outputConfig
=======
        maybeEmAgent
>>>>>>> b7c7c894
      )
    )

  /** Builds an [[EmAgent]] from given input
    *
    * @param emInput
    *   Input model
    * @param modelConfiguration
    *   Runtime configuration for the agent
    * @param primaryServiceProxy
    *   Proxy actor reference for primary data
    * @param weatherService
    *   Actor reference for weather service
    * @param requestVoltageDeviationThreshold
    *   Permissible voltage magnitude deviation to consider being equal
    * @param outputConfig
    *   Configuration for output notification
    * @param emParticipantMap
    *   Map from UUID to all participants that are connected to some EM system
    * @return
    *   A tuple of actor reference and [[ParticipantInitializeStateData]]
    */
  private def buildEm(
      emInput: EmInput,
      modelConfiguration: EmRuntimeConfig,
      primaryServiceProxy: ActorRef,
      weatherService: ActorRef,
      requestVoltageDeviationThreshold: Double,
      outputConfig: ParticipantNotifierConfig,
      emParticipantMap: Map[UUID, SystemParticipantInput],
      participantConfigUtil: ConfigUtil.ParticipantConfigUtil,
      outputConfigUtil: BaseOutputConfigUtil
  ): (
      ActorRef,
      EmAgentInitializeStateData
  ) = {
    val emAgentRef = gridAgentContext.simonaActorOf(
      EmAgent.props(
        environmentRefs.scheduler,
        listener
      ),
      emInput.getId
    )

    val connectedAgents = emInput.getConnectedAssets
      .map { uuid =>
        emParticipantMap.getOrElse(
          uuid,
          throw new GridAgentInitializationException(
            s"Agent with UUID $uuid connected to $emInput could not be found."
          )
        )
      }
      .map { sp =>
        val (actorRef, initData) = buildParticipantActor(
          requestVoltageDeviationThreshold,
          participantConfigUtil,
          outputConfigUtil,
          sp,
          environmentRefs,
          emParticipantMap,
          Some(emAgentRef)
        )

        val initTrigger =
          InitializeParticipantAgentTrigger[PrimaryData, InitializeStateData[
            PrimaryData
          ]](
            initData
          )

        (actorRef, initTrigger, sp)
      }
      .toSeq

    (
      emAgentRef,
      EmAgentInitializeStateData(
        emInput,
        modelConfiguration,
        primaryServiceProxy,
        Some(Vector(ActorWeatherService(weatherService))),
        simulationStartDate,
        simulationEndDate,
        resolution,
        requestVoltageDeviationThreshold,
        outputConfig,
        connectedAgents
      )
    )
  }

  /** Introduces the given agent to the agent environment and additionally sends
    * an [[InitializeParticipantAgentTrigger]] to this agent to start its
    * initialization
    *
    * @param actorRef
    *   Reference to the actor to add to the environment
    * @param initTrigger
    *   Trigger to start initialization
    */
  private def introduceAgentToEnvironment(
      actorRef: ActorRef,
      initTrigger: InitializeParticipantAgentTrigger[
        _ <: PrimaryData,
        _ <: InitializeStateData[_]
      ]
  ): Unit = {
    gridAgentContext.watch(actorRef)
    environmentRefs.scheduler ! ScheduleTriggerMessage(
      initTrigger,
      actorRef
    )
  }

}<|MERGE_RESOLUTION|>--- conflicted
+++ resolved
@@ -32,30 +32,15 @@
 import edu.ie3.simona.agent.participant.statedata.ParticipantStateData.ParticipantInitializeStateData
 import edu.ie3.simona.agent.participant.wec.WecAgent
 import edu.ie3.simona.config.SimonaConfig
-<<<<<<< HEAD
-import edu.ie3.simona.config.SimonaConfig.{
-  EvcsRuntimeConfig,
-  FixedFeedInRuntimeConfig,
-  LoadRuntimeConfig,
-  PvRuntimeConfig,
-  StorageRuntimeConfig,
-  WecRuntimeConfig
-}
-=======
 import edu.ie3.simona.config.SimonaConfig._
->>>>>>> b7c7c894
 import edu.ie3.simona.event.notifier.ParticipantNotifierConfig
 import edu.ie3.simona.exceptions.agent.GridAgentInitializationException
 import edu.ie3.simona.ontology.messages.SchedulerMessage.ScheduleTriggerMessage
 import edu.ie3.simona.ontology.trigger.Trigger.InitializeParticipantAgentTrigger
 import edu.ie3.simona.util.ConfigUtil
 import edu.ie3.simona.util.ConfigUtil._
-<<<<<<< HEAD
-import edu.ie3.simona.actor.SimonaActorNaming._
-import edu.ie3.simona.agent.EnvironmentRefs
 import edu.ie3.simona.agent.participant.storage.StorageAgent
-=======
->>>>>>> b7c7c894
+
 
 import java.time.ZonedDateTime
 import java.util.UUID
@@ -348,7 +333,7 @@
         participantConfigUtil,
         outputConfigUtil
       )
-<<<<<<< HEAD
+
     case input: StorageInput =>
       buildStorage(
         input,
@@ -362,9 +347,7 @@
         requestVoltageDeviationThreshold,
         outputConfigUtil.getOrDefault(NotifierIdentifier.Storage)
       )
-=======
-
->>>>>>> b7c7c894
+
     case input: SystemParticipantInput =>
       throw new NotImplementedError(
         s"Building ${input.getClass.getSimpleName} is not implemented, yet."
@@ -435,11 +418,7 @@
       resolution,
       requestVoltageDeviationThreshold,
       outputConfig,
-<<<<<<< HEAD
-      None // FIXME
-=======
       maybeEmAgent
->>>>>>> b7c7c894
     )
   )
 
@@ -506,11 +485,7 @@
       resolution,
       requestVoltageDeviationThreshold,
       outputConfig,
-<<<<<<< HEAD
-      None // FIXME
-=======
       maybeEmAgent
->>>>>>> b7c7c894
     )
   )
 
@@ -578,11 +553,7 @@
         resolution,
         requestVoltageDeviationThreshold,
         outputConfig,
-<<<<<<< HEAD
-        None // FIXME
-=======
         maybeEmAgent
->>>>>>> b7c7c894
       )
     )
 
@@ -657,11 +628,7 @@
         resolution,
         requestVoltageDeviationThreshold,
         outputConfig,
-<<<<<<< HEAD
-        None // FIXME
-=======
         maybeEmAgent
->>>>>>> b7c7c894
       )
     )
   }
@@ -730,7 +697,6 @@
         resolution,
         requestVoltageDeviationThreshold,
         outputConfig,
-<<<<<<< HEAD
         None // FIXME
       )
     )
@@ -792,10 +758,8 @@
         simulationEndDate,
         resolution,
         requestVoltageDeviationThreshold,
-        outputConfig
-=======
+        outputConfig,
         maybeEmAgent
->>>>>>> b7c7c894
       )
     )
 
