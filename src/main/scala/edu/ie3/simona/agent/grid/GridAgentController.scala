/*
 * © 2020. TU Dortmund University,
 * Institute of Energy Systems, Energy Efficiency and Energy Economics,
 * Research group Distribution grid planning and operation
 */

package edu.ie3.simona.agent.grid

import edu.ie3.datamodel.models.input.EmInput
import edu.ie3.datamodel.models.input.container.{SubGridContainer, ThermalGrid}
import edu.ie3.datamodel.models.input.system._
import edu.ie3.simona.actor.SimonaActorNaming._
import edu.ie3.simona.agent.EnvironmentRefs
import edu.ie3.simona.agent.em.EmAgent
import edu.ie3.simona.agent.participant.data.secondary.SecondaryDataService.{
  ActorExtEvDataService,
  ActorWeatherService,
}
import edu.ie3.simona.agent.participant.evcs.EvcsAgent
import edu.ie3.simona.agent.participant.hp.HpAgent
import edu.ie3.simona.agent.participant.pv.PvAgent
import edu.ie3.simona.agent.participant.statedata.ParticipantStateData.ParticipantInitializeStateData
import edu.ie3.simona.agent.participant.storage.StorageAgent
import edu.ie3.simona.agent.participant.wec.WecAgent
import edu.ie3.simona.agent.participant2.ParticipantAgentInit.{
  ParticipantRefs,
  SimulationParameters,
}
import edu.ie3.simona.agent.participant2.{
  ParticipantAgent,
  ParticipantAgentInit,
}
import edu.ie3.simona.config.RuntimeConfig._
<<<<<<< HEAD
import edu.ie3.simona.config.OutputConfig.ParticipantOutputConfig
=======
import edu.ie3.simona.config.SimonaConfig
>>>>>>> 1d8b1224
import edu.ie3.simona.config.SimonaConfig.AssetConfigs
import edu.ie3.simona.event.ResultEvent
import edu.ie3.simona.event.notifier.NotifierConfig
import edu.ie3.simona.exceptions.CriticalFailureException
import edu.ie3.simona.exceptions.agent.GridAgentInitializationException
import edu.ie3.simona.ontology.messages.SchedulerMessage
import edu.ie3.simona.ontology.messages.SchedulerMessage.ScheduleActivation
import edu.ie3.simona.ontology.messages.flex.FlexibilityMessage.FlexResponse
import edu.ie3.simona.service.ServiceType
import edu.ie3.simona.util.ConfigUtil
import edu.ie3.simona.util.ConfigUtil._
import edu.ie3.simona.util.SimonaConstants.INIT_SIM_TICK
import org.apache.pekko.actor.typed.ActorRef
import org.apache.pekko.actor.typed.scaladsl.ActorContext
import org.apache.pekko.actor.typed.scaladsl.adapter._
import org.apache.pekko.actor.{ActorRef => ClassicRef}
import org.slf4j.Logger
import squants.Each

import java.time.ZonedDateTime
import java.util.UUID
import scala.jdk.CollectionConverters._
import scala.jdk.OptionConverters.RichOptional

/** Holds all methods that should be available to a [[GridAgent]]
  *
  * @param gridAgentContext
  *   ActorContext of the grid agent
  * @param environmentRefs
  *   The environment refs
  * @param simulationStartDate
  *   Simulation start date
  * @param simulationEndDate
  *   Simulation end date
  * @param participantsConfig
  *   Configuration information for participant models
  * @param outputConfig
  *   Configuration information for output behaviour
  * @param resolution
  *   The agents time resolution it wants to be triggered
  * @param listener
  *   System participant listeners
  * @param log
  *   The logging adapter to use here
  * @since 2019-07-18
  */
class GridAgentController(
    gridAgentContext: ActorContext[GridAgent.Request],
    environmentRefs: EnvironmentRefs,
    simulationStartDate: ZonedDateTime,
    simulationEndDate: ZonedDateTime,
    emConfigs: AssetConfigs[EmRuntimeConfig],
    participantsConfig: Participant,
    outputConfig: AssetConfigs[ParticipantOutputConfig],
    resolution: Long,
    listener: Iterable[ActorRef[ResultEvent]],
    log: Logger,
) {
  def buildSystemParticipants(
      subGridContainer: SubGridContainer,
      thermalIslandGridsByBusId: Map[UUID, ThermalGrid],
  ): Map[UUID, Set[ActorRef[ParticipantAgent.Request]]] = {

    val systemParticipants =
      filterSysParts(subGridContainer, environmentRefs)

    val outputConfigUtil = ConfigUtil.OutputConfigUtil(outputConfig)

    // ems that control at least one participant directly
    val firstLevelEms = systemParticipants.flatMap {
      _.getControllingEm.toScala.map(em => em.getUuid -> em)
    }.toMap

    val allEms = buildEmsRecursively(
      EmConfigUtil(emConfigs),
      outputConfigUtil,
      firstLevelEms,
    )

    /* Browse through all system participants, build actors and map their node's UUID to the actor references */
    buildParticipantToActorRef(
      participantsConfig,
      allEms,
      outputConfigUtil,
      systemParticipants,
      thermalIslandGridsByBusId,
      environmentRefs,
    )
  }

  /** Takes the provided [[SubGridContainer]] and removes all
    * [[SystemParticipantInput]] of which no agent implementations are available
    * at the moment. This method needs to be adapted whenever a new agent
    * implementation is ready.
    *
    * To disable a filter for a specific system participant, adapt the code
    * below.
    *
    * @param subGridContainer
    *   the original subGrid container
    * @return
    *   a filtered subGrid container w/o assets for which no agent
    *   implementations exist atm
    */
  private def filterSysParts(
      subGridContainer: SubGridContainer,
      environmentRefs: EnvironmentRefs,
  ) = {

    val (notProcessedElements, availableSysParts) =
      subGridContainer.getSystemParticipants
        .allEntitiesAsList()
        .asScala
        .foldLeft((Set.empty[String], Vector.empty[SystemParticipantInput])) {
          case (
                (notProcessedElements, availableSystemParticipants),
                curSysPart,
              ) =>
            curSysPart match {
              case entity @ (_: BmInput | _: ChpInput | _: EvInput) =>
                (
                  notProcessedElements + entity.getClass.getSimpleName,
                  availableSystemParticipants,
                )
              // only include evcs if ev data service is present
              case evcsInput: EvcsInput
                  if environmentRefs.evDataService.isEmpty =>
                log.warn(
                  s"Evcs ${evcsInput.getId} has been removed because no ev movements service is present."
                )
                (notProcessedElements, availableSystemParticipants)
              case entity =>
                (notProcessedElements, availableSystemParticipants :+ entity)
            }
        }

    if (notProcessedElements.nonEmpty)
      log.warn(
        s"The following elements have been removed, " +
          s"as the agents are not implemented yet: $notProcessedElements"
      )

    availableSysParts

  }

  /** Go through all provided input models, build agents for those and group the
    * resulting actor references for each connection nodes. All participant
    * agents are also introduced to the agent environment and the scheduler is
    * requested to send an initialisation trigger.
    *
    * @param participantsConfig
    *   Configuration information for participant models
    * @param outputConfig
    *   Configuration information for output behaviour
    * @param participants
    *   Set of system participants to create agents for
    * @param thermalIslandGridsByBusId
    *   Collection of thermal island grids, mapped by their thermal bus uuid
    * @param environmentRefs
    *   References to singleton entities representing the agent environment
    * @return
    *   A map from coupling point to set of actor references
    */
  private def buildParticipantToActorRef(
      participantsConfig: Participant,
<<<<<<< HEAD
      outputConfig: AssetConfigs[ParticipantOutputConfig],
=======
      emAgents: Map[UUID, ActorRef[FlexResponse]],
      outputConfigUtil: OutputConfigUtil,
>>>>>>> 1d8b1224
      participants: Vector[SystemParticipantInput],
      thermalIslandGridsByBusId: Map[UUID, ThermalGrid],
      environmentRefs: EnvironmentRefs,
  ): Map[UUID, Set[ActorRef[ParticipantAgent.Request]]] = {
    /* Prepare the config util for the participant models, which (possibly) utilizes as map to speed up the initialization
     * phase */
    val participantConfigUtil =
      ConfigUtil.ParticipantConfigUtil(participantsConfig)
<<<<<<< HEAD
    val outputConfigUtil =
      ConfigUtil.OutputConfigUtil.participants(outputConfig)

    // ems that control at least one participant directly
    val firstLevelEms = participants.flatMap {
      _.getControllingEm.toScala.map(em => em.getUuid -> em)
    }.toMap

    val allEms = buildEmsRecursively(
      participantConfigUtil,
      outputConfigUtil,
      firstLevelEms,
    )
=======
>>>>>>> 1d8b1224

    participants
      .map { participant =>
        val node = participant.getNode

        val controllingEm =
          participant.getControllingEm.toScala
            .map(_.getUuid)
            .map(uuid =>
              emAgents.getOrElse(
                uuid,
                throw new CriticalFailureException(
                  s"EM actor with UUID $uuid not found."
                ),
              )
            )

        val actorRef = buildParticipantActor(
          participantsConfig.requestVoltageDeviationThreshold,
          participantConfigUtil,
          outputConfigUtil,
          participant,
          thermalIslandGridsByBusId,
          environmentRefs,
          controllingEm,
        )
        // return uuid to actorRef
        node.getUuid -> actorRef
      }
      .toSet[(UUID, ActorRef[ParticipantAgent.Request])]
      .groupMap(entry => entry._1)(entry => entry._2)
  }

  /** Recursively builds the [[EmAgent]] structure. Recursion starts with
    * first-level EMs (controlling at least one system participant), and works
    * its way up to EMs at root level, which are not EM-controlled themselves.
    * The first level can also be root level.
    *
    * @param emConfigUtil
    *   Configuration util for participant models
    * @param outputConfigUtil
    *   Configuration util for output behaviour
    * @param emInputs
    *   EMs of the current level, which can be controlled by further EMs at
    *   higher levels
    * @param previousLevelEms
    *   EMs that have been built by the previous recursion level
    * @return
    *   Map from model UUID to EmAgent ActorRef
    */
  private def buildEmsRecursively(
      emConfigUtil: ConfigUtil.EmConfigUtil,
      outputConfigUtil: OutputConfigUtil,
      emInputs: Map[UUID, EmInput],
      previousLevelEms: Map[UUID, ActorRef[FlexResponse]] = Map.empty,
  ): Map[UUID, ActorRef[FlexResponse]] = {
    // For the current level, split controlled and uncontrolled EMs.
    // Uncontrolled EMs can be built right away.
    val (controlledEmInputs, uncontrolledEms) = emInputs
      .partitionMap { case (uuid, emInput) =>
        if (emInput.getControllingEm.isPresent)
          Left(uuid -> emInput)
        else {
          val actor = buildEm(
            emInput,
            emConfigUtil.getOrDefault(uuid),
            outputConfigUtil.getOrDefault(NotifierIdentifier.Em),
            maybeControllingEm = None,
          )
          Right(uuid -> actor)
        }
      }

    val previousLevelAndUncontrolledEms =
      previousLevelEms ++ uncontrolledEms.toMap

    if (controlledEmInputs.nonEmpty) {
      // For controlled EMs at the current level, more EMs
      // might need to be built at the next recursion level.
      val controllingEms = controlledEmInputs.toMap.flatMap {
        case (uuid, emInput) =>
          emInput.getControllingEm.toScala.map(uuid -> _)
      }

      // Return value includes previous level and uncontrolled EMs of this level
      val recursiveEms = buildEmsRecursively(
        emConfigUtil,
        outputConfigUtil,
        controllingEms,
        previousLevelAndUncontrolledEms,
      )

      val controlledEms = controlledEmInputs.map { case (uuid, emInput) =>
        val controllingEm = emInput.getControllingEm.toScala
          .map(_.getUuid)
          .map(uuid =>
            recursiveEms.getOrElse(
              uuid,
              throw new CriticalFailureException(
                s"Actor for EM $uuid not found."
              ),
            )
          )

        uuid -> buildEm(
          emInput,
          emConfigUtil.getOrDefault(uuid),
          outputConfigUtil.getOrDefault(NotifierIdentifier.Em),
          maybeControllingEm = controllingEm,
        )
      }.toMap

      recursiveEms ++ controlledEms
    } else {
      previousLevelAndUncontrolledEms
    }
  }

  private def buildParticipantActor(
      requestVoltageDeviationThreshold: Double,
      participantConfigUtil: ConfigUtil.ParticipantConfigUtil,
      outputConfigUtil: OutputConfigUtil,
      participantInputModel: SystemParticipantInput,
      thermalIslandGridsByBusId: Map[UUID, ThermalGrid],
      environmentRefs: EnvironmentRefs,
      maybeControllingEm: Option[ActorRef[FlexResponse]],
  ): ActorRef[ParticipantAgent.Request] = {

    val serviceMap: Map[ServiceType, ClassicRef] =
      Seq(
        Some(ServiceType.WeatherService -> environmentRefs.weather),
        environmentRefs.evDataService.map(ref =>
          ServiceType.EvMovementService -> ref
        ),
      ).flatten.toMap

    val participantRefs = ParticipantRefs(
      gridAgentContext.self,
      environmentRefs.primaryServiceProxy,
      serviceMap,
      listener,
    )

    val simParams = SimulationParameters(
      resolution,
      Each(requestVoltageDeviationThreshold),
      simulationStartDate,
      simulationEndDate,
    )

    participantInputModel match {
      case input: FixedFeedInInput =>
        buildParticipant(
          input,
          participantConfigUtil.getOrDefault[FixedFeedInRuntimeConfig](
            input.getUuid
          ),
          outputConfigUtil.getOrDefault(NotifierIdentifier.FixedFeedIn),
          participantRefs,
          simParams,
          environmentRefs.scheduler,
          maybeControllingEm,
        )
      case input: LoadInput =>
        buildParticipant(
          input,
          participantConfigUtil.getOrDefault[LoadRuntimeConfig](
            input.getUuid
          ),
          outputConfigUtil.getOrDefault(NotifierIdentifier.Load),
          participantRefs,
          simParams,
          environmentRefs.scheduler,
          maybeControllingEm,
        )
      case input: PvInput =>
        buildPv(
          input,
          participantConfigUtil.getOrDefault[PvRuntimeConfig](
            input.getUuid
          ),
          environmentRefs.primaryServiceProxy,
          environmentRefs.weather,
          simulationStartDate,
          simulationEndDate,
          resolution,
          requestVoltageDeviationThreshold,
          outputConfigUtil.getOrDefault(NotifierIdentifier.PvPlant),
          maybeControllingEm,
        )
      case input: WecInput =>
        buildWec(
          input,
          participantConfigUtil.getOrDefault[WecRuntimeConfig](
            input.getUuid
          ),
          environmentRefs.primaryServiceProxy,
          environmentRefs.weather,
          simulationStartDate,
          simulationEndDate,
          resolution,
          requestVoltageDeviationThreshold,
          outputConfigUtil.getOrDefault(NotifierIdentifier.Wec),
          maybeControllingEm,
        )
      case input: EvcsInput =>
        buildEvcs(
          input,
          participantConfigUtil.getOrDefault[EvcsRuntimeConfig](
            input.getUuid
          ),
          environmentRefs.primaryServiceProxy,
          environmentRefs.evDataService.getOrElse(
            throw new GridAgentInitializationException(
              "EvMovementsService required for setting up evcs."
            )
          ),
          simulationStartDate,
          simulationEndDate,
          resolution,
          requestVoltageDeviationThreshold,
          outputConfigUtil.getOrDefault(NotifierIdentifier.Evcs),
          maybeControllingEm,
        )
      case hpInput: HpInput =>
        thermalIslandGridsByBusId.get(hpInput.getThermalBus.getUuid) match {
          case Some(thermalGrid) =>
            buildHp(
              hpInput,
              thermalGrid,
              participantConfigUtil.getOrDefault[HpRuntimeConfig](
                hpInput.getUuid
              ),
              environmentRefs.primaryServiceProxy,
              environmentRefs.weather,
              requestVoltageDeviationThreshold,
              outputConfigUtil.getOrDefault(NotifierIdentifier.Hp),
              maybeControllingEm,
            )
          case None =>
            throw new GridAgentInitializationException(
              s"Unable to find thermal island grid for heat pump '${hpInput.getUuid}' with thermal bus '${hpInput.getThermalBus.getUuid}'."
            )
        }
      case input: StorageInput =>
        buildStorage(
          input,
          participantConfigUtil.getOrDefault[StorageRuntimeConfig](
            input.getUuid
          ),
          environmentRefs.primaryServiceProxy,
          simulationStartDate,
          simulationEndDate,
          resolution,
          requestVoltageDeviationThreshold,
          outputConfigUtil.getOrDefault(NotifierIdentifier.Storage),
          maybeControllingEm,
        )
      case input: SystemParticipantInput =>
        throw new NotImplementedError(
          s"Building ${input.getClass.getSimpleName} is not implemented, yet."
        )
      case unknown =>
        throw new GridAgentInitializationException(
          "Received unknown input model type " + unknown.toString + "."
        )
    }
  }

  private def buildParticipant(
      participantInput: SystemParticipantInput,
      runtimeConfig: BaseRuntimeConfig,
      notifierConfig: NotifierConfig,
      participantRefs: ParticipantRefs,
      simParams: SimulationParameters,
      scheduler: ActorRef[SchedulerMessage],
      maybeControllingEm: Option[ActorRef[FlexResponse]],
  ): ActorRef[ParticipantAgent.Request] = {
    val participant = gridAgentContext.spawn(
      ParticipantAgentInit(
        participantInput,
        runtimeConfig,
        notifierConfig,
        participantRefs,
        simParams,
        maybeControllingEm.toRight(scheduler),
      ),
      name = actorName(
        participantInput.getClass.getSimpleName.replace("Input", ""),
        participantInput.getId,
      ),
    )
    gridAgentContext.watch(participant)

    participant
  }

  /** Creates a pv agent and determines the needed additional information for
    * later initialization of the agent.
    *
    * @param pvInput
    *   Pv input model to derive information from
    * @param modelConfiguration
    *   User-provided configuration for this specific load model
    * @param primaryServiceProxy
    *   Reference to the primary data service proxy
    * @param weatherService
    *   Reference to the weather service actor
    * @param simulationStartDate
    *   The simulation time at which the simulation starts
    * @param simulationEndDate
    *   The simulation time at which the simulation ends
    * @param resolution
    *   Frequency of power flow calculations
    * @param requestVoltageDeviationThreshold
    *   Maximum deviation in p.u. of request voltages to be considered equal
    * @param outputConfig
    *   Configuration of the output behavior
    * @param maybeControllingEm
    *   The parent EmAgent, if applicable
    * @return
    *   The [[PvAgent]] 's [[ActorRef]]
    */
  private def buildPv(
      pvInput: PvInput,
      modelConfiguration: PvRuntimeConfig,
      primaryServiceProxy: ClassicRef,
      weatherService: ClassicRef,
      simulationStartDate: ZonedDateTime,
      simulationEndDate: ZonedDateTime,
      resolution: Long,
      requestVoltageDeviationThreshold: Double,
      outputConfig: NotifierConfig,
      maybeControllingEm: Option[ActorRef[FlexResponse]],
  ): ActorRef[ParticipantAgent.Request] = {
    val participant = gridAgentContext.toClassic
      .simonaActorOf(
        PvAgent.props(
          environmentRefs.scheduler.toClassic,
          ParticipantInitializeStateData(
            pvInput,
            modelConfiguration,
            primaryServiceProxy,
            Iterable(ActorWeatherService(weatherService)),
            simulationStartDate,
            simulationEndDate,
            resolution,
            requestVoltageDeviationThreshold,
            outputConfig,
            maybeControllingEm,
          ),
          listener.map(_.toClassic),
        ),
        pvInput.getId,
      )
      .toTyped
    introduceAgentToEnvironment(participant)

    participant
  }

  /** Creates an Evcs agent and determines the needed additional information for
    * later initialization of the agent.
    *
    * @param evcsInput
    *   Evcs input model to derive information from
    * @param modelConfiguration
    *   User-provided configuration for this specific load model
    * @param primaryServiceProxy
    *   Reference to the primary data service proxy
    * @param evMovementsService
    *   Reference to the ev movements service actor
    * @param simulationStartDate
    *   The simulation time at which the simulation starts
    * @param simulationEndDate
    *   The simulation time at which the simulation ends
    * @param resolution
    *   Frequency of power flow calculations
    * @param requestVoltageDeviationThreshold
    *   Maximum deviation in p.u. of request voltages to be considered equal
    * @param outputConfig
    *   Configuration of the output behavior
    * @param maybeControllingEm
    *   The parent EmAgent, if applicable
    * @return
    *   The [[EvcsAgent]] 's [[ActorRef]]
    */
  private def buildEvcs(
      evcsInput: EvcsInput,
      modelConfiguration: EvcsRuntimeConfig,
      primaryServiceProxy: ClassicRef,
      evMovementsService: ClassicRef,
      simulationStartDate: ZonedDateTime,
      simulationEndDate: ZonedDateTime,
      resolution: Long,
      requestVoltageDeviationThreshold: Double,
      outputConfig: NotifierConfig,
      maybeControllingEm: Option[ActorRef[FlexResponse]],
  ): ActorRef[ParticipantAgent.Request] = {
    val participant = gridAgentContext.toClassic
      .simonaActorOf(
        EvcsAgent.props(
          environmentRefs.scheduler.toClassic,
          ParticipantInitializeStateData(
            evcsInput,
            modelConfiguration,
            primaryServiceProxy,
            Iterable(
              ActorExtEvDataService(
                evMovementsService
              )
            ),
            simulationStartDate,
            simulationEndDate,
            resolution,
            requestVoltageDeviationThreshold,
            outputConfig,
            maybeControllingEm,
          ),
          listener.map(_.toClassic),
        ),
        evcsInput.getId,
      )
      .toTyped
    introduceAgentToEnvironment(participant)

    participant
  }

  /** Builds an [[HpAgent]] from given input
    *
    * @param hpInput
    *   Input model
    * @param thermalGrid
    *   The thermal grid, that this heat pump is ought to handle
    * @param modelConfiguration
    *   Runtime configuration for the agent
    * @param primaryServiceProxy
    *   Proxy actor reference for primary data
    * @param weatherService
    *   Actor reference for weather service
    * @param requestVoltageDeviationThreshold
    *   Permissible voltage magnitude deviation to consider being equal
    * @param outputConfig
    *   Configuration for output notification
    * @param maybeControllingEm
    *   The parent EmAgent, if applicable
    * @return
    *   A tuple of actor reference and [[ParticipantInitializeStateData]]
    */
  private def buildHp(
      hpInput: HpInput,
      thermalGrid: ThermalGrid,
      modelConfiguration: HpRuntimeConfig,
      primaryServiceProxy: ClassicRef,
      weatherService: ClassicRef,
      requestVoltageDeviationThreshold: Double,
      outputConfig: NotifierConfig,
      maybeControllingEm: Option[ActorRef[FlexResponse]],
  ): ActorRef[ParticipantAgent.Request] = {
    val participant = gridAgentContext.toClassic
      .simonaActorOf(
        HpAgent.props(
          environmentRefs.scheduler.toClassic,
          ParticipantInitializeStateData(
            hpInput,
            thermalGrid,
            modelConfiguration,
            primaryServiceProxy,
            Iterable(ActorWeatherService(weatherService)),
            simulationStartDate,
            simulationEndDate,
            resolution,
            requestVoltageDeviationThreshold,
            outputConfig,
            maybeControllingEm,
          ),
          listener.map(_.toClassic),
        ),
        hpInput.getId,
      )
      .toTyped
    introduceAgentToEnvironment(participant)

    participant
  }

  /** Creates a wec agent and determines the needed additional information for
    * later initialization of the agent.
    *
    * @param wecInput
    *   WEC input model to derive information from
    * @param modelConfiguration
    *   User-provided configuration for this specific wec model
    * @param primaryServiceProxy
    *   Reference to the primary data service proxy
    * @param weatherService
    *   Reference to the weather service actor
    * @param simulationStartDate
    *   The simulation time at which the simulation starts
    * @param simulationEndDate
    *   The simulation time at which the simulation ends
    * @param resolution
    *   Frequency of power flow calculations
    * @param requestVoltageDeviationThreshold
    *   Maximum deviation in p.u. of request voltages to be considered equal
    * @param outputConfig
    *   Configuration of the output behavior
    * @param maybeControllingEm
    *   The parent EmAgent, if applicable
    * @return
    *   The [[WecAgent]] 's [[ActorRef]]
    */
  private def buildWec(
      wecInput: WecInput,
      modelConfiguration: WecRuntimeConfig,
      primaryServiceProxy: ClassicRef,
      weatherService: ClassicRef,
      simulationStartDate: ZonedDateTime,
      simulationEndDate: ZonedDateTime,
      resolution: Long,
      requestVoltageDeviationThreshold: Double,
      outputConfig: NotifierConfig,
      maybeControllingEm: Option[ActorRef[FlexResponse]],
  ): ActorRef[ParticipantAgent.Request] = {
    val participant = gridAgentContext.toClassic
      .simonaActorOf(
        WecAgent.props(
          environmentRefs.scheduler.toClassic,
          ParticipantInitializeStateData(
            wecInput,
            modelConfiguration,
            primaryServiceProxy,
            Iterable(ActorWeatherService(weatherService)),
            simulationStartDate,
            simulationEndDate,
            resolution,
            requestVoltageDeviationThreshold,
            outputConfig,
            maybeControllingEm,
          ),
          listener.map(_.toClassic),
        ),
        wecInput.getId,
      )
      .toTyped
    introduceAgentToEnvironment(participant)

    participant
  }

  /** Creates a storage agent and determines the needed additional information
    * for later initialization of the agent.
    *
    * @param storageInput
    *   Storage input model to derive information from
    * @param modelConfiguration
    *   User-provided configuration for this specific storage model
    * @param primaryServiceProxy
    *   Reference to the primary data service proxy
    * @param simulationStartDate
    *   The simulation time at which the simulation starts
    * @param simulationEndDate
    *   The simulation time at which the simulation ends
    * @param resolution
    *   Frequency of power flow calculations
    * @param requestVoltageDeviationThreshold
    *   Maximum deviation in p.u. of request voltages to be considered equal
    * @param outputConfig
    *   Configuration of the output behavior
    * @param maybeControllingEm
    *   The parent EmAgent, if applicable
    * @return
    *   The [[StorageAgent]] 's [[ActorRef]]
    */
  private def buildStorage(
      storageInput: StorageInput,
      modelConfiguration: StorageRuntimeConfig,
      primaryServiceProxy: ClassicRef,
      simulationStartDate: ZonedDateTime,
      simulationEndDate: ZonedDateTime,
      resolution: Long,
      requestVoltageDeviationThreshold: Double,
      outputConfig: NotifierConfig,
      maybeControllingEm: Option[ActorRef[FlexResponse]] = None,
  ): ActorRef[ParticipantAgent.Request] = {
    val participant = gridAgentContext.toClassic
      .simonaActorOf(
        StorageAgent.props(
          environmentRefs.scheduler.toClassic,
          ParticipantInitializeStateData(
            storageInput,
            modelConfiguration,
            primaryServiceProxy,
            None,
            simulationStartDate,
            simulationEndDate,
            resolution,
            requestVoltageDeviationThreshold,
            outputConfig,
            maybeControllingEm,
          ),
          listener.map(_.toClassic),
        ),
        storageInput.getId,
      )
      .toTyped
    introduceAgentToEnvironment(participant)

    participant
  }

  /** Builds an [[EmAgent]] from given input
    *
    * @param emInput
    *   The input model
    * @param modelConfiguration
    *   Runtime configuration for the agent
    * @param outputConfig
    *   Configuration for output notification
    * @param maybeControllingEm
    *   The parent EmAgent, if applicable
    * @return
    *   The [[EmAgent]] 's [[ActorRef]]
    */
  private def buildEm(
      emInput: EmInput,
      modelConfiguration: EmRuntimeConfig,
      outputConfig: NotifierConfig,
      maybeControllingEm: Option[ActorRef[FlexResponse]],
  ): ActorRef[FlexResponse] =
    gridAgentContext.spawn(
      EmAgent(
        emInput,
        modelConfiguration,
        outputConfig,
        emInput.getControlStrategy,
        simulationStartDate,
        maybeControllingEm.toRight(
          environmentRefs.scheduler
        ),
        listener,
      ),
      actorName(classOf[EmAgent.type], emInput.getId),
    )

  /** Introduces the given agent to scheduler
    *
    * @param actorRef
    *   Reference to the actor to add to the environment
    */
  private def introduceAgentToEnvironment(
      actorRef: ActorRef[ParticipantAgent.Request]
  ): Unit = {
    gridAgentContext.watch(actorRef)
    environmentRefs.scheduler ! ScheduleActivation(
      actorRef.toClassic.toTyped,
      INIT_SIM_TICK,
    )
  }

}<|MERGE_RESOLUTION|>--- conflicted
+++ resolved
@@ -30,12 +30,9 @@
   ParticipantAgent,
   ParticipantAgentInit,
 }
+import edu.ie3.simona.config.OutputConfig.ParticipantOutputConfig
 import edu.ie3.simona.config.RuntimeConfig._
-<<<<<<< HEAD
-import edu.ie3.simona.config.OutputConfig.ParticipantOutputConfig
-=======
 import edu.ie3.simona.config.SimonaConfig
->>>>>>> 1d8b1224
 import edu.ie3.simona.config.SimonaConfig.AssetConfigs
 import edu.ie3.simona.event.ResultEvent
 import edu.ie3.simona.event.notifier.NotifierConfig
@@ -202,12 +199,8 @@
     */
   private def buildParticipantToActorRef(
       participantsConfig: Participant,
-<<<<<<< HEAD
-      outputConfig: AssetConfigs[ParticipantOutputConfig],
-=======
       emAgents: Map[UUID, ActorRef[FlexResponse]],
       outputConfigUtil: OutputConfigUtil,
->>>>>>> 1d8b1224
       participants: Vector[SystemParticipantInput],
       thermalIslandGridsByBusId: Map[UUID, ThermalGrid],
       environmentRefs: EnvironmentRefs,
@@ -216,22 +209,6 @@
      * phase */
     val participantConfigUtil =
       ConfigUtil.ParticipantConfigUtil(participantsConfig)
-<<<<<<< HEAD
-    val outputConfigUtil =
-      ConfigUtil.OutputConfigUtil.participants(outputConfig)
-
-    // ems that control at least one participant directly
-    val firstLevelEms = participants.flatMap {
-      _.getControllingEm.toScala.map(em => em.getUuid -> em)
-    }.toMap
-
-    val allEms = buildEmsRecursively(
-      participantConfigUtil,
-      outputConfigUtil,
-      firstLevelEms,
-    )
-=======
->>>>>>> 1d8b1224
 
     participants
       .map { participant =>
