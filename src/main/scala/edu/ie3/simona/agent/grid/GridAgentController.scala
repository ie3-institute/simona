--- conflicted
+++ resolved
@@ -39,28 +39,17 @@
 import edu.ie3.simona.event.ResultEvent
 import edu.ie3.simona.event.notifier.NotifierConfig
 import edu.ie3.simona.exceptions.agent.GridAgentInitializationException
+import edu.ie3.simona.ontology.messages.SchedulerMessage.ScheduleActivation
 import edu.ie3.simona.ontology.messages.flex.FlexibilityMessage.FlexResponse
-import edu.ie3.simona.ontology.messages.SchedulerMessage
-import edu.ie3.simona.ontology.messages.SchedulerMessage.ScheduleActivation
 import edu.ie3.simona.util.ConfigUtil
 import edu.ie3.simona.util.ConfigUtil._
 import edu.ie3.simona.util.SimonaConstants.INIT_SIM_TICK
-<<<<<<< HEAD
 import edu.ie3.util.quantities.QuantityUtils.RichQuantityDouble
 import org.apache.pekko.actor.typed.ActorRef
-import org.apache.pekko.actor.typed.scaladsl.adapter.{
-  ClassicActorContextOps,
-  ClassicActorRefOps,
-  TypedActorRefOps,
-}
+import org.apache.pekko.actor.typed.scaladsl.adapter._
 import org.apache.pekko.actor.{ActorContext, ActorRef => ClassicActorRef}
 import org.apache.pekko.event.LoggingAdapter
 import org.locationtech.jts.geom.{Coordinate, GeometryFactory}
-=======
-import org.apache.pekko.actor.typed.scaladsl.adapter.{ClassicActorRefOps, _}
-import org.apache.pekko.actor.{ActorContext, ActorRef}
-import org.apache.pekko.event.LoggingAdapter
->>>>>>> eef9c8ff
 
 import java.time.ZonedDateTime
 import java.util.UUID
@@ -859,7 +848,7 @@
   ): ClassicActorRef =
     gridAgentContext.simonaActorOf(
       StorageAgent.props(
-        environmentRefs.scheduler,
+        environmentRefs.scheduler.toClassic,
         ParticipantInitializeStateData(
           storageInput,
           modelConfiguration,
@@ -905,7 +894,7 @@
           .getOrElse("PRIORITIZED"),
         simulationStartDate,
         maybeParentEm.toRight(
-          environmentRefs.scheduler.toTyped[SchedulerMessage]
+          environmentRefs.scheduler
         ),
         rootEmConfig,
         listener.map(_.toTyped[ResultEvent]),
