--- conflicted
+++ resolved
@@ -9,26 +9,17 @@
 import akka.actor.{ActorContext, ActorRef}
 import akka.event.LoggingAdapter
 import com.typesafe.scalalogging.LazyLogging
-<<<<<<< HEAD
-import edu.ie3.datamodel.models.input.container.{SubGridContainer, ThermalGrid}
-=======
 import edu.ie3.datamodel.models.input.container.{
   SubGridContainer,
   SystemParticipants
 }
->>>>>>> 68486ac4
+import edu.ie3.datamodel.models.input.container.ThermalGrid
 import edu.ie3.datamodel.models.input.system._
 import edu.ie3.simona.actor.SimonaActorNaming._
 import edu.ie3.simona.agent.EnvironmentRefs
 import edu.ie3.simona.agent.participant.data.Data.PrimaryData
-<<<<<<< HEAD
-import edu.ie3.simona.agent.participant.data.Data.PrimaryData.{
-  ApparentPower,
-  ApparentPowerAndHeat
-}
-=======
 import edu.ie3.simona.agent.participant.data.Data.PrimaryData.ApparentPower
->>>>>>> 68486ac4
+import edu.ie3.simona.agent.participant.data.Data.PrimaryData.ApparentPowerAndHeat
 import edu.ie3.simona.agent.participant.data.secondary.SecondaryDataService.{
   ActorEvMovementsService,
   ActorWeatherService
@@ -45,20 +36,13 @@
 import edu.ie3.simona.agent.participant.wec.WecAgent
 import edu.ie3.simona.config.SimonaConfig
 import edu.ie3.simona.config.SimonaConfig._
-<<<<<<< HEAD
 import edu.ie3.simona.event.notifier.NotifierConfig
-=======
-import edu.ie3.simona.event.notifier.ParticipantNotifierConfig
->>>>>>> 68486ac4
 import edu.ie3.simona.exceptions.agent.GridAgentInitializationException
 import edu.ie3.simona.ontology.messages.SchedulerMessage.ScheduleTriggerMessage
 import edu.ie3.simona.ontology.trigger.Trigger.InitializeParticipantAgentTrigger
 import edu.ie3.simona.util.ConfigUtil
 import edu.ie3.simona.util.ConfigUtil._
-<<<<<<< HEAD
-=======
 import edu.ie3.simona.agent.participant.storage.StorageAgent
->>>>>>> 68486ac4
 
 import java.time.ZonedDateTime
 import java.util.UUID
@@ -150,12 +134,7 @@
                 curSysPart
               ) =>
             curSysPart match {
-              case entity @ (_: BmInput | _: ChpInput | _: EvInput |
-<<<<<<< HEAD
-                  _: StorageInput) =>
-=======
-                  _: HpInput) =>
->>>>>>> 68486ac4
+              case entity @ (_: BmInput | _: ChpInput | _: EvInput) =>
                 (
                   notProcessedElements + entity.getClass.getSimpleName,
                   availableSystemParticipants
@@ -209,13 +188,9 @@
   private def buildParticipantToActorRef(
       participantsConfig: SimonaConfig.Simona.Runtime.Participant,
       outputConfig: SimonaConfig.Simona.Output.Participant,
-<<<<<<< HEAD
-      participants: Vector[SystemParticipantInput],
-      thermalIslandGridsByBusId: Map[UUID, ThermalGrid],
-=======
       allParticipants: SystemParticipants,
       filteredParticipants: Vector[SystemParticipantInput],
->>>>>>> 68486ac4
+      thermalIslandGridsByBusId: Map[UUID, ThermalGrid],
       environmentRefs: EnvironmentRefs
   ): Map[UUID, Set[ActorRef]] = {
     /* Prepare the config util for the participant models, which (possibly) utilizes as map to speed up the initialization
@@ -353,7 +328,7 @@
         outputConfigUtil.getOrDefault(NotifierIdentifier.Evcs),
         maybeEmAgent
       )
-<<<<<<< HEAD
+
     case hpInput: HpInput =>
       thermalIslandGridsByBusId.get(hpInput.getThermalBus.getUuid) match {
         case Some(thermalGrid) =>
@@ -374,7 +349,6 @@
             s"Unable to find thermal island grid for heat pump '${hpInput.getUuid}' with thermal bus '${hpInput.getThermalBus.getUuid}'."
           )
       }
-=======
 
     case emInput: EmInput =>
       buildEm(
@@ -404,7 +378,6 @@
         maybeEmAgent
       )
 
->>>>>>> 68486ac4
     case input: SystemParticipantInput =>
       throw new NotImplementedError(
         s"Building ${input.getClass.getSimpleName} is not implemented, yet."
@@ -851,7 +824,7 @@
       simulationEndDate: ZonedDateTime,
       resolution: Long,
       requestVoltageDeviationThreshold: Double,
-      outputConfig: ParticipantNotifierConfig,
+      outputConfig: NotifierConfig,
       maybeEmAgent: Option[ActorRef]
   ): (
       ActorRef,
@@ -908,10 +881,10 @@
       primaryServiceProxy: ActorRef,
       weatherService: ActorRef,
       requestVoltageDeviationThreshold: Double,
-      outputConfig: ParticipantNotifierConfig,
+      outputConfig: NotifierConfig,
       emParticipantMap: Map[UUID, SystemParticipantInput],
       participantConfigUtil: ConfigUtil.ParticipantConfigUtil,
-      outputConfigUtil: BaseOutputConfigUtil
+      outputConfigUtil: OutputConfigUtil
   ): (
       ActorRef,
       EmAgentInitializeStateData
@@ -939,6 +912,7 @@
           participantConfigUtil,
           outputConfigUtil,
           sp,
+          Map.empty[UUID, ThermalGrid],
           environmentRefs,
           emParticipantMap,
           Some(emAgentRef)
