--- conflicted
+++ resolved
@@ -17,15 +17,11 @@
 import edu.ie3.datamodel.models.input.system.characteristic.CosPhiFixed
 import edu.ie3.datamodel.models.input.{AssetInput, NodeInput}
 import edu.ie3.datamodel.models.voltagelevels.GermanVoltageLevelUtils
-import edu.ie3.simona.actor.SimonaActorNaming
 import edu.ie3.simona.actor.SimonaActorNaming._
 import edu.ie3.simona.agent.EnvironmentRefs
-<<<<<<< HEAD
 import edu.ie3.simona.agent.em.EmAgent
 import edu.ie3.simona.agent.em.EmAgent.EmMessage
-=======
 import edu.ie3.simona.agent.participant.ParticipantAgent.ParticipantMessage
->>>>>>> 5cf53d0d
 import edu.ie3.simona.agent.participant.data.secondary.SecondaryDataService.{
   ActorEvMovementsService,
   ActorWeatherService,
@@ -47,24 +43,13 @@
 import edu.ie3.simona.util.ConfigUtil
 import edu.ie3.simona.util.ConfigUtil._
 import edu.ie3.simona.util.SimonaConstants.INIT_SIM_TICK
-<<<<<<< HEAD
 import edu.ie3.util.quantities.QuantityUtils.RichQuantityDouble
 import org.apache.pekko.actor.typed.ActorRef
+import org.apache.pekko.actor.typed.scaladsl.ActorContext
 import org.apache.pekko.actor.typed.scaladsl.adapter._
-import org.apache.pekko.actor.{ActorContext, ActorRef => ClassicActorRef}
-import org.apache.pekko.event.LoggingAdapter
+import org.apache.pekko.actor.{ActorRef => ClassicRef}
 import org.locationtech.jts.geom.{Coordinate, GeometryFactory}
-=======
-import org.apache.pekko.actor.typed.ActorRef
-import org.apache.pekko.actor.typed.scaladsl.ActorContext
-import org.apache.pekko.actor.typed.scaladsl.adapter.{
-  ClassicActorRefOps,
-  TypedActorContextOps,
-  TypedActorRefOps,
-}
-import org.apache.pekko.actor.{ActorRef => ClassicRef}
 import org.slf4j.Logger
->>>>>>> 5cf53d0d
 
 import java.time.ZonedDateTime
 import java.util.UUID
@@ -102,22 +87,13 @@
     rootEmConfig: Option[SimonaConfig.Simona.Runtime.RootEm],
     outputConfig: SimonaConfig.Simona.Output.Participant,
     resolution: Long,
-<<<<<<< HEAD
-    listener: Iterable[ClassicActorRef],
-    log: LoggingAdapter,
-=======
     listener: Iterable[ActorRef[ResultEvent]],
     log: Logger,
->>>>>>> 5cf53d0d
 ) extends LazyLogging {
   def buildSystemParticipants(
       subGridContainer: SubGridContainer,
       thermalIslandGridsByBusId: Map[UUID, ThermalGrid],
-<<<<<<< HEAD
-  ): Map[UUID, Set[ClassicActorRef]] = {
-=======
   ): Map[UUID, Set[ActorRef[ParticipantMessage]]] = {
->>>>>>> 5cf53d0d
 
     val systemParticipants =
       filterSysParts(subGridContainer, environmentRefs)
@@ -226,13 +202,9 @@
       filteredParticipants: Vector[SystemParticipantInput],
       thermalIslandGridsByBusId: Map[UUID, ThermalGrid],
       environmentRefs: EnvironmentRefs,
-<<<<<<< HEAD
       rootEmConfig: Option[SimonaConfig.Simona.Runtime.RootEm],
       subGrid: Int,
-  ): Map[UUID, Set[ClassicActorRef]] = {
-=======
   ): Map[UUID, Set[ActorRef[ParticipantMessage]]] = {
->>>>>>> 5cf53d0d
     /* Prepare the config util for the participant models, which (possibly) utilizes as map to speed up the initialization
      * phase */
     val participantConfigUtil =
@@ -337,13 +309,8 @@
         introduceAgentToEnvironment(actorRef)
         // return uuid to actorRef
         node.getUuid -> actorRef
-<<<<<<< HEAD
       }
-      .toSet[(UUID, ClassicActorRef)]
-=======
-      })
       .toSet[(UUID, ActorRef[ParticipantMessage])]
->>>>>>> 5cf53d0d
       .groupMap(entry => entry._1)(entry => entry._2)
   }
 
@@ -381,13 +348,9 @@
       participantInputModel: SystemParticipantInput,
       thermalIslandGridsByBusId: Map[UUID, ThermalGrid],
       environmentRefs: EnvironmentRefs,
-<<<<<<< HEAD
       participantEmMap: Map[UUID, SystemParticipantInput],
       maybeParentEm: Option[ActorRef[FlexResponse]] = None,
-  ): ClassicActorRef = participantInputModel match {
-=======
   ): ActorRef[ParticipantMessage] = participantInputModel match {
->>>>>>> 5cf53d0d
     case input: FixedFeedInInput =>
       buildFixedFeedIn(
         input,
@@ -522,34 +485,13 @@
   private def buildFixedFeedIn(
       fixedFeedInInput: FixedFeedInInput,
       modelConfiguration: FixedFeedInRuntimeConfig,
-<<<<<<< HEAD
-      primaryServiceProxy: ClassicActorRef,
-=======
       primaryServiceProxy: ClassicRef,
->>>>>>> 5cf53d0d
       simulationStartDate: ZonedDateTime,
       simulationEndDate: ZonedDateTime,
       resolution: Long,
       requestVoltageDeviationThreshold: Double,
       outputConfig: NotifierConfig,
-<<<<<<< HEAD
       maybeParentEm: Option[ActorRef[FlexResponse]] = None,
-  ): ClassicActorRef =
-    gridAgentContext.simonaActorOf(
-      FixedFeedInAgent.props(
-        environmentRefs.scheduler.toClassic,
-        ParticipantInitializeStateData(
-          fixedFeedInInput,
-          modelConfiguration,
-          primaryServiceProxy,
-          Iterable.empty,
-          simulationStartDate,
-          simulationEndDate,
-          resolution,
-          requestVoltageDeviationThreshold,
-          outputConfig,
-          maybeParentEm,
-=======
   ): ActorRef[ParticipantMessage] =
     gridAgentContext.toClassic
       .simonaActorOf(
@@ -565,9 +507,9 @@
             resolution,
             requestVoltageDeviationThreshold,
             outputConfig,
+            maybeParentEm,
           ),
           listener.map(_.toClassic),
->>>>>>> 5cf53d0d
         ),
         fixedFeedInInput.getId,
       )
@@ -600,34 +542,13 @@
   private def buildLoad(
       loadInput: LoadInput,
       modelConfiguration: LoadRuntimeConfig,
-<<<<<<< HEAD
-      primaryServiceProxy: ClassicActorRef,
-=======
       primaryServiceProxy: ClassicRef,
->>>>>>> 5cf53d0d
       simulationStartDate: ZonedDateTime,
       simulationEndDate: ZonedDateTime,
       resolution: Long,
       requestVoltageDeviationThreshold: Double,
       outputConfig: NotifierConfig,
-<<<<<<< HEAD
       maybeParentEm: Option[ActorRef[FlexResponse]] = None,
-  ): ClassicActorRef =
-    gridAgentContext.simonaActorOf(
-      LoadAgent.props(
-        environmentRefs.scheduler.toClassic,
-        ParticipantInitializeStateData(
-          loadInput,
-          modelConfiguration,
-          primaryServiceProxy,
-          Iterable.empty,
-          simulationStartDate,
-          simulationEndDate,
-          resolution,
-          requestVoltageDeviationThreshold,
-          outputConfig,
-          maybeParentEm,
-=======
   ): ActorRef[ParticipantMessage] =
     gridAgentContext.toClassic
       .simonaActorOf(
@@ -643,9 +564,9 @@
             resolution,
             requestVoltageDeviationThreshold,
             outputConfig,
+            maybeParentEm,
           ),
           listener.map(_.toClassic),
->>>>>>> 5cf53d0d
         ),
         loadInput.getId,
       )
@@ -680,36 +601,14 @@
   private def buildPv(
       pvInput: PvInput,
       modelConfiguration: PvRuntimeConfig,
-<<<<<<< HEAD
-      primaryServiceProxy: ClassicActorRef,
-      weatherService: ClassicActorRef,
-=======
       primaryServiceProxy: ClassicRef,
       weatherService: ClassicRef,
->>>>>>> 5cf53d0d
       simulationStartDate: ZonedDateTime,
       simulationEndDate: ZonedDateTime,
       resolution: Long,
       requestVoltageDeviationThreshold: Double,
       outputConfig: NotifierConfig,
-<<<<<<< HEAD
       maybeParentEm: Option[ActorRef[FlexResponse]] = None,
-  ): ClassicActorRef =
-    gridAgentContext.simonaActorOf(
-      PvAgent.props(
-        environmentRefs.scheduler.toClassic,
-        ParticipantInitializeStateData(
-          pvInput,
-          modelConfiguration,
-          primaryServiceProxy,
-          Iterable(ActorWeatherService(weatherService)),
-          simulationStartDate,
-          simulationEndDate,
-          resolution,
-          requestVoltageDeviationThreshold,
-          outputConfig,
-          maybeParentEm,
-=======
   ): ActorRef[ParticipantMessage] =
     gridAgentContext.toClassic
       .simonaActorOf(
@@ -725,9 +624,9 @@
             resolution,
             requestVoltageDeviationThreshold,
             outputConfig,
+            maybeParentEm,
           ),
           listener.map(_.toClassic),
->>>>>>> 5cf53d0d
         ),
         pvInput.getId,
       )
@@ -762,42 +661,14 @@
   private def buildEvcs(
       evcsInput: EvcsInput,
       modelConfiguration: EvcsRuntimeConfig,
-<<<<<<< HEAD
-      primaryServiceProxy: ClassicActorRef,
-      evMovementsService: ClassicActorRef,
-=======
       primaryServiceProxy: ClassicRef,
       evMovementsService: ClassicRef,
->>>>>>> 5cf53d0d
       simulationStartDate: ZonedDateTime,
       simulationEndDate: ZonedDateTime,
       resolution: Long,
       requestVoltageDeviationThreshold: Double,
       outputConfig: NotifierConfig,
-<<<<<<< HEAD
       maybeParentEm: Option[ActorRef[FlexResponse]] = None,
-  ): ClassicActorRef =
-    gridAgentContext.simonaActorOf(
-      EvcsAgent.props(
-        environmentRefs.scheduler.toClassic,
-        ParticipantInitializeStateData(
-          evcsInput,
-          modelConfiguration,
-          primaryServiceProxy,
-          Iterable(
-            ActorEvMovementsService(
-              evMovementsService
-            )
-          ),
-          simulationStartDate,
-          simulationEndDate,
-          resolution,
-          requestVoltageDeviationThreshold,
-          outputConfig,
-          maybeParentEm,
-        ),
-        listener,
-=======
   ): ActorRef[ParticipantMessage] =
     gridAgentContext.toClassic
       .simonaActorOf(
@@ -817,10 +688,10 @@
             resolution,
             requestVoltageDeviationThreshold,
             outputConfig,
+            maybeParentEm,
           ),
           listener.map(_.toClassic),
         )
->>>>>>> 5cf53d0d
       )
       .toTyped
 
@@ -849,33 +720,11 @@
       hpInput: HpInput,
       thermalGrid: ThermalGrid,
       modelConfiguration: HpRuntimeConfig,
-<<<<<<< HEAD
-      primaryServiceProxy: ClassicActorRef,
-      weatherService: ClassicActorRef,
-      requestVoltageDeviationThreshold: Double,
-      outputConfig: NotifierConfig,
-      maybeParentEm: Option[ActorRef[FlexResponse]] = None,
-  ): ClassicActorRef =
-    gridAgentContext.simonaActorOf(
-      HpAgent.props(
-        environmentRefs.scheduler.toClassic,
-        ParticipantInitializeStateData(
-          hpInput,
-          thermalGrid,
-          modelConfiguration,
-          primaryServiceProxy,
-          Iterable(ActorWeatherService(weatherService)),
-          simulationStartDate,
-          simulationEndDate,
-          resolution,
-          requestVoltageDeviationThreshold,
-          outputConfig,
-          maybeParentEm,
-=======
       primaryServiceProxy: ClassicRef,
       weatherService: ClassicRef,
       requestVoltageDeviationThreshold: Double,
       outputConfig: NotifierConfig,
+      maybeParentEm: Option[ActorRef[FlexResponse]] = None,
   ): ActorRef[ParticipantMessage] =
     gridAgentContext.toClassic
       .simonaActorOf(
@@ -892,9 +741,9 @@
             resolution,
             requestVoltageDeviationThreshold,
             outputConfig,
+            maybeParentEm,
           ),
           listener.map(_.toClassic),
->>>>>>> 5cf53d0d
         ),
         hpInput.getId,
       )
@@ -929,36 +778,14 @@
   private def buildWec(
       wecInput: WecInput,
       modelConfiguration: WecRuntimeConfig,
-<<<<<<< HEAD
-      primaryServiceProxy: ClassicActorRef,
-      weatherService: ClassicActorRef,
-=======
       primaryServiceProxy: ClassicRef,
       weatherService: ClassicRef,
->>>>>>> 5cf53d0d
       simulationStartDate: ZonedDateTime,
       simulationEndDate: ZonedDateTime,
       resolution: Long,
       requestVoltageDeviationThreshold: Double,
       outputConfig: NotifierConfig,
-<<<<<<< HEAD
       maybeParentEm: Option[ActorRef[FlexResponse]] = None,
-  ): ClassicActorRef =
-    gridAgentContext.simonaActorOf(
-      WecAgent.props(
-        environmentRefs.scheduler.toClassic,
-        ParticipantInitializeStateData(
-          wecInput,
-          modelConfiguration,
-          primaryServiceProxy,
-          Iterable(ActorWeatherService(weatherService)),
-          simulationStartDate,
-          simulationEndDate,
-          resolution,
-          requestVoltageDeviationThreshold,
-          outputConfig,
-          maybeParentEm,
-=======
   ): ActorRef[ParticipantMessage] =
     gridAgentContext.toClassic
       .simonaActorOf(
@@ -974,9 +801,9 @@
             resolution,
             requestVoltageDeviationThreshold,
             outputConfig,
+            maybeParentEm,
           ),
           listener.map(_.toClassic),
->>>>>>> 5cf53d0d
         ),
         wecInput.getId,
       )
@@ -1013,9 +840,9 @@
           environmentRefs.scheduler
         ),
         rootEmConfig,
-        listener.map(_.toTyped[ResultEvent]),
+        listener,
       ),
-      SimonaActorNaming.actorName(classOf[EmAgent.type], emInput.getId),
+      actorName(classOf[EmAgent.type], emInput.getId),
     )
 
   /** Introduces the given agent to scheduler
@@ -1024,11 +851,7 @@
     *   Reference to the actor to add to the environment
     */
   private def introduceAgentToEnvironment(
-<<<<<<< HEAD
-      actorRef: ClassicActorRef
-=======
       actorRef: ActorRef[ParticipantMessage]
->>>>>>> 5cf53d0d
   ): Unit = {
     gridAgentContext.watch(actorRef)
     environmentRefs.scheduler ! ScheduleActivation(
