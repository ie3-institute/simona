--- conflicted
+++ resolved
@@ -342,7 +342,6 @@
       resolution: Long,
       requestVoltageDeviationThreshold: Double,
       outputConfig: NotifierConfig
-<<<<<<< HEAD
   ): ActorRef[ParticipantMessage] =
     gridAgentContext
       .simonaActorOf(
@@ -352,7 +351,7 @@
             fixedFeedInInput,
             modelConfiguration,
             primaryServiceProxy,
-            None,
+            Iterable.empty,
             simulationStartDate,
             simulationEndDate,
             resolution,
@@ -360,22 +359,6 @@
             outputConfig
           ),
           listener.map(_.toClassic)
-=======
-  ): ActorRef =
-    gridAgentContext.simonaActorOf(
-      FixedFeedInAgent.props(
-        environmentRefs.scheduler,
-        ParticipantInitializeStateData(
-          fixedFeedInInput,
-          modelConfiguration,
-          primaryServiceProxy,
-          Iterable.empty,
-          simulationStartDate,
-          simulationEndDate,
-          resolution,
-          requestVoltageDeviationThreshold,
-          outputConfig
->>>>>>> 48fde60f
         ),
         fixedFeedInInput.getId
       )
@@ -412,7 +395,6 @@
       resolution: Long,
       requestVoltageDeviationThreshold: Double,
       outputConfig: NotifierConfig
-<<<<<<< HEAD
   ): ActorRef[ParticipantMessage] =
     gridAgentContext
       .simonaActorOf(
@@ -422,7 +404,7 @@
             loadInput,
             modelConfiguration,
             primaryServiceProxy,
-            None,
+            Iterable.empty,
             simulationStartDate,
             simulationEndDate,
             resolution,
@@ -430,22 +412,6 @@
             outputConfig
           ),
           listener.map(_.toClassic)
-=======
-  ): ActorRef =
-    gridAgentContext.simonaActorOf(
-      LoadAgent.props(
-        environmentRefs.scheduler,
-        ParticipantInitializeStateData(
-          loadInput,
-          modelConfiguration,
-          primaryServiceProxy,
-          Iterable.empty,
-          simulationStartDate,
-          simulationEndDate,
-          resolution,
-          requestVoltageDeviationThreshold,
-          outputConfig
->>>>>>> 48fde60f
         ),
         loadInput.getId
       )
@@ -485,7 +451,6 @@
       resolution: Long,
       requestVoltageDeviationThreshold: Double,
       outputConfig: NotifierConfig
-<<<<<<< HEAD
   ): ActorRef[ParticipantMessage] =
     gridAgentContext
       .simonaActorOf(
@@ -495,7 +460,7 @@
             pvInput,
             modelConfiguration,
             primaryServiceProxy,
-            Some(Vector(ActorWeatherService(weatherService))),
+            Iterable(ActorWeatherService(weatherService)),
             simulationStartDate,
             simulationEndDate,
             resolution,
@@ -503,22 +468,6 @@
             outputConfig
           ),
           listener.map(_.toClassic)
-=======
-  ): ActorRef =
-    gridAgentContext.simonaActorOf(
-      PvAgent.props(
-        environmentRefs.scheduler,
-        ParticipantInitializeStateData(
-          pvInput,
-          modelConfiguration,
-          primaryServiceProxy,
-          Iterable(ActorWeatherService(weatherService)),
-          simulationStartDate,
-          simulationEndDate,
-          resolution,
-          requestVoltageDeviationThreshold,
-          outputConfig
->>>>>>> 48fde60f
         ),
         pvInput.getId
       )
@@ -558,15 +507,7 @@
       resolution: Long,
       requestVoltageDeviationThreshold: Double,
       outputConfig: NotifierConfig
-<<<<<<< HEAD
-  ): ActorRef[ParticipantMessage] = {
-    val sources = Some(
-      Vector(
-        ActorEvMovementsService(
-          evMovementsService
-        )
-      )
-    )
+  ): ActorRef[ParticipantMessage] =
     gridAgentContext
       .simonaActorOf(
         EvcsAgent.props(
@@ -575,7 +516,11 @@
             evcsInput,
             modelConfiguration,
             primaryServiceProxy,
-            sources,
+            Iterable(
+              ActorEvMovementsService(
+                evMovementsService
+              )
+            ),
             simulationStartDate,
             simulationEndDate,
             resolution,
@@ -586,31 +531,6 @@
         )
       )
       .toTyped
-  }
-=======
-  ): ActorRef =
-    gridAgentContext.simonaActorOf(
-      EvcsAgent.props(
-        environmentRefs.scheduler,
-        ParticipantInitializeStateData(
-          evcsInput,
-          modelConfiguration,
-          primaryServiceProxy,
-          Iterable(
-            ActorEvMovementsService(
-              evMovementsService
-            )
-          ),
-          simulationStartDate,
-          simulationEndDate,
-          resolution,
-          requestVoltageDeviationThreshold,
-          outputConfig
-        ),
-        listener
-      )
-    )
->>>>>>> 48fde60f
 
   /** Builds an [[HpAgent]] from given input
     * @param hpInput
@@ -638,7 +558,6 @@
       weatherService: classicRef,
       requestVoltageDeviationThreshold: Double,
       outputConfig: NotifierConfig
-<<<<<<< HEAD
   ): ActorRef[ParticipantMessage] =
     gridAgentContext
       .simonaActorOf(
@@ -649,7 +568,7 @@
             thermalGrid,
             modelConfiguration,
             primaryServiceProxy,
-            Some(Vector(ActorWeatherService(weatherService))),
+            Iterable(ActorWeatherService(weatherService)),
             simulationStartDate,
             simulationEndDate,
             resolution,
@@ -657,23 +576,6 @@
             outputConfig
           ),
           listener.map(_.toClassic)
-=======
-  ): ActorRef =
-    gridAgentContext.simonaActorOf(
-      HpAgent.props(
-        environmentRefs.scheduler,
-        ParticipantInitializeStateData(
-          hpInput,
-          thermalGrid,
-          modelConfiguration,
-          primaryServiceProxy,
-          Iterable(ActorWeatherService(weatherService)),
-          simulationStartDate,
-          simulationEndDate,
-          resolution,
-          requestVoltageDeviationThreshold,
-          outputConfig
->>>>>>> 48fde60f
         ),
         hpInput.getId
       )
@@ -713,7 +615,6 @@
       resolution: Long,
       requestVoltageDeviationThreshold: Double,
       outputConfig: NotifierConfig
-<<<<<<< HEAD
   ): ActorRef[ParticipantMessage] =
     gridAgentContext
       .simonaActorOf(
@@ -723,7 +624,7 @@
             wecInput,
             modelConfiguration,
             primaryServiceProxy,
-            Some(Vector(ActorWeatherService(weatherService))),
+            Iterable(ActorWeatherService(weatherService)),
             simulationStartDate,
             simulationEndDate,
             resolution,
@@ -731,22 +632,6 @@
             outputConfig
           ),
           listener.map(_.toClassic)
-=======
-  ): ActorRef =
-    gridAgentContext.simonaActorOf(
-      WecAgent.props(
-        environmentRefs.scheduler,
-        ParticipantInitializeStateData(
-          wecInput,
-          modelConfiguration,
-          primaryServiceProxy,
-          Iterable(ActorWeatherService(weatherService)),
-          simulationStartDate,
-          simulationEndDate,
-          resolution,
-          requestVoltageDeviationThreshold,
-          outputConfig
->>>>>>> 48fde60f
         ),
         wecInput.getId
       )
