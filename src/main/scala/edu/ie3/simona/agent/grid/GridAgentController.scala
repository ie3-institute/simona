--- conflicted
+++ resolved
@@ -105,13 +105,9 @@
       outputConfig,
       subGridContainer.getSystemParticipants,
       systemParticipants,
-<<<<<<< HEAD
       thermalIslandGridsByBusId,
-      environmentRefs
-=======
       environmentRefs,
       rootEmConfig
->>>>>>> 04148c33
     )
   }
 
@@ -204,13 +200,9 @@
       outputConfig: SimonaConfig.Simona.Output.Participant,
       allParticipants: SystemParticipants,
       filteredParticipants: Vector[SystemParticipantInput],
-<<<<<<< HEAD
       thermalIslandGridsByBusId: Map[UUID, ThermalGrid],
-      environmentRefs: EnvironmentRefs
-=======
       environmentRefs: EnvironmentRefs,
       rootEmConfig: Option[SimonaConfig.Simona.Runtime.RootEm]
->>>>>>> 04148c33
   ): Map[UUID, Set[ActorRef]] = {
     /* Prepare the config util for the participant models, which (possibly) utilizes as map to speed up the initialization
      * phase */
@@ -269,6 +261,7 @@
         completeEmParticipantMap,
         participantConfigUtil,
         outputConfigUtil,
+        thermalIslandGridsByBusId,
         rootEmConfig = rootEmConfig
       )
 
@@ -415,7 +408,7 @@
             environmentRefs.weather,
             requestVoltageDeviationThreshold,
             outputConfigUtil.getOrDefault(NotifierIdentifier.Hp),
-            maybeEmAgent
+            emAgentHierarchy
           )
         case None =>
           throw new GridAgentInitializationException(
@@ -434,11 +427,8 @@
         emParticipantMap,
         participantConfigUtil,
         outputConfigUtil,
-<<<<<<< HEAD
-        thermalIslandGridsByBusId
-=======
+        thermalIslandGridsByBusId,
         emAgentHierarchy
->>>>>>> 04148c33
       )
 
     case input: StorageInput =>
@@ -499,13 +489,8 @@
       simulationEndDate: ZonedDateTime,
       resolution: Long,
       requestVoltageDeviationThreshold: Double,
-<<<<<<< HEAD
       outputConfig: NotifierConfig,
-      maybeEmAgent: Option[ActorRef]
-=======
-      outputConfig: ParticipantNotifierConfig,
       emAgentHierarchy: Seq[ActorRef] = Seq.empty
->>>>>>> 04148c33
   ): (
       ActorRef,
       ParticipantInitializeStateData[
@@ -574,13 +559,8 @@
       simulationEndDate: ZonedDateTime,
       resolution: Long,
       requestVoltageDeviationThreshold: Double,
-<<<<<<< HEAD
       outputConfig: NotifierConfig,
-      maybeEmAgent: Option[ActorRef]
-=======
-      outputConfig: ParticipantNotifierConfig,
       emAgentHierarchy: Seq[ActorRef] = Seq.empty
->>>>>>> 04148c33
   ): (
       ActorRef,
       ParticipantInitializeStateData[
@@ -651,13 +631,8 @@
       simulationEndDate: ZonedDateTime,
       resolution: Long,
       requestVoltageDeviationThreshold: Double,
-<<<<<<< HEAD
       outputConfig: NotifierConfig,
-      maybeEmAgent: Option[ActorRef]
-=======
-      outputConfig: ParticipantNotifierConfig,
       emAgentHierarchy: Seq[ActorRef] = Seq.empty
->>>>>>> 04148c33
   ): (
       ActorRef,
       ParticipantInitializeStateData[
@@ -727,13 +702,8 @@
       simulationEndDate: ZonedDateTime,
       resolution: Long,
       requestVoltageDeviationThreshold: Double,
-<<<<<<< HEAD
       outputConfig: NotifierConfig,
-      maybeEmAgent: Option[ActorRef]
-=======
-      outputConfig: ParticipantNotifierConfig,
       emAgentHierarchy: Seq[ActorRef] = Seq.empty
->>>>>>> 04148c33
   ): (
       ActorRef,
       ParticipantInitializeStateData[
@@ -777,6 +747,7 @@
   }
 
   /** Builds an [[HpAgent]] from given input
+    *
     * @param hpInput
     *   Input model
     * @param thermalGrid
@@ -791,8 +762,8 @@
     *   Permissible voltage magnitude deviation to consider being equal
     * @param outputConfig
     *   Configuration for output notification
-    * @param maybeEmAgent
-    *   The EmAgent if this participant is em-controlled
+    * @param emAgentHierarchy
+    *   The EmAgent hierarchy from parent EmAgent to root EmAgent
     * @return
     *   A tuple of actor reference and [[ParticipantInitializeStateData]]
     */
@@ -804,7 +775,7 @@
       weatherService: ActorRef,
       requestVoltageDeviationThreshold: Double,
       outputConfig: NotifierConfig,
-      maybeEmAgent: Option[ActorRef]
+      emAgentHierarchy: Seq[ActorRef] = Seq.empty
   ): (
       ActorRef,
       ParticipantInitializeStateData[
@@ -812,28 +783,32 @@
         HpRuntimeConfig,
         ApparentPowerAndHeat
       ]
-  ) = (
-    gridAgentContext.simonaActorOf(
+  ) = {
+    val actor = gridAgentContext.simonaActorOf(
       HpAgent.props(
-        maybeEmAgent.getOrElse(environmentRefs.scheduler),
+        emAgentHierarchy.headOption.getOrElse(environmentRefs.scheduler),
         listener
       ),
       hpInput.getId
-    ),
-    ParticipantInitializeStateData(
-      hpInput,
-      thermalGrid,
-      modelConfiguration,
-      primaryServiceProxy,
-      Some(Vector(ActorWeatherService(weatherService))),
-      simulationStartDate,
-      simulationEndDate,
-      resolution,
-      requestVoltageDeviationThreshold,
-      outputConfig,
-      maybeEmAgent
-    )
-  )
+    )
+    (
+      actor,
+      ParticipantInitializeStateData(
+        hpInput,
+        thermalGrid,
+        modelConfiguration,
+        primaryServiceProxy,
+        Some(Vector(ActorWeatherService(weatherService))),
+        simulationStartDate,
+        simulationEndDate,
+        resolution,
+        requestVoltageDeviationThreshold,
+        outputConfig,
+        emAgentHierarchy.headOption,
+        scheduleTriggerFunc(actor, emAgentHierarchy)
+      )
+    )
+  }
 
   /** Creates a wec agent and determines the needed additional information for
     * later initialization of the agent.
@@ -871,13 +846,8 @@
       simulationEndDate: ZonedDateTime,
       resolution: Long,
       requestVoltageDeviationThreshold: Double,
-<<<<<<< HEAD
       outputConfig: NotifierConfig,
-      maybeEmAgent: Option[ActorRef]
-=======
-      outputConfig: ParticipantNotifierConfig,
       emAgentHierarchy: Seq[ActorRef] = Seq.empty
->>>>>>> 04148c33
   ): (
       ActorRef,
       ParticipantInitializeStateData[
@@ -945,13 +915,8 @@
       simulationEndDate: ZonedDateTime,
       resolution: Long,
       requestVoltageDeviationThreshold: Double,
-<<<<<<< HEAD
       outputConfig: NotifierConfig,
-      maybeEmAgent: Option[ActorRef]
-=======
-      outputConfig: ParticipantNotifierConfig,
       emAgentHierarchy: Seq[ActorRef] = Seq.empty
->>>>>>> 04148c33
   ): (
       ActorRef,
       ParticipantInitializeStateData[
@@ -1014,14 +979,10 @@
       outputConfig: NotifierConfig,
       emParticipantMap: Map[UUID, SystemParticipantInput],
       participantConfigUtil: ConfigUtil.ParticipantConfigUtil,
-<<<<<<< HEAD
       outputConfigUtil: OutputConfigUtil,
-      thermalIslandGridsByBusId: Map[UUID, ThermalGrid]
-=======
-      outputConfigUtil: BaseOutputConfigUtil,
+      thermalIslandGridsByBusId: Map[UUID, ThermalGrid],
       emAgentHierarchy: Seq[ActorRef] = Seq.empty,
       rootEmConfig: Option[SimonaConfig.Simona.Runtime.RootEm] = None
->>>>>>> 04148c33
   ): (
       ActorRef,
       EmAgentInitializeStateData
