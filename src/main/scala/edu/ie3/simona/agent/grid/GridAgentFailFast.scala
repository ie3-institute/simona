/*
 * © 2022. TU Dortmund University,
 * Institute of Energy Systems, Energy Efficiency and Energy Economics,
 * Research group Distribution grid planning and operation
 */

package edu.ie3.simona.agent.grid

import edu.ie3.simona.agent.grid.GridAgentData.GridAgentInitData
import edu.ie3.simona.config.SimonaConfig
import edu.ie3.simona.exceptions.agent.GridAgentInitializationException

import java.util.UUID
import scala.jdk.CollectionConverters._

object GridAgentFailFast {

  def failFast(
      gridAgentInitData: GridAgentInitData,
      simonaConfig: SimonaConfig
  ): Unit = {

    /** Check if there is InitData for superior or inferior GridGates
      */
    if (
      gridAgentInitData.superiorGridGates.isEmpty && gridAgentInitData.inferiorGridGates.isEmpty
    )
      throw new GridAgentInitializationException(
        s"${gridAgentInitData.subGridContainer.getGridName} has neither superior nor inferior grids! This can either " +
          s"be cause by wrong subnetGate information or invalid parametrization of the simulation!"
      )

    /** Check if there exits voltage measurements for transformerControlGroups
      */

    val maybeControlConfig: Option[SimonaConfig.Simona.Control] =
      simonaConfig.simona.control

    val measurementUnits =
      gridAgentInitData.subGridContainer.getRawGrid.getMeasurementUnits.asScala

    val transformerUnits2W =
      gridAgentInitData.subGridContainer.getRawGrid.getTransformer2Ws.asScala

    val transformerUnits3W =
      gridAgentInitData.subGridContainer.getRawGrid.getTransformer3Ws.asScala

    maybeControlConfig.foreach(control =>
        control.transformer.foreach(controlGroup =>
          controlGroup.transformers.map(UUID.fromString).foreach {
            transformer =>
              // Check if transformer is part of subgrid of this GridAgent
              val transformerUnit2W = transformerUnits2W
<<<<<<< HEAD
                .find(element => element.getUuid == transformer)
=======
                .find(_.getUuid == transformer)
>>>>>>> 581d5802
              val transformerUnit3W = transformerUnits3W
                .find(element => element.getUuid == transformer)
              if (transformerUnit2W.isDefined || transformerUnit3W.isDefined) {

                controlGroup.measurements
                  .map(UUID.fromString)
                  .foreach { measurements =>
                    val measurementUnit = measurementUnits
                      .find(element => element.getUuid == measurements)
                      .getOrElse(
                        throw new GridAgentInitializationException(
                          s"${gridAgentInitData.subGridContainer.getGridName} has a transformer control group (${control.transformer.toString}) with a measurement which UUID does not exists in this subnet."
                        )
                      )
                    if (!measurementUnit.getVMag)
                      throw new GridAgentInitializationException(
                        s"${gridAgentInitData.subGridContainer.getGridName}  has a transformer control group (${control.transformer.toString}) with a measurement which does not measure voltage magnitude."
                      )
                  }
              }
          }
        )
      )

  }
}<|MERGE_RESOLUTION|>--- conflicted
+++ resolved
@@ -51,11 +51,7 @@
             transformer =>
               // Check if transformer is part of subgrid of this GridAgent
               val transformerUnit2W = transformerUnits2W
-<<<<<<< HEAD
-                .find(element => element.getUuid == transformer)
-=======
                 .find(_.getUuid == transformer)
->>>>>>> 581d5802
               val transformerUnit3W = transformerUnits3W
                 .find(element => element.getUuid == transformer)
               if (transformerUnit2W.isDefined || transformerUnit3W.isDefined) {
