--- conflicted
+++ resolved
@@ -59,7 +59,6 @@
     }
   }
 
-<<<<<<< HEAD
   /** Case class that holds all received data.
     * @param inferiorGridMap
     *   map: inferior grid to received data
@@ -124,10 +123,7 @@
     }
   }
 
-  /** Data that is send to the [[GridAgent]] directly after startup. It contains
-=======
   /** Data that is sent to the [[GridAgent]] directly after startup. It contains
->>>>>>> 1d9ef418
     * the main information for initialization. This data should include all
     * [[GridAgent]] individual data, for data that is the same for all
     * [[GridAgent]] s please use [[GridAgent.apply()]]
