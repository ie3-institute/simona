/*
 * © 2020. TU Dortmund University,
 * Institute of Energy Systems, Energy Efficiency and Energy Economics,
 * Research group Distribution grid planning and operation
 */

package edu.ie3.simona.agent.grid

import akka.actor.ActorRef
import akka.event.LoggingAdapter
import edu.ie3.datamodel.graph.SubGridGate
import edu.ie3.datamodel.models.input.container.SubGridContainer
import edu.ie3.powerflow.model.PowerFlowResult
import edu.ie3.powerflow.model.PowerFlowResult.SuccessFullPowerFlowResult.ValidNewtonRaphsonPFResult
import edu.ie3.simona.agent.grid.ReceivedValues.{
  ReceivedPowerValues,
  ReceivedSlackVoltageValues
}
import edu.ie3.simona.agent.grid.ReceivedValuesStore.NodeToReceivedPower
import edu.ie3.simona.model.grid.{GridModel, RefSystem}
import edu.ie3.simona.ontology.messages.PowerMessage.{
  FailedPowerFlow,
  PowerResponseMessage,
  ProvideGridPowerMessage,
  ProvidePowerMessage
}

import java.util.UUID

sealed trait GridAgentData

/** Contains all state data of [[GridAgent]]
  */
object GridAgentData {

  /** Initial state data of the [[GridAgent]]
    */
  final case object GridAgentUninitializedData extends GridAgentData

  /** Data that is send to the [[GridAgent]] directly after startup. It contains
    * the main information for initialization. This data should include all
    * [[GridAgent]] individual data, for data that is the same for all
    * [[GridAgent]] s please use [[GridAgent.props()]]
    *
    * @param subGridContainer
    *   raw grid information in the input data format
    * @param subGridGateToActorRef
    *   information on inferior and superior grid connections [[SubGridGate]] s
    *   and [[ActorRef]] s of the corresponding [[GridAgent]] s
    */
  final case class GridAgentInitData(
      subGridContainer: SubGridContainer,
      subGridGateToActorRef: Map[SubGridGate, ActorRef],
      refSystem: RefSystem
  ) extends GridAgentData
      with GridAgentDataHelper {
    override protected val subgridGates: Vector[SubGridGate] =
      subGridGateToActorRef.keys.toVector
    override protected val subgridId: Int = subGridContainer.getSubnet
  }

  /** State data indicating that a power flow has been executed.
    *
    * @param gridAgentBaseData
    *   the base data of the [[GridAgent]]
    * @param powerFlowResult
    *   result of the executed power flow
    * @param pendingRequestAnswers
    *   Set of subgrid numbers of [[GridAgent]]s that don't have their request
    *   answered, yet
    */
  final case class PowerFlowDoneData private (
      gridAgentBaseData: GridAgentBaseData,
      powerFlowResult: PowerFlowResult,
      pendingRequestAnswers: Set[Int]
  ) extends GridAgentData

  object PowerFlowDoneData {
    def apply(
        gridAgentBaseData: GridAgentBaseData,
        powerFlowResult: PowerFlowResult
    ): PowerFlowDoneData = {
      /* Determine the subgrid numbers of all superior grids */
      val superiorSubGrids = gridAgentBaseData.gridEnv.subgridGateToActorRef
<<<<<<< HEAD
        .map { case (subGridGate, _) => subGridGate.getSuperiorNode.getSubnet }
=======
        .map { case (subGridGate, _) => subGridGate.superiorNode.getSubnet }
>>>>>>> b450c521
        .filterNot(_ == gridAgentBaseData.gridEnv.gridModel.subnetNo)
        .toSet
      PowerFlowDoneData(gridAgentBaseData, powerFlowResult, superiorSubGrids)
    }
  }

  /** The base data that is mainly used by the [[GridAgent]]. This data has to
    * be copied several times at several places for each state transition with
    * updated data. So be careful in adding more data on it!
    */
  final case object GridAgentBaseData extends GridAgentData {

    def apply(
        gridModel: GridModel,
        subgridGateToActorRef: Map[SubGridGate, ActorRef],
        nodeToAssetAgents: Map[UUID, Set[ActorRef]],
        superiorGridNodeUuids: Vector[UUID],
        inferiorGridGates: Vector[SubGridGate],
        powerFlowParams: PowerFlowParams,
        log: LoggingAdapter,
        actorName: String
    ): GridAgentBaseData = {

      val currentSweepNo = 0 // initialization is assumed to be always @ sweep 0
      val sweepValueStores: Map[Int, SweepValueStore] = Map
        .empty[
          Int,
          SweepValueStore
        ] // initialization is assumed to be always with no sweep data
      val inferiorGridGateToActorRef = subgridGateToActorRef.filter {
        case (gate, _) => inferiorGridGates.contains(gate)
      }
      GridAgentBaseData(
        GridEnvironment(gridModel, subgridGateToActorRef, nodeToAssetAgents),
        powerFlowParams,
        currentSweepNo,
        ReceivedValuesStore.empty(
          nodeToAssetAgents,
          inferiorGridGateToActorRef,
          superiorGridNodeUuids
        ),
        sweepValueStores,
        log,
        actorName
      )
    }

    /** Constructs a new object of type [[GridAgentBaseData]] with the same data
      * as the provided one but with an empty [[ReceivedValuesStore]], an empty
      * [[SweepValueStore]] map and zero current sweep number.
      *
      * Normally used when a result in the [[DBFSAlgorithm]] has been found
      *
      * @param gridAgentBaseData
      *   the [[GridAgentBaseData]] that should be cleaned
      * @param superiorGridNodeUuids
      *   the unique node ids of the superior grid nodes of this [[GridAgent]]
      * @param inferiorGridGates
      *   the gates with connections to the inferior grids of this [[GridAgent]]
      * @return
      *   a cleaned [[GridAgentBaseData]] object
      */
    def clean(
        gridAgentBaseData: GridAgentBaseData,
        superiorGridNodeUuids: Vector[UUID],
        inferiorGridGates: Vector[SubGridGate]
    ): GridAgentBaseData = {

      gridAgentBaseData.copy(
        receivedValueStore = ReceivedValuesStore.empty(
          gridAgentBaseData.gridEnv.nodeToAssetAgents,
          gridAgentBaseData.gridEnv.subgridGateToActorRef.filter {
            case (gate, _) => inferiorGridGates.contains(gate)
          },
          superiorGridNodeUuids
        ),
        currentSweepNo = 0,
        sweepValueStores = Map.empty[Int, SweepValueStore]
      )

    }

  }

  /** The base aka default data of a [[GridAgent]]. Contains information on the
    * grid, parameters for the power flow calculations, information of the
    * current sweep number needed by [[DBFSAlgorithm]], a value store for
    * received slack and power values from superior and inferior [[GridAgent]] s
    * and [[edu.ie3.simona.agent.participant.ParticipantAgent]] s (== assets).
    *
    * @param gridEnv
    *   the grid environment
    * @param powerFlowParams
    *   power flow configuration parameters
    * @param currentSweepNo
    *   the current sweep number
    * @param receivedValueStore
    *   a value store for received values
    * @param sweepValueStores
    *   a value store for sweep results
    */
  final case class GridAgentBaseData private (
      gridEnv: GridEnvironment,
      powerFlowParams: PowerFlowParams,
      currentSweepNo: Int,
      receivedValueStore: ReceivedValuesStore,
      sweepValueStores: Map[Int, SweepValueStore],
      log: LoggingAdapter,
      actorName: String
  ) extends GridAgentData
      with GridAgentDataHelper {

    override protected val subgridGates: Vector[SubGridGate] =
      gridEnv.subgridGateToActorRef.keys.toVector
    override protected val subgridId: Int = gridEnv.gridModel.subnetNo

    val allRequestedDataReceived: Boolean = {
      // we expect power values from inferior grids and assets
      val assetAndGridPowerValuesReady =
        receivedValueStore.nodeToReceivedPower.values.forall {
          _.forall { case (_, powerResponseOpt) =>
            powerResponseOpt.isDefined
          }
        }
      // we expect slack voltages only from our superior grids (if any)
      val slackVoltageValuesReady =
        receivedValueStore.nodeToReceivedSlackVoltage.values
          .forall(_.isDefined)
      log.debug(
        "slackMap: {}",
        receivedValueStore.nodeToReceivedSlackVoltage
      )
      log.debug(
        "powerMap: {}",
        receivedValueStore.nodeToReceivedPower
      )
      assetAndGridPowerValuesReady & slackVoltageValuesReady
    }

    /** Update this [[GridAgentBaseData]] with [[ReceivedPowerValues]] and
      * return a copy of this [[GridAgentBaseData]] for further processing
      *
      * @param receivedPowerValues
      *   the node power values that should be used for the update
      * @param replace
      *   indicates if already received values should be replaced
      * @return
      *   an updated version of this [[GridAgentBaseData]] containing the
      *   receivedPowerValues
      */
    def updateWithReceivedPowerValues(
        receivedPowerValues: ReceivedPowerValues,
        replace: Boolean = false
    ): GridAgentBaseData = {
      val updatedNodeToReceivedPowersMap = receivedPowerValues.values.foldLeft(
        receivedValueStore.nodeToReceivedPower
      ) {
        case (
              nodeToReceivedPowerValuesMapWithAddedPowerResponse,
              (
                senderRef,
                provideGridPowerMessage: ProvideGridPowerMessage
              )
            ) =>
          /* Go over all includes messages and add them. */
          provideGridPowerMessage.nodalResidualPower.foldLeft(
            nodeToReceivedPowerValuesMapWithAddedPowerResponse
          ) {
            case (
                  nodeToReceivedPowerValuesMapWithAddedExchangedPower,
                  exchangedPower
                ) =>
              updateNodalReceivedPower(
                exchangedPower,
                nodeToReceivedPowerValuesMapWithAddedExchangedPower,
                senderRef,
                replace
              )
          }
        case (
              nodeToReceivedPowerValuesMapWithAddedPowerResponse,
              (senderRef, powerResponseMessage)
            ) =>
          // some other singular power response message
          updateNodalReceivedPower(
            powerResponseMessage,
            nodeToReceivedPowerValuesMapWithAddedPowerResponse,
            senderRef,
            replace
          )
      }
      this.copy(
        receivedValueStore = receivedValueStore
          .copy(nodeToReceivedPower = updatedNodeToReceivedPowersMap)
      )
    }

    /** Identify and update the vector of already received information.
      *
      * @param powerResponse
      *   Optional power response message
      * @param nodeToReceived
      *   Mapping from node uuid to received values
      * @param senderRef
      *   Reference of current sender
      * @param replace
      *   If existing values may be replaced or not
      * @return
      *   The nodal uuid as well as the updated collection of received
      *   information
      */
    private def updateNodalReceivedPower(
        powerResponse: PowerResponseMessage,
        nodeToReceived: NodeToReceivedPower,
        senderRef: ActorRef,
        replace: Boolean
    ): NodeToReceivedPower = {
      // extract the nodeUuid that corresponds to the sender's actorRef and check if we expect a message from the sender
      val nodeUuid = powerResponse match {
        case powerValuesMessage: ProvidePowerMessage =>
          getNodeUuidForSender(nodeToReceived, senderRef, replace)
            .getOrElse(
              throw new RuntimeException(
                s"$actorName Received asset power values msg $powerValuesMessage " +
                  s"from $senderRef which is not in my power values nodes map or which cannot be replaced!"
              )
            )
        case FailedPowerFlow =>
          getNodeUuidForSender(nodeToReceived, senderRef, replace)
            .getOrElse(
              throw new RuntimeException(
                s"$actorName Received failed power flow message " +
                  s"from $senderRef which is not in my power values nodes map or which cannot be replaced!"
              )
            )
        case unknownMsg =>
          throw new RuntimeException(
            s"$actorName Unknown message received. Can't process message $unknownMsg."
          )
      }

      // update the values in the received map
      val nodeReceived = nodeToReceived
        .getOrElse(
          nodeUuid,
          throw new RuntimeException(
            s"NodeId $nodeUuid is not part of nodeToReceivedPowerValuesMap!"
          )
        ) +
        // add or update entry in map of node entries
        (senderRef -> Some(powerResponse))

      /* Actually update the map and hand it back */
      nodeToReceived.updated(nodeUuid, nodeReceived)
    }

    /** Find the uuid of the grid node the provided actor sender ref is located
      * on.
      *
      * @param nodeToReceivedPower
      *   a mapping of a grid node uuid to all actors and their optionally
      *   already provided power responses
      * @param senderRef
      *   the actor whose node uuid should be determined
      * @param replace
      *   if true, it is checked if the sender has already provided power
      *   values, which should be replaced, if false, it is checked if the
      *   sender has no yet provided power values
      * @return
      */
    private def getNodeUuidForSender(
        nodeToReceivedPower: NodeToReceivedPower,
        senderRef: ActorRef,
        replace: Boolean
    ): Option[UUID] =
      nodeToReceivedPower
        .find { case (_, receivedPowerMessages) =>
          receivedPowerMessages.exists { case (ref, maybePowerResponse) =>
            ref == senderRef &&
              (if (!replace)
                 maybePowerResponse.isEmpty
               else
                 maybePowerResponse.isDefined)
          }
        }
        .map { case (uuid, _) => uuid }

    /** Update this [[GridAgentBaseData]] with [[ReceivedSlackVoltageValues]]
      * and return a copy of this [[GridAgentBaseData]] for further processing
      *
      * @param receivedSlackValues
      *   the slack voltage values that should be used for the update
      * @return
      *   an updated version of this [[GridAgentBaseData]] containing the
      *   receivedSlackValues
      */
    def updateWithReceivedSlackVoltages(
        receivedSlackValues: ReceivedSlackVoltageValues
    ): GridAgentBaseData = {
      val updatedNodeToReceivedSlackVoltageValuesMap =
        receivedSlackValues.values.flatMap { case (senderRef, slackValues) =>
          slackValues.nodalSlackVoltages.map { exchangeVoltage =>
            receivedValueStore.nodeToReceivedSlackVoltage
              .get(exchangeVoltage.nodeUuid) match {
              case Some(None) =>
                /* Slack voltage is expected and not yet received */
                exchangeVoltage.nodeUuid -> Some(exchangeVoltage)
              case Some(Some(_)) =>
                throw new RuntimeException(
                  s"Already received slack value for node ${exchangeVoltage.nodeUuid}!"
                )
              case None =>
                throw new RuntimeException(
                  s"Received slack value for node ${exchangeVoltage.nodeUuid} from $senderRef which is not in my slack values nodes list!"
                )
            }
          }
        }.toMap
      this.copy(
        receivedValueStore = receivedValueStore.copy(
          nodeToReceivedSlackVoltage =
            updatedNodeToReceivedSlackVoltageValuesMap
        )
      )
    }

    /** Updates the [[SweepValueStore]] map of this [[GridAgentBaseData]] with
      * the provided [[PowerFlowResult]], clears the [[ReceivedValuesStore]] and
      * returns a copy of this [[GridAgentBaseData]] with updated values for
      * further processing
      *
      * @param validPowerFlowResult
      *   the valid power flow result to be stored
      * @param superiorGridNodeUuids
      *   the unique node ids of the superior grid nodes of this [[GridAgent]]
      * @param inferiorGridGates
      *   the gates with connections to the inferior grids of this [[GridAgent]]
      * @return
      *   an updated version of this [[GridAgentBaseData]] containing the
      *   updated sweep value store and a clean received values store
      */
    def storeSweepDataAndClearReceiveMaps(
        validPowerFlowResult: ValidNewtonRaphsonPFResult,
        superiorGridNodeUuids: Vector[UUID],
        inferiorGridGates: Vector[SubGridGate]
    ): GridAgentBaseData = {
      val sweepValueStore =
        SweepValueStore(
          validPowerFlowResult,
          gridEnv.gridModel.gridComponents.nodes,
          gridEnv.gridModel.nodeUuidToIndexMap
        )
      val updatedSweepValueStore =
        sweepValueStores + (currentSweepNo -> sweepValueStore)

      this.copy(
        sweepValueStores = updatedSweepValueStore,
        receivedValueStore = ReceivedValuesStore.empty(
          gridEnv.nodeToAssetAgents,
          gridEnv.subgridGateToActorRef.filter { case (gate, _) =>
            inferiorGridGates.contains(gate)
          },
          superiorGridNodeUuids
        )
      )
    }
  }

}<|MERGE_RESOLUTION|>--- conflicted
+++ resolved
@@ -82,11 +82,7 @@
     ): PowerFlowDoneData = {
       /* Determine the subgrid numbers of all superior grids */
       val superiorSubGrids = gridAgentBaseData.gridEnv.subgridGateToActorRef
-<<<<<<< HEAD
-        .map { case (subGridGate, _) => subGridGate.getSuperiorNode.getSubnet }
-=======
         .map { case (subGridGate, _) => subGridGate.superiorNode.getSubnet }
->>>>>>> b450c521
         .filterNot(_ == gridAgentBaseData.gridEnv.gridModel.subnetNo)
         .toSet
       PowerFlowDoneData(gridAgentBaseData, powerFlowResult, superiorSubGrids)
