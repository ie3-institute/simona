/*
 * © 2020. TU Dortmund University,
 * Institute of Energy Systems, Energy Efficiency and Energy Economics,
 * Research group Distribution grid planning and operation
 */

package edu.ie3.simona.agent.grid

import akka.actor.ActorRef
import akka.event.LoggingAdapter
import edu.ie3.datamodel.graph.SubGridGate
import edu.ie3.datamodel.models.input.container.SubGridContainer
import edu.ie3.powerflow.model.PowerFlowResult
import edu.ie3.powerflow.model.PowerFlowResult.SuccessFullPowerFlowResult.ValidNewtonRaphsonPFResult
import edu.ie3.simona.agent.grid.ReceivedValues.{
  ReceivedPowerValues,
  ReceivedSlackValues
}
import edu.ie3.simona.agent.grid.ReceivedValuesStore.NodeToReceivedPower
import edu.ie3.simona.model.grid.{GridModel, RefSystem}
import edu.ie3.simona.ontology.messages.PowerMessage.{
  FailedPowerFlow,
  PowerResponseMessage,
<<<<<<< HEAD
  ProvideGridPowerMessage,
=======
>>>>>>> abf2ac21
  ProvidePowerMessage
}

import java.util.UUID

sealed trait GridAgentData

/** Contains all state data of [[GridAgent]]
  */
object GridAgentData {

  /** Initial state data of the [[GridAgent]]
    */
  final case object GridAgentUninitializedData extends GridAgentData

  /** Data that is send to the [[GridAgent]] directly after startup. It contains
    * the main information for initialization. This data should include all
    * [[GridAgent]] individual data, for data that is the same for all
    * [[GridAgent]] s please use [[GridAgent.props()]]
    *
    * @param subGridContainer
    *   raw grid information in the input data format
    * @param subGridGateToActorRef
    *   information on inferior and superior grid connections [[SubGridGate]] s
    *   and [[ActorRef]] s of the corresponding [[GridAgent]] s
    */
  final case class GridAgentInitData(
      subGridContainer: SubGridContainer,
      subGridGateToActorRef: Map[SubGridGate, ActorRef],
      refSystem: RefSystem
  ) extends GridAgentData
      with GridAgentDataHelper {
    override protected val subnetGates: Vector[SubGridGate] =
      subGridGateToActorRef.keys.toVector
    override protected val subnetId: Int = subGridContainer.getSubnet
  }

  /** State data indicating that a power flow has been executed.
    *
    * @param gridAgentBaseData
    *   the base data of the [[GridAgent]]
    * @param powerFlowResult
    *   result of the executed power flow
    * @param pendingRequestAnswers
    *   Set of subnet numbers of those [[GridAgent]] s, that still don't have
    *   their request answered, yet
    */
  final case class PowerFlowDoneData private (
      gridAgentBaseData: GridAgentBaseData,
      powerFlowResult: PowerFlowResult,
      pendingRequestAnswers: Set[Int]
  ) extends GridAgentData

  object PowerFlowDoneData {
    def apply(
        gridAgentBaseData: GridAgentBaseData,
        powerFlowResult: PowerFlowResult
    ): PowerFlowDoneData = {
      /* Determine the subnet numbers of all superior grids */
      val superiorSubGrids = gridAgentBaseData.gridEnv.subnetGateToActorRef
        .map { case (subGridGate, _) => subGridGate.getSuperiorNode.getSubnet }
        .filterNot(_ == gridAgentBaseData.gridEnv.gridModel.subnetNo)
        .toSet
      PowerFlowDoneData(gridAgentBaseData, powerFlowResult, superiorSubGrids)
    }
  }

  /** The base data that is mainly used by the [[GridAgent]]. This data has to
    * be copied several times at several places for each state transition with
    * updated data. So be careful in adding more data on it!
    */
  final case object GridAgentBaseData extends GridAgentData {

    def apply(
        gridModel: GridModel,
        subnetGateToActorRef: Map[SubGridGate, ActorRef],
        nodeToAssetAgents: Map[UUID, Set[ActorRef]],
        superiorGridNodeUuids: Vector[UUID],
        inferiorGridGates: Vector[SubGridGate],
        powerFlowParams: PowerFlowParams,
        log: LoggingAdapter,
        actorName: String
    ): GridAgentBaseData = {

      val currentSweepNo = 0 // initialization is assumed to be always @ sweep 0
      val sweepValueStores: Map[Int, SweepValueStore] = Map
        .empty[
          Int,
          SweepValueStore
        ] // initialization is assumed to be always with no sweep data
      val inferiorGridGateToActorRef = subnetGateToActorRef.filter {
        case (gate, _) => inferiorGridGates.contains(gate)
      }
      GridAgentBaseData(
        GridEnvironment(gridModel, subnetGateToActorRef, nodeToAssetAgents),
        powerFlowParams,
        currentSweepNo,
        ReceivedValuesStore.empty(
          nodeToAssetAgents,
          inferiorGridGateToActorRef,
          superiorGridNodeUuids
        ),
        sweepValueStores,
        log,
        actorName
      )
    }

    /** Constructs a new object of type [[GridAgentBaseData]] with the same data
      * as the provided one but with an empty [[ReceivedValuesStore]], an empty
      * [[SweepValueStore]] map and zero current sweep number.
      *
      * Normally used when a result in the [[DBFSAlgorithm]] has been found
      *
      * @param gridAgentBaseData
      *   the [[GridAgentBaseData]] that should be cleaned
      * @param superiorGridNodeUuids
      *   the unique node ids of the superior grid nodes of this [[GridAgent]]
      * @param inferiorGridGates
      *   the gates with connections to the inferior grids of this [[GridAgent]]
      * @return
      *   a cleaned [[GridAgentBaseData]] object
      */
    def clean(
        gridAgentBaseData: GridAgentBaseData,
        superiorGridNodeUuids: Vector[UUID],
        inferiorGridGates: Vector[SubGridGate]
    ): GridAgentBaseData = {

      gridAgentBaseData.copy(
        receivedValueStore = ReceivedValuesStore.empty(
          gridAgentBaseData.gridEnv.nodeToAssetAgents,
          gridAgentBaseData.gridEnv.subnetGateToActorRef.filter {
            case (gate, _) => inferiorGridGates.contains(gate)
          },
          superiorGridNodeUuids
        ),
        currentSweepNo = 0,
        sweepValueStores = Map.empty[Int, SweepValueStore]
      )

    }

  }

  /** The base aka default data of a [[GridAgent]]. Contains information on the
    * grid, parameters for the power flow calculations, information of the
    * current sweep number needed by [[DBFSAlgorithm]], a value store for
    * received slack and power values from superior and inferior [[GridAgent]] s
    * and [[edu.ie3.simona.agent.participant.ParticipantAgent]] s (== assets).
    *
    * @param gridEnv
    *   the grid environment
    * @param powerFlowParams
    *   power flow configuration parameters
    * @param currentSweepNo
    *   the current sweep number
    * @param receivedValueStore
    *   a value store for received values
    * @param sweepValueStores
    *   a value store for sweep results
    */
  final case class GridAgentBaseData private (
      gridEnv: GridEnvironment,
      powerFlowParams: PowerFlowParams,
      currentSweepNo: Int,
      receivedValueStore: ReceivedValuesStore,
      sweepValueStores: Map[Int, SweepValueStore],
      log: LoggingAdapter,
      actorName: String
  ) extends GridAgentData
      with GridAgentDataHelper {

    override protected val subnetGates: Vector[SubGridGate] =
      gridEnv.subnetGateToActorRef.keys.toVector
    override protected val subnetId: Int = gridEnv.gridModel.subnetNo

    val allRequestedDataReceived: Boolean = {
      // we expect power values from inferior grids and assets
      val assetAndGridPowerValuesReady =
<<<<<<< HEAD
        receivedValueStore.nodeToReceivedPower.values.forall(vector =>
          vector.forall { case (_, powerResponseOpt) =>
            powerResponseOpt.isDefined
          }
        )
=======
        receivedValueStore.nodeToReceivedPower.values.forall {
          _.forall { case (_, powerResponseOpt) =>
            powerResponseOpt.isDefined
          }
        }
>>>>>>> abf2ac21
      // we expect slack voltages only from our superior grids (if any)
      val slackVoltageValuesReady =
        receivedValueStore.nodeToReceivedSlackVoltage.values
          .forall(_.isDefined)
      log.debug(
        "slackMap: {}",
        receivedValueStore.nodeToReceivedSlackVoltage
      )
      log.debug(
        "powerMap: {}",
        receivedValueStore.nodeToReceivedPower
      )
      assetAndGridPowerValuesReady & slackVoltageValuesReady
    }

    /** Update this [[GridAgentBaseData]] with [[ReceivedPowerValues]] and
      * return a copy of this [[GridAgentBaseData]] for further processing
      *
      * @param receivedPowerValues
      *   the node power values that should be used for the update
      * @param replace
      *   indicates if already received values should be replaced
      * @return
      *   an updated version of this [[GridAgentBaseData]] containing the
      *   receivedPowerValues
      */
    def updateWithReceivedPowerValues(
        receivedPowerValues: ReceivedPowerValues,
        replace: Boolean = false
    ): GridAgentBaseData = {
      val updatedNodeToReceivedPowersMap = receivedPowerValues.values.foldLeft(
        receivedValueStore.nodeToReceivedPower
      ) {
        case (
              nodeToReceivedPowerValuesMapWithAddedPowerResponse,
<<<<<<< HEAD
              (
                senderRef,
                provideGridPowerMessage: ProvideGridPowerMessage
              )
            ) =>
          /* Go over all includes messages and add them. */
          provideGridPowerMessage.nodalResidualPower.foldLeft(
            nodeToReceivedPowerValuesMapWithAddedPowerResponse
          ) {
            case (
                  nodeToReceivedPowerValuesMapWithAddedExchangedPower,
                  exchangedPower
                ) =>
              updateNodalReceivedVector(
                exchangedPower,
                nodeToReceivedPowerValuesMapWithAddedExchangedPower,
                senderRef,
                replace
              )
          }
        case (
              nodeToReceivedPowerValuesMapWithAddedPowerResponse,
              (senderRef, powerResponseMessage)
            ) =>
          // some other singular power response message
          updateNodalReceivedVector(
            powerResponseMessage,
            nodeToReceivedPowerValuesMapWithAddedPowerResponse,
            senderRef,
            replace
          )
      }
      this.copy(
        receivedValueStore = receivedValueStore
          .copy(nodeToReceivedPower = updatedNodeToReceivedPowersMap)
      )
    }

    /** Identify and update the vector of already received information.
      *
      * @param powerResponse
      *   Optional power response message
      * @param nodeToReceived
      *   Mapping from node uuid to received values
      * @param senderRef
      *   Reference of current sender
      * @param replace
      *   If existing values may be replaced or not
      * @return
      *   The nodal uuid as well as the updated collection of received
      *   information
      */
    private def updateNodalReceivedVector(
        powerResponse: PowerResponseMessage,
        nodeToReceived: NodeToReceivedPower,
        senderRef: ActorRef,
        replace: Boolean
    ): Map[UUID, Vector[(ActorRef, Option[PowerResponseMessage])]] = {
      // extract the nodeUuid that corresponds to the sender's actorRef and check if we expect a message from the sender
      val nodeUuid = powerResponse match {
        case powerValuesMessage: ProvidePowerMessage =>
          uuid(nodeToReceived, senderRef, replace)
            .getOrElse(
              throw new RuntimeException(
                s"$actorName Received asset power values msg $powerValuesMessage " +
                  s"from $senderRef which is not in my power values nodes map or which cannot be replaced!"
              )
            )
        case FailedPowerFlow =>
          uuid(nodeToReceived, senderRef, replace)
            .getOrElse(
              throw new RuntimeException(
                s"$actorName Received failed power flow message " +
                  s"from $senderRef which is not in my power values nodes map or which cannot be replaced!"
              )
            )
=======
              (senderRef, powerResponseMessage)
            ) =>
          updateNodalReceivedVector(
            powerResponseMessage,
            nodeToReceivedPowerValuesMapWithAddedPowerResponse,
            senderRef,
            replace
          )
      }
      this.copy(
        receivedValueStore = receivedValueStore
          .copy(nodeToReceivedPower = updatedNodeToReceivedPowersMap)
      )
    }

    /** Identify and update the vector of already received information.
      *
      * @param powerResponse
      *   Optional power response message
      * @param nodeToReceived
      *   Mapping from node uuid to received values
      * @param senderRef
      *   Reference of current sender
      * @param replace
      *   If existing values may be replaced or not
      * @return
      *   The nodal uuid as well as the updated collection of received
      *   information
      */
    private def updateNodalReceivedVector(
        powerResponse: PowerResponseMessage,
        nodeToReceived: NodeToReceivedPower,
        senderRef: ActorRef,
        replace: Boolean
    ): NodeToReceivedPower = {
      // extract the nodeUuid that corresponds to the sender's actorRef and check if we expect a message from the sender
      val nodeUuid = powerResponse match {
        case powerValuesMessage: ProvidePowerMessage =>
          getNodeUuidForSender(nodeToReceived, senderRef, replace)
            .getOrElse(
              throw new RuntimeException(
                s"$actorName Received asset power values msg $powerValuesMessage " +
                  s"from $senderRef which is not in my power values nodes map or which cannot be replaced!"
              )
            )
        case FailedPowerFlow =>
          getNodeUuidForSender(nodeToReceived, senderRef, replace)
            .getOrElse(
              throw new RuntimeException(
                s"$actorName Received failed power flow message " +
                  s"from $senderRef which is not in my power values nodes map or which cannot be replaced!"
              )
            )
>>>>>>> abf2ac21
        case unknownMsg =>
          throw new RuntimeException(
            s"$actorName Unknown message received. Can't process message $unknownMsg."
          )
      }

      // update the values in the received map
<<<<<<< HEAD
      val receivedVector = nodeToReceived
=======
      val nodeReceived = nodeToReceived
>>>>>>> abf2ac21
        .getOrElse(
          nodeUuid,
          throw new RuntimeException(
            s"NodeId $nodeUuid is not part of nodeToReceivedPowerValuesMap!"
          )
<<<<<<< HEAD
        )
        /* Filter out the entry, that belongs to the given sender and is not defined, yet, in case no replacement shall
         * be made. If a replacement is desired, filter out the already provided data. */
        .filterNot { case (k, v) =>
          k == senderRef &
            (if (!replace) v.isEmpty else v.isDefined)
        } :+ (senderRef, Some(powerResponse))

      /* Actually update the map and hand it back */
      nodeToReceived
        .updated(nodeUuid, receivedVector)
=======
        ) +
        // add or update entry in map of node entries
        (senderRef -> Some(powerResponse))

      /* Actually update the map and hand it back */
      nodeToReceived.updated(nodeUuid, nodeReceived)
>>>>>>> abf2ac21
    }

    /** Find the uuid of the grid node the provided actor sender ref is located
      * on.
      *
      * @param nodeToReceivedPower
      *   a mapping of a grid node uuid to all actors and their optionally
      *   already provided power responses
      * @param senderRef
      *   the actor whose node uuid should be determined
      * @param replace
      *   if true, it is checked if the sender has already provided power
      *   values, which should be replaced, if false, it is checked if the
      *   sender has no yet provided power values
      * @return
      */
<<<<<<< HEAD
    private def uuid(
=======
    private def getNodeUuidForSender(
>>>>>>> abf2ac21
        nodeToReceivedPower: NodeToReceivedPower,
        senderRef: ActorRef,
        replace: Boolean
    ): Option[UUID] =
      nodeToReceivedPower
        .find { case (_, receivedPowerMessages) =>
          receivedPowerMessages.exists { case (ref, maybePowerResponse) =>
            ref == senderRef &&
              (if (!replace)
                 maybePowerResponse.isEmpty
               else
                 maybePowerResponse.isDefined)
          }
        }
        .map { case (uuid, _) => uuid }

    /** Update this [[GridAgentBaseData]] with [[ReceivedSlackValues]] and
      * return a copy of this [[GridAgentBaseData]] for further processing
      *
      * @param receivedSlackValues
      *   the slack voltage values that should be used for the update
      * @return
      *   an updated version of this [[GridAgentBaseData]] containing the
      *   receivedSlackValues
      */
    def updateWithReceivedSlackVoltages(
        receivedSlackValues: ReceivedSlackValues
    ): GridAgentBaseData = {
      val updatedNodeToReceivedSlackVoltageValuesMap =
        receivedSlackValues.values.foldLeft(
          receivedValueStore.nodeToReceivedSlackVoltage
        ) {
          case (
                nodeToSlackVoltageUpdated,
                (senderRef, slackValues)
              ) =>
            val nodeUuid: UUID = slackValues.nodeUuid

            receivedValueStore.nodeToReceivedSlackVoltage
              .get(nodeUuid) match {
              case Some(None) =>
                /* Slack voltage is expected and not yet received */
                nodeToSlackVoltageUpdated + (nodeUuid -> Some(slackValues))
              case Some(Some(_)) =>
                throw new RuntimeException(
                  s"Already received slack value for node $nodeUuid!"
                )
              case None =>
                throw new RuntimeException(
                  s"Received slack value for node $nodeUuid from $senderRef which is not in my slack values nodes list!"
                )
            }
        }
      this.copy(
        receivedValueStore = receivedValueStore.copy(
          nodeToReceivedSlackVoltage =
            updatedNodeToReceivedSlackVoltageValuesMap
        )
      )
    }

    /** Updates the [[SweepValueStore]] map of this [[GridAgentBaseData]] with
      * the provided [[PowerFlowResult]], clears the [[ReceivedValuesStore]] and
      * returns a copy of this [[GridAgentBaseData]] with updated values for
      * further processing
      *
      * @param validPowerFlowResult
      *   the valid power flow result to be stored
      * @param superiorGridNodeUuids
      *   the unique node ids of the superior grid nodes of this [[GridAgent]]
      * @param inferiorGridGates
      *   the gates with connections to the inferior grids of this [[GridAgent]]
      * @return
      *   an updated version of this [[GridAgentBaseData]] containing the
      *   updated sweep value store and a clean received values store
      */
    def storeSweepDataAndClearReceiveMaps(
        validPowerFlowResult: ValidNewtonRaphsonPFResult,
        superiorGridNodeUuids: Vector[UUID],
        inferiorGridGates: Vector[SubGridGate]
    ): GridAgentBaseData = {
      val sweepValueStore =
        SweepValueStore(
          validPowerFlowResult,
          gridEnv.gridModel.gridComponents.nodes,
          gridEnv.gridModel.nodeUuidToIndexMap
        )
      val updatedSweepValueStore =
        sweepValueStores + (currentSweepNo -> sweepValueStore)

      this.copy(
        sweepValueStores = updatedSweepValueStore,
        receivedValueStore = ReceivedValuesStore.empty(
          gridEnv.nodeToAssetAgents,
          gridEnv.subnetGateToActorRef.filter { case (gate, _) =>
            inferiorGridGates.contains(gate)
          },
          superiorGridNodeUuids
        )
      )
    }
  }

}<|MERGE_RESOLUTION|>--- conflicted
+++ resolved
@@ -21,10 +21,7 @@
 import edu.ie3.simona.ontology.messages.PowerMessage.{
   FailedPowerFlow,
   PowerResponseMessage,
-<<<<<<< HEAD
   ProvideGridPowerMessage,
-=======
->>>>>>> abf2ac21
   ProvidePowerMessage
 }
 
@@ -205,19 +202,11 @@
     val allRequestedDataReceived: Boolean = {
       // we expect power values from inferior grids and assets
       val assetAndGridPowerValuesReady =
-<<<<<<< HEAD
-        receivedValueStore.nodeToReceivedPower.values.forall(vector =>
-          vector.forall { case (_, powerResponseOpt) =>
-            powerResponseOpt.isDefined
-          }
-        )
-=======
         receivedValueStore.nodeToReceivedPower.values.forall {
           _.forall { case (_, powerResponseOpt) =>
             powerResponseOpt.isDefined
           }
         }
->>>>>>> abf2ac21
       // we expect slack voltages only from our superior grids (if any)
       val slackVoltageValuesReady =
         receivedValueStore.nodeToReceivedSlackVoltage.values
@@ -253,7 +242,6 @@
       ) {
         case (
               nodeToReceivedPowerValuesMapWithAddedPowerResponse,
-<<<<<<< HEAD
               (
                 senderRef,
                 provideGridPowerMessage: ProvideGridPowerMessage
@@ -311,60 +299,6 @@
         nodeToReceived: NodeToReceivedPower,
         senderRef: ActorRef,
         replace: Boolean
-    ): Map[UUID, Vector[(ActorRef, Option[PowerResponseMessage])]] = {
-      // extract the nodeUuid that corresponds to the sender's actorRef and check if we expect a message from the sender
-      val nodeUuid = powerResponse match {
-        case powerValuesMessage: ProvidePowerMessage =>
-          uuid(nodeToReceived, senderRef, replace)
-            .getOrElse(
-              throw new RuntimeException(
-                s"$actorName Received asset power values msg $powerValuesMessage " +
-                  s"from $senderRef which is not in my power values nodes map or which cannot be replaced!"
-              )
-            )
-        case FailedPowerFlow =>
-          uuid(nodeToReceived, senderRef, replace)
-            .getOrElse(
-              throw new RuntimeException(
-                s"$actorName Received failed power flow message " +
-                  s"from $senderRef which is not in my power values nodes map or which cannot be replaced!"
-              )
-            )
-=======
-              (senderRef, powerResponseMessage)
-            ) =>
-          updateNodalReceivedVector(
-            powerResponseMessage,
-            nodeToReceivedPowerValuesMapWithAddedPowerResponse,
-            senderRef,
-            replace
-          )
-      }
-      this.copy(
-        receivedValueStore = receivedValueStore
-          .copy(nodeToReceivedPower = updatedNodeToReceivedPowersMap)
-      )
-    }
-
-    /** Identify and update the vector of already received information.
-      *
-      * @param powerResponse
-      *   Optional power response message
-      * @param nodeToReceived
-      *   Mapping from node uuid to received values
-      * @param senderRef
-      *   Reference of current sender
-      * @param replace
-      *   If existing values may be replaced or not
-      * @return
-      *   The nodal uuid as well as the updated collection of received
-      *   information
-      */
-    private def updateNodalReceivedVector(
-        powerResponse: PowerResponseMessage,
-        nodeToReceived: NodeToReceivedPower,
-        senderRef: ActorRef,
-        replace: Boolean
     ): NodeToReceivedPower = {
       // extract the nodeUuid that corresponds to the sender's actorRef and check if we expect a message from the sender
       val nodeUuid = powerResponse match {
@@ -384,7 +318,6 @@
                   s"from $senderRef which is not in my power values nodes map or which cannot be replaced!"
               )
             )
->>>>>>> abf2ac21
         case unknownMsg =>
           throw new RuntimeException(
             s"$actorName Unknown message received. Can't process message $unknownMsg."
@@ -392,36 +325,18 @@
       }
 
       // update the values in the received map
-<<<<<<< HEAD
-      val receivedVector = nodeToReceived
-=======
       val nodeReceived = nodeToReceived
->>>>>>> abf2ac21
         .getOrElse(
           nodeUuid,
           throw new RuntimeException(
             s"NodeId $nodeUuid is not part of nodeToReceivedPowerValuesMap!"
           )
-<<<<<<< HEAD
-        )
-        /* Filter out the entry, that belongs to the given sender and is not defined, yet, in case no replacement shall
-         * be made. If a replacement is desired, filter out the already provided data. */
-        .filterNot { case (k, v) =>
-          k == senderRef &
-            (if (!replace) v.isEmpty else v.isDefined)
-        } :+ (senderRef, Some(powerResponse))
-
-      /* Actually update the map and hand it back */
-      nodeToReceived
-        .updated(nodeUuid, receivedVector)
-=======
         ) +
         // add or update entry in map of node entries
         (senderRef -> Some(powerResponse))
 
       /* Actually update the map and hand it back */
       nodeToReceived.updated(nodeUuid, nodeReceived)
->>>>>>> abf2ac21
     }
 
     /** Find the uuid of the grid node the provided actor sender ref is located
@@ -438,11 +353,7 @@
       *   sender has no yet provided power values
       * @return
       */
-<<<<<<< HEAD
-    private def uuid(
-=======
     private def getNodeUuidForSender(
->>>>>>> abf2ac21
         nodeToReceivedPower: NodeToReceivedPower,
         senderRef: ActorRef,
         replace: Boolean
