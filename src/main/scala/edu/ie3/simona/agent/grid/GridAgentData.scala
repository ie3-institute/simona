/*
 * © 2020. TU Dortmund University,
 * Institute of Energy Systems, Energy Efficiency and Energy Economics,
 * Research group Distribution grid planning and operation
 */

package edu.ie3.simona.agent.grid

import akka.actor.ActorRef
import akka.event.LoggingAdapter
import edu.ie3.datamodel.graph.SubGridGate
import edu.ie3.datamodel.models.input.container.SubGridContainer
import edu.ie3.powerflow.model.PowerFlowResult
import edu.ie3.powerflow.model.PowerFlowResult.SuccessFullPowerFlowResult.ValidNewtonRaphsonPFResult
import edu.ie3.simona.agent.grid.ReceivedValues.{
  ReceivedPowerValues,
  ReceivedSlackValues
}
import edu.ie3.simona.agent.grid.ReceivedValuesStore.NodeToReceivedPower
import edu.ie3.simona.model.grid.{GridModel, RefSystem}
import edu.ie3.simona.ontology.messages.PowerMessage.{
  FailedPowerFlow,
  PowerResponseMessage,
  ProvideGridPowerMessage,
  ProvidePowerMessage
}

import java.util.UUID

sealed trait GridAgentData

/** Contains all state data of [[GridAgent]]
  */
object GridAgentData {

  /** Initial state data of the [[GridAgent]]
    */
  final case object GridAgentUninitializedData extends GridAgentData

  /** Data that is send to the [[GridAgent]] directly after startup. It contains
    * the main information for initialization. This data should include all
    * [[GridAgent]] individual data, for data that is the same for all
    * [[GridAgent]] s please use [[GridAgent.props()]]
    *
    * @param subGridContainer
    *   raw grid information in the input data format
    * @param subGridGateToActorRef
    *   information on inferior and superior grid connections [[SubGridGate]] s
    *   and [[ActorRef]] s of the corresponding [[GridAgent]] s
    */
  final case class GridAgentInitData(
      subGridContainer: SubGridContainer,
      subGridGateToActorRef: Map[SubGridGate, ActorRef],
      refSystem: RefSystem
  ) extends GridAgentData
      with GridAgentDataHelper {
    override protected val subgridGates: Vector[SubGridGate] =
      subGridGateToActorRef.keys.toVector
    override protected val subgridId: Int = subGridContainer.getSubnet
  }

  /** State data indicating that a power flow has been executed.
    *
    * @param gridAgentBaseData
    *   the base data of the [[GridAgent]]
    * @param powerFlowResult
    *   result of the executed power flow
    * @param pendingRequestAnswers
<<<<<<< HEAD
    *   Set of subnet numbers of those [[GridAgent]] s, that still don't have
    *   their request answered, yet
=======
    *   Set of subgrid numbers of [[GridAgent]]s that don't have their request
    *   answered, yet
>>>>>>> 2eb4be0e
    */
  final case class PowerFlowDoneData private (
      gridAgentBaseData: GridAgentBaseData,
      powerFlowResult: PowerFlowResult,
      pendingRequestAnswers: Set[Int]
  ) extends GridAgentData

  object PowerFlowDoneData {
    def apply(
        gridAgentBaseData: GridAgentBaseData,
        powerFlowResult: PowerFlowResult
    ): PowerFlowDoneData = {
<<<<<<< HEAD
      /* Determine the subnet numbers of all superior grids */
      val superiorSubGrids = gridAgentBaseData.gridEnv.subnetGateToActorRef
        .map(_._1.getSuperiorNode.getSubnet)
=======
      /* Determine the subgrid numbers of all superior grids */
      val superiorSubGrids = gridAgentBaseData.gridEnv.subgridGateToActorRef
        .map { case (subGridGate, _) => subGridGate.getSuperiorNode.getSubnet }
>>>>>>> 2eb4be0e
        .filterNot(_ == gridAgentBaseData.gridEnv.gridModel.subnetNo)
        .toSet
      PowerFlowDoneData(gridAgentBaseData, powerFlowResult, superiorSubGrids)
    }
  }

  /** The base data that is mainly used by the [[GridAgent]]. This data has to
    * be copied several times at several places for each state transition with
    * updated data. So be careful in adding more data on it!
    */
  final case object GridAgentBaseData extends GridAgentData {

    def apply(
        gridModel: GridModel,
        subgridGateToActorRef: Map[SubGridGate, ActorRef],
        nodeToAssetAgents: Map[UUID, Set[ActorRef]],
        superiorGridNodeUuids: Vector[UUID],
        inferiorGridGates: Vector[SubGridGate],
        powerFlowParams: PowerFlowParams,
        log: LoggingAdapter,
        actorName: String
    ): GridAgentBaseData = {

      val currentSweepNo = 0 // initialization is assumed to be always @ sweep 0
      val sweepValueStores: Map[Int, SweepValueStore] = Map
        .empty[
          Int,
          SweepValueStore
        ] // initialization is assumed to be always with no sweep data
      val inferiorGridGateToActorRef = subgridGateToActorRef.filter {
        case (gate, _) => inferiorGridGates.contains(gate)
      }
      GridAgentBaseData(
        GridEnvironment(gridModel, subgridGateToActorRef, nodeToAssetAgents),
        powerFlowParams,
        currentSweepNo,
        ReceivedValuesStore.empty(
          nodeToAssetAgents,
          inferiorGridGateToActorRef,
          superiorGridNodeUuids
        ),
        sweepValueStores,
        log,
        actorName
      )
    }

    /** Constructs a new object of type [[GridAgentBaseData]] with the same data
      * as the provided one but with an empty [[ReceivedValuesStore]], an empty
      * [[SweepValueStore]] map and zero current sweep number.
      *
      * Normally used when a result in the [[DBFSAlgorithm]] has been found
      *
      * @param gridAgentBaseData
      *   the [[GridAgentBaseData]] that should be cleaned
      * @param superiorGridNodeUuids
      *   the unique node ids of the superior grid nodes of this [[GridAgent]]
      * @param inferiorGridGates
      *   the gates with connections to the inferior grids of this [[GridAgent]]
      * @return
      *   a cleaned [[GridAgentBaseData]] object
      */
    def clean(
        gridAgentBaseData: GridAgentBaseData,
        superiorGridNodeUuids: Vector[UUID],
        inferiorGridGates: Vector[SubGridGate]
    ): GridAgentBaseData = {

      gridAgentBaseData.copy(
        receivedValueStore = ReceivedValuesStore.empty(
          gridAgentBaseData.gridEnv.nodeToAssetAgents,
          gridAgentBaseData.gridEnv.subgridGateToActorRef.filter {
            case (gate, _) => inferiorGridGates.contains(gate)
          },
          superiorGridNodeUuids
        ),
        currentSweepNo = 0,
        sweepValueStores = Map.empty[Int, SweepValueStore]
      )

    }

  }

  /** The base aka default data of a [[GridAgent]]. Contains information on the
    * grid, parameters for the power flow calculations, information of the
    * current sweep number needed by [[DBFSAlgorithm]], a value store for
    * received slack and power values from superior and inferior [[GridAgent]] s
    * and [[edu.ie3.simona.agent.participant.ParticipantAgent]] s (== assets).
    *
    * @param gridEnv
    *   the grid environment
    * @param powerFlowParams
    *   power flow configuration parameters
    * @param currentSweepNo
    *   the current sweep number
    * @param receivedValueStore
    *   a value store for received values
    * @param sweepValueStores
    *   a value store for sweep results
    */
  final case class GridAgentBaseData private (
      gridEnv: GridEnvironment,
      powerFlowParams: PowerFlowParams,
      currentSweepNo: Int,
      receivedValueStore: ReceivedValuesStore,
      sweepValueStores: Map[Int, SweepValueStore],
      log: LoggingAdapter,
      actorName: String
  ) extends GridAgentData
      with GridAgentDataHelper {

    override protected val subgridGates: Vector[SubGridGate] =
      gridEnv.subgridGateToActorRef.keys.toVector
    override protected val subgridId: Int = gridEnv.gridModel.subnetNo

    val allRequestedDataReceived: Boolean = {
      // we expect power values from inferior grids and assets
      val assetAndGridPowerValuesReady =
        receivedValueStore.nodeToReceivedPower.values.forall {
          _.forall { case (_, powerResponseOpt) =>
            powerResponseOpt.isDefined
          }
        }
      // we expect slack voltages only from our superior grids (if any)
      val slackVoltageValuesReady =
        receivedValueStore.nodeToReceivedSlackVoltage.values
          .forall(_.isDefined)
      log.debug(
        "slackMap: {}",
        receivedValueStore.nodeToReceivedSlackVoltage
      )
      log.debug(
        "powerMap: {}",
        receivedValueStore.nodeToReceivedPower
      )
      assetAndGridPowerValuesReady & slackVoltageValuesReady
    }

    /** Update this [[GridAgentBaseData]] with [[ReceivedPowerValues]] and
      * return a copy of this [[GridAgentBaseData]] for further processing
      *
      * @param receivedPowerValues
      *   the node power values that should be used for the update
      * @param replace
      *   indicates if already received values should be replaced
      * @return
      *   an updated version of this [[GridAgentBaseData]] containing the
      *   receivedPowerValues
      */
    def updateWithReceivedPowerValues(
        receivedPowerValues: ReceivedPowerValues,
        replace: Boolean = false
    ): GridAgentBaseData = {
      val updatedNodeToReceivedPowersMap = receivedPowerValues.values.foldLeft(
        receivedValueStore.nodeToReceivedPower
      ) {
        case (
              nodeToReceivedPowerValuesMapWithAddedPowerResponse,
<<<<<<< HEAD
              (senderRef, Some(providePowerMessage: ProvidePowerMessage))
            ) =>
          /* This is a message with only one nodal power */
          updateNodalReceivedVector(
            providePowerMessage,
            nodeToReceivedPowerValuesMapWithAddedPowerResponse,
            senderRef,
            replace
          )
        case (
              nodeToReceivedPowerValuesMapWithAddedPowerResponse,
              (
                senderRef,
                Some(provideGridPowerMessage: ProvideGridPowerMessage)
=======
              (
                senderRef,
                provideGridPowerMessage: ProvideGridPowerMessage
>>>>>>> 2eb4be0e
              )
            ) =>
          /* Go over all includes messages and add them. */
          provideGridPowerMessage.nodalResidualPower.foldLeft(
            nodeToReceivedPowerValuesMapWithAddedPowerResponse
          ) {
            case (
                  nodeToReceivedPowerValuesMapWithAddedExchangedPower,
                  exchangedPower
                ) =>
<<<<<<< HEAD
              updateNodalReceivedVector(
=======
              updateNodalReceivedPower(
>>>>>>> 2eb4be0e
                exchangedPower,
                nodeToReceivedPowerValuesMapWithAddedExchangedPower,
                senderRef,
                replace
              )
          }
<<<<<<< HEAD
        case (_, (senderRef, Some(unsupported))) =>
          throw new RuntimeException(
            s"Received an unsupported type of power provision message from '$senderRef', which I cannot add to the register of received messages: $unsupported"
          )
        case (_, (senderRef, None)) =>
          throw new RuntimeException(
            s"Received a 'None' as provided power from '$senderRef'. Provision of 'None' is not supported."
=======
        case (
              nodeToReceivedPowerValuesMapWithAddedPowerResponse,
              (senderRef, powerResponseMessage)
            ) =>
          // some other singular power response message
          updateNodalReceivedPower(
            powerResponseMessage,
            nodeToReceivedPowerValuesMapWithAddedPowerResponse,
            senderRef,
            replace
>>>>>>> 2eb4be0e
          )
      }
      this.copy(
        receivedValueStore = receivedValueStore
          .copy(nodeToReceivedPower = updatedNodeToReceivedPowersMap)
      )
<<<<<<< HEAD
=======
    }

    /** Identify and update the vector of already received information.
      *
      * @param powerResponse
      *   Optional power response message
      * @param nodeToReceived
      *   Mapping from node uuid to received values
      * @param senderRef
      *   Reference of current sender
      * @param replace
      *   If existing values may be replaced or not
      * @return
      *   The nodal uuid as well as the updated collection of received
      *   information
      */
    private def updateNodalReceivedPower(
        powerResponse: PowerResponseMessage,
        nodeToReceived: NodeToReceivedPower,
        senderRef: ActorRef,
        replace: Boolean
    ): NodeToReceivedPower = {
      // extract the nodeUuid that corresponds to the sender's actorRef and check if we expect a message from the sender
      val nodeUuid = powerResponse match {
        case powerValuesMessage: ProvidePowerMessage =>
          getNodeUuidForSender(nodeToReceived, senderRef, replace)
            .getOrElse(
              throw new RuntimeException(
                s"$actorName Received asset power values msg $powerValuesMessage " +
                  s"from $senderRef which is not in my power values nodes map or which cannot be replaced!"
              )
            )
        case FailedPowerFlow =>
          getNodeUuidForSender(nodeToReceived, senderRef, replace)
            .getOrElse(
              throw new RuntimeException(
                s"$actorName Received failed power flow message " +
                  s"from $senderRef which is not in my power values nodes map or which cannot be replaced!"
              )
            )
        case unknownMsg =>
          throw new RuntimeException(
            s"$actorName Unknown message received. Can't process message $unknownMsg."
          )
      }

      // update the values in the received map
      val nodeReceived = nodeToReceived
        .getOrElse(
          nodeUuid,
          throw new RuntimeException(
            s"NodeId $nodeUuid is not part of nodeToReceivedPowerValuesMap!"
          )
        ) +
        // add or update entry in map of node entries
        (senderRef -> Some(powerResponse))

      /* Actually update the map and hand it back */
      nodeToReceived.updated(nodeUuid, nodeReceived)
>>>>>>> 2eb4be0e
    }

    /** Find the uuid of the grid node the provided actor sender ref is located
      * on.
      *
      * @param nodeToReceivedPower
      *   a mapping of a grid node uuid to all actors and their optionally
      *   already provided power responses
      * @param senderRef
      *   the actor whose node uuid should be determined
      * @param replace
      *   if true, it is checked if the sender has already provided power
      *   values, which should be replaced, if false, it is checked if the
      *   sender has no yet provided power values
      * @return
      */
    private def getNodeUuidForSender(
        nodeToReceivedPower: NodeToReceivedPower,
        senderRef: ActorRef,
        replace: Boolean
    ): Option[UUID] =
      nodeToReceivedPower
        .find { case (_, receivedPowerMessages) =>
          receivedPowerMessages.exists { case (ref, maybePowerResponse) =>
            ref == senderRef &&
              (if (!replace)
                 maybePowerResponse.isEmpty
               else
                 maybePowerResponse.isDefined)
          }
        }
<<<<<<< HEAD
    }

    /** Identify and update the vector of already received information.
      *
      * @param powerResponse
      *   Optional power response message
      * @param nodeToReceived
      *   Mapping from node uuid to received values
      * @param senderRef
      *   Reference of current sender
      * @param replace
      *   If existing values may be replaced or not
      * @return
      *   The nodal uuid as well as the updated collection of received
      *   information
      */
    private def updateNodalReceivedVector(
        powerResponse: PowerResponseMessage,
        nodeToReceived: Map[UUID, Vector[
          (ActorRef, Option[PowerResponseMessage])
        ]],
        senderRef: ActorRef,
        replace: Boolean
    ): Map[UUID, Vector[(ActorRef, Option[PowerResponseMessage])]] = {
      // extract the nodeUuid that corresponds to the sender's actorRef and check if we expect a message from the sender
      val nodeUuid = powerResponse match {
        case powerValuesMessage: ProvidePowerMessage =>
          uuid(nodeToReceived, senderRef, replace)
            .getOrElse(
              throw new RuntimeException(
                s"$actorName Received asset power values msg $powerValuesMessage " +
                  s"from $senderRef which is not in my power values nodes map or which cannot be replaced!"
              )
            )
            ._1
        case FailedPowerFlow =>
          uuid(nodeToReceived, senderRef, replace)
            .getOrElse(
              throw new RuntimeException(
                s"$actorName Received failed power flow message " +
                  s"from $senderRef which is not in my power values nodes map or which cannot be replaced!"
              )
            )
            ._1
        case unknownMsg =>
          throw new RuntimeException(
            s"$actorName Unknown message received. Can't process message $unknownMsg."
          )
      }

      // update the values in the received map
      val receivedVector = nodeToReceived
        .getOrElse(
          nodeUuid,
          throw new RuntimeException(
            s"NodeId $nodeUuid is not part of nodeToReceivedPowerValuesMap!"
          )
        )
        /* Filter out the entry, that belongs to the given sender and is not defined, yet, in case no replacement shall
         * be made. If a replacement is desired, filter out the already provided data. */
        .filterNot { case (k, v) =>
          k == senderRef &
            (if (!replace) v.isEmpty else v.isDefined)
        } :+ (senderRef, Some(powerResponse))

      /* Actually update the map and hand it back */
      nodeToReceived
        .updated(nodeUuid, receivedVector)
    }
=======
        .map { case (uuid, _) => uuid }
>>>>>>> 2eb4be0e

    /** Update this [[GridAgentBaseData]] with [[ReceivedSlackValues]] and
      * return a copy of this [[GridAgentBaseData]] for further processing
      *
      * @param receivedSlackValues
      *   the slack voltage values that should be used for the update
      * @return
      *   an updated version of this [[GridAgentBaseData]] containing the
      *   receivedSlackValues
      */
    def updateWithReceivedSlackVoltages(
        receivedSlackValues: ReceivedSlackValues
    ): GridAgentBaseData = {
      val updatedNodeToReceivedSlackVoltageValuesMap =
        receivedSlackValues.values.flatMap { case (senderRef, slackValues) =>
          slackValues.nodalSlackVoltages.map { exchangeVoltage =>
            receivedValueStore.nodeToReceivedSlackVoltage
              .get(exchangeVoltage.nodeUuid) match {
              case Some(None) =>
                /* Slack voltage is expected and not yet received */
                exchangeVoltage.nodeUuid -> Some(exchangeVoltage)
              case Some(Some(_)) =>
                throw new RuntimeException(
                  s"Already received slack value for node ${exchangeVoltage.nodeUuid}!"
                )
              case None =>
                throw new RuntimeException(
                  s"Received slack value for node ${exchangeVoltage.nodeUuid} from $senderRef which is not in my slack values nodes list!"
                )
            }
          }
        }.toMap
      this.copy(
        receivedValueStore = receivedValueStore.copy(
          nodeToReceivedSlackVoltage =
            updatedNodeToReceivedSlackVoltageValuesMap
        )
      )
    }

    /** Updates the [[SweepValueStore]] map of this [[GridAgentBaseData]] with
      * the provided [[PowerFlowResult]], clears the [[ReceivedValuesStore]] and
      * returns a copy of this [[GridAgentBaseData]] with updated values for
      * further processing
      *
      * @param validPowerFlowResult
      *   the valid power flow result to be stored
      * @param superiorGridNodeUuids
      *   the unique node ids of the superior grid nodes of this [[GridAgent]]
      * @param inferiorGridGates
      *   the gates with connections to the inferior grids of this [[GridAgent]]
      * @return
      *   an updated version of this [[GridAgentBaseData]] containing the
      *   updated sweep value store and a clean received values store
      */
    def storeSweepDataAndClearReceiveMaps(
        validPowerFlowResult: ValidNewtonRaphsonPFResult,
        superiorGridNodeUuids: Vector[UUID],
        inferiorGridGates: Vector[SubGridGate]
    ): GridAgentBaseData = {
      val sweepValueStore =
        SweepValueStore(
          validPowerFlowResult,
          gridEnv.gridModel.gridComponents.nodes,
          gridEnv.gridModel.nodeUuidToIndexMap
        )
      val updatedSweepValueStore =
        sweepValueStores + (currentSweepNo -> sweepValueStore)

      this.copy(
        sweepValueStores = updatedSweepValueStore,
        receivedValueStore = ReceivedValuesStore.empty(
          gridEnv.nodeToAssetAgents,
          gridEnv.subgridGateToActorRef.filter { case (gate, _) =>
            inferiorGridGates.contains(gate)
          },
          superiorGridNodeUuids
        )
      )
    }
  }

}<|MERGE_RESOLUTION|>--- conflicted
+++ resolved
@@ -66,13 +66,8 @@
     * @param powerFlowResult
     *   result of the executed power flow
     * @param pendingRequestAnswers
-<<<<<<< HEAD
-    *   Set of subnet numbers of those [[GridAgent]] s, that still don't have
-    *   their request answered, yet
-=======
     *   Set of subgrid numbers of [[GridAgent]]s that don't have their request
     *   answered, yet
->>>>>>> 2eb4be0e
     */
   final case class PowerFlowDoneData private (
       gridAgentBaseData: GridAgentBaseData,
@@ -85,15 +80,9 @@
         gridAgentBaseData: GridAgentBaseData,
         powerFlowResult: PowerFlowResult
     ): PowerFlowDoneData = {
-<<<<<<< HEAD
-      /* Determine the subnet numbers of all superior grids */
-      val superiorSubGrids = gridAgentBaseData.gridEnv.subnetGateToActorRef
-        .map(_._1.getSuperiorNode.getSubnet)
-=======
       /* Determine the subgrid numbers of all superior grids */
       val superiorSubGrids = gridAgentBaseData.gridEnv.subgridGateToActorRef
         .map { case (subGridGate, _) => subGridGate.getSuperiorNode.getSubnet }
->>>>>>> 2eb4be0e
         .filterNot(_ == gridAgentBaseData.gridEnv.gridModel.subnetNo)
         .toSet
       PowerFlowDoneData(gridAgentBaseData, powerFlowResult, superiorSubGrids)
@@ -253,26 +242,9 @@
       ) {
         case (
               nodeToReceivedPowerValuesMapWithAddedPowerResponse,
-<<<<<<< HEAD
-              (senderRef, Some(providePowerMessage: ProvidePowerMessage))
-            ) =>
-          /* This is a message with only one nodal power */
-          updateNodalReceivedVector(
-            providePowerMessage,
-            nodeToReceivedPowerValuesMapWithAddedPowerResponse,
-            senderRef,
-            replace
-          )
-        case (
-              nodeToReceivedPowerValuesMapWithAddedPowerResponse,
-              (
-                senderRef,
-                Some(provideGridPowerMessage: ProvideGridPowerMessage)
-=======
               (
                 senderRef,
                 provideGridPowerMessage: ProvideGridPowerMessage
->>>>>>> 2eb4be0e
               )
             ) =>
           /* Go over all includes messages and add them. */
@@ -283,26 +255,13 @@
                   nodeToReceivedPowerValuesMapWithAddedExchangedPower,
                   exchangedPower
                 ) =>
-<<<<<<< HEAD
-              updateNodalReceivedVector(
-=======
               updateNodalReceivedPower(
->>>>>>> 2eb4be0e
                 exchangedPower,
                 nodeToReceivedPowerValuesMapWithAddedExchangedPower,
                 senderRef,
                 replace
               )
           }
-<<<<<<< HEAD
-        case (_, (senderRef, Some(unsupported))) =>
-          throw new RuntimeException(
-            s"Received an unsupported type of power provision message from '$senderRef', which I cannot add to the register of received messages: $unsupported"
-          )
-        case (_, (senderRef, None)) =>
-          throw new RuntimeException(
-            s"Received a 'None' as provided power from '$senderRef'. Provision of 'None' is not supported."
-=======
         case (
               nodeToReceivedPowerValuesMapWithAddedPowerResponse,
               (senderRef, powerResponseMessage)
@@ -313,15 +272,12 @@
             nodeToReceivedPowerValuesMapWithAddedPowerResponse,
             senderRef,
             replace
->>>>>>> 2eb4be0e
           )
       }
       this.copy(
         receivedValueStore = receivedValueStore
           .copy(nodeToReceivedPower = updatedNodeToReceivedPowersMap)
       )
-<<<<<<< HEAD
-=======
     }
 
     /** Identify and update the vector of already received information.
@@ -381,7 +337,6 @@
 
       /* Actually update the map and hand it back */
       nodeToReceived.updated(nodeUuid, nodeReceived)
->>>>>>> 2eb4be0e
     }
 
     /** Find the uuid of the grid node the provided actor sender ref is located
@@ -413,79 +368,7 @@
                  maybePowerResponse.isDefined)
           }
         }
-<<<<<<< HEAD
-    }
-
-    /** Identify and update the vector of already received information.
-      *
-      * @param powerResponse
-      *   Optional power response message
-      * @param nodeToReceived
-      *   Mapping from node uuid to received values
-      * @param senderRef
-      *   Reference of current sender
-      * @param replace
-      *   If existing values may be replaced or not
-      * @return
-      *   The nodal uuid as well as the updated collection of received
-      *   information
-      */
-    private def updateNodalReceivedVector(
-        powerResponse: PowerResponseMessage,
-        nodeToReceived: Map[UUID, Vector[
-          (ActorRef, Option[PowerResponseMessage])
-        ]],
-        senderRef: ActorRef,
-        replace: Boolean
-    ): Map[UUID, Vector[(ActorRef, Option[PowerResponseMessage])]] = {
-      // extract the nodeUuid that corresponds to the sender's actorRef and check if we expect a message from the sender
-      val nodeUuid = powerResponse match {
-        case powerValuesMessage: ProvidePowerMessage =>
-          uuid(nodeToReceived, senderRef, replace)
-            .getOrElse(
-              throw new RuntimeException(
-                s"$actorName Received asset power values msg $powerValuesMessage " +
-                  s"from $senderRef which is not in my power values nodes map or which cannot be replaced!"
-              )
-            )
-            ._1
-        case FailedPowerFlow =>
-          uuid(nodeToReceived, senderRef, replace)
-            .getOrElse(
-              throw new RuntimeException(
-                s"$actorName Received failed power flow message " +
-                  s"from $senderRef which is not in my power values nodes map or which cannot be replaced!"
-              )
-            )
-            ._1
-        case unknownMsg =>
-          throw new RuntimeException(
-            s"$actorName Unknown message received. Can't process message $unknownMsg."
-          )
-      }
-
-      // update the values in the received map
-      val receivedVector = nodeToReceived
-        .getOrElse(
-          nodeUuid,
-          throw new RuntimeException(
-            s"NodeId $nodeUuid is not part of nodeToReceivedPowerValuesMap!"
-          )
-        )
-        /* Filter out the entry, that belongs to the given sender and is not defined, yet, in case no replacement shall
-         * be made. If a replacement is desired, filter out the already provided data. */
-        .filterNot { case (k, v) =>
-          k == senderRef &
-            (if (!replace) v.isEmpty else v.isDefined)
-        } :+ (senderRef, Some(powerResponse))
-
-      /* Actually update the map and hand it back */
-      nodeToReceived
-        .updated(nodeUuid, receivedVector)
-    }
-=======
         .map { case (uuid, _) => uuid }
->>>>>>> 2eb4be0e
 
     /** Update this [[GridAgentBaseData]] with [[ReceivedSlackValues]] and
       * return a copy of this [[GridAgentBaseData]] for further processing
