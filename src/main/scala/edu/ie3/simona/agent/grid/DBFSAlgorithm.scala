/*
 * © 2020. TU Dortmund University,
 * Institute of Energy Systems, Energy Efficiency and Energy Economics,
 * Research group Distribution grid planning and operation
 */

package edu.ie3.simona.agent.grid

import breeze.linalg.DenseVector
import breeze.math.Complex
import edu.ie3.datamodel.graph.SubGridGate
import edu.ie3.powerflow.model.FailureCause.CalculationFailed
import edu.ie3.powerflow.model.NodeData.StateData
import edu.ie3.powerflow.model.PowerFlowResult
import edu.ie3.powerflow.model.PowerFlowResult.FailedPowerFlowResult.FailedNewtonRaphsonPFResult
import edu.ie3.powerflow.model.PowerFlowResult.SuccessFullPowerFlowResult.ValidNewtonRaphsonPFResult
import edu.ie3.powerflow.model.enums.NodeType
import edu.ie3.simona.agent.grid.GridAgent.idle
import edu.ie3.simona.agent.grid.GridAgentData.{
  GridAgentBaseData,
  GridAgentConstantData,
  PowerFlowDoneData,
}
import edu.ie3.simona.agent.grid.GridAgentMessages.Responses.ExchangeVoltage
import edu.ie3.simona.agent.grid.GridAgentMessages._
import edu.ie3.simona.agent.participant2.ParticipantAgent
import edu.ie3.simona.agent.participant2.ParticipantAgent.{
  GridSimulationFinished,
  RequestAssetPowerMessage,
}
import edu.ie3.simona.event.RuntimeEvent.PowerFlowFailed
import edu.ie3.simona.exceptions.agent.DBFSAlgorithmException
import edu.ie3.simona.model.grid.{NodeModel, RefSystem}
import edu.ie3.simona.ontology.messages.Activation
import edu.ie3.simona.ontology.messages.SchedulerMessage.Completion
import edu.ie3.simona.util.TickUtil.TickLong
import edu.ie3.util.scala.quantities.DefaultQuantities._
import edu.ie3.util.scala.quantities.SquantsUtils.RichElectricPotential
import org.apache.pekko.actor.typed.scaladsl.AskPattern._
import org.apache.pekko.actor.typed.scaladsl.{
  ActorContext,
  Behaviors,
  StashBuffer,
}
import org.apache.pekko.actor.typed.{ActorRef, ActorSystem, Behavior, Scheduler}
import org.apache.pekko.util.{Timeout => PekkoTimeout}
import org.slf4j.Logger
import squants.Each

import java.time.ZonedDateTime
import java.util.UUID
import scala.concurrent.duration.FiniteDuration
import scala.concurrent.{ExecutionContext, Future}
import scala.util.{Failure, Success}

/** Trait that is normally mixed into every [[GridAgent]] to enable distributed
  * forward backward sweep (DBFS) algorithm execution. It is considered to be
  * the standard behaviour of a [[GridAgent]].
  */
trait DBFSAlgorithm extends PowerFlowSupport with GridResultsSupport {

  /** Method that defines the [[Behavior]] for simulating the grid.
    * @param gridAgentData
    *   state data of the actor
    * @param currentTick
    *   current simulation tick
    * @return
    *   a [[Behavior]]
    */
  private[grid] def simulateGrid(
      gridAgentData: GridAgentData,
      currentTick: Long,
  )(implicit
      constantData: GridAgentConstantData,
      buffer: StashBuffer[GridAgent.Request],
  ): Behavior[GridAgent.Request] = Behaviors.receivePartial {
    case (ctx, message) =>
      (message, gridAgentData) match {
        // first part of the grid simulation, same for all gridAgents on all levels
        // we start with a forward-sweep by requesting the data from our child assets and grids (if any)
        case (
              WrappedActivation(activation: Activation),
              gridAgentBaseData: GridAgentBaseData,
            ) =>
          ctx.log.debug(
            "Start sweep number: {}",
            gridAgentBaseData.currentSweepNo,
          )

          // we start the grid simulation by requesting the p/q values of all the nodes we are responsible for
          // as well as the slack voltage power from our superior grid
          // 1. assets p/q values
          askForAssetPowers(
            currentTick,
            gridAgentBaseData.sweepValueStores
              .get(gridAgentBaseData.currentSweepNo),
            gridAgentBaseData.gridEnv.nodeToAssetAgents,
            gridAgentBaseData.gridEnv.gridModel.mainRefSystem,
            gridAgentBaseData.powerFlowParams.sweepTimeout,
          )(ctx)

          // 2. inferior grids p/q values
          askInferiorGridsForPowers(
            gridAgentBaseData.currentSweepNo,
            gridAgentBaseData.gridEnv.subgridGateToActorRef,
            gridAgentBaseData.inferiorGridGates,
            gridAgentBaseData.powerFlowParams.sweepTimeout,
          )(ctx)

          // 3. superior grids slack voltage
          askSuperiorGridsForSlackVoltages(
            gridAgentBaseData.currentSweepNo,
            gridAgentBaseData.gridEnv.subgridGateToActorRef,
            gridAgentBaseData.superiorGridGates,
            gridAgentBaseData.powerFlowParams.sweepTimeout,
          )(ctx)

          simulateGrid(gridAgentBaseData, activation.tick)

        // if we receive power values as response on our request, we process them here
        case (
              receivedValues: ReceivedValues,
              gridAgentBaseData: GridAgentBaseData,
            ) =>
          // we just received either all provided slack voltage values or all provided power values
          val updatedGridAgentBaseData: GridAgentBaseData =
            receivedValues match {
              case receivedPowers: ReceivedPowerValues =>
                /* Can be a message from an asset or a message from an inferior grid */
                gridAgentBaseData.updateWithReceivedPowerValues(receivedPowers)
              case receivedSlacks: ReceivedSlackVoltageValues =>
                gridAgentBaseData.updateWithReceivedSlackVoltages(
                  receivedSlacks
                )
              case unknownReceivedValues =>
                throw new DBFSAlgorithmException(
                  s"Received unknown values: $unknownReceivedValues"
                )
            }

          // check if we have enough data for a power flow calculation or a
          // power differences check (if the grid agent is a superior agent)
          // if yes, check if we have failing power flow in at least one of the inferior grids
          // if there are failing ones, escalate the failure to the superior grid (if any),
          // if not go to power flow or power differences check
          // if we haven't received everything yet, stay and wait
          val allValuesReceived =
            updatedGridAgentBaseData.allRequestedDataReceived

          ctx.log.debug(
            "{}",
            if (allValuesReceived)
              "Got answers for all my requests for Slack Voltages and Power Values."
            else
              "Still waiting for answers my requests for Slack Voltages and Power Values.",
          )

          if (gridAgentBaseData.isSuperior) {
            goToCheckPowerDifferencesOrStay(
              allValuesReceived,
              updatedGridAgentBaseData,
              currentTick,
              simulateGrid,
            )(ctx, constantData, buffer)
          } else {
            goToPowerFlowCalculationOrStay(
              allValuesReceived,
              updatedGridAgentBaseData,
              currentTick,
              simulateGrid,
            )(ctx, constantData, buffer)
          }

        // if we receive a request for slack voltages from our inferior grids we want to answer it
        case (
              SlackVoltageRequest(
                currentSweepNo,
                nodeUuids,
                sender,
              ),
              gridAgentBaseData: GridAgentBaseData,
            ) =>
          ctx.log.debug(
            s"Received Slack Voltages request from {} for nodes {} and sweepNo: {}",
            sender,
            nodeUuids,
            gridAgentBaseData.currentSweepNo,
          )

          nodeUuids.map { nodeUuid =>
            // we either have voltages ready calculated (not the first sweep) or we don't have them here
            // -> return calculated value or target voltage as physical value
            (gridAgentBaseData.sweepValueStores.get(currentSweepNo) match {
              case Some(result) =>
                Some(result, currentSweepNo)
              case None =>
                // this happens if this agent is either a) the superior grid agent, because it will always get a request for
                // the next sweep, as it triggers calculations for the next sweep or b) at all other
                // (non-last downstream grid agents) in sweep 0
                ctx.log.debug(
                  "Unable to find slack voltage for nodes '{}' in sweep '{}'. Try to get voltage of previous sweep.",
                  nodeUuids,
                  currentSweepNo,
                )
                gridAgentBaseData.sweepValueStores
                  .get(currentSweepNo - 1)
                  .map((_, currentSweepNo - 1))
            }).map { case (result, sweepNo) =>
              // get nodeUUID
              result.sweepData.find(_.nodeUuid == nodeUuid) match {
                case Some(sweepValueStoreData) =>
                  val slackVoltageInPu = sweepValueStoreData.stateData.voltage
                  val mainRefSystem =
                    gridAgentBaseData.gridEnv.gridModel.mainRefSystem
                  (
                    mainRefSystem.vInSi(slackVoltageInPu.real),
                    mainRefSystem.vInSi(slackVoltageInPu.imag),
                  )
                case None =>
                  throw new DBFSAlgorithmException(
                    s"Requested nodeUuid $nodeUuid " +
                      s"not found in sweep value store data for sweepNo: $sweepNo. This indicates" +
                      s"either a wrong processing of a previous sweep result or inconsistencies in grid model data!"
                  )
              }
            }.getOrElse {
              ctx.log.debug(
                "Unable to get slack voltage for node '{}' in sweeps '{}' and '{}'. Returning target voltage.",
                nodeUuid,
                currentSweepNo,
                currentSweepNo - 1,
              )

              val refSystem =
                gridAgentBaseData.gridEnv.gridModel.mainRefSystem

              /* Determine the slack node voltage under consideration of the target voltage set point */
              val vTarget =
                gridAgentBaseData.gridEnv.gridModel.gridComponents.nodes
                  .find { case NodeModel(uuid, _, _, isSlack, _, _) =>
                    uuid == nodeUuid && isSlack
                  }
                  .map(_.vTarget)
                  .getOrElse(Each(1d))
              val vSlack =
                refSystem.nominalVoltage.multiplyWithDimensionles(vTarget)

              (
                vSlack,
                refSystem.vInSi(0d),
              )
            } match {
              case (slackE, slackF) =>
                ctx.log.debug(
                  s"Provide {} to {} for node {} and sweepNo: {}",
                  s"$slackE, $slackF",
                  sender,
                  nodeUuid,
                  gridAgentBaseData.currentSweepNo,
                )

                ExchangeVoltage(nodeUuid, slackE, slackF)
            }
          } match {
            case exchangeVoltages =>
              sender ! SlackVoltageResponse(
                currentSweepNo,
                exchangeVoltages,
              )
              Behaviors.same
          }

        // receive grid power values message request from superior grids
        // before power flow calc for this sweep we either have to stash() the message to answer it later (in current sweep)
        // or trigger a new run for the next sweepNo
        case (
              msg @ RequestGridPower(
                requestSweepNo,
                _,
                _,
              ),
              gridAgentBaseData: GridAgentBaseData,
            ) =>
          if (gridAgentBaseData.currentSweepNo == requestSweepNo) {
            ctx.log.debug(
              s"Received request for grid power values for sweepNo {} before my first power flow calc. Stashing away.",
              requestSweepNo,
            )

            buffer.stash(msg)

            Behaviors.same
          } else {
            ctx.log.debug(
              s"Received request for grid power values for a NEW sweep (request: {}, my: {})",
              requestSweepNo,
              gridAgentBaseData.currentSweepNo,
            )
            ctx.self ! PrepareNextSweepTrigger(currentTick)

            buffer.stash(msg)

            simulateGrid(
              gridAgentBaseData.copy(currentSweepNo = requestSweepNo),
              currentTick,
            )
          }

        // after power flow calc for this sweepNo
        case (
              RequestGridPower(_, requestedNodeUuids, sender),
              powerFlowDoneData @ PowerFlowDoneData(
                gridAgentBaseData,
                powerFlowResult,
                pendingRequestAnswers,
              ),
            ) =>
          /* Determine the subgrid number of the grid agent, that has sent the request */
          val firstRequestedNodeUuid = requestedNodeUuids.headOption.getOrElse(
            throw new DBFSAlgorithmException(
              "Did receive a grid power request but without specified nodes"
            )
          )

          gridAgentBaseData.gridEnv.subgridGateToActorRef
            .map { case (subGridGate, _) => subGridGate.superiorNode }
            .find(_.getUuid == firstRequestedNodeUuid)
            .map(_.getSubnet) match {
            case Some(requestingSubgridNumber) =>
              powerFlowResult match {
                case validNewtonRaphsonPFResult: ValidNewtonRaphsonPFResult =>
                  val exchangePowers = requestedNodeUuids
                    .map { nodeUuid =>
                      /* Figure out the node index for each requested node */
                      nodeUuid -> gridAgentBaseData.gridEnv.gridModel.nodeUuidToIndexMap
                        .get(nodeUuid)
                        .flatMap { nodeIndex =>
                          /* Find matching node result */
                          validNewtonRaphsonPFResult.nodeData.find(stateData =>
                            stateData.index == nodeIndex
                          )
                        }
                        .map {
                          case StateData(_, nodeType, _, power)
                              if nodeType == NodeType.SL =>
                            val refSystem =
                              gridAgentBaseData.gridEnv.gridModel.mainRefSystem
                            val (pInPu, qInPu) =
                              (power.real, power.imag)
                            // The power flow result data provides the nodal residual power at the slack node.
                            // A feed-in case from the inferior grid TO the superior grid leads to positive residual power at the
                            // inferior grid's *slack node* (superior grid seems to be a load to the inferior grid).
                            // To model the exchanged power from the superior grid's point of view, -1 has to be multiplied.
                            // (Inferior grid is a feed in facility to superior grid, which is negative then). Analogously for load case.
                            (
                              refSystem.pInSi(pInPu) * -1,
                              refSystem.qInSi(qInPu) * -1,
                            )
                          case _ =>
                            /* TODO: As long as there are no multiple slack nodes, provide "real" power only for the slack node */
                            (
                              zeroMW,
                              zeroMVAr,
                            )
                        }
                        .getOrElse {
                          throw new DBFSAlgorithmException(
                            s"Got a request for power @ node with uuid $requestedNodeUuids but cannot find it in my result data!"
                          )
                        }
                    }
                    .map { case (nodeUuid, (p, q)) =>
                      Responses.ExchangePower(
                        nodeUuid,
                        p,
                        q,
                      )
                    }

                  /* Determine the remaining replies */
                  val stillPendingRequestAnswers =
                    pendingRequestAnswers.filterNot(
                      _ == requestingSubgridNumber
                    )

                  // update the sweep value store and clear all received maps
                  // note: normally it is expected that this has to be done after power flow calculations but for the sake
                  // of having it only once in the code we put this here. Otherwise, it would have to be put before EVERY
                  // return with a valid power flow result (currently happens already in two situations)
                  val updatedGridAgentBaseData =
                    if (stillPendingRequestAnswers.isEmpty) {
                      gridAgentBaseData.storeSweepDataAndClearReceiveMaps(
                        validNewtonRaphsonPFResult,
                        gridAgentBaseData.superiorGridNodeUuids,
                        gridAgentBaseData.inferiorGridGates,
                      )
                    } else {
                      powerFlowDoneData.copy(pendingRequestAnswers =
                        stillPendingRequestAnswers
                      )
                    }

                  sender ! GridPowerResponse(exchangePowers)
                  simulateGrid(updatedGridAgentBaseData, currentTick)

                case _: FailedNewtonRaphsonPFResult =>
                  sender ! FailedPowerFlow
                  simulateGrid(gridAgentBaseData, currentTick)
              }
            case None =>
              /* It is not possible to determine, who has asked */
              ctx.log.error(
                "I got a grid power request from a subgrid I don't know. Can't answer it properly."
              )

              sender ! FailedPowerFlow
              Behaviors.stopped
          }

        // called when a grid power values request from a superior grid is received
        // which is similar to a new sweep and causes a) a power flow with updated slack voltage values and
        // b) afterwards a request for updated power values from inferior grids and assets with updated voltage values
        // based on the just carried out power flow
        case (
              PrepareNextSweepTrigger(_),
              gridAgentBaseData: GridAgentBaseData,
            ) =>
          // request the updated slack voltages from the superior grid
          askSuperiorGridsForSlackVoltages(
            gridAgentBaseData.currentSweepNo,
            gridAgentBaseData.gridEnv.subgridGateToActorRef,
            gridAgentBaseData.superiorGridGates,
            gridAgentBaseData.powerFlowParams.sweepTimeout,
          )(ctx)

          ctx.log.debug(s"Going to HandlePowerFlowCalculation")

          handlePowerFlowCalculations(gridAgentBaseData, currentTick)

        // last step which should includes a) information on inferior grids about finish and
        // b) cleanup of receiveMaps and sweepStore
        case (
              FinishGridSimulationTrigger(currentTick),
              gridAgentBaseData: GridAgentBaseData,
            ) =>
          val nextTick = currentTick + constantData.resolution

          // inform my child grids about the end of this grid simulation
          gridAgentBaseData.inferiorGridGates
            .map {
              gridAgentBaseData.gridEnv.subgridGateToActorRef(_)
            }
            .distinct
            .foreach(
              _ ! FinishGridSimulationTrigger(currentTick)
            )

          // inform every system participant about the end of this grid simulation
          gridAgentBaseData.gridEnv.nodeToAssetAgents.foreach {
            case (_, actors) =>
              actors.foreach { actor =>
                actor ! GridSimulationFinished(currentTick, nextTick)
              }
          }

          // notify listener about the results
          ctx.log.debug(
            "Calculate results and sending the results to the listener ..."
          )
          createAndSendPowerFlowResults(
            gridAgentBaseData,
            currentTick.toDateTime(constantData.simStartTime),
          )(ctx.log, constantData)

          // do my cleanup stuff
          ctx.log.debug("Doing my cleanup stuff")

          // / clean copy of the gridAgentBaseData
          val cleanedGridAgentBaseData = GridAgentBaseData.clean(
            gridAgentBaseData,
            gridAgentBaseData.superiorGridNodeUuids,
            gridAgentBaseData.inferiorGridGates,
          )

          // / inform scheduler that we are done with the whole simulation and request new trigger for next time step
          constantData.environmentRefs.scheduler ! Completion(
            constantData.activationAdapter,
            Some(nextTick),
          )

          // return to Idle
          idle(cleanedGridAgentBaseData)

        // handles power request that arrive to early
        case (requestGridPower: RequestGridPower, _) =>
          ctx.log.debug(
            s"Received the message $requestGridPower too early. Stash away!"
          )
          buffer.stash(requestGridPower)
          Behaviors.same
      }
  }

  /** Method that defines the [[Behavior]] for handling the power flow
    * calculations. Generally used for power flow calculations only and only if
    * all data required are already received as requested.
    *
    * @param gridAgentData
    *   state data of the actor
    * @param currentTick
    *   current simulation tick
    * @return
    *   a [[Behavior]]
    */
  private def handlePowerFlowCalculations(
      gridAgentData: GridAgentData,
      currentTick: Long,
  )(implicit
      constantData: GridAgentConstantData,
      buffer: StashBuffer[GridAgent.Request],
  ): Behavior[GridAgent.Request] = Behaviors.receivePartial {
    case (ctx, message) =>
      (message, gridAgentData) match {
        // main method for power flow calculations
        case (
              DoPowerFlowTrigger(currentTick, _),
              gridAgentBaseData: GridAgentBaseData,
            ) =>
          ctx.log.debug(
            "Received the following power values to the corresponding nodes: {}",
            gridAgentBaseData.receivedValueStore.nodeToReceivedPower,
          )

          val gridModel = gridAgentBaseData.gridEnv.gridModel

          val (operatingPoint, slackNodeVoltages) = composeOperatingPoint(
            gridModel.gridComponents.nodes,
            gridModel.gridComponents.transformers,
            gridModel.gridComponents.transformers3w,
            gridModel.nodeUuidToIndexMap,
            gridAgentBaseData.receivedValueStore,
            gridModel.mainRefSystem,
          )

          newtonRaphsonPF(
            gridModel,
            gridAgentBaseData.powerFlowParams.maxIterations,
            operatingPoint,
            slackNodeVoltages,
          )(gridAgentBaseData.powerFlowParams.epsilon)(ctx.log) match {
            // if res is valid, ask our assets (if any) for updated power values based on the newly determined nodal voltages
            case validPowerFlowResult: ValidNewtonRaphsonPFResult =>
              ctx.log.debug(
                "{}",
                composeValidNewtonRaphsonPFResultVoltagesDebugString(
                  validPowerFlowResult,
                  gridModel,
                ),
              )

              val powerFlowDoneData =
                PowerFlowDoneData(gridAgentBaseData, validPowerFlowResult)

              val sweepValueStoreOpt = Some(
                SweepValueStore(
                  validPowerFlowResult,
                  gridModel.gridComponents.nodes,
                  gridModel.nodeUuidToIndexMap,
                )
              )

              if (
                askForAssetPowers(
                  currentTick,
                  sweepValueStoreOpt,
                  gridAgentBaseData.gridEnv.nodeToAssetAgents,
                  gridModel.mainRefSystem,
                  gridAgentBaseData.powerFlowParams.sweepTimeout,
                )(ctx)
              ) {
                // will return a future based on the `ask-pattern` which will be processed below
                handlePowerFlowCalculations(powerFlowDoneData, currentTick)
              } else {
                // when we don't have assets we can skip another request for different asset behaviour due to changed
                // voltage values and go back to SimulateGrid directly
                ctx.log.debug(
                  s"No generation or load assets in the grid. Going back to SimulateGrid."
                )

                // we can answer the stashed grid power requests now
                buffer.unstashAll(
                  simulateGrid(powerFlowDoneData, currentTick)
                )
              }

            case failedNewtonRaphsonPFResult: FailedNewtonRaphsonPFResult =>
              val powerFlowDoneData =
                PowerFlowDoneData(
                  gridAgentBaseData,
                  failedNewtonRaphsonPFResult,
                )
              ctx.log.warn(
                s"Subgrid {}: Power flow calculation before asking for updated powers did finally not converge! Cause: {}",
                gridModel.subnetNo,
                failedNewtonRaphsonPFResult.cause,
              )
              // we can answer the stashed grid power requests now and report a failed power flow back
              buffer.unstashAll(simulateGrid(powerFlowDoneData, currentTick))
          }

        // handler for the future provided by `askForAssetPowers` to check if there are any changes in generation/load
        // of assets based on updated nodal voltages
        case (
              receivedPowerValues: ReceivedPowerValues,
              powerFlowDoneData: PowerFlowDoneData,
            ) =>
          val gridAgentBaseData = powerFlowDoneData.gridAgentBaseData

          // check if we have changed values from our assets
          // if yes, we do another PF with adapted values
          // if no, we are done with the pf and ready to report to our parent grid
          val changed = receivedPowerValues.values.exists {
            case (_, _: AssetPowerChangedMessage) => true
            case _                                => false
          }

          if (changed) {
            ctx.log.debug(
              "Assets have changed their exchanged power with the grid. Update nodal powers and prepare new power flow."
            )
            val updatedGridAgentBaseData: GridAgentBaseData =
              gridAgentBaseData.updateWithReceivedPowerValues(
                receivedPowerValues,
                replace = true,
              )

            // check if we have enough data for a power flow calculation
            // if yes, go to the powerflow
            // if no, stay and wait
            val readyForPowerFlow =
              updatedGridAgentBaseData.allRequestedDataReceived
            ctx.log.debug(
              "{}",
              if (readyForPowerFlow)
                "Got answers for all my requests for Slack Voltages and Power Values."
              else
                "Still waiting for answers my requests for Slack Voltages and Power Values.",
            )

            goToPowerFlowCalculationOrStay(
              readyForPowerFlow,
              updatedGridAgentBaseData,
              currentTick,
              handlePowerFlowCalculations,
            )(ctx, constantData, buffer)

          } else {
            // no changes from assets, we want to go back to SimulateGrid and report the LF results to our parent grids if any requests
            ctx.log.debug(
              s"Assets have not changed their exchanged power or no voltage dependent behaviour. Going back to SimulateGrid."
            )
            // we can answer the stashed grid power requests now
            buffer.unstashAll(simulateGrid(powerFlowDoneData, currentTick))
          }

        // executed after request from the superior grid to execute a new sweep (forward sweep state)
        // this means we requested an update of the slack voltage values, but for now don't request (and hence don't expect)
        // updated power values for our power flow calculations
        case (
              receivedSlackValues: ReceivedSlackVoltageValues,
              gridAgentBaseData: GridAgentBaseData,
            ) =>
          ctx.log.debug(
            "Received Slack values for new forward sweep with same power but updated voltage values"
          )

          // power flow
          val gridModel = gridAgentBaseData.gridEnv.gridModel
          val previousSweepData = gridAgentBaseData.sweepValueStores.getOrElse(
            gridAgentBaseData.currentSweepNo - 1,
            throw new DBFSAlgorithmException(
              s"${gridAgentBaseData.actorName}: Unable to get results from previous sweep ${gridAgentBaseData.currentSweepNo - 1}!"
            ),
          )

          val (operatingPoint, slackNodeVoltages) =
            composeOperatingPointWithUpdatedSlackVoltages(
              receivedSlackValues,
              previousSweepData.sweepData,
              gridModel.gridComponents.transformers,
              gridModel.gridComponents.transformers3w,
              gridModel.mainRefSystem,
            )

          newtonRaphsonPF(
            gridModel,
            gridAgentBaseData.powerFlowParams.maxIterations,
            operatingPoint,
            slackNodeVoltages,
          )(gridAgentBaseData.powerFlowParams.epsilon)(ctx.log) match {
            case validPowerFlowResult: ValidNewtonRaphsonPFResult =>
              ctx.log.debug(
                "{}",
                composeValidNewtonRaphsonPFResultVoltagesDebugString(
                  validPowerFlowResult,
                  gridModel,
                ),
              )

              // update the data
              val sweepValueStore = SweepValueStore(
                validPowerFlowResult,
                gridModel.gridComponents.nodes,
                gridModel.nodeUuidToIndexMap,
              )
              val updatedSweepValueStore =
                gridAgentBaseData.sweepValueStores + (gridAgentBaseData.currentSweepNo -> sweepValueStore)

              // send request to child grids and assets for updated p/q values
              // we start the grid simulation by requesting the p/q values of all the nodes we are responsible for
              // as well as the slack voltage power from our superior grid
              // 1. assets p/q values
              val askForAssetPowersOpt =
                askForAssetPowers(
                  currentTick,
                  Some(sweepValueStore),
                  gridAgentBaseData.gridEnv.nodeToAssetAgents,
                  gridModel.mainRefSystem,
                  gridAgentBaseData.powerFlowParams.sweepTimeout,
                )(ctx)

              // 2. inferior grids p/q values
              val askForInferiorGridPowersOpt =
                askInferiorGridsForPowers(
                  gridAgentBaseData.currentSweepNo,
                  gridAgentBaseData.gridEnv.subgridGateToActorRef,
                  gridAgentBaseData.inferiorGridGates,
                  gridAgentBaseData.powerFlowParams.sweepTimeout,
                )(ctx)

              // when we don't have inferior grids and no assets both methods return None, and we can skip doing another power
              // flow calculation otherwise we go back to simulate grid and wait for the answers
              if (!askForAssetPowersOpt && !askForInferiorGridPowersOpt) {
                ctx.log.debug(
                  "I don't have assets or child grids. " +
                    "Going back to SimulateGrid and provide the power flow result if there is any request left."
                )

                val powerFlowDoneData =
                  PowerFlowDoneData(gridAgentBaseData, validPowerFlowResult)

                // we can answer the stashed grid power requests now
                buffer.unstashAll(
                  simulateGrid(powerFlowDoneData, currentTick)
                )
              } else {
                ctx.log.debug(
                  "Going back to SimulateGrid and wait for my assets or inferior grids to return."
                )

                // go back to simulate grid
                simulateGrid(
                  gridAgentBaseData
                    .updateWithReceivedSlackVoltages(receivedSlackValues)
                    .copy(sweepValueStores = updatedSweepValueStore),
                  currentTick,
                )
              }

            case failedNewtonRaphsonPFResult: FailedNewtonRaphsonPFResult =>
              val powerFlowDoneData =
                PowerFlowDoneData(
                  gridAgentBaseData,
                  failedNewtonRaphsonPFResult,
                )
              ctx.log.warn(
                "Power flow with updated slack voltage did finally not converge!"
              )
              // we can answer the stashed grid power requests now and report a failed power flow back
              buffer.unstashAll(simulateGrid(powerFlowDoneData, currentTick))
          }

        // happens only when we received slack data and power values before we received a request to provide grid data
        // (only possible when first simulation triggered and this agent is faster in this state as the request
        // by a superior grid arrives)
        case (powerResponse: PowerResponse, _) =>
          ctx.log.debug(
            "Received Request for Grid Power too early. Stashing away"
          )

          buffer.stash(powerResponse)
          Behaviors.same

        case (requestGridPower: RequestGridPower, _) =>
          ctx.log.debug(
            s"Received the message $requestGridPower too early. Stashing away!"
          )
          buffer.stash(requestGridPower)
          Behaviors.same
      }
  }

  /** Method used for checking the power difference. <p> This method should only
    * be reached by the superior (dummy) grid agent.
    * @param gridAgentBaseData
    *   state data of the actor
    * @return
    *   a [[Behavior]]
    */
  private[grid] def checkPowerDifferences(
      gridAgentBaseData: GridAgentBaseData
  )(implicit
      constantData: GridAgentConstantData,
      buffer: StashBuffer[GridAgent.Request],
  ): Behavior[GridAgent.Request] = Behaviors.receivePartial {

    case (ctx, CheckPowerDifferencesTrigger(currentTick)) =>
      ctx.log.debug("Starting the power differences check ...")
      val currentSweepNo = gridAgentBaseData.currentSweepNo

      slackGridPF(
        gridAgentBaseData.gridEnv.gridModel,
        gridAgentBaseData.receivedValueStore,
        gridAgentBaseData.powerFlowParams,
      )(ctx.log) match {
        case validResult: ValidNewtonRaphsonPFResult =>
          val updatedGridAgentBaseData: GridAgentBaseData =
            gridAgentBaseData
              .storeSweepDataAndClearReceiveMaps(
                validResult,
                gridAgentBaseData.superiorGridNodeUuids,
                gridAgentBaseData.inferiorGridGates,
              )
              .copy(currentSweepNo = currentSweepNo + 1)

          // the difference is checked @ the higher nodes of our transformers => the slack nodes
          // if we are either in the first backward sweep OR if the deviation is bigger as allowed, we need a second sweep
          if (gridAgentBaseData.sweepValueStores.isEmpty) {
            ctx.log.debug(
              "Sweep value store is empty. Starting a second sweep ..."
            )
            goToSimulateGridForNextSweepWith(
              updatedGridAgentBaseData,
              currentTick,
            )
          } else {
            ctx.log.debug(
              "Sweep value store is not empty. Check for deviation ..."
            )

            // calculate deviation vector for all nodes
            val previousSweepNodePower: DenseVector[Complex] =
              DenseVector(
                updatedGridAgentBaseData.sweepValueStores
                  .getOrElse(
                    currentSweepNo - 1,
                    throw new DBFSAlgorithmException(
                      s"No data for previous sweep with no ${currentSweepNo - 1} available!"
                    ),
                  )
                  .sweepData
                  .map(_.stateData.power)
                  .toArray
              )
            val currentSweepNodePower: DenseVector[Complex] =
              DenseVector(
                updatedGridAgentBaseData.sweepValueStores
                  .getOrElse(
                    currentSweepNo,
                    throw new DBFSAlgorithmException(
                      s"No data for current sweep with no $currentSweepNo available!"
                    ),
                  )
                  .sweepData
                  .map(_.stateData.power)
                  .toArray
              )

            val allowedDeviation =
              gridAgentBaseData.powerFlowParams.maxSweepPowerDeviation

            (previousSweepNodePower - currentSweepNodePower).toScalaVector
              .find(complex => {
                Math.abs(complex.real) >= allowedDeviation |
                  Math.abs(complex.imag) >= allowedDeviation
              }) match {
              case Some(deviation) => // next sweep
                ctx.log.debug(
                  "Deviation between the last two sweeps: {}",
                  deviation,
                )
                goToSimulateGridForNextSweepWith(
                  updatedGridAgentBaseData,
                  currentTick,
                )
              case None => // we're done
                ctx.log.debug("We found a result! :-)")

                ctx.log.debug(
                  "Final deviation: {}",
                  (previousSweepNodePower - currentSweepNodePower).toScalaVector,
                )

                // go back to SimulateGrid and trigger a finish
                ctx.self ! FinishGridSimulationTrigger(currentTick)
                simulateGrid(gridAgentBaseData, currentTick)
            }
          }
        case failedResult: PowerFlowResult.FailedPowerFlowResult =>
          ctx.log.warn(
            "Power flow for high voltage branch of three winding transformer failed after {} iterations. Cause: {}",
            failedResult.iteration,
            failedResult.cause,
          )
          ctx.self ! FinishGridSimulationTrigger(currentTick)
          handlePowerFlowFailure(gridAgentBaseData, currentTick, ctx)
      }
  }

  /** Checks if all data has been received and if yes checks if there are any
    * failed power flow indications from inferior grids. If both == true, then
    * no [[Behavior]] change is triggered but the sweep value store is updated
    * with a [[FailedPowerFlow]] information as well, the now used data is set
    * to [[PowerFlowDoneData]] and this is escalated to the superior grid(s). If
    * there is no [[FailedPowerFlow]] in the [[GridAgentBaseData]] a behavior
    * transition to [[handlePowerFlowCalculations]] is triggered.
    *
    * If allReceived == false, no [[Behavior]] transition is triggered
    *
    * @param allReceived
    *   indicates if all requested data has been received
    * @param gridAgentBaseData
    *   the current or updated data of the [[GridAgent]]
    * @return
    *   either the same behavior the agent is currently in or a transition to
    *   [[handlePowerFlowCalculations]]
    */
  private def goToPowerFlowCalculationOrStay(
      allReceived: Boolean,
      gridAgentBaseData: GridAgentBaseData,
      currentTick: Long,
      behavior: (GridAgentData, Long) => Behavior[GridAgent.Request],
  )(implicit
      ctx: ActorContext[GridAgent.Request],
      constantData: GridAgentConstantData,
      buffer: StashBuffer[GridAgent.Request],
  ): Behavior[GridAgent.Request] =
    if (allReceived) {
      ctx.log.debug(
        "All power values of inferior grids, assets + voltage superior grid slack voltages received."
      )

      // if the power flow failed in one of our inferior grids, we want to report this to our superior grid
      val powerFlowFailedSomewhereInInferior =
        gridAgentBaseData.receivedValueStore.nodeToReceivedPower.values
          .exists(v => v.exists(k => k._2.contains(FailedPowerFlow)))

      if (powerFlowFailedSomewhereInInferior) {
        ctx.log.warn(
          "Received Failed Power Flow Result. Escalate to my parent."
        )

        val powerFlowDoneData = PowerFlowDoneData(
          gridAgentBaseData,
          FailedNewtonRaphsonPFResult(-1, CalculationFailed),
        )

        // we want to answer the requests from our parent
        buffer.unstashAll(simulateGrid(powerFlowDoneData, currentTick))
      } else {
        ctx.self ! DoPowerFlowTrigger(
          currentTick,
          gridAgentBaseData.currentSweepNo,
        )

        handlePowerFlowCalculations(gridAgentBaseData, currentTick)
      }

    } else {
      ctx.log.debug(
        "Still waiting for asset or grid power values or slack voltage information of inferior grids"
      )
      behavior(gridAgentBaseData, currentTick)
    }

  /** Normally only reached by the superior (dummy) agent!
    *
    * Checks if all data has been received and if yes checks if there are any
    * failed power flow indications from inferior grids. If both == true, then a
    * finish simulation is triggered and depending on the configuration this
    * step is skipped and the simulation goes on or this leads to a termination
    * of the simulation due to a failed power flow calculation.
    *
    * If there is no [[FailedPowerFlow]] in the [[GridAgentBaseData]] a
    * [[Behavior]] transition to [[checkPowerDifferences]] is triggered.
    *
    * If allReceived == false, no state transition is triggered
    *
    * The used data is always the provided [[GridAgentBaseData]]
    *
    * @param allReceived
    *   indicates if all requested data has been received
    * @param gridAgentBaseData
    *   the current or updated data of the [[GridAgent]]
    * @return
    *   either the same behavior the agent is currently in or a transition to
    *   [[checkPowerDifferences]]
    */
  private def goToCheckPowerDifferencesOrStay(
      allReceived: Boolean,
      gridAgentBaseData: GridAgentBaseData,
      currentTick: Long,
      behavior: (GridAgentData, Long) => Behavior[GridAgent.Request],
  )(implicit
      ctx: ActorContext[GridAgent.Request],
      constantData: GridAgentConstantData,
      buffer: StashBuffer[GridAgent.Request],
  ): Behavior[GridAgent.Request] = {
    if (allReceived) {
      ctx.log.debug(
        "All power values of child assets + inferior grids received."
      )

      // if our superior grid received a FailedPowerFlow from the inferior grids it has to trigger a finish
      // of the simulation which will either result in a skip of this time step OR a termination of the simulation run
      val powerFlowFailedSomewhere =
        gridAgentBaseData.receivedValueStore.nodeToReceivedPower.values
          .exists(actorPowerRequestResponses =>
            actorPowerRequestResponses.exists(actorPowerRequestResponse =>
              actorPowerRequestResponse._2.contains(FailedPowerFlow)
            )
          )
      if (powerFlowFailedSomewhere) {
        ctx.log.warn("Power flow failed! This incident will be reported!")
        ctx.self ! FinishGridSimulationTrigger(currentTick)

        handlePowerFlowFailure(gridAgentBaseData, currentTick, ctx)
      } else {
        ctx.self ! CheckPowerDifferencesTrigger(currentTick)
        checkPowerDifferences(gridAgentBaseData)
      }
    } else {
      ctx.log.debug(
        "Still waiting for asset or grid power values or slack voltage information of inferior grids"
      )
      behavior(gridAgentBaseData, currentTick)
    }
  }

  /** Method for handling failed power flows.
    * @param gridAgentBaseData
    *   state data of the actor
    * @param currentTick
    *   of the simulation
    */
  private def handlePowerFlowFailure(
      gridAgentBaseData: GridAgentBaseData,
      currentTick: Long,
      ctx: ActorContext[GridAgent.Request],
  )(implicit
      constantData: GridAgentConstantData,
      buffer: StashBuffer[GridAgent.Request],
  ): Behavior[GridAgent.Request] = {
    constantData.environmentRefs.runtimeEventListener ! PowerFlowFailed

    if (gridAgentBaseData.powerFlowParams.stopOnFailure) {
      ctx.log.error("Stopping because of failed power flow.")
      Behaviors.stopped
    } else simulateGrid(gridAgentBaseData, currentTick)
  }

  /** Normally only reached by the superior (dummy) agent!
    *
    * Triggers a [[Behavior]] transition to [[simulateGrid]], informs the
    * [[edu.ie3.simona.scheduler.Scheduler]] about the finish of this sweep and
    * requests a new trigger for itself for a new sweep
    *
    * @param gridAgentBaseData
    *   the [[GridAgentBaseData]] that should be used in the next sweep in
    *   [[simulateGrid]]
    * @param currentTick
    *   current tick the agent is in
    * @return
    *   a behavior transition to [[simulateGrid]]
    */
  private def goToSimulateGridForNextSweepWith(
      gridAgentBaseData: GridAgentBaseData,
      currentTick: Long,
  )(implicit
      constantData: GridAgentConstantData,
      buffer: StashBuffer[GridAgent.Request],
  ): Behavior[GridAgent.Request] = {
    constantData.environmentRefs.scheduler ! Completion(
      constantData.activationAdapter,
      Some(currentTick),
    )

    simulateGrid(gridAgentBaseData, currentTick)
  }

  /** Triggers an execution of the pekko `ask` pattern for all power values of
    * assets (if any) of this [[GridAgent]].
    *
    * @param currentTick
    *   the current tick a data request is send for
    * @param sweepValueStore
    *   the current sweep value store containing the current node voltage for
    *   the assets
    * @param nodeToAssetAgents
    *   a map contains a mapping between nodes and the [[ActorRef]] s located \@
    *   those nodes
    * @param refSystem
    *   the reference system of the [[edu.ie3.simona.model.grid.GridModel]] of
    *   this [[GridAgent]]
    * @param askTimeout
    *   a timeout for the request
    * @return
    *   true if this grids contains assets or false if no request has been sent
    *   due to non-existence of assets
    */
  private def askForAssetPowers(
      currentTick: Long,
      sweepValueStore: Option[SweepValueStore],
      nodeToAssetAgents: Map[UUID, Set[ActorRef[ParticipantAgent.Request]]],
      refSystem: RefSystem,
      askTimeout: FiniteDuration,
  )(implicit
      ctx: ActorContext[GridAgent.Request]
  ): Boolean = {
<<<<<<< HEAD
    implicit val timeout: PekkoTimeout = PekkoTimeout(askTimeout)
=======
>>>>>>> 483ff7f5
    implicit val ec: ExecutionContext = ctx.executionContext

    implicit val timeout: PekkoTimeout = PekkoTimeout.create(askTimeout)
    implicit val system: ActorSystem[_] = ctx.system

    ctx.log.debug(s"asking assets for power values: {}", nodeToAssetAgents)

    if (nodeToAssetAgents.values.flatten.nonEmpty) {
      val future = Future
        .sequence(
          nodeToAssetAgents.flatten { case (nodeUuid, assetActorRefs) =>
            assetActorRefs.map(assetAgent => {

              val (eInPu, fInPU) =
                sweepValueStore match {
                  case Some(sweepValueStore) =>
                    val (eInSi, fInSi) = refSystem.vInSi(
                      sweepValueStore.sweepData
                        .find(_.nodeUuid == nodeUuid)
                        .getOrElse(
                          throw new DBFSAlgorithmException(
                            s"Provided Sweep value store contains no data for node with id $nodeUuid"
                          )
                        )
                        .stateData
                        .voltage
                    )
                    (
                      refSystem.vInPu(eInSi),
                      refSystem.vInPu(fInSi),
                    )
                  case None =>
                    (
                      Each(1d),
                      Each(0d),
                    )
                }

              assetAgent
                .ask(replyTo =>
                  RequestAssetPowerMessage(
                    currentTick,
                    eInPu,
                    fInPU,
                    replyTo,
                  )
                )
                .map {
                  case providedPowerValuesMessage: AssetPowerChangedMessage =>
                    (assetAgent, providedPowerValuesMessage)
                  case assetPowerUnchangedMessage: AssetPowerUnchangedMessage =>
                    (assetAgent, assetPowerUnchangedMessage)
                }
            })
          }.toVector
        )
        .map(res => ReceivedAssetPowerValues(res))

      pipeToSelf(future, ctx)
      true
    } else false
  }

  /** Triggers an execution of the pekko `ask` pattern for all power values @
    * connection nodes of inferior grids (if any) of this [[GridAgent]].
    *
    * @param currentSweepNo
    *   the current sweep number the DBFS is in
    * @param subGridGateToActorRef
    *   a map containing a mapping from [[SubGridGate]] s to corresponding
    *   [[ActorRef]] s of [[GridAgent]] s @ these nodes
    * @param askTimeout
    *   a timeout for the request
    * @return
    *   true if this grids has connected inferior grids or false if this no
    *   inferior grids
    */
  private def askInferiorGridsForPowers(
      currentSweepNo: Int,
      subGridGateToActorRef: Map[SubGridGate, ActorRef[GridAgent.Request]],
      inferiorGridGates: Seq[SubGridGate],
      askTimeout: FiniteDuration,
  )(implicit
      ctx: ActorContext[GridAgent.Request]
  ): Boolean = {
    implicit val timeout: PekkoTimeout = PekkoTimeout(askTimeout)
    implicit val ec: ExecutionContext = ctx.executionContext
    implicit val scheduler: Scheduler = ctx.system.scheduler

    ctx.log.debug(
      s"asking inferior grids for power values: {}",
      inferiorGridGates,
    )

    if (inferiorGridGates.nonEmpty) {
      val future = Future
        .sequence(
          inferiorGridGates
            .map { inferiorGridGate =>
              subGridGateToActorRef(
                inferiorGridGate
              ) -> inferiorGridGate.superiorNode.getUuid
            }
            .groupMap {
              // Group the gates by target actor, so that only one request is sent per grid agent
              case (inferiorGridAgentRef, _) =>
                inferiorGridAgentRef
            } { case (_, inferiorGridGates) =>
              inferiorGridGates
            }
            .map { case (inferiorGridAgentRef, inferiorGridGateNodes) =>
              inferiorGridAgentRef
                .ask[GridAgent.Request](ref =>
                  RequestGridPower(
                    currentSweepNo,
                    inferiorGridGateNodes.distinct,
                    ref,
                  )
                )
                .map {
                  case provideGridPowerMessage: GridPowerResponse =>
                    (inferiorGridAgentRef, provideGridPowerMessage)
                  case FailedPowerFlow =>
                    (inferiorGridAgentRef, FailedPowerFlow)
                }
            }
            .toVector
        )
        .map(res => ReceivedGridPowerValues(res))
      pipeToSelf(future, ctx)
      true
    } else false
  }

  /** Triggers an execution of the pekko `ask` pattern for all slack voltages of
    * superior grids (if any) of this [[GridAgent]].
    *
    * @param currentSweepNo
    *   the current sweep number the DBFS is in
    * @param subGridGateToActorRef
    *   a map containing a mapping from [[SubGridGate]] s to corresponding
    *   [[ActorRef]] s of [[GridAgent]] s @ these nodes
    * @param askTimeout
    *   a timeout for the request
    * @return
    *   true if this grids has connected superior grids or false if this no
    *   superior grids
    */
  private def askSuperiorGridsForSlackVoltages(
      currentSweepNo: Int,
      subGridGateToActorRef: Map[SubGridGate, ActorRef[GridAgent.Request]],
      superiorGridGates: Vector[SubGridGate],
      askTimeout: FiniteDuration,
  )(implicit
      ctx: ActorContext[GridAgent.Request]
  ): Boolean = {
    implicit val timeout: PekkoTimeout = PekkoTimeout(askTimeout)
    implicit val ec: ExecutionContext = ctx.executionContext
    implicit val scheduler: Scheduler = ctx.system.scheduler

    ctx.log.debug(
      s"asking superior grids for slack voltage values: {}",
      superiorGridGates,
    )

    if (superiorGridGates.nonEmpty) {
      val future = Future
        .sequence(
          superiorGridGates
            .groupBy(subGridGateToActorRef(_))
            .map { case (superiorGridAgent, gridGates) =>
              superiorGridAgent
                .ask[GridAgent.Request](ref =>
                  SlackVoltageRequest(
                    currentSweepNo,
                    gridGates.map(_.superiorNode.getUuid),
                    ref,
                  )
                )
                .map { case providedSlackValues: SlackVoltageResponse =>
                  (superiorGridAgent, providedSlackValues)
                }
            }
            .toVector
        )
        .map(res => ReceivedSlackVoltageValues(res))
      pipeToSelf(future, ctx)
      true
    } else false
  }

  /** Create an instance of
    * [[edu.ie3.simona.event.ResultEvent.PowerFlowResultEvent]] and send it to
    * all listener Note: in the future this one could become a bottleneck for
    * power flow calculation timesteps. For performance improvements one might
    * consider putting this into a future with pipeTo. One has to consider how
    * to deal with unfinished futures in shutdown phase then
    *
    * @param gridAgentBaseData
    *   the grid agent base data
    * @param currentTimestamp
    *   the current time stamp
    */
  private def createAndSendPowerFlowResults(
      gridAgentBaseData: GridAgentBaseData,
      currentTimestamp: ZonedDateTime,
  )(implicit
      log: Logger,
      constantData: GridAgentConstantData,
  ): Unit = {
    gridAgentBaseData.sweepValueStores.lastOption.foreach {
      case (_, valueStore) =>
        constantData.notifyListeners(
          this.createResultModels(
            gridAgentBaseData.gridEnv.gridModel,
            valueStore,
          )(
            currentTimestamp,
            log,
          )
        )
    }
  }

  /** This method uses [[ActorContext.pipeToSelf()]] to send a future message to
    * itself. If the future is a [[Success]] the message is sent, else a
    * [[WrappedFailure]] with the thrown error is sent.
    *
    * @param future
    *   future message that should be sent to the agent after it was processed
    * @param ctx
    *   [[ActorContext]] of the receiving actor
    */
  private def pipeToSelf(
      future: Future[GridAgent.Request],
      ctx: ActorContext[GridAgent.Request],
  ): Unit = {
    ctx.pipeToSelf[GridAgent.Request](future) {
      case Success(value)     => value
      case Failure(exception) => WrappedFailure(exception)
    }
  }
}<|MERGE_RESOLUTION|>--- conflicted
+++ resolved
@@ -1127,10 +1127,6 @@
   )(implicit
       ctx: ActorContext[GridAgent.Request]
   ): Boolean = {
-<<<<<<< HEAD
-    implicit val timeout: PekkoTimeout = PekkoTimeout(askTimeout)
-=======
->>>>>>> 483ff7f5
     implicit val ec: ExecutionContext = ctx.executionContext
 
     implicit val timeout: PekkoTimeout = PekkoTimeout.create(askTimeout)
