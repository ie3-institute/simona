/*
 * © 2020. TU Dortmund University,
 * Institute of Energy Systems, Energy Efficiency and Energy Economics,
 * Research group Distribution grid planning and operation
 */

package edu.ie3.simona.agent.grid

import breeze.linalg.DenseVector
import breeze.math.Complex
import edu.ie3.powerflow.model.FailureCause.CalculationFailed
import edu.ie3.powerflow.model.NodeData.StateData
import edu.ie3.powerflow.model.PowerFlowResult
import edu.ie3.powerflow.model.PowerFlowResult.FailedPowerFlowResult.FailedNewtonRaphsonPFResult
import edu.ie3.powerflow.model.PowerFlowResult.SuccessFullPowerFlowResult.ValidNewtonRaphsonPFResult
import edu.ie3.powerflow.model.enums.NodeType
import edu.ie3.simona.agent.grid.GridAgent.{afterPowerFlow, pipeToSelf}
import edu.ie3.simona.agent.grid.GridAgentData.{
  GridAgentBaseData,
  GridAgentConstantData,
  PowerFlowDoneData,
}
import edu.ie3.simona.agent.grid.GridAgentMessages.Responses.ExchangeVoltage
import edu.ie3.simona.agent.grid.GridAgentMessages._
import edu.ie3.simona.agent.participant2.ParticipantAgent
import edu.ie3.simona.agent.participant2.ParticipantAgent.{
  GridSimulationFinished,
  RequestAssetPowerMessage,
}
import edu.ie3.simona.event.RuntimeEvent.PowerFlowFailed
import edu.ie3.simona.exceptions.agent.DBFSAlgorithmException
import edu.ie3.simona.model.grid.{NodeModel, RefSystem}
import edu.ie3.simona.ontology.messages.Activation
import edu.ie3.simona.ontology.messages.SchedulerMessage.Completion
import edu.ie3.util.scala.quantities.DefaultQuantities._
import edu.ie3.util.scala.quantities.SquantsUtils.RichElectricPotential
import org.apache.pekko.actor.typed.scaladsl.AskPattern._
import org.apache.pekko.actor.typed.scaladsl.{
  ActorContext,
  Behaviors,
  StashBuffer,
}
import org.apache.pekko.actor.typed.{ActorRef, ActorSystem, Behavior, Scheduler}
<<<<<<< HEAD
import org.apache.pekko.util.{Timeout => PekkoTimeout}
import squants.Each

import java.time.Duration
=======
import org.apache.pekko.util.Timeout
import org.slf4j.Logger
import squants.Each

import java.time.ZonedDateTime
>>>>>>> 5f0fc630
import java.util.UUID
import scala.concurrent.duration.FiniteDuration
import scala.concurrent.{ExecutionContext, Future}

/** Trait that is normally mixed into every [[GridAgent]] to enable distributed
  * forward backward sweep (DBFS) algorithm execution. It is considered to be
  * the standard behaviour of a [[GridAgent]].
  */
trait DBFSAlgorithm extends PowerFlowSupport with GridResultsSupport {

  /** Method that defines the [[Behavior]] for simulating the grid.
    * @param gridAgentData
    *   state data of the actor
    * @param currentTick
    *   current simulation tick
    * @return
    *   a [[Behavior]]
    */
  private[grid] def simulateGrid(
      gridAgentData: GridAgentData,
      currentTick: Long,
  )(implicit
      constantData: GridAgentConstantData,
      buffer: StashBuffer[GridAgent.Request],
  ): Behavior[GridAgent.Request] = Behaviors.receivePartial {
    case (ctx, message) =>
      (message, gridAgentData) match {
        // first part of the grid simulation, same for all gridAgents on all levels
        // we start with a forward-sweep by requesting the data from our child assets and grids (if any)
        case (
              WrappedActivation(activation: Activation),
              gridAgentBaseData: GridAgentBaseData,
            ) =>
          ctx.log.debug(
            "Start sweep number: {}",
            gridAgentBaseData.currentSweepNo,
          )

          // we start the grid simulation by requesting the p/q values of all the nodes we are responsible for
          // as well as the slack voltage power from our superior grid
          // 1. assets p/q values
          askForAssetPowers(
            currentTick,
            gridAgentBaseData.sweepValueStores
              .get(gridAgentBaseData.currentSweepNo),
            gridAgentBaseData.gridEnv.nodeToAssetAgents,
            gridAgentBaseData.gridEnv.gridModel.mainRefSystem,
            gridAgentBaseData.powerFlowParams.sweepTimeout,
          )(ctx)

          // 2. inferior grids p/q values
          askInferiorGridsForPowers(
            gridAgentBaseData.currentSweepNo,
            gridAgentBaseData.inferiorGridRefs(),
            gridAgentBaseData.powerFlowParams.sweepTimeout,
          )(ctx)

          // 3. superior grids slack voltage
          askSuperiorGridsForSlackVoltages(
            gridAgentBaseData.currentSweepNo,
            gridAgentBaseData.superiorGridRefs(),
            gridAgentBaseData.powerFlowParams.sweepTimeout,
          )(ctx)

          simulateGrid(gridAgentBaseData, activation.tick)

        // if we receive power values as response on our request, we process them here
        case (
              receivedValues: ReceivedValues,
              gridAgentBaseData: GridAgentBaseData,
            ) =>
          // we just received either all provided slack voltage values or all provided power values
          val updatedGridAgentBaseData: GridAgentBaseData =
            receivedValues match {
              case receivedPowers: ReceivedPowerValues =>
                /* Can be a message from an asset or a message from an inferior grid */
                gridAgentBaseData.updateWithReceivedPowerValues(receivedPowers)
              case receivedSlacks: ReceivedSlackVoltageValues =>
                gridAgentBaseData.updateWithReceivedSlackVoltages(
                  receivedSlacks
                )
              case unknownReceivedValues =>
                throw new DBFSAlgorithmException(
                  s"Received unknown values: $unknownReceivedValues"
                )
            }

          // check if we have enough data for a power flow calculation or a
          // power differences check (if the grid agent is a superior agent)
          // if yes, check if we have failing power flow in at least one of the inferior grids
          // if there are failing ones, escalate the failure to the superior grid (if any),
          // if not go to power flow or power differences check
          // if we haven't received everything yet, stay and wait
          val allValuesReceived =
            updatedGridAgentBaseData.allRequestedDataReceived

          ctx.log.debug(
            "{}",
            if (allValuesReceived)
              "Got answers for all my requests for Slack Voltages and Power Values."
            else
              "Still waiting for answers my requests for Slack Voltages and Power Values.",
          )

          if (gridAgentBaseData.isSuperior) {
            goToCheckPowerDifferencesOrStay(
              allValuesReceived,
              updatedGridAgentBaseData,
              currentTick,
              simulateGrid,
            )(ctx, constantData, buffer)
          } else {
            goToPowerFlowCalculationOrStay(
              allValuesReceived,
              updatedGridAgentBaseData,
              currentTick,
              simulateGrid,
            )(ctx, constantData, buffer)
          }

        // if we receive a request for slack voltages from our inferior grids we want to answer it
        case (
              SlackVoltageRequest(
                currentSweepNo,
                nodeUuids,
                sender,
              ),
              gridAgentBaseData: GridAgentBaseData,
            ) =>
          ctx.log.debug(
            s"Received Slack Voltages request from {} for nodes {} and sweepNo: {}",
            sender,
            nodeUuids,
            gridAgentBaseData.currentSweepNo,
          )

          nodeUuids.map { nodeUuid =>
            // we either have voltages ready calculated (not the first sweep) or we don't have them here
            // -> return calculated value or target voltage as physical value
            (gridAgentBaseData.sweepValueStores.get(currentSweepNo) match {
              case Some(result) =>
                Some(result, currentSweepNo)
              case None =>
                // this happens if this agent is either a) the superior grid agent, because it will always get a request for
                // the next sweep, as it triggers calculations for the next sweep or b) at all other
                // (non-last downstream grid agents) in sweep 0
                ctx.log.debug(
                  "Unable to find slack voltage for nodes '{}' in sweep '{}'. Try to get voltage of previous sweep.",
                  nodeUuids,
                  currentSweepNo,
                )
                gridAgentBaseData.sweepValueStores
                  .get(currentSweepNo - 1)
                  .map((_, currentSweepNo - 1))
            }).map { case (result, sweepNo) =>
              // get nodeUUID
              result.sweepData.find(_.nodeUuid == nodeUuid) match {
                case Some(sweepValueStoreData) =>
                  val slackVoltageInPu = sweepValueStoreData.stateData.voltage
                  val mainRefSystem =
                    gridAgentBaseData.gridEnv.gridModel.mainRefSystem
                  (
                    mainRefSystem.vInSi(slackVoltageInPu.real),
                    mainRefSystem.vInSi(slackVoltageInPu.imag),
                  )
                case None =>
                  throw new DBFSAlgorithmException(
                    s"Requested nodeUuid $nodeUuid " +
                      s"not found in sweep value store data for sweepNo: $sweepNo. This indicates" +
                      s"either a wrong processing of a previous sweep result or inconsistencies in grid model data!"
                  )
              }
            }.getOrElse {
              ctx.log.debug(
                "Unable to get slack voltage for node '{}' in sweeps '{}' and '{}'. Returning target voltage.",
                nodeUuid,
                currentSweepNo,
                currentSweepNo - 1,
              )

              val refSystem =
                gridAgentBaseData.gridEnv.gridModel.mainRefSystem

              /* Determine the slack node voltage under consideration of the target voltage set point */
              val vTarget =
                gridAgentBaseData.gridEnv.gridModel.gridComponents.nodes
                  .find { case NodeModel(uuid, _, _, isSlack, _, _, _) =>
                    uuid == nodeUuid && isSlack
                  }
                  .map(_.vTarget)
                  .getOrElse(Each(1d))
              val vSlack =
                refSystem.nominalVoltage.multiplyWithDimensionles(vTarget)

              (
                vSlack,
                refSystem.vInSi(0d),
              )
            } match {
              case (slackE, slackF) =>
                ctx.log.debug(
                  s"Provide {} to {} for node {} and sweepNo: {}",
                  s"$slackE, $slackF",
                  sender,
                  nodeUuid,
                  gridAgentBaseData.currentSweepNo,
                )

                ExchangeVoltage(nodeUuid, slackE, slackF)
            }
          } match {
            case exchangeVoltages =>
              sender ! SlackVoltageResponse(
                currentSweepNo,
                exchangeVoltages,
              )
              Behaviors.same
          }

        // receive grid power values message request from superior grids
        // before power flow calc for this sweep we either have to stash() the message to answer it later (in current sweep)
        // or trigger a new run for the next sweepNo
        case (
              msg @ RequestGridPower(
                requestSweepNo,
                _,
                _,
              ),
              gridAgentBaseData: GridAgentBaseData,
            ) =>
          if (gridAgentBaseData.currentSweepNo == requestSweepNo) {
            ctx.log.debug(
              s"Received request for grid power values for sweepNo {} before my first power flow calc. Stashing away.",
              requestSweepNo,
            )

            buffer.stash(msg)

            Behaviors.same
          } else {
            ctx.log.debug(
              s"Received request for grid power values for a NEW sweep (request: {}, my: {})",
              requestSweepNo,
              gridAgentBaseData.currentSweepNo,
            )
            ctx.self ! PrepareNextSweepTrigger(currentTick)

            buffer.stash(msg)

            simulateGrid(
              gridAgentBaseData.copy(currentSweepNo = requestSweepNo),
              currentTick,
            )
          }

        // after power flow calc for this sweepNo
        case (
              RequestGridPower(_, requestedNodeUuids, sender),
              powerFlowDoneData @ PowerFlowDoneData(
                gridAgentBaseData,
                powerFlowResult,
                pendingRequestAnswers,
              ),
            ) =>
          /* Determine the subgrid number of the grid agent, that has sent the request */
          val firstRequestedNodeUuid = requestedNodeUuids.headOption.getOrElse(
            throw new DBFSAlgorithmException(
              "Did receive a grid power request but without specified nodes"
            )
          )

          gridAgentBaseData.gridEnv.subgridGateToActorRef
            .map { case (subGridGate, _) => subGridGate.superiorNode }
            .find(_.getUuid == firstRequestedNodeUuid)
            .map(_.getSubnet) match {
            case Some(requestingSubgridNumber) =>
              powerFlowResult match {
                case validNewtonRaphsonPFResult: ValidNewtonRaphsonPFResult =>
                  val exchangePowers = requestedNodeUuids
                    .map { nodeUuid =>
                      /* Figure out the node index for each requested node */
                      nodeUuid -> gridAgentBaseData.gridEnv.gridModel.nodeUuidToIndexMap
                        .get(nodeUuid)
                        .flatMap { nodeIndex =>
                          /* Find matching node result */
                          validNewtonRaphsonPFResult.nodeData.find(stateData =>
                            stateData.index == nodeIndex
                          )
                        }
                        .map {
                          case StateData(_, nodeType, _, power)
                              if nodeType == NodeType.SL =>
                            val refSystem =
                              gridAgentBaseData.gridEnv.gridModel.mainRefSystem
                            val (pInPu, qInPu) =
                              (power.real, power.imag)
                            // The power flow result data provides the nodal residual power at the slack node.
                            // A feed-in case from the inferior grid TO the superior grid leads to positive residual power at the
                            // inferior grid's *slack node* (superior grid seems to be a load to the inferior grid).
                            // To model the exchanged power from the superior grid's point of view, -1 has to be multiplied.
                            // (Inferior grid is a feed in facility to superior grid, which is negative then). Analogously for load case.
                            (
                              refSystem.pInSi(pInPu) * -1,
                              refSystem.qInSi(qInPu) * -1,
                            )
                          case _ =>
                            /* TODO: As long as there are no multiple slack nodes, provide "real" power only for the slack node */
                            (
                              zeroMW,
                              zeroMVAr,
                            )
                        }
                        .getOrElse {
                          throw new DBFSAlgorithmException(
                            s"Got a request for power @ node with uuid $requestedNodeUuids but cannot find it in my result data!"
                          )
                        }
                    }
                    .map { case (nodeUuid, (p, q)) =>
                      Responses.ExchangePower(
                        nodeUuid,
                        p,
                        q,
                      )
                    }

                  /* Determine the remaining replies */
                  val stillPendingRequestAnswers =
                    pendingRequestAnswers.filterNot(
                      _ == requestingSubgridNumber
                    )

                  // update the sweep value store and clear all received maps
                  // note: normally it is expected that this has to be done after power flow calculations but for the sake
                  // of having it only once in the code we put this here. Otherwise, it would have to be put before EVERY
                  // return with a valid power flow result (currently happens already in two situations)
                  val updatedGridAgentBaseData =
                    if (stillPendingRequestAnswers.isEmpty) {
                      gridAgentBaseData.storeSweepDataAndClearReceiveMaps(
                        validNewtonRaphsonPFResult,
                        gridAgentBaseData.superiorGridNodeUuids,
                        gridAgentBaseData.inferiorGridGates,
                      )
                    } else {
                      powerFlowDoneData.copy(pendingRequestAnswers =
                        stillPendingRequestAnswers
                      )
                    }

                  sender ! GridPowerResponse(exchangePowers)
                  simulateGrid(updatedGridAgentBaseData, currentTick)

                case _: FailedNewtonRaphsonPFResult =>
                  sender ! FailedPowerFlow
                  simulateGrid(gridAgentBaseData, currentTick)
              }
            case None =>
              /* It is not possible to determine, who has asked */
              ctx.log.error(
                "I got a grid power request from a subgrid I don't know. Can't answer it properly."
              )

              sender ! FailedPowerFlow
              Behaviors.stopped
          }

        // called when a grid power values request from a superior grid is received
        // which is similar to a new sweep and causes a) a power flow with updated slack voltage values and
        // b) afterwards a request for updated power values from inferior grids and assets with updated voltage values
        // based on the just carried out power flow
        case (
              PrepareNextSweepTrigger(_),
              gridAgentBaseData: GridAgentBaseData,
            ) =>
          // request the updated slack voltages from the superior grid
          askSuperiorGridsForSlackVoltages(
            gridAgentBaseData.currentSweepNo,
            gridAgentBaseData.superiorGridRefs(),
            gridAgentBaseData.powerFlowParams.sweepTimeout,
          )(ctx)

          ctx.log.debug(s"Going to HandlePowerFlowCalculation")

          handlePowerFlowCalculations(gridAgentBaseData, currentTick)

        // last step which should includes a) information on inferior grids about finish and
        // b) cleanup of receiveMaps and sweepStore
        case (
              FinishGridSimulationTrigger(currentTick),
              gridAgentBaseData: GridAgentBaseData,
            ) =>
          val nextTick = currentTick + constantData.resolution

          // inform my child grids about the end of this grid simulation
          gridAgentBaseData.inferiorGridGates
            .map {
              gridAgentBaseData.gridEnv.subgridGateToActorRef(_)
            }
            .distinct
            .foreach(
              _ ! FinishGridSimulationTrigger(currentTick)
            )

          // inform every system participant about the end of this grid simulation
          gridAgentBaseData.gridEnv.nodeToAssetAgents.foreach {
            case (_, actors) =>
              actors.foreach { actor =>
                actor ! GridSimulationFinished(currentTick, nextTick)
              }
          }

          afterPowerFlow(gridAgentBaseData, currentTick, nextTick, ctx)

        // handles power request that arrive to early
        case (requestGridPower: RequestGridPower, _) =>
          ctx.log.debug(
            s"Received the message $requestGridPower too early. Stash away!"
          )
          buffer.stash(requestGridPower)
          Behaviors.same
      }
  }

  /** Method that defines the [[Behavior]] for handling the power flow
    * calculations. Generally used for power flow calculations only and only if
    * all data required are already received as requested.
    *
    * @param gridAgentData
    *   state data of the actor
    * @param currentTick
    *   current simulation tick
    * @return
    *   a [[Behavior]]
    */
  private def handlePowerFlowCalculations(
      gridAgentData: GridAgentData,
      currentTick: Long,
  )(implicit
      constantData: GridAgentConstantData,
      buffer: StashBuffer[GridAgent.Request],
  ): Behavior[GridAgent.Request] = Behaviors.receivePartial {
    case (ctx, message) =>
      (message, gridAgentData) match {
        // main method for power flow calculations
        case (
              DoPowerFlowTrigger(currentTick, _),
              gridAgentBaseData: GridAgentBaseData,
            ) =>
          ctx.log.debug(
            "Received the following power values to the corresponding nodes: {}",
            gridAgentBaseData.receivedValueStore.nodeToReceivedPower,
          )

          val gridModel = gridAgentBaseData.gridEnv.gridModel

          val (operatingPoint, slackNodeVoltages) = composeOperatingPoint(
            gridModel.gridComponents.nodes,
            gridModel.gridComponents.transformers,
            gridModel.gridComponents.transformers3w,
            gridModel.nodeUuidToIndexMap,
            gridAgentBaseData.receivedValueStore,
            gridModel.mainRefSystem,
          )

          newtonRaphsonPF(
            gridModel,
            gridAgentBaseData.powerFlowParams.maxIterations,
            operatingPoint,
            slackNodeVoltages,
          )(gridAgentBaseData.powerFlowParams.epsilon)(ctx.log) match {
            // if res is valid, ask our assets (if any) for updated power values based on the newly determined nodal voltages
            case validPowerFlowResult: ValidNewtonRaphsonPFResult =>
              ctx.log.debug(
                "{}",
                composeValidNewtonRaphsonPFResultVoltagesDebugString(
                  validPowerFlowResult,
                  gridModel,
                ),
              )

              val powerFlowDoneData =
                PowerFlowDoneData(gridAgentBaseData, validPowerFlowResult)

              val sweepValueStoreOpt = Some(
                SweepValueStore(
                  validPowerFlowResult,
                  gridModel.gridComponents.nodes,
                  gridModel.nodeUuidToIndexMap,
                )
              )

              if (
                askForAssetPowers(
                  currentTick,
                  sweepValueStoreOpt,
                  gridAgentBaseData.gridEnv.nodeToAssetAgents,
                  gridModel.mainRefSystem,
                  gridAgentBaseData.powerFlowParams.sweepTimeout,
                )(ctx)
              ) {
                // will return a future based on the `ask-pattern` which will be processed below
                handlePowerFlowCalculations(powerFlowDoneData, currentTick)
              } else {
                // when we don't have assets we can skip another request for different asset behaviour due to changed
                // voltage values and go back to SimulateGrid directly
                ctx.log.debug(
                  s"No generation or load assets in the grid. Going back to SimulateGrid."
                )

                // we can answer the stashed grid power requests now
                buffer.unstashAll(
                  simulateGrid(powerFlowDoneData, currentTick)
                )
              }

            case failedNewtonRaphsonPFResult: FailedNewtonRaphsonPFResult =>
              val powerFlowDoneData =
                PowerFlowDoneData(
                  gridAgentBaseData,
                  failedNewtonRaphsonPFResult,
                )
              ctx.log.warn(
                s"Subgrid {}: Power flow calculation before asking for updated powers did finally not converge! Cause: {}",
                gridModel.subnetNo,
                failedNewtonRaphsonPFResult.cause,
              )
              // we can answer the stashed grid power requests now and report a failed power flow back
              buffer.unstashAll(simulateGrid(powerFlowDoneData, currentTick))
          }

        // handler for the future provided by `askForAssetPowers` to check if there are any changes in generation/load
        // of assets based on updated nodal voltages
        case (
              receivedPowerValues: ReceivedPowerValues,
              powerFlowDoneData: PowerFlowDoneData,
            ) =>
          val gridAgentBaseData = powerFlowDoneData.gridAgentBaseData

          // check if we have changed values from our assets
          // if yes, we do another PF with adapted values
          // if no, we are done with the pf and ready to report to our parent grid
          val changed = receivedPowerValues.values.exists {
            case (_, _: AssetPowerChangedMessage) => true
            case _                                => false
          }

          if (changed) {
            ctx.log.debug(
              "Assets have changed their exchanged power with the grid. Update nodal powers and prepare new power flow."
            )
            val updatedGridAgentBaseData: GridAgentBaseData =
              gridAgentBaseData.updateWithReceivedPowerValues(
                receivedPowerValues,
                replace = true,
              )

            // check if we have enough data for a power flow calculation
            // if yes, go to the powerflow
            // if no, stay and wait
            val readyForPowerFlow =
              updatedGridAgentBaseData.allRequestedDataReceived
            ctx.log.debug(
              "{}",
              if (readyForPowerFlow)
                "Got answers for all my requests for Slack Voltages and Power Values."
              else
                "Still waiting for answers my requests for Slack Voltages and Power Values.",
            )

            goToPowerFlowCalculationOrStay(
              readyForPowerFlow,
              updatedGridAgentBaseData,
              currentTick,
              handlePowerFlowCalculations,
            )(ctx, constantData, buffer)

          } else {
            // no changes from assets, we want to go back to SimulateGrid and report the LF results to our parent grids if any requests
            ctx.log.debug(
              s"Assets have not changed their exchanged power or no voltage dependent behaviour. Going back to SimulateGrid."
            )
            // we can answer the stashed grid power requests now
            buffer.unstashAll(simulateGrid(powerFlowDoneData, currentTick))
          }

        // executed after request from the superior grid to execute a new sweep (forward sweep state)
        // this means we requested an update of the slack voltage values, but for now don't request (and hence don't expect)
        // updated power values for our power flow calculations
        case (
              receivedSlackValues: ReceivedSlackVoltageValues,
              gridAgentBaseData: GridAgentBaseData,
            ) =>
          ctx.log.debug(
            "Received Slack values for new forward sweep with same power but updated voltage values"
          )

          // power flow
          val gridModel = gridAgentBaseData.gridEnv.gridModel
          val previousSweepData = gridAgentBaseData.sweepValueStores.getOrElse(
            gridAgentBaseData.currentSweepNo - 1,
            throw new DBFSAlgorithmException(
              s"${gridAgentBaseData.actorName}: Unable to get results from previous sweep ${gridAgentBaseData.currentSweepNo - 1}!"
            ),
          )

          val (operatingPoint, slackNodeVoltages) =
            composeOperatingPointWithUpdatedSlackVoltages(
              receivedSlackValues,
              previousSweepData.sweepData,
              gridModel.gridComponents.transformers,
              gridModel.gridComponents.transformers3w,
              gridModel.mainRefSystem,
            )

          newtonRaphsonPF(
            gridModel,
            gridAgentBaseData.powerFlowParams.maxIterations,
            operatingPoint,
            slackNodeVoltages,
          )(gridAgentBaseData.powerFlowParams.epsilon)(ctx.log) match {
            case validPowerFlowResult: ValidNewtonRaphsonPFResult =>
              ctx.log.debug(
                "{}",
                composeValidNewtonRaphsonPFResultVoltagesDebugString(
                  validPowerFlowResult,
                  gridModel,
                ),
              )

              // update the data
              val sweepValueStore = SweepValueStore(
                validPowerFlowResult,
                gridModel.gridComponents.nodes,
                gridModel.nodeUuidToIndexMap,
              )
              val updatedSweepValueStore =
                gridAgentBaseData.sweepValueStores + (gridAgentBaseData.currentSweepNo -> sweepValueStore)

              // send request to child grids and assets for updated p/q values
              // we start the grid simulation by requesting the p/q values of all the nodes we are responsible for
              // as well as the slack voltage power from our superior grid
              // 1. assets p/q values
              val askForAssetPowersOpt =
                askForAssetPowers(
                  currentTick,
                  Some(sweepValueStore),
                  gridAgentBaseData.gridEnv.nodeToAssetAgents,
                  gridModel.mainRefSystem,
                  gridAgentBaseData.powerFlowParams.sweepTimeout,
                )(ctx)

              // 2. inferior grids p/q values
              val askForInferiorGridPowersOpt =
                askInferiorGridsForPowers(
                  gridAgentBaseData.currentSweepNo,
                  gridAgentBaseData.inferiorGridRefs(),
                  gridAgentBaseData.powerFlowParams.sweepTimeout,
                )(ctx)

              // when we don't have inferior grids and no assets both methods return None, and we can skip doing another power
              // flow calculation otherwise we go back to simulate grid and wait for the answers
              if (!askForAssetPowersOpt && !askForInferiorGridPowersOpt) {
                ctx.log.debug(
                  "I don't have assets or child grids. " +
                    "Going back to SimulateGrid and provide the power flow result if there is any request left."
                )

                val powerFlowDoneData =
                  PowerFlowDoneData(gridAgentBaseData, validPowerFlowResult)

                // we can answer the stashed grid power requests now
                buffer.unstashAll(
                  simulateGrid(powerFlowDoneData, currentTick)
                )
              } else {
                ctx.log.debug(
                  "Going back to SimulateGrid and wait for my assets or inferior grids to return."
                )

                // go back to simulate grid
                simulateGrid(
                  gridAgentBaseData
                    .updateWithReceivedSlackVoltages(receivedSlackValues)
                    .copy(sweepValueStores = updatedSweepValueStore),
                  currentTick,
                )
              }

            case failedNewtonRaphsonPFResult: FailedNewtonRaphsonPFResult =>
              val powerFlowDoneData =
                PowerFlowDoneData(
                  gridAgentBaseData,
                  failedNewtonRaphsonPFResult,
                )
              ctx.log.warn(
                "Power flow with updated slack voltage did finally not converge!"
              )
              // we can answer the stashed grid power requests now and report a failed power flow back
              buffer.unstashAll(simulateGrid(powerFlowDoneData, currentTick))
          }

        // happens only when we received slack data and power values before we received a request to provide grid data
        // (only possible when first simulation triggered and this agent is faster in this state as the request
        // by a superior grid arrives)
        case (powerResponse: PowerResponse, _) =>
          ctx.log.debug(
            "Received Request for Grid Power too early. Stashing away"
          )

          buffer.stash(powerResponse)
          Behaviors.same

        case (requestGridPower: RequestGridPower, _) =>
          ctx.log.debug(
            s"Received the message $requestGridPower too early. Stashing away!"
          )
          buffer.stash(requestGridPower)
          Behaviors.same
      }
  }

  /** Method used for checking the power difference. <p> This method should only
    * be reached by the superior (dummy) grid agent.
    * @param gridAgentBaseData
    *   state data of the actor
    * @return
    *   a [[Behavior]]
    */
  private[grid] def checkPowerDifferences(
      gridAgentBaseData: GridAgentBaseData
  )(implicit
      constantData: GridAgentConstantData,
      buffer: StashBuffer[GridAgent.Request],
  ): Behavior[GridAgent.Request] = Behaviors.receivePartial {

    case (ctx, CheckPowerDifferencesTrigger(currentTick)) =>
      ctx.log.debug("Starting the power differences check ...")
      val currentSweepNo = gridAgentBaseData.currentSweepNo

      slackGridPF(
        gridAgentBaseData.gridEnv.gridModel,
        gridAgentBaseData.receivedValueStore,
        gridAgentBaseData.powerFlowParams,
      )(ctx.log) match {
        case validResult: ValidNewtonRaphsonPFResult =>
          val updatedGridAgentBaseData: GridAgentBaseData =
            gridAgentBaseData
              .storeSweepDataAndClearReceiveMaps(
                validResult,
                gridAgentBaseData.superiorGridNodeUuids,
                gridAgentBaseData.inferiorGridGates,
              )
              .copy(currentSweepNo = currentSweepNo + 1)

          // the difference is checked @ the higher nodes of our transformers => the slack nodes
          // if we are either in the first backward sweep OR if the deviation is bigger as allowed, we need a second sweep
          if (gridAgentBaseData.sweepValueStores.isEmpty) {
            ctx.log.debug(
              "Sweep value store is empty. Starting a second sweep ..."
            )
            goToSimulateGridForNextSweepWith(
              updatedGridAgentBaseData,
              currentTick,
            )
          } else {
            ctx.log.debug(
              "Sweep value store is not empty. Check for deviation ..."
            )

            // calculate deviation vector for all nodes
            val previousSweepNodePower: DenseVector[Complex] =
              DenseVector(
                updatedGridAgentBaseData.sweepValueStores
                  .getOrElse(
                    currentSweepNo - 1,
                    throw new DBFSAlgorithmException(
                      s"No data for previous sweep with no ${currentSweepNo - 1} available!"
                    ),
                  )
                  .sweepData
                  .map(_.stateData.power)
                  .toArray
              )
            val currentSweepNodePower: DenseVector[Complex] =
              DenseVector(
                updatedGridAgentBaseData.sweepValueStores
                  .getOrElse(
                    currentSweepNo,
                    throw new DBFSAlgorithmException(
                      s"No data for current sweep with no $currentSweepNo available!"
                    ),
                  )
                  .sweepData
                  .map(_.stateData.power)
                  .toArray
              )

            val allowedDeviation =
              gridAgentBaseData.powerFlowParams.maxSweepPowerDeviation

            (previousSweepNodePower - currentSweepNodePower).toScalaVector
              .find(complex => {
                Math.abs(complex.real) >= allowedDeviation |
                  Math.abs(complex.imag) >= allowedDeviation
              }) match {
              case Some(deviation) => // next sweep
                ctx.log.debug(
                  "Deviation between the last two sweeps: {}",
                  deviation,
                )
                goToSimulateGridForNextSweepWith(
                  updatedGridAgentBaseData,
                  currentTick,
                )
              case None => // we're done
                ctx.log.debug("We found a result! :-)")

                ctx.log.debug(
                  "Final deviation: {}",
                  (previousSweepNodePower - currentSweepNodePower).toScalaVector,
                )

                // go back to SimulateGrid and trigger a finish
                ctx.self ! FinishGridSimulationTrigger(currentTick)
                simulateGrid(gridAgentBaseData, currentTick)
            }
          }
        case failedResult: PowerFlowResult.FailedPowerFlowResult =>
          ctx.log.warn(
            "Power flow for high voltage branch of three winding transformer failed after {} iterations. Cause: {}",
            failedResult.iteration,
            failedResult.cause,
          )
          ctx.self ! FinishGridSimulationTrigger(currentTick)
          handlePowerFlowFailure(gridAgentBaseData, currentTick, ctx)
      }
  }

  /** Checks if all data has been received and if yes checks if there are any
    * failed power flow indications from inferior grids. If both == true, then
    * no [[Behavior]] change is triggered but the sweep value store is updated
    * with a [[FailedPowerFlow]] information as well, the now used data is set
    * to [[PowerFlowDoneData]] and this is escalated to the superior grid(s). If
    * there is no [[FailedPowerFlow]] in the [[GridAgentBaseData]] a behavior
    * transition to [[handlePowerFlowCalculations]] is triggered.
    *
    * If allReceived == false, no [[Behavior]] transition is triggered
    *
    * @param allReceived
    *   indicates if all requested data has been received
    * @param gridAgentBaseData
    *   the current or updated data of the [[GridAgent]]
    * @return
    *   either the same behavior the agent is currently in or a transition to
    *   [[handlePowerFlowCalculations]]
    */
  private def goToPowerFlowCalculationOrStay(
      allReceived: Boolean,
      gridAgentBaseData: GridAgentBaseData,
      currentTick: Long,
      behavior: (GridAgentData, Long) => Behavior[GridAgent.Request],
  )(implicit
      ctx: ActorContext[GridAgent.Request],
      constantData: GridAgentConstantData,
      buffer: StashBuffer[GridAgent.Request],
  ): Behavior[GridAgent.Request] =
    if (allReceived) {
      ctx.log.debug(
        "All power values of inferior grids, assets + voltage superior grid slack voltages received."
      )

      // if the power flow failed in one of our inferior grids, we want to report this to our superior grid
      val powerFlowFailedSomewhereInInferior =
        gridAgentBaseData.receivedValueStore.nodeToReceivedPower.values
          .exists(v => v.exists(k => k._2.contains(FailedPowerFlow)))

      if (powerFlowFailedSomewhereInInferior) {
        ctx.log.warn(
          "Received Failed Power Flow Result. Escalate to my parent."
        )

        val powerFlowDoneData = PowerFlowDoneData(
          gridAgentBaseData,
          FailedNewtonRaphsonPFResult(-1, CalculationFailed),
        )

        // we want to answer the requests from our parent
        buffer.unstashAll(simulateGrid(powerFlowDoneData, currentTick))
      } else {
        ctx.self ! DoPowerFlowTrigger(
          currentTick,
          gridAgentBaseData.currentSweepNo,
        )

        handlePowerFlowCalculations(gridAgentBaseData, currentTick)
      }

    } else {
      ctx.log.debug(
        "Still waiting for asset or grid power values or slack voltage information of inferior grids"
      )
      behavior(gridAgentBaseData, currentTick)
    }

  /** Normally only reached by the superior (dummy) agent!
    *
    * Checks if all data has been received and if yes checks if there are any
    * failed power flow indications from inferior grids. If both == true, then a
    * finish simulation is triggered and depending on the configuration this
    * step is skipped and the simulation goes on or this leads to a termination
    * of the simulation due to a failed power flow calculation.
    *
    * If there is no [[FailedPowerFlow]] in the [[GridAgentBaseData]] a
    * [[Behavior]] transition to [[checkPowerDifferences]] is triggered.
    *
    * If allReceived == false, no state transition is triggered
    *
    * The used data is always the provided [[GridAgentBaseData]]
    *
    * @param allReceived
    *   indicates if all requested data has been received
    * @param gridAgentBaseData
    *   the current or updated data of the [[GridAgent]]
    * @return
    *   either the same behavior the agent is currently in or a transition to
    *   [[checkPowerDifferences]]
    */
  private def goToCheckPowerDifferencesOrStay(
      allReceived: Boolean,
      gridAgentBaseData: GridAgentBaseData,
      currentTick: Long,
      behavior: (GridAgentData, Long) => Behavior[GridAgent.Request],
  )(implicit
      ctx: ActorContext[GridAgent.Request],
      constantData: GridAgentConstantData,
      buffer: StashBuffer[GridAgent.Request],
  ): Behavior[GridAgent.Request] = {
    if (allReceived) {
      ctx.log.debug(
        "All power values of child assets + inferior grids received."
      )

      // if our superior grid received a FailedPowerFlow from the inferior grids it has to trigger a finish
      // of the simulation which will either result in a skip of this time step OR a termination of the simulation run
      val powerFlowFailedSomewhere =
        gridAgentBaseData.receivedValueStore.nodeToReceivedPower.values
          .exists(actorPowerRequestResponses =>
            actorPowerRequestResponses.exists(actorPowerRequestResponse =>
              actorPowerRequestResponse._2.contains(FailedPowerFlow)
            )
          )
      if (powerFlowFailedSomewhere) {
        ctx.log.warn("Power flow failed! This incident will be reported!")
        ctx.self ! FinishGridSimulationTrigger(currentTick)

        handlePowerFlowFailure(gridAgentBaseData, currentTick, ctx)
      } else {
        ctx.self ! CheckPowerDifferencesTrigger(currentTick)
        checkPowerDifferences(gridAgentBaseData)
      }
    } else {
      ctx.log.debug(
        "Still waiting for asset or grid power values or slack voltage information of inferior grids"
      )
      behavior(gridAgentBaseData, currentTick)
    }
  }

  /** Method for handling failed power flows.
    * @param gridAgentBaseData
    *   state data of the actor
    * @param currentTick
    *   of the simulation
    */
  private def handlePowerFlowFailure(
      gridAgentBaseData: GridAgentBaseData,
      currentTick: Long,
      ctx: ActorContext[GridAgent.Request],
  )(implicit
      constantData: GridAgentConstantData,
      buffer: StashBuffer[GridAgent.Request],
  ): Behavior[GridAgent.Request] = {
    constantData.environmentRefs.runtimeEventListener ! PowerFlowFailed

    if (gridAgentBaseData.powerFlowParams.stopOnFailure) {
      ctx.log.error("Stopping because of failed power flow.")
      Behaviors.stopped
    } else simulateGrid(gridAgentBaseData, currentTick)
  }

  /** Normally only reached by the superior (dummy) agent!
    *
    * Triggers a [[Behavior]] transition to [[simulateGrid]], informs the
    * [[edu.ie3.simona.scheduler.Scheduler]] about the finish of this sweep and
    * requests a new trigger for itself for a new sweep
    *
    * @param gridAgentBaseData
    *   the [[GridAgentBaseData]] that should be used in the next sweep in
    *   [[simulateGrid]]
    * @param currentTick
    *   current tick the agent is in
    * @return
    *   a behavior transition to [[simulateGrid]]
    */
  private def goToSimulateGridForNextSweepWith(
      gridAgentBaseData: GridAgentBaseData,
      currentTick: Long,
  )(implicit
      constantData: GridAgentConstantData,
      buffer: StashBuffer[GridAgent.Request],
  ): Behavior[GridAgent.Request] = {
    constantData.environmentRefs.scheduler ! Completion(
      constantData.activationAdapter,
      Some(currentTick),
    )

    simulateGrid(gridAgentBaseData, currentTick)
  }

  /** Triggers an execution of the pekko `ask` pattern for all power values of
    * assets (if any) of this [[GridAgent]].
    *
    * @param currentTick
    *   the current tick a data request is send for
    * @param sweepValueStore
    *   the current sweep value store containing the current node voltage for
    *   the assets
    * @param nodeToAssetAgents
    *   a map contains a mapping between nodes and the [[ActorRef]] s located \@
    *   those nodes
    * @param refSystem
    *   the reference system of the [[edu.ie3.simona.model.grid.GridModel]] of
    *   this [[GridAgent]]
    * @param askTimeout
    *   a timeout for the request
    * @return
    *   true if this grids contains assets or false if no request has been sent
    *   due to non-existence of assets
    */
  private def askForAssetPowers(
      currentTick: Long,
      sweepValueStore: Option[SweepValueStore],
      nodeToAssetAgents: Map[UUID, Set[ActorRef[ParticipantAgent.Request]]],
      refSystem: RefSystem,
      askTimeout: FiniteDuration,
  )(implicit
      ctx: ActorContext[GridAgent.Request]
  ): Boolean = {
    implicit val ec: ExecutionContext = ctx.executionContext

    implicit val timeout: Timeout = Timeout(askTimeout)
    implicit val system: ActorSystem[_] = ctx.system

    ctx.log.debug(s"asking assets for power values: {}", nodeToAssetAgents)

    if (nodeToAssetAgents.values.flatten.nonEmpty) {
      val future = Future
        .sequence(
          nodeToAssetAgents.flatten { case (nodeUuid, assetActorRefs) =>
            assetActorRefs.map(assetAgent => {

              val (eInPu, fInPU) =
                sweepValueStore match {
                  case Some(sweepValueStore) =>
                    val (eInSi, fInSi) = refSystem.vInSi(
                      sweepValueStore.sweepData
                        .find(_.nodeUuid == nodeUuid)
                        .getOrElse(
                          throw new DBFSAlgorithmException(
                            s"Provided Sweep value store contains no data for node with id $nodeUuid"
                          )
                        )
                        .stateData
                        .voltage
                    )
                    (
                      refSystem.vInPu(eInSi),
                      refSystem.vInPu(fInSi),
                    )
                  case None =>
                    (
                      Each(1d),
                      Each(0d),
                    )
                }

              assetAgent
                .ask(replyTo =>
                  RequestAssetPowerMessage(
                    currentTick,
                    eInPu,
                    fInPU,
                    replyTo,
                  )
                )
                .map {
                  case providedPowerValuesMessage: AssetPowerChangedMessage =>
                    (assetAgent, providedPowerValuesMessage)
                  case assetPowerUnchangedMessage: AssetPowerUnchangedMessage =>
                    (assetAgent, assetPowerUnchangedMessage)
                }
            })
          }.toVector
        )
        .map(res => ReceivedAssetPowerValues(res))

      pipeToSelf(future, ctx)
      true
    } else false
  }

  /** Triggers an execution of the pekko `ask` pattern for all power values @
    * connection nodes of inferior grids (if any) of this [[GridAgent]].
    *
    * @param currentSweepNo
    *   the current sweep number the DBFS is in
    * @param inferiorGridRefs
    *   a map containing a mapping from [[ActorRef]]s to corresponding [[UUID]]s
    *   of inferior nodes
    * @param askTimeout
    *   a timeout for the request
    * @return
    *   true if this grids has connected inferior grids or false if this no
    *   inferior grids
    */
  private def askInferiorGridsForPowers(
      currentSweepNo: Int,
<<<<<<< HEAD
      inferiorGridRefs: Map[ActorRef[GridAgent.Request], Seq[UUID]],
      askTimeout: Duration,
=======
      subGridGateToActorRef: Map[SubGridGate, ActorRef[GridAgent.Request]],
      inferiorGridGates: Seq[SubGridGate],
      askTimeout: FiniteDuration,
>>>>>>> 5f0fc630
  )(implicit
      ctx: ActorContext[GridAgent.Request]
  ): Boolean = {
    implicit val timeout: Timeout = Timeout(askTimeout)
    implicit val ec: ExecutionContext = ctx.executionContext
    implicit val scheduler: Scheduler = ctx.system.scheduler

    ctx.log.debug(
      s"Asking inferior grids for power values: {}",
      inferiorGridRefs,
    )

    if (inferiorGridRefs.nonEmpty) {
      val future = Future
        .sequence(
          inferiorGridRefs.map {
            case (inferiorGridAgentRef, inferiorGridGateNodes) =>
              inferiorGridAgentRef
                .ask[GridAgent.Request](ref =>
                  RequestGridPower(
                    currentSweepNo,
                    inferiorGridGateNodes.distinct,
                    ref,
                  )
                )
                .map {
                  case provideGridPowerMessage: GridPowerResponse =>
                    (inferiorGridAgentRef, provideGridPowerMessage)
                  case FailedPowerFlow =>
                    (inferiorGridAgentRef, FailedPowerFlow)
                }
          }.toVector
        )
        .map(res => ReceivedGridPowerValues(res))
      pipeToSelf(future, ctx)
      true
    } else false
  }

  /** Triggers an execution of the pekko `ask` pattern for all slack voltages of
    * superior grids (if any) of this [[GridAgent]].
    *
    * @param currentSweepNo
    *   the current sweep number the DBFS is in
    * @param superiorGridRefs
    *   a map containing a mapping from [[ActorRef]]s to corresponding [[UUID]]s
    *   superior nodes
    * @param askTimeout
    *   a timeout for the request
    * @return
    *   true if this grids has connected superior grids or false if this no
    *   superior grids
    */
  private def askSuperiorGridsForSlackVoltages(
      currentSweepNo: Int,
<<<<<<< HEAD
      superiorGridRefs: Map[ActorRef[GridAgent.Request], Seq[UUID]],
      askTimeout: Duration,
=======
      subGridGateToActorRef: Map[SubGridGate, ActorRef[GridAgent.Request]],
      superiorGridGates: Vector[SubGridGate],
      askTimeout: FiniteDuration,
>>>>>>> 5f0fc630
  )(implicit
      ctx: ActorContext[GridAgent.Request]
  ): Boolean = {
    implicit val timeout: Timeout = Timeout(askTimeout)
    implicit val ec: ExecutionContext = ctx.executionContext
    implicit val scheduler: Scheduler = ctx.system.scheduler

    ctx.log.debug(
      s"Asking superior grids for slack voltage values: {}",
      superiorGridRefs,
    )

    if (superiorGridRefs.nonEmpty) {
      val future = Future
        .sequence(
          superiorGridRefs.map { case (superiorGridAgent, superiorNodes) =>
            superiorGridAgent
              .ask[GridAgent.Request](ref =>
                SlackVoltageRequest(
                  currentSweepNo,
                  superiorNodes,
                  ref,
                )
              )
              .map { case providedSlackValues: SlackVoltageResponse =>
                (superiorGridAgent, providedSlackValues)
              }
          }.toVector
        )
        .map(res => ReceivedSlackVoltageValues(res))
      pipeToSelf(future, ctx)
      true
    } else false
  }
}<|MERGE_RESOLUTION|>--- conflicted
+++ resolved
@@ -41,18 +41,10 @@
   StashBuffer,
 }
 import org.apache.pekko.actor.typed.{ActorRef, ActorSystem, Behavior, Scheduler}
-<<<<<<< HEAD
-import org.apache.pekko.util.{Timeout => PekkoTimeout}
+import org.apache.pekko.util.Timeout
 import squants.Each
 
-import java.time.Duration
-=======
-import org.apache.pekko.util.Timeout
-import org.slf4j.Logger
-import squants.Each
-
 import java.time.ZonedDateTime
->>>>>>> 5f0fc630
 import java.util.UUID
 import scala.concurrent.duration.FiniteDuration
 import scala.concurrent.{ExecutionContext, Future}
@@ -1180,14 +1172,8 @@
     */
   private def askInferiorGridsForPowers(
       currentSweepNo: Int,
-<<<<<<< HEAD
       inferiorGridRefs: Map[ActorRef[GridAgent.Request], Seq[UUID]],
-      askTimeout: Duration,
-=======
-      subGridGateToActorRef: Map[SubGridGate, ActorRef[GridAgent.Request]],
-      inferiorGridGates: Seq[SubGridGate],
       askTimeout: FiniteDuration,
->>>>>>> 5f0fc630
   )(implicit
       ctx: ActorContext[GridAgent.Request]
   ): Boolean = {
@@ -1243,14 +1229,8 @@
     */
   private def askSuperiorGridsForSlackVoltages(
       currentSweepNo: Int,
-<<<<<<< HEAD
       superiorGridRefs: Map[ActorRef[GridAgent.Request], Seq[UUID]],
-      askTimeout: Duration,
-=======
-      subGridGateToActorRef: Map[SubGridGate, ActorRef[GridAgent.Request]],
-      superiorGridGates: Vector[SubGridGate],
       askTimeout: FiniteDuration,
->>>>>>> 5f0fc630
   )(implicit
       ctx: ActorContext[GridAgent.Request]
   ): Boolean = {
