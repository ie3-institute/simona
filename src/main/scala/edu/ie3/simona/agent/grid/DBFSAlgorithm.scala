/*
 * © 2020. TU Dortmund University,
 * Institute of Energy Systems, Energy Efficiency and Energy Economics,
 * Research group Distribution grid planning and operation
 */

package edu.ie3.simona.agent.grid

import akka.actor.{ActorRef, FSM}
import akka.pattern.{ask, pipe}
import akka.util.{Timeout => AkkaTimeout}
import breeze.linalg.{DenseMatrix, DenseVector}
import breeze.math.Complex
import edu.ie3.datamodel.graph.SubGridGate
import edu.ie3.powerflow.model.FailureCause.CalculationFailed
import edu.ie3.powerflow.model.NodeData.StateData
import edu.ie3.powerflow.model.PowerFlowResult
import edu.ie3.powerflow.model.PowerFlowResult.FailedPowerFlowResult.FailedNewtonRaphsonPFResult
import edu.ie3.powerflow.model.PowerFlowResult.SuccessFullPowerFlowResult.ValidNewtonRaphsonPFResult
import edu.ie3.powerflow.model.enums.NodeType
import edu.ie3.simona.agent.grid.GridAgentData.{
  GridAgentBaseData,
  PowerFlowDoneData
}
import edu.ie3.simona.agent.grid.ReceivedValues._
import edu.ie3.simona.agent.state.AgentState
import edu.ie3.simona.agent.state.AgentState.Idle
import edu.ie3.simona.agent.state.GridAgentState.{
  CheckPowerDifferences,
  HandlePowerFlowCalculations,
  SimulateGrid
}
import edu.ie3.simona.exceptions.agent.DBFSAlgorithmException
import edu.ie3.simona.model.grid.{NodeModel, RefSystem}
import edu.ie3.simona.ontology.messages.PowerMessage._
import edu.ie3.simona.ontology.messages.SchedulerMessage.{
  CompletionMessage,
  PowerFlowFailedMessage,
  ScheduleTriggerMessage,
  TriggerWithIdMessage
}
import edu.ie3.simona.ontology.messages.VoltageMessage.ProvideSlackVoltageMessage.ExchangeVoltage
import edu.ie3.simona.ontology.messages.VoltageMessage.{
  ProvideSlackVoltageMessage,
  RequestSlackVoltageMessage
}
import edu.ie3.simona.ontology.trigger.Trigger._
import edu.ie3.simona.util.TickUtil._
<<<<<<< HEAD
import edu.ie3.util.quantities.PowerSystemUnits._
import edu.ie3.util.scala.quantities.Megavars
import squants.Each
import squants.energy.Megawatts
import tech.units.indriya.quantity.Quantities
=======
import edu.ie3.util.scala.quantities.Megavars
import edu.ie3.util.scala.quantities.SquantsUtils.RichElectricPotential
import squants.Each
import squants.energy.Megawatts
>>>>>>> 492f6de6

import java.time.{Duration, ZonedDateTime}
import java.util.UUID
import scala.concurrent.{ExecutionContext, Future}

/** Trait that is normally mixed into every [[GridAgent]] to enable distributed
  * forward backward sweep (DBFS) algorithm execution. It is considered to be
  * the standard behaviour of a [[GridAgent]].
  */
trait DBFSAlgorithm extends PowerFlowSupport with GridResultsSupport {
  this: GridAgent =>
  // implicit ExecutionContext should be in scope
  // see https://doc.akka.io/docs/akka/2.5/futures.html
  implicit val ec: ExecutionContext = context.dispatcher

  when(SimulateGrid) {

    // first part of the grid simulation, same for all gridAgents on all levels
    // we start with a forward-sweep by requesting the data from our child assets and grids (if any)
    case Event(
          TriggerWithIdMessage(
            StartGridSimulationTrigger(currentTick),
            triggerId,
            _
          ),
          gridAgentBaseData: GridAgentBaseData
        ) =>
      log.debug("Start sweep number: {}", gridAgentBaseData.currentSweepNo)
      // hold tick and trigger for the whole time the dbfs is executed or
      // at least until the the first full sweep is done (for superior grid agent only)
      holdTickAndTriggerId(currentTick, triggerId)

      // we start the grid simulation by requesting the p/q values of all the nodes we are responsible for
      // as well as the slack voltage power from our superior grid
      // 1. assets p/q values
      askForAssetPowers(
        currentTick,
        gridAgentBaseData.sweepValueStores
          .get(gridAgentBaseData.currentSweepNo),
        gridAgentBaseData.gridEnv.nodeToAssetAgents,
        gridAgentBaseData.gridEnv.gridModel.mainRefSystem,
        gridAgentBaseData.powerFlowParams.sweepTimeout
      )

      // 2. inferior grids p/q values
      askInferiorGridsForPowers(
        gridAgentBaseData.currentSweepNo,
        gridAgentBaseData.gridEnv.subgridGateToActorRef,
        gridAgentBaseData.inferiorGridGates,
        gridAgentBaseData.powerFlowParams.sweepTimeout
      )

      // 3. superior grids slack voltage
      askSuperiorGridsForSlackVoltages(
        gridAgentBaseData.currentSweepNo,
        gridAgentBaseData.gridEnv.subgridGateToActorRef,
        gridAgentBaseData.superiorGridGates,
        gridAgentBaseData.powerFlowParams.sweepTimeout
      )

      stay()

    // if we receive power values as response on our request, we process them here
    case Event(
          receivedValues: ReceivedValues,
          gridAgentBaseData: GridAgentBaseData
        ) =>
      // we just received either all provided slack voltage values or all provided power values
      val updatedGridAgentBaseData: GridAgentBaseData = receivedValues match {
        case receivedPowers: ReceivedPowerValues =>
          /* Can be a message from an asset or a message from an inferior grid */
          gridAgentBaseData.updateWithReceivedPowerValues(receivedPowers)
        case receivedSlacks: ReceivedSlackVoltageValues =>
          gridAgentBaseData.updateWithReceivedSlackVoltages(receivedSlacks)
        case unknownReceivedValues =>
          throw new DBFSAlgorithmException(
            s"Received unknown values: $unknownReceivedValues"
          )
      }

      // check if we have enough data for a power flow calculation or a
      // power differences check (if the grid agent is a superior agent)
      // if yes, check if we have failing power flow in at least one of the inferior grids
      // if there are failing ones, escalate the failure to the superior grid (if any),
      // if not go to power flow or power differences check
      // if we haven't received everything yet, stay and wait
      val allValuesReceived = updatedGridAgentBaseData.allRequestedDataReceived

      log.debug(
        "{}",
        if (allValuesReceived)
          "Got answers for all my requests for Slack Voltages and Power Values."
        else
          "Still waiting for answers my requests for Slack Voltages and Power Values."
      )

      if (gridAgentBaseData.isSuperior) {
        goToCheckPowerDifferencesOrStay(
          allValuesReceived,
          updatedGridAgentBaseData
        )
      } else {
        goToPowerFlowCalculationOrStay(
          allValuesReceived,
          updatedGridAgentBaseData
        )
      }

    // if we receive a request for slack voltages from our inferior grids we want to answer it
    case Event(
          RequestSlackVoltageMessage(currentSweepNo, nodeUuids),
          gridAgentBaseData: GridAgentBaseData
        ) =>
      log.debug(
        s"Received Slack Voltages request from {} for nodes {} and sweepNo: {}",
        sender(),
        nodeUuids,
        gridAgentBaseData.currentSweepNo
      )

      nodeUuids.map { nodeUuid =>
        // we either have voltages ready calculated (not the first sweep) or we don't have them here
        // -> return calculated value or target voltage as physical value
        (gridAgentBaseData.sweepValueStores.get(currentSweepNo) match {
          case Some(result) =>
            Some(result, currentSweepNo)
          case None =>
            // this happens if this agent is either a) the superior grid agent, because it will always get a request for
            // the next sweep, as it triggers calculations for the next sweep or b) at all other
            // (non last downstream grid agents) in sweep 0
            log.debug(
              "Unable to find slack voltage for nodes '{}' in sweep '{}'. Try to get voltage of previous sweep.",
              nodeUuids,
              currentSweepNo
            )
            gridAgentBaseData.sweepValueStores
              .get(currentSweepNo - 1)
              .map((_, currentSweepNo - 1))
        }).map { case (result, sweepNo) =>
          // get nodeUUID
          result.sweepData.find(_.nodeUuid == nodeUuid) match {
            case Some(sweepValueStoreData) =>
              val slackVoltageInPu = sweepValueStoreData.stateData.voltage
              val mainRefSystem =
                gridAgentBaseData.gridEnv.gridModel.mainRefSystem
              (
                mainRefSystem.vInSi(slackVoltageInPu.real),
                mainRefSystem.vInSi(slackVoltageInPu.imag)
              )
            case None =>
              throw new DBFSAlgorithmException(
                s"Requested nodeUuid $nodeUuid " +
                  s"not found in sweep value store data for sweepNo: $sweepNo. This indicates" +
                  s"either a wrong processing of a previous sweep result or inconsistencies in grid model data!"
              )
          }
        }.getOrElse {
          log.debug(
            "Unable to get slack voltage for node '{}' in sweeps '{}' and '{}'. Returning target voltage.",
            nodeUuid,
            currentSweepNo,
            currentSweepNo - 1
          )

          val refSystem =
            gridAgentBaseData.gridEnv.gridModel.mainRefSystem

          /* Determine the slack node voltage under consideration of the target voltage set point */
          val vTarget =
            gridAgentBaseData.gridEnv.gridModel.gridComponents.nodes
              .find { case NodeModel(uuid, _, _, isSlack, _, _) =>
                uuid == nodeUuid && isSlack
              }
              .map(_.vTarget)
              .getOrElse(Each(1d))
          val vSlack =
            refSystem.nominalVoltage.multiplyWithDimensionles(vTarget)

          (
            vSlack,
            refSystem.vInSi(0d)
          )
        } match {
          case (slackE, slackF) =>
            log.debug(
              s"Provide {} to {} for node {} and sweepNo: {}",
              s"$slackE, $slackF",
              sender(),
              nodeUuid,
              gridAgentBaseData.currentSweepNo
            )

            ExchangeVoltage(nodeUuid, slackE, slackF)
        }
      } match {
        case exchangeVoltages =>
          stay() replying ProvideSlackVoltageMessage(
            currentSweepNo,
            exchangeVoltages
          )
      }

    // receive grid power values message request from superior grids
    // / before power flow calc for this sweep we either have to stash() the message to answer it later (in current sweep)
    // / or trigger a new run for the next sweepNo
    case Event(
          RequestGridPowerMessage(requestSweepNo, _),
          gridAgentBaseData: GridAgentBaseData
        ) =>
      if (gridAgentBaseData.currentSweepNo == requestSweepNo) {
        log.debug(
          s"Received request for grid power values for sweepNo {} before my first power flow calc. Stashing away.",
          requestSweepNo
        )
        stash()
        stay()
      } else {
        log.debug(
          s"Received request for grid power values for a NEW sweep (request: {}, my: {})",
          requestSweepNo,
          gridAgentBaseData.currentSweepNo
        )
        self ! PrepareNextSweepTrigger(currentTick)

        stash()
        stay() using gridAgentBaseData.copy(currentSweepNo = requestSweepNo)
      }

    // / after power flow calc for this sweepNo
    case Event(
          RequestGridPowerMessage(_, requestedNodeUuids),
          powerFlowDoneData @ PowerFlowDoneData(
            gridAgentBaseData,
            powerFlowResult,
            pendingRequestAnswers
          )
        ) =>
      /* Determine the subgrid number of the grid agent, that has sent the request */
      val firstRequestedNodeUuid = requestedNodeUuids.headOption.getOrElse(
        throw new DBFSAlgorithmException(
          "Did receive a grid power request but without specified nodes"
        )
      )
      gridAgentBaseData.gridEnv.subgridGateToActorRef
        .map { case (subGridGate, _) => subGridGate.superiorNode }
        .find(_.getUuid == firstRequestedNodeUuid)
        .map(_.getSubnet) match {
        case Some(requestingSubgridNumber) =>
          powerFlowResult match {
            case validNewtonRaphsonPFResult: ValidNewtonRaphsonPFResult =>
              val exchangePowers = requestedNodeUuids
                .map { nodeUuid =>
                  /* Figure out the node index for each requested node */
                  nodeUuid -> gridAgentBaseData.gridEnv.gridModel.nodeUuidToIndexMap
                    .get(nodeUuid)
                    .flatMap { nodeIndex =>
                      /* Find matching node result */
                      validNewtonRaphsonPFResult.nodeData.find(stateData =>
                        stateData.index == nodeIndex
                      )
                    }
                    .map {
                      case StateData(_, nodeType, _, power)
                          if nodeType == NodeType.SL =>
                        val refSystem =
                          gridAgentBaseData.gridEnv.gridModel.mainRefSystem
                        val (pInPu, qInPu) =
                          (power.real, power.imag)
                        // The power flow result data provides the nodal residual power at the slack node.
                        // A feed-in case from the inferior grid TO the superior grid leads to positive residual power at the
                        // inferior grid's *slack node* (superior grid seems to be a load to the inferior grid).
                        // To model the exchanged power from the superior grid's point of view, -1 has to be multiplied.
                        // (Inferior grid is a feed in facility to superior grid, which is negative then). Analogously for load case.
                        (
                          refSystem.pInSi(pInPu) * (-1),
                          refSystem.qInSi(qInPu) * (-1)
                        )
                      case _ =>
                        /* TODO: As long as there are no multiple slack nodes, provide "real" power only for the slack node */
                        (
                          Megawatts(0d),
                          Megavars(0d)
                        )
                    }
                    .getOrElse {
                      throw new DBFSAlgorithmException(
                        s"Got a request for power @ node with uuid $requestedNodeUuids but cannot find it in my result data!"
                      )
                    }
                }
                .map { case (nodeUuid, (p, q)) =>
                  ProvideGridPowerMessage.ExchangePower(
                    nodeUuid,
<<<<<<< HEAD
                    Megawatts(p.to(MEGAWATT).getValue.doubleValue),
                    Megavars(q.to(MEGAVAR).getValue.doubleValue)
=======
                    p,
                    q
>>>>>>> 492f6de6
                  )
                }

              /* Determine the remaining replies */
              val stillPendingRequestAnswers =
                pendingRequestAnswers.filterNot(_ == requestingSubgridNumber)

              // update the sweep value store and clear all received maps
              // note: normally it is expected that this has to be done after power flow calculations but for the sake
              // of having it only once in the code we put this here. Otherwise it would have to been put before EVERY
              // return with a valid power flow result (currently happens already in two situations)
              val updatedGridAgentBaseData =
                if (stillPendingRequestAnswers.isEmpty) {
                  gridAgentBaseData.storeSweepDataAndClearReceiveMaps(
                    validNewtonRaphsonPFResult,
                    gridAgentBaseData.superiorGridNodeUuids,
                    gridAgentBaseData.inferiorGridGates
                  )
                } else {
                  powerFlowDoneData.copy(pendingRequestAnswers =
                    stillPendingRequestAnswers
                  )
                }

              stay() replying
                ProvideGridPowerMessage(
                  exchangePowers
                ) using updatedGridAgentBaseData

            case _: FailedNewtonRaphsonPFResult =>
              stay() replying FailedPowerFlow using gridAgentBaseData
          }
        case None =>
          /* It is not possible to determine, who has asked */
          log.error(
            "I got a grid power request from a subgrid I don't know. Can't answer it properly."
          )
          stay() replying FailedPowerFlow using gridAgentBaseData
      }

    // called when a grid power values request from a superior grid is received
    // which is similar to a new sweep and causes a) a power flow with updated slack voltage values and
    // b) afterwards a request for updated power values from inferior grids and assets with updated voltage values
    // based on the just carried out power flow
    case Event(
          PrepareNextSweepTrigger(_),
          gridAgentBaseData: GridAgentBaseData
        ) =>
      // request the updated slack voltages from the superior grid
      askSuperiorGridsForSlackVoltages(
        gridAgentBaseData.currentSweepNo,
        gridAgentBaseData.gridEnv.subgridGateToActorRef,
        gridAgentBaseData.superiorGridGates,
        gridAgentBaseData.powerFlowParams.sweepTimeout
      )

      log.debug(s"Going to {}", HandlePowerFlowCalculations)

      goto(HandlePowerFlowCalculations) using gridAgentBaseData

    // last step which should includes a) information on inferior grids about finish and
    // b) cleanup of receiveMaps and sweepStore
    case Event(
          FinishGridSimulationTrigger(currentTick),
          gridAgentBaseData: GridAgentBaseData
        ) =>
      // inform my child grids about the end of this grid simulation
      gridAgentBaseData.inferiorGridGates
        .map {
          gridAgentBaseData.gridEnv.subgridGateToActorRef(_)
        }
        .distinct
        .foreach(_ ! FinishGridSimulationTrigger(currentTick))

      // inform every system participant about the end of this grid simulation
      gridAgentBaseData.gridEnv.nodeToAssetAgents.foreach { case (_, actors) =>
        actors.foreach(actor => {
          actor ! FinishGridSimulationTrigger(
            currentTick
          )
        })
      }

      // notify listener about the results
      log.debug("Calculate results and sending the results to the listener ...")
      createAndSendPowerFlowResults(
        gridAgentBaseData,
        currentTick.toDateTime(simStartTime)
      )

      // do my cleanup stuff
      log.debug("Doing my cleanup stuff")

      // / clean copy of the gridAgentBaseData
      val cleanedGridAgentBaseData = GridAgentBaseData.clean(
        gridAgentBaseData,
        gridAgentBaseData.superiorGridNodeUuids,
        gridAgentBaseData.inferiorGridGates
      )

      // / release tick and trigger for the whole simulation (StartGridSimulationTrigger)
      val (_, simTriggerId) = releaseTickAndTriggerId()

      // / inform scheduler that we are done with the whole simulation and request new trigger for next time step
      environmentRefs.scheduler ! CompletionMessage(
        simTriggerId,
        Some(
          Vector(
            ScheduleTriggerMessage(
              ActivityStartTrigger(currentTick + resolution),
              self
            )
          )
        )
      )

      // return to Idle
      goto(Idle) using cleanedGridAgentBaseData

  }

  /** Every power flow calculation should take place here. Generally used for
    * power flow calculations only and only if all data required are already
    * received as requested.
    */
  when(HandlePowerFlowCalculations) {

    // main method for power flow calculations
    case Event(
          DoPowerFlowTrigger(currentTick, _),
          gridAgentBaseData: GridAgentBaseData
        ) =>
      log.debug(
        "Received the following power values to the corresponding nodes: {}",
        gridAgentBaseData.receivedValueStore.nodeToReceivedPower
      )

      val gridModel = gridAgentBaseData.gridEnv.gridModel

      val (operatingPoint, slackNodeVoltages) = composeOperatingPoint(
        gridModel.gridComponents.nodes,
        gridModel.gridComponents.transformers,
        gridModel.gridComponents.transformers3w,
        gridModel.nodeUuidToIndexMap,
        gridAgentBaseData.receivedValueStore,
        gridModel.mainRefSystem
      )

      newtonRaphsonPF(
        gridModel,
        gridAgentBaseData.powerFlowParams.maxIterations,
        operatingPoint,
        slackNodeVoltages
      )(gridAgentBaseData.powerFlowParams.epsilon) match {
        // if res is valid, ask our assets (if any) for updated power values based on the newly determined nodal voltages
        case validPowerFlowResult: ValidNewtonRaphsonPFResult =>
          log.debug(
            "{}",
            composeValidNewtonRaphsonPFResultVoltagesDebugString(
              validPowerFlowResult,
              gridModel
            )
          )

          val powerFlowDoneData =
            PowerFlowDoneData(gridAgentBaseData, validPowerFlowResult)

          val sweepValueStoreOpt = Some(
            SweepValueStore(
              validPowerFlowResult,
              gridModel.gridComponents.nodes,
              gridModel.nodeUuidToIndexMap
            )
          )
          askForAssetPowers(
            currentTick,
            sweepValueStoreOpt,
            gridAgentBaseData.gridEnv.nodeToAssetAgents,
            gridModel.mainRefSystem,
            gridAgentBaseData.powerFlowParams.sweepTimeout
          ) match {
            case None =>
              // when we don't have assets we can skip another request for different asset behaviour due to changed
              // voltage values and go back to SimulateGrid directly
              log.debug(
                s"No generation or load assets in the grid. Going back to {}.",
                SimulateGrid
              )
              unstashAll() // we can answer the stashed grid power requests now
              goto(SimulateGrid) using powerFlowDoneData
            case Some(_) =>
              // will return a future based on the `ask-pattern` which will be processed below
              stay() using powerFlowDoneData
          }

        case failedNewtonRaphsonPFResult: FailedNewtonRaphsonPFResult =>
          val powerFlowDoneData =
            PowerFlowDoneData(gridAgentBaseData, failedNewtonRaphsonPFResult)
          log.warning(
            "Power flow calculation before asking for updated powers did finally not converge!"
          )
          unstashAll() // we can answer the stashed grid power requests now and report a failed power flow back
          goto(SimulateGrid) using powerFlowDoneData
      }

    // handler for the future provided by `askForAssetPowers` to check if there are any changes in generation/load
    // of assets based on updated nodal voltages
    case Event(
          receivedPowerValues: ReceivedPowerValues,
          powerFlowDoneData: PowerFlowDoneData
        ) =>
      val gridAgentBaseData = powerFlowDoneData.gridAgentBaseData

      // check if we have changed values from our assets
      // if yes, we do another PF with adapted values
      // if no, we are done with the pf and ready to report to our parent grid
      val changed = receivedPowerValues.values.exists {
        case (_, _: AssetPowerChangedMessage) => true
        case _                                => false
      }

      if (changed) {
        log.debug(
          "Assets have changed their exchanged power with the grid. Update nodal powers and prepare new power flow."
        )
        val updatedGridAgentBaseData: GridAgentBaseData =
          receivedPowerValues match {
            case receivedPowers: ReceivedPowerValues =>
              gridAgentBaseData.updateWithReceivedPowerValues(
                receivedPowers,
                replace = true
              )
            case unknownValuesReceived =>
              throw new DBFSAlgorithmException(
                s"Received unsuitable values: $unknownValuesReceived"
              )
          }

        // check if we have enough data for a power flow calculation
        // if yes, go to the powerflow
        // if no, stay and wait
        val readyForPowerFlow =
          updatedGridAgentBaseData.allRequestedDataReceived
        log.debug(
          "{}",
          if (readyForPowerFlow)
            "Got answers for all my requests for Slack Voltages and Power Values."
          else
            "Still waiting for answers my requests for Slack Voltages and Power Values."
        )

        goToPowerFlowCalculationOrStay(
          readyForPowerFlow,
          updatedGridAgentBaseData
        )

      } else {
        // no changes from assets, we want to go back to SimulateGrid and report the LF results to our parent grids if any requests
        log.debug(
          s"Assets have not changed their exchanged power or no voltage dependent behaviour. Going back to {}.",
          SimulateGrid
        )
        unstashAll() // we can answer the stashed grid power requests now
        goto(SimulateGrid) using powerFlowDoneData

      }

    // executed after request from the superior grid to execute a new sweep (forward sweep state)
    // this means we requested an update of the slack voltage values, but for now don't request (and hence don't expect)
    // updated power values for our power flow calculations
    case Event(
          receivedSlackValues: ReceivedSlackVoltageValues,
          gridAgentBaseData: GridAgentBaseData
        ) =>
      log.debug(
        "Received Slack values for new forward sweep with same power but updated voltage values"
      )

      // power flow
      val gridModel = gridAgentBaseData.gridEnv.gridModel
      val previousSweepData = gridAgentBaseData.sweepValueStores.getOrElse(
        gridAgentBaseData.currentSweepNo - 1,
        throw new DBFSAlgorithmException(
          s"$actorName Unable to get results from previous sweep ${gridAgentBaseData.currentSweepNo - 1}!"
        )
      )

      val (operatingPoint, slackNodeVoltages) =
        composeOperatingPointWithUpdatedSlackVoltages(
          receivedSlackValues,
          previousSweepData.sweepData,
          gridModel.gridComponents.transformers,
          gridModel.gridComponents.transformers3w,
          gridModel.mainRefSystem
        )

      newtonRaphsonPF(
        gridModel,
        gridAgentBaseData.powerFlowParams.maxIterations,
        operatingPoint,
        slackNodeVoltages
      )(gridAgentBaseData.powerFlowParams.epsilon) match {
        case validPowerFlowResult: ValidNewtonRaphsonPFResult =>
          log.debug(
            "{}",
            composeValidNewtonRaphsonPFResultVoltagesDebugString(
              validPowerFlowResult,
              gridModel
            )
          )

          // update the data
          val sweepValueStore = SweepValueStore(
            validPowerFlowResult,
            gridModel.gridComponents.nodes,
            gridModel.nodeUuidToIndexMap
          )
          val updatedSweepValueStore =
            gridAgentBaseData.sweepValueStores + (gridAgentBaseData.currentSweepNo -> sweepValueStore)

          // send request to child grids and assets for updated p/q values
          // we start the grid simulation by requesting the p/q values of all the nodes we are responsible for
          // as well as the slack voltage power from our superior grid
          // 1. assets p/q values
          val askForAssetPowersOpt =
            askForAssetPowers(
              currentTick,
              Some(sweepValueStore),
              gridAgentBaseData.gridEnv.nodeToAssetAgents,
              gridModel.mainRefSystem,
              gridAgentBaseData.powerFlowParams.sweepTimeout
            )

          // 2. inferior grids p/q values
          val askForInferiorGridPowersOpt =
            askInferiorGridsForPowers(
              gridAgentBaseData.currentSweepNo,
              gridAgentBaseData.gridEnv.subgridGateToActorRef,
              gridAgentBaseData.inferiorGridGates,
              gridAgentBaseData.powerFlowParams.sweepTimeout
            )

          // when we don't have inferior grids and no assets both methods return None and we can skip doing another power
          // flow calculation otherwise we go back to simulate grid and wait for the answers
          (askForAssetPowersOpt, askForInferiorGridPowersOpt) match {
            case (None, None) =>
              log.debug(
                "I don't have assets or child grids. " +
                  "Going back to SimulateGrid and provide the power flow result if there is any request left."
              )

              val powerFlowDoneData =
                PowerFlowDoneData(gridAgentBaseData, validPowerFlowResult)

              unstashAll() // we can answer the stashed grid power requests now
              goto(SimulateGrid) using powerFlowDoneData

            case _ =>
              log.debug(
                "Going back to SimulateGrid and wait for my assets or inferior grids to return."
              )

              // go back to simulate grid
              goto(SimulateGrid) using gridAgentBaseData
                .updateWithReceivedSlackVoltages(receivedSlackValues)
                .copy(sweepValueStores = updatedSweepValueStore)
          }

        case failedNewtonRaphsonPFResult: FailedNewtonRaphsonPFResult =>
          val powerFlowDoneData =
            PowerFlowDoneData(
              gridAgentBaseData,
              failedNewtonRaphsonPFResult
            )
          log.warning(
            "Power flow with updated slack voltage did finally not converge!"
          )
          unstashAll() // we can answer the stashed grid power requests now and report a failed power flow back
          goto(SimulateGrid) using powerFlowDoneData

      }

    // happens only when we received slack data and power values before we received a request to provide grid data
    // (only possible when first simulation triggered and this agent is faster in this state as the request
    // by a superior grid arrives)
    case Event(
          _: RequestGridPowerMessage,
          _: GridAgentBaseData
        ) =>
      log.debug("Received Request for Grid Power too early. Stashing away")
      stash()
      stay()

    // happens only when we received slack data and power values before we received a request to provide gride
    // (only possible when first simulation triggered and this agent is faster
    // with its power flow calculation in this state as the request by a superior grid arrives)
    case Event(
          _: RequestGridPowerMessage,
          _: PowerFlowDoneData
        ) =>
      log.debug("Received Request for Grid Power too early. Stashing away")
      stash()
      stay()

  }

  // should be reached by the superior (dummy) grid agent only
  when(CheckPowerDifferences) {

    case Event(
          CheckPowerDifferencesTrigger(currentTick),
          gridAgentBaseData: GridAgentBaseData
        ) =>
      log.debug("Starting the power differences check ...")
      val currentSweepNo = gridAgentBaseData.currentSweepNo

      val gridModel = gridAgentBaseData.gridEnv.gridModel

      /* This is the highest grid agent, therefore no data is received for the slack node. Suppress, that it is looked
       * up in the empty store. */
      val (operationPoint, slackNodeVoltages) = composeOperatingPoint(
        gridModel.gridComponents.nodes,
        gridModel.gridComponents.transformers,
        gridModel.gridComponents.transformers3w,
        gridModel.nodeUuidToIndexMap,
        gridAgentBaseData.receivedValueStore,
        gridModel.mainRefSystem,
        targetVoltageFromReceivedData = false
      )

      /* Regarding the power flow result of this grid, there are two cases. If this is the "highest" grid in a
       * simulation without a three winding transformer, the grid consists of only one node and we can mock the power
       * flow results. If there is a three winding transformer apparent, we actually have to perform power flow
       * calculations, as the high voltage branch of the transformer is modeled here. */
      (if (gridModel.gridComponents.transformers3w.isEmpty) {
         val nodeData = operationPoint.map(StateData(_))
         ValidNewtonRaphsonPFResult(-1, nodeData, DenseMatrix(0d, 0d))
       } else {
         log.debug(
           "This grid contains a three winding transformer. Perform power flow calculations before assessing the power deviations."
         )
         newtonRaphsonPF(
           gridModel,
           gridAgentBaseData.powerFlowParams.maxIterations,
           operationPoint,
           slackNodeVoltages
         )(gridAgentBaseData.powerFlowParams.epsilon) match {
           case validPowerFlowResult: ValidNewtonRaphsonPFResult =>
             log.debug(
               "{}",
               composeValidNewtonRaphsonPFResultVoltagesDebugString(
                 validPowerFlowResult,
                 gridModel
               )
             )
             validPowerFlowResult
           case result: PowerFlowResult.FailedPowerFlowResult =>
             result
         }
       }) match {
        case validResult: ValidNewtonRaphsonPFResult =>
          val updatedGridAgentBaseData: GridAgentBaseData =
            gridAgentBaseData
              .storeSweepDataAndClearReceiveMaps(
                validResult,
                gridAgentBaseData.superiorGridNodeUuids,
                gridAgentBaseData.inferiorGridGates
              )
              .copy(currentSweepNo = currentSweepNo + 1)

          // the difference is checked @ the higher nodes of our transformers => the slack nodes
          // if we are either in the first backward sweep OR if the deviation is bigger as allowed, we need a second sweep
          if (gridAgentBaseData.sweepValueStores.isEmpty) {
            log.debug("Sweep value store is empty. Starting a second sweep ...")
            goToSimulateGridForNextSweepWith(
              updatedGridAgentBaseData,
              currentTick
            )
          } else {
            log.debug("Sweep value store is not empty. Check for deviation ...")

            // calculate deviation vector for all nodes
            val previousSweepNodePower: DenseVector[Complex] =
              DenseVector(
                updatedGridAgentBaseData.sweepValueStores
                  .getOrElse(
                    currentSweepNo - 1,
                    throw new DBFSAlgorithmException(
                      s"No data for previous sweep with no ${currentSweepNo - 1} available!"
                    )
                  )
                  .sweepData
                  .map(_.stateData.power)
                  .toArray
              )
            val currentSweepNodePower: DenseVector[Complex] =
              DenseVector(
                updatedGridAgentBaseData.sweepValueStores
                  .getOrElse(
                    currentSweepNo,
                    throw new DBFSAlgorithmException(
                      s"No data for current sweep with no $currentSweepNo available!"
                    )
                  )
                  .sweepData
                  .map(_.stateData.power)
                  .toArray
              )

            val allowedDeviation =
              gridAgentBaseData.powerFlowParams.maxSweepPowerDeviation

            (previousSweepNodePower - currentSweepNodePower).toScalaVector
              .find(complex => {
                Math.abs(complex.real) >= allowedDeviation |
                  Math.abs(complex.imag) >= allowedDeviation
              }) match {
              case Some(deviation) => // next sweep
                log.debug(
                  "Deviation between the last two sweeps: {}",
                  deviation
                )
                goToSimulateGridForNextSweepWith(
                  updatedGridAgentBaseData,
                  currentTick
                )
              case None => // we're done
                log.debug("We found a result! :-)")

                log.debug(
                  "Final deviation: {}",
                  (previousSweepNodePower - currentSweepNodePower).toScalaVector
                )

                // go back to SimulateGrid and trigger a finish
                self ! FinishGridSimulationTrigger(currentTick)
                goto(SimulateGrid)

            }
          }
        case failedResult: PowerFlowResult.FailedPowerFlowResult =>
          log.warning(
            "Power flow for high voltage branch of three winding transformer failed after {} iterations. Cause: {}",
            failedResult.iteration,
            failedResult.cause
          )
          environmentRefs.scheduler ! PowerFlowFailedMessage
          self ! FinishGridSimulationTrigger(currentTick)
          goto(SimulateGrid) using gridAgentBaseData
      }
  }

  /** Checks if all data has been received and if yes checks if the there are
    * any failed power flow indications from inferior grids. If both == true,
    * then no state change is triggered but the sweep value store is updated
    * with a [[FailedPowerFlow]] information as well, the now used data is set
    * to [[PowerFlowDoneData]] and this is escalated to the superior grid(s). If
    * there is no [[FailedPowerFlow]] in the [[GridAgentBaseData]] a state
    * transition to [[HandlePowerFlowCalculations]] is triggered.
    *
    * If allReceived == false, no state transition is triggered
    *
    * @param allReceived
    *   indicates if all requested data has been received
    * @param gridAgentBaseData
    *   the current or updated data of the [[GridAgent]]
    * @return
    *   either the same state the agent is currently in or a transition to
    *   [[HandlePowerFlowCalculations]]
    */
  private def goToPowerFlowCalculationOrStay(
      allReceived: Boolean,
      gridAgentBaseData: GridAgentBaseData
  ): FSM.State[AgentState, GridAgentData] = {

    if (allReceived) {
      log.debug(
        "All power values of inferior grids, assets + voltage superior grid slack voltages received."
      )

      // if the power flow failed in one of our inferior grids, we want to report this to our superior grid
      val powerFlowFailedSomewhereInInferior =
        gridAgentBaseData.receivedValueStore.nodeToReceivedPower.values
          .exists(v => v.exists(k => k._2.contains(FailedPowerFlow)))

      if (powerFlowFailedSomewhereInInferior) {
        log.warning("Received Failed Power Flow Result. Escalate to my parent.")
        unstashAll() // we want to answer the requests from our parent
        stay() using PowerFlowDoneData(
          gridAgentBaseData,
          FailedNewtonRaphsonPFResult(-1, CalculationFailed)
        )
      } else {
        self ! DoPowerFlowTrigger(currentTick, gridAgentBaseData.currentSweepNo)
        goto(HandlePowerFlowCalculations) using gridAgentBaseData

      }

    } else {
      log.debug(
        "Still waiting for asset or grid power values or slack voltage information of inferior grids"
      )
      stay() using gridAgentBaseData
    }

  }

  /** Normally only reached by the superior (dummy) agent!
    *
    * Checks if all data has been received and if yes checks if the there are
    * any failed power flow indications from inferior grids. If both == true,
    * then a finish simulation is triggered and depending on the configuration
    * this step is skipped and the simulation goes on or this leads to a
    * termination of the simulation due to a failed power flow calculation.
    *
    * If there is no [[FailedPowerFlow]] in the [[GridAgentBaseData]] a state
    * transition to [[CheckPowerDifferences]] is triggered.
    *
    * If allReceived == false, no state transition is triggered
    *
    * The used data is always the provided [[GridAgentBaseData]]
    *
    * @param allReceived
    *   indicates if all requested data has been received
    * @param gridAgentBaseData
    *   the current or updated data of the [[GridAgent]]
    * @return
    *   either the same state the agent is currently in or a transition to
    *   [[CheckPowerDifferences]]
    */
  private def goToCheckPowerDifferencesOrStay(
      allReceived: Boolean,
      gridAgentBaseData: GridAgentBaseData
  ): FSM.State[AgentState, GridAgentData] = {
    if (allReceived) {
      log.debug("All power values of child assets + inferior grids received.")

      // if our superior grid received a FailedPowerFlow from the inferior grids it has to trigger a finish
      // of the simulation which will either result in a skip of this time step OR a termination of the simulation run
      val powerFlowFailedSomewhere =
        gridAgentBaseData.receivedValueStore.nodeToReceivedPower.values
          .exists(actorPowerRequestResponses =>
            actorPowerRequestResponses.exists(actorPowerRequestResponse =>
              actorPowerRequestResponse._2.contains(FailedPowerFlow)
            )
          )
      if (powerFlowFailedSomewhere) {
        log.warning("Power flow failed! This incident will be reported!")
        environmentRefs.scheduler ! PowerFlowFailedMessage
        self ! FinishGridSimulationTrigger(currentTick)
        goto(SimulateGrid) using gridAgentBaseData
      } else {
        self ! CheckPowerDifferencesTrigger(currentTick)
        goto(CheckPowerDifferences) using gridAgentBaseData
      }
    } else {
      log.debug(
        "Still waiting for asset or grid power values or slack voltage information of inferior grids"
      )
      stay() using gridAgentBaseData
    }
  }

  /** Normally only reached by the superior (dummy) agent!
    *
    * Triggers a state transition to [[SimulateGrid]], informs the
    * [[edu.ie3.simona.scheduler.SimScheduler]] about the finish of this sweep
    * and requests a new trigger for itself for a new sweep (which means a new
    * [[StartGridSimulationTrigger]])
    *
    * @param gridAgentBaseData
    *   the [[GridAgentBaseData]] that should be used in the next sweep in
    *   [[SimulateGrid]]
    * @param currentTick
    *   current tick the agent is in
    * @return
    *   a state transition to [[SimulateGrid]]
    */
  private def goToSimulateGridForNextSweepWith(
      gridAgentBaseData: GridAgentBaseData,
      currentTick: Long
  ): FSM.State[AgentState, GridAgentData] = {

    val (_, oldTrigger) = releaseTickAndTriggerId()
    environmentRefs.scheduler ! CompletionMessage(
      oldTrigger,
      Some(
        Vector(
          ScheduleTriggerMessage(StartGridSimulationTrigger(currentTick), self)
        )
      )
    )

    goto(SimulateGrid) using gridAgentBaseData

  }

  /** Triggers an execution of the akka `ask` pattern for all power values of
    * assets (if any) of this [[GridAgent]].
    *
    * @param currentTick
    *   the current tick a data request is send for
    * @param sweepValueStore
    *   the current sweep value store containing the current node voltage for
    *   the assets
    * @param nodeToAssetAgents
    *   a map contains a mapping between nodes and the [[ActorRef]] s located @
    *   those nodes
    * @param refSystem
    *   the reference system of the [[edu.ie3.simona.model.grid.GridModel]] of
    *   this [[GridAgent]]
    * @param askTimeout
    *   a timeout for the request
    * @return
    *   Some(Future[ReceivedPowerValues]) if this grids contains assets or None
    *   if no request has been send due to non-existence of assets
    */
  private def askForAssetPowers(
      currentTick: Long,
      sweepValueStore: Option[SweepValueStore],
      nodeToAssetAgents: Map[UUID, Set[ActorRef]],
      refSystem: RefSystem,
      askTimeout: Duration
  ): Option[Future[ReceivedPowerValues]] = {

    implicit val timeout: AkkaTimeout = AkkaTimeout.create(askTimeout)

    log.debug(s"asking assets for power values: {}", nodeToAssetAgents)

    if (nodeToAssetAgents.values.flatten.nonEmpty)
      Some(
        Future
          .sequence(
            nodeToAssetAgents.flatten { case (nodeUuid, assetActorRefs) =>
              assetActorRefs.map(assetAgent => {

                val (eInPu, fInPU) =
                  sweepValueStore match {
                    case Some(sweepValueStore) =>
                      val (eInSi, fInSi) = refSystem.vInSi(
                        sweepValueStore.sweepData
                          .find(_.nodeUuid == nodeUuid)
                          .getOrElse(
                            throw new DBFSAlgorithmException(
                              s"Provided Sweep value store contains no data for node with id $nodeUuid"
                            )
                          )
                          .stateData
                          .voltage
                      )
                      (
                        refSystem.vInPu(eInSi),
                        refSystem.vInPu(fInSi)
                      )
                    case None =>
                      (
                        Each(1d),
                        Each(0d)
                      )
                  }

                (assetAgent ? RequestAssetPowerMessage(
                  currentTick,
                  Each(eInPu.to(PU).getValue.doubleValue),
                  Each(fInPU.to(PU).getValue.doubleValue)
                )).map {
                  case providedPowerValuesMessage: AssetPowerChangedMessage =>
                    (assetAgent, providedPowerValuesMessage)
                  case assetPowerUnchangedMessage: AssetPowerUnchangedMessage =>
                    (assetAgent, assetPowerUnchangedMessage)
                }
              })
            }.toVector
          )
          .map(ReceivedAssetPowerValues)
          .pipeTo(self)
      )
    else
      None
  }

  /** Triggers an execution of the akka `ask` pattern for all power values @
    * connection nodes of inferior grids (if any) of this [[GridAgent]].
    *
    * @param currentSweepNo
    *   the current sweep number the DBFS is in
    * @param subGridGateToActorRef
    *   a map containing a mapping from [[SubGridGate]] s to corresponding
    *   [[ActorRef]] s of [[GridAgent]] s @ these nodes
    * @param askTimeout
    *   a timeout for the request
    * @return
    *   Some(Future[ReceivedPowerValues]) if this grids has connected inferior
    *   grids or None if this no inferior grids
    */
  private def askInferiorGridsForPowers(
      currentSweepNo: Int,
      subGridGateToActorRef: Map[SubGridGate, ActorRef],
      inferiorGridGates: Seq[SubGridGate],
      askTimeout: Duration
  ): Option[Future[ReceivedPowerValues]] = {
    implicit val timeout: AkkaTimeout = AkkaTimeout.create(askTimeout)
    log.debug(
      s"asking inferior grids for power values: {}",
      inferiorGridGates
    )
    Option.when(inferiorGridGates.nonEmpty) {
      Future
        .sequence(
          inferiorGridGates
            .map { inferiorGridGate =>
              subGridGateToActorRef(
                inferiorGridGate
              ) -> inferiorGridGate.superiorNode.getUuid
            }
            .groupMap {
              // Group the gates by target actor, so that only one request is sent per grid agent
              case (inferiorGridAgentRef, _) =>
                inferiorGridAgentRef
            } { case (_, inferiorGridGates) =>
              inferiorGridGates
            }
            .map { case (inferiorGridAgentRef, inferiorGridGateNodes) =>
              (inferiorGridAgentRef ? RequestGridPowerMessage(
                currentSweepNo,
                inferiorGridGateNodes.distinct
              )).map {
                case provideGridPowerMessage: ProvideGridPowerMessage =>
                  (inferiorGridAgentRef, provideGridPowerMessage)
                case FailedPowerFlow =>
                  (inferiorGridAgentRef, FailedPowerFlow)
              }
            }
            .toVector
        )
        .map(ReceivedGridPowerValues)
        .pipeTo(self)
    }
  }

  /** Triggers an execution of the akka `ask` pattern for all slack voltages of
    * superior grids (if any) of this [[GridAgent]].
    *
    * @param currentSweepNo
    *   the current sweep number the DBFS is in
    * @param subGridGateToActorRef
    *   a map containing a mapping from [[SubGridGate]] s to corresponding
    *   [[ActorRef]] s of [[GridAgent]] s @ these nodes
    * @param askTimeout
    *   a timeout for the request
    * @return
    *   Some(Future[ReceivedSlackValues]) if this grids has connected superior
    *   grids or None if this no superior grids
    */
  private def askSuperiorGridsForSlackVoltages(
      currentSweepNo: Int,
      subGridGateToActorRef: Map[SubGridGate, ActorRef],
      superiorGridGates: Vector[SubGridGate],
      askTimeout: Duration
  ): Option[Future[ReceivedSlackVoltageValues]] = {
    implicit val timeout: AkkaTimeout = AkkaTimeout.create(askTimeout)
    log.debug(
      s"asking superior grids for slack voltage values: {}",
      superiorGridGates
    )

    Option.when(superiorGridGates.nonEmpty) {
      Future
        .sequence(
          superiorGridGates
            .groupBy(subGridGateToActorRef(_))
            .map { case (superiorGridAgent, gridGates) =>
              (superiorGridAgent ? RequestSlackVoltageMessage(
                currentSweepNo,
                gridGates.map(_.superiorNode.getUuid)
              )).map { case providedSlackValues: ProvideSlackVoltageMessage =>
                (superiorGridAgent, providedSlackValues)
              }
            }
            .toVector
        )
        .map(ReceivedSlackVoltageValues)
        .pipeTo(self)
    }
  }

  /** Create an instance of
    * [[edu.ie3.simona.event.ResultEvent.PowerFlowResultEvent]] and send it to
    * all listener Note: in the future this one could become a bottleneck for
    * power flow calculation timesteps. For performance improvements one might
    * consider putting this into a future with pipeTo. One has to consider how
    * to deal with unfinished futures in shutdown phase then
    *
    * @param gridAgentBaseData
    *   the grid agent base data
    * @param currentTimestamp
    *   the current time stamp
    */
  def createAndSendPowerFlowResults(
      gridAgentBaseData: GridAgentBaseData,
      currentTimestamp: ZonedDateTime
  ): Unit = {
    gridAgentBaseData.sweepValueStores.lastOption.foreach {
      case (_, valueStore) =>
        notifyListener(
          this.createResultModels(
            gridAgentBaseData.gridEnv.gridModel,
            valueStore
          )(
            currentTimestamp
          )
        )
    }
  }

}<|MERGE_RESOLUTION|>--- conflicted
+++ resolved
@@ -46,18 +46,10 @@
 }
 import edu.ie3.simona.ontology.trigger.Trigger._
 import edu.ie3.simona.util.TickUtil._
-<<<<<<< HEAD
-import edu.ie3.util.quantities.PowerSystemUnits._
-import edu.ie3.util.scala.quantities.Megavars
-import squants.Each
-import squants.energy.Megawatts
-import tech.units.indriya.quantity.Quantities
-=======
 import edu.ie3.util.scala.quantities.Megavars
 import edu.ie3.util.scala.quantities.SquantsUtils.RichElectricPotential
 import squants.Each
 import squants.energy.Megawatts
->>>>>>> 492f6de6
 
 import java.time.{Duration, ZonedDateTime}
 import java.util.UUID
@@ -351,13 +343,8 @@
                 .map { case (nodeUuid, (p, q)) =>
                   ProvideGridPowerMessage.ExchangePower(
                     nodeUuid,
-<<<<<<< HEAD
-                    Megawatts(p.to(MEGAWATT).getValue.doubleValue),
-                    Megavars(q.to(MEGAVAR).getValue.doubleValue)
-=======
                     p,
                     q
->>>>>>> 492f6de6
                   )
                 }
 
@@ -1121,8 +1108,8 @@
 
                 (assetAgent ? RequestAssetPowerMessage(
                   currentTick,
-                  Each(eInPu.to(PU).getValue.doubleValue),
-                  Each(fInPU.to(PU).getValue.doubleValue)
+                  eInPu,
+                  fInPU
                 )).map {
                   case providedPowerValuesMessage: AssetPowerChangedMessage =>
                     (assetAgent, providedPowerValuesMessage)
