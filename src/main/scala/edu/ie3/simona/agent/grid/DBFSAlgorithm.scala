/*
 * © 2020. TU Dortmund University,
 * Institute of Energy Systems, Energy Efficiency and Energy Economics,
 * Research group Distribution grid planning and operation
 */

package edu.ie3.simona.agent.grid

import akka.actor.{ActorRef, FSM}
import akka.pattern.{ask, pipe}
import akka.util.{Timeout => AkkaTimeout}
import breeze.linalg.{DenseMatrix, DenseVector}
import breeze.math.Complex
import edu.ie3.datamodel.graph.SubGridGate
import edu.ie3.powerflow.model.FailureCause.CalculationFailed
import edu.ie3.powerflow.model.NodeData.StateData
import edu.ie3.powerflow.model.PowerFlowResult
import edu.ie3.powerflow.model.PowerFlowResult.FailedPowerFlowResult.FailedNewtonRaphsonPFResult
import edu.ie3.powerflow.model.PowerFlowResult.SuccessFullPowerFlowResult.ValidNewtonRaphsonPFResult
import edu.ie3.simona.agent.grid.GridAgentData.{
  GridAgentBaseData,
  PowerFlowDoneData
}
import edu.ie3.simona.agent.grid.ReceivedValues._
import edu.ie3.simona.agent.state.AgentState
import edu.ie3.simona.agent.state.AgentState.Idle
import edu.ie3.simona.agent.state.GridAgentState.{
  CheckPowerDifferences,
  HandlePowerFlowCalculations,
  SimulateGrid
}
import edu.ie3.simona.event.listener.DBFSListener.DBFSResults
import edu.ie3.simona.exceptions.agent.DBFSAlgorithmException
import edu.ie3.simona.model.grid.{NodeModel, RefSystem}
import edu.ie3.simona.ontology.messages.PowerMessage._
import edu.ie3.simona.ontology.messages.SchedulerMessage.{
  CompletionMessage,
  PowerFlowFailedMessage,
  ScheduleTriggerMessage,
  TriggerWithIdMessage
}
import edu.ie3.simona.ontology.messages.VoltageMessage.{
  ProvideSlackVoltageMessage,
  RequestSlackVoltageMessage
}
import edu.ie3.simona.ontology.trigger.Trigger._
import edu.ie3.simona.util.TickUtil._
import edu.ie3.util.quantities.PowerSystemUnits._
import edu.ie3.util.quantities.{PowerSystemUnits, QuantityUtil}
import tech.units.indriya.quantity.Quantities

import java.time.{Duration, ZonedDateTime}
import java.util.UUID
import javax.measure.Quantity
import javax.measure.quantity.{Dimensionless, ElectricPotential}
import scala.concurrent.Future

/** Trait that is normally mixed into every [[GridAgent]] to enable distributed
  * forward backward sweep (DBFS) algorithm execution. It is considered to be
  * the standard behaviour of a [[GridAgent]].
  */
trait DBFSAlgorithm extends PowerFlowSupport with GridResultsSupport {
  this: GridAgent =>

  when(SimulateGrid) {

    // first part of the grid simulation, same for all gridAgents on all levels
    // we start with a forward-sweep by requesting the data from our child assets and grids (if any)
    case Event(
          TriggerWithIdMessage(
            StartGridSimulationTrigger(currentTick),
            triggerId,
            _
          ),
          gridAgentBaseData: GridAgentBaseData
        ) =>
      log.debug("Start sweep number: {}", gridAgentBaseData.currentSweepNo)
      // hold tick and trigger for the whole time the dbfs is executed or
      // at least until the the first full sweep is done (for superior grid agent only)
      holdTickAndTriggerId(currentTick, triggerId)

      // we start the grid simulation by requesting the p/q values of all the nodes we are responsible for
      // as well as the slack voltage power from our superior grid
      // 1. assets p/q values
      askForAssetPowers(
        currentTick,
        gridAgentBaseData.sweepValueStores
          .get(gridAgentBaseData.currentSweepNo),
        gridAgentBaseData.gridEnv.nodeToAssetAgents,
        gridAgentBaseData.gridEnv.gridModel.mainRefSystem,
        gridAgentBaseData.powerFlowParams.sweepTimeout
      )

      // 2. inferior grids p/q values
      askInferiorGridsForPowers(
        gridAgentBaseData.currentSweepNo,
        gridAgentBaseData.gridEnv.subnetGateToActorRef,
        gridAgentBaseData.inferiorGridGates,
        gridAgentBaseData.powerFlowParams.sweepTimeout
      )

      // 3. superior grids slack voltage
      askSuperiorGridsForSlackVoltages(
        gridAgentBaseData.currentSweepNo,
        gridAgentBaseData.gridEnv.subnetGateToActorRef,
        gridAgentBaseData.superiorGridGates,
        gridAgentBaseData.powerFlowParams.sweepTimeout
      )

      stay()

    // if we receive power values as response on our request, we process them here
    case Event(
          receivedValues: ReceivedValues,
          gridAgentBaseData: GridAgentBaseData
        ) =>
      // we just received either all provided slack voltage values or all provided power values
      val updatedGridAgentBaseData: GridAgentBaseData = receivedValues match {
        case receivedPowers: ReceivedPowerValues =>
          gridAgentBaseData.updateWithReceivedPowerValues(receivedPowers)
        case receivedSlacks: ReceivedSlackValues =>
          gridAgentBaseData.updateWithReceivedSlackVoltages(receivedSlacks)
        case unknownReceivedValues =>
          throw new DBFSAlgorithmException(
            s"Received unknown values: $unknownReceivedValues"
          )
      }

      // check if we have enough data for a power flow calculation or a
      // power differences check (if the grid agent is a superior agent)
      // if yes, check if we have failing power flow in at least one of the inferior grids
      // if there are failing ones, escalate the failure to the superior grid (if any),
      // if not go to power flow or power differences check
      // if we haven't received everything yet, stay and wait
      val allValuesReceived = updatedGridAgentBaseData.allRequestedDataReceived

      log.debug(
        "{}",
        if (allValuesReceived)
          "Got answers for all my requests for Slack Voltages and Power Values."
        else
          "Still waiting for answers my requests for Slack Voltages and Power Values."
      )

      if (gridAgentBaseData.isSuperior) {
        goToCheckPowerDifferencesOrStay(
          allValuesReceived,
          updatedGridAgentBaseData
        )
      } else {
        goToPowerFlowCalculationOrStay(
          allValuesReceived,
          updatedGridAgentBaseData
        )

      }

    // if we receive a request for slack voltages from our inferior grids we want to answer it
    case Event(
          RequestSlackVoltageMessage(currentSweepNo, nodeUuid),
          gridAgentBaseData: GridAgentBaseData
        ) =>
      log.debug(
        s"Received Slack Voltages request from {} for node {} and sweepNo: {}",
        sender(),
        nodeUuid,
        gridAgentBaseData.currentSweepNo
      )

      // we either have voltages ready calculated (not the first sweep) or we don't have them here
      // -> return calculated value or target voltage as physical value
      val (slackE, slackF): (
          Quantity[ElectricPotential],
          Quantity[ElectricPotential]
      ) =
        (gridAgentBaseData.sweepValueStores.get(currentSweepNo) match {
          case Some(result) =>
            Some(result, currentSweepNo)
          case None =>
            // this happens if this agent is either a) the superior grid agent, because it will always get a request for
            // the next sweep, as it triggers calculations for the next sweep or b) at all other
            // (non last downstream grid agents) in sweep 0
            log.debug(
              "Unable to find slack voltage for node '{}' in sweep '{}'. Try to get voltage of previous sweep.",
              nodeUuid,
              currentSweepNo
            )
            gridAgentBaseData.sweepValueStores
              .get(currentSweepNo - 1)
              .map((_, currentSweepNo - 1))
        }).map { case (result, sweepNo) =>
          // get nodeUUID
          result.sweepData.find(_.nodeUuid == nodeUuid) match {
            case Some(sweepValueStoreData) =>
              val slackVoltageInPu = sweepValueStoreData.stateData.voltage
              val mainRefSystem =
                gridAgentBaseData.gridEnv.gridModel.mainRefSystem
              (
                mainRefSystem.vInSi(slackVoltageInPu.real),
                mainRefSystem.vInSi(slackVoltageInPu.imag)
              )
            case None =>
              throw new DBFSAlgorithmException(
                s"Requested nodeUuid $nodeUuid " +
                  s"not found in sweep value store data for sweepNo: $sweepNo. This indicates" +
                  s"either a wrong processing of a previous sweep result or inconsistencies in grid model data!"
              )
          }
        }.getOrElse {
          log.debug(
            "Unable to get slack voltage for node '{}' in sweeps '{}' and '{}'. Returning target voltage.",
            nodeUuid,
            currentSweepNo,
            currentSweepNo - 1
          )

          val refSystemVUnit =
            gridAgentBaseData.gridEnv.gridModel.mainRefSystem.nominalVoltage.getUnit

          /* Determine the slack node voltage under consideration of the target voltage set point */
          val vTarget =
            gridAgentBaseData.gridEnv.gridModel.gridComponents.nodes
              .find { case NodeModel(uuid, _, _, isSlack, _, _) =>
                uuid == nodeUuid && isSlack
              }
              .map(_.vTarget)
              .getOrElse(Quantities.getQuantity(1d, PowerSystemUnits.PU))
          val vSlack = vTarget
            .multiply(
              gridAgentBaseData.gridEnv.gridModel.mainRefSystem.nominalVoltage
            )
            .asType(classOf[ElectricPotential])
            .to(refSystemVUnit)

          (
            vSlack,
            Quantities.getQuantity(0, refSystemVUnit)
          )
        }

      log.debug(
        s"Provide {} to {} for node {} and sweepNo: {}",
        s"$slackE, $slackF",
        sender(),
        nodeUuid,
        gridAgentBaseData.currentSweepNo
      )

      stay() replying ProvideSlackVoltageMessage(
        currentSweepNo,
        nodeUuid,
        slackE,
        slackF
      )

    // receive grid power values message request from superior grids
    // / before power flow calc for this sweep we either have to stash() the message to answer it later (in current sweep)
    // / or trigger a new run for the next sweepNo
    case Event(
          RequestGridPowerMessage(requestSweepNo, _),
          gridAgentBaseData: GridAgentBaseData
        ) =>
      if (gridAgentBaseData.currentSweepNo == requestSweepNo) {
        log.debug(
          s"Received request for grid power values for sweepNo {} before my first power flow calc. Stashing away.",
          requestSweepNo
        )
        stash()
        stay()
      } else {
        log.debug(
          s"Received request for grid power values for a NEW sweep (request: {}, my: {})",
          requestSweepNo,
          gridAgentBaseData.currentSweepNo
        )
        self ! PrepareNextSweepTrigger(currentTick)

        stash()
        stay() using gridAgentBaseData.copy(currentSweepNo = requestSweepNo)
      }

    // / after power flow calc for this sweepNo
    case Event(
          RequestGridPowerMessage(_, requestedNodeUuid),
          PowerFlowDoneData(gridAgentBaseData, powerFlowResult)
        ) =>
      log.debug(
        "Received request for grid power values and im READY to provide."
      )

      // get the index from the power flow data of the requested node
      val requestedNodeIdxOpt =
        gridAgentBaseData.gridEnv.gridModel.nodeUuidToIndexMap
          .get(requestedNodeUuid)

      powerFlowResult match {
        case validNewtonRaphsonPFResult: ValidNewtonRaphsonPFResult =>
          val (p, q) = validNewtonRaphsonPFResult.nodeData.find(stateData =>
            requestedNodeIdxOpt.contains(stateData.index)
          ) match {
            case Some(apparentPowerS) =>
              val refSystem = gridAgentBaseData.gridEnv.gridModel.mainRefSystem
              val (pInPu, qInPu) =
                (apparentPowerS.power.real, apparentPowerS.power.imag)
              // The power flow result data provides the nodal residual power at the slack node.
              // A feed-in case from the inferior grid TO the superior grid leads to positive residual power at the
              // inferior grid's *slack node* (superior grid seems to be a load to the inferior grid).
              // To model the exchanged power from the superior grid's point of view, -1 has to be multiplied.
              // (Inferior grid is a feed in facility to superior grid, which is negative then). Analogously for load case.
              (
                refSystem.pInSi(pInPu).multiply(-1),
                refSystem.qInSi(qInPu).multiply(-1)
              )
            case None =>
              throw new DBFSAlgorithmException(
                s"Got a request for power @ node with uuid $requestedNodeUuid but cannot find it in my result data!"
              )
          }

          // update the sweep value store and clear all received maps
          // note: normally it is expected that this has to be done after power flow calculations but for the sake
          // of having it only once in the code we put this here. Otherwise it would have to been putted before EVERY
          // return with a valid power flow result (currently happens already in two situations)
          val updatedGridAgentBaseData =
            gridAgentBaseData.storeSweepDataAndClearReceiveMaps(
              validNewtonRaphsonPFResult,
              gridAgentBaseData.superiorGridNodeUuids,
              gridAgentBaseData.inferiorGridGates
            )

          stay() replying
            ProvideGridPowerMessage(
              requestedNodeUuid,
              p,
              q
            ) using updatedGridAgentBaseData

        case _: FailedNewtonRaphsonPFResult =>
          stay() replying FailedPowerFlow using gridAgentBaseData
      }

    // called when a grid power values request from a superior grid is received
    // which is similar to a new sweep and causes a) a power flow with updated slack voltage values and
    // b) afterwards a request for updated power values from inferior grids and assets with updated voltage values
    // based on the just carried out power flow
    case Event(
          PrepareNextSweepTrigger(_),
          gridAgentBaseData: GridAgentBaseData
        ) =>
      // request the updated slack voltages from the superior grid
      askSuperiorGridsForSlackVoltages(
        gridAgentBaseData.currentSweepNo,
        gridAgentBaseData.gridEnv.subnetGateToActorRef,
        gridAgentBaseData.superiorGridGates,
        gridAgentBaseData.powerFlowParams.sweepTimeout
      )

      log.debug(s"Going to {}", HandlePowerFlowCalculations)

      goto(HandlePowerFlowCalculations) using gridAgentBaseData

    // last step which should includes a) information on inferior grids about finish and
    // b) cleanup of receiveMaps and sweepStore
    case Event(
          FinishGridSimulationTrigger(currentTick),
          gridAgentBaseData: GridAgentBaseData
        ) =>
      // inform my child grids about the end of this grid simulation
      gridAgentBaseData.inferiorGridGates.foreach(inferiorGridGate => {
        gridAgentBaseData.gridEnv
          .subnetGateToActorRef(inferiorGridGate) ! FinishGridSimulationTrigger(
          currentTick
        )
      })

      // inform every system participant about the end of this grid simulation
      gridAgentBaseData.gridEnv.nodeToAssetAgents.foreach { case (_, actors) =>
        actors.foreach(actor => {
          actor ! FinishGridSimulationTrigger(
            currentTick
          )
        })
      }

      // notify listener about the results
      log.debug("Calculate results and sending the results to the listener ...")
      createAndSendPowerFlowResults(
        gridAgentBaseData,
        currentTick.toDateTime(simStartTime)
      )

      // do my cleanup stuff
      log.debug("Doing my cleanup stuff")

      // / clean copy of the gridAgentBaseData
      val cleanedGridAgentBaseData = GridAgentBaseData.clean(
        gridAgentBaseData,
        gridAgentBaseData.superiorGridNodeUuids,
        gridAgentBaseData.inferiorGridGates
      )

      // / release tick and trigger for the whole simulation (StartGridSimulationTrigger)
      val (_, simTriggerId) = releaseTickAndTriggerId()

      // / inform scheduler that we are done with the whole simulation and request new trigger for next time step
      environmentRefs.scheduler ! CompletionMessage(
        simTriggerId,
        Some(
          Vector(
            ScheduleTriggerMessage(
              ActivityStartTrigger(currentTick + resolution),
              self
            )
          )
        )
      )

      // return to Idle
      goto(Idle) using cleanedGridAgentBaseData

  }

  /** Every power flow calculation should take place here. Generally used for
    * power flow calculations only and only if all data required are already
    * received as requested.
    */
  when(HandlePowerFlowCalculations) {

    // main method for power flow calculations
    case Event(
          DoPowerFlowTrigger(currentTick, _),
          gridAgentBaseData: GridAgentBaseData
        ) =>
      log.debug(
        "Received the following power values to the corresponding nodes: {}",
        gridAgentBaseData.receivedValueStore.nodeToReceivedPower
      )

      val gridModel = gridAgentBaseData.gridEnv.gridModel
      val powerFlowResult = newtonRaphsonPF(
        gridModel,
        gridAgentBaseData.powerFlowParams.maxIterations,
        composeOperatingPoint(
          gridModel.gridComponents.nodes,
          gridModel.gridComponents.transformers,
          gridModel.gridComponents.transformers3w,
          gridModel.nodeUuidToIndexMap,
          gridAgentBaseData.receivedValueStore,
          gridModel.mainRefSystem
        )
      )(gridAgentBaseData.powerFlowParams.epsilon)

      // if res is valid, ask our assets (if any) for updated power values based on the newly determined nodal voltages
      powerFlowResult match {
        case validPowerFlowResult: ValidNewtonRaphsonPFResult =>
          log.debug(
            "{}",
            composeValidNewtonRaphsonPFResultVoltagesDebugString(
              validPowerFlowResult,
              gridModel
            )
          )

          val powerFlowDoneData =
            PowerFlowDoneData(gridAgentBaseData, validPowerFlowResult)

          val sweepValueStoreOpt = Some(
            SweepValueStore(
              validPowerFlowResult,
              gridModel.gridComponents.nodes,
              gridModel.nodeUuidToIndexMap
            )
          )
          askForAssetPowers(
            currentTick,
            sweepValueStoreOpt,
            gridAgentBaseData.gridEnv.nodeToAssetAgents,
            gridModel.mainRefSystem,
            gridAgentBaseData.powerFlowParams.sweepTimeout
          ) match {
            case None =>
              // when we don't have assets we can skip another request for different asset behaviour due to changed
              // voltage values and go back to SimulateGrid directly
              log.debug(
                s"No generation or load assets in the grid. Going back to {}.",
                SimulateGrid
              )
              unstashAll() // we can answer the stashed grid power requests now
              goto(SimulateGrid) using powerFlowDoneData
            case Some(_) =>
              // will return a future based on the `ask-pattern` which will be processed below
              stay() using powerFlowDoneData
          }

        case failedNewtonRaphsonPFResult: FailedNewtonRaphsonPFResult =>
          val powerFlowDoneData =
            PowerFlowDoneData(gridAgentBaseData, failedNewtonRaphsonPFResult)
          log.warning(
            "Power flow calculation before asking for updated powers did finally not converge!"
          )
          unstashAll() // we can answer the stashed grid power requests now and report a failed power flow back
          goto(SimulateGrid) using powerFlowDoneData
      }

    // handler for the future provided by `askForAssetPowers` to check if there are any changes in generation/load
    // of assets based on updated nodal voltages
    case Event(
          receivedPowerValues: ReceivedPowerValues,
          powerFlowDoneData: PowerFlowDoneData
        ) =>
      val gridAgentBaseData = powerFlowDoneData.gridAgentBaseData

      // check if we have changed values from our assets
      // if yes, we do another PF with adapted values
      // if no, we are done with the pf and ready to report to our parent grid
      val changed = receivedPowerValues.values.exists {
        case (_, providePowerResponseMsgOpt) =>
          providePowerResponseMsgOpt.exists {
            case _: AssetPowerChangedMessage => true
            case _                           => false
          }
        case _ => false
      }

      if (changed) {
        log.debug(
          "Assets have changed their exchanged power with the grid. Update nodal powers and prepare new power flow."
        )
        val updatedGridAgentBaseData: GridAgentBaseData =
          receivedPowerValues match {
            case receivedPowers: ReceivedPowerValues =>
              gridAgentBaseData.updateWithReceivedPowerValues(
                receivedPowers,
                replace = true
              )
            case unknownValuesReceived =>
              throw new DBFSAlgorithmException(
                s"Received unsuitable values: $unknownValuesReceived"
              )
          }

        // check if we have enough data for a power flow calculation
        // if yes, go to the powerflow
        // if no, stay and wait
        val readyForPowerFlow =
          updatedGridAgentBaseData.allRequestedDataReceived
        log.debug(
          "{}",
          if (readyForPowerFlow)
            "Got answers for all my requests for Slack Voltages and Power Values."
          else
            "Still waiting for answers my requests for Slack Voltages and Power Values."
        )

        goToPowerFlowCalculationOrStay(
          readyForPowerFlow,
          updatedGridAgentBaseData
        )

      } else {
        // no changes from assets, we want to go back to SimulateGrid and report the LF results to our parent grids if any requests
        log.debug(
          s"Assets have not changed their exchanged power or no voltage dependent behaviour. Going back to {}.",
          SimulateGrid
        )
        unstashAll() // we can answer the stashed grid power requests now
        goto(SimulateGrid) using powerFlowDoneData

      }

    // executed after request from the superior grid to execute a new sweep (forward sweep state)
    // this means we requested an update of the slack voltage values, but for now don't request (and hence don't expect)
    // updated power values for our power flow calculations
    case Event(
          receivedSlackValues: ReceivedSlackValues,
          gridAgentBaseData: GridAgentBaseData
        ) =>
      log.debug(
        "Received Slack values for new forward sweep with same power but updated voltage values"
      )

      // power flow
      val gridModel = gridAgentBaseData.gridEnv.gridModel
      val previousSweepData = gridAgentBaseData.sweepValueStores.getOrElse(
        gridAgentBaseData.currentSweepNo - 1,
        throw new DBFSAlgorithmException(
          s"$actorName Unable to get results from previous sweep ${gridAgentBaseData.currentSweepNo - 1}!"
        )
      )
      newtonRaphsonPF(
        gridModel,
        gridAgentBaseData.powerFlowParams.maxIterations,
        composeOperatingPointWithUpdatedSlackVoltages(
          receivedSlackValues,
          previousSweepData.sweepData,
          gridModel.gridComponents.transformers,
          gridModel.gridComponents.transformers3w,
          gridModel.mainRefSystem
        )
      )(gridAgentBaseData.powerFlowParams.epsilon) match {
        case validPowerFlowResult: ValidNewtonRaphsonPFResult =>
          log.debug(
            "{}",
            composeValidNewtonRaphsonPFResultVoltagesDebugString(
              validPowerFlowResult,
              gridModel
            )
          )

          // update the data
          val sweepValueStore = SweepValueStore(
            validPowerFlowResult,
            gridModel.gridComponents.nodes,
            gridModel.nodeUuidToIndexMap
          )
          val updatedSweepValueStore =
            gridAgentBaseData.sweepValueStores + (gridAgentBaseData.currentSweepNo -> sweepValueStore)

          // send request to child grids and assets for updated p/q values
          // we start the grid simulation by requesting the p/q values of all the nodes we are responsible for
          // as well as the slack voltage power from our superior grid
          // 1. assets p/q values
          val askForAssetPowersOpt =
            askForAssetPowers(
              currentTick,
              Some(sweepValueStore),
              gridAgentBaseData.gridEnv.nodeToAssetAgents,
              gridModel.mainRefSystem,
              gridAgentBaseData.powerFlowParams.sweepTimeout
            )

          // 2. inferior grids p/q values
          val askForInferiorGridPowersOpt =
            askInferiorGridsForPowers(
              gridAgentBaseData.currentSweepNo,
              gridAgentBaseData.gridEnv.subnetGateToActorRef,
              gridAgentBaseData.inferiorGridGates,
              gridAgentBaseData.powerFlowParams.sweepTimeout
            )

          // when we don't have inferior grids and no assets both methods return None and we can skip doing another power
          // flow calculation otherwise we go back to simulate grid and wait for the answers
          (askForAssetPowersOpt, askForInferiorGridPowersOpt) match {
            case (None, None) =>
              log.debug(
                "I don't have assets or child grids. " +
                  "Going back to SimulateGrid and provide the power flow result if there is any request left."
              )

              val powerFlowDoneData =
                PowerFlowDoneData(gridAgentBaseData, validPowerFlowResult)

              unstashAll() // we can answer the stashed grid power requests now
              goto(SimulateGrid) using powerFlowDoneData

            case _ =>
              log.debug(
                "Going back to SimulateGrid and wait for my assets or inferior grids to return."
              )

              // go back to simulate grid
              goto(SimulateGrid) using gridAgentBaseData
                .updateWithReceivedSlackVoltages(receivedSlackValues)
                .copy(sweepValueStores = updatedSweepValueStore)
          }

        case failedNewtonRaphsonPFResult: FailedNewtonRaphsonPFResult =>
          val powerFlowDoneData =
            PowerFlowDoneData(gridAgentBaseData, failedNewtonRaphsonPFResult)
          log.warning(
            "Power flow with updated slack voltage did finally not converge!"
          )
          unstashAll() // we can answer the stashed grid power requests now and report a failed power flow back
          goto(SimulateGrid) using powerFlowDoneData

      }

    // happens only when we received slack data and power values before we received a request to provide grid data
    // (only possible when first simulation triggered and this agent is faster in this state as the request
    // by a superior grid arrives)
    case Event(
          _: RequestGridPowerMessage,
          _: GridAgentBaseData
        ) =>
      log.debug("Received Request for Grid Power too early. Stashing away")
      stash()
      stay()

    // happens only when we received slack data and power values before we received a request to provide gride
    // (only possible when first simulation triggered and this agent is faster
    // with its power flow calculation in this state as the request by a superior grid arrives)
    case Event(
          _: RequestGridPowerMessage,
          _: PowerFlowDoneData
        ) =>
      log.debug("Received Request for Grid Power too early. Stashing away")
      stash()
      stay()

  }

  // should be reached by the superior (dummy) grid agent only
  when(CheckPowerDifferences) {

    case Event(
          CheckPowerDifferencesTrigger(currentTick),
          gridAgentBaseData: GridAgentBaseData
        ) =>
      log.debug("Starting the power differences check ...")
      val currentSweepNo = gridAgentBaseData.currentSweepNo

      val gridModel = gridAgentBaseData.gridEnv.gridModel

      /* This is the highest grid agent, therefore no data is received for the slack node. Suppress, that it is looked
       * up in the empty store. */
      val operationPoint = composeOperatingPoint(
        gridModel.gridComponents.nodes,
        gridModel.gridComponents.transformers,
        gridModel.gridComponents.transformers3w,
        gridModel.nodeUuidToIndexMap,
        gridAgentBaseData.receivedValueStore,
        gridModel.mainRefSystem,
        targetVoltageFromReceivedData = false
      )

      /* Regarding the power flow result of this grid, there are two cases. If this is the "highest" grid in a
       * simulation without a three winding transformer, the grid consists of only one node and we can mock the power
       * flow results. If there is a three winding transformer apparent, we actually have to perform power flow
       * calculations, as the high voltage branch of the transformer is modeled here. */
      (if (gridModel.gridComponents.transformers3w.isEmpty) {
         val nodeData = operationPoint.map(StateData(_))
         ValidNewtonRaphsonPFResult(-1, nodeData, DenseMatrix(0d, 0d))
       } else {
         log.debug(
           "This grid contains a three winding transformer. Perform power flow calculations before assessing the power deviations."
         )
         newtonRaphsonPF(
           gridModel,
           gridAgentBaseData.powerFlowParams.maxIterations,
           operationPoint
         )(gridAgentBaseData.powerFlowParams.epsilon) match {
           case validPowerFlowResult: ValidNewtonRaphsonPFResult =>
             log.debug(
               "{}",
               composeValidNewtonRaphsonPFResultVoltagesDebugString(
                 validPowerFlowResult,
                 gridModel
               )
             )
             validPowerFlowResult
           case result: PowerFlowResult.FailedPowerFlowResult =>
             result
         }
       }) match {
        case validResult: ValidNewtonRaphsonPFResult =>
          val updatedGridAgentBaseData: GridAgentBaseData =
            gridAgentBaseData
              .storeSweepDataAndClearReceiveMaps(
                validResult,
                gridAgentBaseData.superiorGridNodeUuids,
                gridAgentBaseData.inferiorGridGates
              )
              .copy(currentSweepNo = currentSweepNo + 1)

          // the difference is checked @ the higher nodes of our transformers => the slack nodes
          // if we are either in the first backward sweep OR if the deviation is bigger as allowed, we need a second sweep
          if (gridAgentBaseData.sweepValueStores.isEmpty) {
            log.debug("Sweep value store is empty. Starting a second sweep ...")
            goToSimulateGridForNextSweepWith(
              updatedGridAgentBaseData,
              currentTick
            )
          } else {
            log.debug("Sweep value store is not empty. Check for deviation ...")

            // calculate deviation vector for all nodes
            val previousSweepNodePower: DenseVector[Complex] =
              DenseVector(
                updatedGridAgentBaseData.sweepValueStores
                  .getOrElse(
                    currentSweepNo - 1,
                    throw new DBFSAlgorithmException(
                      s"No data for previous sweep with no ${currentSweepNo - 1} available!"
                    )
                  )
                  .sweepData
                  .map(_.stateData.power)
                  .toArray
              )
            val currentSweepNodePower: DenseVector[Complex] =
              DenseVector(
                updatedGridAgentBaseData.sweepValueStores
                  .getOrElse(
                    currentSweepNo,
                    throw new DBFSAlgorithmException(
                      s"No data for current sweep with no $currentSweepNo available!"
                    )
                  )
                  .sweepData
                  .map(_.stateData.power)
                  .toArray
              )

            val allowedDeviation =
              gridAgentBaseData.powerFlowParams.maxSweepPowerDeviation

            (previousSweepNodePower - currentSweepNodePower)
              .toScalaVector()
              .find(complex => {
                Math.abs(complex.real) >= allowedDeviation |
                  Math.abs(complex.imag) >= allowedDeviation
              }) match {
              case Some(deviation) => // next sweep
                log.debug(
                  "Deviation between the last two sweeps: {}",
                  deviation
                )
                goToSimulateGridForNextSweepWith(
                  updatedGridAgentBaseData,
                  currentTick
                )
              case None => // we're done
                log.debug("We found a result! :-)")

                log.debug(
                  "Final deviation: {}",
                  (previousSweepNodePower - currentSweepNodePower)
                    .toScalaVector()
                )

                // go back to SimulateGrid and trigger a finish
                self ! FinishGridSimulationTrigger(currentTick)
                goto(SimulateGrid)

            }
          }
        case failedResult: PowerFlowResult.FailedPowerFlowResult =>
          log.warning(
            "Power flow for high voltage branch of three winding transformer failed after {} iterations. Cause: {}",
            failedResult.iteration,
            failedResult.cause
          )
          environmentRefs.scheduler ! PowerFlowFailedMessage
          self ! FinishGridSimulationTrigger(currentTick)
          goto(SimulateGrid) using gridAgentBaseData
      }
  }

  /** Checks if all data has been received and if yes checks if the there are
    * any failed power flow indications from inferior grids. If both == true,
    * then no state change is triggered but the sweep value store is updated
    * with a [[FailedPowerFlow]] information as well, the now used data is set
    * to [[PowerFlowDoneData]] and this is escalated to the superior grid(s). If
    * there is no [[FailedPowerFlow]] in the [[GridAgentBaseData]] a state
    * transition to [[HandlePowerFlowCalculations]] is triggered.
    *
    * If allReceived == false, no state transition is triggered
    *
    * @param allReceived
    *   indicates if all requested data has been received
    * @param gridAgentBaseData
    *   the current or updated data of the [[GridAgent]]
    * @return
    *   either the same state the agent is currently in or a transition to
    *   [[HandlePowerFlowCalculations]]
    */
  private def goToPowerFlowCalculationOrStay(
      allReceived: Boolean,
      gridAgentBaseData: GridAgentBaseData
  ): FSM.State[AgentState, GridAgentData] = {

    if (allReceived) {
      log.debug(
        "All power values of inferior grids, assets + voltage superior grid slack voltages received."
      )

      // if the power flow failed in one of our inferior grids, we want to report this to our superior grid
      val powerFlowFailedSomewhereInInferior =
        gridAgentBaseData.receivedValueStore.nodeToReceivedPower.values
          .exists(v => v.exists(k => k._2.contains(FailedPowerFlow)))

      if (powerFlowFailedSomewhereInInferior) {
        log.warning("Received Failed Power Flow Result. Escalate to my parent.")
        unstashAll() // we want to answer the requests from our parent
        stay() using PowerFlowDoneData(
          gridAgentBaseData,
          FailedNewtonRaphsonPFResult(-1, CalculationFailed)
        )
      } else {
        self ! DoPowerFlowTrigger(currentTick, gridAgentBaseData.currentSweepNo)
        goto(HandlePowerFlowCalculations) using gridAgentBaseData

      }

    } else {
      log.debug(
        "Still waiting for asset or grid power values or slack voltage information of inferior grids"
      )
      stay() using gridAgentBaseData
    }

  }

  /** Normally only reached by the superior (dummy) agent!
    *
    * Checks if all data has been received and if yes checks if the there are
    * any failed power flow indications from inferior grids. If both == true,
    * then a finish simulation is triggered and depending on the configuration
    * this step is skipped and the simulation goes on or this leads to a
    * termination of the simulation due to a failed power flow calculation.
    *
    * If there is no [[FailedPowerFlow]] in the [[GridAgentBaseData]] a state
    * transition to [[CheckPowerDifferences]] is triggered.
    *
    * If allReceived == false, no state transition is triggered
    *
    * The used data is always the provided [[GridAgentBaseData]]
    *
    * @param allReceived
    *   indicates if all requested data has been received
    * @param gridAgentBaseData
    *   the current or updated data of the [[GridAgent]]
    * @return
    *   either the same state the agent is currently in or a transition to
    *   [[CheckPowerDifferences]]
    */
  private def goToCheckPowerDifferencesOrStay(
      allReceived: Boolean,
      gridAgentBaseData: GridAgentBaseData
  ): FSM.State[AgentState, GridAgentData] = {
    if (allReceived) {
      log.debug("All power values of child assets + inferior grids received.")

      // if our superior grid received a FailedPowerFlow from the inferior grids it has to trigger a finish
      // of the simulation which will either result in a skip of this time step OR a termination of the simulation run
      val powerFlowFailedSomewhere =
        gridAgentBaseData.receivedValueStore.nodeToReceivedPower.values
          .exists(actorPowerRequestResponses =>
            actorPowerRequestResponses.exists(actorPowerRequestResponse =>
              actorPowerRequestResponse._2.contains(FailedPowerFlow)
            )
          )
      if (powerFlowFailedSomewhere) {
        log.warning("Power flow failed! This incident will be reported!")
        environmentRefs.scheduler ! PowerFlowFailedMessage
        self ! FinishGridSimulationTrigger(currentTick)
        goto(SimulateGrid) using gridAgentBaseData
      } else {
        self ! CheckPowerDifferencesTrigger(currentTick)
        goto(CheckPowerDifferences) using gridAgentBaseData
      }
    } else {
      log.debug(
        "Still waiting for asset or grid power values or slack voltage information of inferior grids"
      )
      stay() using gridAgentBaseData
    }
  }

  /** Normally only reached by the superior (dummy) agent!
    *
    * Triggers a state transition to [[SimulateGrid]], informs the
    * [[edu.ie3.simona.scheduler.SimScheduler]] about the finish of this sweep
    * and requests a new trigger for itself for a new sweep (which means a new
    * [[StartGridSimulationTrigger]])
    *
    * @param gridAgentBaseData
    *   the [[GridAgentBaseData]] that should be used in the next sweep in
    *   [[SimulateGrid]]
    * @param currentTick
    *   current tick the agent is in
    * @return
    *   a state transition to [[SimulateGrid]]
    */
  private def goToSimulateGridForNextSweepWith(
      gridAgentBaseData: GridAgentBaseData,
      currentTick: Long
  ): FSM.State[AgentState, GridAgentData] = {

    val (_, oldTrigger) = releaseTickAndTriggerId()
    environmentRefs.scheduler ! CompletionMessage(
      oldTrigger,
      Some(
        Vector(
          ScheduleTriggerMessage(StartGridSimulationTrigger(currentTick), self)
        )
      )
    )

    goto(SimulateGrid) using gridAgentBaseData

  }

  /** Triggers an execution of the akka `ask` pattern for all power values of
    * assets (if any) of this [[GridAgent]].
    *
    * @param currentTick
    *   the current tick a data request is send for
    * @param sweepValueStore
    *   the current sweep value store containing the current node voltage for
    *   the assets
    * @param nodeToAssetAgents
    *   a map contains a mapping between nodes and the [[ActorRef]] s located @
    *   those nodes
    * @param refSystem
    *   the reference system of the [[GridModel]] of this [[GridAgent]]
    * @param askTimeout
    *   a timeout for the request
    * @return
    *   Some(Future[ReceivedPowerValues]) if this grids contains assets or None
    *   if no request has been send due to non-existence of assets
    */
  private def askForAssetPowers(
      currentTick: Long,
      sweepValueStore: Option[SweepValueStore],
      nodeToAssetAgents: Map[UUID, Set[ActorRef]],
      refSystem: RefSystem,
      askTimeout: Duration
  ): Option[Future[ReceivedPowerValues]] = {

    implicit val timeout: AkkaTimeout = AkkaTimeout.create(askTimeout)

    log.debug(s"asking assets for power values: {}", nodeToAssetAgents)

    if (nodeToAssetAgents.values.flatten.nonEmpty)
      Some(
        Future
          .sequence(
            nodeToAssetAgents
              .flatten(nodeUuidWithActorRefs => {
                val assetActorRefs = nodeUuidWithActorRefs._2
                val nodeUuid = nodeUuidWithActorRefs._1
                assetActorRefs.map(assetAgent => {

                  val (eInPu, fInPU): (
                      Quantity[Dimensionless],
                      Quantity[Dimensionless]
                  ) =
                    sweepValueStore match {
                      case Some(sweepValueStore) =>
                        val assetNodeVoltageInSi = refSystem.vInSi(
                          sweepValueStore.sweepData
                            .find(_.nodeUuid == nodeUuid)
                            .getOrElse(
                              throw new DBFSAlgorithmException(
                                s"Provided Sweep value store contains no data for node with id $nodeUuid"
                              )
                            )
                            .stateData
                            .voltage
                        )
                        (
                          refSystem.vInPu(assetNodeVoltageInSi._1),
                          refSystem.vInPu(assetNodeVoltageInSi._2)
                        )
                      case None =>
                        (
                          Quantities.getQuantity(1, PU),
                          Quantities.getQuantity(0, PU)
                        )
                    }

                  (assetAgent ? RequestAssetPowerMessage(
                    currentTick,
                    QuantityUtil.asComparable(eInPu),
                    QuantityUtil.asComparable(fInPU)
                  )).map {
                    case providedPowerValuesMessage: AssetPowerChangedMessage =>
                      (assetAgent, Some(providedPowerValuesMessage))
                    case assetPowerUnchangedMessage: AssetPowerUnchangedMessage =>
                      (assetAgent, Some(assetPowerUnchangedMessage))
                  }.mapTo[ActorPowerRequestResponse]
                })
              })
              .toVector
          )
          .map(ReceivedAssetPowerValues)
          .pipeTo(self)
      )
    else
      None
  }

  /** Triggers an execution of the akka `ask` pattern for all power values @
    * connection nodes of inferior grids (if any) of this [[GridAgent]].
    *
    * @param currentSweepNo
    *   the current sweep number the DBFS is in
    * @param subGridGateToActorRef
    *   a map containing a mapping from [[SubGridGate]] s to corresponding
    *   [[ActorRef]] s of [[GridAgent]] s @ these nodes
    * @param askTimeout
    *   a timeout for the request
    * @return
    *   Some(Future[ReceivedPowerValues]) if this grids has connected inferior
    *   grids or None if this no inferior grids
    */
  private def askInferiorGridsForPowers(
      currentSweepNo: Int,
      subGridGateToActorRef: Map[SubGridGate, ActorRef],
      inferiorGridGates: Vector[SubGridGate],
      askTimeout: Duration
  ): Option[Future[ReceivedPowerValues]] = {
    implicit val timeout: AkkaTimeout = AkkaTimeout.create(askTimeout)
    log.debug(
      s"asking inferior grids for power values: {}",
      inferiorGridGates
    )
    if (inferiorGridGates.nonEmpty)
      Some(
        Future
          .sequence(
            inferiorGridGates.map(inferiorGridGate => {
              val inferiorGridAgent =
                subGridGateToActorRef(inferiorGridGate)
              (inferiorGridAgent ? RequestGridPowerMessage(
                currentSweepNo,
                inferiorGridGate.getSuperiorNode.getUuid
              )).map {
                case provideGridPowerMessage: ProvideGridPowerMessage =>
                  (inferiorGridAgent, Option(provideGridPowerMessage))
                case FailedPowerFlow =>
                  (inferiorGridAgent, Some(FailedPowerFlow))
              }.mapTo[ActorPowerRequestResponse]
            })
          )
          .map(ReceivedGridPowerValues)
          .pipeTo(self)
      )
    else
      None
  }

  /** Triggers an execution of the akka `ask` pattern for all slack voltages of
    * superior grids (if any) of this [[GridAgent]].
    *
    * @param currentSweepNo
    *   the current sweep number the DBFS is in
    * @param subGridGateToActorRef
    *   a map containing a mapping from [[SubGridGate]] s to corresponding
    *   [[ActorRef]] s of [[GridAgent]] s @ these nodes
    * @param askTimeout
    *   a timeout for the request
    * @return
    *   Some(Future[ReceivedSlackValues]) if this grids has connected superior
    *   grids or None if this no superior grids
    */
  private def askSuperiorGridsForSlackVoltages(
      currentSweepNo: Int,
      subGridGateToActorRef: Map[SubGridGate, ActorRef],
      superiorGridGates: Vector[SubGridGate],
      askTimeout: Duration
  ): Option[Future[ReceivedSlackValues]] = {
    implicit val timeout: AkkaTimeout = AkkaTimeout.create(askTimeout)
    log.debug(
      s"asking superior grids for slack voltage values: {}",
      superiorGridGates
    )
    if (superiorGridGates.nonEmpty)
      Some(
        Future
          .sequence(
            superiorGridGates.map(superiorGridGate => {
              val superiorGridAgent = subGridGateToActorRef(superiorGridGate)
              (superiorGridAgent ? RequestSlackVoltageMessage(
                currentSweepNo,
                superiorGridGate.getSuperiorNode.getUuid
              )).map(providedSlackValues =>
                (superiorGridAgent, Option(providedSlackValues))
              ).mapTo[(ActorRef, Option[ProvideSlackVoltageMessage])]
            })
          )
          .map(ReceivedSlackValues)
          .pipeTo(self)
      )
    else
      None
  }

  /** Create an instance of [[PowerFlowResults]] and send it to all listener
    * Note: in the future this one could become a bottleneck for power flow
    * calculation timesteps. For performance improvements one might consider
    * putting this into a future with pipeTo. One has to consider how to deal
    * with unfinished futures in shutdown phase then
    *
    * @param gridAgentBaseData
    *   the grid agent base data
    * @param currentTimestamp
    *   the current time stamp
    */
  def createAndSendPowerFlowResults(
      gridAgentBaseData: GridAgentBaseData,
      currentTimestamp: ZonedDateTime
  ): Unit = {
    gridAgentBaseData.sweepValueStores.lastOption.foreach {
      case (_, valueStore) =>
        notifyListener(
          this.createResultModels(
            gridAgentBaseData.gridEnv.gridModel,
            valueStore
          )(
            currentTimestamp
          )
        )
<<<<<<< HEAD
      )
      notifyListener(
        DBFSResults(
          gridAgentBaseData.actorName,
          currentTick,
          gridAgentBaseData.sweepValueStores
        )
      )
=======
>>>>>>> 46a35e78
    }
  }

}<|MERGE_RESOLUTION|>--- conflicted
+++ resolved
@@ -1202,17 +1202,13 @@
             currentTimestamp
           )
         )
-<<<<<<< HEAD
-      )
-      notifyListener(
-        DBFSResults(
-          gridAgentBaseData.actorName,
-          currentTick,
-          gridAgentBaseData.sweepValueStores
-        )
-      )
-=======
->>>>>>> 46a35e78
+        notifyListener(
+          DBFSResults(
+            gridAgentBaseData.actorName,
+            currentTick,
+            gridAgentBaseData.sweepValueStores
+          )
+        )
     }
   }
 
