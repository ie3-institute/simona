--- conflicted
+++ resolved
@@ -1356,59 +1356,4 @@
       true
     } else false
   }
-<<<<<<< HEAD
-=======
-
-  /** Create an instance of
-    * [[edu.ie3.simona.event.ResultEvent.PowerFlowResultEvent]] and send it to
-    * all listener Note: in the future this one could become a bottleneck for
-    * power flow calculation timesteps. For performance improvements one might
-    * consider putting this into a future with pipeTo. One has to consider how
-    * to deal with unfinished futures in shutdown phase then
-    *
-    * @param gridAgentBaseData
-    *   the grid agent base data
-    * @param currentTimestamp
-    *   the current time stamp
-    */
-  private def createAndSendPowerFlowResults(
-      gridAgentBaseData: GridAgentBaseData,
-      currentTimestamp: ZonedDateTime,
-  )(implicit
-      log: Logger,
-      constantData: GridAgentConstantData,
-  ): Unit = {
-    gridAgentBaseData.sweepValueStores.lastOption.foreach {
-      case (_, valueStore) =>
-        constantData.notifyListeners(
-          this.createResultModels(
-            gridAgentBaseData.gridEnv.gridModel,
-            valueStore,
-          )(
-            currentTimestamp,
-            log,
-          )
-        )
-    }
-  }
-
-  /** This method uses [[ActorContext.pipeToSelf()]] to send a future message to
-    * itself. If the future is a [[Success]] the message is sent, else a
-    * [[WrappedFailure]] with the thrown error is sent.
-    *
-    * @param future
-    *   future message that should be sent to the agent after it was processed
-    * @param ctx
-    *   [[ActorContext]] of the receiving actor
-    */
-  private def pipeToSelf(
-      future: Future[GridAgent.Request],
-      ctx: ActorContext[GridAgent.Request],
-  ): Unit = {
-    ctx.pipeToSelf[GridAgent.Request](future) {
-      case Success(value)     => value
-      case Failure(exception) => WrappedFailure(exception)
-    }
-  }
->>>>>>> 1d9ef418
 }