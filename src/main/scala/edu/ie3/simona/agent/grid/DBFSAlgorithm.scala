/*
 * © 2020. TU Dortmund University,
 * Institute of Energy Systems, Energy Efficiency and Energy Economics,
 * Research group Distribution grid planning and operation
 */

package edu.ie3.simona.agent.grid

import breeze.linalg.DenseVector
import breeze.math.Complex
import edu.ie3.powerflow.model.FailureCause.CalculationFailed
import edu.ie3.powerflow.model.NodeData.StateData
import edu.ie3.powerflow.model.PowerFlowResult
import edu.ie3.powerflow.model.PowerFlowResult.FailedPowerFlowResult.FailedNewtonRaphsonPFResult
import edu.ie3.powerflow.model.PowerFlowResult.SuccessFullPowerFlowResult.ValidNewtonRaphsonPFResult
import edu.ie3.powerflow.model.enums.NodeType
import edu.ie3.simona.agent.grid.GridAgent.{afterPowerFlow, pipeToSelf}
import edu.ie3.simona.agent.grid.GridAgentData.{
  GridAgentBaseData,
  GridAgentConstantData,
  PowerFlowDoneData,
}
import edu.ie3.simona.agent.grid.GridAgentMessages.Responses.ExchangeVoltage
import edu.ie3.simona.agent.grid.GridAgentMessages._
import edu.ie3.simona.agent.participant2.ParticipantAgent
import edu.ie3.simona.agent.participant2.ParticipantAgent.{
  GridSimulationFinished,
  RequestAssetPowerMessage,
}
import edu.ie3.simona.event.RuntimeEvent.PowerFlowFailed
import edu.ie3.simona.exceptions.agent.DBFSAlgorithmException
import edu.ie3.simona.model.grid.{NodeModel, RefSystem}
import edu.ie3.simona.ontology.messages.Activation
import edu.ie3.simona.ontology.messages.SchedulerMessage.Completion
import edu.ie3.util.scala.quantities.DefaultQuantities._
import edu.ie3.util.scala.quantities.SquantsUtils.RichElectricPotential
import org.apache.pekko.actor.typed.scaladsl.AskPattern._
import org.apache.pekko.actor.typed.scaladsl.{
  ActorContext,
  Behaviors,
  StashBuffer,
}
import org.apache.pekko.actor.typed.{ActorRef, ActorSystem, Behavior, Scheduler}
import org.apache.pekko.util.{Timeout => PekkoTimeout}
import squants.Each

import java.time.Duration
import java.util.UUID
import scala.concurrent.{ExecutionContext, Future}

/** Trait that is normally mixed into every [[GridAgent]] to enable distributed
  * forward backward sweep (DBFS) algorithm execution. It is considered to be
  * the standard behaviour of a [[GridAgent]].
  */
trait DBFSAlgorithm extends PowerFlowSupport with GridResultsSupport {

  /** Method that defines the [[Behavior]] for simulating the grid.
    * @param gridAgentData
    *   state data of the actor
    * @param currentTick
    *   current simulation tick
    * @return
    *   a [[Behavior]]
    */
  private[grid] def simulateGrid(
      gridAgentData: GridAgentData,
      currentTick: Long,
  )(implicit
      constantData: GridAgentConstantData,
      buffer: StashBuffer[GridAgent.Request],
  ): Behavior[GridAgent.Request] = Behaviors.receivePartial {
    case (ctx, message) =>
      (message, gridAgentData) match {
        // first part of the grid simulation, same for all gridAgents on all levels
        // we start with a forward-sweep by requesting the data from our child assets and grids (if any)
        case (
              WrappedActivation(activation: Activation),
              gridAgentBaseData: GridAgentBaseData,
            ) =>
          ctx.log.debug(
            "Start sweep number: {}",
            gridAgentBaseData.currentSweepNo,
          )

          // we start the grid simulation by requesting the p/q values of all the nodes we are responsible for
          // as well as the slack voltage power from our superior grid
          // 1. assets p/q values
          askForAssetPowers(
            currentTick,
            gridAgentBaseData.sweepValueStores
              .get(gridAgentBaseData.currentSweepNo),
            gridAgentBaseData.gridEnv.nodeToAssetAgents,
            gridAgentBaseData.gridEnv.gridModel.mainRefSystem,
            gridAgentBaseData.powerFlowParams.sweepTimeout,
          )(ctx)

          // 2. inferior grids p/q values
          askInferiorGridsForPowers(
            gridAgentBaseData.currentSweepNo,
            gridAgentBaseData.inferiorGridRefs(),
            gridAgentBaseData.powerFlowParams.sweepTimeout,
          )(ctx)

          // 3. superior grids slack voltage
          askSuperiorGridsForSlackVoltages(
            gridAgentBaseData.currentSweepNo,
            gridAgentBaseData.superiorGridRefs(),
            gridAgentBaseData.powerFlowParams.sweepTimeout,
          )(ctx)

          simulateGrid(gridAgentBaseData, activation.tick)

        // if we receive power values as response on our request, we process them here
        case (
              receivedValues: ReceivedValues,
              gridAgentBaseData: GridAgentBaseData,
            ) =>
          // we just received either all provided slack voltage values or all provided power values
          val updatedGridAgentBaseData: GridAgentBaseData =
            receivedValues match {
              case receivedPowers: ReceivedPowerValues =>
                /* Can be a message from an asset or a message from an inferior grid */
                gridAgentBaseData.updateWithReceivedPowerValues(receivedPowers)
              case receivedSlacks: ReceivedSlackVoltageValues =>
                gridAgentBaseData.updateWithReceivedSlackVoltages(
                  receivedSlacks
                )
              case unknownReceivedValues =>
                throw new DBFSAlgorithmException(
                  s"Received unknown values: $unknownReceivedValues"
                )
            }

          // check if we have enough data for a power flow calculation or a
          // power differences check (if the grid agent is a superior agent)
          // if yes, check if we have failing power flow in at least one of the inferior grids
          // if there are failing ones, escalate the failure to the superior grid (if any),
          // if not go to power flow or power differences check
          // if we haven't received everything yet, stay and wait
          val allValuesReceived =
            updatedGridAgentBaseData.allRequestedDataReceived

          ctx.log.debug(
            "{}",
            if (allValuesReceived)
              "Got answers for all my requests for Slack Voltages and Power Values."
            else
              "Still waiting for answers my requests for Slack Voltages and Power Values.",
          )

          if (gridAgentBaseData.isSuperior) {
            goToCheckPowerDifferencesOrStay(
              allValuesReceived,
              updatedGridAgentBaseData,
              currentTick,
              simulateGrid,
            )(ctx, constantData, buffer)
          } else {
            goToPowerFlowCalculationOrStay(
              allValuesReceived,
              updatedGridAgentBaseData,
              currentTick,
              simulateGrid,
            )(ctx, constantData, buffer)
          }

        // if we receive a request for slack voltages from our inferior grids we want to answer it
        case (
              SlackVoltageRequest(
                currentSweepNo,
                nodeUuids,
                sender,
              ),
              gridAgentBaseData: GridAgentBaseData,
            ) =>
          ctx.log.debug(
            s"Received Slack Voltages request from {} for nodes {} and sweepNo: {}",
            sender,
            nodeUuids,
            gridAgentBaseData.currentSweepNo,
          )

          nodeUuids.map { nodeUuid =>
            // we either have voltages ready calculated (not the first sweep) or we don't have them here
            // -> return calculated value or target voltage as physical value
            (gridAgentBaseData.sweepValueStores.get(currentSweepNo) match {
              case Some(result) =>
                Some(result, currentSweepNo)
              case None =>
                // this happens if this agent is either a) the superior grid agent, because it will always get a request for
                // the next sweep, as it triggers calculations for the next sweep or b) at all other
                // (non-last downstream grid agents) in sweep 0
                ctx.log.debug(
                  "Unable to find slack voltage for nodes '{}' in sweep '{}'. Try to get voltage of previous sweep.",
                  nodeUuids,
                  currentSweepNo,
                )
                gridAgentBaseData.sweepValueStores
                  .get(currentSweepNo - 1)
                  .map((_, currentSweepNo - 1))
            }).map { case (result, sweepNo) =>
              // get nodeUUID
              result.sweepData.find(_.nodeUuid == nodeUuid) match {
                case Some(sweepValueStoreData) =>
                  val slackVoltageInPu = sweepValueStoreData.stateData.voltage
                  val mainRefSystem =
                    gridAgentBaseData.gridEnv.gridModel.mainRefSystem
                  (
                    mainRefSystem.vInSi(slackVoltageInPu.real),
                    mainRefSystem.vInSi(slackVoltageInPu.imag),
                  )
                case None =>
                  throw new DBFSAlgorithmException(
                    s"Requested nodeUuid $nodeUuid " +
                      s"not found in sweep value store data for sweepNo: $sweepNo. This indicates" +
                      s"either a wrong processing of a previous sweep result or inconsistencies in grid model data!"
                  )
              }
            }.getOrElse {
              ctx.log.debug(
                "Unable to get slack voltage for node '{}' in sweeps '{}' and '{}'. Returning target voltage.",
                nodeUuid,
                currentSweepNo,
                currentSweepNo - 1,
              )

              val refSystem =
                gridAgentBaseData.gridEnv.gridModel.mainRefSystem

              /* Determine the slack node voltage under consideration of the target voltage set point */
              val vTarget =
                gridAgentBaseData.gridEnv.gridModel.gridComponents.nodes
                  .find { case NodeModel(uuid, _, _, isSlack, _, _, _) =>
                    uuid == nodeUuid && isSlack
                  }
                  .map(_.vTarget)
                  .getOrElse(Each(1d))
              val vSlack =
                refSystem.nominalVoltage.multiplyWithDimensionles(vTarget)

              (
                vSlack,
                refSystem.vInSi(0d),
              )
            } match {
              case (slackE, slackF) =>
                ctx.log.debug(
                  s"Provide {} to {} for node {} and sweepNo: {}",
                  s"$slackE, $slackF",
                  sender,
                  nodeUuid,
                  gridAgentBaseData.currentSweepNo,
                )

                ExchangeVoltage(nodeUuid, slackE, slackF)
            }
          } match {
            case exchangeVoltages =>
              sender ! SlackVoltageResponse(
                currentSweepNo,
                exchangeVoltages,
              )
              Behaviors.same
          }

        // receive grid power values message request from superior grids
        // before power flow calc for this sweep we either have to stash() the message to answer it later (in current sweep)
        // or trigger a new run for the next sweepNo
        case (
              msg @ RequestGridPower(
                requestSweepNo,
                _,
                _,
              ),
              gridAgentBaseData: GridAgentBaseData,
            ) =>
          if (gridAgentBaseData.currentSweepNo == requestSweepNo) {
            ctx.log.debug(
              s"Received request for grid power values for sweepNo {} before my first power flow calc. Stashing away.",
              requestSweepNo,
            )

            buffer.stash(msg)

            Behaviors.same
          } else {
            ctx.log.debug(
              s"Received request for grid power values for a NEW sweep (request: {}, my: {})",
              requestSweepNo,
              gridAgentBaseData.currentSweepNo,
            )
            ctx.self ! PrepareNextSweepTrigger(currentTick)

            buffer.stash(msg)

            simulateGrid(
              gridAgentBaseData.copy(currentSweepNo = requestSweepNo),
              currentTick,
            )
          }

        // after power flow calc for this sweepNo
        case (
              RequestGridPower(_, requestedNodeUuids, sender),
              powerFlowDoneData @ PowerFlowDoneData(
                gridAgentBaseData,
                powerFlowResult,
                pendingRequestAnswers,
              ),
            ) =>
          /* Determine the subgrid number of the grid agent, that has sent the request */
          val firstRequestedNodeUuid = requestedNodeUuids.headOption.getOrElse(
            throw new DBFSAlgorithmException(
              "Did receive a grid power request but without specified nodes"
            )
          )

          gridAgentBaseData.gridEnv.subgridGateToActorRef
            .map { case (subGridGate, _) => subGridGate.superiorNode }
            .find(_.getUuid == firstRequestedNodeUuid)
            .map(_.getSubnet) match {
            case Some(requestingSubgridNumber) =>
              powerFlowResult match {
                case validNewtonRaphsonPFResult: ValidNewtonRaphsonPFResult =>
                  val exchangePowers = requestedNodeUuids
                    .map { nodeUuid =>
                      /* Figure out the node index for each requested node */
                      nodeUuid -> gridAgentBaseData.gridEnv.gridModel.nodeUuidToIndexMap
                        .get(nodeUuid)
                        .flatMap { nodeIndex =>
                          /* Find matching node result */
                          validNewtonRaphsonPFResult.nodeData.find(stateData =>
                            stateData.index == nodeIndex
                          )
                        }
                        .map {
                          case StateData(_, nodeType, _, power)
                              if nodeType == NodeType.SL =>
                            val refSystem =
                              gridAgentBaseData.gridEnv.gridModel.mainRefSystem
                            val (pInPu, qInPu) =
                              (power.real, power.imag)
                            // The power flow result data provides the nodal residual power at the slack node.
                            // A feed-in case from the inferior grid TO the superior grid leads to positive residual power at the
                            // inferior grid's *slack node* (superior grid seems to be a load to the inferior grid).
                            // To model the exchanged power from the superior grid's point of view, -1 has to be multiplied.
                            // (Inferior grid is a feed in facility to superior grid, which is negative then). Analogously for load case.
                            (
                              refSystem.pInSi(pInPu) * -1,
                              refSystem.qInSi(qInPu) * -1,
                            )
                          case _ =>
                            /* TODO: As long as there are no multiple slack nodes, provide "real" power only for the slack node */
                            (
                              zeroMW,
                              zeroMVAr,
                            )
                        }
                        .getOrElse {
                          throw new DBFSAlgorithmException(
                            s"Got a request for power @ node with uuid $requestedNodeUuids but cannot find it in my result data!"
                          )
                        }
                    }
                    .map { case (nodeUuid, (p, q)) =>
                      Responses.ExchangePower(
                        nodeUuid,
                        p,
                        q,
                      )
                    }

                  /* Determine the remaining replies */
                  val stillPendingRequestAnswers =
                    pendingRequestAnswers.filterNot(
                      _ == requestingSubgridNumber
                    )

                  // update the sweep value store and clear all received maps
                  // note: normally it is expected that this has to be done after power flow calculations but for the sake
                  // of having it only once in the code we put this here. Otherwise, it would have to be put before EVERY
                  // return with a valid power flow result (currently happens already in two situations)
                  val updatedGridAgentBaseData =
                    if (stillPendingRequestAnswers.isEmpty) {
                      gridAgentBaseData.storeSweepDataAndClearReceiveMaps(
                        validNewtonRaphsonPFResult,
                        gridAgentBaseData.superiorGridNodeUuids,
                        gridAgentBaseData.inferiorGridGates,
                      )
                    } else {
                      powerFlowDoneData.copy(pendingRequestAnswers =
                        stillPendingRequestAnswers
                      )
                    }

                  sender ! GridPowerResponse(exchangePowers)
                  simulateGrid(updatedGridAgentBaseData, currentTick)

                case _: FailedNewtonRaphsonPFResult =>
                  sender ! FailedPowerFlow
                  simulateGrid(gridAgentBaseData, currentTick)
              }
            case None =>
              /* It is not possible to determine, who has asked */
              ctx.log.error(
                "I got a grid power request from a subgrid I don't know. Can't answer it properly."
              )

              sender ! FailedPowerFlow
              Behaviors.stopped
          }

        // called when a grid power values request from a superior grid is received
        // which is similar to a new sweep and causes a) a power flow with updated slack voltage values and
        // b) afterwards a request for updated power values from inferior grids and assets with updated voltage values
        // based on the just carried out power flow
        case (
              PrepareNextSweepTrigger(_),
              gridAgentBaseData: GridAgentBaseData,
            ) =>
          // request the updated slack voltages from the superior grid
          askSuperiorGridsForSlackVoltages(
            gridAgentBaseData.currentSweepNo,
            gridAgentBaseData.superiorGridRefs(),
            gridAgentBaseData.powerFlowParams.sweepTimeout,
          )(ctx)

          ctx.log.debug(s"Going to HandlePowerFlowCalculation")

          handlePowerFlowCalculations(gridAgentBaseData, currentTick)

        // last step which should includes a) information on inferior grids about finish and
        // b) cleanup of receiveMaps and sweepStore
        case (
              FinishGridSimulationTrigger(currentTick),
              gridAgentBaseData: GridAgentBaseData,
            ) =>
          val nextTick = currentTick + constantData.resolution

          // inform my child grids about the end of this grid simulation
          gridAgentBaseData.inferiorGridGates
            .map {
              gridAgentBaseData.gridEnv.subgridGateToActorRef(_)
            }
            .distinct
            .foreach(
              _ ! FinishGridSimulationTrigger(currentTick)
            )

          // inform every system participant about the end of this grid simulation
          gridAgentBaseData.gridEnv.nodeToAssetAgents.foreach {
            case (_, actors) =>
              actors.foreach { actor =>
                actor ! GridSimulationFinished(currentTick, nextTick)
              }
          }

<<<<<<< HEAD
          afterPowerFlow(gridAgentBaseData, currentTick, ctx)
=======
          // notify listener about the results
          ctx.log.debug(
            "Calculate results and sending the results to the listener ..."
          )
          createAndSendPowerFlowResults(
            gridAgentBaseData,
            currentTick.toDateTime(constantData.simStartTime),
          )(ctx.log, constantData)

          // do my cleanup stuff
          ctx.log.debug("Doing my cleanup stuff")

          // / clean copy of the gridAgentBaseData
          val cleanedGridAgentBaseData = GridAgentBaseData.clean(
            gridAgentBaseData,
            gridAgentBaseData.superiorGridNodeUuids,
            gridAgentBaseData.inferiorGridGates,
          )

          // / inform scheduler that we are done with the whole simulation and request new trigger for next time step
          constantData.environmentRefs.scheduler ! Completion(
            constantData.activationAdapter,
            Some(nextTick),
          )

          // return to Idle
          idle(cleanedGridAgentBaseData)
>>>>>>> 483ff7f5

        // handles power request that arrive to early
        case (requestGridPower: RequestGridPower, _) =>
          ctx.log.debug(
            s"Received the message $requestGridPower too early. Stash away!"
          )
          buffer.stash(requestGridPower)
          Behaviors.same
      }
  }

  /** Method that defines the [[Behavior]] for handling the power flow
    * calculations. Generally used for power flow calculations only and only if
    * all data required are already received as requested.
    *
    * @param gridAgentData
    *   state data of the actor
    * @param currentTick
    *   current simulation tick
    * @return
    *   a [[Behavior]]
    */
  private def handlePowerFlowCalculations(
      gridAgentData: GridAgentData,
      currentTick: Long,
  )(implicit
      constantData: GridAgentConstantData,
      buffer: StashBuffer[GridAgent.Request],
  ): Behavior[GridAgent.Request] = Behaviors.receivePartial {
    case (ctx, message) =>
      (message, gridAgentData) match {
        // main method for power flow calculations
        case (
              DoPowerFlowTrigger(currentTick, _),
              gridAgentBaseData: GridAgentBaseData,
            ) =>
          ctx.log.debug(
            "Received the following power values to the corresponding nodes: {}",
            gridAgentBaseData.receivedValueStore.nodeToReceivedPower,
          )

          val gridModel = gridAgentBaseData.gridEnv.gridModel

          val (operatingPoint, slackNodeVoltages) = composeOperatingPoint(
            gridModel.gridComponents.nodes,
            gridModel.gridComponents.transformers,
            gridModel.gridComponents.transformers3w,
            gridModel.nodeUuidToIndexMap,
            gridAgentBaseData.receivedValueStore,
            gridModel.mainRefSystem,
          )

          newtonRaphsonPF(
            gridModel,
            gridAgentBaseData.powerFlowParams.maxIterations,
            operatingPoint,
            slackNodeVoltages,
          )(gridAgentBaseData.powerFlowParams.epsilon)(ctx.log) match {
            // if res is valid, ask our assets (if any) for updated power values based on the newly determined nodal voltages
            case validPowerFlowResult: ValidNewtonRaphsonPFResult =>
              ctx.log.debug(
                "{}",
                composeValidNewtonRaphsonPFResultVoltagesDebugString(
                  validPowerFlowResult,
                  gridModel,
                ),
              )

              val powerFlowDoneData =
                PowerFlowDoneData(gridAgentBaseData, validPowerFlowResult)

              val sweepValueStoreOpt = Some(
                SweepValueStore(
                  validPowerFlowResult,
                  gridModel.gridComponents.nodes,
                  gridModel.nodeUuidToIndexMap,
                )
              )

              if (
                askForAssetPowers(
                  currentTick,
                  sweepValueStoreOpt,
                  gridAgentBaseData.gridEnv.nodeToAssetAgents,
                  gridModel.mainRefSystem,
                  gridAgentBaseData.powerFlowParams.sweepTimeout,
                )(ctx)
              ) {
                // will return a future based on the `ask-pattern` which will be processed below
                handlePowerFlowCalculations(powerFlowDoneData, currentTick)
              } else {
                // when we don't have assets we can skip another request for different asset behaviour due to changed
                // voltage values and go back to SimulateGrid directly
                ctx.log.debug(
                  s"No generation or load assets in the grid. Going back to SimulateGrid."
                )

                // we can answer the stashed grid power requests now
                buffer.unstashAll(
                  simulateGrid(powerFlowDoneData, currentTick)
                )
              }

            case failedNewtonRaphsonPFResult: FailedNewtonRaphsonPFResult =>
              val powerFlowDoneData =
                PowerFlowDoneData(
                  gridAgentBaseData,
                  failedNewtonRaphsonPFResult,
                )
              ctx.log.warn(
                s"Subgrid {}: Power flow calculation before asking for updated powers did finally not converge! Cause: {}",
                gridModel.subnetNo,
                failedNewtonRaphsonPFResult.cause,
              )
              // we can answer the stashed grid power requests now and report a failed power flow back
              buffer.unstashAll(simulateGrid(powerFlowDoneData, currentTick))
          }

        // handler for the future provided by `askForAssetPowers` to check if there are any changes in generation/load
        // of assets based on updated nodal voltages
        case (
              receivedPowerValues: ReceivedPowerValues,
              powerFlowDoneData: PowerFlowDoneData,
            ) =>
          val gridAgentBaseData = powerFlowDoneData.gridAgentBaseData

          // check if we have changed values from our assets
          // if yes, we do another PF with adapted values
          // if no, we are done with the pf and ready to report to our parent grid
          val changed = receivedPowerValues.values.exists {
            case (_, _: AssetPowerChangedMessage) => true
            case _                                => false
          }

          if (changed) {
            ctx.log.debug(
              "Assets have changed their exchanged power with the grid. Update nodal powers and prepare new power flow."
            )
            val updatedGridAgentBaseData: GridAgentBaseData =
              gridAgentBaseData.updateWithReceivedPowerValues(
                receivedPowerValues,
                replace = true,
              )

            // check if we have enough data for a power flow calculation
            // if yes, go to the powerflow
            // if no, stay and wait
            val readyForPowerFlow =
              updatedGridAgentBaseData.allRequestedDataReceived
            ctx.log.debug(
              "{}",
              if (readyForPowerFlow)
                "Got answers for all my requests for Slack Voltages and Power Values."
              else
                "Still waiting for answers my requests for Slack Voltages and Power Values.",
            )

            goToPowerFlowCalculationOrStay(
              readyForPowerFlow,
              updatedGridAgentBaseData,
              currentTick,
              handlePowerFlowCalculations,
            )(ctx, constantData, buffer)

          } else {
            // no changes from assets, we want to go back to SimulateGrid and report the LF results to our parent grids if any requests
            ctx.log.debug(
              s"Assets have not changed their exchanged power or no voltage dependent behaviour. Going back to SimulateGrid."
            )
            // we can answer the stashed grid power requests now
            buffer.unstashAll(simulateGrid(powerFlowDoneData, currentTick))
          }

        // executed after request from the superior grid to execute a new sweep (forward sweep state)
        // this means we requested an update of the slack voltage values, but for now don't request (and hence don't expect)
        // updated power values for our power flow calculations
        case (
              receivedSlackValues: ReceivedSlackVoltageValues,
              gridAgentBaseData: GridAgentBaseData,
            ) =>
          ctx.log.debug(
            "Received Slack values for new forward sweep with same power but updated voltage values"
          )

          // power flow
          val gridModel = gridAgentBaseData.gridEnv.gridModel
          val previousSweepData = gridAgentBaseData.sweepValueStores.getOrElse(
            gridAgentBaseData.currentSweepNo - 1,
            throw new DBFSAlgorithmException(
              s"${gridAgentBaseData.actorName}: Unable to get results from previous sweep ${gridAgentBaseData.currentSweepNo - 1}!"
            ),
          )

          val (operatingPoint, slackNodeVoltages) =
            composeOperatingPointWithUpdatedSlackVoltages(
              receivedSlackValues,
              previousSweepData.sweepData,
              gridModel.gridComponents.transformers,
              gridModel.gridComponents.transformers3w,
              gridModel.mainRefSystem,
            )

          newtonRaphsonPF(
            gridModel,
            gridAgentBaseData.powerFlowParams.maxIterations,
            operatingPoint,
            slackNodeVoltages,
          )(gridAgentBaseData.powerFlowParams.epsilon)(ctx.log) match {
            case validPowerFlowResult: ValidNewtonRaphsonPFResult =>
              ctx.log.debug(
                "{}",
                composeValidNewtonRaphsonPFResultVoltagesDebugString(
                  validPowerFlowResult,
                  gridModel,
                ),
              )

              // update the data
              val sweepValueStore = SweepValueStore(
                validPowerFlowResult,
                gridModel.gridComponents.nodes,
                gridModel.nodeUuidToIndexMap,
              )
              val updatedSweepValueStore =
                gridAgentBaseData.sweepValueStores + (gridAgentBaseData.currentSweepNo -> sweepValueStore)

              // send request to child grids and assets for updated p/q values
              // we start the grid simulation by requesting the p/q values of all the nodes we are responsible for
              // as well as the slack voltage power from our superior grid
              // 1. assets p/q values
              val askForAssetPowersOpt =
                askForAssetPowers(
                  currentTick,
                  Some(sweepValueStore),
                  gridAgentBaseData.gridEnv.nodeToAssetAgents,
                  gridModel.mainRefSystem,
                  gridAgentBaseData.powerFlowParams.sweepTimeout,
                )(ctx)

              // 2. inferior grids p/q values
              val askForInferiorGridPowersOpt =
                askInferiorGridsForPowers(
                  gridAgentBaseData.currentSweepNo,
                  gridAgentBaseData.inferiorGridRefs(),
                  gridAgentBaseData.powerFlowParams.sweepTimeout,
                )(ctx)

              // when we don't have inferior grids and no assets both methods return None, and we can skip doing another power
              // flow calculation otherwise we go back to simulate grid and wait for the answers
              if (!askForAssetPowersOpt && !askForInferiorGridPowersOpt) {
                ctx.log.debug(
                  "I don't have assets or child grids. " +
                    "Going back to SimulateGrid and provide the power flow result if there is any request left."
                )

                val powerFlowDoneData =
                  PowerFlowDoneData(gridAgentBaseData, validPowerFlowResult)

                // we can answer the stashed grid power requests now
                buffer.unstashAll(
                  simulateGrid(powerFlowDoneData, currentTick)
                )
              } else {
                ctx.log.debug(
                  "Going back to SimulateGrid and wait for my assets or inferior grids to return."
                )

                // go back to simulate grid
                simulateGrid(
                  gridAgentBaseData
                    .updateWithReceivedSlackVoltages(receivedSlackValues)
                    .copy(sweepValueStores = updatedSweepValueStore),
                  currentTick,
                )
              }

            case failedNewtonRaphsonPFResult: FailedNewtonRaphsonPFResult =>
              val powerFlowDoneData =
                PowerFlowDoneData(
                  gridAgentBaseData,
                  failedNewtonRaphsonPFResult,
                )
              ctx.log.warn(
                "Power flow with updated slack voltage did finally not converge!"
              )
              // we can answer the stashed grid power requests now and report a failed power flow back
              buffer.unstashAll(simulateGrid(powerFlowDoneData, currentTick))
          }

        // happens only when we received slack data and power values before we received a request to provide grid data
        // (only possible when first simulation triggered and this agent is faster in this state as the request
        // by a superior grid arrives)
        case (powerResponse: PowerResponse, _) =>
          ctx.log.debug(
            "Received Request for Grid Power too early. Stashing away"
          )

          buffer.stash(powerResponse)
          Behaviors.same

        case (requestGridPower: RequestGridPower, _) =>
          ctx.log.debug(
            s"Received the message $requestGridPower too early. Stashing away!"
          )
          buffer.stash(requestGridPower)
          Behaviors.same
      }
  }

  /** Method used for checking the power difference. <p> This method should only
    * be reached by the superior (dummy) grid agent.
    * @param gridAgentBaseData
    *   state data of the actor
    * @return
    *   a [[Behavior]]
    */
  private[grid] def checkPowerDifferences(
      gridAgentBaseData: GridAgentBaseData
  )(implicit
      constantData: GridAgentConstantData,
      buffer: StashBuffer[GridAgent.Request],
  ): Behavior[GridAgent.Request] = Behaviors.receivePartial {

    case (ctx, CheckPowerDifferencesTrigger(currentTick)) =>
      ctx.log.debug("Starting the power differences check ...")
      val currentSweepNo = gridAgentBaseData.currentSweepNo

      slackGridPF(
        gridAgentBaseData.gridEnv.gridModel,
        gridAgentBaseData.receivedValueStore,
        gridAgentBaseData.powerFlowParams,
      )(ctx.log) match {
        case validResult: ValidNewtonRaphsonPFResult =>
          val updatedGridAgentBaseData: GridAgentBaseData =
            gridAgentBaseData
              .storeSweepDataAndClearReceiveMaps(
                validResult,
                gridAgentBaseData.superiorGridNodeUuids,
                gridAgentBaseData.inferiorGridGates,
              )
              .copy(currentSweepNo = currentSweepNo + 1)

          // the difference is checked @ the higher nodes of our transformers => the slack nodes
          // if we are either in the first backward sweep OR if the deviation is bigger as allowed, we need a second sweep
          if (gridAgentBaseData.sweepValueStores.isEmpty) {
            ctx.log.debug(
              "Sweep value store is empty. Starting a second sweep ..."
            )
            goToSimulateGridForNextSweepWith(
              updatedGridAgentBaseData,
              currentTick,
            )
          } else {
            ctx.log.debug(
              "Sweep value store is not empty. Check for deviation ..."
            )

            // calculate deviation vector for all nodes
            val previousSweepNodePower: DenseVector[Complex] =
              DenseVector(
                updatedGridAgentBaseData.sweepValueStores
                  .getOrElse(
                    currentSweepNo - 1,
                    throw new DBFSAlgorithmException(
                      s"No data for previous sweep with no ${currentSweepNo - 1} available!"
                    ),
                  )
                  .sweepData
                  .map(_.stateData.power)
                  .toArray
              )
            val currentSweepNodePower: DenseVector[Complex] =
              DenseVector(
                updatedGridAgentBaseData.sweepValueStores
                  .getOrElse(
                    currentSweepNo,
                    throw new DBFSAlgorithmException(
                      s"No data for current sweep with no $currentSweepNo available!"
                    ),
                  )
                  .sweepData
                  .map(_.stateData.power)
                  .toArray
              )

            val allowedDeviation =
              gridAgentBaseData.powerFlowParams.maxSweepPowerDeviation

            (previousSweepNodePower - currentSweepNodePower).toScalaVector
              .find(complex => {
                Math.abs(complex.real) >= allowedDeviation |
                  Math.abs(complex.imag) >= allowedDeviation
              }) match {
              case Some(deviation) => // next sweep
                ctx.log.debug(
                  "Deviation between the last two sweeps: {}",
                  deviation,
                )
                goToSimulateGridForNextSweepWith(
                  updatedGridAgentBaseData,
                  currentTick,
                )
              case None => // we're done
                ctx.log.debug("We found a result! :-)")

                ctx.log.debug(
                  "Final deviation: {}",
                  (previousSweepNodePower - currentSweepNodePower).toScalaVector,
                )

                // go back to SimulateGrid and trigger a finish
                ctx.self ! FinishGridSimulationTrigger(currentTick)
                simulateGrid(gridAgentBaseData, currentTick)
            }
          }
        case failedResult: PowerFlowResult.FailedPowerFlowResult =>
          ctx.log.warn(
            "Power flow for high voltage branch of three winding transformer failed after {} iterations. Cause: {}",
            failedResult.iteration,
            failedResult.cause,
          )
          ctx.self ! FinishGridSimulationTrigger(currentTick)
          handlePowerFlowFailure(gridAgentBaseData, currentTick, ctx)
      }
  }

  /** Checks if all data has been received and if yes checks if there are any
    * failed power flow indications from inferior grids. If both == true, then
    * no [[Behavior]] change is triggered but the sweep value store is updated
    * with a [[FailedPowerFlow]] information as well, the now used data is set
    * to [[PowerFlowDoneData]] and this is escalated to the superior grid(s). If
    * there is no [[FailedPowerFlow]] in the [[GridAgentBaseData]] a behavior
    * transition to [[handlePowerFlowCalculations]] is triggered.
    *
    * If allReceived == false, no [[Behavior]] transition is triggered
    *
    * @param allReceived
    *   indicates if all requested data has been received
    * @param gridAgentBaseData
    *   the current or updated data of the [[GridAgent]]
    * @return
    *   either the same behavior the agent is currently in or a transition to
    *   [[handlePowerFlowCalculations]]
    */
  private def goToPowerFlowCalculationOrStay(
      allReceived: Boolean,
      gridAgentBaseData: GridAgentBaseData,
      currentTick: Long,
      behavior: (GridAgentData, Long) => Behavior[GridAgent.Request],
  )(implicit
      ctx: ActorContext[GridAgent.Request],
      constantData: GridAgentConstantData,
      buffer: StashBuffer[GridAgent.Request],
  ): Behavior[GridAgent.Request] =
    if (allReceived) {
      ctx.log.debug(
        "All power values of inferior grids, assets + voltage superior grid slack voltages received."
      )

      // if the power flow failed in one of our inferior grids, we want to report this to our superior grid
      val powerFlowFailedSomewhereInInferior =
        gridAgentBaseData.receivedValueStore.nodeToReceivedPower.values
          .exists(v => v.exists(k => k._2.contains(FailedPowerFlow)))

      if (powerFlowFailedSomewhereInInferior) {
        ctx.log.warn(
          "Received Failed Power Flow Result. Escalate to my parent."
        )

        val powerFlowDoneData = PowerFlowDoneData(
          gridAgentBaseData,
          FailedNewtonRaphsonPFResult(-1, CalculationFailed),
        )

        // we want to answer the requests from our parent
        buffer.unstashAll(simulateGrid(powerFlowDoneData, currentTick))
      } else {
        ctx.self ! DoPowerFlowTrigger(
          currentTick,
          gridAgentBaseData.currentSweepNo,
        )

        handlePowerFlowCalculations(gridAgentBaseData, currentTick)
      }

    } else {
      ctx.log.debug(
        "Still waiting for asset or grid power values or slack voltage information of inferior grids"
      )
      behavior(gridAgentBaseData, currentTick)
    }

  /** Normally only reached by the superior (dummy) agent!
    *
    * Checks if all data has been received and if yes checks if there are any
    * failed power flow indications from inferior grids. If both == true, then a
    * finish simulation is triggered and depending on the configuration this
    * step is skipped and the simulation goes on or this leads to a termination
    * of the simulation due to a failed power flow calculation.
    *
    * If there is no [[FailedPowerFlow]] in the [[GridAgentBaseData]] a
    * [[Behavior]] transition to [[checkPowerDifferences]] is triggered.
    *
    * If allReceived == false, no state transition is triggered
    *
    * The used data is always the provided [[GridAgentBaseData]]
    *
    * @param allReceived
    *   indicates if all requested data has been received
    * @param gridAgentBaseData
    *   the current or updated data of the [[GridAgent]]
    * @return
    *   either the same behavior the agent is currently in or a transition to
    *   [[checkPowerDifferences]]
    */
  private def goToCheckPowerDifferencesOrStay(
      allReceived: Boolean,
      gridAgentBaseData: GridAgentBaseData,
      currentTick: Long,
      behavior: (GridAgentData, Long) => Behavior[GridAgent.Request],
  )(implicit
      ctx: ActorContext[GridAgent.Request],
      constantData: GridAgentConstantData,
      buffer: StashBuffer[GridAgent.Request],
  ): Behavior[GridAgent.Request] = {
    if (allReceived) {
      ctx.log.debug(
        "All power values of child assets + inferior grids received."
      )

      // if our superior grid received a FailedPowerFlow from the inferior grids it has to trigger a finish
      // of the simulation which will either result in a skip of this time step OR a termination of the simulation run
      val powerFlowFailedSomewhere =
        gridAgentBaseData.receivedValueStore.nodeToReceivedPower.values
          .exists(actorPowerRequestResponses =>
            actorPowerRequestResponses.exists(actorPowerRequestResponse =>
              actorPowerRequestResponse._2.contains(FailedPowerFlow)
            )
          )
      if (powerFlowFailedSomewhere) {
        ctx.log.warn("Power flow failed! This incident will be reported!")
        ctx.self ! FinishGridSimulationTrigger(currentTick)

        handlePowerFlowFailure(gridAgentBaseData, currentTick, ctx)
      } else {
        ctx.self ! CheckPowerDifferencesTrigger(currentTick)
        checkPowerDifferences(gridAgentBaseData)
      }
    } else {
      ctx.log.debug(
        "Still waiting for asset or grid power values or slack voltage information of inferior grids"
      )
      behavior(gridAgentBaseData, currentTick)
    }
  }

  /** Method for handling failed power flows.
    * @param gridAgentBaseData
    *   state data of the actor
    * @param currentTick
    *   of the simulation
    */
  private def handlePowerFlowFailure(
      gridAgentBaseData: GridAgentBaseData,
      currentTick: Long,
      ctx: ActorContext[GridAgent.Request],
  )(implicit
      constantData: GridAgentConstantData,
      buffer: StashBuffer[GridAgent.Request],
  ): Behavior[GridAgent.Request] = {
    constantData.environmentRefs.runtimeEventListener ! PowerFlowFailed

    if (gridAgentBaseData.powerFlowParams.stopOnFailure) {
      ctx.log.error("Stopping because of failed power flow.")
      Behaviors.stopped
    } else simulateGrid(gridAgentBaseData, currentTick)
  }

  /** Normally only reached by the superior (dummy) agent!
    *
    * Triggers a [[Behavior]] transition to [[simulateGrid]], informs the
    * [[edu.ie3.simona.scheduler.Scheduler]] about the finish of this sweep and
    * requests a new trigger for itself for a new sweep
    *
    * @param gridAgentBaseData
    *   the [[GridAgentBaseData]] that should be used in the next sweep in
    *   [[simulateGrid]]
    * @param currentTick
    *   current tick the agent is in
    * @return
    *   a behavior transition to [[simulateGrid]]
    */
  private def goToSimulateGridForNextSweepWith(
      gridAgentBaseData: GridAgentBaseData,
      currentTick: Long,
  )(implicit
      constantData: GridAgentConstantData,
      buffer: StashBuffer[GridAgent.Request],
  ): Behavior[GridAgent.Request] = {
    constantData.environmentRefs.scheduler ! Completion(
      constantData.activationAdapter,
      Some(currentTick),
    )

    simulateGrid(gridAgentBaseData, currentTick)
  }

  /** Triggers an execution of the pekko `ask` pattern for all power values of
    * assets (if any) of this [[GridAgent]].
    *
    * @param currentTick
    *   the current tick a data request is send for
    * @param sweepValueStore
    *   the current sweep value store containing the current node voltage for
    *   the assets
    * @param nodeToAssetAgents
    *   a map contains a mapping between nodes and the [[ActorRef]] s located \@
    *   those nodes
    * @param refSystem
    *   the reference system of the [[edu.ie3.simona.model.grid.GridModel]] of
    *   this [[GridAgent]]
    * @param askTimeout
    *   a timeout for the request
    * @return
    *   true if this grids contains assets or false if no request has been sent
    *   due to non-existence of assets
    */
  private def askForAssetPowers(
      currentTick: Long,
      sweepValueStore: Option[SweepValueStore],
      nodeToAssetAgents: Map[UUID, Set[ActorRef[ParticipantAgent.Request]]],
      refSystem: RefSystem,
      askTimeout: Duration,
  )(implicit
      ctx: ActorContext[GridAgent.Request]
  ): Boolean = {
    implicit val ec: ExecutionContext = ctx.executionContext

    implicit val timeout: PekkoTimeout = PekkoTimeout.create(askTimeout)
    implicit val system: ActorSystem[_] = ctx.system

    ctx.log.debug(s"asking assets for power values: {}", nodeToAssetAgents)

    if (nodeToAssetAgents.values.flatten.nonEmpty) {
      val future = Future
        .sequence(
          nodeToAssetAgents.flatten { case (nodeUuid, assetActorRefs) =>
            assetActorRefs.map(assetAgent => {

              val (eInPu, fInPU) =
                sweepValueStore match {
                  case Some(sweepValueStore) =>
                    val (eInSi, fInSi) = refSystem.vInSi(
                      sweepValueStore.sweepData
                        .find(_.nodeUuid == nodeUuid)
                        .getOrElse(
                          throw new DBFSAlgorithmException(
                            s"Provided Sweep value store contains no data for node with id $nodeUuid"
                          )
                        )
                        .stateData
                        .voltage
                    )
                    (
                      refSystem.vInPu(eInSi),
                      refSystem.vInPu(fInSi),
                    )
                  case None =>
                    (
                      Each(1d),
                      Each(0d),
                    )
                }

              assetAgent
                .ask(replyTo =>
                  RequestAssetPowerMessage(
                    currentTick,
                    eInPu,
                    fInPU,
                    replyTo,
                  )
                )
                .map {
                  case providedPowerValuesMessage: AssetPowerChangedMessage =>
                    (assetAgent, providedPowerValuesMessage)
                  case assetPowerUnchangedMessage: AssetPowerUnchangedMessage =>
                    (assetAgent, assetPowerUnchangedMessage)
                }
            })
          }.toVector
        )
        .map(res => ReceivedAssetPowerValues(res))

      pipeToSelf(future, ctx)
      true
    } else false
  }

  /** Triggers an execution of the pekko `ask` pattern for all power values @
    * connection nodes of inferior grids (if any) of this [[GridAgent]].
    *
    * @param currentSweepNo
    *   the current sweep number the DBFS is in
    * @param inferiorGridRefs
    *   a map containing a mapping from [[ActorRef]]s to corresponding [[UUID]]s
    *   of inferior nodes
    * @param askTimeout
    *   a timeout for the request
    * @return
    *   true if this grids has connected inferior grids or false if this no
    *   inferior grids
    */
  private def askInferiorGridsForPowers(
      currentSweepNo: Int,
      inferiorGridRefs: Map[ActorRef[GridAgent.Request], Seq[UUID]],
      askTimeout: Duration,
  )(implicit
      ctx: ActorContext[GridAgent.Request]
  ): Boolean = {
    implicit val timeout: PekkoTimeout = PekkoTimeout.create(askTimeout)
    implicit val ec: ExecutionContext = ctx.executionContext
    implicit val scheduler: Scheduler = ctx.system.scheduler

    ctx.log.debug(
      s"Asking inferior grids for power values: {}",
      inferiorGridRefs,
    )

    if (inferiorGridRefs.nonEmpty) {
      val future = Future
        .sequence(
          inferiorGridRefs.map {
            case (inferiorGridAgentRef, inferiorGridGateNodes) =>
              inferiorGridAgentRef
                .ask[GridAgent.Request](ref =>
                  RequestGridPower(
                    currentSweepNo,
                    inferiorGridGateNodes.distinct,
                    ref,
                  )
                )
                .map {
                  case provideGridPowerMessage: GridPowerResponse =>
                    (inferiorGridAgentRef, provideGridPowerMessage)
                  case FailedPowerFlow =>
                    (inferiorGridAgentRef, FailedPowerFlow)
                }
          }.toVector
        )
        .map(res => ReceivedGridPowerValues(res))
      pipeToSelf(future, ctx)
      true
    } else false
  }

  /** Triggers an execution of the pekko `ask` pattern for all slack voltages of
    * superior grids (if any) of this [[GridAgent]].
    *
    * @param currentSweepNo
    *   the current sweep number the DBFS is in
    * @param superiorGridRefs
    *   a map containing a mapping from [[ActorRef]]s to corresponding [[UUID]]s
    *   superior nodes
    * @param askTimeout
    *   a timeout for the request
    * @return
    *   true if this grids has connected superior grids or false if this no
    *   superior grids
    */
  private def askSuperiorGridsForSlackVoltages(
      currentSweepNo: Int,
      superiorGridRefs: Map[ActorRef[GridAgent.Request], Seq[UUID]],
      askTimeout: Duration,
  )(implicit
      ctx: ActorContext[GridAgent.Request]
  ): Boolean = {
    implicit val timeout: PekkoTimeout = PekkoTimeout.create(askTimeout)
    implicit val ec: ExecutionContext = ctx.executionContext
    implicit val scheduler: Scheduler = ctx.system.scheduler

    ctx.log.debug(
      s"Asking superior grids for slack voltage values: {}",
      superiorGridRefs,
    )

    if (superiorGridRefs.nonEmpty) {
      val future = Future
        .sequence(
          superiorGridRefs.map { case (superiorGridAgent, superiorNodes) =>
            superiorGridAgent
              .ask[GridAgent.Request](ref =>
                SlackVoltageRequest(
                  currentSweepNo,
                  superiorNodes,
                  ref,
                )
              )
              .map { case providedSlackValues: SlackVoltageResponse =>
                (superiorGridAgent, providedSlackValues)
              }
          }.toVector
        )
        .map(res => ReceivedSlackVoltageValues(res))
      pipeToSelf(future, ctx)
      true
    } else false
  }
}<|MERGE_RESOLUTION|>--- conflicted
+++ resolved
@@ -455,37 +455,7 @@
               }
           }
 
-<<<<<<< HEAD
           afterPowerFlow(gridAgentBaseData, currentTick, ctx)
-=======
-          // notify listener about the results
-          ctx.log.debug(
-            "Calculate results and sending the results to the listener ..."
-          )
-          createAndSendPowerFlowResults(
-            gridAgentBaseData,
-            currentTick.toDateTime(constantData.simStartTime),
-          )(ctx.log, constantData)
-
-          // do my cleanup stuff
-          ctx.log.debug("Doing my cleanup stuff")
-
-          // / clean copy of the gridAgentBaseData
-          val cleanedGridAgentBaseData = GridAgentBaseData.clean(
-            gridAgentBaseData,
-            gridAgentBaseData.superiorGridNodeUuids,
-            gridAgentBaseData.inferiorGridGates,
-          )
-
-          // / inform scheduler that we are done with the whole simulation and request new trigger for next time step
-          constantData.environmentRefs.scheduler ! Completion(
-            constantData.activationAdapter,
-            Some(nextTick),
-          )
-
-          // return to Idle
-          idle(cleanedGridAgentBaseData)
->>>>>>> 483ff7f5
 
         // handles power request that arrive to early
         case (requestGridPower: RequestGridPower, _) =>
