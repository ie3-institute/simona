--- conflicted
+++ resolved
@@ -10,12 +10,7 @@
 import edu.ie3.simona.agent.EnvironmentRefs
 import edu.ie3.simona.agent.grid.GridAgentData.{
   GridAgentBaseData,
-<<<<<<< HEAD
-  GridAgentInitData
-=======
   GridAgentInitData,
-  GridAgentUninitializedData,
->>>>>>> 5478b69f
 }
 import edu.ie3.simona.agent.grid.GridAgentMessage._
 import edu.ie3.simona.agent.participant.ParticipantAgent.ParticipantMessage
@@ -33,7 +28,7 @@
 import edu.ie3.util.TimeUtil
 import org.apache.pekko.actor.typed.scaladsl.adapter.{
   ClassicActorRefOps,
-  TypedActorContextOps
+  TypedActorContextOps,
 }
 import org.apache.pekko.actor.typed.scaladsl.{Behaviors, StashBuffer}
 import org.apache.pekko.actor.typed.{ActorRef, Behavior}
@@ -48,8 +43,7 @@
   def apply(
       environmentRefs: EnvironmentRefs,
       simonaConfig: SimonaConfig,
-<<<<<<< HEAD
-      listener: Iterable[classicRef]
+      listener: Iterable[classicRef],
   ): Behavior[GridAgentMessage] = Behaviors.withStash(100) { buffer =>
     Behaviors.setup[GridAgentMessage] { context =>
       context.messageAdapter(values => ValuesAdapter(values))
@@ -77,7 +71,7 @@
           simonaConfig.simona.output.participant,
           resolution,
           listener.map(_.toTyped[ResultEvent]),
-          context.log
+          context.log,
         )
 
       val agent = GridAgent(
@@ -89,81 +83,24 @@
         gridAgentController,
         buffer,
         activationAdapter,
-        SimonaActorNaming.actorName(context.self)
-=======
-      listener: Iterable[ActorRef],
-  ): Props =
-    Props(
-      new GridAgent(
-        environmentRefs,
-        simonaConfig,
-        listener,
->>>>>>> 5478b69f
-      )
-
-<<<<<<< HEAD
+        SimonaActorNaming.actorName(context.self),
+      )
+
       agent.uninitialized
     }
   }
-=======
-  /** GridAgent initialization data can only be constructed once all GridAgent
-    * actors are created. Thus, we need an extra initialization message.
-    * @param gridAgentInitData
-    *   The initialization data
-    */
-  final case class Create(
-      gridAgentInitData: GridAgentInitData,
-      unlockKey: ScheduleKey,
-  )
-
-  /** Trigger used inside of [[edu.ie3.simona.agent.grid.DBFSAlgorithm]] to
-    * execute a power flow calculation
-    *
-    * @param tick
-    *   current tick
-    */
-  final case class DoPowerFlowTrigger(tick: Long, currentSweepNo: Int)
-
-  /** Trigger used inside of [[edu.ie3.simona.agent.grid.DBFSAlgorithm]] to
-    * activate the superior grid agent to check for deviation after two sweeps
-    * and see if the power flow converges
-    *
-    * @param tick
-    *   current tick
-    */
-  final case class CheckPowerDifferencesTrigger(tick: Long)
-
-  /** Trigger used inside of [[edu.ie3.simona.agent.grid.DBFSAlgorithm]] to
-    * trigger the [[edu.ie3.simona.agent.grid.GridAgent]] s to prepare
-    * themselves for a new sweep
-    *
-    * @param tick
-    *   current tick
-    */
-  final case class PrepareNextSweepTrigger(tick: Long)
-
-  /** Trigger used inside of [[edu.ie3.simona.agent.grid.DBFSAlgorithm]] to
-    * indicate that a result has been found and each
-    * [[edu.ie3.simona.agent.grid.GridAgent]] should do it's cleanup work
-    *
-    * @param tick
-    *   current tick
-    */
-  final case class FinishGridSimulationTrigger(tick: Long)
->>>>>>> 5478b69f
 }
 
 final case class GridAgent(
     environmentRefs: EnvironmentRefs,
     simonaConfig: SimonaConfig,
-<<<<<<< HEAD
     override val listener: Iterable[classicRef],
     resolution: Long,
     simStartTime: ZonedDateTime,
     gridAgentController: GridAgentController,
     buffer: StashBuffer[GridAgentMessage],
     activationAdapter: ActorRef[Activation],
-    actorName: String
+    actorName: String,
 ) extends DBFSAlgorithm
     with Notifier {
 
@@ -173,79 +110,22 @@
         environmentRefs.scheduler ! ScheduleActivation(
           activationAdapter,
           INIT_SIM_TICK,
-          Some(unlockKey)
+          Some(unlockKey),
         )
-=======
-    val listener: Iterable[ActorRef],
-) extends SimonaAgent[GridAgentData]
-    with DBFSAlgorithm
-    with Stash {
-
-  // val initialization
-  protected val resolution: Long = simonaConfig.simona.powerflow.resolution.get(
-    ChronoUnit.SECONDS
-  ) // this determines the agents regular time bin it wants to be triggered e.g one hour
-
-  protected val simStartTime: ZonedDateTime = TimeUtil.withDefaults
-    .toZonedDateTime(simonaConfig.simona.time.startDateTime)
-
-  private val gridAgentController =
-    new GridAgentController(
-      context,
-      environmentRefs,
-      simStartTime,
-      TimeUtil.withDefaults
-        .toZonedDateTime(simonaConfig.simona.time.endDateTime),
-      simonaConfig.simona.runtime.participant,
-      simonaConfig.simona.output.participant,
-      resolution,
-      listener,
-      log,
-    )
-
-  override def postStop(): Unit = {
-    log.debug("{} shutdown", self)
-  }
->>>>>>> 5478b69f
 
         initializing(gridAgentInitData)
 
-<<<<<<< HEAD
       case GridAgentMessage.StopGridAgent =>
         Behaviors.stopped
-=======
-  // general agent states
-  // first fsm state of the agent
-  startWith(Uninitialized, GridAgentUninitializedData)
-
-  when(Uninitialized) {
-    case Event(
-          Create(gridAgentInitData, unlockKey),
-          _,
-        ) =>
-      environmentRefs.scheduler ! ScheduleActivation(
-        self.toTyped,
-        INIT_SIM_TICK,
-        Some(unlockKey),
-      )
->>>>>>> 5478b69f
 
       case _ =>
         Behaviors.unhandled
     }
 
-<<<<<<< HEAD
   protected def initializing(
       gridAgentInitData: GridAgentInitData
   ): Behavior[GridAgentMessage] = Behaviors.receive[GridAgentMessage] {
     case (ctx, ActivationAdapter(Activation(INIT_SIM_TICK))) =>
-=======
-  when(Initializing) {
-    case Event(
-          Activation(INIT_SIM_TICK),
-          gridAgentInitData: GridAgentInitData,
-        ) =>
->>>>>>> 5478b69f
       // fail fast sanity checks
       failFast(gridAgentInitData, SimonaActorNaming.actorName(ctx.self))
 
@@ -313,25 +193,15 @@
           simonaConfig.simona.powerflow.sweepTimeout,
           simonaConfig.simona.powerflow.stopOnFailure,
         ),
-<<<<<<< HEAD
         ctx.log,
-        ctx.self.toString
-=======
-        log,
-        actorName,
->>>>>>> 5478b69f
+        ctx.self.toString,
       )
 
       ctx.log.debug("Je suis initialized")
 
       environmentRefs.scheduler ! Completion(
-<<<<<<< HEAD
         activationAdapter,
-        Some(resolution)
-=======
-        self.toTyped,
         Some(resolution),
->>>>>>> 5478b69f
       )
 
       idle(gridAgentBaseData)
@@ -343,7 +213,6 @@
       Behaviors.unhandled
   }
 
-<<<<<<< HEAD
   protected def idle(
       gridAgentBaseData: GridAgentBaseData
   ): Behavior[GridAgentMessage] = Behaviors.receive[GridAgentMessage] {
@@ -352,23 +221,11 @@
       // before a transition to GridAgentBehaviour took place
       buffer.stash(pm)
       Behaviors.same
-=======
-    case Event(
-          Activation(tick),
-          gridAgentBaseData: GridAgentBaseData,
-        ) =>
-      unstashAll()
->>>>>>> 5478b69f
 
     case (_, ActivationAdapter(activation: Activation)) =>
       environmentRefs.scheduler ! Completion(
-<<<<<<< HEAD
         activationAdapter,
-        Some(activation.tick)
-=======
-        self.toTyped,
-        Some(tick),
->>>>>>> 5478b69f
+        Some(activation.tick),
       )
       buffer.unstashAll(simulateGrid(gridAgentBaseData, activation.tick))
 
@@ -390,7 +247,7 @@
 
   private def failFast(
       gridAgentInitData: GridAgentInitData,
-      actorName: String
+      actorName: String,
   ): Unit = {
     if (
       gridAgentInitData.superiorGridGates.isEmpty && gridAgentInitData.inferiorGridGates.isEmpty
