/*
 * © 2020. TU Dortmund University,
 * Institute of Energy Systems, Energy Efficiency and Energy Economics,
 * Research group Distribution grid planning and operation
 */

package edu.ie3.simona.agent.grid

import edu.ie3.simona.actor.SimonaActorNaming
import edu.ie3.simona.agent.EnvironmentRefs
import edu.ie3.simona.agent.grid.GridAgentData.{
  GridAgentBaseData,
  GridAgentConstantData,
  GridAgentInitData,
}
import edu.ie3.simona.agent.grid.GridAgentMessage._
import edu.ie3.simona.agent.participant.ParticipantAgent.ParticipantMessage
import edu.ie3.simona.config.SimonaConfig
import edu.ie3.simona.event.ResultEvent
import edu.ie3.simona.exceptions.agent.GridAgentInitializationException
import edu.ie3.simona.model.grid.GridModel
import edu.ie3.simona.ontology.messages.Activation
import edu.ie3.simona.ontology.messages.SchedulerMessage.{
  Completion,
  ScheduleActivation,
}
import edu.ie3.simona.util.SimonaConstants.INIT_SIM_TICK
import edu.ie3.util.TimeUtil
import org.apache.pekko.actor.typed.scaladsl.{Behaviors, StashBuffer}
import org.apache.pekko.actor.typed.{ActorRef, Behavior}

import java.time.ZonedDateTime
import java.time.temporal.ChronoUnit
import java.util.UUID
import scala.language.postfixOps

object GridAgent extends DBFSAlgorithm {

  def apply(
      environmentRefs: EnvironmentRefs,
      simonaConfig: SimonaConfig,
      listener: Iterable[ActorRef[ResultEvent]],
  ): Behavior[GridAgentMessage] = Behaviors.withStash(100) { buffer =>
    Behaviors.setup[GridAgentMessage] { context =>
      context.messageAdapter(msg => WrappedPowerMessage(msg))
      val activationAdapter: ActorRef[Activation] =
        context.messageAdapter[Activation](msg => WrappedActivation(msg))

      // val initialization
      val resolution: Long = simonaConfig.simona.powerflow.resolution.get(
        ChronoUnit.SECONDS
      ) // this determines the agents regular time bin it wants to be triggered e.g one hour

      val simStartTime: ZonedDateTime = TimeUtil.withDefaults
        .toZonedDateTime(simonaConfig.simona.time.startDateTime)

      val agentValues = GridAgentConstantData(
        environmentRefs,
        simonaConfig,
        listener,
<<<<<<< HEAD
      )
    )

  /** GridAgent initialization data can only be constructed once all GridAgent
    * actors are created. Thus, we need an extra initialization message.
    * @param gridAgentInitData
    *   The initialization data
    */
  final case class Create(
      gridAgentInitData: GridAgentInitData,
      unlockKey: ScheduleKey,
  )

  /** Trigger used inside of [[edu.ie3.simona.agent.grid.DBFSAlgorithm]] to
    * execute a power flow calculation
    *
    * @param tick
    *   current tick
    */
  final case class DoPowerFlowTrigger(tick: Long, currentSweepNo: Int)

  /** Trigger used inside of [[edu.ie3.simona.agent.grid.DBFSAlgorithm]] to
    * activate the superior grid agent to check for deviation after two sweeps
    * and see if the power flow converges
    *
    * @param tick
    *   current tick
    */
  final case class CheckPowerDifferencesTrigger(tick: Long)

  /** Trigger used inside of [[edu.ie3.simona.agent.grid.DBFSAlgorithm]] to
    * trigger the [[edu.ie3.simona.agent.grid.GridAgent]] s to prepare
    * themselves for a new sweep
    *
    * @param tick
    *   current tick
    */
  final case class PrepareNextSweepTrigger(tick: Long)

  /** Trigger used inside of [[edu.ie3.simona.agent.grid.DBFSAlgorithm]] to
    * indicate that a result has been found and each
    * [[edu.ie3.simona.agent.grid.GridAgent]] should do it's cleanup work
    *
    * @param tick
    *   current tick
    */
  final case class FinishGridSimulationTrigger(tick: Long)
}

class GridAgent(
    val environmentRefs: EnvironmentRefs,
    simonaConfig: SimonaConfig,
    val listener: Iterable[ActorRef],
) extends SimonaAgent[GridAgentData]
    with DBFSAlgorithm
    with Stash {

  // val initialization
  protected val resolution: Long = simonaConfig.simona.powerflow.resolution.get(
    ChronoUnit.SECONDS
  ) // this determines the agents regular time bin it wants to be triggered e.g one hour

  protected val simStartTime: ZonedDateTime = TimeUtil.withDefaults
    .toZonedDateTime(simonaConfig.simona.time.startDateTime)

  private val gridAgentController =
    new GridAgentController(
      context,
      environmentRefs,
      simStartTime,
      TimeUtil.withDefaults
        .toZonedDateTime(simonaConfig.simona.time.endDateTime),
      simonaConfig.simona.runtime.participant,
      simonaConfig.simona.runtime.rootEm,
      simonaConfig.simona.output.participant,
      resolution,
      listener,
      log,
    )

  override def postStop(): Unit = {
    log.debug("{} shutdown", self)
  }

  override def preStart(): Unit = {
    log.debug("{} started!", self)
  }

  // general agent states
  // first fsm state of the agent
  startWith(Uninitialized, GridAgentUninitializedData)

  when(Uninitialized) {
    case Event(
          Create(gridAgentInitData, unlockKey),
          _,
        ) =>
      environmentRefs.scheduler ! ScheduleActivation(
        self.toTyped,
        INIT_SIM_TICK,
        Some(unlockKey),
=======
        resolution,
        simStartTime,
        activationAdapter,
>>>>>>> 5cf53d0d
      )

      uninitialized(agentValues, buffer)
    }
  }

  private def uninitialized(implicit
      constantData: GridAgentConstantData,
      buffer: StashBuffer[GridAgentMessage],
  ): Behavior[GridAgentMessage] =
    Behaviors.receiveMessagePartial {
      case CreateGridAgent(gridAgentInitData, unlockKey) =>
        constantData.environmentRefs.scheduler ! ScheduleActivation(
          constantData.activationAdapter,
          INIT_SIM_TICK,
          Some(unlockKey),
        )

        initializing(gridAgentInitData)
    }

  private def initializing(
      gridAgentInitData: GridAgentInitData
  )(implicit
      constantData: GridAgentConstantData,
      buffer: StashBuffer[GridAgentMessage],
  ): Behavior[GridAgentMessage] = Behaviors.receivePartial {
    case (ctx, WrappedActivation(Activation(INIT_SIM_TICK))) =>
      // fail fast sanity checks
      failFast(gridAgentInitData, SimonaActorNaming.actorName(ctx.self))

      ctx.log.debug(
        s"Inferior Subnets: {}; Inferior Subnet Nodes: {}",
        gridAgentInitData.inferiorGridIds,
        gridAgentInitData.inferiorGridNodeUuids,
      )

      ctx.log.debug(
        s"Superior Subnets: {}; Superior Subnet Nodes: {}",
        gridAgentInitData.superiorGridIds,
        gridAgentInitData.superiorGridNodeUuids,
      )

      ctx.log.debug("Received InitializeTrigger.")

      // build the assets concurrently
      val subGridContainer = gridAgentInitData.subGridContainer
      val refSystem = gridAgentInitData.refSystem
      val thermalGridsByBusId = gridAgentInitData.thermalIslandGrids.map {
        thermalGrid => thermalGrid.bus().getUuid -> thermalGrid
      }.toMap
      ctx.log.debug(s"Thermal island grids: ${thermalGridsByBusId.size}")

      // get the [[GridModel]]
      val gridModel = GridModel(
        subGridContainer,
        refSystem,
        TimeUtil.withDefaults.toZonedDateTime(
          constantData.simonaConfig.simona.time.startDateTime
        ),
        TimeUtil.withDefaults.toZonedDateTime(
          constantData.simonaConfig.simona.time.endDateTime
        ),
      )

      val gridAgentController =
        new GridAgentController(
          ctx,
          constantData.environmentRefs,
          constantData.simStartTime,
          TimeUtil.withDefaults
            .toZonedDateTime(constantData.simonaConfig.simona.time.endDateTime),
          constantData.simonaConfig.simona.runtime.participant,
          constantData.simonaConfig.simona.output.participant,
          constantData.resolution,
          constantData.listener,
          ctx.log,
        )

      /* Reassure, that there are also calculation models for the given uuids */
      val nodeToAssetAgentsMap: Map[UUID, Set[ActorRef[ParticipantMessage]]] =
        gridAgentController
          .buildSystemParticipants(subGridContainer, thermalGridsByBusId)
          .map { case (uuid: UUID, actorSet) =>
            val nodeUuid = gridModel.gridComponents.nodes
              .find(_.uuid == uuid)
              .getOrElse(
                throw new RuntimeException(
                  s"Unable to find node with uuid $uuid"
                )
              )
              .uuid
            nodeUuid -> actorSet
          }

      // create the GridAgentBaseData
      val gridAgentBaseData = GridAgentBaseData(
        gridModel,
        gridAgentInitData.subGridGateToActorRef,
        nodeToAssetAgentsMap,
        gridAgentInitData.superiorGridNodeUuids,
        gridAgentInitData.inferiorGridGates,
        PowerFlowParams(
          constantData.simonaConfig.simona.powerflow.maxSweepPowerDeviation,
          constantData.simonaConfig.simona.powerflow.newtonraphson.epsilon.toVector.sorted,
          constantData.simonaConfig.simona.powerflow.newtonraphson.iterations,
          constantData.simonaConfig.simona.powerflow.sweepTimeout,
          constantData.simonaConfig.simona.powerflow.stopOnFailure,
        ),
        SimonaActorNaming.actorName(ctx.self),
      )

      ctx.log.debug("Je suis initialized")

      constantData.environmentRefs.scheduler ! Completion(
        constantData.activationAdapter,
        Some(constantData.resolution),
      )

      idle(gridAgentBaseData)
  }

  /** Method that defines the idle [[Behavior]] of the agent.
    *
    * @param gridAgentBaseData
    *   state data of the actor
    * @param constantData
    *   immutable [[GridAgent]] values
    * @param buffer
    *   for [[GridAgentMessage]]s
    * @return
    *   a [[Behavior]]
    */
  private[grid] def idle(
      gridAgentBaseData: GridAgentBaseData
  )(implicit
      constantData: GridAgentConstantData,
      buffer: StashBuffer[GridAgentMessage],
  ): Behavior[GridAgentMessage] = Behaviors.receivePartial {
    case (_, msg: WrappedPowerMessage) =>
      // needs to be set here to handle if the messages arrive too early
      // before a transition to GridAgentBehaviour took place
      buffer.stash(msg)
      Behaviors.same

    case (_, WrappedActivation(activation: Activation)) =>
      constantData.environmentRefs.scheduler ! Completion(
        constantData.activationAdapter,
        Some(activation.tick),
      )
      buffer.unstashAll(simulateGrid(gridAgentBaseData, activation.tick))
  }

  private def failFast(
      gridAgentInitData: GridAgentInitData,
      actorName: String,
  ): Unit = {
    if (
      gridAgentInitData.superiorGridGates.isEmpty && gridAgentInitData.inferiorGridGates.isEmpty
    )
      throw new GridAgentInitializationException(
        s"$actorName has neither superior nor inferior grids! This can either " +
          s"be cause by wrong subnetGate information or invalid parametrization of the simulation!"
      )
  }
}<|MERGE_RESOLUTION|>--- conflicted
+++ resolved
@@ -58,113 +58,9 @@
         environmentRefs,
         simonaConfig,
         listener,
-<<<<<<< HEAD
-      )
-    )
-
-  /** GridAgent initialization data can only be constructed once all GridAgent
-    * actors are created. Thus, we need an extra initialization message.
-    * @param gridAgentInitData
-    *   The initialization data
-    */
-  final case class Create(
-      gridAgentInitData: GridAgentInitData,
-      unlockKey: ScheduleKey,
-  )
-
-  /** Trigger used inside of [[edu.ie3.simona.agent.grid.DBFSAlgorithm]] to
-    * execute a power flow calculation
-    *
-    * @param tick
-    *   current tick
-    */
-  final case class DoPowerFlowTrigger(tick: Long, currentSweepNo: Int)
-
-  /** Trigger used inside of [[edu.ie3.simona.agent.grid.DBFSAlgorithm]] to
-    * activate the superior grid agent to check for deviation after two sweeps
-    * and see if the power flow converges
-    *
-    * @param tick
-    *   current tick
-    */
-  final case class CheckPowerDifferencesTrigger(tick: Long)
-
-  /** Trigger used inside of [[edu.ie3.simona.agent.grid.DBFSAlgorithm]] to
-    * trigger the [[edu.ie3.simona.agent.grid.GridAgent]] s to prepare
-    * themselves for a new sweep
-    *
-    * @param tick
-    *   current tick
-    */
-  final case class PrepareNextSweepTrigger(tick: Long)
-
-  /** Trigger used inside of [[edu.ie3.simona.agent.grid.DBFSAlgorithm]] to
-    * indicate that a result has been found and each
-    * [[edu.ie3.simona.agent.grid.GridAgent]] should do it's cleanup work
-    *
-    * @param tick
-    *   current tick
-    */
-  final case class FinishGridSimulationTrigger(tick: Long)
-}
-
-class GridAgent(
-    val environmentRefs: EnvironmentRefs,
-    simonaConfig: SimonaConfig,
-    val listener: Iterable[ActorRef],
-) extends SimonaAgent[GridAgentData]
-    with DBFSAlgorithm
-    with Stash {
-
-  // val initialization
-  protected val resolution: Long = simonaConfig.simona.powerflow.resolution.get(
-    ChronoUnit.SECONDS
-  ) // this determines the agents regular time bin it wants to be triggered e.g one hour
-
-  protected val simStartTime: ZonedDateTime = TimeUtil.withDefaults
-    .toZonedDateTime(simonaConfig.simona.time.startDateTime)
-
-  private val gridAgentController =
-    new GridAgentController(
-      context,
-      environmentRefs,
-      simStartTime,
-      TimeUtil.withDefaults
-        .toZonedDateTime(simonaConfig.simona.time.endDateTime),
-      simonaConfig.simona.runtime.participant,
-      simonaConfig.simona.runtime.rootEm,
-      simonaConfig.simona.output.participant,
-      resolution,
-      listener,
-      log,
-    )
-
-  override def postStop(): Unit = {
-    log.debug("{} shutdown", self)
-  }
-
-  override def preStart(): Unit = {
-    log.debug("{} started!", self)
-  }
-
-  // general agent states
-  // first fsm state of the agent
-  startWith(Uninitialized, GridAgentUninitializedData)
-
-  when(Uninitialized) {
-    case Event(
-          Create(gridAgentInitData, unlockKey),
-          _,
-        ) =>
-      environmentRefs.scheduler ! ScheduleActivation(
-        self.toTyped,
-        INIT_SIM_TICK,
-        Some(unlockKey),
-=======
         resolution,
         simStartTime,
         activationAdapter,
->>>>>>> 5cf53d0d
       )
 
       uninitialized(agentValues, buffer)
@@ -238,6 +134,7 @@
           TimeUtil.withDefaults
             .toZonedDateTime(constantData.simonaConfig.simona.time.endDateTime),
           constantData.simonaConfig.simona.runtime.participant,
+          constantData.simonaConfig.simona.runtime.rootEm,
           constantData.simonaConfig.simona.output.participant,
           constantData.resolution,
           constantData.listener,
