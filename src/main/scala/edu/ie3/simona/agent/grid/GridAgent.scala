--- conflicted
+++ resolved
@@ -57,13 +57,7 @@
         context.messageAdapter[Activation](msg => WrappedActivation(msg))
 
       // val initialization
-<<<<<<< HEAD
       val resolution: Long = simonaConfig.powerflow.resolution.toSeconds
-=======
-      val resolution: Long = simonaConfig.simona.powerflow.resolution.get(
-        ChronoUnit.SECONDS
-      ) // this determines the agents regular time bin it wants to be triggered e.g. one hour
->>>>>>> 2035782b
 
       val simStartTime: ZonedDateTime = simonaConfig.time.startDateTime
 
