/*
 * © 2020. TU Dortmund University,
 * Institute of Energy Systems, Energy Efficiency and Energy Economics,
 * Research group Distribution grid planning and operation
 */

package edu.ie3.simona.agent.grid

import edu.ie3.simona.actor.SimonaActorNaming
import edu.ie3.simona.agent.EnvironmentRefs
import edu.ie3.simona.agent.grid.GridAgentData.{
  GridAgentBaseData,
  GridAgentConstantData,
  GridAgentInitData,
}
import edu.ie3.simona.agent.grid.GridAgentMessages.{
  CreateGridAgent,
  WrappedActivation,
  WrappedFailure,
}
import edu.ie3.simona.agent.grid.congestion.{
  CongestionManagementParams,
  DCMAlgorithm,
}
import edu.ie3.simona.agent.grid.GridAgentMessages._
import edu.ie3.simona.agent.participant2.ParticipantAgent
import edu.ie3.simona.config.SimonaConfig
import edu.ie3.simona.event.ResultEvent
import edu.ie3.simona.event.ResultEvent.PowerFlowResultEvent
import edu.ie3.simona.exceptions.agent.GridAgentInitializationException
import edu.ie3.simona.model.grid.GridModel
import edu.ie3.simona.ontology.messages.Activation
import edu.ie3.simona.ontology.messages.SchedulerMessage.{
  Completion,
  ScheduleActivation,
}
import edu.ie3.simona.util.SimonaConstants.INIT_SIM_TICK
import edu.ie3.simona.util.TickUtil.TickLong
import edu.ie3.util.TimeUtil
import org.apache.pekko.actor.typed.scaladsl.AskPattern.Askable
import org.apache.pekko.actor.typed.scaladsl.{
  ActorContext,
  Behaviors,
  StashBuffer,
}
import org.apache.pekko.actor.typed.{ActorRef, Behavior, Scheduler}
import org.apache.pekko.util.Timeout
import org.slf4j.Logger

<<<<<<< HEAD
import java.time.temporal.ChronoUnit
import java.time.{Duration, ZonedDateTime}
import java.util.UUID
import scala.concurrent.{ExecutionContext, Future}
import scala.language.postfixOps
import scala.util.{Failure, Success}
=======
import java.time.ZonedDateTime
import java.util.UUID
import scala.language.{implicitConversions, postfixOps}
>>>>>>> 5f0fc630

object GridAgent extends DBFSAlgorithm with DCMAlgorithm {

  /** Trait for requests made to the [[GridAgent]] */
  sealed trait Request

  /** Necessary because we want to extend messages in other classes, but we do
    * want to keep the messages only available inside this package.
    */
  private[grid] trait InternalRequest extends Request
  private[grid] trait InternalReply extends Request
  private[grid] trait InternalReplyWithSender[T] extends InternalReply {
    def sender: ActorRef[GridAgent.Request]
    def value: T
  }

  def apply(
      environmentRefs: EnvironmentRefs,
      simonaConfig: SimonaConfig,
      listener: Iterable[ActorRef[ResultEvent]],
  ): Behavior[Request] = Behaviors.withStash(100) { buffer =>
    Behaviors.setup[Request] { context =>
      val activationAdapter: ActorRef[Activation] =
        context.messageAdapter[Activation](msg => WrappedActivation(msg))

      // val initialization

      // this determines the agents regular time bin it wants to be triggered e.g. one hour
      val resolution: Long = simonaConfig.simona.powerflow.resolution.toSeconds

      val simStartTime: ZonedDateTime = TimeUtil.withDefaults
        .toZonedDateTime(simonaConfig.simona.time.startDateTime)

      val agentValues = GridAgentConstantData(
        environmentRefs,
        simonaConfig,
        listener,
        resolution,
        simStartTime,
        activationAdapter,
      )

      uninitialized(agentValues, buffer, simonaConfig)
    }
  }

  private def uninitialized(implicit
      constantData: GridAgentConstantData,
      buffer: StashBuffer[Request],
      simonaConfig: SimonaConfig,
  ): Behavior[Request] =
    Behaviors.receiveMessagePartial {
      case CreateGridAgent(gridAgentInitData, unlockKey, onlyOneSubGrid) =>
        constantData.environmentRefs.scheduler ! ScheduleActivation(
          constantData.activationAdapter,
          INIT_SIM_TICK,
          Some(unlockKey),
        )
        initializing(gridAgentInitData, simonaConfig, onlyOneSubGrid)
    }

  private def initializing(
      gridAgentInitData: GridAgentInitData,
      simonaConfig: SimonaConfig,
      onlyOneSubGrid: Boolean,
  )(implicit
      constantData: GridAgentConstantData,
      buffer: StashBuffer[Request],
  ): Behavior[Request] = Behaviors.receivePartial {
    case (ctx, WrappedActivation(Activation(INIT_SIM_TICK))) =>
      // fail fast sanity checks
      failFast(
        gridAgentInitData,
        SimonaActorNaming.actorName(ctx.self),
        onlyOneSubGrid,
      )

      ctx.log.debug(
        s"Inferior Subnets: {}; Inferior Subnet Nodes: {}",
        gridAgentInitData.inferiorGridIds,
        gridAgentInitData.inferiorGridNodeUuids,
      )

      ctx.log.debug(
        s"Superior Subnets: {}; Superior Subnet Nodes: {}",
        gridAgentInitData.superiorGridIds,
        gridAgentInitData.superiorGridNodeUuids,
      )

      ctx.log.debug("Received InitializeTrigger.")

      val cfg = constantData.simonaConfig.simona

      // build the assets concurrently
      val subGridContainer = gridAgentInitData.subGridContainer
      val refSystem = gridAgentInitData.refSystem
      val thermalGridsByBusId = gridAgentInitData.thermalIslandGrids.map {
        thermalGrid => thermalGrid.bus().getUuid -> thermalGrid
      }.toMap
      ctx.log.debug(s"Thermal island grids: ${thermalGridsByBusId.size}")

      // get the [[GridModel]]
      val gridModel = GridModel(
        subGridContainer,
        refSystem,
        gridAgentInitData.voltageLimits,
        TimeUtil.withDefaults.toZonedDateTime(
          cfg.time.startDateTime
        ),
        TimeUtil.withDefaults.toZonedDateTime(
          cfg.time.endDateTime
        ),
        simonaConfig,
      )

      val gridAgentController =
        new GridAgentController(
          ctx,
          constantData.environmentRefs,
          constantData.simStartTime,
          TimeUtil.withDefaults
            .toZonedDateTime(cfg.time.endDateTime),
          cfg.runtime.participant,
          cfg.output.participant,
          constantData.resolution,
          constantData.listener,
          ctx.log,
        )

      /* Reassure, that there are also calculation models for the given uuids */
      val nodeToAssetAgentsMap
          : Map[UUID, Set[ActorRef[ParticipantAgent.Request]]] =
        gridAgentController
          .buildSystemParticipants(subGridContainer, thermalGridsByBusId)
          .map { case (uuid: UUID, actorSet) =>
            val nodeUuid = gridModel.gridComponents.nodes
              .find(_.uuid == uuid)
              .getOrElse(
                throw new RuntimeException(
                  s"Unable to find node with uuid $uuid"
                )
              )
              .uuid
            nodeUuid -> actorSet
          }

      // create the GridAgentBaseData
      val gridAgentBaseData = GridAgentBaseData(
        gridModel,
        gridAgentInitData.subGridGateToActorRef,
        nodeToAssetAgentsMap,
        gridAgentInitData.superiorGridNodeUuids,
        gridAgentInitData.inferiorGridGates,
        PowerFlowParams(
          cfg.powerflow.maxSweepPowerDeviation,
          cfg.powerflow.newtonraphson.epsilon.toVector.sorted,
          cfg.powerflow.newtonraphson.iterations,
          cfg.powerflow.sweepTimeout,
          cfg.powerflow.stopOnFailure,
        ),
        CongestionManagementParams(
          cfg.congestionManagement.enableDetection,
          cfg.congestionManagement.timeout,
        ),
        SimonaActorNaming.actorName(ctx.self),
      )

      ctx.log.debug("Je suis initialized")

      constantData.environmentRefs.scheduler ! Completion(
        constantData.activationAdapter,
        Some(constantData.resolution),
      )

      idle(gridAgentBaseData)
  }

  /** Method that defines the idle [[Behavior]] of the agent.
    *
    * @param gridAgentBaseData
    *   state data of the actor
    * @param constantData
    *   immutable [[GridAgent]] values
    * @param buffer
    *   for [[GridAgent.Request]]s
    * @return
    *   a [[Behavior]]
    */
  private[grid] def idle(
      gridAgentBaseData: GridAgentBaseData
  )(implicit
      constantData: GridAgentConstantData,
      buffer: StashBuffer[Request],
  ): Behavior[Request] = Behaviors.receivePartial {
    case (_, WrappedActivation(activation: Activation)) =>
      constantData.environmentRefs.scheduler ! Completion(
        constantData.activationAdapter,
        Some(activation.tick),
      )
      buffer.unstashAll(simulateGrid(gridAgentBaseData, activation.tick))

    case (_, msg: Request) =>
      // needs to be set here to handle if the messages arrive too early
      // before a transition to GridAgentBehaviour took place
      buffer.stash(msg)
      Behaviors.same
  }

  /** Behavior of the [[GridAgent]] after the powerflow is finished.
    * @param gridAgentBaseData
    *   state data of the actor
    * @param currentTick
    *   the current tick in the simulation
    * @param ctx
    *   actor context
    * @param constantData
    *   immutable [[GridAgent]] values
    * @param buffer
    *   for [[GridAgent.Request]]s
    * @return
    *   a [[Behavior]]
    */
  private[grid] def afterPowerFlow(
      gridAgentBaseData: GridAgentBaseData,
      currentTick: Long,
      nextTick: Long,
      ctx: ActorContext[Request],
  )(implicit
      constantData: GridAgentConstantData,
      buffer: StashBuffer[Request],
  ): Behavior[Request] = {
    ctx.log.debug(
      "Calculate results ..."
    )
    val results: Option[PowerFlowResultEvent] =
      gridAgentBaseData.sweepValueStores.lastOption.map {
        case (_, valueStore) =>
          createResultModels(
            gridAgentBaseData.gridEnv.gridModel,
            valueStore,
          )(currentTick.toDateTime(constantData.simStartTime), ctx.log)
      }

    // check if congestion management is enabled
    if (gridAgentBaseData.congestionManagementParams.detectionEnabled) {
      startCongestionManagement(gridAgentBaseData, currentTick, results, ctx)
    } else {
      // clean up agent and go back to idle
      gotoIdle(gridAgentBaseData, nextTick, results, ctx)
    }
  }

  /** Method that will clean up the [[GridAgentBaseData]] and go to the
    * [[idle()]] state.
    * @param gridAgentBaseData
    *   state data of the actor
    * @param nextTick
    *   the next tick in the simulation
    * @param results
    *   option for the last power flow, that should be written
    * @param ctx
    *   actor context
    * @param constantData
    *   immutable [[GridAgent]] values
    * @param buffer
    *   for [[GridAgent.Request]]s
    * @return
    *   a [[Behavior]]
    */
  private[grid] def gotoIdle(
      gridAgentBaseData: GridAgentBaseData,
      nextTick: Long,
      results: Option[PowerFlowResultEvent],
      ctx: ActorContext[Request],
  )(implicit
      constantData: GridAgentConstantData,
      buffer: StashBuffer[GridAgent.Request],
  ): Behavior[Request] = {

    // notify listener about the results
    results.foreach(constantData.notifyListeners)

    // do my cleanup stuff
    ctx.log.debug("Doing my cleanup stuff")

    // / clean copy of the gridAgentBaseData
    val cleanedGridAgentBaseData = GridAgentBaseData.clean(
      gridAgentBaseData,
      gridAgentBaseData.superiorGridNodeUuids,
      gridAgentBaseData.inferiorGridGates,
    )

    // / inform scheduler that we are done with the whole simulation and request new trigger for next time step
    constantData.environmentRefs.scheduler ! Completion(
      constantData.activationAdapter,
      Some(nextTick),
    )

    // return to Idle
    buffer.unstashAll(idle(cleanedGridAgentBaseData))
  }

  /** Method to ask all inferior grids.
    *
    * @param inferiorGridRefs
    *   a map containing a mapping from [[ActorRef]]s to corresponding [[UUID]]s
    *   of inferior nodes
    * @param askMsgBuilder
    *   function to build the asked message
    * @param resMsgBuilder
    *   function to build the returned message
    * @param ctx
    *   actor context to use
    * @tparam T
    *   type of data
    */
  private[grid] def askInferior[T](
      inferiorGridRefs: Map[ActorRef[GridAgent.Request], Seq[UUID]],
      askMsgBuilder: ActorRef[GridAgent.Request] => Request,
      resMsgBuilder: Vector[(ActorRef[GridAgent.Request], T)] => InternalReply,
      ctx: ActorContext[GridAgent.Request],
  )(implicit timeout: Duration): Unit = {
    if (inferiorGridRefs.nonEmpty) {
      // creating implicit vals
      implicit val ec: ExecutionContext = ctx.executionContext
      implicit val scheduler: Scheduler = ctx.system.scheduler
      implicit val askTimeout: Timeout = Timeout.create(timeout)

      // asking process
      val future = Future
        .sequence(
          inferiorGridRefs.map { case (inferiorGridAgentRef, _) =>
            inferiorGridAgentRef
              .ask(askMsgBuilder)
              .map { case response: InternalReplyWithSender[T] =>
                (response.sender, response.value)
              }
          }.toVector
        )
        .map(resMsgBuilder)
      pipeToSelf(future, ctx)
    }
  }

  /** This method uses [[ActorContext.pipeToSelf()]] to send a future message to
    * itself. If the future is a [[Success]] the message is sent, else a
    * [[WrappedFailure]] with the thrown error is sent.
    *
    * @param future
    *   future message that should be sent to the agent after it was processed
    * @param ctx
    *   [[ActorContext]] of the receiving actor
    */
  private[grid] def pipeToSelf(
      future: Future[GridAgent.Request],
      ctx: ActorContext[GridAgent.Request],
  ): Unit = {
    ctx.pipeToSelf[GridAgent.Request](future) {
      case Success(value)     => value
      case Failure(exception) => WrappedFailure(exception)
    }
  }

  private def failFast(
      gridAgentInitData: GridAgentInitData,
      actorName: String,
      onlyOneSubGrid: Boolean,
  ): Unit = {
    if (
      gridAgentInitData.superiorGridGates.isEmpty && gridAgentInitData.inferiorGridGates.isEmpty && !onlyOneSubGrid
    )
      throw new GridAgentInitializationException(
        s"$actorName has neither superior nor inferior grids! This can either " +
          s"be cause by wrong subnetGate information or invalid parametrization of the simulation!"
      )
  }

  private[grid] def unsupported(msg: Request, log: Logger)(implicit
      buffer: StashBuffer[GridAgent.Request]
  ): Unit = {
    log.debug(s"Received unsupported msg: $msg. Stash away!")
    buffer.stash(msg)
  }
}<|MERGE_RESOLUTION|>--- conflicted
+++ resolved
@@ -47,18 +47,11 @@
 import org.apache.pekko.util.Timeout
 import org.slf4j.Logger
 
-<<<<<<< HEAD
-import java.time.temporal.ChronoUnit
-import java.time.{Duration, ZonedDateTime}
+import java.time.ZonedDateTime
 import java.util.UUID
 import scala.concurrent.{ExecutionContext, Future}
-import scala.language.postfixOps
+import scala.language.{implicitConversions, postfixOps}
 import scala.util.{Failure, Success}
-=======
-import java.time.ZonedDateTime
-import java.util.UUID
-import scala.language.{implicitConversions, postfixOps}
->>>>>>> 5f0fc630
 
 object GridAgent extends DBFSAlgorithm with DCMAlgorithm {
 
@@ -380,12 +373,12 @@
       askMsgBuilder: ActorRef[GridAgent.Request] => Request,
       resMsgBuilder: Vector[(ActorRef[GridAgent.Request], T)] => InternalReply,
       ctx: ActorContext[GridAgent.Request],
-  )(implicit timeout: Duration): Unit = {
+  )(implicit timeout: FiniteDuration): Unit = {
     if (inferiorGridRefs.nonEmpty) {
       // creating implicit vals
       implicit val ec: ExecutionContext = ctx.executionContext
       implicit val scheduler: Scheduler = ctx.system.scheduler
-      implicit val askTimeout: Timeout = Timeout.create(timeout)
+      implicit val askTimeout: Timeout = Timeout(timeout)
 
       // asking process
       val future = Future
