/*
 * © 2020. TU Dortmund University,
 * Institute of Energy Systems, Energy Efficiency and Energy Economics,
 * Research group Distribution grid planning and operation
 */

package edu.ie3.simona.agent.grid

import edu.ie3.simona.actor.SimonaActorNaming
import edu.ie3.simona.agent.EnvironmentRefs
import edu.ie3.simona.agent.grid.GridAgentData.{
  GridAgentBaseData,
  GridAgentConstantData,
  GridAgentInitData,
}
import edu.ie3.simona.agent.grid.GridAgentMessage._
import edu.ie3.simona.agent.participant.ParticipantAgent.ParticipantMessage
import edu.ie3.simona.config.SimonaConfig
import edu.ie3.simona.event.ResultEvent
import edu.ie3.simona.exceptions.agent.GridAgentInitializationException
import edu.ie3.simona.model.grid.GridModel
import edu.ie3.simona.ontology.messages.Activation
import edu.ie3.simona.ontology.messages.SchedulerMessage.{
  Completion,
  ScheduleActivation,
}
import edu.ie3.simona.util.SimonaConstants.INIT_SIM_TICK
import edu.ie3.util.TimeUtil
<<<<<<< HEAD
import org.apache.pekko.actor.typed.scaladsl.adapter.ClassicActorRefOps
import org.apache.pekko.actor.{ActorRef, Props, Stash}
=======
import org.apache.pekko.actor.typed.scaladsl.{Behaviors, StashBuffer}
import org.apache.pekko.actor.typed.{ActorRef, Behavior}
>>>>>>> d9f233a8

import java.time.ZonedDateTime
import java.time.temporal.ChronoUnit
import java.util.UUID
import scala.language.postfixOps

object GridAgent extends DBFSAlgorithm {

  def apply(
      environmentRefs: EnvironmentRefs,
      simonaConfig: SimonaConfig,
      listener: Iterable[ActorRef[ResultEvent]],
  ): Behavior[GridAgentMessage] = Behaviors.withStash(100) { buffer =>
    Behaviors.setup[GridAgentMessage] { context =>
      context.messageAdapter(msg => WrappedPowerMessage(msg))
      val activationAdapter: ActorRef[Activation] =
        context.messageAdapter[Activation](msg => WrappedActivation(msg))

      // val initialization
      val resolution: Long = simonaConfig.simona.powerflow.resolution.get(
        ChronoUnit.SECONDS
      ) // this determines the agents regular time bin it wants to be triggered e.g one hour

      val simStartTime: ZonedDateTime = TimeUtil.withDefaults
        .toZonedDateTime(simonaConfig.simona.time.startDateTime)

      val agentValues = GridAgentConstantData(
        environmentRefs,
        simonaConfig,
        listener,
        resolution,
        simStartTime,
        activationAdapter,
      )

      uninitialized(agentValues, buffer)
    }
  }

  private def uninitialized(implicit
      constantData: GridAgentConstantData,
      buffer: StashBuffer[GridAgentMessage],
  ): Behavior[GridAgentMessage] =
    Behaviors.receiveMessagePartial {
      case CreateGridAgent(gridAgentInitData, unlockKey) =>
        constantData.environmentRefs.scheduler ! ScheduleActivation(
          constantData.activationAdapter,
          INIT_SIM_TICK,
          Some(unlockKey),
        )

        initializing(gridAgentInitData)
    }

  private def initializing(
      gridAgentInitData: GridAgentInitData
  )(implicit
      constantData: GridAgentConstantData,
      buffer: StashBuffer[GridAgentMessage],
  ): Behavior[GridAgentMessage] = Behaviors.receivePartial {
    case (ctx, WrappedActivation(Activation(INIT_SIM_TICK))) =>
      // fail fast sanity checks
      failFast(gridAgentInitData, SimonaActorNaming.actorName(ctx.self))

      ctx.log.debug(
        s"Inferior Subnets: {}; Inferior Subnet Nodes: {}",
        gridAgentInitData.inferiorGridIds,
        gridAgentInitData.inferiorGridNodeUuids,
      )

      ctx.log.debug(
        s"Superior Subnets: {}; Superior Subnet Nodes: {}",
        gridAgentInitData.superiorGridIds,
        gridAgentInitData.superiorGridNodeUuids,
      )

      ctx.log.debug("Received InitializeTrigger.")

      // build the assets concurrently
      val subGridContainer = gridAgentInitData.subGridContainer
      val refSystem = gridAgentInitData.refSystem
      val thermalGridsByBusId = gridAgentInitData.thermalIslandGrids.map {
        thermalGrid => thermalGrid.bus().getUuid -> thermalGrid
      }.toMap
      ctx.log.debug(s"Thermal island grids: ${thermalGridsByBusId.size}")

      // get the [[GridModel]]
      val gridModel = GridModel(
        subGridContainer,
        refSystem,
        TimeUtil.withDefaults.toZonedDateTime(
          constantData.simonaConfig.simona.time.startDateTime
        ),
        TimeUtil.withDefaults.toZonedDateTime(
          constantData.simonaConfig.simona.time.endDateTime
        ),
        simonaConfig,
      )

      val gridAgentController =
        new GridAgentController(
          ctx,
          constantData.environmentRefs,
          constantData.simStartTime,
          TimeUtil.withDefaults
            .toZonedDateTime(constantData.simonaConfig.simona.time.endDateTime),
          constantData.simonaConfig.simona.runtime.participant,
          constantData.simonaConfig.simona.output.participant,
          constantData.resolution,
          constantData.listener,
          ctx.log,
        )

      /* Reassure, that there are also calculation models for the given uuids */
      val nodeToAssetAgentsMap: Map[UUID, Set[ActorRef[ParticipantMessage]]] =
        gridAgentController
          .buildSystemParticipants(subGridContainer, thermalGridsByBusId)
          .map { case (uuid: UUID, actorSet) =>
            val nodeUuid = gridModel.gridComponents.nodes
              .find(_.uuid == uuid)
              .getOrElse(
                throw new RuntimeException(
                  s"Unable to find node with uuid $uuid"
                )
              )
              .uuid
            nodeUuid -> actorSet
          }

      // create the GridAgentBaseData
      val gridAgentBaseData = GridAgentBaseData(
        gridModel,
        gridAgentInitData.subGridGateToActorRef,
        nodeToAssetAgentsMap,
        gridAgentInitData.superiorGridNodeUuids,
        gridAgentInitData.inferiorGridGates,
        PowerFlowParams(
          constantData.simonaConfig.simona.powerflow.maxSweepPowerDeviation,
          constantData.simonaConfig.simona.powerflow.newtonraphson.epsilon.toVector.sorted,
          constantData.simonaConfig.simona.powerflow.newtonraphson.iterations,
          constantData.simonaConfig.simona.powerflow.sweepTimeout,
          constantData.simonaConfig.simona.powerflow.stopOnFailure,
        ),
        SimonaActorNaming.actorName(ctx.self),
      )

      ctx.log.debug("Je suis initialized")

      constantData.environmentRefs.scheduler ! Completion(
        constantData.activationAdapter,
        Some(constantData.resolution),
      )

      idle(gridAgentBaseData)
  }

  /** Method that defines the idle [[Behavior]] of the agent.
    *
    * @param gridAgentBaseData
    *   state data of the actor
    * @param constantData
    *   immutable [[GridAgent]] values
    * @param buffer
    *   for [[GridAgentMessage]]s
    * @return
    *   a [[Behavior]]
    */
  private[grid] def idle(
      gridAgentBaseData: GridAgentBaseData
  )(implicit
      constantData: GridAgentConstantData,
      buffer: StashBuffer[GridAgentMessage],
  ): Behavior[GridAgentMessage] = Behaviors.receivePartial {
    case (_, msg: WrappedPowerMessage) =>
      // needs to be set here to handle if the messages arrive too early
      // before a transition to GridAgentBehaviour took place
      buffer.stash(msg)
      Behaviors.same

    case (_, WrappedActivation(activation: Activation)) =>
      constantData.environmentRefs.scheduler ! Completion(
        constantData.activationAdapter,
        Some(activation.tick),
      )
      buffer.unstashAll(simulateGrid(gridAgentBaseData, activation.tick))
  }

  private def failFast(
      gridAgentInitData: GridAgentInitData,
      actorName: String,
  ): Unit = {
    if (
      gridAgentInitData.superiorGridGates.isEmpty && gridAgentInitData.inferiorGridGates.isEmpty
    )
      throw new GridAgentInitializationException(
        s"$actorName has neither superior nor inferior grids! This can either " +
          s"be cause by wrong subnetGate information or invalid parametrization of the simulation!"
      )
  }
}<|MERGE_RESOLUTION|>--- conflicted
+++ resolved
@@ -26,13 +26,8 @@
 }
 import edu.ie3.simona.util.SimonaConstants.INIT_SIM_TICK
 import edu.ie3.util.TimeUtil
-<<<<<<< HEAD
-import org.apache.pekko.actor.typed.scaladsl.adapter.ClassicActorRefOps
-import org.apache.pekko.actor.{ActorRef, Props, Stash}
-=======
 import org.apache.pekko.actor.typed.scaladsl.{Behaviors, StashBuffer}
 import org.apache.pekko.actor.typed.{ActorRef, Behavior}
->>>>>>> d9f233a8
 
 import java.time.ZonedDateTime
 import java.time.temporal.ChronoUnit
@@ -129,7 +124,6 @@
         TimeUtil.withDefaults.toZonedDateTime(
           constantData.simonaConfig.simona.time.endDateTime
         ),
-        simonaConfig,
       )
 
       val gridAgentController =
@@ -144,7 +138,8 @@
           constantData.resolution,
           constantData.listener,
           ctx.log,
-        )
+        simonaConfig,
+      )
 
       /* Reassure, that there are also calculation models for the given uuids */
       val nodeToAssetAgentsMap: Map[UUID, Set[ActorRef[ParticipantMessage]]] =
