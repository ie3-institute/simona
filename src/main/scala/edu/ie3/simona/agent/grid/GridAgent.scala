--- conflicted
+++ resolved
@@ -173,16 +173,10 @@
           constantData.environmentRefs,
           constantData.simStartTime,
           TimeUtil.withDefaults
-<<<<<<< HEAD
             .toZonedDateTime(cfg.time.endDateTime),
+          cfg.runtime.em,
           cfg.runtime.participant,
           cfg.output.participant,
-=======
-            .toZonedDateTime(constantData.simonaConfig.simona.time.endDateTime),
-          constantData.simonaConfig.simona.runtime.em,
-          constantData.simonaConfig.simona.runtime.participant,
-          constantData.simonaConfig.simona.output.participant,
->>>>>>> 5f867a46
           constantData.resolution,
           constantData.listener,
           ctx.log,
