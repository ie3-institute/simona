--- conflicted
+++ resolved
@@ -30,10 +30,7 @@
   final case class RequestSlackVoltageMessage(
       currentSweepNo: Int,
       nodeUuids: Seq[UUID],
-<<<<<<< HEAD
-      sender: ActorRef[GridAgentMessage]
-=======
->>>>>>> 5478b69f
+      sender: ActorRef[GridAgentMessage],
   ) extends VoltageMessage
 
   /** Provide complex voltage at the nodes that the sender's sub grid shares
