/*
 * © 2021. TU Dortmund University,
 * Institute of Energy Systems, Energy Efficiency and Energy Economics,
 * Research group Distribution grid planning and operation
 */

package edu.ie3.simona.ontology.messages.services

import edu.ie3.simona.agent.participant.data.Data.SecondaryData
import edu.ie3.simona.api.data.ev.model.EvModel
<<<<<<< HEAD
=======
import edu.ie3.simona.ontology.messages.SchedulerMessage.ScheduleTriggerMessage
>>>>>>> 68486ac4
import edu.ie3.simona.ontology.messages.services.ServiceMessage.{
  ProvisionMessage,
  ServiceRegistrationMessage
}

import java.util.UUID

sealed trait EvMessage

object EvMessage {

  /** Indicate the [[edu.ie3.simona.service.ev.ExtEvDataService]] that the
    * requesting agent wants to receive EV movements
    *
    * @param evcs
    *   the charging station
    * @param scheduleFunc
    *   function providing the proper ScheduleTriggerMessage for a given tick
    */
  final case class RegisterForEvDataMessage(
      evcs: UUID,
      scheduleFunc: Long => ScheduleTriggerMessage
  ) extends EvMessage
      with ServiceRegistrationMessage

  trait EvData extends SecondaryData

  /** Provide EV movements for the requested tick
    *
    * @param tick
    *   The tick, for which the data is requested for
    * @param data
    *   Actual information
    * @param nextDataTick
    *   Foreseen next tick, where data is available. Usually, no ticks can be
    *   foreseen within evs
    */
  final case class ProvideEvDataMessage(
      override val tick: Long,
      override val data: EvData,
      override val nextDataTick: Option[Long] = None
  ) extends EvMessage
      with ProvisionMessage[EvData]

  /** Requests number of free lots from evcs
    *
    * @param tick
    *   The latest tick that the data is requested for
    */
  final case class EvFreeLotsRequest(tick: Long)

<<<<<<< HEAD
  /** Requests EV models of departing EVs with given UUIDs
    *
    * @param tick
    *   The latest tick that the data is requested for
    * @param departingEvs
    *   The UUIDs of EVs that are requested
    */
  final case class DepartingEvsRequest(tick: Long, departingEvs: Seq[UUID])

  /** Holds arrivals for one charging station
    *
    * @param arrivals
    *   EVs arriving at the charging station
    */

=======
  /** Requests the current charging price
    *
    * @param tick
    *   The latest tick that the data is requested for
    */
  final case class CurrentPriceRequest(tick: Long)

  /** Requests EV models of departing EVs with given UUIDs
    *
    * @param tick
    *   The latest tick that the data is requested for
    * @param departingEvs
    *   The UUIDs of EVs that are requested
    */
  final case class DepartingEvsRequest(tick: Long, departingEvs: Seq[UUID])

  /** Holds arrivals for one charging station
    *
    * @param arrivals
    *   EVs arriving at the charging station
    */
>>>>>>> 68486ac4
  final case class ArrivingEvsData(
      arrivals: Seq[EvModel]
  ) extends EvData {}

  trait EvResponseMessage extends EvMessage

  final case class FreeLotsResponse(
      evcs: UUID,
      freeLots: Int
  ) extends EvResponseMessage

  final case class DepartingEvsResponse(
      evcs: UUID,
      evModels: Set[EvModel]
  ) extends EvResponseMessage

  final case class CurrentPriceResponse(
      evcs: UUID,
      currentPrice: Double
  ) extends EvResponseMessage
}<|MERGE_RESOLUTION|>--- conflicted
+++ resolved
@@ -8,10 +8,7 @@
 
 import edu.ie3.simona.agent.participant.data.Data.SecondaryData
 import edu.ie3.simona.api.data.ev.model.EvModel
-<<<<<<< HEAD
-=======
 import edu.ie3.simona.ontology.messages.SchedulerMessage.ScheduleTriggerMessage
->>>>>>> 68486ac4
 import edu.ie3.simona.ontology.messages.services.ServiceMessage.{
   ProvisionMessage,
   ServiceRegistrationMessage
@@ -63,23 +60,6 @@
     */
   final case class EvFreeLotsRequest(tick: Long)
 
-<<<<<<< HEAD
-  /** Requests EV models of departing EVs with given UUIDs
-    *
-    * @param tick
-    *   The latest tick that the data is requested for
-    * @param departingEvs
-    *   The UUIDs of EVs that are requested
-    */
-  final case class DepartingEvsRequest(tick: Long, departingEvs: Seq[UUID])
-
-  /** Holds arrivals for one charging station
-    *
-    * @param arrivals
-    *   EVs arriving at the charging station
-    */
-
-=======
   /** Requests the current charging price
     *
     * @param tick
@@ -101,7 +81,6 @@
     * @param arrivals
     *   EVs arriving at the charging station
     */
->>>>>>> 68486ac4
   final case class ArrivingEvsData(
       arrivals: Seq[EvModel]
   ) extends EvData {}
