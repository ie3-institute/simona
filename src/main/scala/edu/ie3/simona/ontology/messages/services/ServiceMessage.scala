/*
 * © 2020. TU Dortmund University,
 * Institute of Energy Systems, Energy Efficiency and Energy Economics,
 * Research group Distribution grid planning and operation
 */

package edu.ie3.simona.ontology.messages.services

<<<<<<< HEAD
import org.apache.pekko.actor.{ActorRef => ClassicRef}

import java.util.UUID
import edu.ie3.simona.api.data.ontology.DataMessageFromExt
import edu.ie3.simona.ontology.messages.Activation
import edu.ie3.simona.ontology.messages.services.EvMessage.EvInternal
import edu.ie3.simona.ontology.messages.services.WeatherMessage.WeatherInternal
import edu.ie3.simona.scheduler.ScheduleLock.ScheduleKey
import edu.ie3.simona.service.ServiceStateData.InitializeServiceStateData
=======
import edu.ie3.simona.agent.participant2.ParticipantAgent
import edu.ie3.simona.api.data.ontology.DataMessageFromExt
import edu.ie3.simona.ontology.messages.Activation
import edu.ie3.simona.ontology.messages.services.EvMessage.EvInternal
import edu.ie3.simona.scheduler.ScheduleLock.ScheduleKey
import edu.ie3.simona.service.ServiceStateData.InitializeServiceStateData
import org.apache.pekko.actor.typed.ActorRef
import org.apache.pekko.actor.{ActorRef => ClassicRef}

import java.util.UUID
>>>>>>> c4396472

/** Collections of all messages, that are send to and from the different
  * services
  */
<<<<<<< HEAD
sealed trait ServiceMessage extends EvInternal with WeatherInternal
=======
sealed trait ServiceMessage extends EvInternal
>>>>>>> c4396472

object ServiceMessage {

  final case class WrappedActivation(activation: Activation)
      extends ServiceMessage

  final case class WrappedExternalMessage(
      extMsg: DataMessageFromExt
  ) extends ServiceMessage

  /** Service initialization data can sometimes only be constructed once the
    * service actor is created (e.g.
    * [[edu.ie3.simona.service.ev.ExtEvDataService]]). Thus, we need an extra
    * initialization message.
    */
<<<<<<< HEAD
  final case class Create[+I <: InitializeServiceStateData](
      initializeStateData: I,
=======
  final case class Create(
      initializeStateData: InitializeServiceStateData,
>>>>>>> c4396472
      unlockKey: ScheduleKey,
  ) extends ServiceMessage

  final case class ScheduleServiceActivation(
      tick: Long,
      unlockKey: ScheduleKey,
  ) extends ServiceMessage

<<<<<<< HEAD
=======
  /** Message used in response to a service request.
    */
  trait ServiceResponseMessage extends ServiceMessage

>>>>>>> c4396472
  /** Message used to register for a service
    */
  trait ServiceRegistrationMessage extends ServiceMessage

  /** Message to register with a primary data service.
    *
    * @param requestingActor
    *   The actor requesting registration for primary data
    * @param inputModelUuid
    *   Identifier of the input model
    */
  final case class PrimaryServiceRegistrationMessage(
      requestingActor: ClassicRef,
      inputModelUuid: UUID,
  ) extends ServiceRegistrationMessage

  /** This message can be sent from a proxy to a subordinate worker in order to
    * forward the original registration request. This message may only be used,
    * if no further information are needed.
    *
    * @param requestingActor
    *   Reference to the requesting actor
    */
  final case class WorkerRegistrationMessage(requestingActor: ClassicRef)
      extends ServiceRegistrationMessage
<<<<<<< HEAD
=======

  /** Indicate the [[edu.ie3.simona.service.ev.ExtEvDataService]] that the
    * requesting agent wants to receive EV movements
    *
    * @param requestingActor
    *   The actor requesting registration for ev data
    * @param evcs
    *   the charging station
    */
  final case class RegisterForEvDataMessage(
      requestingActor: ActorRef[ParticipantAgent.Request],
      evcs: UUID,
  ) extends ServiceRegistrationMessage

>>>>>>> c4396472
}<|MERGE_RESOLUTION|>--- conflicted
+++ resolved
@@ -6,37 +6,22 @@
 
 package edu.ie3.simona.ontology.messages.services
 
-<<<<<<< HEAD
-import org.apache.pekko.actor.{ActorRef => ClassicRef}
-
-import java.util.UUID
+import edu.ie3.simona.agent.participant2.ParticipantAgent
 import edu.ie3.simona.api.data.ontology.DataMessageFromExt
 import edu.ie3.simona.ontology.messages.Activation
 import edu.ie3.simona.ontology.messages.services.EvMessage.EvInternal
 import edu.ie3.simona.ontology.messages.services.WeatherMessage.WeatherInternal
 import edu.ie3.simona.scheduler.ScheduleLock.ScheduleKey
 import edu.ie3.simona.service.ServiceStateData.InitializeServiceStateData
-=======
-import edu.ie3.simona.agent.participant2.ParticipantAgent
-import edu.ie3.simona.api.data.ontology.DataMessageFromExt
-import edu.ie3.simona.ontology.messages.Activation
-import edu.ie3.simona.ontology.messages.services.EvMessage.EvInternal
-import edu.ie3.simona.scheduler.ScheduleLock.ScheduleKey
-import edu.ie3.simona.service.ServiceStateData.InitializeServiceStateData
 import org.apache.pekko.actor.typed.ActorRef
 import org.apache.pekko.actor.{ActorRef => ClassicRef}
 
 import java.util.UUID
->>>>>>> c4396472
 
 /** Collections of all messages, that are send to and from the different
   * services
   */
-<<<<<<< HEAD
 sealed trait ServiceMessage extends EvInternal with WeatherInternal
-=======
-sealed trait ServiceMessage extends EvInternal
->>>>>>> c4396472
 
 object ServiceMessage {
 
@@ -52,13 +37,8 @@
     * [[edu.ie3.simona.service.ev.ExtEvDataService]]). Thus, we need an extra
     * initialization message.
     */
-<<<<<<< HEAD
-  final case class Create[+I <: InitializeServiceStateData](
-      initializeStateData: I,
-=======
   final case class Create(
       initializeStateData: InitializeServiceStateData,
->>>>>>> c4396472
       unlockKey: ScheduleKey,
   ) extends ServiceMessage
 
@@ -67,13 +47,10 @@
       unlockKey: ScheduleKey,
   ) extends ServiceMessage
 
-<<<<<<< HEAD
-=======
   /** Message used in response to a service request.
     */
   trait ServiceResponseMessage extends ServiceMessage
 
->>>>>>> c4396472
   /** Message used to register for a service
     */
   trait ServiceRegistrationMessage extends ServiceMessage
@@ -99,8 +76,6 @@
     */
   final case class WorkerRegistrationMessage(requestingActor: ClassicRef)
       extends ServiceRegistrationMessage
-<<<<<<< HEAD
-=======
 
   /** Indicate the [[edu.ie3.simona.service.ev.ExtEvDataService]] that the
     * requesting agent wants to receive EV movements
@@ -115,5 +90,4 @@
       evcs: UUID,
   ) extends ServiceRegistrationMessage
 
->>>>>>> c4396472
 }