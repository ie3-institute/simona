/*
 * © 2020. TU Dortmund University,
 * Institute of Energy Systems, Energy Efficiency and Energy Economics,
 * Research group Distribution grid planning and operation
 */

package edu.ie3.simona.ontology.messages.services

import edu.ie3.simona.agent.em.EmAgent
import edu.ie3.simona.agent.participant.ParticipantAgent
import edu.ie3.simona.api.data.ontology.DataMessageFromExt
import edu.ie3.simona.ontology.messages.Activation
import edu.ie3.simona.ontology.messages.flex.FlexibilityMessage.{
  FlexRequest,
  FlexResponse,
}
import edu.ie3.simona.ontology.messages.services.EmMessage.EmInternal
import edu.ie3.simona.ontology.messages.services.EvMessage.EvInternal
import edu.ie3.simona.ontology.messages.services.LoadProfileMessage.LoadProfileMessageInternal
import edu.ie3.simona.ontology.messages.services.WeatherMessage.WeatherInternal
import edu.ie3.simona.scheduler.ScheduleLock.ScheduleKey
import edu.ie3.simona.service.ServiceStateData.InitializeServiceStateData
import org.apache.pekko.actor.typed.ActorRef

import java.util.UUID

/** Collections of all messages, that are send to and from the different
  * services
  */
sealed trait ServiceMessage
<<<<<<< HEAD
    extends EmInternal
    with EvInternal
=======
    extends EvInternal
    with LoadProfileMessageInternal
>>>>>>> ef807c16
    with WeatherInternal

object ServiceMessage {

  final case class WrappedActivation(activation: Activation)
      extends ServiceMessage

  final case class WrappedExternalMessage(
      extMsg: DataMessageFromExt
  ) extends ServiceMessage

  /** Service initialization data can sometimes only be constructed once the
    * service actor is created (e.g.
    * [[edu.ie3.simona.service.ev.ExtEvDataService]]). Thus, we need an extra
    * initialization message.
    */
  final case class Create(
      initializeStateData: InitializeServiceStateData,
      unlockKey: ScheduleKey,
  ) extends ServiceMessage

  final case class ScheduleServiceActivation(
      tick: Long,
      unlockKey: ScheduleKey,
  ) extends ServiceMessage
      with DataMessageFromExt

  /** Message used in response to a service request.
    */
  trait ServiceResponseMessage extends ServiceMessage

  /** Message used to register for a service
    */
  trait ServiceRegistrationMessage extends ServiceMessage

  /** Message to register with a primary data service.
    *
    * @param requestingActor
    *   The actor requesting registration for primary data
    * @param inputModelUuid
    *   Identifier of the input model
    */
  final case class PrimaryServiceRegistrationMessage(
      requestingActor: ActorRef[ParticipantAgent.Request],
      inputModelUuid: UUID,
  ) extends ServiceRegistrationMessage

  /** This message can be sent from a proxy to a subordinate worker in order to
    * forward the original registration request. This message may only be used,
    * if no further information are needed.
    *
    * @param requestingActor
    *   Reference to the requesting actor
    */
  final case class WorkerRegistrationMessage(
      requestingActor: ActorRef[ParticipantAgent.Request]
  ) extends ServiceRegistrationMessage

  /** Indicate the [[edu.ie3.simona.service.ev.ExtEvDataService]] that the
    * requesting agent wants to receive EV movements
    *
    * @param requestingActor
    *   The actor requesting registration for ev data
    * @param evcs
    *   the charging station
    */
  final case class RegisterForEvDataMessage(
      requestingActor: ActorRef[ParticipantAgent.Request],
      evcs: UUID,
  ) extends ServiceRegistrationMessage

  final case class RegisterForEmDataService(
      modelUuid: UUID,
      requestingActor: ActorRef[EmAgent.Request],
      flexAdapter: ActorRef[FlexRequest],
      parentEm: Option[ActorRef[FlexResponse]],
      parentUuid: Option[UUID] = None,
  ) extends ServiceRegistrationMessage
}<|MERGE_RESOLUTION|>--- conflicted
+++ resolved
@@ -28,13 +28,9 @@
   * services
   */
 sealed trait ServiceMessage
-<<<<<<< HEAD
     extends EmInternal
     with EvInternal
-=======
-    extends EvInternal
     with LoadProfileMessageInternal
->>>>>>> ef807c16
     with WeatherInternal
 
 object ServiceMessage {
