/*
 * © 2020. TU Dortmund University,
 * Institute of Energy Systems, Energy Efficiency and Energy Economics,
 * Research group Distribution grid planning and operation
 */

package edu.ie3.simona.ontology.messages.services

import edu.ie3.simona.agent.em.EmAgent
import edu.ie3.simona.agent.participant2.ParticipantAgent
import edu.ie3.simona.api.data.ontology.DataMessageFromExt
import edu.ie3.simona.ontology.messages.Activation
import edu.ie3.simona.ontology.messages.flex.FlexibilityMessage.{
  FlexRequest,
  FlexResponse,
}
import edu.ie3.simona.ontology.messages.services.EmMessage.EmInternal
import edu.ie3.simona.ontology.messages.services.EvMessage.EvInternal
import edu.ie3.simona.ontology.messages.services.WeatherMessage.WeatherInternal
import edu.ie3.simona.scheduler.ScheduleLock.ScheduleKey
import edu.ie3.simona.service.ServiceStateData.InitializeServiceStateData
import org.apache.pekko.actor.typed.ActorRef
import org.apache.pekko.actor.{ActorRef => ClassicRef}

import java.util.UUID

/** Collections of all messages, that are send to and from the different
  * services
  */
<<<<<<< HEAD
sealed trait ServiceMessage extends EmInternal with EvInternal
=======
sealed trait ServiceMessage extends EvInternal with WeatherInternal
>>>>>>> 1babcf71

object ServiceMessage {

  final case class WrappedActivation(activation: Activation)
      extends ServiceMessage

  final case class WrappedExternalMessage(
      extMsg: DataMessageFromExt
  ) extends ServiceMessage

  /** Service initialization data can sometimes only be constructed once the
    * service actor is created (e.g.
    * [[edu.ie3.simona.service.ev.ExtEvDataService]]). Thus, we need an extra
    * initialization message.
    */
  final case class Create(
      initializeStateData: InitializeServiceStateData,
      unlockKey: ScheduleKey,
  ) extends ServiceMessage

  final case class ScheduleServiceActivation(
      tick: Long,
      unlockKey: ScheduleKey,
  ) extends ServiceMessage
      with DataMessageFromExt

  /** Message used in response to a service request.
    */
  trait ServiceResponseMessage extends ServiceMessage

  /** Message used to register for a service
    */
  trait ServiceRegistrationMessage extends ServiceMessage

  /** Message to register with a primary data service.
    *
    * @param requestingActor
    *   The actor requesting registration for primary data
    * @param inputModelUuid
    *   Identifier of the input model
    */
  final case class PrimaryServiceRegistrationMessage(
      requestingActor: ClassicRef,
      inputModelUuid: UUID,
  ) extends ServiceRegistrationMessage

  /** This message can be sent from a proxy to a subordinate worker in order to
    * forward the original registration request. This message may only be used,
    * if no further information are needed.
    *
    * @param requestingActor
    *   Reference to the requesting actor
    */
  final case class WorkerRegistrationMessage(requestingActor: ClassicRef)
      extends ServiceRegistrationMessage

  /** Indicate the [[edu.ie3.simona.service.ev.ExtEvDataService]] that the
    * requesting agent wants to receive EV movements
    *
    * @param requestingActor
    *   The actor requesting registration for ev data
    * @param evcs
    *   the charging station
    */
  final case class RegisterForEvDataMessage(
      requestingActor: ActorRef[ParticipantAgent.Request],
      evcs: UUID,
  ) extends ServiceRegistrationMessage

  final case class RegisterForEmDataService(
      modelUuid: UUID,
      requestingActor: ActorRef[EmAgent.Request],
      flexAdapter: ActorRef[FlexRequest],
      parentEm: Option[ActorRef[FlexResponse]],
      parentUuid: Option[UUID] = None,
  ) extends ServiceRegistrationMessage
}<|MERGE_RESOLUTION|>--- conflicted
+++ resolved
@@ -27,11 +27,7 @@
 /** Collections of all messages, that are send to and from the different
   * services
   */
-<<<<<<< HEAD
-sealed trait ServiceMessage extends EmInternal with EvInternal
-=======
-sealed trait ServiceMessage extends EvInternal with WeatherInternal
->>>>>>> 1babcf71
+sealed trait ServiceMessage extends EmInternal with EvInternal with WeatherInternal
 
 object ServiceMessage {
 
