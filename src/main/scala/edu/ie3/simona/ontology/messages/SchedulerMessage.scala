--- conflicted
+++ resolved
@@ -47,10 +47,7 @@
       priority: Boolean = false
   ) extends SchedulerMessage
       with Trigger {
-<<<<<<< HEAD
-=======
     // FIXME this currently only works as intended for triggers scheduled for the current tick
->>>>>>> 27ddb1a0
     override def tick: Long = trigger.tick
   }
 
