/*
 * © 2020. TU Dortmund University,
 * Institute of Energy Systems, Energy Efficiency and Energy Economics,
 * Research group Distribution grid planning and operation
 */

package edu.ie3.simona.ontology.messages

import akka.actor.ActorRef
import edu.ie3.simona.ontology.trigger.Trigger
import edu.ie3.simona.scheduler.SimScheduler

sealed trait SchedulerMessage

/** Messages that should be send and received to and from [[SimScheduler]].
  * Every message that is NOT a one way message (e.g. is only received by the
  * [[SimScheduler]] should include the [[ActorRef]] of the agent that should
  * receive the message. This is necessary for routing in cluster mode.
  */
object SchedulerMessage {

  /** Tell the [[SimScheduler]] to initialize the simulation with all
    * [[edu.ie3.simona.ontology.trigger.Trigger.InitializeTrigger]] s
    */
  case object InitSimMessage extends SchedulerMessage

  /** Tell the [[SimScheduler]] to start the simulation
    */
  final case class StartScheduleMessage(
      pauseScheduleAtTick: Option[Long] = None
  ) extends SchedulerMessage

  /** schedule a new trigger TO the [[SimScheduler]]. This message should send
    * only to the [[SimScheduler]].
    *
    * Interface Trigger is extended so that ScheduleTriggerMessages can be
    * stacked.
    *
    * @param trigger
    *   to schedule
    * @param actorToBeScheduled
    *   the agent that should receive the trigger
    * @param revokeTrigger
    *   Trigger to be revoked for given actor, if applicable
    */
  final case class ScheduleTriggerMessage(
      trigger: Trigger,
      actorToBeScheduled: ActorRef,
<<<<<<< HEAD
      priority: Boolean = false
=======
      revokeTrigger: Option[(Trigger, ActorRef)] = None
>>>>>>> fe9514ee
  ) extends SchedulerMessage
      with Trigger {
    // FIXME this currently only works as intended for triggers scheduled for the current tick
    override def tick: Long = trigger.tick
  }

  /** Confirm the end of an action e.g. fsm state transitions for one tick to
    * and ONLY to the [[SimScheduler]]
    *
    * @param triggerId
    *   the triggerId we want to confirm the completion
    * @param newTriggers
    *   optional new triggers to schedule
    */
  final case class CompletionMessage(
      triggerId: Long,
      newTriggers: Option[Seq[ScheduleTriggerMessage]] = None
  ) extends SchedulerMessage

  /** a message that is send by the scheduler to an agent including an unique id
    * to keep track of it until a corresponding completion message is received
    */
  final case class TriggerWithIdMessage(
      trigger: Trigger,
      triggerId: Long,
      receiverActor: ActorRef
  ) extends SchedulerMessage

  /** respond to agent that the send trigger is illegal
    */
  final case class IllegalTriggerMessage(
      reason: String,
      receiverActor: ActorRef
  ) extends SchedulerMessage

  /** Reported back from the scheduler if an error occurred during the
    * simulation
    */
  case object SimulationFailureMessage extends SchedulerMessage

  /** Reported back from the scheduler if the simulation terminated as expected
    */
  case object SimulationSuccessfulMessage extends SchedulerMessage

  /** Reported back by the superior [[edu.ie3.simona.agent.grid.GridAgent]] to
    * the scheduler of the power flow of the
    * [[edu.ie3.simona.agent.grid.DBFSAlgorithm]] failed. If this message is not
    * send, the scheduler *assumes* that everything went well during power flow!
    */
  case object PowerFlowFailedMessage extends SchedulerMessage

}<|MERGE_RESOLUTION|>--- conflicted
+++ resolved
@@ -46,11 +46,8 @@
   final case class ScheduleTriggerMessage(
       trigger: Trigger,
       actorToBeScheduled: ActorRef,
-<<<<<<< HEAD
+      revokeTrigger: Option[(Trigger, ActorRef)] = None,
       priority: Boolean = false
-=======
-      revokeTrigger: Option[(Trigger, ActorRef)] = None
->>>>>>> fe9514ee
   ) extends SchedulerMessage
       with Trigger {
     // FIXME this currently only works as intended for triggers scheduled for the current tick
