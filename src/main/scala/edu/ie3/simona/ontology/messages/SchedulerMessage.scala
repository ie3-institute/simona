/*
 * © 2023. TU Dortmund University,
 * Institute of Energy Systems, Energy Efficiency and Energy Economics,
 * Research group Distribution grid planning and operation
 */

package edu.ie3.simona.ontology.messages

import org.apache.pekko.actor.typed.ActorRef
import edu.ie3.simona.scheduler.ScheduleLock.ScheduleKey
import edu.ie3.simona.scheduler.{Scheduler, TimeAdvancer}

trait SchedulerMessage extends Scheduler.Incoming with TimeAdvancer.Incoming

object SchedulerMessage {
<<<<<<< HEAD

  /** Tell the [[SimScheduler]] to initialize the simulation with all
    * [[edu.ie3.simona.ontology.trigger.Trigger.InitializeTrigger]] s
    */
  case object InitSimMessage extends SchedulerMessage

  /** Tell the [[SimScheduler]] to start the simulation
    */
  final case class StartScheduleMessage(
      pauseScheduleAtTick: Option[Long] = None
  ) extends SchedulerMessage

  /** schedule a new trigger TO the [[SimScheduler]]. This message should send
    * only to the [[SimScheduler]].
    *
    * Interface Trigger is extended so that ScheduleTriggerMessages can be
    * stacked.
    *
    * @param trigger
    *   to schedule
    * @param actorToBeScheduled
    *   the agent that should receive the trigger
    * @param revokeTrigger
    *   Trigger to be revoked for given actor, if applicable
    */
  final case class ScheduleTriggerMessage(
      trigger: Trigger,
      actorToBeScheduled: ActorRef,
      revokeTrigger: Option[(Trigger, ActorRef)] = None,
      priority: Boolean = false
  ) extends SchedulerMessage
      with Trigger {
    // FIXME this currently only works as intended for triggers scheduled for the current tick
    override def tick: Long = trigger.tick
  }

  /** Confirm the end of an action e.g. fsm state transitions for one tick to
    * and ONLY to the [[SimScheduler]]
    *
    * @param triggerId
    *   the triggerId we want to confirm the completion
    * @param newTriggers
    *   optional new triggers to schedule
    */
  final case class CompletionMessage(
      triggerId: Long,
      newTriggers: Option[Seq[ScheduleTriggerMessage]] = None
=======
  final case class Completion(
      actor: ActorRef[Activation],
      newTick: Option[Long] = None
>>>>>>> a0252dee
  ) extends SchedulerMessage

  final case class ScheduleActivation(
      actor: ActorRef[Activation],
      tick: Long,
      unlockKey: Option[ScheduleKey] = None
  ) extends SchedulerMessage

}<|MERGE_RESOLUTION|>--- conflicted
+++ resolved
@@ -13,60 +13,14 @@
 trait SchedulerMessage extends Scheduler.Incoming with TimeAdvancer.Incoming
 
 object SchedulerMessage {
-<<<<<<< HEAD
-
-  /** Tell the [[SimScheduler]] to initialize the simulation with all
-    * [[edu.ie3.simona.ontology.trigger.Trigger.InitializeTrigger]] s
-    */
-  case object InitSimMessage extends SchedulerMessage
-
-  /** Tell the [[SimScheduler]] to start the simulation
-    */
-  final case class StartScheduleMessage(
-      pauseScheduleAtTick: Option[Long] = None
-  ) extends SchedulerMessage
-
-  /** schedule a new trigger TO the [[SimScheduler]]. This message should send
-    * only to the [[SimScheduler]].
-    *
-    * Interface Trigger is extended so that ScheduleTriggerMessages can be
-    * stacked.
-    *
-    * @param trigger
-    *   to schedule
-    * @param actorToBeScheduled
-    *   the agent that should receive the trigger
-    * @param revokeTrigger
-    *   Trigger to be revoked for given actor, if applicable
-    */
-  final case class ScheduleTriggerMessage(
-      trigger: Trigger,
-      actorToBeScheduled: ActorRef,
-      revokeTrigger: Option[(Trigger, ActorRef)] = None,
-      priority: Boolean = false
+  final case class Completion(
+      actor: ActorRef[Activation],
+      newTick: Option[Long] = None
   ) extends SchedulerMessage
       with Trigger {
     // FIXME this currently only works as intended for triggers scheduled for the current tick
     override def tick: Long = trigger.tick
   }
-
-  /** Confirm the end of an action e.g. fsm state transitions for one tick to
-    * and ONLY to the [[SimScheduler]]
-    *
-    * @param triggerId
-    *   the triggerId we want to confirm the completion
-    * @param newTriggers
-    *   optional new triggers to schedule
-    */
-  final case class CompletionMessage(
-      triggerId: Long,
-      newTriggers: Option[Seq[ScheduleTriggerMessage]] = None
-=======
-  final case class Completion(
-      actor: ActorRef[Activation],
-      newTick: Option[Long] = None
->>>>>>> a0252dee
-  ) extends SchedulerMessage
 
   final case class ScheduleActivation(
       actor: ActorRef[Activation],
