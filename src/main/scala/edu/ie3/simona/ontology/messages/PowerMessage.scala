--- conflicted
+++ resolved
@@ -79,11 +79,7 @@
     */
   final case class RequestGridPowerMessage(
       currentSweepNo: Int,
-<<<<<<< HEAD
-      nodeUuids: Vector[UUID]
-=======
       nodeUuids: Seq[UUID]
->>>>>>> 2eb4be0e
   ) extends PowerRequestMessage
 
   /** Provide complex power at the nodes that the sender's sub grid shares with
@@ -92,14 +88,9 @@
     *   The complex powers of the shared nodes
     */
   final case class ProvideGridPowerMessage(
-<<<<<<< HEAD
-      nodalResidualPower: Vector[ExchangePower]
-  ) extends PowerResponseMessage
-=======
       nodalResidualPower: Seq[ExchangePower]
   ) extends PowerResponseMessage
 
->>>>>>> 2eb4be0e
   object ProvideGridPowerMessage {
 
     /** Defining the exchanged power at one interconnection point
@@ -107,15 +98,9 @@
       * @param nodeUuid
       *   Unique identifier of the node, at which this residual power did appear
       * @param p
-<<<<<<< HEAD
-      *   active power from the previous request
-      * @param q
-      *   reactive power from the previous request
-=======
       *   Active power from the previous request
       * @param q
       *   Reactive power from the previous request
->>>>>>> 2eb4be0e
       */
     final case class ExchangePower(
         nodeUuid: UUID,
