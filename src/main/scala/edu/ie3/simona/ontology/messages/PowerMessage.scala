--- conflicted
+++ resolved
@@ -82,10 +82,7 @@
   final case class RequestGridPowerMessage(
       currentSweepNo: Int,
       nodeUuids: Seq[UUID],
-<<<<<<< HEAD
-      sender: ActorRef[GridAgentMessage]
-=======
->>>>>>> 5478b69f
+      sender: ActorRef[GridAgentMessage],
   ) extends PowerRequestMessage
 
   /** Provide complex power at the nodes that the sender's sub grid shares with
