--- conflicted
+++ resolved
@@ -148,10 +148,6 @@
     */
   final case class FlexCompletion(
       override val modelUuid: UUID,
-<<<<<<< HEAD
-      result: ComplexPower,
-=======
->>>>>>> f51a7190
       requestAtNextActivation: Boolean = false,
       requestAtTick: Option[Long] = None,
   ) extends FlexResponse
