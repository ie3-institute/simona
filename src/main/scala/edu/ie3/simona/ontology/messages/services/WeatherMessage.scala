/*
 * © 2020. TU Dortmund University,
 * Institute of Energy Systems, Energy Efficiency and Energy Economics,
 * Research group Distribution grid planning and operation
 */

package edu.ie3.simona.ontology.messages.services

import edu.ie3.simona.agent.participant.data.Data.SecondaryData
import edu.ie3.simona.agent.participant2.ParticipantAgent
import edu.ie3.simona.ontology.messages.services.ServiceMessage.ServiceRegistrationMessage
import edu.ie3.util.scala.quantities.Irradiance
<<<<<<< HEAD
import org.apache.pekko.actor.typed.ActorRef
import org.apache.pekko.actor.{ActorRef => ClassicRef}
=======
import org.apache.pekko.actor.ActorRef
>>>>>>> 2cc72d1f
import squants.{Temperature, Velocity}

sealed trait WeatherMessage

/** Declares all messages sent and received by the weather service and weather
  * data provided through these messages
  *
  * @version 0.1
  * @since 2019-07-28
  */
object WeatherMessage {

  private[services] trait WeatherInternal extends WeatherMessage

  /** Indicate the [[edu.ie3.simona.service.weather.WeatherService]] that the
    * requesting agent wants to receive weather for the provided coordinates
    *
<<<<<<< HEAD
    * @param actorRef
    *   actor ref for the agent to be registered
=======
    * @param requestingActor
    *   The actor requesting registration for weather data
>>>>>>> 2cc72d1f
    * @param latitude
    *   Latitude of the requested location
    * @param longitude
    *   Longitude of the requested location
    */
  final case class RegisterForWeatherMessage(
<<<<<<< HEAD
      actorRef: ActorRef[ParticipantAgent.Request],
=======
      requestingActor: ActorRef,
>>>>>>> 2cc72d1f
      latitude: Double,
      longitude: Double,
  ) extends WeatherMessage
      with ServiceRegistrationMessage

  /** Container class for the entirety of weather information at a certain point
    * in time and at a certain coordinate
    *
    * @param diffIrr
    *   Diffuse irradiance on the horizontal pane
    * @param dirIrr
    *   Direct irradiance on the horizontal pane
    * @param temp
    *   Temperature
    * @param windVel
    *   Wind velocity
    */
  final case class WeatherData(
      diffIrr: Irradiance,
      dirIrr: Irradiance,
      temp: Temperature,
      windVel: Velocity,
  ) extends SecondaryData

}<|MERGE_RESOLUTION|>--- conflicted
+++ resolved
@@ -10,12 +10,8 @@
 import edu.ie3.simona.agent.participant2.ParticipantAgent
 import edu.ie3.simona.ontology.messages.services.ServiceMessage.ServiceRegistrationMessage
 import edu.ie3.util.scala.quantities.Irradiance
-<<<<<<< HEAD
 import org.apache.pekko.actor.typed.ActorRef
 import org.apache.pekko.actor.{ActorRef => ClassicRef}
-=======
-import org.apache.pekko.actor.ActorRef
->>>>>>> 2cc72d1f
 import squants.{Temperature, Velocity}
 
 sealed trait WeatherMessage
@@ -33,24 +29,15 @@
   /** Indicate the [[edu.ie3.simona.service.weather.WeatherService]] that the
     * requesting agent wants to receive weather for the provided coordinates
     *
-<<<<<<< HEAD
-    * @param actorRef
-    *   actor ref for the agent to be registered
-=======
     * @param requestingActor
     *   The actor requesting registration for weather data
->>>>>>> 2cc72d1f
     * @param latitude
     *   Latitude of the requested location
     * @param longitude
     *   Longitude of the requested location
     */
   final case class RegisterForWeatherMessage(
-<<<<<<< HEAD
-      actorRef: ActorRef[ParticipantAgent.Request],
-=======
-      requestingActor: ActorRef,
->>>>>>> 2cc72d1f
+      requestingActor: ActorRef[ParticipantAgent.Request],,
       latitude: Double,
       longitude: Double,
   ) extends WeatherMessage
