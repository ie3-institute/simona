/*
 * © 2020. TU Dortmund University,
 * Institute of Energy Systems, Energy Efficiency and Energy Economics,
 * Research group Distribution grid planning and operation
 */

package edu.ie3.simona.util

import java.io.{BufferedWriter, File, FileWriter}
import java.nio.file.{Files, Path, Paths}
import java.text.SimpleDateFormat
import com.typesafe.config.{Config, ConfigRenderOptions}
import com.typesafe.scalalogging.LazyLogging
import edu.ie3.datamodel.io.naming.{
  EntityPersistenceNamingStrategy,
  FileNamingStrategy,
}
import edu.ie3.datamodel.models.result.ResultEntity
import edu.ie3.simona.config.SimonaConfig
import edu.ie3.simona.exceptions.FileHierarchyException
import edu.ie3.simona.io.result.ResultSinkType
import edu.ie3.simona.io.result.ResultSinkType.Csv
import edu.ie3.simona.logging.logback.LogbackConfiguration
import edu.ie3.util.io.FileIOUtils
import org.apache.commons.io.FilenameUtils.*

import scala.jdk.OptionConverters.RichOptional

/** Represents the output directory where the results will be materialized.
  */
final case class ResultFileHierarchy private (
    runOutputDir: Path,
    rawOutputDataFilePaths: Map[Class[_ <: ResultEntity], Path],
    configOutputDir: Path,
    logOutputDir: Path,
    tmpDir: Path,
    resultSinkType: ResultSinkType,
    resultEntitiesToConsider: Set[Class[_ <: ResultEntity]],
)

object ResultFileHierarchy extends LazyLogging {

  /** Creates the [[ResultFileHierarchy]] and relevant directories
    */
  def apply(
      outputDir: String,
      simulationName: String,
      resultEntityPathConfig: ResultEntityPathConfig,
      configureLogger: Path => Unit = LogbackConfiguration.default("INFO"),
<<<<<<< HEAD
      config: Option[(SimonaConfig, Config)] = None,
=======
      config: Option[(Config, SimonaConfig)] = None,
>>>>>>> 853c1a00
      addTimeStampToOutputDir: Boolean = true,
  ): ResultFileHierarchy = {

    val runStartTimeUTC = Option.when(addTimeStampToOutputDir)(
      new SimpleDateFormat("yyyy-MM-dd_HH-mm-ss").format(new java.util.Date())
    )

    val baseOutputDir = buildBaseOutputDir(outputDir)

    val runOutputDir = buildRunOutputDir(
      baseOutputDir,
      simulationName,
      runStartTimeUTC,
    )

    val configOutputDir = runOutputDir.resolve("configs")
    val rawOutputDataDir = runOutputDir.resolve("rawOutputData")
    val logOutputDir = runOutputDir.resolve("log")
    val tmpDir = runOutputDir.resolve("tmp")

    val resultSinkType: ResultSinkType = resultEntityPathConfig.resultSinkType

    val rawOutputDataFilePaths: Map[Class[_ <: ResultEntity], Path] = {
      resultSinkType match {
        case csv: Csv =>
          resultEntityPathConfig.resultEntitiesToConsider
            .map(resultEntityClass =>
              (
                resultEntityClass,
                ResultFileHierarchy.buildRawOutputFilePath(
                  resultEntityClass,
                  csv,
                  rawOutputDataDir,
                ),
              )
            )
            .toMap
        case _ =>
          Map.empty
      }
    }

    val dirsToBeCreated = Seq(
      baseOutputDir,
      runOutputDir,
      configOutputDir,
      rawOutputDataDir,
      logOutputDir,
      tmpDir,
    )

    val resultFileHierarchy = ResultFileHierarchy(
      runOutputDir,
      rawOutputDataFilePaths,
      configOutputDir,
      logOutputDir,
      tmpDir,
      resultSinkType,
      resultEntityPathConfig.resultEntitiesToConsider,
    )
    prepareDirectories(
      baseOutputDir,
      dirsToBeCreated,
      resultFileHierarchy,
      config,
    )

    // needs to be done after dir creation
    configureLogger(logOutputDir)

    resultFileHierarchy
  }

  /** Builds the base output directory
    *
    * @return
    *   the filepath of the directory
    */
  private def buildBaseOutputDir(
      outputDir: String
  ): Path = {
    // clean file string if necessary
    val cleanedBaseOutputDir = {
      val normalizedOutputDir = normalize(outputDir)
      (File.separator + "$").r.replaceAllIn(normalizedOutputDir, "")
    }

    Paths.get(cleanedBaseOutputDir)
  }

  /** Builds the output directory for this specific run
    */
  private def buildRunOutputDir(
      baseOutputDir: Path,
      simulationName: String,
      runStartTimeUTC: Option[String],
  ): Path = {
    val optionalSuffix =
      runStartTimeUTC.map(pattern => s"_$pattern").getOrElse("")

    baseOutputDir.resolve(s"$simulationName$optionalSuffix")
  }

  /** @param resultEntitiesToConsider
    *   [[ResultEntity]] s to consider to be written out
    * @param resultSinkType
    *   the type of the sink where result entities should be persisted
    */
  final case class ResultEntityPathConfig(
      resultEntitiesToConsider: Set[Class[_ <: ResultEntity]],
      resultSinkType: ResultSinkType,
  )

  /** @param modelClass
    *   the model class a file path should be built for
    * @param csvSink
    *   the csv sink type parameters
    * @param rawOutputDataDir
    *   the directory of the raw output data
    * @return
    *   an absolute file path as string for the provided model class incl. file
    *   name + extension
    */
  private def buildRawOutputFilePath(
      modelClass: Class[_ <: ResultEntity],
      csvSink: Csv,
      rawOutputDataDir: Path,
  ): Path = {
    val fileEnding =
      if (csvSink.fileFormat.startsWith("."))
        csvSink.fileFormat
      else ".".concat(csvSink.fileFormat)
    val namingStrategy = new FileNamingStrategy(
      new EntityPersistenceNamingStrategy(
        csvSink.filePrefix,
        csvSink.fileSuffix,
      )
    )
    val filename =
      namingStrategy.getFilePath(modelClass).toScala match {
        case Some(fileName) => fileName
        case None =>
          throw new FileHierarchyException(
            "Cannot get filename for " + modelClass.getSimpleName + ".class from PowerSystemDataModel file naming strategy!"
          )
      }

    rawOutputDataDir.resolve(s"${filename.toString}$fileEnding")
  }

  /** Prepares the output directories to be ready to hold the output data. This
    * includes creating the run directory with all subsequent directories as
    * well as copying the simulation configuration to the output dir
    *
    * @param baseOutputDir
    *   The base output directory
    * @param dirsToBeCreated
    *   The directories that need to be created
    * @param maybeConfig
    *   the config of the current simulation
    * @param resultFileHierarchy
    *   the output file hierarchy of the current simulation
    */
  private def prepareDirectories(
      baseOutputDir: Path,
      dirsToBeCreated: Seq[Path],
      resultFileHierarchy: ResultFileHierarchy,
<<<<<<< HEAD
      maybeConfig: Option[(SimonaConfig, Config)],
=======
      maybeConfig: Option[(Config, SimonaConfig)],
>>>>>>> 853c1a00
  ): Unit = {
    // create output directories if they are not present yet
    if (!runOutputDirExists(resultFileHierarchy))
      createOutputDirectories(
        baseOutputDir,
        dirsToBeCreated,
        resultFileHierarchy,
      )

<<<<<<< HEAD
    maybeConfig.foreach { case (simonaConfig, config) =>
=======
    maybeConfig.foreach { case (config, simonaConfig) =>
>>>>>>> 853c1a00
      logger.info(
        "Processing configs for simulation: {}.",
        simonaConfig.simona.simulationName,
      )

      val outFile =
        resultFileHierarchy.configOutputDir.resolve("vn_simona.conf").toFile
      val bw = new BufferedWriter(new FileWriter(outFile))
      bw.write(
        config
          .root()
          .render(
            ConfigRenderOptions
              .defaults()
              .setOriginComments(false)
              .setComments(false)
          )
      )
      bw.close()
      logger.info("Config '{}' written to '{}'.", outFile.getPath, outFile)
    }

  }

  /** Checks if the directory of the current run already exists
    *
    * @param fileHierarchy
    *   the [[ResultFileHierarchy]] that holds information on the run directory
    *   path
    * @return
    *   true if it exists, false if not
    */
  def runOutputDirExists(fileHierarchy: ResultFileHierarchy): Boolean = {
    val outputDir = fileHierarchy.runOutputDir.toFile
    outputDir.exists() && outputDir.listFiles().length > 0
  }

  /** Creates all output directories of the provided [[ResultFileHierarchy]]
    *
    * @param outputFileHierarchy
    *   the [[ResultFileHierarchy]] the directories should be created for
    */
  private def createOutputDirectories(
      baseOutputDir: Path,
      dirsToBeCreated: Seq[Path],
      outputFileHierarchy: ResultFileHierarchy,
  ): Unit = {
    // try to create base output dir
    // / check for existence of the provided baseOutputDir, if not create it
    if (Files.exists(baseOutputDir) && baseOutputDir.toFile.isFile) {
      throw new FileHierarchyException(
        s"Provided base output path $baseOutputDir is a file and cannot be replaced with a directory!"
      )
    }

    // check if there is data inside the runOutputDir taking into account the provided FileHandling
    val runOutputDir = outputFileHierarchy.runOutputDir.toFile
    if (runOutputDir.exists() && runOutputDir.listFiles().length > 0) {
      // files inside the runOutputDir -> fail
      throw new FileHierarchyException(
        s"The runOutputDir ${outputFileHierarchy.runOutputDir.toString} already exists and is NOT empty! " +
          s"Please either delete or empty the directory."
      )
    }

    // create the output directories for the specific run
    dirsToBeCreated.foreach(createDir)

  }

  /** Create a directory at the provided location
    *
    * @param dir
    *   the full path where the directory should be created (incl. it's name)
    */
  private def createDir(dir: Path): Unit = {
    val dirFile = dir.toFile
    if (!dirFile.mkdirs() && !dirFile.exists())
      throw new FileHierarchyException(
        "The output directory path " + dir
          + " could not be created. Check pathname and permissions! Full path: " + dirFile.getAbsolutePath
      )
  }

  /** Deletes the temp folder of a provided [[ResultFileHierarchy]]
    *
    * @param outputFileHierarchy
    *   the [[ResultFileHierarchy]] which temp folder should be deleted
    */
  def deleteTmpDir(outputFileHierarchy: ResultFileHierarchy): Unit = {
    FileIOUtils.deleteRecursively(outputFileHierarchy.tmpDir)
  }

}<|MERGE_RESOLUTION|>--- conflicted
+++ resolved
@@ -47,11 +47,7 @@
       simulationName: String,
       resultEntityPathConfig: ResultEntityPathConfig,
       configureLogger: Path => Unit = LogbackConfiguration.default("INFO"),
-<<<<<<< HEAD
-      config: Option[(SimonaConfig, Config)] = None,
-=======
       config: Option[(Config, SimonaConfig)] = None,
->>>>>>> 853c1a00
       addTimeStampToOutputDir: Boolean = true,
   ): ResultFileHierarchy = {
 
@@ -219,11 +215,7 @@
       baseOutputDir: Path,
       dirsToBeCreated: Seq[Path],
       resultFileHierarchy: ResultFileHierarchy,
-<<<<<<< HEAD
-      maybeConfig: Option[(SimonaConfig, Config)],
-=======
       maybeConfig: Option[(Config, SimonaConfig)],
->>>>>>> 853c1a00
   ): Unit = {
     // create output directories if they are not present yet
     if (!runOutputDirExists(resultFileHierarchy))
@@ -233,11 +225,7 @@
         resultFileHierarchy,
       )
 
-<<<<<<< HEAD
-    maybeConfig.foreach { case (simonaConfig, config) =>
-=======
     maybeConfig.foreach { case (config, simonaConfig) =>
->>>>>>> 853c1a00
       logger.info(
         "Processing configs for simulation: {}.",
         simonaConfig.simona.simulationName,
