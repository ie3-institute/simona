--- conflicted
+++ resolved
@@ -7,16 +7,8 @@
 package edu.ie3.simona.util
 
 import com.typesafe.scalalogging.LazyLogging
-<<<<<<< HEAD
 import edu.ie3.datamodel.io.connectors.{CouchbaseConnector, InfluxDbConnector, SqlConnector}
 import edu.ie3.datamodel.models.result.connector.{LineResult, SwitchResult, Transformer2WResult, Transformer3WResult}
-import edu.ie3.datamodel.models.result.{NodeResult, ResultEntity}
-import edu.ie3.simona.config.IoConfigUtils.{BaseCsvParams, BaseKafkaParams, CouchbaseParams, CsvParams, BaseSqlParams}
-import edu.ie3.simona.config.OutputConfig.{GridOutputConfig, ParticipantOutputConfig}
-import edu.ie3.simona.config.RuntimeConfig.{BaseRuntimeConfig, RuntimeParticipantsConfig}
-import edu.ie3.simona.config.OutputConfig
-import edu.ie3.simona.event.notifier.{Notifier, ParticipantNotifierConfig}
-=======
 import edu.ie3.datamodel.io.connectors.{
   CouchbaseConnector,
   InfluxDbConnector,
@@ -29,10 +21,14 @@
   Transformer3WResult,
 }
 import edu.ie3.datamodel.models.result.{NodeResult, ResultEntity}
+import edu.ie3.simona.config.IoConfigUtils.{BaseCsvParams, BaseKafkaParams, CouchbaseParams, CsvParams, BaseSqlParams}
+import edu.ie3.simona.config.OutputConfig.{GridOutputConfig, ParticipantOutputConfig}
+import edu.ie3.simona.config.RuntimeConfig.{BaseRuntimeConfig, RuntimeParticipantsConfig}
+import edu.ie3.simona.config.OutputConfig
+import edu.ie3.simona.event.notifier.{Notifier, ParticipantNotifierConfig}
 import edu.ie3.simona.config.SimonaConfig
 import edu.ie3.simona.config.SimonaConfig._
 import edu.ie3.simona.event.notifier.{Notifier, NotifierConfig}
->>>>>>> 12f4e119
 import edu.ie3.simona.exceptions.InvalidConfigParameterException
 import org.apache.kafka.clients.admin.AdminClient
 import org.apache.kafka.common.KafkaException
@@ -48,13 +44,8 @@
 object ConfigUtil {
 
   final case class ParticipantConfigUtil private (
-<<<<<<< HEAD
       private val configs: Map[UUID, BaseRuntimeConfig],
-      private val defaultConfigs: Map[Class[_], BaseRuntimeConfig]
-=======
-      private val configs: Map[UUID, SimonaConfig.BaseRuntimeConfig],
       private val defaultConfigs: Map[Class[_], BaseRuntimeConfig],
->>>>>>> 12f4e119
   ) {
 
     /** Queries for a [[BaseRuntimeConfig]] of type [[T]], that applies for the
@@ -103,13 +94,13 @@
           .toMap
       val individual =
         buildUuidMapping(
-<<<<<<< HEAD
           subConfig.asSeq.flatMap(_.individualConfigs)
         )
       ParticipantConfigUtil(
         individual,
         default
-=======
+        /*fixme mh verschiedene subConfigs hinzugefügt
+        buildUuidMapping(
           Seq(
             subConfig.load.individualConfigs,
             subConfig.fixedFeedIn.individualConfigs,
@@ -130,7 +121,8 @@
           subConfig.storage.defaultConfig,
           subConfig.em.defaultConfig,
         ).map { conf => conf.getClass -> conf }.toMap,
->>>>>>> 12f4e119
+
+         */
       )
     }
 
@@ -212,24 +204,7 @@
 
   object OutputConfigUtil {
     def apply(
-<<<<<<< HEAD
         subConfig: ParticipantOutputConfig
-    ): BaseOutputConfigUtil = {
-      val defaultConfig = subConfig.defaultConfig match {
-        case OutputConfig.BaseOutputConfig(
-              _,
-              powerRequestReply,
-              simulationResult
-            ) =>
-          ParticipantNotifierConfig(simulationResult, powerRequestReply)
-      }
-      val configMap = subConfig.individualConfigs.map {
-        case OutputConfig.BaseOutputConfig(
-              notifier,
-              powerRequestReply,
-              simulationResult
-=======
-        subConfig: SimonaConfig.Simona.Output.Participant
     ): OutputConfigUtil = {
       val defaultConfig = subConfig.defaultConfig match {
         case ParticipantBaseOutputConfig(
@@ -239,6 +214,15 @@
               powerRequestReply,
             ) =>
           NotifierConfig(simulationResult, powerRequestReply, flexResult)
+          /*fixme mh commit Lösung
+        case OutputConfig.BaseOutputConfig(
+              _,
+              powerRequestReply,
+              simulationResult
+            ) =>
+          ParticipantNotifierConfig(simulationResult, powerRequestReply)
+
+           */
       }
       val configMap = subConfig.individualConfigs.map {
         case ParticipantBaseOutputConfig(
@@ -246,8 +230,15 @@
               simulationResult,
               flexResult,
               powerRequestReply,
->>>>>>> 12f4e119
             ) =>
+          /*fixme mh commit Lösung
+        case OutputConfig.BaseOutputConfig(
+              notifier,
+              powerRequestReply,
+              simulationResult
+            ) =>
+
+           */
           try {
             val id = NotifierIdentifier(notifier)
             id -> NotifierConfig(
@@ -364,13 +355,8 @@
       *   descriptive exception messages)
       */
     def checkBaseCsvParams(
-<<<<<<< HEAD
         params: CsvParams,
-        csvParamsName: String
-=======
-        params: SimonaConfig.BaseCsvParams,
         csvParamsName: String,
->>>>>>> 12f4e119
     ): Unit = params match {
       case params: CsvParams =>
         if (!(params.csvSep.equals(";") || params.csvSep.equals(",")))
@@ -542,13 +528,8 @@
     }
 
     def checkKafkaParams(
-<<<<<<< HEAD
         kafkaParams: BaseKafkaParams,
-        topics: Seq[String]
-=======
-        kafkaParams: KafkaParams,
         topics: Seq[String],
->>>>>>> 12f4e119
     ): Unit = {
       try {
         UUID.fromString(kafkaParams.runId)
