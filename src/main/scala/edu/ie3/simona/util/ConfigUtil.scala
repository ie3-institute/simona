--- conflicted
+++ resolved
@@ -89,13 +89,9 @@
             subConfig.pv.individualConfigs,
             subConfig.evcs.individualConfigs,
             subConfig.wec.individualConfigs,
-<<<<<<< HEAD
             subConfig.storage.individualConfigs,
-            subConfig.em.individualConfigs
+            subConfig.em.individualConfigs,
           ).flatten
-=======
-          ).reduceOption(_ ++ _).getOrElse(Seq.empty)
->>>>>>> 5478b69f
         ),
         Seq(
           subConfig.load.defaultConfig,
@@ -104,13 +100,9 @@
           subConfig.evcs.defaultConfig,
           subConfig.wec.defaultConfig,
           subConfig.hp.defaultConfig,
-<<<<<<< HEAD
           subConfig.storage.defaultConfig,
-          subConfig.em.defaultConfig
-        ).map { conf => conf.getClass -> conf }.toMap
-=======
+          subConfig.em.defaultConfig,
         ).map { conf => conf.getClass -> conf }.toMap,
->>>>>>> 5478b69f
       )
     }
 
