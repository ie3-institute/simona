--- conflicted
+++ resolved
@@ -38,16 +38,7 @@
 
   final case class ParticipantConfigUtil private (
       private val configs: Map[UUID, SimonaConfig.BaseRuntimeConfig],
-<<<<<<< HEAD
-      private val defaultLoadConfig: LoadRuntimeConfig,
-      private val defaultFixedFeedInConfig: FixedFeedInRuntimeConfig,
-      private val defaultPvConfig: PvRuntimeConfig,
-      private val defaultWecConfig: WecRuntimeConfig,
-      private val defaultEvcsConfig: EvcsRuntimeConfig,
-      private val defaultEmConfig: EmRuntimeConfig
-=======
       private val defaultConfigs: Map[Class[_], BaseRuntimeConfig]
->>>>>>> 696e571e
   ) {
 
     /** Queries for a [[BaseRuntimeConfig]] of type [[T]], that applies for the
@@ -74,40 +65,6 @@
           }
       }
 
-<<<<<<< HEAD
-    /** Queries for a [[EvcsRuntimeConfig]], that applies for the given uuid and
-      * either returns the config for the requested uuid or the default config.
-      * If the requested uuid is valid, but the return type is not of type
-      * [[EvcsRuntimeConfig]] the default config for this type is returned.
-      *
-      * @param uuid
-      *   Identifier of the requested Evcs model
-      * @return
-      *   the requested [[EvcsRuntimeConfig]] or a default value
-      */
-    def getEvcsConfigOrDefault(uuid: UUID): EvcsRuntimeConfig =
-      configs.get(uuid) match {
-        case Some(evcsConfig: EvcsRuntimeConfig) => evcsConfig
-        case _                                   => defaultEvcsConfig
-      }
-
-    /** Queries for a [[EmRuntimeConfig]], that applies for the given uuid and
-      * either returns the config for the requested uuid or the default config.
-      * If the requested uuid is valid, but the return type is not of type
-      * [[EmRuntimeConfig]] the default config for this type is returned.
-      *
-      * @param uuid
-      *   Identifier of the requested Evcs model
-      * @return
-      *   the requested [[EvcsRuntimeConfig]] or a default value
-      */
-    def getEmConfigOrDefault(uuid: UUID): EmRuntimeConfig =
-      configs.get(uuid) match {
-        case Some(emConfig: EmRuntimeConfig) => emConfig
-        case _                               => defaultEmConfig
-      }
-=======
->>>>>>> 696e571e
   }
 
   object ParticipantConfigUtil {
@@ -131,25 +88,18 @@
             subConfig.fixedFeedIn.individualConfigs,
             subConfig.pv.individualConfigs,
             subConfig.evcs.individualConfigs,
-            subConfig.wec.individualConfigs
-          ).reduceOption(_ ++ _).getOrElse(Seq.empty)
+            subConfig.wec.individualConfigs,
+            subConfig.em.individualConfigs
+          ).flatten
         ),
-<<<<<<< HEAD
-        subConfig.load.defaultConfig,
-        subConfig.fixedFeedIn.defaultConfig,
-        subConfig.pv.defaultConfig,
-        subConfig.wec.defaultConfig,
-        subConfig.evcs.defaultConfig,
-        subConfig.em.defaultConfig
-=======
         Seq(
           subConfig.load.defaultConfig,
           subConfig.fixedFeedIn.defaultConfig,
           subConfig.pv.defaultConfig,
           subConfig.evcs.defaultConfig,
-          subConfig.wec.defaultConfig
+          subConfig.wec.defaultConfig,
+          subConfig.em.defaultConfig
         ).map { conf => conf.getClass -> conf }.toMap
->>>>>>> 696e571e
       )
     }
 
