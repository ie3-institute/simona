/*
 * © 2020. TU Dortmund University,
 * Institute of Energy Systems, Energy Efficiency and Energy Economics,
 * Research group Distribution grid planning and operation
 */

package edu.ie3.simona.util

import com.typesafe.scalalogging.LazyLogging
import edu.ie3.datamodel.io.connectors.{
  CouchbaseConnector,
  InfluxDbConnector,
  SqlConnector,
}
import edu.ie3.datamodel.models.result.connector.{
  LineResult,
  SwitchResult,
  Transformer2WResult,
  Transformer3WResult,
}
import edu.ie3.datamodel.models.result.{NodeResult, ResultEntity}
import edu.ie3.simona.config.SimonaConfig
import edu.ie3.simona.config.SimonaConfig._
import edu.ie3.simona.event.notifier.NotifierConfig
import edu.ie3.simona.exceptions.InvalidConfigParameterException
import org.apache.kafka.clients.admin.AdminClient
import org.apache.kafka.common.KafkaException

import java.io.File
import java.util.concurrent.ExecutionException
import java.util.{Properties, UUID}
import scala.collection.mutable
import scala.jdk.CollectionConverters._
import scala.reflect.ClassTag
import scala.util.{Failure, Success, Try, Using}

object ConfigUtil {

  final case class ParticipantConfigUtil private (
      private val configs: Map[UUID, SimonaConfig.BaseRuntimeConfig],
      private val defaultConfigs: Map[Class[_], BaseRuntimeConfig],
  ) {

    /** Queries for a [[BaseRuntimeConfig]] of type [[T]], that applies for the
      * given uuid and either returns the config for the requested uuid or the
      * default config for type [[T]].
      *
      * @param uuid
      *   Identifier of the requested load model
      * @return
      *   the requested config or a default value of type [[T]]
      */
    def getOrDefault[T <: BaseRuntimeConfig](
        uuid: UUID
    )(implicit tag: ClassTag[T]): T =
      configs.get(uuid) match {
        case Some(conf: T) => conf
        case _ =>
          defaultConfigs.get(tag.runtimeClass) match {
            case Some(conf: T) => conf
            case _ =>
              throw new RuntimeException(
                s"No config found for $uuid of type ${tag.runtimeClass.getSimpleName}."
              )
          }
      }
  }

  object ParticipantConfigUtil {

    /** Creates a system participant config utility from the given participant
      * configuration. It builds a map from uuid to individual system
      * participants config for faster access.
      *
      * @param subConfig
      *   Configuration sub tree for the behaviour of system participants
      * @return
      *   a matching config utility
      */
    def apply(
        subConfig: SimonaConfig.Simona.Runtime.Participant
    ): ParticipantConfigUtil = {
      ParticipantConfigUtil(
        buildUuidMapping(
          Seq(
            subConfig.load.individualConfigs,
            subConfig.fixedFeedIn.individualConfigs,
            subConfig.pv.individualConfigs,
            subConfig.evcs.individualConfigs,
            subConfig.wec.individualConfigs,
          ).reduceOption(_ ++ _).getOrElse(Seq.empty)
        ),
        Seq(
          subConfig.load.defaultConfig,
          subConfig.fixedFeedIn.defaultConfig,
          subConfig.pv.defaultConfig,
          subConfig.evcs.defaultConfig,
          subConfig.wec.defaultConfig,
          subConfig.hp.defaultConfig,
        ).map { conf => conf.getClass -> conf }.toMap,
      )
    }

    private def buildUuidMapping(
        configs: Seq[BaseRuntimeConfig]
    ): Map[UUID, BaseRuntimeConfig] =
      configs
        .flatMap(modelConfig =>
          modelConfig.uuids
            .map(UUID.fromString(_) -> modelConfig)
        )
        .toMap

  }

  /** A config utility to handle the output configuration for participant
    * models. It holds a map from participant model type to actual config for
    * speeding up processing.
    *
    * @param defaultConfig
    *   Default config to use, when there is no specific one
    * @param configs
    *   Mapping from notifier identifier to it's notifier configuration
    */
  final case class OutputConfigUtil(
      private val defaultConfig: NotifierConfig,
      private val configs: Map[
        NotifierIdentifier.Value,
        NotifierConfig,
      ],
  ) {
    def getOrDefault(
        notifierId: NotifierIdentifier.Value
    ): NotifierConfig =
      configs.getOrElse(notifierId, defaultConfig)

    /** Get all identifiers of [[Notifier]] implementations, that will announce
      * new simulation results
      *
      * @return
      *   A set of applicable notifiers
      */
    def simulationResultIdentifiersToConsider: Set[NotifierIdentifier.Value] =
      if (defaultConfig.simulationResultInfo) {
        /* Generally inform about all simulation results, but not on those, that are explicitly marked */
        NotifierIdentifier.values -- configs.flatMap {
          case (
                notifierId,
                NotifierConfig(resultInfo, _, _),
              ) if !resultInfo =>
            Some(notifierId)
          case _ => None
        }
      } else {
        /* Only register those events, that are explicitly marked to be considered */
        configs.flatMap {
          case (
                notifierId,
                NotifierConfig(resultInfo, _, _),
              ) if resultInfo =>
            Some(notifierId)
          case _ => None
        }.toSet
      }

    def simulationResultEntitiesToConsider: Set[Class[_ <: ResultEntity]] =
      simulationResultIdentifiersToConsider.map(notifierId =>
        EntityMapperUtil.getResultEntityClass(notifierId)
      )
  }

  object OutputConfigUtil {
    def apply(
        subConfig: SimonaConfig.Simona.Output.Participant
    ): OutputConfigUtil = {
      val defaultConfig = subConfig.defaultConfig match {
        case ParticipantBaseOutputConfig(
              _,
              simulationResult,
              flexResult,
              powerRequestReply,
            ) =>
          NotifierConfig(simulationResult, powerRequestReply, flexResult)
      }
      val configMap = subConfig.individualConfigs.map {
        case ParticipantBaseOutputConfig(
              notifier,
              simulationResult,
              flexResult,
              powerRequestReply,
            ) =>
          try {
            val id = NotifierIdentifier(notifier)
            id -> NotifierConfig(
              simulationResult,
              powerRequestReply,
              flexResult,
            )
          } catch {
            case e: NoSuchElementException =>
              throw new InvalidConfigParameterException(
                s"Cannot parse $notifier to known result event notifier.",
                e,
              )
          }
      }.toMap
      new OutputConfigUtil(defaultConfig, configMap)
    }

    def apply(
        subConfig: SimonaConfig.Simona.Output.Thermal
    ): OutputConfigUtil = {
      val defaultConfig = subConfig.defaultConfig match {
        case SimpleOutputConfig(_, simulationResult) =>
          NotifierConfig(
            simulationResult,
            powerRequestReply = false,
            flexResult = false,
          )
      }
      val configMap = subConfig.individualConfigs.map {
        case SimpleOutputConfig(notifier, simulationResult) =>
          try {
            val id = NotifierIdentifier(notifier)
            id -> NotifierConfig(
              simulationResult,
              powerRequestReply = false,
              flexResult = false,
            )
          } catch {
            case e: NoSuchElementException =>
              throw new InvalidConfigParameterException(
                s"Cannot parse $notifier to known result event notifier.",
                e,
              )
          }
      }.toMap
      new OutputConfigUtil(defaultConfig, configMap)
    }
  }

  final case class GridOutputConfigUtil(subConfig: GridOutputConfig) {

    /** Determine the set of result entity classes for later consideration based
      * on the grid output configuration
      *
      * @return
      *   Set of result entity classes
      */
    def simulationResultEntitiesToConsider: Set[Class[_ <: ResultEntity]] = {
      val entities = mutable.Set.empty[Class[_ <: ResultEntity]]

      if (subConfig.nodes)
        entities += classOf[NodeResult]
      if (subConfig.lines)
        entities += classOf[LineResult]
      if (subConfig.switches)
        entities += classOf[SwitchResult]
      if (subConfig.transformers2w)
        entities += classOf[Transformer2WResult]
      if (subConfig.transformers3w)
        entities += classOf[Transformer3WResult]

      entities.toSet
    }
  }

  /** Enumeration of known [[Notifier]] implementations including an identifying
    * String, so that they can be identified from e.g. configuration files
    */
  object NotifierIdentifier extends ParsableEnumeration {
    val BioMassPlant: Value = Value("bm")
    val ChpPlant: Value = Value("chp")
    val Ev: Value = Value("ev")
    val Evcs: Value = Value("evcs")
    val FixedFeedIn: Value = Value("fixedfeedin")
    val Load: Value = Value("load")
    val PvPlant: Value = Value("pv")
    val Storage: Value = Value("storage")
    val Wec: Value = Value("wec")
    val Hp: Value = Value("hp")
    val House: Value = Value("house")
  }

  object CsvConfigUtil {

    /** Check basic csv parameter information
      *
      * @param params
      *   Parameters to check
      * @param csvParamsName
      *   Description for what the parameters are intended to be used (for more
      *   descriptive exception messages)
      */
    def checkBaseCsvParams(
        params: SimonaConfig.BaseCsvParams,
        csvParamsName: String,
    ): Unit = params match {
      case BaseCsvParams(csvSep, directoryPath, _) =>
        if (!(csvSep.equals(";") || csvSep.equals(",")))
          throw new InvalidConfigParameterException(
            s"The csvSep parameter '$csvSep' for '$csvParamsName' configuration is invalid! Please choose between ';' or ','!"
          )
        if (
          directoryPath.isEmpty || !new File(directoryPath)
            .exists() || new File(directoryPath).isFile
        )
          throw new InvalidConfigParameterException(
            s"The provided directoryPath for .csv-files '$directoryPath' for '$csvParamsName' configuration is invalid! Please correct the path!"
          )
    }

    @deprecated(since = "2.1")
    def checkCsvParams(
        csvParamsName: String,
        csvSep: String,
        folderPath: String,
    ): Unit = {
      if (!(csvSep.equals(";") || csvSep.equals(",")))
        throw new InvalidConfigParameterException(
          s"The csvSep parameter '$csvSep' for '$csvParamsName' configuration is invalid! Please choose between ';' or ','!"
        )
      if (
        folderPath.isEmpty || !new File(folderPath)
          .exists() || new File(folderPath).isFile
      )
        throw new InvalidConfigParameterException(
          s"The provided folderPath for .csv-files '$folderPath' for '$csvParamsName' configuration is invalid! Please correct the path!"
        )
    }
  }

  object DatabaseConfigUtil extends LazyLogging {

    def checkSqlParams(
        sql: edu.ie3.simona.config.SimonaConfig.Simona.Input.Weather.Datasource.SqlParams
    ): Unit = {
      if (!sql.jdbcUrl.trim.startsWith("jdbc:")) {
        throw new InvalidConfigParameterException(
          s"The provided JDBC url '${sql.jdbcUrl}' is invalid! The url should start with 'jdbc:'"
        )
      }
      if (!sql.jdbcUrl.trim.startsWith("jdbc:postgresql://")) {
        logger.warn(
          "It seems like you intend to use the SqlWeatherSource with an other dialect than PostgreSQL. Please be aware that this usage has neither been tested nor been considered in development."
        )
      }
      if (sql.userName.isEmpty)
        throw new InvalidConfigParameterException(
          "User name for SQL weather source cannot be empty"
        )
      if (sql.password.isEmpty)
        logger.info(
          "Password for SQL weather source is empty. This is allowed, but not common. Please check if this an intended setting."
        )
      if (sql.tableName.isEmpty)
        throw new InvalidConfigParameterException(
          "Weather table name for SQL weather source cannot be empty"
        )
      if (sql.schemaName.isEmpty)
        throw new InvalidConfigParameterException(
          "Schema name for SQL weather source cannot be empty"
        )

      /* Try to build a connection */
      Try(
        new SqlConnector(sql.jdbcUrl, sql.userName, sql.password).getConnection
      ) match {
        case Failure(exception) =>
          throw new IllegalArgumentException(
            s"Unable to reach configured SQL database with url '${sql.jdbcUrl}' and user name '${sql.userName}'. Exception: $exception",
            exception,
          )
        case Success(connection) =>
          val validConnection = connection.isValid(5000)
          connection.close()
          if (!validConnection)
            throw new IllegalArgumentException(
              s"Unable to reach configured SQL database with url '${sql.jdbcUrl}' and user name '${sql.userName}'."
            )
          else
            logger.debug(
              s"Successfully pinged SQL database with url '${sql.jdbcUrl}' and user name '${sql.userName}'"
            )
      }
    }

    def checkCouchbaseParams(
        couchbase: edu.ie3.simona.config.SimonaConfig.Simona.Input.Weather.Datasource.CouchbaseParams
    ): Unit = {
      if (couchbase.url.isEmpty)
        throw new InvalidConfigParameterException(
          "URL for Couchbase weather source cannot be empty"
        )
      if (couchbase.userName.isEmpty)
        throw new InvalidConfigParameterException(
          "User name for Couchbase weather source cannot be empty"
        )
      if (couchbase.password.isEmpty)
        throw new InvalidConfigParameterException(
          "Password for Couchbase weather source cannot be empty"
        )
      if (couchbase.bucketName.isEmpty)
        throw new InvalidConfigParameterException(
          "Bucket name for Couchbase weather source cannot be empty"
        )
      if (couchbase.coordinateColumnName.isEmpty)
        throw new InvalidConfigParameterException(
          "Coordinate column for Couchbase weather source cannot be empty"
        )
      if (couchbase.keyPrefix.isEmpty)
        throw new InvalidConfigParameterException(
          "Key prefix for Couchbase weather source cannot be empty"
        )

      /* Try to build a connection */
      Try(
        new CouchbaseConnector(
          couchbase.url,
          couchbase.bucketName,
          couchbase.userName,
          couchbase.password,
        )
      ) match {
        case Failure(exception) =>
          throw new IllegalArgumentException(
            s"Unable to reach configured Couchbase database with url '${couchbase.url}', bucket '${couchbase.bucketName}' and user name '${couchbase.userName}'. Exception: $exception",
            exception,
          )
        case Success(connector) =>
          val validConnection = connector.isConnectionValid
          connector.shutdown()
          if (!validConnection)
            throw new IllegalArgumentException(
              s"Unable to reach configured Couchbase database with url '${couchbase.url}', bucket '${couchbase.bucketName}' and user name '${couchbase.userName}'"
            )
          else
            logger.debug(
              s"Successfully pinged Couchbase database with url '${couchbase.url}', bucket '${couchbase.bucketName}' and user name '${couchbase.userName}'"
            )
      }
    }

    def checkInfluxDb1xParams(
        influxDb1xParamsName: String,
        url: String,
        database: String,
    ): Unit = {
      Try(
        new InfluxDbConnector(url, database).isConnectionValid
      ) match {
        case Failure(exception) =>
          throw new IllegalArgumentException(
            s"Unable to reach configured influxDb1x with url '$url' for '$influxDb1xParamsName' configuration and database '$database'. Exception: $exception",
            exception,
          )
        case Success(validConnection) if !validConnection =>
          throw new IllegalArgumentException(
            s"Unable to reach configured influxDb1x with url '$url' for '$influxDb1xParamsName' configuration and database '$database'."
          )
        case Success(_) => // valid connection, do nothing
          logger.debug(
            s"Successfully pinged influxDb1x with url '$url' for '$influxDb1xParamsName' configuration and s'$database'."
          )
      }
    }

    def checkKafkaParams(
        kafkaParams: KafkaParams,
        topics: Seq[String],
    ): Unit = {
      try {
        UUID.fromString(kafkaParams.runId)
      } catch {
        case e: IllegalArgumentException =>
          throw new InvalidConfigParameterException(
            s"The UUID '${kafkaParams.runId}' cannot be parsed as it is invalid.",
            e,
          )
      }

      val properties = new Properties()
      properties.put("bootstrap.servers", kafkaParams.bootstrapServers)
      properties.put("default.api.timeout.ms", 2000)
      properties.put("request.timeout.ms", 1000)
      Using(AdminClient.create(properties)) { client =>
        val existingTopics = client.listTopics.names().get().asScala
        topics.filterNot(existingTopics.contains)
      } match {
        case Failure(ke: KafkaException) =>
          throw new InvalidConfigParameterException(
            s"Exception creating kafka client for broker ${kafkaParams.bootstrapServers}.",
            ke,
          )
        case Failure(ee: ExecutionException) =>
          throw new InvalidConfigParameterException(
            s"Connection with kafka broker ${kafkaParams.bootstrapServers} failed.",
            ee,
          )
        case Failure(other) =>
          throw new InvalidConfigParameterException(
<<<<<<< HEAD
            "Checking kafka config failed with unexpected exception.",
            other
=======
            s"Checking kafka config failed with unexpected exception.",
            other,
>>>>>>> 5478b69f
          )
        case Success(missingTopics) if missingTopics.nonEmpty =>
          throw new InvalidConfigParameterException(
            s"Required kafka topics {${missingTopics.mkString}} do not exist."
          )
        case Success(_) =>
        // testing connection succeeded, do nothing
      }
    }
  }

}<|MERGE_RESOLUTION|>--- conflicted
+++ resolved
@@ -499,13 +499,8 @@
           )
         case Failure(other) =>
           throw new InvalidConfigParameterException(
-<<<<<<< HEAD
             "Checking kafka config failed with unexpected exception.",
-            other
-=======
-            s"Checking kafka config failed with unexpected exception.",
             other,
->>>>>>> 5478b69f
           )
         case Success(missingTopics) if missingTopics.nonEmpty =>
           throw new InvalidConfigParameterException(
