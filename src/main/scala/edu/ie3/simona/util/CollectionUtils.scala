--- conflicted
+++ resolved
@@ -79,13 +79,8 @@
     *   otherwise
     */
   @tailrec
-<<<<<<< HEAD
-  def isSorted[T](seq: Seq[T])(implicit ord: Ordering[T]): Boolean =
+  private def isSorted[T](seq: Seq[T])(implicit ord: Ordering[T]): Boolean =
     seq match {
-=======
-  private def isSorted[T](list: List[T])(implicit ord: Ordering[T]): Boolean =
-    list match {
->>>>>>> 2035782b
       case Nil      => true // an empty list is sorted
       case _ :: Nil => true // a single-element list is sorted
       case x :: xs :: tail =>
