/*
 * © 2020. TU Dortmund University,
 * Institute of Energy Systems, Energy Efficiency and Energy Economics,
 * Research group Distribution grid planning and operation
 */

package edu.ie3.simona.util

/** Defines several constants that are used as constant parameters in the whole
  * simulation
  *
  * @version 0.1
  * @since 12.01.20
  */
object SimonaConstants {

  @deprecated("This pattern is not used anywhere")
  val DEFAULT_DATE_TIME_PATTERN = "yyyy-MM-dd HH:mm:ss"

  /** Tick, in which the initialization of the simulation shall take place
    */
  val INIT_SIM_TICK: Long = -1L

  /** First tick, at which an actual simulation takes place
    */
  val FIRST_TICK_IN_SIMULATION: Long = 0L

<<<<<<< HEAD
  /** Amount of ticks, that an agent is allowed to be ahead of the slowest agent
    * in population
    */
  val PARALLELISM_WINDOW = 0L
  // TODO: NSteffan: Changed from 0L to 1L, with 0 the MobiltiySimulator didn't work(?)
  // SP: it works with 0, but double check this?
=======
>>>>>>> 8a749184
}<|MERGE_RESOLUTION|>--- conflicted
+++ resolved
@@ -25,13 +25,4 @@
     */
   val FIRST_TICK_IN_SIMULATION: Long = 0L
 
-<<<<<<< HEAD
-  /** Amount of ticks, that an agent is allowed to be ahead of the slowest agent
-    * in population
-    */
-  val PARALLELISM_WINDOW = 0L
-  // TODO: NSteffan: Changed from 0L to 1L, with 0 the MobiltiySimulator didn't work(?)
-  // SP: it works with 0, but double check this?
-=======
->>>>>>> 8a749184
 }