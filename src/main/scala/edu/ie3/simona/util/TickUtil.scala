--- conflicted
+++ resolved
@@ -8,10 +8,7 @@
 
 import breeze.numerics.floor
 import edu.ie3.util.TimeUtil
-<<<<<<< HEAD
-=======
 import squants.Time
->>>>>>> 83d0fb03
 import squants.time.Seconds
 
 import java.time.ZonedDateTime
@@ -43,23 +40,14 @@
       startDateTime.plusSeconds(tick)
 
     /** Calculates time spam of given time bin resolution */
-<<<<<<< HEAD
-    def toTimespan: squants.Time =
-=======
     def toTimespan: Time =
->>>>>>> 83d0fb03
       Seconds(tick)
 
     /** Calculate the length for the time interval */
     def durationUntil(
         otherTick: Long,
-<<<<<<< HEAD
-        tickDuration: squants.Time = Seconds(1d)
-    ): squants.Time =
-=======
         tickDuration: Time = Seconds(1d)
     ): Time =
->>>>>>> 83d0fb03
       tickDuration * (otherTick - tick).toDouble
 
   }
