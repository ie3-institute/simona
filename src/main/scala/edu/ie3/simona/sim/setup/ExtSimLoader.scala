--- conflicted
+++ resolved
@@ -19,11 +19,6 @@
 object ExtSimLoader extends LazyLogging {
 
   private val extSimPath = "input" + java.io.File.separator + "ext_sim"
-<<<<<<< HEAD
-
-  private val extLinkClassPath = "edu.ie3.simona.api.ExtLink"
-=======
->>>>>>> 1c92a704
 
   def getStandardDirectory: File = {
     val workingDir = new File(System.getProperty("user.dir"))
