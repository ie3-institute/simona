/*
 * © 2020. TU Dortmund University,
 * Institute of Energy Systems, Energy Efficiency and Energy Economics,
 * Research group Distribution grid planning and operation
 */

package edu.ie3.simona.sim.setup

import com.typesafe.config.Config
import com.typesafe.scalalogging.LazyLogging
import edu.ie3.simona.config.SimonaConfig
import edu.ie3.simona.event.RuntimeEvent
import edu.ie3.simona.ontology.messages.SchedulerMessage
import edu.ie3.simona.util.ResultFileHierarchy
<<<<<<< HEAD
=======
import edu.ie3.simosaik.simosaikOptimizer.MosaikOptimizerSimulation
>>>>>>> 490d34db
import org.apache.pekko.actor.typed.ActorRef
import org.apache.pekko.actor.typed.scaladsl.ActorContext

import java.nio.file.Path
import java.util.concurrent.LinkedBlockingQueue

/** Sample implementation to run a standalone simulation of simona configured
  * with the provided [[SimonaConfig]] and [[ResultFileHierarchy]]
  *
  * @version 0.1
  * @since 01.07.20
  */
class SimonaMosaikSetup(
    override val typeSafeConfig: Config,
    override val simonaConfig: SimonaConfig,
    override val resultFileHierarchy: ResultFileHierarchy,
    override val runtimeEventQueue: Option[LinkedBlockingQueue[RuntimeEvent]] =
      None,
    override val args: Array[String],
    mosaikIP: Option[String] = None,
    mosaikMappingPath: Option[String] = None,
) extends SimonaExtSimSetup(
      typeSafeConfig,
      simonaConfig,
      resultFileHierarchy,
      runtimeEventQueue,
      args,
    ) {
  override def extSimulations(
      context: ActorContext[_],
      scheduler: ActorRef[SchedulerMessage],
  ): ExtSimSetupData = {
    val mosaikAddress = mosaikIP.getOrElse("127.0.0.1:5678")
<<<<<<< HEAD
    val mosaikMapping = mosaikMappingPath.getOrElse(throw new RuntimeException("Cannot connect to Mosaik, because there is no mapping!"))
    //val mosaikExtSim = new MosaikElectrolyzerSimulation(mosaikAddress, Path.of(mosaikMapping))
=======
    val mosaikMapping = mosaikMappingPath.getOrElse(
      throw new RuntimeException(
        "Cannot connect to Mosaik, because there is no mapping!"
      )
    )
    val mosaikExtSim =
      new MosaikOptimizerSimulation(mosaikAddress, Path.of(mosaikMapping))
>>>>>>> 490d34db

    extSimulationSetup(
      context,
      scheduler,
<<<<<<< HEAD
      null
=======
      mosaikExtSim,
>>>>>>> 490d34db
    )
  }
}

/** Companion object to provide [[SetupHelper]] methods for
  * [[SimonaStandaloneSetup]]
  */
object SimonaMosaikSetup extends LazyLogging with SetupHelper {

  def apply(
      typeSafeConfig: Config,
      resultFileHierarchy: ResultFileHierarchy,
      runtimeEventQueue: Option[LinkedBlockingQueue[RuntimeEvent]] = None,
      mainArgs: Array[String] = Array.empty[String],
      mosaikIP: Option[String] = None,
      mosaikMappingPath: Option[String] = None,
  ): SimonaMosaikSetup =
    new SimonaMosaikSetup(
      typeSafeConfig,
      SimonaConfig(typeSafeConfig),
      resultFileHierarchy,
      runtimeEventQueue,
      mainArgs,
      mosaikIP,
      mosaikMappingPath,
    )
}<|MERGE_RESOLUTION|>--- conflicted
+++ resolved
@@ -12,10 +12,6 @@
 import edu.ie3.simona.event.RuntimeEvent
 import edu.ie3.simona.ontology.messages.SchedulerMessage
 import edu.ie3.simona.util.ResultFileHierarchy
-<<<<<<< HEAD
-=======
-import edu.ie3.simosaik.simosaikOptimizer.MosaikOptimizerSimulation
->>>>>>> 490d34db
 import org.apache.pekko.actor.typed.ActorRef
 import org.apache.pekko.actor.typed.scaladsl.ActorContext
 
@@ -49,27 +45,13 @@
       scheduler: ActorRef[SchedulerMessage],
   ): ExtSimSetupData = {
     val mosaikAddress = mosaikIP.getOrElse("127.0.0.1:5678")
-<<<<<<< HEAD
     val mosaikMapping = mosaikMappingPath.getOrElse(throw new RuntimeException("Cannot connect to Mosaik, because there is no mapping!"))
     //val mosaikExtSim = new MosaikElectrolyzerSimulation(mosaikAddress, Path.of(mosaikMapping))
-=======
-    val mosaikMapping = mosaikMappingPath.getOrElse(
-      throw new RuntimeException(
-        "Cannot connect to Mosaik, because there is no mapping!"
-      )
-    )
-    val mosaikExtSim =
-      new MosaikOptimizerSimulation(mosaikAddress, Path.of(mosaikMapping))
->>>>>>> 490d34db
 
     extSimulationSetup(
       context,
       scheduler,
-<<<<<<< HEAD
       null
-=======
-      mosaikExtSim,
->>>>>>> 490d34db
     )
   }
 }
