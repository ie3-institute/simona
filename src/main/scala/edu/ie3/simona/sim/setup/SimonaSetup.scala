/*
 * © 2020. TU Dortmund University,
 * Institute of Energy Systems, Energy Efficiency and Energy Economics,
 * Research group Distribution grid planning and operation
 */

package edu.ie3.simona.sim.setup

import edu.ie3.datamodel.graph.SubGridGate
import edu.ie3.datamodel.models.input.connector.Transformer3WInput
import edu.ie3.simona.agent.EnvironmentRefs
import edu.ie3.simona.event.listener.{ResultEventListener, RuntimeEventListener}
import edu.ie3.simona.event.{ResultEvent, RuntimeEvent}
import edu.ie3.simona.ontology.messages.SchedulerMessage
import edu.ie3.simona.scheduler.TimeAdvancer
import edu.ie3.simona.sim.SimonaSim
import org.apache.pekko.actor.typed.ActorRef
import org.apache.pekko.actor.typed.scaladsl.ActorContext
import org.apache.pekko.actor.{ActorRef => ClassicRef}

/** Trait that can be used to setup a customized simona simulation by providing
  * implementations for all setup information required by a
  * [[edu.ie3.simona.sim.SimonaSim]]. Most of the time, using or extending
  * [[SimonaStandaloneSetup]] might be considered instead of providing a your
  * own implementation for all methods.
  *
  * @version 0.1
  * @since 01.07.20
  */
trait SimonaSetup {

  /** Main arguments of the executable. May be used to pass additional
    * configuration parameters to the setup e.g. for external simulation
    * configuration
    */
  val args: Array[String]

  /** Creates the runtime event listener
    *
    * @param context
    *   Actor context to use
    * @return
    *   An actor reference to the runtime event listener
    */
  def runtimeEventListener(
      context: ActorContext[_]
  ): ActorRef[RuntimeEventListener.Request]

  /** Creates a sequence of result event listeners
    *
    * @param context
    *   Actor context to use
    * @return
    *   A sequence of actor references to result event listeners
    */
<<<<<<< HEAD
  def systemParticipantsListener(
      context: ActorContext,
      extSimulationData: ExtSimSetupData,
  ): Seq[ActorRef]
=======
  def resultEventListener(
      context: ActorContext[_]
  ): Seq[ActorRef[ResultEventListener.Request]]
>>>>>>> eef9c8ff

  /** Creates a primary service proxy. The proxy is the first instance to ask
    * for primary data. If necessary, it delegates the registration request to
    * it's subordinate workers.
    *
    * @param context
    *   Actor context to use
    * @param scheduler
    *   Actor reference to it's according scheduler to use
    * @return
    *   An actor reference to the service
    */
  def primaryServiceProxy(
<<<<<<< HEAD
      context: ActorContext,
      scheduler: ActorRef,
      extSimulationData: ExtSimSetupData,
  ): ActorRef
=======
      context: ActorContext[_],
      scheduler: ActorRef[SchedulerMessage],
  ): ClassicRef
>>>>>>> eef9c8ff

  /** Creates a weather service
    *
    * @param context
    *   Actor context to use
    * @param scheduler
    *   Actor reference to it's according scheduler to use
    * @return
    *   An actor reference to the service as well as matching data to initialize
    *   the service
    */
  def weatherService(
      context: ActorContext[_],
      scheduler: ActorRef[SchedulerMessage],
  ): ClassicRef

  /** Loads external simulations and provides corresponding actors and init data
    *
    * @param context
    *   Actor context to use
    * @param scheduler
    *   Actor reference to it's according scheduler to use
    * @return
    *   External simulations and their init data
    */
  def extSimulations(
      context: ActorContext[_],
      scheduler: ActorRef[SchedulerMessage],
  ): ExtSimSetupData

  /** Creates the time advancer
    *
    * @param context
    *   Actor context to use
    * @param simulation
    *   The simulation root actor ([[edu.ie3.simona.sim.SimonaSim]])
    * @param runtimeEventListener
    *   Runtime event listener
    * @return
    *   An actor reference to the time advancer
    */
  def timeAdvancer(
      context: ActorContext[_],
      simulation: ActorRef[SimonaSim.SimulationEnded.type],
      runtimeEventListener: ActorRef[RuntimeEvent],
  ): ActorRef[TimeAdvancer.Request]

  /** Creates a scheduler service
    *
    * @param context
    *   Actor context to use
    * @param timeAdvancer
    *   The time advancer, sitting at the root of the scheduler hierarchy
    * @return
    *   An actor reference to the scheduler
    */
  def scheduler(
      context: ActorContext[_],
      timeAdvancer: ActorRef[TimeAdvancer.Request],
  ): ActorRef[SchedulerMessage]

  /** Creates all the needed grid agents
    *
    * @param context
    *   Actor context to use
    * @param environmentRefs
    *   EnvironmentRefs to use
    * @param resultEventListeners
    *   Listeners that await events from system participants
    * @return
    *   A mapping from actor reference to it's according initialization data to
    *   be used when setting up the agents
    */
  def gridAgents(
      context: ActorContext[_],
      environmentRefs: EnvironmentRefs,
      resultEventListeners: Seq[ActorRef[ResultEvent]],
  ): Iterable[ClassicRef]

  /** SIMONA links sub grids connected by a three winding transformer a bit
    * different. Therefore, the internal node has to be set as superior node.
    * All other gates are left unchanged
    */
  protected val modifySubGridGateForThreeWindingSupport
      : SubGridGate => SubGridGate =
    (gate: SubGridGate) =>
      gate.link match {
        case transformer: Transformer3WInput =>
          new SubGridGate(
            transformer,
            transformer.getNodeInternal,
            gate.inferiorNode,
          )
        case _ => gate
      }
}<|MERGE_RESOLUTION|>--- conflicted
+++ resolved
@@ -53,16 +53,10 @@
     * @return
     *   A sequence of actor references to result event listeners
     */
-<<<<<<< HEAD
-  def systemParticipantsListener(
-      context: ActorContext,
+  def resultEventListener(
+      context: ActorContext[_],
       extSimulationData: ExtSimSetupData,
-  ): Seq[ActorRef]
-=======
-  def resultEventListener(
-      context: ActorContext[_]
   ): Seq[ActorRef[ResultEventListener.Request]]
->>>>>>> eef9c8ff
 
   /** Creates a primary service proxy. The proxy is the first instance to ask
     * for primary data. If necessary, it delegates the registration request to
@@ -76,16 +70,10 @@
     *   An actor reference to the service
     */
   def primaryServiceProxy(
-<<<<<<< HEAD
-      context: ActorContext,
-      scheduler: ActorRef,
-      extSimulationData: ExtSimSetupData,
-  ): ActorRef
-=======
-      context: ActorContext[_],
-      scheduler: ActorRef[SchedulerMessage],
+                           context: ActorContext[_],
+                           scheduler: ActorRef[SchedulerMessage],
+                           extSimulationData: ExtSimSetupData,
   ): ClassicRef
->>>>>>> eef9c8ff
 
   /** Creates a weather service
     *
