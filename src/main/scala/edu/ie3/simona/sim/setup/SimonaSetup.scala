--- conflicted
+++ resolved
@@ -116,13 +116,8 @@
   def timeAdvancer(
       context: ActorContext,
       simulation: ActorRef,
-<<<<<<< HEAD
-      runtimeEventListener: akka.actor.typed.ActorRef[RuntimeEvent]
-  ): akka.actor.typed.ActorRef[TimeAdvancer.Incoming]
-=======
       runtimeEventListener: org.apache.pekko.actor.typed.ActorRef[RuntimeEvent]
-  ): org.apache.pekko.actor.typed.ActorRef[SchedulerMessage]
->>>>>>> d9d9ffc1
+  ): org.apache.pekko.actor.typed.ActorRef[TimeAdvancer.Incoming]
 
   /** Creates a scheduler service
     *
@@ -135,11 +130,7 @@
     */
   def scheduler(
       context: ActorContext,
-<<<<<<< HEAD
-      timeAdvancer: akka.actor.typed.ActorRef[TimeAdvancer.Incoming]
-=======
-      timeAdvancer: org.apache.pekko.actor.typed.ActorRef[SchedulerMessage]
->>>>>>> d9d9ffc1
+      timeAdvancer: org.apache.pekko.actor.typed.ActorRef[TimeAdvancer.Incoming]
   ): ActorRef
 
   /** Creates all the needed grid agents
