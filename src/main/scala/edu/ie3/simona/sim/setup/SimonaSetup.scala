--- conflicted
+++ resolved
@@ -108,12 +108,7 @@
     */
   def extSimulations(
       context: ActorContext[_],
-<<<<<<< HEAD
-      rootScheduler: ActorRef[SchedulerMessage],
-      simScheduler: ActorRef[SchedulerMessage],
-=======
       scheduler: ActorRef[SchedulerMessage],
->>>>>>> 67ad2907
   ): ExtSimSetupData
 
   /** Creates the time advancer
