/*
 * © 2020. TU Dortmund University,
 * Institute of Energy Systems, Energy Efficiency and Energy Economics,
 * Research group Distribution grid planning and operation
 */

package edu.ie3.simona.sim.setup

<<<<<<< HEAD
import org.apache.pekko.actor.{
  ActorSystem,
  ActorContext => classicContext,
  ActorRef => classicRef,
}
import edu.ie3.datamodel.graph.SubGridGate
import edu.ie3.datamodel.models.input.connector.Transformer3WInput
import edu.ie3.simona.agent.EnvironmentRefs
import edu.ie3.simona.agent.grid.GridAgentMessage
import edu.ie3.simona.event.RuntimeEvent
import edu.ie3.simona.scheduler.TimeAdvancer
import org.apache.pekko.actor.typed.ActorRef
import org.apache.pekko.actor.typed.scaladsl.ActorContext
=======
import edu.ie3.datamodel.graph.SubGridGate
import edu.ie3.datamodel.models.input.connector.Transformer3WInput
import edu.ie3.simona.agent.EnvironmentRefs
import edu.ie3.simona.event.listener.{ResultEventListener, RuntimeEventListener}
import edu.ie3.simona.event.{ResultEvent, RuntimeEvent}
import edu.ie3.simona.ontology.messages.SchedulerMessage
import edu.ie3.simona.scheduler.TimeAdvancer
import edu.ie3.simona.sim.SimonaSim
import org.apache.pekko.actor.typed.ActorRef
import org.apache.pekko.actor.typed.scaladsl.ActorContext
import org.apache.pekko.actor.{ActorRef => ClassicRef}
>>>>>>> eef9c8ff

/** Trait that can be used to setup a customized simona simulation by providing
  * implementations for all setup information required by a
  * [[edu.ie3.simona.sim.SimonaSim]]. Most of the time, using or extending
  * [[SimonaStandaloneSetup]] might be considered instead of providing a your
  * own implementation for all methods.
  *
  * @version 0.1
  * @since 01.07.20
  */
trait SimonaSetup {

  /** Main arguments of the executable. May be used to pass additional
    * configuration parameters to the setup e.g. for external simulation
    * configuration
    */
  val args: Array[String]

  /** Creates the runtime event listener
    *
    * @param context
    *   Actor context to use
    * @return
    *   An actor reference to the runtime event listener
    */
  def runtimeEventListener(
<<<<<<< HEAD
      context: classicContext
  ): ActorRef[RuntimeEvent]
=======
      context: ActorContext[_]
  ): ActorRef[RuntimeEventListener.Request]
>>>>>>> eef9c8ff

  /** Creates a sequence of result event listeners
    *
    * @param context
    *   Actor context to use
    * @return
    *   A sequence of actor references to result event listeners
    */
<<<<<<< HEAD
  def systemParticipantsListener(
      context: classicContext
  ): Seq[classicRef]
=======
  def resultEventListener(
      context: ActorContext[_]
  ): Seq[ActorRef[ResultEventListener.Request]]
>>>>>>> eef9c8ff

  /** Creates a primary service proxy. The proxy is the first instance to ask
    * for primary data. If necessary, it delegates the registration request to
    * it's subordinate workers.
    *
    * @param context
    *   Actor context to use
    * @param scheduler
    *   Actor reference to it's according scheduler to use
    * @return
    *   An actor reference to the service
    */
  def primaryServiceProxy(
<<<<<<< HEAD
      context: classicContext,
      scheduler: classicRef,
  ): classicRef
=======
      context: ActorContext[_],
      scheduler: ActorRef[SchedulerMessage],
  ): ClassicRef
>>>>>>> eef9c8ff

  /** Creates a weather service
    *
    * @param context
    *   Actor context to use
    * @param scheduler
    *   Actor reference to it's according scheduler to use
    * @return
    *   An actor reference to the service as well as matching data to initialize
    *   the service
    */
  def weatherService(
<<<<<<< HEAD
      context: classicContext,
      scheduler: classicRef,
  ): classicRef
=======
      context: ActorContext[_],
      scheduler: ActorRef[SchedulerMessage],
  ): ClassicRef
>>>>>>> eef9c8ff

  /** Loads external simulations and provides corresponding actors and init data
    *
    * @param context
    *   Actor context to use
    * @param scheduler
    *   Actor reference to it's according scheduler to use
    * @return
    *   External simulations and their init data
    */
  def extSimulations(
<<<<<<< HEAD
      context: classicContext,
      scheduler: classicRef,
=======
      context: ActorContext[_],
      scheduler: ActorRef[SchedulerMessage],
>>>>>>> eef9c8ff
  ): ExtSimSetupData

  /** Creates the time advancer
    *
    * @param context
    *   Actor context to use
    * @param simulation
    *   The simulation root actor ([[edu.ie3.simona.sim.SimonaSim]])
    * @param runtimeEventListener
    *   Runtime event listener
    * @return
    *   An actor reference to the time advancer
    */
  def timeAdvancer(
<<<<<<< HEAD
      context: classicContext,
      simulation: classicRef,
      runtimeEventListener: ActorRef[RuntimeEvent],
  ): ActorRef[TimeAdvancer.Incoming]
=======
      context: ActorContext[_],
      simulation: ActorRef[SimonaSim.SimulationEnded.type],
      runtimeEventListener: ActorRef[RuntimeEvent],
  ): ActorRef[TimeAdvancer.Request]
>>>>>>> eef9c8ff

  /** Creates a scheduler service
    *
    * @param context
    *   Actor context to use
    * @param timeAdvancer
    *   The time advancer, sitting at the root of the scheduler hierarchy
    * @return
    *   An actor reference to the scheduler
    */
  def scheduler(
<<<<<<< HEAD
      context: classicContext,
      timeAdvancer: ActorRef[TimeAdvancer.Incoming],
  ): classicRef
=======
      context: ActorContext[_],
      timeAdvancer: ActorRef[TimeAdvancer.Request],
  ): ActorRef[SchedulerMessage]
>>>>>>> eef9c8ff

  /** Creates all the needed grid agents
    *
    * @param context
    *   Actor context to use
    * @param environmentRefs
    *   EnvironmentRefs to use
    * @param resultEventListeners
    *   Listeners that await events from system participants
    * @return
    *   A mapping from actor reference to it's according initialization data to
    *   be used when setting up the agents
    */
  def gridAgents(
<<<<<<< HEAD
      context: classicContext,
      environmentRefs: EnvironmentRefs,
      systemParticipantListener: Seq[classicRef],
  ): Iterable[ActorRef[GridAgentMessage]]
=======
      context: ActorContext[_],
      environmentRefs: EnvironmentRefs,
      resultEventListeners: Seq[ActorRef[ResultEvent]],
  ): Iterable[ClassicRef]
>>>>>>> eef9c8ff

  /** SIMONA links sub grids connected by a three winding transformer a bit
    * different. Therefore, the internal node has to be set as superior node.
    * All other gates are left unchanged
    */
  protected val modifySubGridGateForThreeWindingSupport
      : SubGridGate => SubGridGate =
    (gate: SubGridGate) =>
      gate.link match {
        case transformer: Transformer3WInput =>
          new SubGridGate(
            transformer,
            transformer.getNodeInternal,
            gate.inferiorNode,
          )
        case _ => gate
      }
}<|MERGE_RESOLUTION|>--- conflicted
+++ resolved
@@ -6,7 +6,6 @@
 
 package edu.ie3.simona.sim.setup
 
-<<<<<<< HEAD
 import org.apache.pekko.actor.{
   ActorSystem,
   ActorContext => classicContext,
@@ -17,22 +16,16 @@
 import edu.ie3.simona.agent.EnvironmentRefs
 import edu.ie3.simona.agent.grid.GridAgentMessage
 import edu.ie3.simona.event.RuntimeEvent
-import edu.ie3.simona.scheduler.TimeAdvancer
-import org.apache.pekko.actor.typed.ActorRef
-import org.apache.pekko.actor.typed.scaladsl.ActorContext
-=======
-import edu.ie3.datamodel.graph.SubGridGate
-import edu.ie3.datamodel.models.input.connector.Transformer3WInput
-import edu.ie3.simona.agent.EnvironmentRefs
 import edu.ie3.simona.event.listener.{ResultEventListener, RuntimeEventListener}
 import edu.ie3.simona.event.{ResultEvent, RuntimeEvent}
 import edu.ie3.simona.ontology.messages.SchedulerMessage
 import edu.ie3.simona.scheduler.TimeAdvancer
+import org.apache.pekko.actor.typed.ActorRef
+import org.apache.pekko.actor.typed.scaladsl.ActorContext
 import edu.ie3.simona.sim.SimonaSim
 import org.apache.pekko.actor.typed.ActorRef
 import org.apache.pekko.actor.typed.scaladsl.ActorContext
 import org.apache.pekko.actor.{ActorRef => ClassicRef}
->>>>>>> eef9c8ff
 
 /** Trait that can be used to setup a customized simona simulation by providing
   * implementations for all setup information required by a
@@ -59,13 +52,8 @@
     *   An actor reference to the runtime event listener
     */
   def runtimeEventListener(
-<<<<<<< HEAD
-      context: classicContext
-  ): ActorRef[RuntimeEvent]
-=======
       context: ActorContext[_]
   ): ActorRef[RuntimeEventListener.Request]
->>>>>>> eef9c8ff
 
   /** Creates a sequence of result event listeners
     *
@@ -74,15 +62,9 @@
     * @return
     *   A sequence of actor references to result event listeners
     */
-<<<<<<< HEAD
-  def systemParticipantsListener(
-      context: classicContext
-  ): Seq[classicRef]
-=======
   def resultEventListener(
       context: ActorContext[_]
   ): Seq[ActorRef[ResultEventListener.Request]]
->>>>>>> eef9c8ff
 
   /** Creates a primary service proxy. The proxy is the first instance to ask
     * for primary data. If necessary, it delegates the registration request to
@@ -96,15 +78,9 @@
     *   An actor reference to the service
     */
   def primaryServiceProxy(
-<<<<<<< HEAD
-      context: classicContext,
-      scheduler: classicRef,
-  ): classicRef
-=======
       context: ActorContext[_],
       scheduler: ActorRef[SchedulerMessage],
   ): ClassicRef
->>>>>>> eef9c8ff
 
   /** Creates a weather service
     *
@@ -117,15 +93,9 @@
     *   the service
     */
   def weatherService(
-<<<<<<< HEAD
-      context: classicContext,
-      scheduler: classicRef,
-  ): classicRef
-=======
       context: ActorContext[_],
       scheduler: ActorRef[SchedulerMessage],
   ): ClassicRef
->>>>>>> eef9c8ff
 
   /** Loads external simulations and provides corresponding actors and init data
     *
@@ -137,13 +107,8 @@
     *   External simulations and their init data
     */
   def extSimulations(
-<<<<<<< HEAD
-      context: classicContext,
-      scheduler: classicRef,
-=======
       context: ActorContext[_],
       scheduler: ActorRef[SchedulerMessage],
->>>>>>> eef9c8ff
   ): ExtSimSetupData
 
   /** Creates the time advancer
@@ -158,17 +123,10 @@
     *   An actor reference to the time advancer
     */
   def timeAdvancer(
-<<<<<<< HEAD
-      context: classicContext,
-      simulation: classicRef,
-      runtimeEventListener: ActorRef[RuntimeEvent],
-  ): ActorRef[TimeAdvancer.Incoming]
-=======
       context: ActorContext[_],
       simulation: ActorRef[SimonaSim.SimulationEnded.type],
       runtimeEventListener: ActorRef[RuntimeEvent],
   ): ActorRef[TimeAdvancer.Request]
->>>>>>> eef9c8ff
 
   /** Creates a scheduler service
     *
@@ -180,15 +138,9 @@
     *   An actor reference to the scheduler
     */
   def scheduler(
-<<<<<<< HEAD
-      context: classicContext,
-      timeAdvancer: ActorRef[TimeAdvancer.Incoming],
-  ): classicRef
-=======
       context: ActorContext[_],
       timeAdvancer: ActorRef[TimeAdvancer.Request],
   ): ActorRef[SchedulerMessage]
->>>>>>> eef9c8ff
 
   /** Creates all the needed grid agents
     *
@@ -203,17 +155,10 @@
     *   be used when setting up the agents
     */
   def gridAgents(
-<<<<<<< HEAD
-      context: classicContext,
+      context: ActorContext[_],
       environmentRefs: EnvironmentRefs,
       systemParticipantListener: Seq[classicRef],
   ): Iterable[ActorRef[GridAgentMessage]]
-=======
-      context: ActorContext[_],
-      environmentRefs: EnvironmentRefs,
-      resultEventListeners: Seq[ActorRef[ResultEvent]],
-  ): Iterable[ClassicRef]
->>>>>>> eef9c8ff
 
   /** SIMONA links sub grids connected by a three winding transformer a bit
     * different. Therefore, the internal node has to be set as superior node.
