/*
 * © 2020. TU Dortmund University,
 * Institute of Energy Systems, Energy Efficiency and Energy Economics,
 * Research group Distribution grid planning and operation
 */

package edu.ie3.simona.sim.setup

import org.apache.pekko.actor.{
  ActorSystem,
  ActorContext => classicContext,
  ActorRef => classicRef
}
import edu.ie3.datamodel.graph.SubGridGate
import edu.ie3.datamodel.models.input.connector.Transformer3WInput
import edu.ie3.simona.agent.EnvironmentRefs
import edu.ie3.simona.agent.grid.GridAgentMessage
import edu.ie3.simona.event.RuntimeEvent
import edu.ie3.simona.scheduler.TimeAdvancer
import org.apache.pekko.actor.typed.ActorRef
import org.apache.pekko.actor.typed.scaladsl.ActorContext

/** Trait that can be used to setup a customized simona simulation by providing
  * implementations for all setup information required by a
  * [[edu.ie3.simona.sim.SimonaSim]]. Most of the time, using or extending
  * [[SimonaStandaloneSetup]] might be considered instead of providing a your
  * own implementation for all methods.
  *
  * @version 0.1
  * @since 01.07.20
  */
trait SimonaSetup {

  /** Main arguments of the executable. May be used to pass additional
    * configuration parameters to the setup e.g. for external simulation
    * configuration
    */
  val args: Array[String]

  /** A function, that constructs the [[ActorSystem]], the simulation shall live
    * in
    */
  val buildActorSystem: () => ActorSystem

  /** Creates the runtime event listener
    *
    * @param context
    *   Actor context to use
    * @return
    *   An actor reference to the runtime event listener
    */
  def runtimeEventListener(
      context: classicContext
  ): ActorRef[RuntimeEvent]

  /** Creates a sequence of system participant event listeners
    *
    * @param context
    *   Actor context to use
    * @return
    *   A sequence of actor references to runtime event listeners
    */
  def systemParticipantsListener(
      context: classicContext
  ): Seq[classicRef]

  /** Creates a primary service proxy. The proxy is the first instance to ask
    * for primary data. If necessary, it delegates the registration request to
    * it's subordinate workers.
    *
    * @param context
    *   Actor context to use
    * @param scheduler
    *   Actor reference to it's according scheduler to use
    * @return
    *   An actor reference to the service
    */
  def primaryServiceProxy(
<<<<<<< HEAD
      context: classicContext,
      scheduler: classicRef
  ): classicRef
=======
      context: ActorContext,
      scheduler: ActorRef,
  ): ActorRef
>>>>>>> 5478b69f

  /** Creates a weather service
    *
    * @param context
    *   Actor context to use
    * @param scheduler
    *   Actor reference to it's according scheduler to use
    * @return
    *   An actor reference to the service as well as matching data to initialize
    *   the service
    */
  def weatherService(
<<<<<<< HEAD
      context: classicContext,
      scheduler: classicRef
  ): classicRef
=======
      context: ActorContext,
      scheduler: ActorRef,
  ): ActorRef
>>>>>>> 5478b69f

  /** Loads external simulations and provides corresponding actors and init data
    *
    * @param context
    *   Actor context to use
    * @param scheduler
    *   Actor reference to it's according scheduler to use
    * @return
    *   External simulations and their init data
    */
  def extSimulations(
<<<<<<< HEAD
      context: classicContext,
      scheduler: classicRef
=======
      context: ActorContext,
      scheduler: ActorRef,
>>>>>>> 5478b69f
  ): ExtSimSetupData

  /** Creates the time advancer
    *
    * @param context
    *   Actor context to use
    * @param simulation
    *   The simulation root actor ([[edu.ie3.simona.sim.SimonaSim]])
    * @param runtimeEventListener
    *   Runtime event listener
    * @return
    *   An actor reference to the time advancer
    */
  def timeAdvancer(
<<<<<<< HEAD
      context: classicContext,
      simulation: classicRef,
      runtimeEventListener: ActorRef[RuntimeEvent]
  ): ActorRef[TimeAdvancer.Incoming]
=======
      context: ActorContext,
      simulation: ActorRef,
      runtimeEventListener: org.apache.pekko.actor.typed.ActorRef[RuntimeEvent],
  ): org.apache.pekko.actor.typed.ActorRef[TimeAdvancer.Incoming]
>>>>>>> 5478b69f

  /** Creates a scheduler service
    *
    * @param context
    *   Actor context to use
    * @param timeAdvancer
    *   The time advancer, sitting at the root of the scheduler hierarchy
    * @return
    *   An actor reference to the scheduler
    */
  def scheduler(
<<<<<<< HEAD
      context: classicContext,
      timeAdvancer: ActorRef[TimeAdvancer.Incoming]
  ): classicRef
=======
      context: ActorContext,
      timeAdvancer: org.apache.pekko.actor.typed.ActorRef[TimeAdvancer.Incoming],
  ): ActorRef
>>>>>>> 5478b69f

  /** Creates all the needed grid agents
    *
    * @param context
    *   Actor context to use
    * @param environmentRefs
    *   EnvironmentRefs to use
    * @param systemParticipantListener
    *   Listeners that await events from system participants
    * @return
    *   A mapping from actor reference to it's according initialization data to
    *   be used when setting up the agents
    */
  def gridAgents(
      context: classicContext,
      environmentRefs: EnvironmentRefs,
<<<<<<< HEAD
      systemParticipantListener: Seq[classicRef]
  ): Iterable[ActorRef[GridAgentMessage]]
=======
      systemParticipantListener: Seq[ActorRef],
  ): Iterable[ActorRef]
>>>>>>> 5478b69f

  /** SIMONA links sub grids connected by a three winding transformer a bit
    * different. Therefore, the internal node has to be set as superior node.
    * All other gates are left unchanged
    */
  protected val modifySubGridGateForThreeWindingSupport
      : SubGridGate => SubGridGate =
    (gate: SubGridGate) =>
      gate.link match {
        case transformer: Transformer3WInput =>
          new SubGridGate(
            transformer,
            transformer.getNodeInternal,
            gate.inferiorNode,
          )
        case _ => gate
      }
}<|MERGE_RESOLUTION|>--- conflicted
+++ resolved
@@ -9,7 +9,7 @@
 import org.apache.pekko.actor.{
   ActorSystem,
   ActorContext => classicContext,
-  ActorRef => classicRef
+  ActorRef => classicRef,
 }
 import edu.ie3.datamodel.graph.SubGridGate
 import edu.ie3.datamodel.models.input.connector.Transformer3WInput
@@ -76,15 +76,9 @@
     *   An actor reference to the service
     */
   def primaryServiceProxy(
-<<<<<<< HEAD
       context: classicContext,
-      scheduler: classicRef
+      scheduler: classicRef,
   ): classicRef
-=======
-      context: ActorContext,
-      scheduler: ActorRef,
-  ): ActorRef
->>>>>>> 5478b69f
 
   /** Creates a weather service
     *
@@ -97,15 +91,9 @@
     *   the service
     */
   def weatherService(
-<<<<<<< HEAD
       context: classicContext,
-      scheduler: classicRef
+      scheduler: classicRef,
   ): classicRef
-=======
-      context: ActorContext,
-      scheduler: ActorRef,
-  ): ActorRef
->>>>>>> 5478b69f
 
   /** Loads external simulations and provides corresponding actors and init data
     *
@@ -117,13 +105,8 @@
     *   External simulations and their init data
     */
   def extSimulations(
-<<<<<<< HEAD
       context: classicContext,
-      scheduler: classicRef
-=======
-      context: ActorContext,
-      scheduler: ActorRef,
->>>>>>> 5478b69f
+      scheduler: classicRef,
   ): ExtSimSetupData
 
   /** Creates the time advancer
@@ -138,17 +121,10 @@
     *   An actor reference to the time advancer
     */
   def timeAdvancer(
-<<<<<<< HEAD
       context: classicContext,
       simulation: classicRef,
-      runtimeEventListener: ActorRef[RuntimeEvent]
+      runtimeEventListener: ActorRef[RuntimeEvent],
   ): ActorRef[TimeAdvancer.Incoming]
-=======
-      context: ActorContext,
-      simulation: ActorRef,
-      runtimeEventListener: org.apache.pekko.actor.typed.ActorRef[RuntimeEvent],
-  ): org.apache.pekko.actor.typed.ActorRef[TimeAdvancer.Incoming]
->>>>>>> 5478b69f
 
   /** Creates a scheduler service
     *
@@ -160,15 +136,9 @@
     *   An actor reference to the scheduler
     */
   def scheduler(
-<<<<<<< HEAD
       context: classicContext,
-      timeAdvancer: ActorRef[TimeAdvancer.Incoming]
+      timeAdvancer: ActorRef[TimeAdvancer.Incoming],
   ): classicRef
-=======
-      context: ActorContext,
-      timeAdvancer: org.apache.pekko.actor.typed.ActorRef[TimeAdvancer.Incoming],
-  ): ActorRef
->>>>>>> 5478b69f
 
   /** Creates all the needed grid agents
     *
@@ -185,13 +155,8 @@
   def gridAgents(
       context: classicContext,
       environmentRefs: EnvironmentRefs,
-<<<<<<< HEAD
-      systemParticipantListener: Seq[classicRef]
+      systemParticipantListener: Seq[classicRef],
   ): Iterable[ActorRef[GridAgentMessage]]
-=======
-      systemParticipantListener: Seq[ActorRef],
-  ): Iterable[ActorRef]
->>>>>>> 5478b69f
 
   /** SIMONA links sub grids connected by a three winding transformer a bit
     * different. Therefore, the internal node has to be set as superior node.
