--- conflicted
+++ resolved
@@ -87,12 +87,8 @@
   def primaryServiceProxy(
       context: ActorContext[_],
       scheduler: ActorRef[SchedulerMessage],
-<<<<<<< HEAD
+      extSimSetupData: ExtSimSetupData,
   ): ActorRef[ServiceMessage]
-=======
-      extSimSetupData: ExtSimSetupData,
-  ): ClassicRef
->>>>>>> c4396472
 
   /** Creates a weather service
     *
