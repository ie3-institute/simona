--- conflicted
+++ resolved
@@ -255,7 +255,6 @@
     ).simulationResultEntitiesToConsider ++
       (OutputConfigUtil(
         outputConfig.participant
-<<<<<<< HEAD
       ).simulationResultIdentifiersToConsider(thermal =
         false
       ) ++ OutputConfigUtil(
@@ -263,10 +262,4 @@
       ).simulationResultIdentifiersToConsider(thermal = true))
         .map(notifierId => EntityMapperUtil.getResultEntityClass(notifierId)) ++
       (if (outputConfig.flex) Seq(classOf[FlexOptionsResult]) else Seq.empty)
-=======
-      ).simulationResultIdentifiersToConsider ++ OutputConfigUtil(
-        outputConfig.thermal
-      ).simulationResultIdentifiersToConsider)
-        .map(notifierId => EntityMapperUtil.getResultEntityClass(notifierId))
->>>>>>> a0252dee
 }