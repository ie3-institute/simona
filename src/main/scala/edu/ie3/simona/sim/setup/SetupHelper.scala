--- conflicted
+++ resolved
@@ -23,13 +23,9 @@
 import edu.ie3.simona.util.ConfigUtil.{GridOutputConfigUtil, OutputConfigUtil}
 import edu.ie3.simona.util.ResultFileHierarchy.ResultEntityPathConfig
 import edu.ie3.simona.util.{EntityMapperUtil, ResultFileHierarchy}
-<<<<<<< HEAD
-import org.apache.pekko.actor.ActorRef
-=======
 import edu.ie3.util.quantities.PowerSystemUnits
 import org.apache.pekko.actor.ActorRef
 import squants.electro.Kilovolts
->>>>>>> 5478b69f
 
 /** Methods to support the setup of a simona simulation
   *
@@ -196,12 +192,7 @@
     if (refSystem.nominalVoltage != containerPotential)
       logger.warn(
         s"The configured RefSystem for subGrid ${subGridContainer.getSubnet} differs in its nominal voltage (${refSystem.nominalVoltage}) from the grids" +
-<<<<<<< HEAD
-          s"predominant voltage level nominal voltage (${subGridContainer.getPredominantVoltageLevel.getNominalVoltage}). If this is by intention and still valid, this " +
-          "warning can be just ignored!"
-=======
           s"predominant voltage level nominal voltage ($containerPotential). If this is by intention and still valid, this warning can be just ignored!"
->>>>>>> 5478b69f
       )
 
     refSystem
