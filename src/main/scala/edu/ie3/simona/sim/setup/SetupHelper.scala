/*
 * © 2020. TU Dortmund University,
 * Institute of Energy Systems, Energy Efficiency and Energy Economics,
 * Research group Distribution grid planning and operation
 */

package edu.ie3.simona.sim.setup

import com.typesafe.config.{Config => TypesafeConfig}
import com.typesafe.scalalogging.LazyLogging
import edu.ie3.datamodel.graph.SubGridGate
import edu.ie3.datamodel.models.input.container.{SubGridContainer, ThermalGrid}
import edu.ie3.datamodel.models.result.ResultEntity
import edu.ie3.datamodel.utils.ContainerUtils
import edu.ie3.simona.agent.grid.GridAgentData.GridAgentInitData
import edu.ie3.simona.agent.grid.GridAgentMessage
import edu.ie3.simona.config.RefSystemParser.ConfigRefSystems
import edu.ie3.simona.config.SimonaConfig
import edu.ie3.simona.exceptions.InitializationException
import edu.ie3.simona.exceptions.agent.GridAgentInitializationException
import edu.ie3.simona.io.result.ResultSinkType
import edu.ie3.simona.model.grid.RefSystem
import edu.ie3.simona.util.ConfigUtil.{GridOutputConfigUtil, OutputConfigUtil}
import edu.ie3.simona.util.ResultFileHierarchy.ResultEntityPathConfig
import edu.ie3.simona.util.{EntityMapperUtil, ResultFileHierarchy}
import org.apache.pekko.actor.typed.ActorRef
<<<<<<< HEAD
=======
import edu.ie3.util.quantities.PowerSystemUnits
import squants.electro.Kilovolts
>>>>>>> 1eeaef7a

/** Methods to support the setup of a simona simulation
  *
  * @version 0.1
  * @since 02.07.20
  */
trait SetupHelper extends LazyLogging {

  /** Build the [[GridAgentInitData]]. This also includes the determination of a
    * mapping from [[SubGridGate]] to [[ActorRef]] of the representing
    * [[edu.ie3.simona.agent.grid.GridAgent]] as well as the look up of the
    * [[RefSystem]] to use being defined in the config.
    *
    * @param subGridContainer
    *   Container of all models for this sub grid
    * @param subGridToActorRef
    *   Mapping from sub grid number to [[edu.ie3.simona.agent.grid.GridAgent]]
    *   's [[ActorRef]]
    * @param gridGates
    *   [[Set]] of all [[SubGridGate]] s connecting this sub grid with it's
    *   ancestors and children
    * @param configRefSystems
    *   Collection of reference systems defined in config
    * @param thermalGrids
    *   Collection of applicable thermal grids
    * @return
    *   Initialization data for the [[edu.ie3.simona.agent.grid.GridAgent]]
    *   representing this sub grid
    */
  def buildGridAgentInitData(
      subGridContainer: SubGridContainer,
      subGridToActorRef: Map[Int, ActorRef[GridAgentMessage]],
      gridGates: Set[SubGridGate],
      configRefSystems: ConfigRefSystems,
      thermalGrids: Seq[ThermalGrid],
  ): GridAgentInitData = {
    val subGridGateToActorRef = buildGateToActorRef(
      subGridToActorRef,
      gridGates,
      subGridContainer.getSubnet,
    )

    /* Find the matching reference system */
    val refSystem =
      getRefSystem(configRefSystems, subGridContainer)

    /* Prepare the subgrid container for the agents by adapting the transformer high voltage nodes to be slacks */
    val updatedSubGridContainer =
      ContainerUtils.withTrafoNodeAsSlack(subGridContainer)

    // build the grid agent data and check for its validity
    GridAgentInitData(
      updatedSubGridContainer,
      thermalGrids,
      subGridGateToActorRef,
      refSystem,
    )
  }

  /** Maps the [[SubGridGate]] s of a given sub grid to the corresponding actor
    * references
    *
    * @param subGridToActorRefMap
    *   Mapping from sub grid number to actor reference
    * @param subGridGates
    *   Gates from the given sub grid to other sub grids
    * @param currentSubGrid
    *   Current grid number (only for building exception message)
    * @return
    *   A mapping from [[SubGridGate]] to corresponding actor reference
    */
  def buildGateToActorRef(
      subGridToActorRefMap: Map[Int, ActorRef[GridAgentMessage]],
      subGridGates: Set[SubGridGate],
      currentSubGrid: Int,
  ): Map[SubGridGate, ActorRef[GridAgentMessage]] =
    subGridGates
      .groupBy(gate => (gate.superiorNode, gate.inferiorNode))
      .flatMap(_._2.headOption)
      .map(gate => {
        val superiorSubGrid = gate.getSuperiorSubGrid
        val inferiorSubGrid = gate.getInferiorSubGrid
        if (inferiorSubGrid == currentSubGrid) {
          /* This is a gate to a superior sub grid */
          gate -> getActorRef(
            subGridToActorRefMap,
            currentSubGrid,
            superiorSubGrid,
          )
        } else if (superiorSubGrid == currentSubGrid) {
          /* This is a gate to an inferior sub grid */
          gate -> getActorRef(
            subGridToActorRefMap,
            currentSubGrid,
            inferiorSubGrid,
          )
        } else {
          throw new GridAgentInitializationException(
            "I am supposed to connect sub grid " + currentSubGrid + " with itself, which is not allowed."
          )
        }
      })
      .toMap

  /** Get the actor reference from the map or throw an exception, if it is not
    * apparent
    *
    * @param subGridToActorRefMap
    *   Mapping from sub grid number to actor reference
    * @param currentSubGrid
    *   Current grid number (only for building exception message)
    * @param queriedSubGrid
    *   The sub grid to look for
    * @return
    *   The actor reference of the sub grid to look for
    */
  def getActorRef(
      subGridToActorRefMap: Map[Int, ActorRef[GridAgentMessage]],
      currentSubGrid: Int,
      queriedSubGrid: Int,
  ): ActorRef[GridAgentMessage] = {
    subGridToActorRefMap.get(queriedSubGrid) match {
      case Some(hit) => hit
      case _ =>
        throw new GridAgentInitializationException(
          "I am supposed to connect sub grid " + currentSubGrid + " with " + queriedSubGrid + ", but I cannot find the matching actor reference."
        )
    }
  }

  /** Searches for the reference system to be used with the given
    * [[SubGridContainer]] within the information provided by config.
    *
    * @param configRefSystems
    *   Collection of reference systems definitions from config
    * @param subGridContainer
    *   Container model for the respective sub grid
    * @return
    *   The reference system to use
    */
  def getRefSystem(
      configRefSystems: ConfigRefSystems,
      subGridContainer: SubGridContainer,
  ): RefSystem = {
    val refSystem = configRefSystems
      .find(
        subGridContainer.getSubnet,
        Some(subGridContainer.getPredominantVoltageLevel),
      )
      .getOrElse(
        throw new InitializationException(
          s"Unable to determine refSystem for grid with id ${subGridContainer.getSubnet} @ " +
            s"volt level ${subGridContainer.getPredominantVoltageLevel}. Please either provide a refSystem for the grid id or the whole volt level!"
        )
      )

    if (
      !refSystem.nominalVoltage.equals(
        subGridContainer.getPredominantVoltageLevel.getNominalVoltage
      )
    )
      logger.warn(
        s"The configured RefSystem for subGrid ${subGridContainer.getSubnet} differs in its nominal voltage (${refSystem.nominalVoltage}) from the grids" +
          s"predominant voltage level nominal voltage (${subGridContainer.getPredominantVoltageLevel.getNominalVoltage}). If this is by intention and still valid, this " +
          s"warning can be just ignored!"
      )

    refSystem
  }

  /** Build the result file hierarchy based on the provided configuration file.
    * The provided type safe config must be able to be parsed as
    * [[SimonaConfig]], otherwise an exception is thrown
    * @param config
    *   the configuration file
    * @param createDirs
    *   if directories of the result file hierarchy should be created or not
    * @return
    *   the resulting result file hierarchy
    */
  def buildResultFileHierarchy(
      config: TypesafeConfig,
      createDirs: Boolean = true,
  ): ResultFileHierarchy = {

    val simonaConfig = SimonaConfig(config)

    /* Determine the result models to write */
    val modelsToWrite =
      SetupHelper.allResultEntitiesToWrite(simonaConfig.simona.output)

    val resultFileHierarchy = ResultFileHierarchy(
      simonaConfig.simona.output.base.dir,
      simonaConfig.simona.simulationName,
      ResultEntityPathConfig(
        modelsToWrite,
        ResultSinkType(
          simonaConfig.simona.output.sink,
          simonaConfig.simona.simulationName,
        ),
      ),
      addTimeStampToOutputDir =
        simonaConfig.simona.output.base.addTimestampToOutputDir,
      createDirs = createDirs,
    )

    // copy config data to output directory
    ResultFileHierarchy.prepareDirectories(config, resultFileHierarchy)

    resultFileHierarchy
  }
}

case object SetupHelper {

  /** Determine a comprehensive collection of all [[ResultEntity]] classes, that
    * will have to be considered
    *
    * @param outputConfig
    *   configuration to consider
    * @return
    *   Set of [[ResultEntity]] classes
    */
  def allResultEntitiesToWrite(
      outputConfig: SimonaConfig.Simona.Output
  ): Set[Class[_ <: ResultEntity]] =
    GridOutputConfigUtil(
      outputConfig.grid
    ).simulationResultEntitiesToConsider ++
      (OutputConfigUtil(
        outputConfig.participant
      ).simulationResultIdentifiersToConsider ++ OutputConfigUtil(
        outputConfig.thermal
      ).simulationResultIdentifiersToConsider)
        .map(notifierId => EntityMapperUtil.getResultEntityClass(notifierId))
}<|MERGE_RESOLUTION|>--- conflicted
+++ resolved
@@ -11,6 +11,7 @@
 import edu.ie3.datamodel.graph.SubGridGate
 import edu.ie3.datamodel.models.input.container.{SubGridContainer, ThermalGrid}
 import edu.ie3.datamodel.models.result.ResultEntity
+import edu.ie3.datamodel.models.result.system.FlexOptionsResult
 import edu.ie3.datamodel.utils.ContainerUtils
 import edu.ie3.simona.agent.grid.GridAgentData.GridAgentInitData
 import edu.ie3.simona.agent.grid.GridAgentMessage
@@ -24,11 +25,8 @@
 import edu.ie3.simona.util.ResultFileHierarchy.ResultEntityPathConfig
 import edu.ie3.simona.util.{EntityMapperUtil, ResultFileHierarchy}
 import org.apache.pekko.actor.typed.ActorRef
-<<<<<<< HEAD
-=======
 import edu.ie3.util.quantities.PowerSystemUnits
 import squants.electro.Kilovolts
->>>>>>> 1eeaef7a
 
 /** Methods to support the setup of a simona simulation
   *
@@ -185,15 +183,17 @@
         )
       )
 
-    if (
-      !refSystem.nominalVoltage.equals(
-        subGridContainer.getPredominantVoltageLevel.getNominalVoltage
-      )
-    )
+    val containerPotential = Kilovolts(
+      subGridContainer.getPredominantVoltageLevel.getNominalVoltage
+        .to(PowerSystemUnits.KILOVOLT)
+        .getValue
+        .doubleValue
+    )
+
+    if (refSystem.nominalVoltage != containerPotential)
       logger.warn(
         s"The configured RefSystem for subGrid ${subGridContainer.getSubnet} differs in its nominal voltage (${refSystem.nominalVoltage}) from the grids" +
-          s"predominant voltage level nominal voltage (${subGridContainer.getPredominantVoltageLevel.getNominalVoltage}). If this is by intention and still valid, this " +
-          s"warning can be just ignored!"
+          s"predominant voltage level nominal voltage ($containerPotential). If this is by intention and still valid, this warning can be just ignored!"
       )
 
     refSystem
@@ -242,7 +242,7 @@
   }
 }
 
-case object SetupHelper {
+object SetupHelper {
 
   /** Determine a comprehensive collection of all [[ResultEntity]] classes, that
     * will have to be considered
@@ -263,5 +263,6 @@
       ).simulationResultIdentifiersToConsider ++ OutputConfigUtil(
         outputConfig.thermal
       ).simulationResultIdentifiersToConsider)
-        .map(notifierId => EntityMapperUtil.getResultEntityClass(notifierId))
+        .map(notifierId => EntityMapperUtil.getResultEntityClass(notifierId)) ++
+      (if (outputConfig.flex) Seq(classOf[FlexOptionsResult]) else Seq.empty)
 }