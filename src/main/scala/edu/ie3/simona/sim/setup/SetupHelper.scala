--- conflicted
+++ resolved
@@ -21,11 +21,7 @@
 import edu.ie3.simona.exceptions.agent.GridAgentInitializationException
 import edu.ie3.simona.io.result.ResultSinkType
 import edu.ie3.simona.model.grid.RefSystem
-<<<<<<< HEAD
-import edu.ie3.simona.util.ConfigUtil.{BaseOutputConfigUtil, GridOutputConfigUtil}
-=======
-import edu.ie3.simona.util.ConfigUtil.{GridOutputConfigUtil, OutputConfigUtil}
->>>>>>> 12f4e119
+import edu.ie3.simona.util.ConfigUtil.{ GridOutputConfigUtil, OutputConfigUtil}
 import edu.ie3.simona.util.ResultFileHierarchy.ResultEntityPathConfig
 import edu.ie3.simona.util.{EntityMapperUtil, ResultFileHierarchy}
 import edu.ie3.util.quantities.PowerSystemUnits
@@ -216,14 +212,9 @@
     *   the resulting result file hierarchy
     */
   def buildResultFileHierarchy(
-<<<<<<< HEAD
       tscfg: TypesafeConfig,
       simonaConfig: SimonaConfig,
-      createDirs: Boolean = true
-=======
-      config: TypesafeConfig,
       createDirs: Boolean = true,
->>>>>>> 12f4e119
   ): ResultFileHierarchy = {
 
     /* Determine the result models to write */
@@ -236,23 +227,13 @@
       ResultEntityPathConfig(
         modelsToWrite,
         ResultSinkType(
-<<<<<<< HEAD
           simonaConfig.output.sink,
-          simonaConfig.simulationName
-        )
+          simonaConfig.simulationName,
+        ),
       ),
       addTimeStampToOutputDir =
         simonaConfig.output.base.addTimestampToOutputDir,
-      createDirs = createDirs
-=======
-          simonaConfig.simona.output.sink,
-          simonaConfig.simona.simulationName,
-        ),
-      ),
-      addTimeStampToOutputDir =
-        simonaConfig.simona.output.base.addTimestampToOutputDir,
       createDirs = createDirs,
->>>>>>> 12f4e119
     )
 
     // copy config data to output directory
