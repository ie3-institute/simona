--- conflicted
+++ resolved
@@ -11,17 +11,14 @@
 import edu.ie3.simona.api.data.ev.ExtEvDataConnection
 import edu.ie3.simona.api.data.primarydata.ExtPrimaryDataConnection
 import edu.ie3.simona.api.data.results.ExtResultDataConnection
-<<<<<<< HEAD
 import edu.ie3.simona.ontology.messages.services.{
   EmMessage,
   EvMessage,
   ServiceMessage,
 }
 import edu.ie3.simona.service.results.ExtResultDataProvider
-=======
 import edu.ie3.simona.ontology.messages.services.{EvMessage, ServiceMessage}
 import edu.ie3.simona.sim.setup.ExtSimSetupData.Input
->>>>>>> 137e31dc
 import org.apache.pekko.actor.typed.ActorRef
 import org.apache.pekko.actor.{ActorRef => ClassicRef}
 
@@ -39,21 +36,9 @@
   */
 final case class ExtSimSetupData(
     extSimAdapters: Iterable[ClassicRef],
-<<<<<<< HEAD
-    extPrimaryDataServices: Seq[
-      (ExtPrimaryDataConnection, ActorRef[ServiceMessage])
-    ],
-    extDataServices: Seq[
-      (_ <: ExtInputDataConnection[_], ActorRef[_ >: ServiceMessage])
-    ],
-    extResultListeners: Seq[
-      (ExtResultDataConnection, ActorRef[ExtResultDataProvider.Request])
-    ],
-=======
     extPrimaryDataServices: Seq[Input],
     extDataServices: Seq[Input],
     extResultListeners: Seq[(ExtResultDataConnection, ActorRef[_])],
->>>>>>> 137e31dc
 ) {
 
   private[setup] def update(
@@ -88,15 +73,9 @@
       case (_: ExtEvDataConnection, ref: ActorRef[EvMessage]) => ref
     }
 
-<<<<<<< HEAD
   def emDataService: Option[ActorRef[EmMessage]] =
     extDataServices.collectFirst {
       case (_: ExtEmDataConnection, ref: ActorRef[EmMessage]) => ref
-=======
-  def emDataService: Option[ActorRef[ServiceMessage]] =
-    extDataServices.collectFirst {
-      case (_: ExtEmDataConnection, ref: ActorRef[ServiceMessage]) => ref
->>>>>>> 137e31dc
     }
 
   def resultDataServices: Iterable[ActorRef[ExtResultDataProvider.Request]] =
@@ -125,8 +104,8 @@
 
 object ExtSimSetupData {
 
-  type Input =
-    (ExtInputDataConnection, ActorRef[_ >: ServiceMessage])
+  type Input[T <: DataMessageFromExt] =
+    (ExtInputDataConnection[T], ActorRef[_ >: ServiceMessage])
 
   /** Returns an empty [[ExtSimSetupData]].
     */
