--- conflicted
+++ resolved
@@ -14,24 +14,19 @@
 import edu.ie3.simona.api.data.em.ExtEmData
 import edu.ie3.simona.service.em.ExtEmDataService
 import edu.ie3.simona.service.ev.ExtEvDataService
-<<<<<<< HEAD
 import org.apache.pekko.actor.typed.ActorRef
 import edu.ie3.simona.service.primary.ExtPrimaryDataService
 import edu.ie3.simona.service.results.ExtResultDataProvider
 import edu.ie3.simona.service.results.ExtResultDataProvider.Request
 
 final case class ExtSimSetupData(
+    extSimAdapters: Iterable[ClassicRef],
+    extDataServices: Map[Class[_], ClassicRef],
                                   extSimAdapters: Iterable[ClassicRef],
                                   extDataServices: Map[Class[_], ClassicRef],
                                   extDataListener: Map[Class[_], ActorRef[ExtResultDataProvider.Request]],
                                   extDatas: Set[ExtData],
                                   extScheduler: Option[ActorRef[SchedulerMessage]],
-=======
-
-final case class ExtSimSetupData(
-    extSimAdapters: Iterable[ClassicRef],
-    extDataServices: Map[Class[_], ClassicRef],
->>>>>>> 67ad2907
 ) {
 
   def evDataService: Option[ClassicRef] =
