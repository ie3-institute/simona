/*
 * © 2021. TU Dortmund University,
 * Institute of Energy Systems, Energy Efficiency and Energy Economics,
 * Research group Distribution grid planning and operation
 */

package edu.ie3.simona.sim.setup

import edu.ie3.simona.api.data.ExtInputDataConnection
import edu.ie3.simona.api.data.em.ExtEmDataConnection
import edu.ie3.simona.api.data.ev.ExtEvDataConnection
import edu.ie3.simona.api.data.primarydata.ExtPrimaryDataConnection
import edu.ie3.simona.api.data.results.ExtResultDataConnection
<<<<<<< HEAD
import edu.ie3.simona.service.results.ExtResultDataProvider
=======
>>>>>>> 26ec7f3f
import org.apache.pekko.actor.typed.ActorRef
import org.apache.pekko.actor.{ActorRef => ClassicRef}

/** Case class that holds information regarding the external data connections as
<<<<<<< HEAD
  * well as the actor references of the created services
  *
  * @param extSimAdapters
  *   all adapters to external simulations
  * @param extPrimaryDataServices
  *   map: external primary data connections to service references
  * @param extDataServices
  *   map: external input data connection to service references
  * @param extResultListeners
  *   map: external result data connections to result data providers
  */
final case class ExtSimSetupData(
    extSimAdapters: Iterable[ClassicRef],
    extPrimaryDataServices: Map[ExtPrimaryDataConnection, ClassicRef],
    extDataServices: Map[ExtInputDataConnection, ClassicRef],
    extResultListeners: Map[ExtResultDataConnection, ActorRef[
      ExtResultDataProvider.Request
    ]],
=======
  * well as the actor references of the created services.
  *
  * @param extSimAdapters
  *   All adapters to external simulations.
  * @param extPrimaryDataServices
  *   Map: external primary data connections to service references.
  * @param extDataServices
  *   Map: external input data connection to service references.
  * @param extResultListeners
  *   Map: external result data connections to result data providers.
  */
final case class ExtSimSetupData(
    extSimAdapters: Iterable[ClassicRef],
    extPrimaryDataServices: Seq[(ExtPrimaryDataConnection, ClassicRef)],
    extDataServices: Seq[(ExtInputDataConnection, ClassicRef)],
    extResultListeners: Seq[(ExtResultDataConnection, ActorRef[_])],
>>>>>>> 26ec7f3f
) {

  private[setup] def update(
      connection: ExtPrimaryDataConnection,
      ref: ClassicRef,
  ): ExtSimSetupData =
    copy(extPrimaryDataServices =
<<<<<<< HEAD
      extPrimaryDataServices ++ Map(connection -> ref)
=======
      extPrimaryDataServices ++ Seq((connection, ref))
>>>>>>> 26ec7f3f
    )

  private[setup] def update(
      connection: ExtInputDataConnection,
      ref: ClassicRef,
  ): ExtSimSetupData = connection match {
    case primaryConnection: ExtPrimaryDataConnection =>
      update(primaryConnection, ref)
    case _ =>
<<<<<<< HEAD
      copy(extDataServices = extDataServices ++ Map(connection -> ref))
=======
      copy(extDataServices = extDataServices ++ Seq((connection, ref)))
>>>>>>> 26ec7f3f
  }

  private[setup] def update(
      connection: ExtResultDataConnection,
<<<<<<< HEAD
      ref: ActorRef[ExtResultDataProvider.Request],
  ): ExtSimSetupData =
    copy(extResultListeners = extResultListeners ++ Map(connection -> ref))
=======
      ref: ActorRef[_],
  ): ExtSimSetupData =
    copy(extResultListeners = extResultListeners ++ Seq((connection, ref)))
>>>>>>> 26ec7f3f

  private[setup] def update(extSimAdapter: ClassicRef): ExtSimSetupData =
    copy(extSimAdapters = extSimAdapters ++ Set(extSimAdapter))

  def evDataService: Option[ClassicRef] =
    extDataServices.collectFirst { case (_: ExtEvDataConnection, ref) => ref }

  def emDataService: Option[ClassicRef] =
    extDataServices.collectFirst { case (_: ExtEmDataConnection, ref) => ref }

<<<<<<< HEAD
=======
  def dataServices: Seq[ClassicRef] = extDataServices.map { case (_, ref) =>
    ref
  }

>>>>>>> 26ec7f3f
  def evDataConnection: Option[ExtEvDataConnection] =
    extDataServices.collectFirst { case (connection: ExtEvDataConnection, _) =>
      connection
    }

  def emDataConnection: Option[ExtEmDataConnection] =
    extDataServices.collectFirst { case (connection: ExtEmDataConnection, _) =>
      connection
    }

<<<<<<< HEAD
  def primaryDataConnections: Set[ExtPrimaryDataConnection] =
    extPrimaryDataServices.keySet

  def resultDataConnections: Set[ExtResultDataConnection] =
    extResultListeners.keySet
=======
  def primaryDataConnections: Seq[ExtPrimaryDataConnection] =
    extPrimaryDataServices.map {
      case (connection: ExtPrimaryDataConnection, _) => connection
    }

  def resultDataConnections: Seq[ExtResultDataConnection] =
    extResultListeners.map { case (connection: ExtResultDataConnection, _) =>
      connection
    }
>>>>>>> 26ec7f3f
}

object ExtSimSetupData {

  /** Returns an empty [[ExtSimSetupData]].
    */
  def apply(): ExtSimSetupData = ExtSimSetupData(
    Iterable.empty,
<<<<<<< HEAD
    Map.empty,
    Map.empty,
    Map.empty,
=======
    Seq.empty,
    Seq.empty,
    Seq.empty,
>>>>>>> 26ec7f3f
  )
}<|MERGE_RESOLUTION|>--- conflicted
+++ resolved
@@ -11,34 +11,11 @@
 import edu.ie3.simona.api.data.ev.ExtEvDataConnection
 import edu.ie3.simona.api.data.primarydata.ExtPrimaryDataConnection
 import edu.ie3.simona.api.data.results.ExtResultDataConnection
-<<<<<<< HEAD
 import edu.ie3.simona.service.results.ExtResultDataProvider
-=======
->>>>>>> 26ec7f3f
 import org.apache.pekko.actor.typed.ActorRef
 import org.apache.pekko.actor.{ActorRef => ClassicRef}
 
 /** Case class that holds information regarding the external data connections as
-<<<<<<< HEAD
-  * well as the actor references of the created services
-  *
-  * @param extSimAdapters
-  *   all adapters to external simulations
-  * @param extPrimaryDataServices
-  *   map: external primary data connections to service references
-  * @param extDataServices
-  *   map: external input data connection to service references
-  * @param extResultListeners
-  *   map: external result data connections to result data providers
-  */
-final case class ExtSimSetupData(
-    extSimAdapters: Iterable[ClassicRef],
-    extPrimaryDataServices: Map[ExtPrimaryDataConnection, ClassicRef],
-    extDataServices: Map[ExtInputDataConnection, ClassicRef],
-    extResultListeners: Map[ExtResultDataConnection, ActorRef[
-      ExtResultDataProvider.Request
-    ]],
-=======
   * well as the actor references of the created services.
   *
   * @param extSimAdapters
@@ -55,7 +32,6 @@
     extPrimaryDataServices: Seq[(ExtPrimaryDataConnection, ClassicRef)],
     extDataServices: Seq[(ExtInputDataConnection, ClassicRef)],
     extResultListeners: Seq[(ExtResultDataConnection, ActorRef[_])],
->>>>>>> 26ec7f3f
 ) {
 
   private[setup] def update(
@@ -63,11 +39,7 @@
       ref: ClassicRef,
   ): ExtSimSetupData =
     copy(extPrimaryDataServices =
-<<<<<<< HEAD
-      extPrimaryDataServices ++ Map(connection -> ref)
-=======
       extPrimaryDataServices ++ Seq((connection, ref))
->>>>>>> 26ec7f3f
     )
 
   private[setup] def update(
@@ -77,24 +49,14 @@
     case primaryConnection: ExtPrimaryDataConnection =>
       update(primaryConnection, ref)
     case _ =>
-<<<<<<< HEAD
-      copy(extDataServices = extDataServices ++ Map(connection -> ref))
-=======
       copy(extDataServices = extDataServices ++ Seq((connection, ref)))
->>>>>>> 26ec7f3f
   }
 
   private[setup] def update(
       connection: ExtResultDataConnection,
-<<<<<<< HEAD
       ref: ActorRef[ExtResultDataProvider.Request],
   ): ExtSimSetupData =
-    copy(extResultListeners = extResultListeners ++ Map(connection -> ref))
-=======
-      ref: ActorRef[_],
-  ): ExtSimSetupData =
     copy(extResultListeners = extResultListeners ++ Seq((connection, ref)))
->>>>>>> 26ec7f3f
 
   private[setup] def update(extSimAdapter: ClassicRef): ExtSimSetupData =
     copy(extSimAdapters = extSimAdapters ++ Set(extSimAdapter))
@@ -105,13 +67,10 @@
   def emDataService: Option[ClassicRef] =
     extDataServices.collectFirst { case (_: ExtEmDataConnection, ref) => ref }
 
-<<<<<<< HEAD
-=======
   def dataServices: Seq[ClassicRef] = extDataServices.map { case (_, ref) =>
     ref
   }
 
->>>>>>> 26ec7f3f
   def evDataConnection: Option[ExtEvDataConnection] =
     extDataServices.collectFirst { case (connection: ExtEvDataConnection, _) =>
       connection
@@ -122,13 +81,6 @@
       connection
     }
 
-<<<<<<< HEAD
-  def primaryDataConnections: Set[ExtPrimaryDataConnection] =
-    extPrimaryDataServices.keySet
-
-  def resultDataConnections: Set[ExtResultDataConnection] =
-    extResultListeners.keySet
-=======
   def primaryDataConnections: Seq[ExtPrimaryDataConnection] =
     extPrimaryDataServices.map {
       case (connection: ExtPrimaryDataConnection, _) => connection
@@ -138,7 +90,6 @@
     extResultListeners.map { case (connection: ExtResultDataConnection, _) =>
       connection
     }
->>>>>>> 26ec7f3f
 }
 
 object ExtSimSetupData {
@@ -147,14 +98,8 @@
     */
   def apply(): ExtSimSetupData = ExtSimSetupData(
     Iterable.empty,
-<<<<<<< HEAD
-    Map.empty,
-    Map.empty,
-    Map.empty,
-=======
     Seq.empty,
     Seq.empty,
     Seq.empty,
->>>>>>> 26ec7f3f
   )
 }