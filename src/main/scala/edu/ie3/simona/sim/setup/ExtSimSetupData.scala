--- conflicted
+++ resolved
@@ -11,11 +11,8 @@
 import edu.ie3.simona.api.data.ev.ExtEvDataConnection
 import edu.ie3.simona.api.data.primarydata.ExtPrimaryDataConnection
 import edu.ie3.simona.api.data.results.ExtResultDataConnection
-<<<<<<< HEAD
+import edu.ie3.simona.ontology.messages.services.{EvMessage, ServiceMessage}
 import edu.ie3.simona.service.results.ExtResultDataProvider
-=======
-import edu.ie3.simona.ontology.messages.services.{EvMessage, ServiceMessage}
->>>>>>> 75ec12f4
 import org.apache.pekko.actor.typed.ActorRef
 import org.apache.pekko.actor.typed.scaladsl.adapter.TypedActorRefOps
 import org.apache.pekko.actor.{ActorRef => ClassicRef}
@@ -34,13 +31,6 @@
   */
 final case class ExtSimSetupData(
     extSimAdapters: Iterable[ClassicRef],
-<<<<<<< HEAD
-    extPrimaryDataServices: Seq[(ExtPrimaryDataConnection, ClassicRef)],
-    extDataServices: Seq[(ExtInputDataConnection[_], ClassicRef)],
-    extResultListeners: Seq[
-      (ExtResultDataConnection, ActorRef[ExtResultDataProvider.Request])
-    ],
-=======
     extPrimaryDataServices: Seq[
       (ExtPrimaryDataConnection, ActorRef[_ >: ServiceMessage])
     ],
@@ -48,7 +38,6 @@
       (_ <: ExtInputDataConnection, ActorRef[_ >: ServiceMessage])
     ],
     extResultListeners: Seq[(ExtResultDataConnection, ActorRef[_])],
->>>>>>> 75ec12f4
 ) {
 
   private[setup] def update(
@@ -60,13 +49,8 @@
     )
 
   private[setup] def update(
-<<<<<<< HEAD
-      connection: ExtInputDataConnection[_],
-      ref: ClassicRef,
-=======
       connection: ExtInputDataConnection,
       ref: ActorRef[_ >: ServiceMessage],
->>>>>>> 75ec12f4
   ): ExtSimSetupData = connection match {
     case primaryConnection: ExtPrimaryDataConnection =>
       update(primaryConnection, ref)
