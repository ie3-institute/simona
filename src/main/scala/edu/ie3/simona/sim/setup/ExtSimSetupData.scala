/*
 * © 2021. TU Dortmund University,
 * Institute of Energy Systems, Energy Efficiency and Energy Economics,
 * Research group Distribution grid planning and operation
 */

package edu.ie3.simona.sim.setup

<<<<<<< HEAD
import edu.ie3.simona.ontology.messages.services.{EvMessage, ServiceMessage}
import org.apache.pekko.actor.{ActorRef => ClassicRef}
import edu.ie3.simona.service.ev.ExtEvDataService
import org.apache.pekko.actor.typed.ActorRef
=======
import edu.ie3.simona.api.data.ExtInputDataConnection
import edu.ie3.simona.api.data.em.ExtEmDataConnection
import edu.ie3.simona.api.data.ev.ExtEvDataConnection
import edu.ie3.simona.api.data.primarydata.ExtPrimaryDataConnection
import edu.ie3.simona.api.data.results.ExtResultDataConnection
import org.apache.pekko.actor.typed.ActorRef
import org.apache.pekko.actor.{ActorRef => ClassicRef}
>>>>>>> 9c80601f

/** Case class that holds information regarding the external data connections as
  * well as the actor references of the created services.
  *
  * @param extSimAdapters
  *   All adapters to external simulations.
  * @param extPrimaryDataServices
  *   Map: external primary data connections to service references.
  * @param extDataServices
  *   Map: external input data connection to service references.
  * @param extResultListeners
  *   Map: external result data connections to result data providers.
  */
final case class ExtSimSetupData(
    extSimAdapters: Iterable[ClassicRef],
<<<<<<< HEAD
    extDataServices: Map[Class[_], ActorRef[_ >: ServiceMessage]],
) {

  def evDataService: Option[ActorRef[EvMessage]] =
    extDataServices
      .get(classOf[ExtEvDataService.type])
      .map { case service: ActorRef[EvMessage] => service }
=======
    extPrimaryDataServices: Seq[(ExtPrimaryDataConnection, ClassicRef)],
    extDataServices: Seq[(ExtInputDataConnection, ClassicRef)],
    extResultListeners: Seq[(ExtResultDataConnection, ActorRef[_])],
) {

  private[setup] def update(
      connection: ExtPrimaryDataConnection,
      ref: ClassicRef,
  ): ExtSimSetupData =
    copy(extPrimaryDataServices =
      extPrimaryDataServices ++ Seq((connection, ref))
    )

  private[setup] def update(
      connection: ExtInputDataConnection,
      ref: ClassicRef,
  ): ExtSimSetupData = connection match {
    case primaryConnection: ExtPrimaryDataConnection =>
      update(primaryConnection, ref)
    case _ =>
      copy(extDataServices = extDataServices ++ Seq((connection, ref)))
  }

  private[setup] def update(
      connection: ExtResultDataConnection,
      ref: ActorRef[_],
  ): ExtSimSetupData =
    copy(extResultListeners = extResultListeners ++ Seq((connection, ref)))

  private[setup] def update(extSimAdapter: ClassicRef): ExtSimSetupData =
    copy(extSimAdapters = extSimAdapters ++ Set(extSimAdapter))

  def evDataService: Option[ClassicRef] =
    extDataServices.collectFirst { case (_: ExtEvDataConnection, ref) => ref }

  def emDataService: Option[ClassicRef] =
    extDataServices.collectFirst { case (_: ExtEmDataConnection, ref) => ref }

  def dataServices: Seq[ClassicRef] = extDataServices.map { case (_, ref) =>
    ref
  }

  def evDataConnection: Option[ExtEvDataConnection] =
    extDataServices.collectFirst { case (connection: ExtEvDataConnection, _) =>
      connection
    }

  def emDataConnection: Option[ExtEmDataConnection] =
    extDataServices.collectFirst { case (connection: ExtEmDataConnection, _) =>
      connection
    }

  def primaryDataConnections: Seq[ExtPrimaryDataConnection] =
    extPrimaryDataServices.map {
      case (connection: ExtPrimaryDataConnection, _) => connection
    }

  def resultDataConnections: Seq[ExtResultDataConnection] =
    extResultListeners.map { case (connection: ExtResultDataConnection, _) =>
      connection
    }
}

object ExtSimSetupData {

  /** Returns an empty [[ExtSimSetupData]].
    */
  def apply(): ExtSimSetupData = ExtSimSetupData(
    Iterable.empty,
    Seq.empty,
    Seq.empty,
    Seq.empty,
  )
>>>>>>> 9c80601f
}<|MERGE_RESOLUTION|>--- conflicted
+++ resolved
@@ -6,20 +6,15 @@
 
 package edu.ie3.simona.sim.setup
 
-<<<<<<< HEAD
-import edu.ie3.simona.ontology.messages.services.{EvMessage, ServiceMessage}
-import org.apache.pekko.actor.{ActorRef => ClassicRef}
-import edu.ie3.simona.service.ev.ExtEvDataService
-import org.apache.pekko.actor.typed.ActorRef
-=======
 import edu.ie3.simona.api.data.ExtInputDataConnection
 import edu.ie3.simona.api.data.em.ExtEmDataConnection
 import edu.ie3.simona.api.data.ev.ExtEvDataConnection
 import edu.ie3.simona.api.data.primarydata.ExtPrimaryDataConnection
 import edu.ie3.simona.api.data.results.ExtResultDataConnection
+import edu.ie3.simona.ontology.messages.services.{EvMessage, ServiceMessage}
+import edu.ie3.simona.service.ev.ExtEvDataService
 import org.apache.pekko.actor.typed.ActorRef
 import org.apache.pekko.actor.{ActorRef => ClassicRef}
->>>>>>> 9c80601f
 
 /** Case class that holds information regarding the external data connections as
   * well as the actor references of the created services.
@@ -35,17 +30,8 @@
   */
 final case class ExtSimSetupData(
     extSimAdapters: Iterable[ClassicRef],
-<<<<<<< HEAD
+    extPrimaryDataServices: Seq[(ExtPrimaryDataConnection, ClassicRef)],
     extDataServices: Map[Class[_], ActorRef[_ >: ServiceMessage]],
-) {
-
-  def evDataService: Option[ActorRef[EvMessage]] =
-    extDataServices
-      .get(classOf[ExtEvDataService.type])
-      .map { case service: ActorRef[EvMessage] => service }
-=======
-    extPrimaryDataServices: Seq[(ExtPrimaryDataConnection, ClassicRef)],
-    extDataServices: Seq[(ExtInputDataConnection, ClassicRef)],
     extResultListeners: Seq[(ExtResultDataConnection, ActorRef[_])],
 ) {
 
@@ -82,9 +68,10 @@
   def emDataService: Option[ClassicRef] =
     extDataServices.collectFirst { case (_: ExtEmDataConnection, ref) => ref }
 
-  def dataServices: Seq[ClassicRef] = extDataServices.map { case (_, ref) =>
-    ref
-  }
+  def evDataService: Option[ActorRef[EvMessage]] =
+    extDataServices
+      .get(classOf[ExtEvDataService.type])
+      .map { case service: ActorRef[EvMessage] => service }
 
   def evDataConnection: Option[ExtEvDataConnection] =
     extDataServices.collectFirst { case (connection: ExtEvDataConnection, _) =>
@@ -111,11 +98,10 @@
 
   /** Returns an empty [[ExtSimSetupData]].
     */
-  def apply(): ExtSimSetupData = ExtSimSetupData(
+  def apply: ExtSimSetupData = ExtSimSetupData(
     Iterable.empty,
     Seq.empty,
-    Seq.empty,
+    Map.empty,
     Seq.empty,
   )
->>>>>>> 9c80601f
 }