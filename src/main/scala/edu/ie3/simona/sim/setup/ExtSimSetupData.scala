/*
 * © 2021. TU Dortmund University,
 * Institute of Energy Systems, Energy Efficiency and Energy Economics,
 * Research group Distribution grid planning and operation
 */

package edu.ie3.simona.sim.setup

import edu.ie3.simona.api.data.ExtInputDataConnection
import edu.ie3.simona.api.data.em.ExtEmDataConnection
import edu.ie3.simona.api.data.ev.ExtEvDataConnection
import edu.ie3.simona.api.data.primarydata.ExtPrimaryDataConnection
import edu.ie3.simona.api.data.results.ExtResultDataConnection
import edu.ie3.simona.ontology.messages.services.{
  EmMessage,
  EvMessage,
  ServiceMessage,
}
import edu.ie3.simona.service.results.ExtResultDataProvider
import org.apache.pekko.actor.typed.ActorRef
import org.apache.pekko.actor.{ActorRef => ClassicRef}

/** Case class that holds information regarding the external data connections as
  * well as the actor references of the created services.
  *
  * @param extSimAdapters
  *   All adapters to external simulations.
  * @param extPrimaryDataServices
  *   Map: external primary data connections to service references.
  * @param extDataServices
  *   Map: external input data connection to service references.
  * @param extResultListeners
  *   Map: external result data connections to result data providers.
  */
final case class ExtSimSetupData(
    extSimAdapters: Iterable[ClassicRef],
    extPrimaryDataServices: Seq[
      (ExtPrimaryDataConnection, ActorRef[ServiceMessage])
    ],
    extDataServices: Seq[
      (_ <: ExtInputDataConnection[_], ActorRef[_ >: ServiceMessage])
    ],
    extResultListeners: Seq[
      (ExtResultDataConnection, ActorRef[ExtResultDataProvider.Request])
    ],
) {

  private[setup] def update(
      connection: ExtPrimaryDataConnection,
      ref: ActorRef[ServiceMessage],
  ): ExtSimSetupData =
    copy(extPrimaryDataServices =
      extPrimaryDataServices ++ Seq((connection, ref))
    )

  private[setup] def update(
      connection: ExtInputDataConnection[_],
      ref: ActorRef[_ >: ServiceMessage],
  ): ExtSimSetupData = connection match {
    case primaryConnection: ExtPrimaryDataConnection =>
      update(primaryConnection, ref)
    case _ =>
      copy(extDataServices = extDataServices ++ Seq((connection, ref)))
  }

  private[setup] def update(
      connection: ExtResultDataConnection,
      ref: ActorRef[ExtResultDataProvider.Request],
  ): ExtSimSetupData =
    copy(extResultListeners = extResultListeners ++ Seq((connection, ref)))

  private[setup] def updateAdapter(extSimAdapter: ClassicRef): ExtSimSetupData =
    copy(extSimAdapters = extSimAdapters ++ Set(extSimAdapter))

  def evDataService: Option[ActorRef[EvMessage]] =
    extDataServices.collectFirst {
      case (_: ExtEvDataConnection, ref: ActorRef[EvMessage]) => ref
    }

<<<<<<< HEAD
  def emDataService: Option[ActorRef[EmMessage]] =
    extDataServices.collectFirst {
      case (_: ExtEmDataConnection, ref: ActorRef[EmMessage]) =>
        ref
=======
  def emDataService: Option[ActorRef[ServiceMessage]] =
    extDataServices.collectFirst { case (_: ExtEmDataConnection, ref) =>
      ref
>>>>>>> 183114cb
    }

  def resultDataServices: Iterable[ActorRef[ExtResultDataProvider.Request]] =
    extResultListeners.map { case (_, ref) => ref }

  def evDataConnection: Option[ExtEvDataConnection] =
    extDataServices.collectFirst { case (connection: ExtEvDataConnection, _) =>
      connection
    }

  def emDataConnection: Option[ExtEmDataConnection] =
    extDataServices.collectFirst { case (connection: ExtEmDataConnection, _) =>
      connection
    }

  def primaryDataConnections: Seq[ExtPrimaryDataConnection] =
    extPrimaryDataServices.map {
      case (connection: ExtPrimaryDataConnection, _) => connection
    }

  def resultDataConnections: Seq[ExtResultDataConnection] =
    extResultListeners.map { case (connection: ExtResultDataConnection, _) =>
      connection
    }
}

object ExtSimSetupData {

  /** Returns an empty [[ExtSimSetupData]].
    */
  def apply: ExtSimSetupData = ExtSimSetupData(
    Iterable.empty,
    Seq.empty,
    Seq.empty,
    Seq.empty,
  )
}<|MERGE_RESOLUTION|>--- conflicted
+++ resolved
@@ -77,16 +77,9 @@
       case (_: ExtEvDataConnection, ref: ActorRef[EvMessage]) => ref
     }
 
-<<<<<<< HEAD
   def emDataService: Option[ActorRef[EmMessage]] =
     extDataServices.collectFirst {
-      case (_: ExtEmDataConnection, ref: ActorRef[EmMessage]) =>
-        ref
-=======
-  def emDataService: Option[ActorRef[ServiceMessage]] =
-    extDataServices.collectFirst { case (_: ExtEmDataConnection, ref) =>
-      ref
->>>>>>> 183114cb
+      case (_: ExtEmDataConnection, ref: ActorRef[EmMessage]) => ref
     }
 
   def resultDataServices: Iterable[ActorRef[ExtResultDataProvider.Request]] =
