/*
 * © 2020. TU Dortmund University,
 * Institute of Energy Systems, Energy Efficiency and Energy Economics,
 * Research group Distribution grid planning and operation
 */

package edu.ie3.simona.sim.setup

<<<<<<< HEAD
=======
import org.apache.pekko.actor.typed.scaladsl.adapter.{
  ClassicActorContextOps,
  ClassicActorRefOps,
  TypedActorRefOps,
}
import org.apache.pekko.actor.{ActorContext, ActorRef, ActorSystem}
>>>>>>> 5478b69f
import com.typesafe.config.Config
import com.typesafe.scalalogging.LazyLogging
import edu.ie3.datamodel.graph.SubGridTopologyGraph
import edu.ie3.datamodel.models.input.container.{GridContainer, ThermalGrid}
import edu.ie3.datamodel.models.input.thermal.ThermalBusInput
import edu.ie3.simona.actor.SimonaActorNaming._
import edu.ie3.simona.agent.EnvironmentRefs
import edu.ie3.simona.agent.grid.GridAgentMessage.CreateGridAgent
import edu.ie3.simona.agent.grid.{GridAgent, GridAgentMessage}
import edu.ie3.simona.api.ExtSimAdapter
import edu.ie3.simona.api.data.ExtData
import edu.ie3.simona.api.data.ev.{ExtEvData, ExtEvSimulation}
import edu.ie3.simona.api.simulation.ExtSimAdapterData
import edu.ie3.simona.config.{ArgsParser, RefSystemParser, SimonaConfig}
import edu.ie3.simona.event.RuntimeEvent
import edu.ie3.simona.event.listener.{ResultEventListener, RuntimeEventListener}
import edu.ie3.simona.exceptions.agent.GridAgentInitializationException
import edu.ie3.simona.io.grid.GridProvider
import edu.ie3.simona.ontology.messages.SchedulerMessage.ScheduleActivation
import edu.ie3.simona.scheduler.{ScheduleLock, Scheduler, TimeAdvancer}
import edu.ie3.simona.service.SimonaService
import edu.ie3.simona.service.ev.ExtEvDataService
import edu.ie3.simona.service.ev.ExtEvDataService.InitExtEvData
import edu.ie3.simona.service.primary.PrimaryServiceProxy
import edu.ie3.simona.service.primary.PrimaryServiceProxy.InitPrimaryServiceProxyStateData
import edu.ie3.simona.service.weather.WeatherService
import edu.ie3.simona.service.weather.WeatherService.InitWeatherServiceStateData
import edu.ie3.simona.util.ResultFileHierarchy
import edu.ie3.simona.util.SimonaConstants.INIT_SIM_TICK
import edu.ie3.simona.util.TickUtil.RichZonedDateTime
import edu.ie3.util.TimeUtil
import org.apache.pekko.actor.typed.ActorRef
import org.apache.pekko.actor.typed.scaladsl.adapter.{
  ClassicActorContextOps,
  ClassicActorRefOps,
  TypedActorRefOps
}
import org.apache.pekko.actor.{
  ActorSystem,
  ActorContext => classicContext,
  ActorRef => classicRef
}

import java.util.concurrent.LinkedBlockingQueue
import scala.jdk.CollectionConverters._

/** Sample implementation to run a standalone simulation of simona configured
  * with the provided [[SimonaConfig]] and [[ResultFileHierarchy]]
  *
  * @version 0.1
  * @since 01.07.20
  */
class SimonaStandaloneSetup(
    override val buildActorSystem: () => ActorSystem,
    simonaConfig: SimonaConfig,
    resultFileHierarchy: ResultFileHierarchy,
    runtimeEventQueue: Option[LinkedBlockingQueue[RuntimeEvent]] = None,
    override val args: Array[String],
) extends SimonaSetup {

  override def gridAgents(
      context: classicContext,
      environmentRefs: EnvironmentRefs,
<<<<<<< HEAD
      systemParticipantListener: Seq[classicRef]
  ): Iterable[ActorRef[GridAgentMessage]] = {
=======
      systemParticipantListener: Seq[ActorRef],
  ): Iterable[ActorRef] = {
>>>>>>> 5478b69f

    /* get the grid */
    val subGridTopologyGraph = GridProvider
      .gridFromConfig(
        simonaConfig.simona.simulationName,
        simonaConfig.simona.input.grid.datasource,
      )
      .getSubGridTopologyGraph
    val thermalGridsByThermalBus = GridProvider.getThermalGridsFromConfig(
      simonaConfig.simona.input.grid.datasource
    )

    /* extract and prepare refSystem information from config */
    val configRefSystems =
      RefSystemParser.parse(simonaConfig.simona.gridConfig.refSystems)

    /* Create all agents and map the sub grid id to their actor references */
    val subGridToActorRefMap = buildSubGridToActorRefMap(
      subGridTopologyGraph,
      context,
      environmentRefs,
      systemParticipantListener,
    )

    val keys = ScheduleLock.multiKey(
      context,
      environmentRefs.scheduler.toTyped,
      INIT_SIM_TICK,
      subGridTopologyGraph.vertexSet().size,
    )

    /* build the initialization data */
    subGridTopologyGraph
      .vertexSet()
      .asScala
      .zip(keys)
      .map { case (subGridContainer, key) =>
        /* Get all connections to superior and inferior sub grids */
        val subGridGates =
          Set.from(
            subGridTopologyGraph
              .edgesOf(subGridContainer)
              .asScala
              .map(modifySubGridGateForThreeWindingSupport)
          )
        val currentSubGrid = subGridContainer.getSubnet
        val currentActorRef = subGridToActorRefMap.getOrElse(
          currentSubGrid,
          throw new GridAgentInitializationException(
            "Was asked to setup agent for sub grid " + currentSubGrid + ", but did not found it's actor reference."
          ),
        )
        val thermalGrids =
          getThermalGrids(subGridContainer, thermalGridsByThermalBus)

        /* build the grid agent data and check for its validity */
        val gridAgentInitData = SimonaStandaloneSetup.buildGridAgentInitData(
          subGridContainer,
          subGridToActorRefMap,
          subGridGates,
          configRefSystems,
          thermalGrids,
        )

        currentActorRef ! CreateGridAgent(gridAgentInitData, key)

        currentActorRef
      }
  }

  override def primaryServiceProxy(
<<<<<<< HEAD
      context: classicContext,
      scheduler: classicRef
  ): classicRef = {
=======
      context: ActorContext,
      scheduler: ActorRef,
  ): ActorRef = {
>>>>>>> 5478b69f
    val simulationStart = TimeUtil.withDefaults.toZonedDateTime(
      simonaConfig.simona.time.startDateTime
    )
    val primaryServiceProxy = context.simonaActorOf(
      PrimaryServiceProxy.props(
        scheduler,
        InitPrimaryServiceProxyStateData(
          simonaConfig.simona.input.primary,
          simulationStart,
        ),
        simulationStart,
      )
    )

    scheduler ! ScheduleActivation(primaryServiceProxy.toTyped, INIT_SIM_TICK)
    primaryServiceProxy
  }

  override def weatherService(
<<<<<<< HEAD
      context: classicContext,
      scheduler: classicRef
  ): classicRef = {
=======
      context: ActorContext,
      scheduler: ActorRef,
  ): ActorRef = {
>>>>>>> 5478b69f
    val weatherService = context.simonaActorOf(
      WeatherService.props(
        scheduler,
        TimeUtil.withDefaults
          .toZonedDateTime(simonaConfig.simona.time.startDateTime),
        TimeUtil.withDefaults
          .toZonedDateTime(simonaConfig.simona.time.endDateTime),
      )
    )
    weatherService ! SimonaService.Create(
      InitWeatherServiceStateData(
        simonaConfig.simona.input.weather.datasource
      ),
      ScheduleLock.singleKey(context, scheduler.toTyped, INIT_SIM_TICK),
    )

    weatherService
  }

  override def extSimulations(
<<<<<<< HEAD
      context: classicContext,
      scheduler: classicRef
=======
      context: ActorContext,
      scheduler: ActorRef,
>>>>>>> 5478b69f
  ): ExtSimSetupData = {
    val jars = ExtSimLoader.scanInputFolder()

    val extLinks = jars.flatMap(ExtSimLoader.loadExtLink)

    val (extSimAdapters, extDataServices) =
      extLinks.zipWithIndex.map { case (extLink, index) =>
        // external simulation always needs at least an ExtSimAdapter
        val extSimAdapter = context.simonaActorOf(
          ExtSimAdapter.props(scheduler),
          s"$index",
        )
        val extSimAdapterData = new ExtSimAdapterData(extSimAdapter, args)

        // send init data right away, init activation is scheduled
        extSimAdapter ! ExtSimAdapter.Create(
          extSimAdapterData,
          ScheduleLock.singleKey(context, scheduler.toTyped, INIT_SIM_TICK),
        )

        // setup data services that belong to this external simulation
        val (extData, extDataInit): (
            Iterable[ExtData],
<<<<<<< HEAD
            Iterable[(Class[_ <: SimonaService[_]], classicRef)]
=======
            Iterable[(Class[_ <: SimonaService[_]], ActorRef)],
>>>>>>> 5478b69f
        ) =
          extLink.getExtDataSimulations.asScala.zipWithIndex.map {
            case (_: ExtEvSimulation, dIndex) =>
              val extEvDataService = context.simonaActorOf(
                ExtEvDataService.props(scheduler),
                s"$index-$dIndex",
              )
              val extEvData = new ExtEvData(extEvDataService, extSimAdapter)

              extEvDataService ! SimonaService.Create(
                InitExtEvData(extEvData),
                ScheduleLock.singleKey(
                  context,
                  scheduler.toTyped,
                  INIT_SIM_TICK,
                ),
              )

              (extEvData, (classOf[ExtEvDataService], extEvDataService))
          }.unzip

        extLink.getExtSimulation.setup(
          extSimAdapterData,
          extData.toList.asJava,
        )

        // starting external simulation
        new Thread(extLink.getExtSimulation, s"External simulation $index")
          .start()

        (extSimAdapter, extDataInit)
      }.unzip

    ExtSimSetupData(extSimAdapters, extDataServices.flatten.toMap)
  }

  override def timeAdvancer(
<<<<<<< HEAD
      context: classicContext,
      simulation: classicRef,
      runtimeEventListener: ActorRef[RuntimeEvent]
  ): ActorRef[TimeAdvancer.Incoming] = {
=======
      context: ActorContext,
      simulation: ActorRef,
      runtimeEventListener: org.apache.pekko.actor.typed.ActorRef[RuntimeEvent],
  ): org.apache.pekko.actor.typed.ActorRef[TimeAdvancer.Incoming] = {
>>>>>>> 5478b69f
    val startDateTime = TimeUtil.withDefaults.toZonedDateTime(
      simonaConfig.simona.time.startDateTime
    )
    val endDateTime = TimeUtil.withDefaults.toZonedDateTime(
      simonaConfig.simona.time.endDateTime
    )

    context.spawn(
      TimeAdvancer(
        simulation,
        Some(runtimeEventListener),
        simonaConfig.simona.time.schedulerReadyCheckWindow,
        endDateTime.toTick(startDateTime),
      ),
      TimeAdvancer.getClass.getSimpleName,
    )
  }

  override def scheduler(
<<<<<<< HEAD
      context: classicContext,
      timeAdvancer: ActorRef[TimeAdvancer.Incoming]
  ): classicRef =
=======
      context: ActorContext,
      timeAdvancer: org.apache.pekko.actor.typed.ActorRef[TimeAdvancer.Incoming],
  ): ActorRef =
>>>>>>> 5478b69f
    context
      .spawn(
        Scheduler(
          timeAdvancer
        ),
        Scheduler.getClass.getSimpleName,
      )
      .toClassic

  override def runtimeEventListener(
      context: classicContext
  ): ActorRef[RuntimeEvent] =
    context
      .spawn(
        RuntimeEventListener(
          simonaConfig.simona.runtime.listener,
          runtimeEventQueue,
          startDateTimeString = simonaConfig.simona.time.startDateTime,
        ),
        RuntimeEventListener.getClass.getSimpleName,
      )

  override def systemParticipantsListener(
      context: classicContext
  ): Seq[classicRef] = {
    // append ResultEventListener as well to write raw output files
    ArgsParser
      .parseListenerConfigOption(simonaConfig.simona.event.listener)
      .zipWithIndex
      .map { case ((listenerCompanion, events), index) =>
        context.simonaActorOf(
          listenerCompanion.props(events),
          index.toString,
        )
      }
      .toSeq :+ context
      .spawn(
        ResultEventListener(
          resultFileHierarchy
        ),
        ResultEventListener.getClass.getSimpleName,
      )
      .toClassic
  }

  def buildSubGridToActorRefMap(
      subGridTopologyGraph: SubGridTopologyGraph,
      context: classicContext,
      environmentRefs: EnvironmentRefs,
<<<<<<< HEAD
      systemParticipantListener: Seq[classicRef]
  ): Map[Int, ActorRef[GridAgentMessage]] = {
=======
      systemParticipantListener: Seq[ActorRef],
  ): Map[Int, ActorRef] = {
>>>>>>> 5478b69f
    subGridTopologyGraph
      .vertexSet()
      .asScala
      .map(subGridContainer => {
        val gridAgentRef =
          context.spawn(
            GridAgent(
              environmentRefs,
              simonaConfig,
              systemParticipantListener,
            ),
            subGridContainer.getSubnet.toString,
          )
        subGridContainer.getSubnet -> gridAgentRef
      })
      .toMap
  }

  /** Get all thermal grids, that apply for the given grid container
    * @param grid
    *   The grid container to assess
    * @param thermalGridByBus
    *   Mapping from thermal bus to thermal grid
    * @return
    *   A sequence of applicable thermal grids
    */
  private def getThermalGrids(
      grid: GridContainer,
      thermalGridByBus: Map[ThermalBusInput, ThermalGrid],
  ): Seq[ThermalGrid] = {
    grid.getSystemParticipants.getHeatPumps.asScala
      .flatten(hpInput => thermalGridByBus.get(hpInput.getThermalBus))
      .toSeq
  }
}

/** Companion object to provide [[SetupHelper]] methods for
  * [[SimonaStandaloneSetup]]
  */
object SimonaStandaloneSetup extends LazyLogging with SetupHelper {

  def apply(
      typeSafeConfig: Config,
      resultFileHierarchy: ResultFileHierarchy,
      runtimeEventQueue: Option[LinkedBlockingQueue[RuntimeEvent]] = None,
      mainArgs: Array[String] = Array.empty[String],
  ): SimonaStandaloneSetup =
    new SimonaStandaloneSetup(
      () => ActorSystem("simona", typeSafeConfig),
      SimonaConfig(typeSafeConfig),
      resultFileHierarchy,
      runtimeEventQueue,
      mainArgs,
    )
}<|MERGE_RESOLUTION|>--- conflicted
+++ resolved
@@ -6,15 +6,6 @@
 
 package edu.ie3.simona.sim.setup
 
-<<<<<<< HEAD
-=======
-import org.apache.pekko.actor.typed.scaladsl.adapter.{
-  ClassicActorContextOps,
-  ClassicActorRefOps,
-  TypedActorRefOps,
-}
-import org.apache.pekko.actor.{ActorContext, ActorRef, ActorSystem}
->>>>>>> 5478b69f
 import com.typesafe.config.Config
 import com.typesafe.scalalogging.LazyLogging
 import edu.ie3.datamodel.graph.SubGridTopologyGraph
@@ -50,12 +41,12 @@
 import org.apache.pekko.actor.typed.scaladsl.adapter.{
   ClassicActorContextOps,
   ClassicActorRefOps,
-  TypedActorRefOps
+  TypedActorRefOps,
 }
 import org.apache.pekko.actor.{
   ActorSystem,
   ActorContext => classicContext,
-  ActorRef => classicRef
+  ActorRef => classicRef,
 }
 
 import java.util.concurrent.LinkedBlockingQueue
@@ -78,13 +69,8 @@
   override def gridAgents(
       context: classicContext,
       environmentRefs: EnvironmentRefs,
-<<<<<<< HEAD
-      systemParticipantListener: Seq[classicRef]
+      systemParticipantListener: Seq[classicRef],
   ): Iterable[ActorRef[GridAgentMessage]] = {
-=======
-      systemParticipantListener: Seq[ActorRef],
-  ): Iterable[ActorRef] = {
->>>>>>> 5478b69f
 
     /* get the grid */
     val subGridTopologyGraph = GridProvider
@@ -156,15 +142,9 @@
   }
 
   override def primaryServiceProxy(
-<<<<<<< HEAD
-      context: classicContext,
-      scheduler: classicRef
+      context: classicContext,
+      scheduler: classicRef,
   ): classicRef = {
-=======
-      context: ActorContext,
-      scheduler: ActorRef,
-  ): ActorRef = {
->>>>>>> 5478b69f
     val simulationStart = TimeUtil.withDefaults.toZonedDateTime(
       simonaConfig.simona.time.startDateTime
     )
@@ -184,15 +164,9 @@
   }
 
   override def weatherService(
-<<<<<<< HEAD
-      context: classicContext,
-      scheduler: classicRef
+      context: classicContext,
+      scheduler: classicRef,
   ): classicRef = {
-=======
-      context: ActorContext,
-      scheduler: ActorRef,
-  ): ActorRef = {
->>>>>>> 5478b69f
     val weatherService = context.simonaActorOf(
       WeatherService.props(
         scheduler,
@@ -213,13 +187,8 @@
   }
 
   override def extSimulations(
-<<<<<<< HEAD
-      context: classicContext,
-      scheduler: classicRef
-=======
-      context: ActorContext,
-      scheduler: ActorRef,
->>>>>>> 5478b69f
+      context: classicContext,
+      scheduler: classicRef,
   ): ExtSimSetupData = {
     val jars = ExtSimLoader.scanInputFolder()
 
@@ -243,11 +212,7 @@
         // setup data services that belong to this external simulation
         val (extData, extDataInit): (
             Iterable[ExtData],
-<<<<<<< HEAD
-            Iterable[(Class[_ <: SimonaService[_]], classicRef)]
-=======
-            Iterable[(Class[_ <: SimonaService[_]], ActorRef)],
->>>>>>> 5478b69f
+            Iterable[(Class[_ <: SimonaService[_]], classicRef)],
         ) =
           extLink.getExtDataSimulations.asScala.zipWithIndex.map {
             case (_: ExtEvSimulation, dIndex) =>
@@ -285,17 +250,10 @@
   }
 
   override def timeAdvancer(
-<<<<<<< HEAD
       context: classicContext,
       simulation: classicRef,
-      runtimeEventListener: ActorRef[RuntimeEvent]
+      runtimeEventListener: ActorRef[RuntimeEvent],
   ): ActorRef[TimeAdvancer.Incoming] = {
-=======
-      context: ActorContext,
-      simulation: ActorRef,
-      runtimeEventListener: org.apache.pekko.actor.typed.ActorRef[RuntimeEvent],
-  ): org.apache.pekko.actor.typed.ActorRef[TimeAdvancer.Incoming] = {
->>>>>>> 5478b69f
     val startDateTime = TimeUtil.withDefaults.toZonedDateTime(
       simonaConfig.simona.time.startDateTime
     )
@@ -315,15 +273,9 @@
   }
 
   override def scheduler(
-<<<<<<< HEAD
-      context: classicContext,
-      timeAdvancer: ActorRef[TimeAdvancer.Incoming]
+      context: classicContext,
+      timeAdvancer: ActorRef[TimeAdvancer.Incoming],
   ): classicRef =
-=======
-      context: ActorContext,
-      timeAdvancer: org.apache.pekko.actor.typed.ActorRef[TimeAdvancer.Incoming],
-  ): ActorRef =
->>>>>>> 5478b69f
     context
       .spawn(
         Scheduler(
@@ -373,13 +325,8 @@
       subGridTopologyGraph: SubGridTopologyGraph,
       context: classicContext,
       environmentRefs: EnvironmentRefs,
-<<<<<<< HEAD
-      systemParticipantListener: Seq[classicRef]
+      systemParticipantListener: Seq[classicRef],
   ): Map[Int, ActorRef[GridAgentMessage]] = {
-=======
-      systemParticipantListener: Seq[ActorRef],
-  ): Map[Int, ActorRef] = {
->>>>>>> 5478b69f
     subGridTopologyGraph
       .vertexSet()
       .asScala
