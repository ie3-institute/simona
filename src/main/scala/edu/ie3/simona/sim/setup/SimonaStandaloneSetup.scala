/*
 * © 2020. TU Dortmund University,
 * Institute of Energy Systems, Energy Efficiency and Energy Economics,
 * Research group Distribution grid planning and operation
 */

package edu.ie3.simona.sim.setup

import com.typesafe.config.Config
import com.typesafe.scalalogging.LazyLogging
import edu.ie3.datamodel.graph.SubGridTopologyGraph
import edu.ie3.datamodel.models.input.container.{GridContainer, ThermalGrid}
import edu.ie3.datamodel.models.input.thermal.ThermalBusInput
import edu.ie3.simona.actor.SimonaActorNaming.RichActorRefFactory
import edu.ie3.simona.agent.EnvironmentRefs
import edu.ie3.simona.agent.grid.GridAgent
import edu.ie3.simona.agent.grid.GridAgentMessages.CreateGridAgent
import edu.ie3.simona.config.{ArgsParser, RefSystemParser, SimonaConfig}
import edu.ie3.simona.event.listener.{ResultEventListener, RuntimeEventListener}
import edu.ie3.simona.event.{ResultEvent, RuntimeEvent}
import edu.ie3.simona.exceptions.agent.GridAgentInitializationException
import edu.ie3.simona.io.grid.GridProvider
import edu.ie3.simona.ontology.messages.SchedulerMessage
import edu.ie3.simona.ontology.messages.SchedulerMessage.ScheduleActivation
import edu.ie3.simona.scheduler.core.Core.CoreFactory
import edu.ie3.simona.scheduler.core.RegularSchedulerCore
import edu.ie3.simona.scheduler.{ScheduleLock, Scheduler, TimeAdvancer}
import edu.ie3.simona.service.SimonaService
import edu.ie3.simona.service.primary.PrimaryServiceProxy
import edu.ie3.simona.service.primary.PrimaryServiceProxy.InitPrimaryServiceProxyStateData
import edu.ie3.simona.service.results.ExtResultDataProvider
import edu.ie3.simona.service.weather.WeatherService
import edu.ie3.simona.service.weather.WeatherService.InitWeatherServiceStateData
import edu.ie3.simona.sim.SimonaSim
import edu.ie3.simona.util.ResultFileHierarchy
import edu.ie3.simona.util.SimonaConstants.INIT_SIM_TICK
import edu.ie3.simona.util.TickUtil.RichZonedDateTime
import edu.ie3.util.TimeUtil
import org.apache.pekko.actor.typed.ActorRef
import org.apache.pekko.actor.typed.scaladsl.ActorContext
import org.apache.pekko.actor.typed.scaladsl.adapter.{ClassicActorRefOps, TypedActorContextOps, TypedActorRefOps}
import org.apache.pekko.actor.{ActorRef => ClassicRef}

import java.util.UUID
import java.util.concurrent.LinkedBlockingQueue
import scala.jdk.CollectionConverters._

/** Sample implementation to run a standalone simulation of simona configured
  * with the provided [[SimonaConfig]] and [[ResultFileHierarchy]]
  *
  * @version 0.1
  * @since 01.07.20
  */
class SimonaStandaloneSetup(
    val typeSafeConfig: Config,
    simonaConfig: SimonaConfig,
    resultFileHierarchy: ResultFileHierarchy,
    runtimeEventQueue: Option[LinkedBlockingQueue[RuntimeEvent]] = None,
    override val args: Array[String],
) extends SimonaSetup {

  override def logOutputDir: String = resultFileHierarchy.logOutputDir

  override def gridAgents(
      context: ActorContext[_],
      environmentRefs: EnvironmentRefs,
      resultEventListeners: Seq[ActorRef[ResultEvent]],
  ): Iterable[ActorRef[GridAgent.Request]] = {

    /* get the grid */
    val subGridTopologyGraph = GridProvider
      .gridFromConfig(
        simonaConfig.simona.simulationName,
        simonaConfig.simona.input.grid.datasource,
      )
      .getSubGridTopologyGraph
    val thermalGridsByThermalBus = GridProvider.getThermalGridsFromConfig(
      simonaConfig.simona.input.grid.datasource
    )

    /* extract and prepare refSystem information from config */
    val configRefSystems =
      RefSystemParser.parse(simonaConfig.simona.gridConfig.refSystems)

    /* Create all agents and map the sub grid id to their actor references */
    val subGridToActorRefMap = buildSubGridToActorRefMap(
      subGridTopologyGraph,
      context,
      environmentRefs,
      resultEventListeners,
    )

    val keys = ScheduleLock.multiKey(
      context,
      environmentRefs.scheduler,
      INIT_SIM_TICK,
      subGridTopologyGraph.vertexSet().size,
    )

    /* build the initialization data */
    subGridTopologyGraph
      .vertexSet()
      .asScala
      .zip(keys)
      .map { case (subGridContainer, key) =>
        /* Get all connections to superior and inferior sub grids */
        val subGridGates =
          Set.from(
            subGridTopologyGraph
              .edgesOf(subGridContainer)
              .asScala
              .map(modifySubGridGateForThreeWindingSupport)
          )
        val currentSubGrid = subGridContainer.getSubnet
        val currentActorRef = subGridToActorRefMap.getOrElse(
          currentSubGrid,
          throw new GridAgentInitializationException(
            "Was asked to setup agent for sub grid " + currentSubGrid + ", but did not found it's actor reference."
          ),
        )
        val thermalGrids =
          getThermalGrids(subGridContainer, thermalGridsByThermalBus)

        /* build the grid agent data and check for its validity */
        val gridAgentInitData = SimonaStandaloneSetup.buildGridAgentInitData(
          subGridContainer,
          subGridToActorRefMap,
          subGridGates,
          configRefSystems,
          thermalGrids,
        )

        currentActorRef ! CreateGridAgent(gridAgentInitData, key)

        currentActorRef
      }
  }

  override def primaryServiceProxy(
      context: ActorContext[_],
      scheduler: ActorRef[SchedulerMessage],
      extSimSetupData: ExtSimSetupData,
  ): ClassicRef = {
    val simulationStart = TimeUtil.withDefaults.toZonedDateTime(
      simonaConfig.simona.time.startDateTime
    )
    val primaryServiceProxy = context.toClassic.simonaActorOf(
      PrimaryServiceProxy.props(
        scheduler.toClassic,
        InitPrimaryServiceProxyStateData(
          simonaConfig.simona.input.primary,
          simulationStart,
          extSimSetupData.extPrimaryDataService,
          extSimSetupData.extPrimaryData
        ),
        simulationStart,
      ),
      "primaryServiceProxyAgent",
    )

    scheduler ! ScheduleActivation(primaryServiceProxy.toTyped, INIT_SIM_TICK)
    primaryServiceProxy
  }

  override def weatherService(
      context: ActorContext[_],
      scheduler: ActorRef[SchedulerMessage],
  ): ClassicRef = {
    val weatherService = context.toClassic.simonaActorOf(
      WeatherService.props(
        scheduler.toClassic,
        TimeUtil.withDefaults
          .toZonedDateTime(simonaConfig.simona.time.startDateTime),
        TimeUtil.withDefaults
          .toZonedDateTime(simonaConfig.simona.time.endDateTime),
      ),
      "weatherAgent",
    )
    weatherService ! SimonaService.Create(
      InitWeatherServiceStateData(
        simonaConfig.simona.input.weather.datasource
      ),
      ScheduleLock.singleKey(context, scheduler, INIT_SIM_TICK),
    )

    weatherService
  }
  /*

  override def extSimulations(
      context: ActorContext[_],
      scheduler: ActorRef[SchedulerMessage],
  ): ExtSimSetupData = {
    val jars = ExtSimLoader.scanInputFolder()

    val extLinks = jars.flatMap(ExtSimLoader.loadExtLink).toSeq

    if (extLinks.nonEmpty) {

      val (extSimAdapters, extDatasAndServices) =
        extLinks.zipWithIndex.map { case (extLink, index) =>
          // external simulation always needs at least an ExtSimAdapter
          val extSimAdapter = context.toClassic.simonaActorOf(
            ExtSimAdapter.props(scheduler.toClassic),
            s"$index",
          )
          val extSimAdapterData = new ExtSimAdapterData(extSimAdapter, args)

          // send init data right away, init activation is scheduled
          extSimAdapter ! ExtSimAdapter.Create(
            extSimAdapterData,
            ScheduleLock.singleKey(context, scheduler, INIT_SIM_TICK),
          )

          // setup data services that belong to this external simulation
          val (extData, extDataServiceToRef): (
              Iterable[ExtData],
              Iterable[(Class[_], ClassicRef)],
          ) =
            extLink.getExtDataSimulations.asScala.zipWithIndex.map {
              case (_: ExtEvSimulation, dIndex) =>
                val extEvDataService = context.toClassic.simonaActorOf(
                  ExtEvDataService.props(scheduler.toClassic),
                  s"$index-$dIndex",
                )
                val extEvData = new ExtEvData(extEvDataService, extSimAdapter)

                extEvDataService ! SimonaService.Create(
                  InitExtEvData(extEvData),
                  ScheduleLock.singleKey(
                    context,
                    scheduler,
                    INIT_SIM_TICK,
                  ),
                )

                (extEvData, (classOf[ExtEvDataService], extEvDataService))

              case (extPrimaryDataSimulation: ExtPrimaryDataSimulation, dIndex) =>
                val extPrimaryDataService = context.toClassic.simonaActorOf(
                  ExtPrimaryDataService.props(extScheduler.toClassic),
                  s"$index-$dIndex",
                )
                val extPrimaryData = new ExtPrimaryData(
                  extPrimaryDataService,
                  extSimAdapter,
                  extPrimaryDataSimulation.getPrimaryDataFactory,
                  extPrimaryDataSimulation.getPrimaryDataAssets
                )

                extPrimaryDataSimulation.setExtPrimaryData(extPrimaryData)

                extPrimaryDataService ! SimonaService.Create(
                  InitExtPrimaryData(extPrimaryData),
                  ScheduleLock.singleKey(
                    context,
                    extScheduler,
                    INIT_SIM_TICK,
                  ),
                )

                (extPrimaryData, (classOf[ExtPrimaryDataService], extPrimaryDataService))

              case (extResultDataSimulation: ExtResultDataSimulation, dIndex) =>

                val extResultDataProvider = {
                  context.spawn(
                    ExtResultDataProvider(extScheduler),
                    s"$index-$dIndex",
                  )
                }

                implicit val timeout: PekkoTimeout = PekkoTimeout.create(5.seconds.toJava)
                implicit val scheduler: Scheduler = context.system.scheduler

                val adapterRef = Await.result(
                  extResultDataProvider.ask[ActorRef[ResultDataMessageFromExt]] (ref => RequestDataMessageAdapter(ref)), timeout.duration)
                val adapterScheduleRef = Await.result(
                  extResultDataProvider.ask[ActorRef[ScheduleServiceActivation]] (ref => RequestScheduleActivationAdapter(ref)), timeout.duration)

                val extResultData =
                  new ExtResultData(
                    adapterRef.toClassic,
                    adapterScheduleRef.toClassic,
                    extSimAdapter,
                    extResultDataSimulation.getResultDataFactory,
                    extResultDataSimulation.getResultDataAssets
                  )

                extResultDataSimulation.setExtResultData(extResultData)

                extResultDataProvider ! ExtResultDataProvider.Create(
                  InitExtResultData(extResultData),
                  ScheduleLock.singleKey(
                    context,
                    extScheduler,
                    INIT_SIM_TICK,
                  ),
                )

                (
                  extResultData,
                  (ExtResultDataProvider.getClass, extResultDataProvider.toClassic),
                )
            }.unzip

            extLink.getExtSimulation.setup(
              extSimAdapterData,
              extData.toList.asJava,
            )

            // starting external simulation
            new Thread(extLink.getExtSimulation, s"External simulation $index")
              .start()

          (extSimAdapter, (extDataServiceToRef, extData))
        }.unzip

      val extDataServices = extDatasAndServices.map(_._1)
      val extDatas = extDatasAndServices.flatMap(_._2).toSet

      ExtSimSetupData(
        extSimAdapters,
        extDataServices.flatten.toMap,
<<<<<<< HEAD
        extDatas,
        Some(extScheduler))
  } else {
      ExtSimSetupData(Iterable.empty, Map.empty, Set.empty, None)
=======
      )
    } else {
      ExtSimSetupData(Iterable.empty, Map.empty)
>>>>>>> 67ad2907
    }
  }

   */


  override def extSimulations(
                               context: ActorContext[_],
                               rootScheduler: ActorRef[SchedulerMessage],
                               simScheduler: ActorRef[SchedulerMessage],
                             ): ExtSimSetupData = {
    ???
  }

  override def timeAdvancer(
      context: ActorContext[_],
      simulation: ActorRef[SimonaSim.SimulationEnded.type],
      runtimeEventListener: ActorRef[RuntimeEvent],
  ): ActorRef[TimeAdvancer.Request] = {
    val startDateTime = TimeUtil.withDefaults.toZonedDateTime(
      simonaConfig.simona.time.startDateTime
    )
    val endDateTime = TimeUtil.withDefaults.toZonedDateTime(
      simonaConfig.simona.time.endDateTime
    )

    context.spawn(
      TimeAdvancer(
        simulation,
        Some(runtimeEventListener),
        simonaConfig.simona.time.schedulerReadyCheckWindow,
        endDateTime.toTick(startDateTime),
      ),
      TimeAdvancer.getClass.getSimpleName,
    )
  }

  override def scheduler(
      context: ActorContext[_],
      parent: ActorRef[SchedulerMessage],
      coreFactory: CoreFactory = RegularSchedulerCore,
  ): ActorRef[SchedulerMessage] =
    context
      .spawn(
        Scheduler(parent, coreFactory),
        s"${Scheduler.getClass.getSimpleName}_${coreFactory}_${UUID.randomUUID()}",
      )

  override def runtimeEventListener(
      context: ActorContext[_]
  ): ActorRef[RuntimeEventListener.Request] =
    context
      .spawn(
        RuntimeEventListener(
          simonaConfig.simona.runtime.listener,
          runtimeEventQueue,
          startDateTimeString = simonaConfig.simona.time.startDateTime,
        ),
        RuntimeEventListener.getClass.getSimpleName,
      )

  override def resultEventListener(
      context: ActorContext[_],
      extSimulationData: ExtSimSetupData,
  ): Seq[ActorRef[ResultEventListener.Request]] = {
    val extResultDataService: Option[ActorRef[ExtResultDataProvider.Request]] =
      extSimulationData.extResultDataService
    // append ResultEventListener as well to write raw output files
    ArgsParser
      .parseListenerConfigOption(simonaConfig.simona.event.listener)
      .zipWithIndex
      .map { case ((listenerCompanion, events), index) =>
        context.toClassic
          .simonaActorOf(
            listenerCompanion.props(events),
            index.toString,
          )
          .toTyped
      }
      .toSeq :+ context
      .spawn(
        ResultEventListener(
          resultFileHierarchy,
          extResultDataService,
        ),
        ResultEventListener.getClass.getSimpleName,
      )
  }

  def buildSubGridToActorRefMap(
      subGridTopologyGraph: SubGridTopologyGraph,
      context: ActorContext[_],
      environmentRefs: EnvironmentRefs,
      resultEventListeners: Seq[ActorRef[ResultEvent]],
  ): Map[Int, ActorRef[GridAgent.Request]] = {
    subGridTopologyGraph
      .vertexSet()
      .asScala
      .map(subGridContainer => {
        val gridAgentRef =
          context.spawn(
            GridAgent(
              environmentRefs,
              simonaConfig,
              resultEventListeners,
            ),
            subGridContainer.getSubnet.toString,
          )
        subGridContainer.getSubnet -> gridAgentRef
      })
      .toMap
  }

  /** Get all thermal grids, that apply for the given grid container
    * @param grid
    *   The grid container to assess
    * @param thermalGridByBus
    *   Mapping from thermal bus to thermal grid
    * @return
    *   A sequence of applicable thermal grids
    */
  private def getThermalGrids(
      grid: GridContainer,
      thermalGridByBus: Map[ThermalBusInput, ThermalGrid],
  ): Seq[ThermalGrid] = {
    grid.getSystemParticipants.getHeatPumps.asScala
      .flatten(hpInput => thermalGridByBus.get(hpInput.getThermalBus))
      .toSeq
  }
}

/** Companion object to provide [[SetupHelper]] methods for
  * [[SimonaStandaloneSetup]]
  */
object SimonaStandaloneSetup extends LazyLogging with SetupHelper {

  def apply(
      typeSafeConfig: Config,
      resultFileHierarchy: ResultFileHierarchy,
      runtimeEventQueue: Option[LinkedBlockingQueue[RuntimeEvent]] = None,
      mainArgs: Array[String] = Array.empty[String],
  ): SimonaStandaloneSetup =
    new SimonaStandaloneSetup(
      typeSafeConfig,
      SimonaConfig(typeSafeConfig),
      resultFileHierarchy,
      runtimeEventQueue,
      mainArgs,
    )
}<|MERGE_RESOLUTION|>--- conflicted
+++ resolved
@@ -322,16 +322,10 @@
       ExtSimSetupData(
         extSimAdapters,
         extDataServices.flatten.toMap,
-<<<<<<< HEAD
         extDatas,
         Some(extScheduler))
   } else {
       ExtSimSetupData(Iterable.empty, Map.empty, Set.empty, None)
-=======
-      )
-    } else {
-      ExtSimSetupData(Iterable.empty, Map.empty)
->>>>>>> 67ad2907
     }
   }
 
