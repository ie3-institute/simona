--- conflicted
+++ resolved
@@ -207,75 +207,11 @@
     val jars = ExtSimLoader.scanInputFolder(extSimPath)
     val extLinks = jars.flatMap(ExtSimLoader.loadExtLink).toList
 
-<<<<<<< HEAD
-    val extLinks = jars.flatMap(ExtSimLoader.loadExtLink).toSeq
-
-    if (extLinks.nonEmpty) {
-
-      val (extSimAdapters, extDataServices) =
-        extLinks.zipWithIndex.map { case (extLink, index) =>
-          // external simulation always needs at least an ExtSimAdapter
-          val extSimAdapter = context.toClassic.simonaActorOf(
-            ExtSimAdapter.props(scheduler.toClassic),
-            s"$index",
-          )
-          val extSimAdapterData = new ExtSimAdapterData(extSimAdapter, args)
-
-          // send init data right away, init activation is scheduled
-          extSimAdapter ! ExtSimAdapter.Create(
-            extSimAdapterData,
-            ScheduleLock.singleKey(context, scheduler, INIT_SIM_TICK),
-          )
-
-          // setup data services that belong to this external simulation
-          extLink.setup(extSimAdapterData)
-          val extSim = extLink.getExtSimulation
-
-          val extDataInit: Iterable[(Class[_], ActorRef[_ >: ServiceMessage])] =
-            extSim.getDataConnections.asScala.zipWithIndex.map {
-              case (evConnection: ExtEvDataConnection, dIndex) =>
-                val extEvDataService = context.spawn(
-                  ExtEvDataService(scheduler),
-                  s"ExtEvDataService-$index-$dIndex",
-                )
-                evConnection.setActorRefs(
-                  extEvDataService.toClassic,
-                  extSimAdapter,
-                )
-
-                extEvDataService ! ServiceMessage.Create(
-                  InitExtEvData(evConnection),
-                  ScheduleLock.singleKey(
-                    context,
-                    scheduler,
-                    INIT_SIM_TICK,
-                  ),
-                )
-
-                (classOf[ExtEvDataService.type], extEvDataService)
-            }
-
-          // starting external simulation
-          new Thread(extLink.getExtSimulation, s"External simulation $index")
-            .start()
-
-          (extSimAdapter, extDataInit)
-        }.unzip
-
-      ExtSimSetupData(
-        extSimAdapters,
-        extDataServices.flatten.toMap,
-      )
-    } else {
-      ExtSimSetupData(Iterable.empty, Map.empty)
-    }
-=======
     setupExtSim(extLinks, args)(
       context,
       scheduler,
       simonaConfig.simona.powerflow.resolution,
     )
->>>>>>> 9c80601f
   }
 
   override def timeAdvancer(
