/*
 * © 2020. TU Dortmund University,
 * Institute of Energy Systems, Energy Efficiency and Energy Economics,
 * Research group Distribution grid planning and operation
 */

package edu.ie3.simona.sim.setup

<<<<<<< HEAD
import akka.actor.{ActorContext, ActorRef => ClassicActorRef}
import akka.actor.typed.ActorRef
import akka.actor.typed.scaladsl.adapter.TypedActorRefOps
=======
import akka.actor.typed.scaladsl.adapter.{
  ClassicActorContextOps,
  TypedActorRefOps
}
import akka.actor.{ActorContext, ActorRef, ActorSystem}
>>>>>>> f1ffe73b
import com.typesafe.config.Config
import com.typesafe.scalalogging.LazyLogging
import edu.ie3.datamodel.graph.SubGridTopologyGraph
import edu.ie3.simona.actor.SimonaActorNaming._
import edu.ie3.simona.agent.EnvironmentRefs
import edu.ie3.simona.agent.grid.{GridAgent, GridAgentData}
import edu.ie3.simona.api.ExtSimAdapter
import edu.ie3.simona.api.ExtSimAdapter.InitExtSimAdapter
import edu.ie3.simona.api.data.ExtData
import edu.ie3.simona.api.data.ev.{ExtEvData, ExtEvSimulation}
import edu.ie3.simona.api.simulation.ExtSimAdapterData
import edu.ie3.simona.config.{ArgsParser, RefSystemParser, SimonaConfig}
import edu.ie3.simona.event.RuntimeEvent
import edu.ie3.simona.event.listener.{ResultEventListener, RuntimeEventListener}
import edu.ie3.simona.exceptions.agent.GridAgentInitializationException
import edu.ie3.simona.io.grid.GridProvider
import edu.ie3.simona.ontology.trigger.Trigger.{
  InitializeExtSimAdapterTrigger,
  InitializeServiceTrigger
}
import edu.ie3.simona.scheduler.SimScheduler
import edu.ie3.simona.service.ev.ExtEvDataService
import edu.ie3.simona.service.ev.ExtEvDataService.InitExtEvData
import edu.ie3.simona.service.primary.PrimaryServiceProxy
import edu.ie3.simona.service.primary.PrimaryServiceProxy.InitPrimaryServiceProxyStateData
import edu.ie3.simona.service.weather.WeatherService
import edu.ie3.simona.service.weather.WeatherService.InitWeatherServiceStateData
import edu.ie3.simona.sim.SimonaSim
import edu.ie3.simona.util.ResultFileHierarchy
import edu.ie3.util.TimeUtil

import java.util.concurrent.LinkedBlockingQueue
import scala.jdk.CollectionConverters._

/** Sample implementation to run a standalone simulation of simona configured
  * with the provided [[SimonaConfig]] and [[ResultFileHierarchy]]
  *
  * @version 0.1
  * @since 01.07.20
  */
class SimonaStandaloneSetup(
    simonaConfig: SimonaConfig,
    resultFileHierarchy: ResultFileHierarchy,
    runtimeEventQueue: Option[LinkedBlockingQueue[RuntimeEvent]] = None,
    override val args: Array[String]
) extends SimonaSetup {

  override def gridAgents(
      context: ActorContext,
      environmentRefs: EnvironmentRefs,
      systemParticipantListener: Seq[ClassicActorRef]
  ): Map[ClassicActorRef, GridAgentData.GridAgentInitData] = {

    /* get the grid */
    val subGridTopologyGraph = GridProvider
      .gridFromConfig(
        simonaConfig.simona.simulationName,
        simonaConfig.simona.input.grid.datasource
      )
      .getSubGridTopologyGraph

    /* extract and prepare refSystem information from config */
    val configRefSystems =
      RefSystemParser.parse(simonaConfig.simona.gridConfig.refSystems)

    /* Create all agents and map the sub grid id to their actor references */
    val subGridToActorRefMap = buildSubGridToActorRefMap(
      subGridTopologyGraph,
      context,
      environmentRefs,
      systemParticipantListener
    )

    /* build the initialization data */
    subGridTopologyGraph
      .vertexSet()
      .asScala
      .map(subGridContainer => {
        /* Get all connections to superior and inferior sub grids */
        val subGridGates =
          Set.from(
            subGridTopologyGraph
              .edgesOf(subGridContainer)
              .asScala
              .map(modifySubGridGateForThreeWindingSupport)
          )
        val currentSubGrid = subGridContainer.getSubnet
        val currentActorRef = subGridToActorRefMap.getOrElse(
          currentSubGrid,
          throw new GridAgentInitializationException(
            "Was asked to setup agent for sub grid " + currentSubGrid + ", but did not found it's actor reference."
          )
        )

        /* build the grid agent data and check for its validity */
        val gridAgentInitData = SimonaStandaloneSetup.buildGridAgentInitData(
          subGridContainer,
          subGridToActorRefMap,
          subGridGates,
          configRefSystems
        )

        currentActorRef -> gridAgentInitData
      })
      .toMap
  }

  override def primaryServiceProxy(
      context: ActorContext,
      scheduler: ClassicActorRef
  ): (ClassicActorRef, PrimaryServiceProxy.InitPrimaryServiceProxyStateData) = {
    val simulationStart = TimeUtil.withDefaults.toZonedDateTime(
      simonaConfig.simona.time.startDateTime
    )
    (
      context.simonaActorOf(
        PrimaryServiceProxy.props(
          scheduler,
          simulationStart
        )
      ),
      InitPrimaryServiceProxyStateData(
        simonaConfig.simona.input.primary,
        simulationStart
      )
    )
  }

  override def weatherService(
      context: ActorContext,
      scheduler: ClassicActorRef
  ): (ClassicActorRef, InitWeatherServiceStateData) =
    (
      context.simonaActorOf(
        WeatherService.props(
          scheduler,
          TimeUtil.withDefaults
            .toZonedDateTime(simonaConfig.simona.time.startDateTime),
          TimeUtil.withDefaults
            .toZonedDateTime(simonaConfig.simona.time.endDateTime)
        )
      ),
      InitWeatherServiceStateData(
        simonaConfig.simona.input.weather.datasource
      )
    )

  override def extSimulations(
      context: ActorContext,
      scheduler: ClassicActorRef
  ): ExtSimSetupData = {
    val jars = ExtSimLoader.scanInputFolder()

    val extLinks = jars.flatMap(ExtSimLoader.loadExtLink)

    val (extSimAdapters, extDataServices) =
      extLinks.zipWithIndex.map { case (extLink, index) =>
        // external simulation always needs at least an ExtSimAdapter
        val extSimAdapter = context.simonaActorOf(
          ExtSimAdapter.props(scheduler),
          s"$index"
        )
        val extSimAdapterData = new ExtSimAdapterData(extSimAdapter, args)
        val initExtSimAdapter = InitializeExtSimAdapterTrigger(
          InitExtSimAdapter(extSimAdapterData)
        )

        // setup data services that belong to this external simulation
        val (extData, extDataInit): (
            Iterable[ExtData],
            Iterable[(ClassicActorRef, InitializeServiceTrigger[_])]
        ) =
          extLink.getExtDataSimulations.asScala.zipWithIndex.map {
            case (_: ExtEvSimulation, dIndex) =>
              val extEvDataService = context.simonaActorOf(
                ExtEvDataService.props(scheduler),
                s"$index-$dIndex"
              )
              val extEvData = new ExtEvData(extEvDataService, extSimAdapter)

              val initExtEvData = InitializeServiceTrigger(
                InitExtEvData(extEvData)
              )

              (extEvData, (extEvDataService, initExtEvData))
          }.unzip

        extLink.getExtSimulation.setup(
          extSimAdapterData,
          extData.toList.asJava
        )

        // starting external simulation
        new Thread(extLink.getExtSimulation, s"External simulation $index")
          .start()

        ((extSimAdapter, initExtSimAdapter), extDataInit)
      }.unzip

    ExtSimSetupData(extSimAdapters, extDataServices.flatten)
  }

  override def scheduler(
      context: ActorContext,
      runtimeEventListener: Seq[ClassicActorRef]
  ): ClassicActorRef = context.simonaActorOf(
    SimScheduler.props(
      simonaConfig.simona.time,
      runtimeEventListener,
      simonaConfig.simona.time.stopOnFailedPowerFlow
    )
  )

<<<<<<< HEAD
  override def runtimeEventListener(
      context: ActorContext
  ): Seq[ClassicActorRef] =
    Seq(
      context.simonaActorOf(
        RuntimeEventListener.props(
          None,
          runtimeEventQueue,
          startDateTimeString = simonaConfig.simona.time.startDateTime
=======
  override def runtimeEventListener(context: ActorContext): Seq[ActorRef] = {
    Seq(
      context
        .spawn(
          RuntimeEventListener(
            simonaConfig.simona.runtime.listener,
            runtimeEventQueue,
            startDateTimeString = simonaConfig.simona.time.startDateTime
          ),
          RuntimeEventListener.getClass.getSimpleName
>>>>>>> f1ffe73b
        )
        .toClassic
    )
  }

  override def systemParticipantsListener(
      context: ActorContext,
<<<<<<< HEAD
      simonaSim: ActorRef[SimonaSim.Request]
  ): Seq[ClassicActorRef] = {
=======
      simonaSim: ActorRef
  ): Seq[ActorRef] = {
>>>>>>> f1ffe73b
    // append ResultEventListener as well to write raw output files
    ArgsParser
      .parseListenerConfigOption(simonaConfig.simona.event.listener)
      .zipWithIndex
      .map { case ((listenerCompanion, events), index) =>
        context.simonaActorOf(
          listenerCompanion.props(events),
          index.toString
        )
      }
<<<<<<< HEAD
      .toSeq :+
      context.simonaActorOf(
        ResultEventListener.props(
          resultFileHierarchy,
          simonaSim.toClassic
        )
=======
      .toSeq :+ context.simonaActorOf(
      ResultEventListener.props(
        resultFileHierarchy,
        simonaSim
>>>>>>> f1ffe73b
      )
    )
  }

  def buildSubGridToActorRefMap(
      subGridTopologyGraph: SubGridTopologyGraph,
      context: ActorContext,
      environmentRefs: EnvironmentRefs,
      systemParticipantListener: Seq[ClassicActorRef]
  ): Map[Int, ClassicActorRef] = {
    subGridTopologyGraph
      .vertexSet()
      .asScala
      .map(subGridContainer => {
        val gridAgentRef =
          context.simonaActorOf(
            GridAgent.props(
              environmentRefs,
              simonaConfig,
              systemParticipantListener
            ),
            subGridContainer.getSubnet.toString
          )
        subGridContainer.getSubnet -> gridAgentRef
      })
      .toMap
  }
}

/** Companion object to provide [[SetupHelper]] methods for
  * [[SimonaStandaloneSetup]]
  */
object SimonaStandaloneSetup extends LazyLogging with SetupHelper {

  def apply(
      typeSafeConfig: Config,
      resultFileHierarchy: ResultFileHierarchy,
      runtimeEventQueue: Option[LinkedBlockingQueue[RuntimeEvent]] = None,
      mainArgs: Array[String] = Array.empty[String]
  ): SimonaStandaloneSetup =
    new SimonaStandaloneSetup(
      SimonaConfig(typeSafeConfig),
      resultFileHierarchy,
      runtimeEventQueue,
      mainArgs
    )
}<|MERGE_RESOLUTION|>--- conflicted
+++ resolved
@@ -6,17 +6,12 @@
 
 package edu.ie3.simona.sim.setup
 
-<<<<<<< HEAD
-import akka.actor.{ActorContext, ActorRef => ClassicActorRef}
 import akka.actor.typed.ActorRef
-import akka.actor.typed.scaladsl.adapter.TypedActorRefOps
-=======
 import akka.actor.typed.scaladsl.adapter.{
   ClassicActorContextOps,
   TypedActorRefOps
 }
-import akka.actor.{ActorContext, ActorRef, ActorSystem}
->>>>>>> f1ffe73b
+import akka.actor.{ActorContext, ActorRef => ClassicActorRef}
 import com.typesafe.config.Config
 import com.typesafe.scalalogging.LazyLogging
 import edu.ie3.datamodel.graph.SubGridTopologyGraph
@@ -230,18 +225,9 @@
     )
   )
 
-<<<<<<< HEAD
   override def runtimeEventListener(
       context: ActorContext
-  ): Seq[ClassicActorRef] =
-    Seq(
-      context.simonaActorOf(
-        RuntimeEventListener.props(
-          None,
-          runtimeEventQueue,
-          startDateTimeString = simonaConfig.simona.time.startDateTime
-=======
-  override def runtimeEventListener(context: ActorContext): Seq[ActorRef] = {
+  ): Seq[ClassicActorRef] = {
     Seq(
       context
         .spawn(
@@ -251,7 +237,6 @@
             startDateTimeString = simonaConfig.simona.time.startDateTime
           ),
           RuntimeEventListener.getClass.getSimpleName
->>>>>>> f1ffe73b
         )
         .toClassic
     )
@@ -259,13 +244,8 @@
 
   override def systemParticipantsListener(
       context: ActorContext,
-<<<<<<< HEAD
       simonaSim: ActorRef[SimonaSim.Request]
   ): Seq[ClassicActorRef] = {
-=======
-      simonaSim: ActorRef
-  ): Seq[ActorRef] = {
->>>>>>> f1ffe73b
     // append ResultEventListener as well to write raw output files
     ArgsParser
       .parseListenerConfigOption(simonaConfig.simona.event.listener)
@@ -276,21 +256,13 @@
           index.toString
         )
       }
-<<<<<<< HEAD
       .toSeq :+
       context.simonaActorOf(
         ResultEventListener.props(
           resultFileHierarchy,
           simonaSim.toClassic
         )
-=======
-      .toSeq :+ context.simonaActorOf(
-      ResultEventListener.props(
-        resultFileHierarchy,
-        simonaSim
->>>>>>> f1ffe73b
       )
-    )
   }
 
   def buildSubGridToActorRefMap(
