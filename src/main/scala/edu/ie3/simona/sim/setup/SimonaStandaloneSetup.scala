--- conflicted
+++ resolved
@@ -210,11 +210,7 @@
     setupExtSim(extLinks, args)(
       context,
       scheduler,
-<<<<<<< HEAD
-      simonaConfig,
-=======
       simonaConfig.simona.powerflow.resolution,
->>>>>>> 26ec7f3f
     )
   }
 
@@ -266,8 +262,7 @@
       )
 
   override def resultEventListener(
-      context: ActorContext[_],
-      extSimSetupData: ExtSimSetupData,
+      context: ActorContext[_]
   ): Seq[ActorRef[ResultEventListener.Request]] = {
     // append ResultEventListener as well to write raw output files
     Seq(
