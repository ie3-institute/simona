--- conflicted
+++ resolved
@@ -193,17 +193,7 @@
         TimeUtil.withDefaults
           .toZonedDateTime(simonaConfig.simona.time.endDateTime),
       ),
-<<<<<<< HEAD
-      ScheduleLock.singleKey(context, scheduler, INIT_SIM_TICK),
-=======
-      "weatherAgent",
-    )
-    weatherService ! SimonaService.Create(
-      InitWeatherServiceStateData(
-        simonaConfig.simona.input.weather.datasource
-      ),
       ScheduleLock.singleKey(context, scheduler, PRE_INIT_TICK),
->>>>>>> 3a535dcd
     )
 
     weatherService
