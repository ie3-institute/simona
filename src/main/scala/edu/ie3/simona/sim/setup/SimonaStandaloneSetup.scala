--- conflicted
+++ resolved
@@ -79,13 +79,8 @@
     /* get the grid */
     val subGridTopologyGraph = GridProvider
       .gridFromConfig(
-<<<<<<< HEAD
         simonaConfig.simulationName,
-        simonaConfig.input.grid.datasource
-=======
-        simonaConfig.simona.simulationName,
-        simonaConfig.simona.input.grid.datasource,
->>>>>>> 12f4e119
+        simonaConfig.input.grid.datasource,
       )
       .getSubGridTopologyGraph
     val thermalGridsByThermalBus = GridProvider.getThermalGridsFromConfig(
@@ -161,19 +156,12 @@
       PrimaryServiceProxy.props(
         scheduler.toClassic,
         InitPrimaryServiceProxyStateData(
-          simonaConfig.simona.input.primary,
+          simonaConfig.input.primary,
           simulationStart,
         ),
         simulationStart,
       ),
-<<<<<<< HEAD
-      InitPrimaryServiceProxyStateData(
-        simonaConfig.input.primary,
-        simulationStart
-      )
-=======
       "primaryServiceProxyAgent",
->>>>>>> 12f4e119
     )
 
     scheduler ! ScheduleActivation(primaryServiceProxy.toTyped, INIT_SIM_TICK)
@@ -181,20 +169,6 @@
   }
 
   override def weatherService(
-<<<<<<< HEAD
-      context: ActorContext,
-      scheduler: ActorRef
-  ): (ActorRef, InitWeatherServiceStateData) =
-    (
-      context.simonaActorOf(
-        WeatherService.props(
-          scheduler,
-          TimeUtil.withDefaults
-            .toZonedDateTime(simonaConfig.time.startDateTime),
-          TimeUtil.withDefaults
-            .toZonedDateTime(simonaConfig.time.endDateTime)
-        )
-=======
       context: ActorContext[_],
       scheduler: ActorRef[SchedulerMessage],
   ): ClassicRef = {
@@ -202,23 +176,17 @@
       WeatherService.props(
         scheduler.toClassic,
         TimeUtil.withDefaults
-          .toZonedDateTime(simonaConfig.simona.time.startDateTime),
+          .toZonedDateTime(simonaConfig.time.startDateTime),
         TimeUtil.withDefaults
-          .toZonedDateTime(simonaConfig.simona.time.endDateTime),
->>>>>>> 12f4e119
+          .toZonedDateTime(simonaConfig.time.endDateTime),
       ),
       "weatherAgent",
     )
     weatherService ! SimonaService.Create(
       InitWeatherServiceStateData(
-<<<<<<< HEAD
         simonaConfig.input.weather.datasource
-      )
-=======
-        simonaConfig.simona.input.weather.datasource
       ),
       ScheduleLock.singleKey(context, scheduler, INIT_SIM_TICK),
->>>>>>> 12f4e119
     )
 
     weatherService
@@ -295,31 +263,6 @@
     }
   }
 
-<<<<<<< HEAD
-  override def scheduler(
-      context: ActorContext,
-      runtimeEventListener: Seq[ActorRef]
-  ): ActorRef = context.simonaActorOf(
-    SimScheduler.props(
-      simonaConfig.time,
-      runtimeEventListener,
-      simonaConfig.time.stopOnFailedPowerFlow
-    )
-  )
-
-  override def runtimeEventListener(context: ActorContext): Seq[ActorRef] = {
-    Seq(
-      context
-        .spawn(
-          RuntimeEventListener(
-            simonaConfig.runtime.listener,
-            runtimeEventQueue,
-            startDateTimeString = simonaConfig.time.startDateTime
-          ),
-          RuntimeEventListener.getClass.getSimpleName
-        )
-        .toClassic
-=======
   override def timeAdvancer(
       context: ActorContext[_],
       simulation: ActorRef[SimonaSim.SimulationEnded.type],
@@ -340,7 +283,6 @@
         endDateTime.toTick(startDateTime),
       ),
       TimeAdvancer.getClass.getSimpleName,
->>>>>>> 12f4e119
     )
   }
 
@@ -447,13 +389,13 @@
       mainArgs: Array[String] = Array.empty[String],
   ): SimonaStandaloneSetup =
     new SimonaStandaloneSetup(
-<<<<<<< HEAD
+      typeSafeConfig,
+      SimonaConfig(typeSafeConfig),
+      /*fixme mh commit:
       () => ActorSystem("simona", tscfg),
       simonaConfig,
-=======
-      typeSafeConfig,
-      SimonaConfig(typeSafeConfig),
->>>>>>> 12f4e119
+
+       */
       resultFileHierarchy,
       runtimeEventQueue,
       mainArgs,
