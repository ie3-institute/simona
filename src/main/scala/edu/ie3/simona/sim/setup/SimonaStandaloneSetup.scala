--- conflicted
+++ resolved
@@ -14,14 +14,11 @@
 import edu.ie3.simona.agent.EnvironmentRefs
 import edu.ie3.simona.agent.grid.GridAgent
 import edu.ie3.simona.agent.grid.GridAgentMessages.CreateGridAgent
-<<<<<<< HEAD
+import edu.ie3.simona.config.{GridConfigParser, SimonaConfig}
 import edu.ie3.simona.api.ExtSimAdapter
 import edu.ie3.simona.api.data.ev.ExtEvDataConnection
 import edu.ie3.simona.api.simulation.ExtSimAdapterData
 import edu.ie3.simona.config.{ArgsParser, RefSystemParser, SimonaConfig}
-=======
-import edu.ie3.simona.config.{GridConfigParser, SimonaConfig}
->>>>>>> bbc4de67
 import edu.ie3.simona.event.listener.{ResultEventListener, RuntimeEventListener}
 import edu.ie3.simona.event.{ResultEvent, RuntimeEvent}
 import edu.ie3.simona.exceptions.agent.GridAgentInitializationException
@@ -201,67 +198,8 @@
       scheduler: ActorRef[SchedulerMessage],
       extSimPath: Option[Path],
   ): ExtSimSetupData = {
-<<<<<<< HEAD
-    val jars = ExtSimLoader.scanInputFolder()
-
-    val extLinks = jars.flatMap(ExtSimLoader.loadExtLink).toSeq
-
-    if (extLinks.nonEmpty) {
-
-      val (extSimAdapters, extDataServices) =
-        extLinks.zipWithIndex.map { case (extLink, index) =>
-          // external simulation always needs at least an ExtSimAdapter
-          val extSimAdapter = context.spawn(
-            ExtSimAdapter(scheduler),
-            s"$index",
-          )
-
-          val extSimAdapterMsgAdapter = context.spawn(
-            ExtSimAdapter.adapter(extSimAdapter),
-            s"$index-message-adapter",
-          )
-
-          val extSimAdapterData =
-            new ExtSimAdapterData(extSimAdapterMsgAdapter.toClassic, args)
-
-          // send init data right away, init activation is scheduled
-          extSimAdapter ! ExtSimAdapter.Create(
-            extSimAdapterData,
-            ScheduleLock.singleKey(context, scheduler, INIT_SIM_TICK),
-          )
-
-          // setup data services that belong to this external simulation
-          extLink.setup(extSimAdapterData)
-          val extSim = extLink.getExtSimulation
-
-          val extDataInit
-              : Iterable[(Class[_ <: SimonaService[_]], ClassicRef)] =
-            extSim.getDataConnections.asScala.zipWithIndex.map {
-              case (evConnection: ExtEvDataConnection, dIndex) =>
-                val extEvDataService = context.toClassic.simonaActorOf(
-                  ExtEvDataService.props(scheduler.toClassic),
-                  s"$index-$dIndex",
-                )
-                evConnection.setActorRefs(
-                  extEvDataService,
-                  extSimAdapterMsgAdapter.toClassic,
-                )
-
-                extEvDataService ! SimonaService.Create(
-                  InitExtEvData(evConnection),
-                  ScheduleLock.singleKey(
-                    context,
-                    scheduler,
-                    INIT_SIM_TICK,
-                  ),
-                )
-
-                (classOf[ExtEvDataService], extEvDataService)
-            }
-=======
     val jars = ExtSimLoader.scanInputFolder(extSimPath)
     val extLinks = jars.flatMap(ExtSimLoader.loadExtLink).toList
->>>>>>> bbc4de67
 
     setupExtSim(extLinks, args)(
       context,
