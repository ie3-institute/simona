--- conflicted
+++ resolved
@@ -29,12 +29,9 @@
 import edu.ie3.simona.io.grid.GridProvider
 import edu.ie3.simona.ontology.messages.SchedulerMessage
 import edu.ie3.simona.ontology.messages.SchedulerMessage.ScheduleActivation
-<<<<<<< HEAD
-import edu.ie3.simona.ontology.messages.services.ServiceMessage.RegistrationResponseMessage.ScheduleServiceActivation
-=======
 import edu.ie3.simona.scheduler.core.Core.CoreFactory
 import edu.ie3.simona.scheduler.core.RegularSchedulerCore
->>>>>>> 73c5ce6d
+import edu.ie3.simona.ontology.messages.services.ServiceMessage.RegistrationResponseMessage.ScheduleServiceActivation
 import edu.ie3.simona.scheduler.{ScheduleLock, Scheduler, TimeAdvancer}
 import edu.ie3.simona.service.SimonaService
 import edu.ie3.simona.service.ev.ExtEvDataService
@@ -204,25 +201,21 @@
   }
 /*
   override def extSimulations(
-<<<<<<< HEAD
-                               context: ActorContext[_],
-                               theScheduler: ActorRef[SchedulerMessage],
-                             ): ExtSimSetupData = {
-=======
       context: ActorContext[_],
       rootScheduler: ActorRef[SchedulerMessage],
   ): ExtSimSetupData = {
->>>>>>> 73c5ce6d
     val jars = ExtSimLoader.scanInputFolder()
 
     val extLinks = jars.flatMap(ExtSimLoader.loadExtLink).toSeq
 
-<<<<<<< HEAD
+    if (extLinks.nonEmpty) {
+      val extScheduler = scheduler(context, parent = rootScheduler)
+
     val (extSimAdapters, extDatasAndServices) =
       extLinks.zipWithIndex.map { case (extLink, index) =>
         // external simulation always needs at least an ExtSimAdapter
         val extSimAdapter = context.toClassic.simonaActorOf(
-          ExtSimAdapter.props(theScheduler.toClassic),
+          ExtSimAdapter.props(extScheduler.toClassic),
           s"$index",
         )
         val extSimAdapterData = new ExtSimAdapterData(extSimAdapter, args)
@@ -230,18 +223,18 @@
         // send init data right away, init activation is scheduled
         extSimAdapter ! ExtSimAdapter.Create(
           extSimAdapterData,
-          ScheduleLock.singleKey(context, theScheduler, INIT_SIM_TICK),
+          ScheduleLock.singleKey(context, extScheduler, INIT_SIM_TICK),
         )
 
         // setup data services that belong to this external simulation
         val (extData, extDataServiceToRef): (
             Iterable[ExtData],
             Iterable[(Class[_], ClassicRef)],
-          ) =
+        ) =
           extLink.getExtDataSimulations.asScala.zipWithIndex.map {
             case (_: ExtEvSimulation, dIndex) =>
               val extEvDataService = context.toClassic.simonaActorOf(
-                ExtEvDataService.props(theScheduler.toClassic),
+                ExtEvDataService.props(extScheduler.toClassic),
                 s"$index-$dIndex",
               )
               val extEvData = new ExtEvData(extEvDataService, extSimAdapter)
@@ -250,7 +243,7 @@
                 InitExtEvData(extEvData),
                 ScheduleLock.singleKey(
                   context,
-                  theScheduler,
+                  extScheduler,
                   INIT_SIM_TICK,
                 ),
               )
@@ -275,7 +268,7 @@
                 InitExtPrimaryData(extPrimaryData),
                 ScheduleLock.singleKey(
                   context,
-                  theScheduler,
+                  extScheduler,
                   INIT_SIM_TICK,
                 ),
               )
@@ -314,7 +307,7 @@
                 InitExtResultData(extResultData),
                 ScheduleLock.singleKey(
                   context,
-                  theScheduler,
+                  extScheduler,
                   INIT_SIM_TICK,
                 ),
               )
@@ -324,65 +317,6 @@
                 (ExtResultDataProvider.getClass, extResultDataProvider.toClassic),
               )
           }.unzip
-
-        extLink.getExtSimulation.setup(
-          extSimAdapterData,
-          extData.toList.asJava,
-        )
-
-        // starting external simulation
-        new Thread(extLink.getExtSimulation, s"External simulation $index").start()
-
-        (extSimAdapter, (extDataServiceToRef, extData))
-      }.unzip
-
-    val extDataServices = extDatasAndServices.map(_._1)
-    val extDatas = extDatasAndServices.flatMap(_._2).toSet
-
-    ExtSimSetupData(extSimAdapters, extDataServices.flatten.toMap, extDatas)
-=======
-    if (extLinks.nonEmpty) {
-      val extScheduler = scheduler(context, parent = rootScheduler)
-
-      val (extSimAdapters, extDataServices) =
-        extLinks.zipWithIndex.map { case (extLink, index) =>
-          // external simulation always needs at least an ExtSimAdapter
-          val extSimAdapter = context.toClassic.simonaActorOf(
-            ExtSimAdapter.props(extScheduler.toClassic),
-            s"$index",
-          )
-          val extSimAdapterData = new ExtSimAdapterData(extSimAdapter, args)
-
-          // send init data right away, init activation is scheduled
-          extSimAdapter ! ExtSimAdapter.Create(
-            extSimAdapterData,
-            ScheduleLock.singleKey(context, extScheduler, INIT_SIM_TICK),
-          )
-
-          // setup data services that belong to this external simulation
-          val (extData, extDataInit): (
-              Iterable[ExtData],
-              Iterable[(Class[_ <: SimonaService[_]], ClassicRef)],
-          ) =
-            extLink.getExtDataSimulations.asScala.zipWithIndex.map {
-              case (_: ExtEvSimulation, dIndex) =>
-                val extEvDataService = context.toClassic.simonaActorOf(
-                  ExtEvDataService.props(extScheduler.toClassic),
-                  s"$index-$dIndex",
-                )
-                val extEvData = new ExtEvData(extEvDataService, extSimAdapter)
-
-                extEvDataService ! SimonaService.Create(
-                  InitExtEvData(extEvData),
-                  ScheduleLock.singleKey(
-                    context,
-                    extScheduler,
-                    INIT_SIM_TICK,
-                  ),
-                )
-
-                (extEvData, (classOf[ExtEvDataService], extEvDataService))
-            }.unzip
 
           extLink.getExtSimulation.setup(
             extSimAdapterData,
@@ -393,18 +327,20 @@
           new Thread(extLink.getExtSimulation, s"External simulation $index")
             .start()
 
-          (extSimAdapter, extDataInit)
-        }.unzip
-
-      ExtSimSetupData(
-        extSimAdapters,
-        extDataServices.flatten.toMap,
-        Some(extScheduler),
-      )
-    } else {
+        (extSimAdapter, (extDataServiceToRef, extData))
+      }.unzip
+
+    val extDataServices = extDatasAndServices.map(_._1)
+    val extDatas = extDatasAndServices.flatMap(_._2).toSet
+
+    ExtSimSetupData(
+      extSimAdapters,
+      extDataServices.flatten.toMap,
+      extDatas,
+      Some(extScheduler))
+  } else {
       ExtSimSetupData(Iterable.empty, Map.empty, None)
     }
->>>>>>> 73c5ce6d
   }
 */
   override def extSimulations(
