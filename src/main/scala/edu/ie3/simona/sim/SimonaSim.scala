/*
 * © 2020. TU Dortmund University,
 * Institute of Energy Systems, Energy Efficiency and Energy Economics,
 * Research group Distribution grid planning and operation
 */

package edu.ie3.simona.sim

import edu.ie3.simona.agent.EnvironmentRefs
import edu.ie3.simona.api.ExtSimAdapter
import edu.ie3.simona.api.simulation.ontology.ControlResponseMessageFromExt
import edu.ie3.simona.event.RuntimeEvent
import edu.ie3.simona.event.listener.{DelayedStopHelper, RuntimeEventListener}
import edu.ie3.simona.main.RunSimona.SimonaEnded
import edu.ie3.simona.scheduler.{ScheduleLock, TimeAdvancer}
import edu.ie3.simona.sim.setup.SimonaSetup
import edu.ie3.simona.util.SimonaConstants.PRE_INIT_TICK
import edu.ie3.util.scala.Scope
import org.apache.pekko.actor.typed.scaladsl.adapter.ClassicActorRefOps
import org.apache.pekko.actor.typed.scaladsl.{ActorContext, Behaviors}
import org.apache.pekko.actor.typed.{ActorRef, Behavior, PostStop, Terminated}

import java.nio.file.Path

/** Main entrance point to a simona simulation as the guardian actor. This actor
  * starts the initialization of all actors and waits for the simulation to end.
  * This actor does NOT report back any simulation status except of if the
  * overall simulation has been successful or not. For specific status
  * information, the user needs to pass in and subscribe to the corresponding
  * listener e.g. [[edu.ie3.simona.event.listener.RuntimeEventListener]] for
  * simulation status or [[edu.ie3.simona.event.listener.ResultEventListener]]
  * for result events
  *
  * @since 01.07.20
  */
object SimonaSim {

  sealed trait Request

  /** Starts the initialization and then the simulation itself */
  final case class Start(
      starter: ActorRef[SimonaEnded]
  ) extends Request

  /** Indicates that the simulation has ended successfully */
  case object SimulationEnded extends Request

  /** Creates a new [[SimonaSim]] behavior
    *
    * @param simonaSetup
    *   The setup instructions
    */
  def apply(simonaSetup: SimonaSetup): Behavior[Request] =
    Behaviors.receivePartial { case (ctx, startMsg @ Start(starter)) =>
      // We redirect to initializing behavior so that starter ref
      // is available in case of a sudden termination of this actor
      ctx.self ! startMsg
      initializing(simonaSetup, starter)
    }

  /** Initializing behavior that is separated from [[apply]] above only because
    * in case of a sudden stop of this actor itself (PostStop signal), the
    * ActorRef of the starter also needs to be available for sending
    * [[SimonaEnded]]
    *
    * @param starter
    *   The starter ref that needs to be notified once simulation has ended
    */
  private def initializing(
      simonaSetup: SimonaSetup,
      starter: ActorRef[SimonaEnded],
  ): Behavior[Request] =
    Behaviors
      .receivePartial[Request] { case (ctx, Start(_)) =>
        val resultEventListeners = simonaSetup.resultEventListener(ctx)
        val runtimeEventListener = simonaSetup.runtimeEventListener(ctx)

        val timeAdvancer =
          simonaSetup.timeAdvancer(ctx, ctx.self, runtimeEventListener)
        val scheduler = simonaSetup.scheduler(ctx, timeAdvancer)

        // Lock the scheduler at PRE_INIT_TICK so that initialization does not start yet
        val preInitKey = ScheduleLock.singleKey(ctx, scheduler, PRE_INIT_TICK)

        // External simulations have to be scheduled for initialization first,
        // so that the phase switch permanently activates them first
        val extSimDir =
          simonaSetup.simonaConfig.simona.input.extSimDir.map(Path.of(_))

        val extSimulationData =
          simonaSetup.extSimulations(ctx, scheduler, extSimDir)

        /* start services */
        // primary service proxy
        val primaryServiceProxy =
          simonaSetup.primaryServiceProxy(ctx, scheduler, extSimulationData)

        // weather service
        val weatherService =
          simonaSetup.weatherService(ctx, scheduler)

        val environmentRefs = EnvironmentRefs(
          scheduler,
          runtimeEventListener,
          primaryServiceProxy,
          weatherService,
          extSimulationData.evDataService,
        )

        /* start grid agents  */
        val gridAgents = simonaSetup.gridAgents(
          ctx,
          environmentRefs,
          resultEventListeners,
        )

        val otherActors = Iterable[ActorRef[_]](
          timeAdvancer,
          scheduler,
          primaryServiceProxy,
          weatherService,
        ) ++
          gridAgents ++
          extSimulationData.extDataServices.map(_._2)

        /* watch all actors */
        resultEventListeners.foreach(ctx.watch)
        ctx.watch(runtimeEventListener)
<<<<<<< HEAD
        extSimulationData.extSimAdapters.foreach(ctx.watch)
=======
        extSimulationData.extResultListeners.foreach { case (_, ref) =>
          ctx.watch(ref)
        }
        extSimulationData.extSimAdapters.foreach(extSimAdapter =>
          ctx.watch(extSimAdapter.toTyped)
        )
>>>>>>> bbc4de67
        otherActors.foreach(ctx.watch)

        // End pre-initialization phase
        preInitKey.unlock()

        // Start simulation
        timeAdvancer ! TimeAdvancer.Start

        val delayedActors = resultEventListeners.appended(runtimeEventListener)

        extSimulationData.extResultListeners.foreach(ref =>
          delayedActors.appended(ref)
        )

        idle(
          ActorData(
            starter,
            extSimulationData.extSimAdapters,
            runtimeEventListener,
            delayedActors,
            otherActors,
          )
        )
      }
      .receiveSignal { case (_, PostStop) =>
        // Something must have gone wrong during initialization above
        // (probably an unexpected exception thrown), there's nothing
        // much we can do here besides notifying starter
        starter ! SimonaEnded(successful = false)

        Behaviors.stopped
      }

  /** Behavior that is active while the simulation is running
    */
  private def idle(actorData: ActorData): Behavior[Request] = Behaviors
    .receivePartial[Request] { case (ctx, SimulationEnded) =>
      ctx.log.info(
        "Simulation terminated successfully. Stopping children and waiting for results to flush out..."
      )

      stopChildren(ctx, actorData, simulationSuccessful = true)
    }
    .receiveSignal { case (ctx, Terminated(actor)) =>
      Scope(actorData)
        .map(data =>
          data.copy(
            delayedStoppingActors =
              data.delayedStoppingActors.toSeq.filterNot(_ == actor)
          )
        )
        .map { data =>
          ctx.log.error(
            "An actor ({}) unexpectedly terminated. " +
              "Stopping all children and reporting simulation failure. " +
              "See logs and possibly stacktrace for details.",
            actor,
          )

          // also notify RuntimeEventListener that error happened
          data.runtimeEventListener ! RuntimeEvent.Error(
            "Simulation stopped with error."
          )

          stopChildren(ctx, data, simulationSuccessful = false)
        }
        .get
    }

  /** Stops all children that can be stopped right away, and requests children
    * with delayed stops to stop
    */
  private def stopChildren(
      ctx: ActorContext[_],
      actorData: ActorData,
      simulationSuccessful: Boolean,
  ): Behavior[Request] = {
    actorData.otherActors.foreach { ref =>
      ctx.unwatch(ref)
      ctx.stop(ref)
    }

    actorData.extSimAdapters.foreach { extSimAdapter =>
      ctx.unwatch(extSimAdapter.toTyped)
      extSimAdapter ! ExtSimAdapter.Stop(simulationSuccessful)
    }

    // if the simulation is successful, we're waiting for the delayed
    // stopping listeners to terminate and thus do not unwatch them here
    actorData.delayedStoppingActors.foreach(
      _ ! DelayedStopHelper.FlushAndStop
    )

    maybeStop(
      ctx,
      actorData.starter,
      actorData.delayedStoppingActors,
      simulationSuccessful,
    )
  }

  /** Behavior that waits for all remaining actors with delayed stops to stop
    */
  private def waitingForListener(
      starter: ActorRef[SimonaEnded],
      remainingListeners: Seq[ActorRef[_]],
      simulationSuccessful: Boolean,
  ): Behavior[Request] = Behaviors.receiveSignal[Request] {
    case (ctx, Terminated(actor)) if remainingListeners.contains(actor) =>
      val updatedRemainingListeners = remainingListeners.filterNot(_ == actor)

      maybeStop(ctx, starter, updatedRemainingListeners, simulationSuccessful)
  }

  /** Stopping this actor and notifying starter if all actors with delayed stops
    * have stopped
    */
  private def maybeStop(
      ctx: ActorContext[_],
      starter: ActorRef[SimonaEnded],
      remainingListeners: Seq[ActorRef[_]],
      simulationSuccessful: Boolean,
  ): Behavior[Request] = {
    if (remainingListeners.isEmpty) {
      ctx.log.debug(
        "All actors with delayed stops have terminated. Ending simulation."
      )

      starter ! SimonaEnded(simulationSuccessful)

      Behaviors.stopped
    } else {
      waitingForListener(
        starter,
        remainingListeners,
        simulationSuccessful,
      )
    }
  }

  /** Data object that mostly holds information about children of this actor
    *
    * @param starter
    *   The ActorRef that started the simulation and should be notified about
    *   its end
    * @param extSimAdapters
    *   [[ExtSimAdapter]]s need to receive a [[ExtSimAdapter.Stop]] message
    * @param runtimeEventListener
    *   The [[RuntimeEventListener]] that possibly receives an error event
    * @param delayedStoppingActors
    *   The actors that are stopped with delay
    * @param otherActors
    *   All remaining children (excluding ExtSimAdapters, ResultListeners and
    *   RuntimeEventListener)
    */
  private final case class ActorData(
      starter: ActorRef[SimonaEnded],
      extSimAdapters: Iterable[ActorRef[ControlResponseMessageFromExt]],
      runtimeEventListener: ActorRef[RuntimeEventListener.Request],
      delayedStoppingActors: Seq[ActorRef[DelayedStopHelper.StoppingMsg]],
      otherActors: Iterable[ActorRef[_]],
  )
}<|MERGE_RESOLUTION|>--- conflicted
+++ resolved
@@ -126,16 +126,10 @@
         /* watch all actors */
         resultEventListeners.foreach(ctx.watch)
         ctx.watch(runtimeEventListener)
-<<<<<<< HEAD
-        extSimulationData.extSimAdapters.foreach(ctx.watch)
-=======
         extSimulationData.extResultListeners.foreach { case (_, ref) =>
           ctx.watch(ref)
         }
-        extSimulationData.extSimAdapters.foreach(extSimAdapter =>
-          ctx.watch(extSimAdapter.toTyped)
-        )
->>>>>>> bbc4de67
+        extSimulationData.extSimAdapters.foreach(ctx.watch)
         otherActors.foreach(ctx.watch)
 
         // End pre-initialization phase
