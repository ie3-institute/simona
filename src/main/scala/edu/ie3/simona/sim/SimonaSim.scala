/*
 * © 2020. TU Dortmund University,
 * Institute of Energy Systems, Energy Efficiency and Energy Economics,
 * Research group Distribution grid planning and operation
 */

package edu.ie3.simona.sim

import org.apache.pekko.actor.typed.scaladsl.adapter.TypedActorRefOps
import org.apache.pekko.actor.SupervisorStrategy.Stop
import org.apache.pekko.actor.{
  Actor,
  AllForOneStrategy,
  Props,
  Stash,
  SupervisorStrategy,
  Terminated,
<<<<<<< HEAD
  ActorRef => classicRef
=======
>>>>>>> 5478b69f
}
import com.typesafe.scalalogging.LazyLogging
import edu.ie3.simona.agent.EnvironmentRefs
import edu.ie3.simona.agent.grid.GridAgentMessage
import edu.ie3.simona.agent.grid.GridAgentMessage.StopGridAgent
import edu.ie3.simona.event.RuntimeEvent
import edu.ie3.simona.ontology.messages.StopMessage
import edu.ie3.simona.scheduler.TimeAdvancer
import edu.ie3.simona.scheduler.TimeAdvancer.StartSimMessage
import edu.ie3.simona.sim.SimMessage.{
  InitSim,
  SimulationFailure,
  SimulationSuccessful,
  StartSimulation,
}
import edu.ie3.simona.sim.SimonaSim.{
  EmergencyShutdownInitiated,
  SimonaSimStateData,
}
import edu.ie3.simona.sim.setup.{ExtSimSetupData, SimonaSetup}
import org.apache.pekko.actor.typed.ActorRef

import scala.concurrent.duration.DurationInt
import scala.language.postfixOps

/** Main entrance point to a simona simulation as top level actor. This actors
  * allows to control the simulation in the sense that messages for
  * initialization and time steps can be send to this actor and will be handled
  * accordingly. This actor does NOT report back any simulation status except of
  * if the overall simulation has been successful or not. For specific status
  * information, the user needs to pass in and subscribe to the corresponding
  * listener e.g. [[edu.ie3.simona.event.listener.RuntimeEventListener]] for
  * simulation status or [[edu.ie3.simona.event.listener.ResultEventListener]]
  * for result events
  *
  * @version 0.1
  * @since 01.07.20
  */
class SimonaSim(simonaSetup: SimonaSetup)
    extends Actor
    with LazyLogging
    with Stash {

  override val supervisorStrategy: SupervisorStrategy =
    AllForOneStrategy(maxNrOfRetries = 10, withinTimeRange = 1 minute) {
      case ex: Exception =>
        self ! EmergencyShutdownInitiated
        logger.error(
          "The simulation's guardian received an uncaught exception. - {}: \"{}\" - Start emergency shutdown.",
          ex.getClass.getSimpleName,
          ex.getMessage,
        )
        Stop
    }

  /* start listener */
  // output listener
  val systemParticipantsListener: Seq[classicRef] =
    simonaSetup.systemParticipantsListener(context)

  // runtime event listener
  val runtimeEventListener: ActorRef[RuntimeEvent] =
    simonaSetup.runtimeEventListener(context)

  /* start scheduler */
  val timeAdvancer: ActorRef[TimeAdvancer.Incoming] =
    simonaSetup.timeAdvancer(context, self, runtimeEventListener)
  val scheduler: classicRef = simonaSetup.scheduler(context, timeAdvancer)

  /* start services */
  // primary service proxy
  val primaryServiceProxy: classicRef =
    simonaSetup.primaryServiceProxy(context, scheduler)

  // weather service
  val weatherService: classicRef =
    simonaSetup.weatherService(context, scheduler)

  val extSimulationData: ExtSimSetupData =
    simonaSetup.extSimulations(context, scheduler)

  /* start grid agents  */
  val gridAgents: Iterable[ActorRef[GridAgentMessage]] = simonaSetup.gridAgents(
    context,
    EnvironmentRefs(
      scheduler,
      runtimeEventListener.toClassic,
      primaryServiceProxy,
      weatherService,
      extSimulationData.evDataService,
    ),
    systemParticipantsListener,
  )

  /* watch all actors */
  systemParticipantsListener.foreach(context.watch)
  context.watch(runtimeEventListener.toClassic)
  context.watch(timeAdvancer.toClassic)
  context.watch(scheduler)
  context.watch(primaryServiceProxy)
  context.watch(weatherService)
  gridAgents.foreach(ref => context.watch(ref.toClassic))

  override def receive: Receive = simonaSimReceive(SimonaSimStateData())

  def simonaSimReceive(data: SimonaSim.SimonaSimStateData): Receive = {

    case InitSim =>
      // tell scheduler to process all init messages
      timeAdvancer ! StartSimMessage()
      context become simonaSimReceive(data.copy(initSimSender = sender()))

    case StartSimulation(pauseScheduleAtTick) =>
      timeAdvancer ! StartSimMessage(pauseScheduleAtTick)

    case msg @ (SimulationSuccessful | SimulationFailure) =>
      val simulationSuccessful = msg match {
        case SimulationSuccessful =>
          logger.info(
            "Simulation terminated successfully. Stopping children ..."
          )
          true
        case SimulationFailure =>
          logger.error(
            "An error occurred during the simulation. See stacktrace for details."
          )
          false
      }

      // stop all children
      stopAllChildrenGracefully(simulationSuccessful)

      // wait for listeners and send final message to parent
      context become waitingForListener(
        data.initSimSender,
        simulationSuccessful,
        systemParticipantsListener,
      )

    case EmergencyShutdownInitiated =>
      logger.debug(
        "Simulation guardian is aware, that emergency shutdown has been initiated. Inform the init sender."
      )
      data.initSimSender ! SimulationFailure
      context.become(emergencyShutdownReceive)

    case Terminated(actorRef) =>
      logger.error(
        "An actor ({}) unexpectedly terminated. Shut down all children gracefully and report simulation " +
          "failure. See logs and possible stacktrace for details.",
        actorRef,
      )

      // stop all children
      stopAllChildrenGracefully(simulationSuccessful = false)

      // wait for listeners and send final message to parent
      context become waitingForListener(
        data.initSimSender,
        successful = false,
        systemParticipantsListener,
      )
  }

  def emergencyShutdownReceive: Receive = {
    case EmergencyShutdownInitiated =>
    /* Nothing to do. Already know about emergency shutdown. */

    case Terminated(actorRef) =>
      logger.debug("'{}' successfully terminated.", actorRef)

    case unsupported =>
      logger.warn(
        "Received the following message. Simulation is in emergency shutdown mode. Will neglect that " +
          "message!\n\t{}",
        unsupported,
      )
  }

  def waitingForListener(
      initSimSender: classicRef,
      successful: Boolean,
<<<<<<< HEAD
      remainingListeners: Seq[classicRef]
=======
      remainingListeners: Seq[ActorRef],
>>>>>>> 5478b69f
  ): Receive = {
    case Terminated(actor) if remainingListeners.contains(actor) =>
      val updatedRemainingListeners = remainingListeners.filterNot(_ == actor)

      logger.debug(
        "Listener {} has been terminated. Remaining listeners: {}",
        actor,
        updatedRemainingListeners,
      )

      if (updatedRemainingListeners.isEmpty) {
        logger.info(
          "The last remaining result listener has been terminated. Exiting."
        )

        val msg =
          if (successful) SimulationSuccessful
          else SimulationFailure
        // inform InitSim Sender
        initSimSender ! msg
      }

      context become waitingForListener(
        initSimSender,
        successful,
        updatedRemainingListeners,
      )
  }

  def stopAllChildrenGracefully(
      simulationSuccessful: Boolean
  ): Unit = {
    gridAgents.foreach { gridAgentRef =>
      context.unwatch(gridAgentRef.toClassic)
      gridAgentRef ! StopGridAgent
    }

    context.unwatch(scheduler)
    context.stop(scheduler)

    context.unwatch(weatherService)
    context.stop(weatherService)

    extSimulationData.extSimAdapters.foreach { ref =>
      context.unwatch(ref)
      ref ! StopMessage(simulationSuccessful)
    }
    extSimulationData.extDataServices.foreach { case (_, ref) =>
      context.unwatch(ref)
      context.stop(ref)
    }

    // do not unwatch the result listeners, as we're waiting for their termination
    systemParticipantsListener.foreach(
      _ ! StopMessage(simulationSuccessful)
    )

    context.unwatch(runtimeEventListener.toClassic)
    context.stop(runtimeEventListener.toClassic)

    logger.debug("Stopping all listeners requested.")
  }
}

object SimonaSim {

  /** Object to indicate to the scheduler itself, that an uncaught exception has
    * triggered an emergency shutdown of the simulation system
    */
  case object EmergencyShutdownInitiated

  private[SimonaSim] final case class SimonaSimStateData(
      initSimSender: classicRef = classicRef.noSender
  )

  def props(simonaSetup: SimonaSetup): Props =
    Props(new SimonaSim(simonaSetup))

}<|MERGE_RESOLUTION|>--- conflicted
+++ resolved
@@ -15,10 +15,7 @@
   Stash,
   SupervisorStrategy,
   Terminated,
-<<<<<<< HEAD
-  ActorRef => classicRef
-=======
->>>>>>> 5478b69f
+  ActorRef => classicRef,
 }
 import com.typesafe.scalalogging.LazyLogging
 import edu.ie3.simona.agent.EnvironmentRefs
@@ -201,11 +198,7 @@
   def waitingForListener(
       initSimSender: classicRef,
       successful: Boolean,
-<<<<<<< HEAD
-      remainingListeners: Seq[classicRef]
-=======
-      remainingListeners: Seq[ActorRef],
->>>>>>> 5478b69f
+      remainingListeners: Seq[classicRef],
   ): Receive = {
     case Terminated(actor) if remainingListeners.contains(actor) =>
       val updatedRemainingListeners = remainingListeners.filterNot(_ == actor)
