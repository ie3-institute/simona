/*
 * © 2020. TU Dortmund University,
 * Institute of Energy Systems, Energy Efficiency and Energy Economics,
 * Research group Distribution grid planning and operation
 */

package edu.ie3.simona.sim

<<<<<<< HEAD
=======
import org.apache.pekko.actor.typed.scaladsl.adapter.TypedActorRefOps
import org.apache.pekko.actor.SupervisorStrategy.Stop
import org.apache.pekko.actor.{
  Actor,
  ActorRef,
  AllForOneStrategy,
  Props,
  Stash,
  SupervisorStrategy,
  Terminated,
}
>>>>>>> 5478b69f
import com.typesafe.scalalogging.LazyLogging
import edu.ie3.simona.agent.EnvironmentRefs
import edu.ie3.simona.event.RuntimeEvent
import edu.ie3.simona.ontology.messages.StopMessage
import edu.ie3.simona.scheduler.TimeAdvancer
import edu.ie3.simona.scheduler.TimeAdvancer.StartSimMessage
import edu.ie3.simona.sim.SimMessage.{
  InitSim,
  SimulationFailure,
  SimulationSuccessful,
  StartSimulation,
}
import edu.ie3.simona.sim.SimonaSim.{
  EmergencyShutdownInitiated,
  SimonaSimStateData,
}
import edu.ie3.simona.sim.setup.{ExtSimSetupData, SimonaSetup}
import org.apache.pekko.actor.SupervisorStrategy.Stop
import org.apache.pekko.actor.typed.scaladsl.adapter.TypedActorRefOps
import org.apache.pekko.actor.{
  Actor,
  ActorRef,
  AllForOneStrategy,
  Props,
  Stash,
  SupervisorStrategy,
  Terminated
}

import scala.concurrent.duration.DurationInt
import scala.language.postfixOps

/** Main entrance point to a simona simulation as top level actor. This actors
  * allows to control the simulation in the sense that messages for
  * initialization and time steps can be send to this actor and will be handled
  * accordingly. This actor does NOT report back any simulation status except of
  * if the overall simulation has been successful or not. For specific status
  * information, the user needs to pass in and subscribe to the corresponding
  * listener e.g. [[edu.ie3.simona.event.listener.RuntimeEventListener]] for
  * simulation status or [[edu.ie3.simona.event.listener.ResultEventListener]]
  * for result events
  *
  * @version 0.1
  * @since 01.07.20
  */
class SimonaSim(simonaSetup: SimonaSetup)
    extends Actor
    with LazyLogging
    with Stash {

  override val supervisorStrategy: SupervisorStrategy =
    AllForOneStrategy(maxNrOfRetries = 10, withinTimeRange = 1 minute) {
      case ex: Exception =>
        self ! EmergencyShutdownInitiated
        logger.error(
          "The simulation's guardian received an uncaught exception. - {}: \"{}\" - Start emergency shutdown.",
          ex.getClass.getSimpleName,
          ex.getMessage,
        )
        Stop
    }

  /* start listener */
  // output listener
  val systemParticipantsListener: Seq[ActorRef] =
    simonaSetup.systemParticipantsListener(context)

  // runtime event listener
  val runtimeEventListener
      : org.apache.pekko.actor.typed.ActorRef[RuntimeEvent] =
    simonaSetup.runtimeEventListener(context)

  /* start scheduler */
  val timeAdvancer
      : org.apache.pekko.actor.typed.ActorRef[TimeAdvancer.Incoming] =
    simonaSetup.timeAdvancer(context, self, runtimeEventListener)
  val scheduler: ActorRef = simonaSetup.scheduler(context, timeAdvancer)

  /* start services */
  // primary service proxy
  val primaryServiceProxy: ActorRef =
    simonaSetup.primaryServiceProxy(context, scheduler)

  // weather service
  val weatherService: ActorRef =
    simonaSetup.weatherService(context, scheduler)

  val extSimulationData: ExtSimSetupData =
    simonaSetup.extSimulations(context, scheduler)

  /* start grid agents  */
  val gridAgents: Iterable[ActorRef] = simonaSetup.gridAgents(
    context,
    EnvironmentRefs(
      scheduler,
      runtimeEventListener.toClassic,
      primaryServiceProxy,
      weatherService,
      extSimulationData.evDataService,
    ),
    systemParticipantsListener,
  )

  /* watch all actors */
  systemParticipantsListener.foreach(context.watch)
  context.watch(runtimeEventListener.toClassic)
  context.watch(timeAdvancer.toClassic)
  context.watch(scheduler)
  context.watch(primaryServiceProxy)
  context.watch(weatherService)
  gridAgents.foreach(context.watch)

  override def receive: Receive = simonaSimReceive(SimonaSimStateData())

  def simonaSimReceive(data: SimonaSim.SimonaSimStateData): Receive = {

    case InitSim =>
      // tell scheduler to process all init messages
      timeAdvancer ! StartSimMessage()
      context become simonaSimReceive(data.copy(initSimSender = sender()))

    case StartSimulation(pauseScheduleAtTick) =>
      timeAdvancer ! StartSimMessage(pauseScheduleAtTick)

    case msg @ (SimulationSuccessful | SimulationFailure) =>
      val simulationSuccessful = msg match {
        case SimulationSuccessful =>
          logger.info(
            "Simulation terminated successfully. Stopping children ..."
          )
          true
        case SimulationFailure =>
          logger.error(
            "An error occurred during the simulation. See stacktrace for details."
          )
          false
      }

      // stop all children
      stopAllChildrenGracefully(simulationSuccessful)

      // wait for listeners and send final message to parent
      context become waitingForListener(
        data.initSimSender,
        simulationSuccessful,
        systemParticipantsListener,
      )

    case EmergencyShutdownInitiated =>
      logger.debug(
        "Simulation guardian is aware, that emergency shutdown has been initiated. Inform the init sender."
      )
      data.initSimSender ! SimulationFailure
      context.become(emergencyShutdownReceive)

    case Terminated(actorRef) =>
      logger.error(
        "An actor ({}) unexpectedly terminated. Shut down all children gracefully and report simulation " +
          "failure. See logs and possible stacktrace for details.",
        actorRef,
      )

      // stop all children
      stopAllChildrenGracefully(simulationSuccessful = false)

      // wait for listeners and send final message to parent
      context become waitingForListener(
        data.initSimSender,
        successful = false,
        systemParticipantsListener,
      )
  }

  def emergencyShutdownReceive: Receive = {
    case EmergencyShutdownInitiated =>
    /* Nothing to do. Already know about emergency shutdown. */

    case Terminated(actorRef) =>
      logger.debug("'{}' successfully terminated.", actorRef)

    case unsupported =>
      logger.warn(
        "Received the following message. Simulation is in emergency shutdown mode. Will neglect that " +
          "message!\n\t{}",
        unsupported,
      )
  }

  def waitingForListener(
      initSimSender: ActorRef,
      successful: Boolean,
      remainingListeners: Seq[ActorRef],
  ): Receive = {
    case Terminated(actor) if remainingListeners.contains(actor) =>
      val updatedRemainingListeners = remainingListeners.filterNot(_ == actor)

      logger.debug(
        "Listener {} has been terminated. Remaining listeners: {}",
        actor,
        updatedRemainingListeners,
      )

      if (updatedRemainingListeners.isEmpty) {
        logger.info(
          "The last remaining result listener has been terminated. Exiting."
        )

        val msg =
          if (successful) SimulationSuccessful
          else SimulationFailure
        // inform InitSim Sender
        initSimSender ! msg
      }

      context become waitingForListener(
        initSimSender,
        successful,
        updatedRemainingListeners,
      )
  }

  def stopAllChildrenGracefully(
      simulationSuccessful: Boolean
  ): Unit = {
    gridAgents.foreach { gridAgentRef =>
      context.unwatch(gridAgentRef)
      gridAgentRef ! StopMessage(simulationSuccessful)
    }

    context.unwatch(scheduler)
    context.stop(scheduler)

    context.unwatch(weatherService)
    context.stop(weatherService)

    extSimulationData.extSimAdapters.foreach { ref =>
      context.unwatch(ref)
      ref ! StopMessage(simulationSuccessful)
    }
    extSimulationData.extDataServices.foreach { case (_, ref) =>
      context.unwatch(ref)
      context.stop(ref)
    }

    // do not unwatch the result listeners, as we're waiting for their termination
    systemParticipantsListener.foreach(
      _ ! StopMessage(simulationSuccessful)
    )

    context.unwatch(runtimeEventListener.toClassic)
    context.stop(runtimeEventListener.toClassic)

    logger.debug("Stopping all listeners requested.")
  }
}

object SimonaSim {

  /** Object to indicate to the scheduler itself, that an uncaught exception has
    * triggered an emergency shutdown of the simulation system
    */
  case object EmergencyShutdownInitiated

  private[SimonaSim] final case class SimonaSimStateData(
      initSimSender: ActorRef = ActorRef.noSender
  )

  def props(simonaSetup: SimonaSetup): Props =
    Props(new SimonaSim(simonaSetup))

}<|MERGE_RESOLUTION|>--- conflicted
+++ resolved
@@ -6,20 +6,6 @@
 
 package edu.ie3.simona.sim
 
-<<<<<<< HEAD
-=======
-import org.apache.pekko.actor.typed.scaladsl.adapter.TypedActorRefOps
-import org.apache.pekko.actor.SupervisorStrategy.Stop
-import org.apache.pekko.actor.{
-  Actor,
-  ActorRef,
-  AllForOneStrategy,
-  Props,
-  Stash,
-  SupervisorStrategy,
-  Terminated,
-}
->>>>>>> 5478b69f
 import com.typesafe.scalalogging.LazyLogging
 import edu.ie3.simona.agent.EnvironmentRefs
 import edu.ie3.simona.event.RuntimeEvent
@@ -46,7 +32,7 @@
   Props,
   Stash,
   SupervisorStrategy,
-  Terminated
+  Terminated,
 }
 
 import scala.concurrent.duration.DurationInt
