--- conflicted
+++ resolved
@@ -96,19 +96,11 @@
 
         // primary service proxy
         val primaryServiceProxy =
-<<<<<<< HEAD
-          simonaSetup.primaryServiceProxy(ctx, scheduler, extSimulationData)
-
-        // weather service
-        val weatherService =
-          simonaSetup.weatherService(ctx, scheduler)
-=======
-          simonaSetup.primaryServiceProxy(ctx, simScheduler)
+          simonaSetup.primaryServiceProxy(ctx, simScheduler, extSimulationData)
 
         // weather service
         val weatherService =
           simonaSetup.weatherService(ctx, simScheduler)
->>>>>>> 73c5ce6d
 
         val environmentRefs = EnvironmentRefs(
           simScheduler,
@@ -136,7 +128,7 @@
           weatherService.toTyped,
         ) ++
           gridAgents ++
-          extSimulationData.extDataServices.values.map(_.toTyped) ++
+          //extSimulationData.extDataServices.values.map(_.toTyped) ++
           extSimulationData.extScheduler.toSeq
 
         /* watch all actors */
@@ -148,23 +140,10 @@
         // Start simulation
         timeAdvancer ! TimeAdvancer.Start()
 
-<<<<<<< HEAD
-        val otherActors = Iterable(
-          timeAdvancer,
-          scheduler,
-          primaryServiceProxy.toTyped,
-          weatherService.toTyped,
-        ) ++
-          gridAgents
-
-        ctx.log.info(s"extSimulationData = $extSimulationData")
-
         val delayedActors = resultEventListeners.appended(runtimeEventListener).appended(extSimulationData.extResultDataService.getOrElse(
           throw new Exception("Problem!")
           ).toTyped[DelayedStopHelper.StoppingMsg])
 
-=======
->>>>>>> 73c5ce6d
         idle(
           ActorData(
             starter,
