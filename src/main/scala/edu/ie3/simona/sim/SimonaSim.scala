--- conflicted
+++ resolved
@@ -34,12 +34,8 @@
 }
 import edu.ie3.simona.sim.SimonaSim.{
   EmergencyShutdownInitiated,
-<<<<<<< HEAD
   ResultMessage,
   SimonaSimStateData
-=======
-  SimonaSimStateData,
->>>>>>> 1e443bf9
 }
 import edu.ie3.simona.sim.setup.{ExtSimSetupData, SimonaSetup}
 
