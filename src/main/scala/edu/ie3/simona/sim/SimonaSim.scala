--- conflicted
+++ resolved
@@ -71,10 +71,7 @@
   ): Behavior[Request] =
     Behaviors
       .receivePartial[Request] { case (ctx, Start(_)) =>
-<<<<<<< HEAD
-=======
         val resultEventListeners = simonaSetup.resultEventListener(ctx)
->>>>>>> 26ec7f3f
         val runtimeEventListener = simonaSetup.runtimeEventListener(ctx)
 
         val timeAdvancer =
@@ -105,9 +102,6 @@
           weatherService,
           extSimulationData.evDataService,
         )
-
-        val resultEventListeners =
-          simonaSetup.resultEventListener(ctx, extSimulationData)
 
         /* start grid agents  */
         val gridAgents = simonaSetup.gridAgents(
@@ -128,15 +122,9 @@
         /* watch all actors */
         resultEventListeners.foreach(ctx.watch)
         ctx.watch(runtimeEventListener)
-<<<<<<< HEAD
-        extSimulationData.extResultListeners.values.foreach(ref =>
-          ctx.watch(ref)
-        )
-=======
         extSimulationData.extResultListeners.foreach { case (_, ref) =>
           ctx.watch(ref)
         }
->>>>>>> 26ec7f3f
         extSimulationData.extSimAdapters.foreach(extSimAdapter =>
           ctx.watch(extSimAdapter.toTyped)
         )
