--- conflicted
+++ resolved
@@ -6,14 +6,9 @@
 
 package edu.ie3.simona.sim
 
-<<<<<<< HEAD
+import org.apache.pekko.actor.typed.scaladsl.adapter.TypedActorRefOps
 import org.apache.pekko.actor.SupervisorStrategy.Stop
 import org.apache.pekko.actor.{
-=======
-import akka.actor.SupervisorStrategy.Stop
-import akka.actor.typed.scaladsl.adapter.TypedActorRefOps
-import akka.actor.{
->>>>>>> 9f524681
   Actor,
   ActorRef,
   AllForOneStrategy,
@@ -79,11 +74,11 @@
     simonaSetup.systemParticipantsListener(context)
 
   // runtime event listener
-  val runtimeEventListener: akka.actor.typed.ActorRef[RuntimeEvent] =
+  val runtimeEventListener: ActorRef[RuntimeEvent] =
     simonaSetup.runtimeEventListener(context)
 
   /* start scheduler */
-  val timeAdvancer: akka.actor.typed.ActorRef[SchedulerMessage] =
+  val timeAdvancer: ActorRef[SchedulerMessage] =
     simonaSetup.timeAdvancer(context, self, runtimeEventListener)
   val scheduler: ActorRef = simonaSetup.scheduler(context, timeAdvancer)
 
