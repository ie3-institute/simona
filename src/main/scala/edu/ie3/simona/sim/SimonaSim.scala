/*
 * © 2020. TU Dortmund University,
 * Institute of Energy Systems, Energy Efficiency and Energy Economics,
 * Research group Distribution grid planning and operation
 */

package edu.ie3.simona.sim

import org.apache.pekko.actor.typed.scaladsl.adapter.TypedActorRefOps
import org.apache.pekko.actor.SupervisorStrategy.Stop
import org.apache.pekko.actor.{
  Actor,
  ActorRef,
  AllForOneStrategy,
  Props,
  Stash,
  SupervisorStrategy,
  Terminated
}
import com.typesafe.scalalogging.LazyLogging
import edu.ie3.simona.agent.EnvironmentRefs
import edu.ie3.simona.event.RuntimeEvent
import edu.ie3.simona.ontology.messages.StopMessage
import edu.ie3.simona.scheduler.TimeAdvancer
import edu.ie3.simona.scheduler.TimeAdvancer.StartSimMessage
import edu.ie3.simona.sim.SimMessage.{
  InitSim,
  SimulationFailure,
  SimulationSuccessful,
  StartSimulation
}
import edu.ie3.simona.sim.SimonaSim.{
  EmergencyShutdownInitiated,
  SimonaSimStateData
}
import edu.ie3.simona.sim.setup.{ExtSimSetupData, SimonaSetup}

import scala.concurrent.duration.DurationInt
import scala.language.postfixOps

/** Main entrance point to a simona simulation as top level actor. This actors
  * allows to control the simulation in the sense that messages for
  * initialization and time steps can be send to this actor and will be handled
  * accordingly. This actor does NOT report back any simulation status except of
  * if the overall simulation has been successful or not. For specific status
  * information, the user needs to pass in and subscribe to the corresponding
  * listener e.g. [[edu.ie3.simona.event.listener.RuntimeEventListener]] for
  * simulation status or [[edu.ie3.simona.event.listener.ResultEventListener]]
  * for result events
  *
  * @version 0.1
  * @since 01.07.20
  */
class SimonaSim(simonaSetup: SimonaSetup)
    extends Actor
    with LazyLogging
    with Stash {

  override val supervisorStrategy: SupervisorStrategy =
    AllForOneStrategy(maxNrOfRetries = 10, withinTimeRange = 1 minute) {
      case ex: Exception =>
        self ! EmergencyShutdownInitiated
        logger.error(
          "The simulation's guardian received an uncaught exception. - {}: \"{}\" - Start emergency shutdown.",
          ex.getClass.getSimpleName,
          ex.getMessage
        )
        Stop
    }

  /* start listener */
  // output listener
  val systemParticipantsListener: Seq[ActorRef] =
    simonaSetup.systemParticipantsListener(context)

  // runtime event listener
  val runtimeEventListener
      : org.apache.pekko.actor.typed.ActorRef[RuntimeEvent] =
    simonaSetup.runtimeEventListener(context)

  /* start scheduler */
<<<<<<< HEAD
  val timeAdvancer: akka.actor.typed.ActorRef[TimeAdvancer.Incoming] =
=======
  val timeAdvancer: org.apache.pekko.actor.typed.ActorRef[SchedulerMessage] =
>>>>>>> d9d9ffc1
    simonaSetup.timeAdvancer(context, self, runtimeEventListener)
  val scheduler: ActorRef = simonaSetup.scheduler(context, timeAdvancer)

  /* start services */
  // primary service proxy
  val primaryServiceProxy: ActorRef =
    simonaSetup.primaryServiceProxy(context, scheduler)

  // weather service
  val weatherService: ActorRef =
    simonaSetup.weatherService(context, scheduler)

  val extSimulationData: ExtSimSetupData =
    simonaSetup.extSimulations(context, scheduler)

  /* start grid agents  */
  val gridAgents: Iterable[ActorRef] = simonaSetup.gridAgents(
    context,
    EnvironmentRefs(
      scheduler,
      runtimeEventListener.toClassic,
      primaryServiceProxy,
      weatherService,
      extSimulationData.evDataService
    ),
    systemParticipantsListener
  )

  /* watch all actors */
  systemParticipantsListener.foreach(context.watch)
  context.watch(runtimeEventListener.toClassic)
  context.watch(timeAdvancer.toClassic)
  context.watch(scheduler)
  context.watch(primaryServiceProxy)
  context.watch(weatherService)
  gridAgents.foreach(context.watch)

  override def receive: Receive = simonaSimReceive(SimonaSimStateData())

  def simonaSimReceive(data: SimonaSim.SimonaSimStateData): Receive = {

    case InitSim =>
      // tell scheduler to process all init messages
      timeAdvancer ! StartSimMessage()
      context become simonaSimReceive(data.copy(initSimSender = sender()))

    case StartSimulation(pauseScheduleAtTick) =>
      timeAdvancer ! StartSimMessage(pauseScheduleAtTick)

    case msg @ (SimulationSuccessful | SimulationFailure) =>
      val simulationSuccessful = msg match {
        case SimulationSuccessful =>
          logger.info(
            "Simulation terminated successfully. Stopping children ..."
          )
          true
        case SimulationFailure =>
          logger.error(
            "An error occurred during the simulation. See stacktrace for details."
          )
          false
      }

      // stop all children
      stopAllChildrenGracefully(simulationSuccessful)

      // wait for listeners and send final message to parent
      context become waitingForListener(
        data.initSimSender,
        simulationSuccessful,
        systemParticipantsListener
      )

    case EmergencyShutdownInitiated =>
      logger.debug(
        "Simulation guardian is aware, that emergency shutdown has been initiated. Inform the init sender."
      )
      data.initSimSender ! SimulationFailure
      context.become(emergencyShutdownReceive)

    case Terminated(actorRef) =>
      logger.error(
        "An actor ({}) unexpectedly terminated. Shut down all children gracefully and report simulation " +
          "failure. See logs and possible stacktrace for details.",
        actorRef
      )

      // stop all children
      stopAllChildrenGracefully(simulationSuccessful = false)

      // wait for listeners and send final message to parent
      context become waitingForListener(
        data.initSimSender,
        successful = false,
        systemParticipantsListener
      )
  }

  def emergencyShutdownReceive: Receive = {
    case EmergencyShutdownInitiated =>
    /* Nothing to do. Already know about emergency shutdown. */

    case Terminated(actorRef) =>
      logger.debug("'{}' successfully terminated.", actorRef)

    case unsupported =>
      logger.warn(
        "Received the following message. Simulation is in emergency shutdown mode. Will neglect that " +
          "message!\n\t{}",
        unsupported
      )
  }

  def waitingForListener(
      initSimSender: ActorRef,
      successful: Boolean,
      remainingListeners: Seq[ActorRef]
  ): Receive = {
    case Terminated(actor) if remainingListeners.contains(actor) =>
      val updatedRemainingListeners = remainingListeners.filterNot(_ == actor)

      logger.debug(
        "Listener {} has been terminated. Remaining listeners: {}",
        actor,
        updatedRemainingListeners
      )

      if (updatedRemainingListeners.isEmpty) {
        logger.info(
          "The last remaining result listener has been terminated. Exiting."
        )

        val msg =
          if (successful) SimulationSuccessful
          else SimulationFailure
        // inform InitSim Sender
        initSimSender ! msg
      }

      context become waitingForListener(
        initSimSender,
        successful,
        updatedRemainingListeners
      )
  }

  def stopAllChildrenGracefully(
      simulationSuccessful: Boolean
  ): Unit = {
    gridAgents.foreach { gridAgentRef =>
      context.unwatch(gridAgentRef)
      gridAgentRef ! StopMessage(simulationSuccessful)
    }

    context.unwatch(scheduler)
    context.stop(scheduler)

    context.unwatch(weatherService)
    context.stop(weatherService)

    extSimulationData.extSimAdapters.foreach { ref =>
      context.unwatch(ref)
      ref ! StopMessage(simulationSuccessful)
    }
    extSimulationData.extDataServices.foreach { case (_, ref) =>
      context.unwatch(ref)
      context.stop(ref)
    }

    // do not unwatch the result listeners, as we're waiting for their termination
    systemParticipantsListener.foreach(
      _ ! StopMessage(simulationSuccessful)
    )

    context.unwatch(runtimeEventListener.toClassic)
    context.stop(runtimeEventListener.toClassic)

    logger.debug("Stopping all listeners requested.")
  }
}

object SimonaSim {

  /** Object to indicate to the scheduler itself, that an uncaught exception has
    * triggered an emergency shutdown of the simulation system
    */
  case object EmergencyShutdownInitiated

  private[SimonaSim] final case class SimonaSimStateData(
      initSimSender: ActorRef = ActorRef.noSender
  )

  def props(simonaSetup: SimonaSetup): Props =
    Props(new SimonaSim(simonaSetup))

}<|MERGE_RESOLUTION|>--- conflicted
+++ resolved
@@ -79,11 +79,8 @@
     simonaSetup.runtimeEventListener(context)
 
   /* start scheduler */
-<<<<<<< HEAD
-  val timeAdvancer: akka.actor.typed.ActorRef[TimeAdvancer.Incoming] =
-=======
-  val timeAdvancer: org.apache.pekko.actor.typed.ActorRef[SchedulerMessage] =
->>>>>>> d9d9ffc1
+  val timeAdvancer
+      : org.apache.pekko.actor.typed.ActorRef[TimeAdvancer.Incoming] =
     simonaSetup.timeAdvancer(context, self, runtimeEventListener)
   val scheduler: ActorRef = simonaSetup.scheduler(context, timeAdvancer)
 
