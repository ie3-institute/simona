--- conflicted
+++ resolved
@@ -6,7 +6,6 @@
 
 package edu.ie3.simona.sim
 
-<<<<<<< HEAD
 import org.apache.pekko.actor.typed.scaladsl.adapter.{
   ClassicActorRefOps,
   TypedActorRefOps,
@@ -25,15 +24,11 @@
 import edu.ie3.simona.agent.EnvironmentRefs
 import edu.ie3.simona.agent.grid.GridAgentMessage
 import edu.ie3.simona.agent.grid.GridAgentMessage.StopGridAgent
-=======
-import edu.ie3.simona.agent.EnvironmentRefs
 import edu.ie3.simona.api.ExtSimAdapter
->>>>>>> eef9c8ff
 import edu.ie3.simona.event.RuntimeEvent
 import edu.ie3.simona.event.listener.{DelayedStopHelper, RuntimeEventListener}
 import edu.ie3.simona.main.RunSimona.SimonaEnded
 import edu.ie3.simona.scheduler.TimeAdvancer
-<<<<<<< HEAD
 import edu.ie3.simona.scheduler.TimeAdvancer.{Incoming, StartSimMessage}
 import edu.ie3.simona.sim.SimMessage.{
   InitSim,
@@ -46,30 +41,18 @@
   SimonaSimStateData,
 }
 import edu.ie3.simona.sim.setup.{ExtSimSetupData, SimonaSetup}
-import org.apache.pekko.actor.typed.ActorRef
-import org.apache.pekko.actor.typed.scaladsl.ActorContext
-
-import scala.concurrent.duration.DurationInt
-import scala.language.postfixOps
-
-/** Main entrance point to a simona simulation as top level actor. This actors
-  * allows to control the simulation in the sense that messages for
-  * initialization and time steps can be send to this actor and will be handled
-  * accordingly. This actor does NOT report back any simulation status except of
-  * if the overall simulation has been successful or not. For specific status
-=======
-import edu.ie3.simona.sim.setup.{ExtSimSetupData, SimonaSetup}
 import edu.ie3.util.scala.Scope
 import org.apache.pekko.actor.typed.scaladsl.adapter._
 import org.apache.pekko.actor.typed.scaladsl.{ActorContext, Behaviors}
 import org.apache.pekko.actor.typed.{ActorRef, Behavior, PostStop, Terminated}
 import org.apache.pekko.actor.{ActorRef => ClassicRef}
+import org.apache.pekko.actor.typed.ActorRef
+import org.apache.pekko.actor.typed.scaladsl.ActorContext
 
 /** Main entrance point to a simona simulation as the guardian actor. This actor
   * starts the initialization of all actors and waits for the simulation to end.
   * This actor does NOT report back any simulation status except of if the
   * overall simulation has been successful or not. For specific status
->>>>>>> eef9c8ff
   * information, the user needs to pass in and subscribe to the corresponding
   * listener e.g. [[edu.ie3.simona.event.listener.RuntimeEventListener]] for
   * simulation status or [[edu.ie3.simona.event.listener.ResultEventListener]]
@@ -79,62 +62,12 @@
   */
 object SimonaSim {
 
-<<<<<<< HEAD
-  /* start listener */
-  // output listener
-  val systemParticipantsListener: Seq[classicRef] =
-    simonaSetup.systemParticipantsListener(context)
-
-  // runtime event listener
-  val runtimeEventListener: ActorRef[RuntimeEvent] =
-    simonaSetup.runtimeEventListener(context)
-
-  /* start scheduler */
-  val timeAdvancer: ActorRef[TimeAdvancer.Incoming] =
-    simonaSetup.timeAdvancer(context, self, runtimeEventListener)
-  val scheduler: classicRef = simonaSetup.scheduler(context, timeAdvancer)
-
-  /* start services */
-  // primary service proxy
-  val primaryServiceProxy: classicRef =
-    simonaSetup.primaryServiceProxy(context, scheduler)
-
-  // weather service
-  val weatherService: classicRef =
-    simonaSetup.weatherService(context, scheduler)
-
-  val extSimulationData: ExtSimSetupData =
-    simonaSetup.extSimulations(context, scheduler)
-
-  /* start grid agents  */
-  val gridAgents: Iterable[ActorRef[GridAgentMessage]] = simonaSetup.gridAgents(
-    context,
-    EnvironmentRefs(
-      scheduler,
-      runtimeEventListener,
-      primaryServiceProxy,
-      weatherService,
-      extSimulationData.evDataService,
-    ),
-    systemParticipantsListener,
-  )
-
-  /* watch all actors */
-  systemParticipantsListener.foreach(context.watch)
-  context.watch(runtimeEventListener.toClassic)
-  context.watch(timeAdvancer.toClassic)
-  context.watch(scheduler)
-  context.watch(primaryServiceProxy)
-  context.watch(weatherService)
-  gridAgents.foreach(ref => context.watch(ref.toClassic))
-=======
   sealed trait Request
 
   /** Starts the initialization and then the simulation itself */
   final case class Start(
       starter: ActorRef[SimonaEnded]
   ) extends Request
->>>>>>> eef9c8ff
 
   /** Indicates that the simulation has ended successfully */
   case object SimulationEnded extends Request
@@ -314,14 +247,6 @@
     )
   }
 
-<<<<<<< HEAD
-  def waitingForListener(
-      initSimSender: classicRef,
-      successful: Boolean,
-      remainingListeners: Seq[classicRef],
-  ): Receive = {
-    case Terminated(actor) if remainingListeners.contains(actor) =>
-=======
   /** Behavior that waits for all remaining actors with delayed stops to stop
     */
   private def waitingForListener(
@@ -330,24 +255,11 @@
       simulationSuccessful: Boolean,
   ): Behavior[Request] = Behaviors.receiveSignal[Request] {
     case (ctx, Terminated(actor)) if remainingListeners.contains(actor) =>
->>>>>>> eef9c8ff
       val updatedRemainingListeners = remainingListeners.filterNot(_ == actor)
 
       maybeStop(ctx, starter, updatedRemainingListeners, simulationSuccessful)
   }
 
-<<<<<<< HEAD
-  def stopAllChildrenGracefully(
-      simulationSuccessful: Boolean
-  ): Unit = {
-    gridAgents.foreach { gridAgentRef =>
-      context.unwatch(gridAgentRef.toClassic)
-      gridAgentRef ! StopGridAgent
-    }
-
-    context.unwatch(scheduler)
-    context.stop(scheduler)
-=======
   /** Stopping this actor and notifying starter if all actors with delayed stops
     * have stopped
     */
@@ -361,7 +273,6 @@
       ctx.log.debug(
         "All actors with delayed stops have terminated. Ending simulation."
       )
->>>>>>> eef9c8ff
 
       starter ! SimonaEnded(simulationSuccessful)
 
@@ -390,18 +301,11 @@
     *   All remaining children (excluding ExtSimAdapters, ResultListeners and
     *   RuntimeEventListener)
     */
-<<<<<<< HEAD
-  case object EmergencyShutdownInitiated
-
-  private[SimonaSim] final case class SimonaSimStateData(
-      initSimSender: classicRef = classicRef.noSender
-=======
   private final case class ActorData(
       starter: ActorRef[SimonaEnded],
       extSimAdapters: Iterable[ClassicRef],
       runtimeEventListener: ActorRef[RuntimeEventListener.Request],
       delayedStoppingActors: Seq[ActorRef[DelayedStopHelper.StoppingMsg]],
       otherActors: Iterable[ActorRef[_]],
->>>>>>> eef9c8ff
   )
 }