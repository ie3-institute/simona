--- conflicted
+++ resolved
@@ -7,11 +7,7 @@
 package edu.ie3.simona.main
 
 import edu.ie3.simona.config.{ArgsParser, ConfigFailFast, SimonaConfig}
-<<<<<<< HEAD
-import edu.ie3.simona.ontology.messages.SchedulerMessage.{InitSimMessage, SimulationFailureMessage, SimulationSuccessfulMessage}
-=======
 import edu.ie3.simona.main.RunSimona._
->>>>>>> 12f4e119
 import edu.ie3.simona.sim.SimonaSim
 import edu.ie3.simona.sim.setup.SimonaStandaloneSetup
 import edu.ie3.util.io.FileIOUtils
@@ -19,11 +15,7 @@
 import org.apache.pekko.actor.typed.{ActorSystem, Scheduler}
 import org.apache.pekko.util.Timeout
 
-<<<<<<< HEAD
-import java.nio.file.{Paths}
-=======
-import java.nio.file.Path
->>>>>>> 12f4e119
+import java.nio.file.{Path, Paths}
 import scala.concurrent.Await
 import scala.concurrent.ExecutionContext.Implicits.global
 import scala.concurrent.duration.{Duration, DurationInt}
@@ -31,30 +23,16 @@
 import scala.util.{Failure, Success}
 
 /** Run a standalone simulation of simona
-<<<<<<< HEAD
  *
- * @version 0.1
+
  * @since 01.07.20
  */
-=======
-  *
-  * @since 01.07.20
-  */
->>>>>>> 12f4e119
 object RunSimonaStandalone extends RunSimona[SimonaStandaloneSetup] {
 
   override implicit val timeout: Timeout = Timeout(12.hours)
   implicit val compressTimeoutDuration: Duration = 15.minutes
 
-<<<<<<< HEAD
-  override def setup(
-      args: Array[String]
-  ): Seq[SimonaStandaloneSetup] = {
-=======
   override def setup(args: Array[String]): SimonaStandaloneSetup = {
-    // get the config and prepare it with the provided args
-    val (arguments, parsedConfig) = ArgsParser.prepareConfig(args)
->>>>>>> 12f4e119
 
     // Note: We parse the config as tscfg separately, as it includes the akka configuration,
     // which is passed to the actor system
@@ -67,20 +45,11 @@
     val simonaConfig = SimonaConfig(cfgPath)
     ConfigFailFast.check(tscfg, simonaConfig)
 
-<<<<<<< HEAD
-    Seq(
-      SimonaStandaloneSetup(
-        simonaConfig,
+    SimonaStandaloneSetup(
+      simonaConfig,
         tscfg,
-        SimonaStandaloneSetup.buildResultFileHierarchy(tscfg, simonaConfig),
-        mainArgs = arguments.mainArgs
-      )
-=======
-    SimonaStandaloneSetup(
-      parsedConfig,
-      SimonaStandaloneSetup.buildResultFileHierarchy(parsedConfig),
+      SimonaStandaloneSetup.buildResultFileHierarchy(tscfg, simonaConfig),
       mainArgs = arguments.mainArgs,
->>>>>>> 12f4e119
     )
   }
 
