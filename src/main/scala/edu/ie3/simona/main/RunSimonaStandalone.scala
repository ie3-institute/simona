--- conflicted
+++ resolved
@@ -37,11 +37,7 @@
       parsedConfig,
       simonaConfig,
       SimonaStandaloneSetup
-<<<<<<< HEAD
-        .buildResultFileHierarchy(simonaConfig, parsedConfig),
-=======
         .buildResultFileHierarchy(parsedConfig, simonaConfig),
->>>>>>> 853c1a00
       mainArgs = arguments.mainArgs,
     )
   }
