--- conflicted
+++ resolved
@@ -14,14 +14,10 @@
 import org.apache.pekko.actor.typed.{ActorSystem, Scheduler}
 import org.apache.pekko.util.Timeout
 
-<<<<<<< HEAD
 import java.nio.file.Paths
 import scala.concurrent.Await
 import scala.concurrent.duration.{Duration, DurationInt}
-=======
-import scala.concurrent.Await
 import scala.concurrent.duration.DurationInt
->>>>>>> 2035782b
 
 /** Run a standalone simulation of simona
   *
@@ -30,24 +26,24 @@
 object RunSimonaStandalone extends RunSimona[SimonaStandaloneSetup] {
 
   override implicit val timeout: Timeout = Timeout(12.hours)
+  implicit val compressTimeoutDuration: Duration = 15.minutes
 
   override def setup(args: Array[String]): SimonaStandaloneSetup = {
 
     // Note: We parse the config as tscfg separately, as it includes the akka configuration,
     // which is passed to the actor system
-    val (arguments, tscfg) = ArgsParser.prepareConfig(args)
-    val cfgPath = Paths.get(
-      arguments.configLocation.getOrElse(
-        throw new RuntimeException(
-          "Please provide a valid config file via --config <path-to-config-file>."
-        )
+    val (arguments, simonaConfig, tscfg) = ArgsParser.prepareConfig(args)
+
+    arguments.configLocation.orElse(
+      throw new RuntimeException(
+        "Please provide a valid config file via --config <path-to-config-file>."
       )
     )
-    val simonaConfig = SimonaConfig(cfgPath)
     ConfigFailFast.check(tscfg, simonaConfig)
 
     SimonaStandaloneSetup(
       tscfg,
+      simonaConfig,
       SimonaStandaloneSetup.buildResultFileHierarchy(tscfg, simonaConfig),
       mainArgs = arguments.mainArgs,
     )
