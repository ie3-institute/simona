--- conflicted
+++ resolved
@@ -6,14 +6,8 @@
 
 package edu.ie3.simona.scheduler
 
-<<<<<<< HEAD
-import akka.actor.typed.scaladsl.{ActorContext, Behaviors}
-import akka.actor.typed.{ActorRef, Behavior}
-=======
 import org.apache.pekko.actor.typed.scaladsl.{ActorContext, Behaviors}
-import org.apache.pekko.actor.typed.scaladsl.adapter.ClassicActorRefOps
 import org.apache.pekko.actor.typed.{ActorRef, Behavior}
->>>>>>> d9d9ffc1
 import edu.ie3.simona.actor.ActorUtil.stopOnError
 import edu.ie3.simona.event.RuntimeEvent
 import edu.ie3.simona.ontology.messages.Activation
@@ -216,13 +210,8 @@
   }
 
   private def endWithFailure(
-<<<<<<< HEAD
       ctx: ActorContext[Incoming],
-      simulation: akka.actor.ActorRef,
-=======
-      ctx: ActorContext[SchedulerMessage],
       simulation: org.apache.pekko.actor.ActorRef,
->>>>>>> d9d9ffc1
       notifier: Option[RuntimeNotifier],
       tick: Long,
       errorMsg: String
@@ -252,13 +241,8 @@
     *   the last tick of the simulation
     */
   private final case class TimeAdvancerData(
-<<<<<<< HEAD
-      simulation: akka.actor.ActorRef,
+      simulation: org.apache.pekko.actor.ActorRef,
       schedulee: ActorRef[Activation],
-=======
-      simulation: org.apache.pekko.actor.ActorRef,
-      schedulee: ActorRef[SchedulerMessage],
->>>>>>> d9d9ffc1
       endTick: Long
   )
 }