--- conflicted
+++ resolved
@@ -16,14 +16,9 @@
 import edu.ie3.simona.exceptions.SchedulerException
 import edu.ie3.simona.logging.SimonaActorLogging
 import edu.ie3.simona.ontology.messages.SchedulerMessage._
-<<<<<<< HEAD
-import edu.ie3.simona.ontology.trigger.{ScheduledTrigger, Trigger}
-import edu.ie3.simona.scheduler.SimSchedulerStateData.{
-=======
 import edu.ie3.simona.ontology.trigger.Trigger
 import edu.ie3.simona.scheduler.SimSchedulerStateData.{
   ScheduledTrigger,
->>>>>>> 67a79dbf
   SchedulerStateData,
   TriggerData
 }
@@ -258,11 +253,7 @@
     * @return
     *   a boolean
     */
-<<<<<<< HEAD
-  private def triggerQueueEmptyOrNextTriggerTickBiggerOrAfterEnd(
-=======
   private def noScheduledTriggersForCurrentTick(
->>>>>>> 67a79dbf
       triggerQueue: PriorityMultiQueue[Long, ScheduledTrigger],
       nowInTicks: Long
   ): Boolean =
@@ -341,11 +332,7 @@
     if (
       nowInTicks > 0 && (nowInTicks % readyCheckVal == 0)
       && !awaitingResponseMap.contains(nowInTicks)
-<<<<<<< HEAD
-      && triggerQueueEmptyOrNextTriggerTickBiggerOrAfterEnd(
-=======
       && noScheduledTriggersForCurrentTick(
->>>>>>> 67a79dbf
         stateData.trigger.triggerQueue,
         nowInTicks
       )
@@ -389,11 +376,7 @@
      * the next trigger in the queue is not the current tick */
     if (
       !stateData.trigger.awaitingResponseMap.contains(nowInTicks)
-<<<<<<< HEAD
-      && triggerQueueEmptyOrNextTriggerTickBiggerOrAfterEnd(
-=======
       && noScheduledTriggersForCurrentTick(
->>>>>>> 67a79dbf
         stateData.trigger.triggerQueue,
         nowInTicks
       )
