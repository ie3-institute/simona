/*
 * © 2020. TU Dortmund University,
 * Institute of Energy Systems, Energy Efficiency and Energy Economics,
 * Research group Distribution grid planning and operation
 */

package edu.ie3.simona.model.grid

import edu.ie3.datamodel.models.input.connector.ConnectorPort
import edu.ie3.util.quantities.PowerSystemUnits._
import edu.ie3.util.quantities.QuantityUtils.RichQuantityDouble
import tech.units.indriya.ComparableQuantity

import javax.measure.Quantity
import javax.measure.quantity.Dimensionless
import tech.units.indriya.quantity.Quantities

/** should be mixed into every transformer model that is capable of transformer
  * tapping. Currently mixed into [[TransformerModel]] and
  * [[Transformer3wModel]]. Depending on the implementation it might be
  * necessary to override updateTapPos (e.g. in [[Transformer3wModel]]). The
  * provided [[TransformerTappingModel]] *should* be protected and not be
  * accessible from outside to prevent direct access to internal functions!
  * Instead, all the functions provided here should be used for tap position
  * manipulation.
  */
trait TransformerTapping {

  protected val transformerTappingModel: TransformerTappingModel

  protected var tapRatio: Double = _

  /** Returns [[TransformerTappingModel.autoTap]].
    */
  def hasAutoTap: Boolean = transformerTappingModel.autoTap

  /** Returns the maximal tap position.
    */
  def tapMax: Int = transformerTappingModel.tapMax

  /** Returns the minimal tap position.
    */
  def tapMin: Int = transformerTappingModel.tapMin

  /** Returns the voltage change per tap position in pu.
    */
  def deltaV: ComparableQuantity[Dimensionless] =
    transformerTappingModel.deltaV.getValue.doubleValue().asPu

  /** Returns the current tap position.
    */
  def currentTapPos: Int = transformerTappingModel.currentTapPos

  /** Initialize the tapping model. Should be called after creating the
    * implementing model
    */
  def initTapping(): Unit =
    tapRatio = transformerTappingModel.updateTapPos(currentTapPos)

  /** Update the transformer tap position
    *
    * @param newTapPos
    *   the wanted tap position
    */
  def updateTapPos(newTapPos: Int): Unit =
    tapRatio = transformerTappingModel.updateTapPos(newTapPos)

  /** Increase transformer tap position by the provided delta value
    *
    * @param deltaTap
<<<<<<< HEAD
    *   number of tap increases
=======
    *   number of tap positions to increase
>>>>>>> 1d9ef418
    */
  def incrTapPos(deltaTap: Int = 1): Unit =
    tapRatio = transformerTappingModel.incrTapPos(deltaTap)

  /** Decrease transformer tap position by the provided delta value
    *
    * @param deltaTap
<<<<<<< HEAD
    *   number of tap decreases
=======
    *   number of tap positions to decrease
>>>>>>> 1d9ef418
    */
  def decrTapPos(deltaTap: Int = 1): Unit =
    tapRatio = transformerTappingModel.decrTapPos(deltaTap)

  /** Determine the amount of tap positions to increase oder decrease in order
    * to meet the desired change in voltage magnitude at the given transformer
    * side. For details on the implementation see
    * [[TransformerTappingModel.computeDeltaTap()]]. This method considers the
    * side at which the change is requested.
    *
    * @param vChangeRequest
    *   desired change in voltage magnitude (> 0 --> increase voltage, < 0 -->
    *   decrease voltage)
    * @param tapSide
    *   the side of the transformer at which the given voltage change is desired
    * @param deadBand
    *   as a portion of the transformer voltage ratio per tap, it defaults to 75
    *   % of the deltaV of a tap
    * @return
    *   the needed in- or decrease of the transformer tap position to reach the
    *   desired change in voltage magnitude or zero if not possible
    */
  def computeDeltaTap(
      vChangeRequest: Quantity[Dimensionless],
      tapSide: ConnectorPort = ConnectorPort.A,
      deadBand: Quantity[Dimensionless] = Quantities.getQuantity(0.75, PU),
  ): Int = {
    if (isSameSide(tapSide)) {
      transformerTappingModel.computeDeltaTap(vChangeRequest, deadBand)
    } else {
      transformerTappingModel.computeDeltaTap(
        vChangeRequest.multiply(-1),
        deadBand,
      )
    }
  }

  /** Determines all possible voltage deltas that can be achieved by tapping.
    * This method considers the side at which the change is requested.
    *
    * @param maxIncrease
    *   maximum allowed voltage increase
    * @param maxDecrease
    *   maximal allowed voltage decrease
    * @param tapSide
    *   side of the tapping
    * @return
    *   a list of possible voltage deltas
    */
  def getPossibleVoltageChanges(
      maxIncrease: ComparableQuantity[Dimensionless],
      maxDecrease: ComparableQuantity[Dimensionless],
      tapSide: ConnectorPort = ConnectorPort.A,
  ): List[ComparableQuantity[Dimensionless]] = {
    val plus = tapMax - currentTapPos
    val minus = tapMin - currentTapPos

    val range =
      Range.inclusive(minus, plus).map(deltaV.multiply(_).divide(100)).toList

    val values = if (isSameSide(tapSide)) {
      range
    } else {
      range.map(_.multiply(-1)).sortBy(_.getValue.doubleValue())
    }

    (
      maxIncrease.isLessThan(maxDecrease),
      maxIncrease.isLessThan(0.asPu),
    ) match {
      case (true, true) =>
        // maximal increase is less then maximal allowed decrease -> only max decrease as possible change
        values.filter(_.isEquivalentTo(maxDecrease))
      case (true, _) =>
        // maximal decrease is greater then maximal allowed increase -> only max increase as possible change
        values.filter(_.isEquivalentTo(maxIncrease))
      case _ =>
        // find all values between the maximal allowed increase and decrease
        values.filter(value =>
          value.isLessThanOrEqualTo(maxIncrease) && value
            .isGreaterThanOrEqualTo(
              maxDecrease
            )
        )
    }
  }

  /** Determine the amount of tap positions to increase oder decrease in order
    * to meet the desired change in voltage magnitude at the given transformer
    * side. For details on the implementation see
    * [[TransformerTappingModel.computeDeltaTap()]] and the resulting voltage
    * delta. This method considers the side at which the change is requested.
    *
    * @param vChangeRequest
    *   desired change in voltage magnitude (> 0 --> increase voltage, < 0 -->
    *   decrease voltage)
    * @param tapSide
    *   the side of the transformer at which the given voltage change is desired
    * @param deadBand
    *   as a portion of the transformer voltage ratio per tap, it defaults to 75
    *   % of the deltaV of a tap
    * @return
    *   the needed in- or decrease of the transformer tap position to reach the
    *   desired change in voltage magnitude or zero if not possible and the
    *   resulting voltage delta
    */
  def computeDeltas(
      vChangeRequest: Quantity[Dimensionless],
      tapSide: ConnectorPort = ConnectorPort.A,
      deadBand: Quantity[Dimensionless] = Quantities.getQuantity(0.75, PU),
  ): (Int, ComparableQuantity[Dimensionless]) = {
    val taps = computeDeltaTap(vChangeRequest, tapSide, deadBand)
    val deltaV =
      transformerTappingModel.deltaV.to(PU).getValue.doubleValue() * taps

    if (isSameSide(tapSide)) {
      (taps, deltaV.asPu)
    } else {
      (taps, deltaV.asPu.multiply(-1))
    }
  }

  /** Method to check if a given port matches the port of this model.
    * @param tapSide
    *   to check.
    * @return
    *   true if both ports are either on the higher or lower side
    */
  private def isSameSide(tapSide: ConnectorPort): Boolean =
    (transformerTappingModel.tapSide, tapSide) match {
      case (ConnectorPort.A, ConnectorPort.A) => true // both on higher side
      case (ConnectorPort.A, _) => false // both on different sides
      case (ConnectorPort.B, ConnectorPort.A) |
          (ConnectorPort.C, ConnectorPort.A) =>
        false // both on different sides
      case (ConnectorPort.B, _) | (ConnectorPort.C, _) =>
        true // both on lower side
    }
}<|MERGE_RESOLUTION|>--- conflicted
+++ resolved
@@ -68,11 +68,7 @@
   /** Increase transformer tap position by the provided delta value
     *
     * @param deltaTap
-<<<<<<< HEAD
-    *   number of tap increases
-=======
     *   number of tap positions to increase
->>>>>>> 1d9ef418
     */
   def incrTapPos(deltaTap: Int = 1): Unit =
     tapRatio = transformerTappingModel.incrTapPos(deltaTap)
@@ -80,11 +76,7 @@
   /** Decrease transformer tap position by the provided delta value
     *
     * @param deltaTap
-<<<<<<< HEAD
-    *   number of tap decreases
-=======
     *   number of tap positions to decrease
->>>>>>> 1d9ef418
     */
   def decrTapPos(deltaTap: Int = 1): Unit =
     tapRatio = transformerTappingModel.decrTapPos(deltaTap)
