/*
 * © 2020. TU Dortmund University,
 * Institute of Energy Systems, Energy Efficiency and Energy Economics,
 * Research group Distribution grid planning and operation
 */

package edu.ie3.simona.model.grid

import java.time.ZonedDateTime
import java.util.UUID

import breeze.linalg.DenseMatrix
import breeze.math.Complex
import edu.ie3.datamodel.exceptions.InvalidGridException
import edu.ie3.datamodel.models.input.NodeInput
import edu.ie3.datamodel.models.input.connector._
import edu.ie3.datamodel.models.input.container.SubGridContainer
import edu.ie3.simona.exceptions.GridInconsistencyException
import edu.ie3.simona.model.SystemComponent
import edu.ie3.simona.model.grid.GridModel.GridComponents
import edu.ie3.simona.model.grid.Transformer3wPowerFlowCase.{
  PowerFlowCaseA,
  PowerFlowCaseB,
  PowerFlowCaseC
}
import edu.ie3.simona.util.CollectionUtils
import org.jgrapht.Graph
import org.jgrapht.alg.connectivity.ConnectivityInspector
import org.jgrapht.graph.{DefaultEdge, SimpleGraph}

import scala.collection.immutable.ListSet
import scala.jdk.CollectionConverters._

/** Representation of one physical electrical grid. It holds the references to
  * nodes, lines, switches and transformers and fundamental properties (like
  * nominal voltage etc.).
  */
final case class GridModel(
    subnetNo: Int,
    mainRefSystem: RefSystem,
    gridComponents: GridComponents
) {

  // init nodeUuidToIndexMap
  private var _nodeUuidToIndexMap: Map[UUID, Int] = _
  GridModel.updateUuidToIndexMap(this)

  val slackNodesIndices: Vector[Int] = gridComponents.nodes
    .filter(nodeModel => nodeModel.isInOperation & nodeModel.isSlack)
    .map(nodeModel =>
      _nodeUuidToIndexMap.getOrElse(
        nodeModel.uuid,
        throw new InvalidGridException(
          s"Requested slack node with uuid ${nodeModel.uuid} is not part of nodeToIndexMap!"
        )
      )
    )
    .toVector

  def nodeUuidToIndexMap: Map[UUID, Int] = _nodeUuidToIndexMap
}

case object GridModel {

  def apply(
      subGridContainer: SubGridContainer,
      refSystem: RefSystem,
      startDate: ZonedDateTime,
      endDate: ZonedDateTime
  ): GridModel = {
    buildAndValidate(subGridContainer, refSystem, startDate, endDate)
  }

  /** structure that represents all grid components that are needed by a grid
    * model
    */
  final case class GridComponents(
      nodes: Seq[NodeModel],
      lines: Set[LineModel],
      transformers: Set[TransformerModel],
      transformers3w: Set[Transformer3wModel],
      switches: Set[SwitchModel]
  )

  /** Checks the availability of node calculation models, that are connected by
    * the given [[ConnectorInput]]. If not both models can be found,
    * [[InvalidGridException]] s are thrown
    *
    * @param connector
    *   Connector, that connects the two queried nodes
    * @param nodes
    *   [[Array]] of [[NodeModel]] calculation models
    * @return
    *   A tuple of both connected nodes
    */
  private def getConnectedNodes(
      connector: ConnectorInput,
      nodes: Seq[NodeModel]
  ): (NodeModel, NodeModel) = {
    val nodeAOpt: Option[NodeModel] =
      nodes.find(_.uuid.equals(connector.getNodeA.getUuid))
    val nodeBOpt: Option[NodeModel] =
      nodes.find(_.uuid.equals(connector.getNodeB.getUuid))

    (nodeAOpt, nodeBOpt) match {
      case (Some(nodeA), Some(nodeB)) =>
        (nodeA, nodeB)
      case (None, Some(_)) =>
        throw new InvalidGridException(
          s"NodeA: ${connector.getNodeA.getUuid} for connector ${connector.getUuid} cannot be found."
        )
      case (Some(_), None) =>
        throw new InvalidGridException(
          s"NodeB: ${connector.getNodeB.getUuid} for connector ${connector.getUuid} cannot be found."
        )
      case _ =>
        throw new InvalidGridException(
          s"Nodes (nodeA: ${connector.getNodeA.getUuid}, nodeB: ${connector.getNodeB.getUuid})for connector ${connector.getUuid} cannot be found."
        )
    }
  }

  /** Checks the availability of node calculation models, that are connected by
    * the given [[Transformer3WInput]]. If not both models can be found,
    * [[InvalidGridException]] s are thrown
    *
    * @param transformerInput
    *   Three winding transformer, that connects the three queried nodes
    * @param nodes
    *   [[Array]] of [[NodeModel]] calculation models
    * @return
    *   A tuple of both connected nodes
    */
  private def getConnectedNodes(
      transformerInput: Transformer3WInput,
      nodes: Seq[NodeModel]
  ): (NodeModel, NodeModel, NodeModel) = {
    val (nodeA, nodeB) =
      getConnectedNodes(transformerInput.asInstanceOf[ConnectorInput], nodes)
    val nodeCOpt: Option[NodeModel] = nodes.find(
      _.uuid.equals(transformerInput.getNodeC.getUuid)
    )
    val nodeInternal: Option[NodeModel] =
      nodes.find(_.uuid.equals(transformerInput.getNodeInternal.getUuid))

    if (nodeInternal.isEmpty)
      throw new InvalidGridException(
        s"Internal node ${transformerInput.getNodeInternal.getId} of transformer3w ${transformerInput.getUuid} cannot be found in provided set of nodes!"
      )

    nodeCOpt match {
      case Some(nodeC) =>
        (nodeA, nodeB, nodeC)
      case None =>
        throw new InvalidGridException(
          s"NodeC: ${transformerInput.getNodeA.getUuid} for connector ${transformerInput.getUuid} cannot be found."
        )
    }
  }

  private val throwNodeNotFoundException: UUID => InvalidGridException = {
    nodeString: UUID =>
      throw new InvalidGridException(
        s"Node $nodeString is not in nodeUuidToIndexMap! Cannot build admittanceMatrix!"
      )
  }

  def composeAdmittanceMatrix(
      nodeUuidToIndexMap: Map[UUID, Int],
      gridComponents: GridComponents
  ): DenseMatrix[Complex] = {

    val _returnAdmittanceMatrixIfValid
        : DenseMatrix[Complex] => DenseMatrix[Complex] = {
      admittanceMatrix: DenseMatrix[Complex] =>
        if (
          !breeze.linalg.all(
            { entry: Complex =>
              !entry.imag.isNaN & !entry.real.isNaN & entry.imag.isFinite & entry.real.isFinite
            },
            admittanceMatrix
          )
        )
          throw new RuntimeException(s"Admittance matrix is illegal.")
        else
          admittanceMatrix
    }

    val _updateAdmittanceMatrix: (
        Int,
        Int,
        Complex,
        Complex,
        Complex,
        DenseMatrix[Complex]
    ) => DenseMatrix[Complex] = { (i, j, yab, yaa, ybb, admittanceMatrix) =>
      admittanceMatrix(i, i) += (yab + yaa)
      admittanceMatrix(j, j) += (yab + ybb)
      admittanceMatrix(i, j) += (yab * -1)
      admittanceMatrix(j, i) += (yab * -1)
      admittanceMatrix
    }

    val linesAdmittanceMatrix: DenseMatrix[Complex] =
      buildLinesAdmittanceMatrix(
        nodeUuidToIndexMap,
        gridComponents.lines,
        _updateAdmittanceMatrix
      )
    val trafoAdmittanceMatrix: DenseMatrix[Complex] =
      buildTrafoAdmittanceMatrix(
        nodeUuidToIndexMap,
        gridComponents.transformers,
        _updateAdmittanceMatrix
      )
    val trafo3wAdmittanceMatrix: DenseMatrix[Complex] =
      buildTrafo3wAdmittanceMatrix(
        nodeUuidToIndexMap,
        gridComponents.transformers3w,
        _updateAdmittanceMatrix
      )

    _returnAdmittanceMatrixIfValid(
      linesAdmittanceMatrix + trafoAdmittanceMatrix + trafo3wAdmittanceMatrix
    )
  }

  private def buildLinesAdmittanceMatrix(
      nodeUuidToIndexMap: Map[UUID, Int],
      lines: Set[LineModel],
      updateAdmittanceMatrix: (
          Int,
          Int,
          Complex,
          Complex,
          Complex,
          DenseMatrix[Complex]
      ) => DenseMatrix[Complex]
  ): DenseMatrix[Complex] = {
    val matrixDimension = nodeUuidToIndexMap.size
    lines
      .filter(_.isInOperation)
      .foldLeft(DenseMatrix.zeros[Complex](matrixDimension, matrixDimension))(
        (linesAdmittanceMatrix, line) => {
          val (i: Int, j: Int) =
            (
              nodeUuidToIndexMap.getOrElse(
                line.nodeAUuid,
                throwNodeNotFoundException(line.nodeAUuid)
              ),
              nodeUuidToIndexMap
                .getOrElse(
                  line.nodeBUuid,
                  throwNodeNotFoundException(line.nodeBUuid)
                )
            )

          // yaa == ybb => we use yaa only
          val (yab, yaa) = (LineModel.yij(line), LineModel.y0(line))

          // add to admittanceMatrix
          updateAdmittanceMatrix(i, j, yab, yaa, yaa, linesAdmittanceMatrix)

        }
      )
  }

  private def buildTrafoAdmittanceMatrix(
      nodeUuidToIndexMap: Map[UUID, Int],
      trafos: Set[TransformerModel],
      updateAdmittanceMatrix: (
          Int,
          Int,
          Complex,
          Complex,
          Complex,
          DenseMatrix[Complex]
      ) => DenseMatrix[Complex]
  ): DenseMatrix[Complex] = {
    val matrixDimension = nodeUuidToIndexMap.size
    trafos
      .filter(_.isInOperation)
      .foldLeft(DenseMatrix.zeros[Complex](matrixDimension, matrixDimension))(
        (trafoAdmittanceMatrix, trafo) => {

          val (i: Int, j: Int) =
            (
              nodeUuidToIndexMap.getOrElse(
                trafo.hvNodeUuid,
                throwNodeNotFoundException(trafo.hvNodeUuid)
              ),
              nodeUuidToIndexMap.getOrElse(
                trafo.lvNodeUuid,
                throwNodeNotFoundException(trafo.lvNodeUuid)
              )
            )

          val (yab, yaa, ybb) = (
            TransformerModel.yij(trafo),
            TransformerModel.y0(trafo, ConnectorPort.A),
            TransformerModel.y0(trafo, ConnectorPort.B)
          )

          // add to admittanceMatrix
          updateAdmittanceMatrix(i, j, yab, yaa, ybb, trafoAdmittanceMatrix)

        }
      )
  }

  private def buildTrafo3wAdmittanceMatrix(
      nodeUuidToIndexMap: Map[UUID, Int],
      trafos3w: Set[Transformer3wModel],
      updateAdmittanceMatrix: (
          Int,
          Int,
          Complex,
          Complex,
          Complex,
          DenseMatrix[Complex]
      ) => DenseMatrix[Complex]
  ): DenseMatrix[Complex] = {
    val matrixDimension = nodeUuidToIndexMap.size
    trafos3w
      .filter(_.isInOperation)
      .foldLeft(DenseMatrix.zeros[Complex](matrixDimension, matrixDimension))(
        (trafo3wAdmittanceMatrix, trafo3w) => {

          // start with power flow case specific parameters
          val (nodeAUuid: UUID, nodeBUuid: UUID, ybb: Complex) =
            trafo3w.powerFlowCase match {
              case PowerFlowCaseA =>
                (
                  trafo3w.hvNodeUuid,
                  trafo3w.nodeInternalUuid,
                  Transformer3wModel
                    .y0(trafo3w, Transformer3wModel.Transformer3wPort.INTERNAL)
                )

              case PowerFlowCaseB =>
                (trafo3w.nodeInternalUuid, trafo3w.mvNodeUuid, Complex.zero)

              case PowerFlowCaseC =>
                (trafo3w.nodeInternalUuid, trafo3w.lvNodeUuid, Complex.zero)
            }

          val (i: Int, j: Int) =
            (
              nodeUuidToIndexMap
                .getOrElse(nodeAUuid, throwNodeNotFoundException(nodeAUuid)),
              nodeUuidToIndexMap
                .getOrElse(nodeBUuid, throwNodeNotFoundException(nodeBUuid))
            )

          // these parameters are the same for all cases
          val yab: Complex = Transformer3wModel.yij(trafo3w)
          val yaa: Complex = Complex.zero

          // add to admittanceMatrix
          updateAdmittanceMatrix(i, j, yab, yaa, ybb, trafo3wAdmittanceMatrix)

        }
      )

  }

  /** This checks whether the provided grid model graph is connected, that means
    * if every node can be reached from every other node trough a sequence of
    * edges. Also checks for referenced nodes that are missing. This check
    * considers the state (enabled/disabled) of the elements.
    *
    * @param gridModel
    *   the [[GridModel]] to check the connectivity for
    */
  private def validateConnectivity(gridModel: GridModel): Unit = {

    // build graph
    val graph: Graph[UUID, DefaultEdge] =
      new SimpleGraph(classOf[DefaultEdge])
    gridModel.gridComponents.nodes
      .filter(_.isInOperation) foreach (node => graph.addVertex(node.uuid))
    gridModel.gridComponents.lines
      .filter(_.isInOperation)
      .foreach(line => {
        graph.addEdge(line.nodeAUuid, line.nodeBUuid)
      })

    gridModel.gridComponents.transformers
      .filter(_.isInOperation)
      .foreach(trafo => {
        graph.addEdge(trafo.hvNodeUuid, trafo.lvNodeUuid)
      })

    gridModel.gridComponents.transformers3w
      .filter(_.isInOperation)
      .foreach(trafo3w =>
        /* Add an edge between the internal node and corresponding "real" node of the port */
        trafo3w.powerFlowCase match {
          case Transformer3wPowerFlowCase.PowerFlowCaseA =>
            graph.addEdge(trafo3w.hvNodeUuid, trafo3w.nodeInternalUuid)
          case Transformer3wPowerFlowCase.PowerFlowCaseB =>
            graph.addEdge(trafo3w.nodeInternalUuid, trafo3w.mvNodeUuid)
          case Transformer3wPowerFlowCase.PowerFlowCaseC =>
            graph.addEdge(trafo3w.nodeInternalUuid, trafo3w.lvNodeUuid)
        }
      )

    gridModel.gridComponents.switches
      .filter(_.isInOperation)
      .foreach(switch => {
        graph.addEdge(switch.nodeAUuid, switch.nodeBUuid)
      })

    val inspector: ConnectivityInspector[UUID, DefaultEdge] =
      new ConnectivityInspector(graph)

    if (!inspector.isConnected) {
      throw new GridInconsistencyException(
        s"The grid with subnetNo ${gridModel.subnetNo} is not connected! Please ensure that all elements are connected correctly and inOperation is set to true!"
      )
    }

  }

  private def validateConsistency(gridModel: GridModel): Unit = {
    // null or empty elements in grid elements?
    if (
      gridModel.gridComponents.nodes == null || gridModel.gridComponents.nodes.isEmpty
    )
      throw new InvalidGridException("The grid contains no nodes.")
    val noLines =
      gridModel.gridComponents.lines == null || gridModel.gridComponents.lines.isEmpty
    val noTransformers2w =
      gridModel.gridComponents.transformers == null || gridModel.gridComponents.transformers.isEmpty
    val noTransformers3w =
      gridModel.gridComponents.transformers3w == null || gridModel.gridComponents.transformers3w.isEmpty
    val noOfNodes = gridModel.gridComponents.nodes.size
    val noOfSlackNodes = gridModel.slackNodesIndices.size
    if (
      noLines && noTransformers2w && noTransformers3w && (noOfNodes > noOfSlackNodes)
    )
      throw new InvalidGridException(
        "The grid contains no basic branch elements (lines or transformers)."
      )

    // slack
    if (gridModel.slackNodesIndices.isEmpty)
      new InvalidGridException(
        s"The grid model for subnet ${gridModel.subnetNo} has no slack node!"
      )

    // electrical struct data
    if (gridModel.mainRefSystem.nominalPower.getValue.doubleValue < 0.0)
      throw new InvalidGridException(
        s"Nominal Power of a grid cannot be < 0. Please correct the value of the reference system for grid no ${gridModel.subnetNo}"
      )
    if (gridModel.mainRefSystem.nominalVoltage.getValue.doubleValue < 0.0)
      throw new InvalidGridException(
        s"Nominal Voltage of a grid cannot be < 0. Please correct the value of the reference system for grid no ${gridModel.subnetNo}"
      )

    // subnet no
    if (gridModel.subnetNo < 0)
      throw new InvalidGridException(
        s"The grid model for subnet ${gridModel.subnetNo} has a subnet number less then zero."
      )

    // duplicate names for nodes
    val nodeUuids: List[UUID] =
      gridModel.gridComponents.nodes.toList.iterator.map(_.uuid).toList
    if (CollectionUtils.listHasDuplicates(nodeUuids))
      throw new InvalidGridException(
        s"The grid model for subnet ${gridModel.subnetNo} has multiple nodes with the same name!"
      )

    // multiple switches @ one node -> not supported yet!
    val switchVector = gridModel.gridComponents.switches.foldLeft(
      Vector.empty[UUID]
    )((vector, switch) => (vector :+ switch.nodeAUuid) :+ switch.nodeBUuid)
    val uniqueSwitchNodeIds = switchVector.toSet.toList
    if (switchVector.diff(uniqueSwitchNodeIds).nonEmpty) {
      throw new InvalidGridException(
        s"The grid model for subnet ${gridModel.subnetNo} has nodes with multiple switches. This is not supported yet! Duplicates are located @ nodes: ${switchVector
          .diff(uniqueSwitchNodeIds)}"
      )
    }

  }

  private def buildAndValidate(
      subGridContainer: SubGridContainer,
      refSystem: RefSystem,
      startDate: ZonedDateTime,
      endDate: ZonedDateTime
  ): GridModel = {

    // build
    // / nodes
<<<<<<< HEAD
=======
    // // the set of nodes is converted to a sequence here, since the
    // // order of nodes is important for data preparations related to
    // // power flow calculation
>>>>>>> b450c521
    val nodes = subGridContainer.getRawGrid.getNodes.asScala.toSeq.map {
      nodeInput => NodeModel(nodeInput, startDate, endDate)
    }

    // / lines
    val lines: Set[LineModel] =
      subGridContainer.getRawGrid.getLines.asScala.map { lineInput =>
        getConnectedNodes(lineInput, nodes)
        LineModel(lineInput, refSystem, startDate, endDate)
      }.toSet

    // / transformers
    val transformers: Set[TransformerModel] =
      subGridContainer.getRawGrid.getTransformer2Ws.asScala.map {
        transformer2wInput =>
          val (nodeA, _) = getConnectedNodes(transformer2wInput, nodes)
          if (nodeA.isSlack) {
            TransformerModel(
              transformer2wInput,
              refSystem,
              startDate,
              endDate
            )
          } else {
            throw new InvalidGridException(
              s"NodeA: ${transformer2wInput.getNodeA.getUuid} for transformer ${transformer2wInput.getUuid} is not set as slack. This has to be corrected first!"
            )
          }
      }.toSet

    // / transformers3w
    val transformer3ws: Set[Transformer3wModel] =
      subGridContainer.getRawGrid.getTransformer3Ws.asScala.map {
        transformer3wInput =>
          getConnectedNodes(transformer3wInput, nodes)
          Transformer3wModel(
            transformer3wInput,
            refSystem,
            subGridContainer.getSubnet,
            startDate,
            endDate
          )
      }.toSet

    /* Transformers are shipped as full models, therefore also containing two nodes, that do not belong in here.
     * Odd those nodes out. */
    val nodesToNeglect = transformer3ws.flatMap { transformer =>
      transformer.powerFlowCase match {
        case Transformer3wPowerFlowCase.PowerFlowCaseA =>
          Seq(transformer.mvNodeUuid, transformer.lvNodeUuid)
        case Transformer3wPowerFlowCase.PowerFlowCaseB =>
          Seq(transformer.hvNodeUuid, transformer.lvNodeUuid)
        case Transformer3wPowerFlowCase.PowerFlowCaseC =>
          Seq(transformer.hvNodeUuid, transformer.mvNodeUuid)
      }
    }
    val relevantNodes =
      nodes.filterNot(node => nodesToNeglect.contains(node.uuid))

    // / switches
    val switches: Set[SwitchModel] =
      subGridContainer.getRawGrid.getSwitches.asScala.map { switchInput =>
        getConnectedNodes(switchInput, nodes)
        SwitchModel(switchInput, startDate, endDate)
      }.toSet

    // build
    val gridComponents =
      GridComponents(
        relevantNodes,
        lines,
        transformers,
        transformer3ws,
        switches
      )

    val gridModel =
      GridModel(subGridContainer.getSubnet, refSystem, gridComponents)

    // validate
    validateConsistency(gridModel)
    validateConnectivity(gridModel)

    // return
    gridModel
  }

  /** Updates the internal state of the [[GridModel.nodeUuidToIndexMap]] to
    * account for changes on switches (open / close) It is highly recommended (=
    * mandatory) to call this method every time a node admittance matrix is
    * needed after a switch status has changed.
    *
    * @param gridModel
    */
  def updateUuidToIndexMap(gridModel: GridModel): Unit = {

    val switches = gridModel.gridComponents.switches
    val nodes = gridModel.gridComponents.nodes

    val nodesAndSwitches: ListSet[SystemComponent] = ListSet
      .empty[SystemComponent] ++ switches ++ nodes

    val updatedNodeToUuidMap = nodesAndSwitches
      .filter(_.isInOperation)
      .filter {
        case switch: SwitchModel => switch.isClosed
        case _: NodeModel        => true
      }
      .zipWithIndex
      .foldLeft(Map.empty[UUID, Int]) {
        case (map, (gridComponent, componentId)) =>
          gridComponent match {
            case switchModel: SwitchModel =>
              map ++ Map(
                switchModel.nodeAUuid -> componentId,
                switchModel.nodeBUuid -> componentId
              )

            case nodeModel: NodeModel =>
              if (!map.contains(nodeModel.uuid)) {
                val idx = map.values.toList.sorted.lastOption
                  .getOrElse(
                    -1
                  ) + 1 // if we didn't found anything in the list, we don't have switches and want to start @ 0
                map + (nodeModel.uuid -> idx)
              } else {
                map
              }
          }
      }

    gridModel._nodeUuidToIndexMap = updatedNodeToUuidMap
  }
}<|MERGE_RESOLUTION|>--- conflicted
+++ resolved
@@ -496,12 +496,9 @@
 
     // build
     // / nodes
-<<<<<<< HEAD
-=======
     // // the set of nodes is converted to a sequence here, since the
     // // order of nodes is important for data preparations related to
     // // power flow calculation
->>>>>>> b450c521
     val nodes = subGridContainer.getRawGrid.getNodes.asScala.toSeq.map {
       nodeInput => NodeModel(nodeInput, startDate, endDate)
     }
