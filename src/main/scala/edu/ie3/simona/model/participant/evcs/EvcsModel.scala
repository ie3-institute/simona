--- conflicted
+++ resolved
@@ -95,14 +95,9 @@
     chargingPoints: Int,
     locationType: EvcsLocationType,
     vehicle2grid: Boolean,
-<<<<<<< HEAD
-    strategy: ChargingStrategy.Value
-) extends SystemParticipant[EvcsRelevantData, ApparentPower, EvcsState](
-=======
     strategy: ChargingStrategy.Value,
     lowestEvSoc: Double
-) extends SystemParticipant[EvcsRelevantData, EvcsState](
->>>>>>> 668e7abf
+) extends SystemParticipant[EvcsRelevantData, ApparentPower, EvcsState](
       uuid,
       id,
       operationInterval,
