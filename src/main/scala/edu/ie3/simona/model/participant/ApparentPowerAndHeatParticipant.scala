/*
 * © 2022. TU Dortmund University,
 * Institute of Energy Systems, Energy Efficiency and Energy Economics,
 * Research group Distribution grid planning and operation
 */

package edu.ie3.simona.model.participant

import edu.ie3.simona.agent.participant.data.Data.PrimaryData.ApparentPowerAndHeat
import squants.energy.Megawatts
import squants.{Dimensionless, Power}

trait ApparentPowerAndHeatParticipant[
    CD <: CalcRelevantData,
    MS <: ModelState
] {
  this: SystemParticipant[CD, ApparentPowerAndHeat, MS] =>
  override def calculatePower(
      tick: Long,
      voltage: Dimensionless,
      modelState: MS,
      data: CD
  ): ApparentPowerAndHeat = {
    val apparentPower =
      calculateApparentPower(tick, voltage, modelState, data)
    val heat =
      if (isInOperation(tick))
<<<<<<< HEAD
        calculateHeat(tick, modelState, data)
=======
        calculateHeat(tick, data) * scalingFactor
>>>>>>> a93808ab
      else
        Megawatts(0d)

    ApparentPowerAndHeat(apparentPower.p, apparentPower.q, heat)
  }

  /** Calculate the heat of the asset. As for electrical assets, positive values
    * are understood as consumption and negative as production
    * @param tick
    *   Current instant in simulation time
    * @param modelState
    *   Current state of the model
    * @param data
    *   Needed calculation relevant data
    * @return
    *   Heat production or consumption of the asset
    */
  def calculateHeat(
      tick: Long,
      modelState: MS,
      data: CD
  ): Power
}<|MERGE_RESOLUTION|>--- conflicted
+++ resolved
@@ -25,11 +25,7 @@
       calculateApparentPower(tick, voltage, modelState, data)
     val heat =
       if (isInOperation(tick))
-<<<<<<< HEAD
-        calculateHeat(tick, modelState, data)
-=======
-        calculateHeat(tick, data) * scalingFactor
->>>>>>> a93808ab
+        calculateHeat(tick, modelState, data) * scalingFactor
       else
         Megawatts(0d)
 
