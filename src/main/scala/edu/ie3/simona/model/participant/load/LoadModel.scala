/*
 * © 2020. TU Dortmund University,
 * Institute of Energy Systems, Energy Efficiency and Energy Economics,
 * Research group Distribution grid planning and operation
 */

package edu.ie3.simona.model.participant.load

import com.typesafe.scalalogging.LazyLogging
import edu.ie3.datamodel.models.input.system.LoadInput
import edu.ie3.simona.agent.participant.data.Data.PrimaryData.ApparentPower
<<<<<<< HEAD
import edu.ie3.simona.model.participant.CalcRelevantData.LoadRelevantData
import edu.ie3.simona.model.participant.ModelState.ConstantState
=======
import edu.ie3.simona.config.SimonaConfig
import edu.ie3.simona.model.SystemComponent
import edu.ie3.simona.model.participant.CalcRelevantData.LoadRelevantData
import edu.ie3.simona.model.participant.{
  ApparentPowerParticipant,
  SystemParticipant
}
>>>>>>> a0252dee
import edu.ie3.simona.model.participant.control.QControl
import edu.ie3.simona.model.participant.{
  ApparentPowerParticipant,
  FlexChangeIndicator,
  SystemParticipant
}
import edu.ie3.simona.ontology.messages.FlexibilityMessage.{
  ProvideFlexOptions,
  ProvideMinMaxFlexOptions
}
import edu.ie3.util.quantities.PowerSystemUnits
import edu.ie3.util.scala.OperationInterval
import squants.{Energy, Power}
import squants.energy.Megawatts

import java.util.UUID

/** Abstract super class of a load model.
  *
  * @tparam D
  *   Type of data, that is needed for model calculation
  */
abstract class LoadModel[D <: LoadRelevantData](
    uuid: UUID,
    id: String,
    operationInterval: OperationInterval,
    scalingFactor: Double,
    qControl: QControl,
    sRated: Power,
    cosPhiRated: Double
<<<<<<< HEAD
) extends SystemParticipant[D, ApparentPower, ConstantState.type](
=======
) extends SystemParticipant[D, ApparentPower](
>>>>>>> a0252dee
      uuid,
      id,
      operationInterval,
      scalingFactor,
      qControl,
      sRated,
      cosPhiRated
    )
<<<<<<< HEAD
    with ApparentPowerParticipant[D, ConstantState.type] {

  override def determineFlexOptions(
      data: D,
      lastState: ConstantState.type
  ): ProvideFlexOptions = {
    val power = calculateActivePower(lastState, data)

    // no flexibility
    ProvideMinMaxFlexOptions(uuid, power, power, power)
  }

  override def handleControlledPowerChange(
      data: D,
      lastState: ConstantState.type,
      setPower: Power
  ): (ConstantState.type, FlexChangeIndicator) =
    (lastState, FlexChangeIndicator())
}
=======
    with ApparentPowerParticipant[D]
>>>>>>> a0252dee

case object LoadModel extends LazyLogging {

  /** Scale profile based load models' sRated based on a provided active power
    * value
    *
    * When the load is scaled to the active power value, the models' sRated is
    * multiplied by the ratio of the provided active power value and the active
    * power value of the model (activePowerVal / (input.sRated*input.cosPhi)
    *
    * @param inputModel
    *   the input model instance
    * @param activePower
    *   the active power value sRated should be scaled to
    * @param safetyFactor
    *   a safety factor to address potential higher sRated values than the
    *   original scaling would provide (e.g. when using unrestricted probability
    *   functions)
    * @return
    *   the inputs model sRated scaled to the provided active power
    */
  def scaleSRatedActivePower(
      inputModel: LoadInput,
      activePower: Power,
      safetyFactor: Double = 1d
  ): Power = {
    val sRated = Megawatts(
      inputModel.getsRated
        .to(PowerSystemUnits.MEGAWATT)
        .getValue
        .doubleValue
    )
    val pRated = sRated * inputModel.getCosPhiRated
    val referenceScalingFactor = activePower / pRated
    sRated * referenceScalingFactor * safetyFactor
  }

  /** Scale profile based load model's sRated based on the provided yearly
    * energy consumption
    *
    * When the load is scaled based on the consumed energy per year, the
    * installed sRated capacity is not usable anymore instead, the load's rated
    * apparent power ist scaled on the maximum power occurring in the specified
    * load profile multiplied by the ratio of the annual consumption and the
    * standard load profile scale
    *
    * @param inputModel
    *   the input model instance
    * @param energyConsumption
    *   the yearly energy consumption the models' sRated should be scaled to
    * @param profileMaxPower
    *   the maximum power value of the profile
    * @param profileEnergyScaling
    *   the energy scaling factor of the profile (= amount of yearly energy the
    *   profile is scaled to)
    * @param safetyFactor
    *   a safety factor to address potential higher sRated values than the
    *   original scaling would provide (e.g. when using unrestricted probability
    *   functions)
    * @return
    *   he inputs model sRated scaled to the provided energy consumption
    */
  def scaleSRatedEnergy(
      inputModel: LoadInput,
      energyConsumption: Energy,
      profileMaxPower: Power,
      profileEnergyScaling: Energy,
      safetyFactor: Double = 1d
  ): Power = {
    (profileMaxPower / inputModel.getCosPhiRated) * (
      energyConsumption / profileEnergyScaling
    ) * safetyFactor
  }

}<|MERGE_RESOLUTION|>--- conflicted
+++ resolved
@@ -9,18 +9,10 @@
 import com.typesafe.scalalogging.LazyLogging
 import edu.ie3.datamodel.models.input.system.LoadInput
 import edu.ie3.simona.agent.participant.data.Data.PrimaryData.ApparentPower
-<<<<<<< HEAD
-import edu.ie3.simona.model.participant.CalcRelevantData.LoadRelevantData
-import edu.ie3.simona.model.participant.ModelState.ConstantState
-=======
 import edu.ie3.simona.config.SimonaConfig
 import edu.ie3.simona.model.SystemComponent
 import edu.ie3.simona.model.participant.CalcRelevantData.LoadRelevantData
-import edu.ie3.simona.model.participant.{
-  ApparentPowerParticipant,
-  SystemParticipant
-}
->>>>>>> a0252dee
+import edu.ie3.simona.model.participant.ModelState.ConstantState
 import edu.ie3.simona.model.participant.control.QControl
 import edu.ie3.simona.model.participant.{
   ApparentPowerParticipant,
@@ -51,11 +43,7 @@
     qControl: QControl,
     sRated: Power,
     cosPhiRated: Double
-<<<<<<< HEAD
 ) extends SystemParticipant[D, ApparentPower, ConstantState.type](
-=======
-) extends SystemParticipant[D, ApparentPower](
->>>>>>> a0252dee
       uuid,
       id,
       operationInterval,
@@ -64,7 +52,6 @@
       sRated,
       cosPhiRated
     )
-<<<<<<< HEAD
     with ApparentPowerParticipant[D, ConstantState.type] {
 
   override def determineFlexOptions(
@@ -84,9 +71,6 @@
   ): (ConstantState.type, FlexChangeIndicator) =
     (lastState, FlexChangeIndicator())
 }
-=======
-    with ApparentPowerParticipant[D]
->>>>>>> a0252dee
 
 case object LoadModel extends LazyLogging {
 
