--- conflicted
+++ resolved
@@ -8,14 +8,10 @@
 
 import com.typesafe.scalalogging.LazyLogging
 import edu.ie3.datamodel.models.input.system.LoadInput
-<<<<<<< HEAD
 import edu.ie3.simona.agent.participant.data.Data.PrimaryData.ApparentPower
-=======
->>>>>>> 492f6de6
 import edu.ie3.simona.model.participant.CalcRelevantData.LoadRelevantData
 import edu.ie3.simona.model.participant.ModelState.ConstantState
 import edu.ie3.simona.model.participant.control.QControl
-<<<<<<< HEAD
 import edu.ie3.simona.model.participant.{
   ApparentPowerParticipant,
   FlexChangeIndicator,
@@ -27,11 +23,7 @@
 }
 import edu.ie3.util.quantities.PowerSystemUnits
 import edu.ie3.util.scala.OperationInterval
-=======
-import edu.ie3.util.quantities.PowerSystemUnits
-import edu.ie3.util.scala.OperationInterval
 import squants.{Energy, Power}
->>>>>>> 492f6de6
 import squants.energy.Megawatts
 
 import java.util.UUID
@@ -47,11 +39,7 @@
     operationInterval: OperationInterval,
     scalingFactor: Double,
     qControl: QControl,
-<<<<<<< HEAD
-    sRated: squants.Power,
-=======
     sRated: Power,
->>>>>>> 492f6de6
     cosPhiRated: Double
 ) extends SystemParticipant[D, ApparentPower, ConstantState.type](
       uuid,
@@ -77,7 +65,7 @@
   override def handleControlledPowerChange(
       data: D,
       lastState: ConstantState.type,
-      setPower: squants.Power
+      setPower: Power
   ): (ConstantState.type, FlexChangeIndicator) =
     (lastState, FlexChangeIndicator())
 }
@@ -104,15 +92,9 @@
     */
   def scaleSRatedActivePower(
       inputModel: LoadInput,
-<<<<<<< HEAD
-      activePower: squants.Power,
-      safetyFactor: Double = 1d
-  ): squants.Power = {
-=======
       activePower: Power,
       safetyFactor: Double = 1d
   ): Power = {
->>>>>>> 492f6de6
     val sRated = Megawatts(
       inputModel.getsRated
         .to(PowerSystemUnits.MEGAWATT)
@@ -151,15 +133,6 @@
     */
   def scaleSRatedEnergy(
       inputModel: LoadInput,
-<<<<<<< HEAD
-      energyConsumption: squants.Energy,
-      profileMaxPower: squants.Power,
-      profileEnergyScaling: squants.Energy
-  ): squants.Power = {
-    (profileMaxPower / inputModel.getCosPhiRated) * (
-      energyConsumption / profileEnergyScaling
-    )
-=======
       energyConsumption: Energy,
       profileMaxPower: Power,
       profileEnergyScaling: Energy,
@@ -168,7 +141,6 @@
     (profileMaxPower / inputModel.getCosPhiRated) * (
       energyConsumption / profileEnergyScaling
     ) * safetyFactor
->>>>>>> 492f6de6
   }
 
 }