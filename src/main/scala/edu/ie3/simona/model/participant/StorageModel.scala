/*
 * © 2022. TU Dortmund University,
 * Institute of Energy Systems, Energy Efficiency and Energy Economics,
 * Research group Distribution grid planning and operation
 */

package edu.ie3.simona.model.participant

import edu.ie3.datamodel.models.input.system.StorageInput
import edu.ie3.simona.agent.participant.data.Data.PrimaryData.ApparentPower
import edu.ie3.simona.model.SystemComponent
import edu.ie3.simona.model.participant.StorageModel.{
  StorageRelevantData,
  StorageState
}
import edu.ie3.simona.model.participant.control.QControl
import edu.ie3.simona.ontology.messages.FlexibilityMessage.{
  ProvideFlexOptions,
  ProvideMinMaxFlexOptions
}
import edu.ie3.util.quantities.QuantityUtils.{RichQuantity, RichQuantityDouble}
import edu.ie3.util.quantities.{PowerSystemUnits, QuantityUtil}
import edu.ie3.util.scala.OperationInterval
import edu.ie3.util.scala.quantities.DefaultQuantities._
import tech.units.indriya.ComparableQuantity
import tech.units.indriya.unit.Units

import java.time.ZonedDateTime
import java.util.UUID
import javax.measure.quantity.{Dimensionless, Energy, Power, Time}

final case class StorageModel(
    uuid: UUID,
    id: String,
    operationInterval: OperationInterval,
    scalingFactor: Double,
    qControl: QControl,
    sRated: ComparableQuantity[Power],
    cosPhiRated: Double,
    eStorage: ComparableQuantity[Energy],
    pMax: ComparableQuantity[Power],
    eta: ComparableQuantity[Dimensionless],
<<<<<<< HEAD
    dod: ComparableQuantity[Dimensionless]
) extends SystemParticipant[StorageRelevantData, ApparentPower, StorageState](
=======
    dod: ComparableQuantity[Dimensionless],
    initialSoc: Double // TODO this is ugly and should be solved in a different way, as this value is only used outside the model
) extends SystemParticipant[StorageRelevantData, StorageState](
>>>>>>> 668e7abf
      uuid,
      id,
      operationInterval,
      scalingFactor,
      qControl,
      sRated,
      cosPhiRated
    ) {

  private val lowestEnergy = eStorage.multiply(dod).asType(classOf[Energy])

  /** In order to avoid faulty flexibility options, we want to avoid offering
    * charging/discharging that could last less than one second.
    */
  private val toleranceMargin = pMax
    .multiply(1d.asSecond)
    .asType(classOf[Energy])

  /** Calculate the power behaviour based on the given data.
    *
    * @param tick
    *   Regarded instant in simulation
    * @param voltage
    *   Nodal voltage magnitude
    * @param maybeModelState
    *   Current state of the model
    * @param data
    *   Further needed, secondary data
    * @return
    *   A tuple of active and reactive power
    */
  override def calculatePower(
      tick: Long,
      voltage: ComparableQuantity[Dimensionless],
      modelState: StorageState,
      data: StorageRelevantData
  ): ApparentPower = ???

  override protected def calculateActivePower(
      modelState: StorageState,
      data: StorageRelevantData
  ): ComparableQuantity[Power] =
    throw new NotImplementedError(
      "Storage model cannot calculate power without flexibility control."
    )

  override def determineFlexOptions(
      data: StorageRelevantData,
      lastState: StorageState
  ): ProvideFlexOptions = {
    val currentStoredEnergy =
      determineCurrentState(lastState, data.currentTick)

    val chargingPossible = !isFull(currentStoredEnergy)
    val dischargingPossible = !isEmpty(currentStoredEnergy)

    ProvideMinMaxFlexOptions(
      uuid,
      zeroKW,
      if (dischargingPossible) pMax.multiply(-1) else zeroKW,
      if (chargingPossible) pMax else zeroKW
    )
  }

  override def handleControlledPowerChange(
      data: StorageRelevantData,
      lastState: StorageState,
      setPower: ComparableQuantity[Power]
  ): (StorageState, FlexChangeIndicator) = {
    val currentStoredEnergy =
      determineCurrentState(lastState, data.currentTick)

    // net power after considering efficiency
    val netPower = {
      val proposal = setPower
        .multiply(eta)
        .asType(classOf[Power])
        .to(PowerSystemUnits.KILOWATT)

      // if it's close to zero, set it to zero
      if (QuantityUtil.isEquivalentAbs(zeroKW, proposal, 1e-9))
        zeroKW
      else
        proposal
    }

    val currentState =
      StorageState(currentStoredEnergy, netPower, data.currentTick)

    // if the storage is at minimum or maximum charged energy AND we are charging
    // or discharging, flex options will be different at the next activation
    val isEmptyOrFull =
      isEmpty(currentStoredEnergy) || isFull(currentStoredEnergy)
    val isChargingOrDischarging =
      !QuantityUtil.isEquivalentAbs(zeroKW, netPower, 0)

    val activateAtNextTick = isEmptyOrFull && isChargingOrDischarging

    // calculate the time span until we're full or empty, if applicable
    val maybeTimeSpan =
      if (!isChargingOrDischarging) {
        // we're at 0 kW, do nothing
        None
      } else if (netPower.isGreaterThan(zeroKW)) {
        // we're charging, calculate time until we're full
        val energyToFull = eStorage.subtract(currentStoredEnergy)
        Some(energyToFull.divide(netPower).asType(classOf[Time]))
      } else {
        // we're discharging, calculate time until we're at lowest energy allowed
        val energyToEmpty = currentStoredEnergy.subtract(lowestEnergy)
        Some(energyToEmpty.divide(netPower.multiply(-1)).asType(classOf[Time]))
      }

    // calculate the tick from time span
    val maybeNextTick = maybeTimeSpan.map { timeSpan =>
      val ticksToEmpty =
        Math.round(timeSpan.to(Units.SECOND).getValue.doubleValue())
      data.currentTick + ticksToEmpty
    }

    (currentState, FlexChangeIndicator(activateAtNextTick, maybeNextTick))
  }

  private def determineCurrentState(
      lastState: StorageState,
      currentTick: Long
  ): ComparableQuantity[Energy] = {
    val timespan = currentTick - lastState.tick
    val energyChange = lastState.chargingPower
      .multiply(timespan.asSecond)
      .asType(classOf[Energy])

    val newEnergy = lastState.storedEnergy.add(energyChange)

    // don't allow under- or overcharge e.g. due to tick rounding error
    // allow charges below dod though since batteries can start at 0 kWh
    zeroKWH.max(eStorage.min(newEnergy))
  }

  /** @param storedEnergy
    *   the stored energy amount to check
    * @return
    *   whether the given stored energy is greater than the maximum charged
    *   energy allowed (minus a tolerance margin)
    */
  private def isFull(storedEnergy: ComparableQuantity[Energy]): Boolean =
    storedEnergy.isGreaterThanOrEqualTo(eStorage.subtract(toleranceMargin))

  /** @param storedEnergy
    *   the stored energy amount to check
    * @return
    *   whether the given stored energy is less than the minimal charged energy
    *   allowed (plus a tolerance margin)
    */
  private def isEmpty(storedEnergy: ComparableQuantity[Energy]): Boolean =
    storedEnergy.isLessThanOrEqualTo(lowestEnergy.add(toleranceMargin))
}

object StorageModel {

  final case class StorageRelevantData(
      currentTick: Long
  ) extends CalcRelevantData

  final case class StorageState(
      storedEnergy: ComparableQuantity[Energy],
      chargingPower: ComparableQuantity[Power],
      tick: Long
  ) extends ModelState

  def apply(
      inputModel: StorageInput,
      scalingFactor: Double,
      simulationStartDate: ZonedDateTime,
      simulationEndDate: ZonedDateTime,
      initialSoc: Double
  ): StorageModel = {
    /* Determine the operation interval */
    val operationInterval: OperationInterval =
      SystemComponent.determineOperationInterval(
        simulationStartDate,
        simulationEndDate,
        inputModel.getOperationTime
      )

    // build the fixed feed in model
    val model = StorageModel(
      inputModel.getUuid,
      inputModel.getId,
      operationInterval,
      scalingFactor,
      QControl.apply(inputModel.getqCharacteristics),
      inputModel.getType.getsRated,
      inputModel.getType.getCosPhiRated,
      inputModel.getType.geteStorage,
      inputModel.getType.getpMax,
      inputModel.getType.getEta,
      inputModel.getType.getDod,
      initialSoc
    )
    // TODO include activePowerGradient, lifeTime, lifeCycle ?

    model.enable()
    model
  }
}<|MERGE_RESOLUTION|>--- conflicted
+++ resolved
@@ -40,14 +40,9 @@
     eStorage: ComparableQuantity[Energy],
     pMax: ComparableQuantity[Power],
     eta: ComparableQuantity[Dimensionless],
-<<<<<<< HEAD
-    dod: ComparableQuantity[Dimensionless]
-) extends SystemParticipant[StorageRelevantData, ApparentPower, StorageState](
-=======
     dod: ComparableQuantity[Dimensionless],
     initialSoc: Double // TODO this is ugly and should be solved in a different way, as this value is only used outside the model
-) extends SystemParticipant[StorageRelevantData, StorageState](
->>>>>>> 668e7abf
+) extends SystemParticipant[StorageRelevantData, ApparentPower, StorageState](
       uuid,
       id,
       operationInterval,
