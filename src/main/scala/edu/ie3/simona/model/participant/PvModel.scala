--- conflicted
+++ resolved
@@ -20,11 +20,7 @@
 import edu.ie3.util.scala.OperationInterval
 import edu.ie3.util.scala.quantities._
 import squants._
-<<<<<<< HEAD
-import squants.energy.{Kilowatts, Megawatts}
-=======
 import squants.energy.Kilowatts
->>>>>>> 642f1519
 import squants.space.{Degrees, SquareMeters}
 import squants.time.Minutes
 import tech.units.indriya.unit.Units._
@@ -84,13 +80,6 @@
       modelState: ConstantState.type,
       data: PvRelevantData
   ): Power = {
-<<<<<<< HEAD
-    // === Pv Panel Base Data  === //
-    val latInRad = Degrees(lat) // latitude of location
-    val lonInRad = Degrees(lon) // longitude of location
-
-=======
->>>>>>> 642f1519
     // === Weather Base Data  === //
     /* The pv model calculates the power in-feed based on the solar irradiance that is received over a specific
      * time frame (which actually is the solar irradiation). Hence, a multiplication with the time frame within
@@ -229,11 +218,7 @@
     val lmt = Minutes(time.getHour * 60d + time.getMinute - 4d * (15d - lambda))
     val st = lmt + et
 
-<<<<<<< HEAD
-    Degrees((stValue - 12) * 15d)
-=======
     Radians((st.toHours - 12).toRadians * 15d)
->>>>>>> 642f1519
   }
 
   /** Calculates the sunset hour angle omegaSS which represents the omega value
@@ -735,7 +720,7 @@
   ): ProvideFlexOptions = {
     val power = calculateActivePower(ConstantState, data)
 
-    ProvideMinMaxFlexOptions(uuid, power, power, Megawatts(0d))
+    ProvideMinMaxFlexOptions(uuid, power, power, DefaultQuantities.zeroMW)
   }
 
   override def handleControlledPowerChange(
