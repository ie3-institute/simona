/*
 * © 2020. TU Dortmund University,
 * Institute of Energy Systems, Energy Efficiency and Energy Economics,
 * Research group Distribution grid planning and operation
 */

package edu.ie3.simona.model.participant

import edu.ie3.datamodel.models.input.system.PvInput
import edu.ie3.simona.agent.participant.data.Data.PrimaryData.ApparentPower
import edu.ie3.simona.model.SystemComponent
import edu.ie3.simona.model.participant.ModelState.ConstantState
import edu.ie3.simona.model.participant.PvModel.PvRelevantData
import edu.ie3.simona.model.participant.control.QControl
import edu.ie3.simona.ontology.messages.flex.FlexibilityMessage.ProvideFlexOptions
import edu.ie3.simona.ontology.messages.flex.MinMaxFlexibilityMessage.ProvideMinMaxFlexOptions
import edu.ie3.util.quantities.PowerSystemUnits
import edu.ie3.util.scala.OperationInterval
import edu.ie3.util.scala.quantities._
import squants._
import squants.energy.Kilowatts
import squants.space.{Degrees, SquareMeters}
import squants.time.Minutes
import tech.units.indriya.unit.Units._

import java.time.ZonedDateTime
import java.util.UUID
import java.util.stream.IntStream
import scala.math._

final case class PvModel private (
    uuid: UUID,
    id: String,
    operationInterval: OperationInterval,
    override val scalingFactor: Double,
    qControl: QControl,
    sRated: Power,
    cosPhiRated: Double,
    private val lat: Angle,
    private val lon: Angle,
    private val albedo: Double,
    private val etaConv: Dimensionless,
    private val alphaE: Angle,
    private val gammaE: Angle,
    private val moduleSurface: Area = SquareMeters(1d),
) extends SystemParticipant[PvRelevantData, ApparentPower, ConstantState.type](
      uuid,
      id,
      operationInterval,
      scalingFactor,
      qControl,
      sRated,
      cosPhiRated,
    )
    with ApparentPowerParticipant[PvRelevantData, ConstantState.type] {

  /** Override sMax as the power output of a pv unit could become easily up to
    * 10% higher than the sRated value found in the technical sheets
    */
  override protected val sMax: Power = sRated * 1.1

  /** Permissible maximum active power feed in (therefore negative) */
  protected val pMax: Power = sMax * cosPhiRated * -1d

  /** Reference yield at standard testing conditions (STC) */
  private val yieldSTC = WattsPerSquareMeter(1000d)

  private val activationThreshold = sRated * cosPhiRated * 0.001 * -1d

  /** Calculate the active power behaviour of the model
    *
    * @param data
    *   Further needed, secondary data
    * @return
    *   Active power
    */
  override protected def calculateActivePower(
      modelState: ConstantState.type,
      data: PvRelevantData,
  ): Power = {
    // === Weather Base Data  === //
    /* The pv model calculates the power in-feed based on the solar irradiance that is received over a specific
     * time frame (which actually is the solar irradiation). Hence, a multiplication with the time frame within
     * this irradiance is received is required. */
    val duration: Time = Seconds(data.weatherDataFrameLength)

    // eBeamH and eDifH needs to be extract to their double values in some places
    // hence a conversion to watt-hour per square meter is required, to avoid
    // invalid double value extraction!
    val eBeamH =
      data.dirIrradiance * duration
    val eDifH =
      data.diffIrradiance * duration

    // === Beam Radiation Parameters  === //
    val angleJ = calcAngleJ(data.dateTime)
    val delta = calcSunDeclinationDelta(angleJ)

    val omega = calcHourAngleOmega(data.dateTime, angleJ, lon)

    val omegaSS = calcSunsetAngleOmegaSS(lat, delta)
    val omegaSR = calcSunriseAngleOmegaSR(omegaSS)

    val alphaS = calcSolarAltitudeAngleAlphaS(omega, delta, lat)
    val thetaG =
      calcAngleOfIncidenceThetaG(delta, lat, gammaE, alphaE, omega)

    val omegas = calculateBeamOmegas(thetaG, omega, omegaSS, omegaSR)

    // === Beam Radiation ===//
    val eBeamS = calcBeamRadiationOnSlopedSurface(
      eBeamH,
      omegas,
      delta,
      lat,
      gammaE,
      alphaE,
<<<<<<< HEAD
      duration
=======
>>>>>>> 32b4808a
    )

    // === Diffuse Radiation Parameters ===//
    val thetaZ = calcZenithAngleThetaZ(alphaS)
    val airMass = calcAirMass(thetaZ)
    val extraterrestrialRadiationI0 = calcExtraterrestrialRadiationI0(angleJ)

    // === Diffuse Radiation ===//
    val eDifS = calcDiffuseRadiationOnSlopedSurfacePerez(
      eDifH,
      eBeamH,
      airMass,
      extraterrestrialRadiationI0,
      thetaZ,
      thetaG,
      gammaE,
    )

    // === Reflected Radiation ===//
    val eRefS =
      calcReflectedRadiationOnSlopedSurface(eBeamH, eDifH, gammaE, albedo)

    // === Total Radiation ===//
    val eTotal = eDifS + eBeamS + eRefS

    val irraditionSTC = yieldSTC * duration
    calcOutput(
      eTotal,
      data.dateTime,
      irraditionSTC,
    )
  }

  /** Calculates the position of the earth in relation to the sun (day angle)
    * for the provided time
    *
    * @param time
    *   the time
    * @return
    *   day angle J
    */
  private def calcAngleJ(time: ZonedDateTime): Angle = {
    val day = time.getDayOfYear // day of the year
    val j = 2d * Math.PI * ((day - 1d) / 365)
    Radians(j)
  }

  /** Calculates the declination angle delta of the sun at solar noon (i.e.,
    * when the sun is on the local meridian) with respect to the plane of the
    * equator. Formula taken from Spencer, J.W. "Fourier series representation
    * of the position of the sun". Appl. Opt. 1971, 10, 2569–2571
    *
    * @param angleJ
    *   day angle J
    * @return
    *   declination angle
    */
  private def calcSunDeclinationDelta(
      angleJ: Angle
  ): Angle = {
    val jInRad = angleJ.toRadians
    Radians(
      0.006918 -
        0.399912 * cos(jInRad) +
        0.070257 * sin(jInRad) -
        0.006758 * cos(2d * jInRad) +
        0.000907 * sin(2d * jInRad) -
        0.002697 * cos(3d * jInRad) +
        0.00148 * sin(3d * jInRad)
    )
  }

  /** Calculates the hour angle omega which represents the angular displacement
    * of the sun east or west of the local meridian due to rotation of the earth
    * on its axis at 15◦ per hour; morning negative, afternoon positive.
    *
    * @param time
    *   the requested time (which is transformed to solar time)
    * @param angleJ
    *   day angle J
    * @param longitude
    *   longitude of the position
    * @return
    *   hour angle omega
    */
  private def calcHourAngleOmega(
      time: ZonedDateTime,
      angleJ: Angle,
      longitude: Angle,
  ): Angle = {
    val jInRad = angleJ.toRadians
    val lambda = longitude.toDegrees
    val et = Minutes(
      0.0066 + 7.3525 * cos(jInRad + 1.4992378274631293) + 9.9359 * cos(
        2d * jInRad + 1.9006635554218247
      ) + 0.3387 * cos(3d * jInRad + 1.8360863730980346)
    )

    val lmt = Minutes(time.getHour * 60d + time.getMinute - 4d * (15d - lambda))
    val st = lmt + et

    Radians((st.toHours - 12).toRadians * 15d)
  }

  /** Calculates the sunset hour angle omegaSS which represents the omega value
    * when the sun sets. The sunrise hour angle omegaSR is the negative of
    * omegaSS.
    *
    * @param latitude
    *   latitude of the position
    * @param delta
    *   sun declination angle
    * @return
    *   sunset angle omegaSS
    */
  private def calcSunsetAngleOmegaSS(
      latitude: Angle,
      delta: Angle,
  ): Angle = {
    val latInRad = latitude.toRadians
    val deltaInRad = delta.toRadians

    Radians(acos(-tan(latInRad) * tan(deltaInRad)))
  }

  /** Calculates the sunrise hour angle omegaSR given omegaSS.
    */
  private val calcSunriseAngleOmegaSR =
    (omegaSS: Angle) => omegaSS * (-1)

  /** Calculates the solar altitude angle alphaS which represents the angle
    * between the horizontal and the line to the sun, that is, the complement of
    * the zenith angle.
    *
    * @param omega
    *   hour angle
    * @param delta
    *   sun declination angle
    * @param latitude
    *   latitude of the position
    * @return
    *   solar altitude angle alphaS
    */
  private def calcSolarAltitudeAngleAlphaS(
      omega: Angle,
      delta: Angle,
      latitude: Angle,
  ): Angle = {
    val latInRad = latitude.toRadians
    val deltaInRad = delta.toRadians
    val omegaInRad = omega.toRadians
    val sinAlphaS =
      min(
        max(
          cos(omegaInRad) * cos(latInRad) * cos(deltaInRad) +
            sin(latInRad) * sin(deltaInRad),
          -1,
        ),
        1,
      )
    Radians(asin(sinAlphaS))
  }

  /** Calculates the zenith angle thetaG which represents the angle between the
    * vertical and the line to the sun, that is, the angle of incidence of beam
    * radiation on a horizontal surface.
    *
    * @param alphaS
    *   sun altitude angle
    * @return
    *   the zenith angle
    */
  private def calcZenithAngleThetaZ(
      alphaS: Angle
  ): Angle = {
    val alphaSInRad = alphaS.toRadians

    // the zenith angle is defined as 90° - gammaS in Radian
    Radians(Pi / 2 - abs(alphaSInRad))
  }

  /** Calculates the ratio of the mass of atmosphere through which beam
    * radiation passes to the mass it would pass through if the sun were at the
    * zenith (i.e., directly overhead).
    *
    * @param thetaZ
    *   zenith angle
    * @return
    *   air mass
    */
  private def calcAirMass(thetaZ: Angle): Double = {
    val thetaZInRad = thetaZ.toRadians

    // radius of the earth in kilometers
    val re = 6371d
    // approx. effective height of the atmosphere
    val yAtm = 9d

    // Ratio re / yAtm between the earth radius and the atmosphere height
    val airMassRatio = re / yAtm
    sqrt(
      pow(airMassRatio * cos(thetaZInRad), 2d) + 2d * airMassRatio + 1d
    ) - airMassRatio * cos(thetaZInRad)
  }

  /** Calculates the extraterrestrial radiation, that is, the radiation that
    * would be received in the absence of the atmosphere.
    *
    * @param angleJ
    *   day angle J
    * @return
    *   extraterrestrial radiation I0
    */
  private def calcExtraterrestrialRadiationI0(
      angleJ: Angle
  ): Irradiation = {
    val jInRad = angleJ.toRadians

    // eccentricity correction factor
    val e0 = 1.000110 +
      0.034221 * cos(jInRad) +
      0.001280 * sin(jInRad) +
      0.00719 * cos(2d * jInRad) +
      0.000077 * sin(2d * jInRad)

    // solar constant in W/m2
    val Gsc = WattHoursPerSquareMeter(1367) // solar constant
    Gsc * e0
  }

  /** Calculates the angle of incidence thetaG of beam radiation on a surface
    *
    * @param delta
    *   sun declination angle
    * @param latitude
    *   latitude of the position
    * @param gammaE
    *   slope angle (the angle between the plane of the surface in question and
    *   the horizontal)
    * @param alphaE
    *   surface azimuth angle (the deviation of the projection on a horizontal
    *   plane of the normal to the surface from the local meridian, with zero
    *   due south, east negative, and west positive)
    * @param omega
    *   hour angle
    * @return
    *   angle of incidence thetaG
    */
  private def calcAngleOfIncidenceThetaG(
      delta: Angle,
      latitude: Angle,
      gammaE: Angle,
      alphaE: Angle,
      omega: Angle,
  ): Angle = {
    val deltaInRad = delta.toRadians
    val omegaInRad = omega.toRadians
    val gammaInRad = gammaE.toRadians
    val alphaEInRad = alphaE.toRadians
    val latInRad = latitude.toRadians

    Radians(
      acos(
        sin(deltaInRad) * sin(latInRad) * cos(gammaInRad) -
          sin(deltaInRad) * cos(latInRad) * sin(gammaInRad) * cos(alphaEInRad) +
          cos(deltaInRad) * cos(latInRad) * cos(gammaInRad) * cos(omegaInRad) +
          cos(deltaInRad) * sin(latInRad) * sin(gammaInRad) *
          cos(alphaEInRad) * cos(omegaInRad) +
          cos(deltaInRad) * sin(gammaInRad) * sin(alphaEInRad) * sin(omegaInRad)
      )
    )
  }

  /** Calculates omega1 and omega2, which are parameters for
    * calcBeamRadiationOnSlopedSurface
    *
    * @param thetaG
    *   angle of incidence
    * @param omega
    *   hour angle
    * @param omegaSS
    *   sunset angle
    * @param omegaSR
    *   sunrise angle
    * @return
    *   omega1 and omega encapsulated in an Option, if applicable. None
    *   otherwise
    */
  private def calculateBeamOmegas(
      thetaG: Angle,
      omega: Angle,
      omegaSS: Angle,
      omegaSR: Angle,
  ): Option[(Angle, Angle)] = {
    val omegaSSInRad = omegaSS.toRadians
    val omegaSRInRad = omegaSR.toRadians

    val omegaOneHour = toRadians(15d)

    val omega1InRad = omega.toRadians // requested hour
    val omega2InRad = omega1InRad + omegaOneHour // requested hour plus 1 hour

    if (
      // requested time is between sunrise and sunset (+/- one hour)
      omega1InRad > omegaSRInRad - omegaOneHour
      && omega1InRad < omegaSSInRad
    ) {

      val (finalOmega1, finalOmega2) =
        if (omega1InRad < omegaSRInRad) {
          // requested time earlier than sunrise
          (omegaSRInRad, omega2InRad)
        } else if (omega1InRad > omegaSSInRad - omegaOneHour) {
          // requested time is less than one hour before sunset
          (omega1InRad, omegaSSInRad)
        } else {
          (omega1InRad, omega2InRad)
        }

      Some(Radians(finalOmega1), Radians(finalOmega2))
    } else
      None
  }

  /** Calculates the beam radiation on a sloped surface
    *
    * @param eBeamH
    *   beam radiation on a horizontal surface
    * @param omegas
    *   omega1 and omega2
    * @param delta
    *   sun declination angle
    * @param latitude
    *   latitude of the position
    * @param gammaE
    *   slope angle (the angle between the plane of the surface in question and
    *   the horizontal)
    * @param alphaE
    *   surface azimuth angle (the deviation of the projection on a horizontal
    *   plane of the normal to the surface from the local meridian, with zero
    *   due south, east negative, and west positive)
    * @return
    *   the beam radiation on the sloped surface
    */

  def calculateTimeFrame(omegas: Option[(Angle, Angle)]): Double = {
    omegas match {
      case Some((omega1, omega2)) =>

        (omega2 - omega1).toDegrees / 15

      case None => 0d
    }
  }
  private def calcBeamRadiationOnSlopedSurface(
      eBeamH: Irradiation,
      omegas: Option[(Angle, Angle)],
      delta: Angle,
      latitude: Angle,
      gammaE: Angle,
      alphaE: Angle,
<<<<<<< HEAD
      duration: Time
=======
>>>>>>> 32b4808a
  ): Irradiation = {

    omegas match {
      case Some((omega1, omega2)) =>
        val deltaInRad = delta.toRadians
        val gammaEInRad = gammaE.toRadians
        val alphaEInRad = alphaE.toRadians
        val latInRad = latitude.toRadians

        val omega1InRad = omega1.toRadians
        val omega2InRad = omega2.toRadians
        // variable that accounts for cases when the integration interval is shorter than 15° (1 hour equivalent), when the time is close to sunrise or sunset
        val timeFrame = (omega2 - omega1).toDegrees / 15d / duration.toHours // original term: (omega2 - omega1).toRadians * 180 / Math.PI / 15, since a one hour difference equals 15°

        val a = ((sin(deltaInRad) * sin(latInRad) * cos(gammaEInRad)
          - sin(deltaInRad) * cos(latInRad) * sin(gammaEInRad) * cos(
            alphaEInRad
          ))
          * (omega2InRad - omega1InRad)
          + (cos(deltaInRad) * cos(latInRad) * cos(gammaEInRad)
            + cos(deltaInRad) * sin(latInRad) * sin(gammaEInRad) * cos(
              alphaEInRad
            ))
          * (sin(omega2InRad) - sin(omega1InRad))
          - (cos(deltaInRad) * sin(gammaEInRad) * sin(alphaEInRad))
          * (cos(omega2InRad) - cos(omega1InRad)))

        val b = ((cos(latInRad) * cos(deltaInRad)) * (sin(omega2InRad) - sin(
          omega1InRad
        ))
          + (sin(latInRad) * sin(deltaInRad)) * (omega2InRad - omega1InRad))

        // in rare cases (close to sunrise) r can become negative (although very small)
        val r = max(a / b, 0d)
        eBeamH * r * timeFrame
      case None => WattHoursPerSquareMeter(0d)
    }
  }

  /** Calculates the diffuse radiation on a sloped surface based on the model of
    * Perez et al.
    *
    * <p>Formula taken from Perez, R., P. Ineichen, R. Seals, J. Michalsky, and
    * R. Stewart, "Modeling Daylight Availability and Irradiance Components from
    * Direct and Global Irradiance". Solar Energy, 44, 271 (1990).
    *
    * @param eDifH
    *   diffuse radiation on a horizontal surface
    * @param eBeamH
    *   beam radiation on a horizontal surface
    * @param airMass
    *   the air mass
    * @param extraterrestrialRadiationI0
    *   extraterrestrial radiation
    * @param thetaZ
    *   zenith angle
    * @param thetaG
    *   angle of incidence
    * @param gammaE
    *   slope angle (the angle between the plane of the surface in question and
    *   the horizontal)
    * @return
    *   the diffuse radiation on the sloped surface
    */

  private def calcEpsilon(eDifH: Irradiation, eBeamH: Irradiation, thetaZ: Angle): Double = {
    val thetaZInRad = thetaZ.toRadians

    ((eDifH + eBeamH / cos(thetaZInRad)) / eDifH +(5.535d * 1.0e-6) * pow(thetaZ.toDegrees, 3)) /
    (1d + (5.535d * 1.0e-6) * pow(thetaZ.toDegrees,3))
  }

  private def calcEpsilonOld(eDifH: Irradiation, eBeamH: Irradiation, thetaZ: Angle): Double = {
    val thetaZInRad = thetaZ.toRadians

    ((eDifH + eBeamH) / eDifH +(5.535d * 1.0e-6) * pow(thetaZ.toRadians, 3)) /
    (1d + (5.535d * 1.0e-6) * pow(thetaZ.toRadians, 3))
  }

  private def firstFraction(eDifH: Irradiation, eBeamH: Irradiation, thetaZ: Angle): Double = {

    (eDifH + eBeamH) / eDifH
  }


  private def calcDiffuseRadiationOnSlopedSurfacePerez(
      eDifH: Irradiation,
      eBeamH: Irradiation,
      airMass: Double,
      extraterrestrialRadiationI0: Irradiation,
      thetaZ: Angle,
      thetaG: Angle,
      gammaE: Angle,
  ): Irradiation = {
    val thetaZInRad = thetaZ.toRadians
    val thetaGInRad = thetaG.toRadians
    val gammaEInRad = gammaE.toRadians

    // == brightness index beta  ==//
    val beta = eDifH * airMass / extraterrestrialRadiationI0

    // == cloud index epsilon  ==//
    // if we have no clouds,  the epsilon bin is 8, as epsilon bin for an epsilon in [6.2, inf.[ = 8
    var x = 8

    if (eDifH.value.doubleValue > 0) {
      // if we have diffuse radiation on horizontal surface we have to check if we have another epsilon due to clouds get the epsilon
      var epsilon = ((eDifH + eBeamH / cos(thetaZInRad)) / eDifH +
        (5.535d * 1.0e-6) * pow(
<<<<<<< HEAD
          thetaZ.toDegrees,
          3
        )) / (1d + (5.535d * 1.0e-6) * pow(
        thetaZ.toDegrees,
        3
=======
          thetaZInRad,
          3,
        )) / (1d + (5.535d * 1.0e-6) * pow(
        thetaZInRad,
        3,
>>>>>>> 32b4808a
      ))

      // get the corresponding bin if epsilon is smaller than 6.2
      if (epsilon < 6.2) { // define the bins based on Perez
        val discreteSkyClearnessCategories = Array(
          Array(1, 1.065),
          Array(1.065, 1.230),
          Array(1.230, 1.500),
          Array(1.500, 1.950),
          Array(1.950, 2.800),
          Array(2.800, 4.500),
          Array(4.500, 6.200),
        )
        // adapt the epsilon as we have no bin < 1
        epsilon = max(1, epsilon)

        // get the corresponding bin
        val finalEpsilon = epsilon

        x = IntStream
          .range(0, discreteSkyClearnessCategories.length)
          .filter((i: Int) =>
            (finalEpsilon - discreteSkyClearnessCategories(i)(
              0
            ) >= 0) && (finalEpsilon - discreteSkyClearnessCategories(
              i
            )(1) < 0)
          )
          .findFirst
          .getAsInt + 1
      }
    }

    // calculate the f_ij components based on the epsilon bin
    val f11 = -0.0161 * pow(x, 3) + 0.1840 * pow(x, 2) - 0.3806 * x + 0.2324
<<<<<<< HEAD
    val f12 = 0.0134 * pow(x, 4) - 0.1938 * pow(x, 3) + 0.8410 * pow(x, 2) - 1.4018 * x + 1.3579
=======
    val f12 = 0.0134 * pow(x, 4) - 0.1938 * pow(x, 3) + 0.8410 * pow(
      x,
      2,
    ) - 1.4018 * x + 1.3579
>>>>>>> 32b4808a
    val f13 = 0.0032 * pow(x, 3) - 0.0280 * pow(x, 2) - 0.0056 * x - 0.0385
    val f21 = -0.0048 * pow(x, 3) + 0.0536 * pow(x, 2) - 0.1049 * x + 0.0034
    val f22 = 0.0012 * pow(x, 3) - 0.0067 * pow(x, 2) + 0.0091 * x - 0.0269
    val f23 = 0.0052 * pow(x, 3) - 0.0971 * pow(x, 2) + 0.2856 * x - 0.1389

    // calculate circuumsolar brightness coefficient f1 and horizon brightness coefficient f2
    val f1 = max(0, f11 + f12 * beta + f13 * thetaZInRad)
    val f2 = f21 + f22 * beta + f23 * thetaZInRad
    val aPerez = max(0, cos(thetaGInRad))
    val bPerez = max(cos(1.4835298641951802), cos(thetaZInRad))

    // finally calculate the diffuse radiation on an inclined surface
    eDifH * (
      ((1 + cos(
        gammaEInRad
      )) / 2) * (1 - f1) + (f1 * (aPerez / bPerez)) + (f2 * sin(
        gammaEInRad
      ))
    )
  }

  /** Calculates the reflected radiation on a sloped surface
    *
    * @param eBeamH
    *   beam radiation on a horizontal surface
    * @param eDifH
    *   diffuse radiation on a horizontal surface
    * @param gammaE
    *   slope angle (the angle between the plane of the surface in question and
    *   the horizontal)
    * @param albedo
    *   albedo / "composite" ground reflection
    * @return
    *   the reflected radiation on the sloped surface eRefS
    */
  private def calcReflectedRadiationOnSlopedSurface(
      eBeamH: Irradiation,
      eDifH: Irradiation,
      gammaE: Angle,
      albedo: Double,
  ): Irradiation = {
    val gammaEInRad = gammaE.toRadians
    (eBeamH + eDifH) * (albedo * 0.5 * (1 - cos(gammaEInRad)))
  }

  private def generatorCorrectionFactor(
      time: ZonedDateTime,
      gammaE: Angle,
  ): Double = {
    val gammaEValInDeg = gammaE.toDegrees

    val genCorr = new Array[Array[Double]](4)
    genCorr(0) = Array(0.69, 0.73, 0.81, 0.83, 0.84, 0.84, 0.9, 0.84, 0.84,
      0.82, 0.75, 0.66) // 30°
    genCorr(1) = Array(0.8, 0.83, 0.84, 0.85, 0.86, 0.86, 0.86, 0.86, 0.86,
      0.84, 0.82, 0.77) // 45°
    genCorr(2) = Array(0.84, 0.85, 0.86, 0.86, 0.85, 0.85, 0.85, 0.85, 0.86,
      0.86, 0.85, 0.84) // 60°
    genCorr(3) = Array(0.86, 0.86, 0.85, 0.84, 0.82, 0.81, 0.81, 0.82, 0.84,
      0.85, 0.86, 0.86) // 90°

    val genCorrKey: Int = gammaEValInDeg match {
      case gamma if gamma < 38 => 0
      case gamma if gamma < 53 => 1
      case gamma if gamma < 75 => 2
      case _                   => 3
    }

    genCorr(genCorrKey)(time.getMonth.getValue - 1)
  }

  private def temperatureCorrectionFactor(time: ZonedDateTime): Double = {
    val tempCorr =
      Array(1.06, 1.04, 1.01, 0.98, 0.94, 0.93, 0.94, 0.93, 0.96, 1, 1.04, 1.06)

    tempCorr(time.getMonth.getValue - 1)
  }

  private def calcOutput(
      eTotalInWhPerSM: Irradiation,
      time: ZonedDateTime,
      irradiationSTC: Irradiation,
  ): Power = {
    val genCorr = generatorCorrectionFactor(time, gammaE)
    val tempCorr = temperatureCorrectionFactor(time)
    /* The actual yield of this sum of available panels. As the solar irradiance summed up over the total panel surface
     * area. The yield also takes care of generator and temperature correction factors as well as the converter's
     * efficiency */
    val actYield =
      eTotalInWhPerSM * moduleSurface.toSquareMeters * etaConv.toEach * (genCorr * tempCorr)

    /* Calculate the foreseen active power output without boundary condition adaptions */
    val proposal = sRated * (-1) * (
      actYield / irradiationSTC
    ) * cosPhiRated

    /* Do sanity check, if the proposed feed in is above the estimated maximum to be apparent active power of the plant */
    if (proposal < pMax)
      logger.warn(
        "The fed in active power is higher than the estimated maximum active power of this plant ({} < {}). " +
          "Did you provide wrong weather input data?",
        proposal,
        pMax,
      )

    /* If the output is marginally small, suppress the output, as we are likely to be in night and then only produce incorrect output */
    if (proposal.compareTo(activationThreshold) > 0)
      DefaultQuantities.zeroMW
    else proposal
  }

  override def determineFlexOptions(
      data: PvRelevantData,
      lastState: ConstantState.type,
  ): ProvideFlexOptions = {
    val power = calculateActivePower(ConstantState, data)

    ProvideMinMaxFlexOptions(uuid, power, power, DefaultQuantities.zeroKW)
  }

  override def handleControlledPowerChange(
      data: PvRelevantData,
      lastState: ConstantState.type,
      setPower: squants.Power,
  ): (ConstantState.type, FlexChangeIndicator) =
    (lastState, FlexChangeIndicator())
}

object PvModel {

  /** Class that holds all relevant data for a pv model calculation
    *
    * @param dateTime
    *   date and time of the <b>ending</b> of time frame to calculate
    * @param weatherDataFrameLength
    *   the duration in ticks (= seconds) the provided irradiance is received by
    *   the pv panel
    * @param diffIrradiance
    *   diffuse solar irradiance
    * @param dirIrradiance
    *   direct solar irradiance
    */
  final case class PvRelevantData(
      dateTime: ZonedDateTime,
      weatherDataFrameLength: Long,
      diffIrradiance: Irradiance,
      dirIrradiance: Irradiance,
  ) extends CalcRelevantData

  def apply(
      inputModel: PvInput,
      scalingFactor: Double,
      simulationStartDate: ZonedDateTime,
      simulationEndDate: ZonedDateTime,
  ): PvModel = {
    /* Determine the operation interval */
    val operationInterval: OperationInterval =
      SystemComponent.determineOperationInterval(
        simulationStartDate,
        simulationEndDate,
        inputModel.getOperationTime,
      )

    // moduleSurface and yieldSTC are left out for now
    val model = apply(
      inputModel.getUuid,
      inputModel.getId,
      operationInterval,
      scalingFactor,
      QControl(inputModel.getqCharacteristics),
      Kilowatts(
        inputModel.getsRated
          .to(PowerSystemUnits.KILOWATT)
          .getValue
          .doubleValue
      ),
      inputModel.getCosPhiRated,
      Degrees(inputModel.getNode.getGeoPosition.getY),
      Degrees(inputModel.getNode.getGeoPosition.getX),
      inputModel.getAlbedo,
      Each(
        inputModel.getEtaConv
          .to(PowerSystemUnits.PU)
          .getValue
          .doubleValue
      ),
      Radians(
        inputModel.getAzimuth
          .to(RADIAN)
          .getValue
          .doubleValue
      ),
      Radians(
        inputModel.getElevationAngle
          .to(RADIAN)
          .getValue
          .doubleValue
      ),
    )

    model.enable()

    model
  }

}<|MERGE_RESOLUTION|>--- conflicted
+++ resolved
@@ -115,10 +115,7 @@
       lat,
       gammaE,
       alphaE,
-<<<<<<< HEAD
-      duration
-=======
->>>>>>> 32b4808a
+      duration,
     )
 
     // === Diffuse Radiation Parameters ===//
@@ -480,10 +477,7 @@
       latitude: Angle,
       gammaE: Angle,
       alphaE: Angle,
-<<<<<<< HEAD
-      duration: Time
-=======
->>>>>>> 32b4808a
+      duration: Time,
   ): Irradiation = {
 
     omegas match {
@@ -593,19 +587,11 @@
       // if we have diffuse radiation on horizontal surface we have to check if we have another epsilon due to clouds get the epsilon
       var epsilon = ((eDifH + eBeamH / cos(thetaZInRad)) / eDifH +
         (5.535d * 1.0e-6) * pow(
-<<<<<<< HEAD
           thetaZ.toDegrees,
-          3
+          3,
         )) / (1d + (5.535d * 1.0e-6) * pow(
         thetaZ.toDegrees,
-        3
-=======
-          thetaZInRad,
-          3,
-        )) / (1d + (5.535d * 1.0e-6) * pow(
-        thetaZInRad,
         3,
->>>>>>> 32b4808a
       ))
 
       // get the corresponding bin if epsilon is smaller than 6.2
@@ -641,14 +627,7 @@
 
     // calculate the f_ij components based on the epsilon bin
     val f11 = -0.0161 * pow(x, 3) + 0.1840 * pow(x, 2) - 0.3806 * x + 0.2324
-<<<<<<< HEAD
     val f12 = 0.0134 * pow(x, 4) - 0.1938 * pow(x, 3) + 0.8410 * pow(x, 2) - 1.4018 * x + 1.3579
-=======
-    val f12 = 0.0134 * pow(x, 4) - 0.1938 * pow(x, 3) + 0.8410 * pow(
-      x,
-      2,
-    ) - 1.4018 * x + 1.3579
->>>>>>> 32b4808a
     val f13 = 0.0032 * pow(x, 3) - 0.0280 * pow(x, 2) - 0.0056 * x - 0.0385
     val f21 = -0.0048 * pow(x, 3) + 0.0536 * pow(x, 2) - 0.1049 * x + 0.0034
     val f22 = 0.0012 * pow(x, 3) - 0.0067 * pow(x, 2) + 0.0091 * x - 0.0269
