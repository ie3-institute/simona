--- conflicted
+++ resolved
@@ -718,11 +718,7 @@
   ): ProvideFlexOptions = {
     val power = calculateActivePower(ConstantState, data)
 
-<<<<<<< HEAD
-    ProvideMinMaxFlexOptions(uuid, power, power, DefaultQuantities.zeroMW)
-=======
     ProvideMinMaxFlexOptions(uuid, power, power, DefaultQuantities.zeroKW)
->>>>>>> beadafa9
   }
 
   override def handleControlledPowerChange(
