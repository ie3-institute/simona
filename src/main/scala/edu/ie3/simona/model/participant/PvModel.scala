/*
 * © 2020. TU Dortmund University,
 * Institute of Energy Systems, Energy Efficiency and Energy Economics,
 * Research group Distribution grid planning and operation
 */

package edu.ie3.simona.model.participant

import edu.ie3.datamodel.models.input.system.PvInput
import edu.ie3.simona.agent.participant.data.Data.PrimaryData.ApparentPower
import edu.ie3.simona.model.SystemComponent
import edu.ie3.simona.model.participant.ModelState.ConstantState
import edu.ie3.simona.model.participant.PvModel.PvRelevantData
import edu.ie3.simona.model.participant.control.QControl
import edu.ie3.simona.ontology.messages.FlexibilityMessage.{
  ProvideFlexOptions,
  ProvideMinMaxFlexOptions
}
import edu.ie3.util.quantities.PowerSystemUnits
import edu.ie3.util.scala.OperationInterval
<<<<<<< HEAD
import squants.Each
import squants.energy.{Kilowatts, Megawatts, WattHours}
import squants.space.{Degrees, Radians, SquareMeters}
import squants.time.Seconds
import tech.units.indriya.quantity.Quantities
=======
import edu.ie3.util.scala.quantities._
import squants._
import squants.energy.{Kilowatts, Megawatts}
import squants.space.SquareMeters
import squants.time.Minutes
>>>>>>> 492f6de6
import tech.units.indriya.unit.Units._

import java.time.ZonedDateTime
import java.util.UUID
import java.util.stream.IntStream
import scala.math._

final case class PvModel private (
    uuid: UUID,
    id: String,
    operationInterval: OperationInterval,
    scalingFactor: Double,
    qControl: QControl,
<<<<<<< HEAD
    sRated: squants.Power,
=======
    sRated: Power,
>>>>>>> 492f6de6
    cosPhiRated: Double,
    private val lat: Double,
    private val lon: Double,
    private val albedo: Double,
<<<<<<< HEAD
    private val etaConv: squants.Dimensionless,
    private val alphaE: squants.Angle,
    private val gammaE: squants.Angle,
    private val moduleSurface: squants.Area = SquareMeters(1d)
) extends SystemParticipant[PvRelevantData, ApparentPower, ConstantState.type](
=======
    private val etaConv: Dimensionless,
    private val alphaE: Angle,
    private val gammaE: Angle,
    private val moduleSurface: Area = SquareMeters(1d)
) extends SystemParticipant[PvRelevantData](
>>>>>>> 492f6de6
      uuid,
      id,
      operationInterval,
      scalingFactor,
      qControl,
      sRated,
      cosPhiRated
    )
    with ApparentPowerParticipant[PvRelevantData, ConstantState.type] {

  /** Override sMax as the power output of a pv unit could become easily up to
    * 10% higher than the sRated value found in the technical sheets
    */
<<<<<<< HEAD
  override protected val sMax: squants.Power = sRated * 1.1

  /** Permissible maximum active power feed in (therefore negative) */
  protected val pMax: squants.Power = sMax * cosPhiRated * -1d

  /** Reference yield at standard testing conditions (STC) */
  private val yieldSTC = Kilowatts(1d) // FIXME should be per area

  private val activationThreshold = sRated * cosPhiRated * 0.001 * -1d
=======
  override protected val sMax: Power = sRated * 1.1

  /** Permissible maximum active power feed in (therefore negative) */
  protected val pMax: Power = sMax * cosPhiRated * -1d

  /** Reference yield at standard testing conditions (STC) */
  private val yieldSTC = WattsPerSquareMeter(1000d)

  private val activationThreshold = Megawatts(
    sRated.toMegawatts * cosPhiRated * 0.001 * -1d
  )
>>>>>>> 492f6de6

  /** Calculate the active power behaviour of the model
    *
    * @param data
    *   Further needed, secondary data
    * @return
    *   Active power
    */
  override protected def calculateActivePower(
      modelState: ConstantState.type,
      data: PvRelevantData
<<<<<<< HEAD
  ): squants.Power = {
    // === Pv Panel Base Data  === //
    val latInRad = Degrees(lat) // latitude of location
    val locInRad = Degrees(lon) // longitude of location
=======
  ): Power = {
    // === Pv Panel Base Data  === //
    val latInRad = Radians(lat.toRadians) // latitude of location
    val lonInRad = Radians(lon.toRadians) // longitude of location
>>>>>>> 492f6de6

    // === Weather Base Data  === //
    /* The pv model calculates the power in-feed based on the solar irradiance that is received over a specific
     * time frame (which actually is the solar irradiation). Hence, a multiplication with the time frame within
     * this irradiance is received is required. */
<<<<<<< HEAD
    val duration = Seconds(data.weatherDataFrameLength)
=======

    val duration: Time = Seconds(data.weatherDataFrameLength)
>>>>>>> 492f6de6

    // eBeamH and eDifH needs to be extract to their double values in some places
    // hence a conversion to watt-hour per square meter is required, to avoid
    // invalid double value extraction!
    val eBeamH =
<<<<<<< HEAD
      data.dirIrradiance * duration // FIXME Irradiation as energy per area
    val eDifH = data.diffIrradiance * duration // FIXME Irradiation
=======
      data.dirIrradiance * duration
    val eDifH =
      data.diffIrradiance * duration
>>>>>>> 492f6de6

    // === Beam Radiation Parameters  === //
    val angleJ = calcAngleJ(data.dateTime)
    val delta = calcSunDeclinationDelta(angleJ)

    val omega = calcHourAngleOmega(data.dateTime, angleJ, lonInRad)

    val omegaSS = calcSunsetAngleOmegaSS(latInRad, delta)
    val omegaSR = calcSunriseAngleOmegaSR(omegaSS)

    val alphaS = calcSolarAltitudeAngleAlphaS(omega, delta, latInRad)
    val thetaG =
      calcAngleOfIncidenceThetaG(delta, latInRad, gammaE, alphaE, omega)

    val omegas = calculateBeamOmegas(thetaG, omega, omegaSS, omegaSR)

    // === Beam Radiation ===//
    val eBeamS = calcBeamRadiationOnSlopedSurface(
      eBeamH,
      omegas,
      delta,
      latInRad,
      gammaE,
      alphaE
    )

    // === Diffuse Radiation Parameters ===//
    val thetaZ = calcZenithAngleThetaZ(alphaS)
    val airMass = calcAirMass(thetaZ)
    val extraterrestrialRadiationI0 = calcExtraterrestrialRadiationI0(angleJ)

    // === Diffuse Radiation ===//
    val eDifS = calcDiffuseRadiationOnSlopedSurfacePerez(
      eDifH,
      eBeamH,
      airMass,
      extraterrestrialRadiationI0,
      thetaZ,
      thetaG,
      gammaE
    )

    // === Reflected Radiation ===//
    val eRefS =
      calcReflectedRadiationOnSlopedSurface(eBeamH, eDifH, gammaE, albedo)

    // === Total Radiation ===//
    val eTotal = eDifS + eBeamS + eRefS

    val irraditionSTC = yieldSTC * duration
    calcOutput(
      eTotal,
      data.dateTime,
      irraditionSTC
    ) * scalingFactor
  }

  /** Calculates the position of the earth in relation to the sun (day angle)
    * for the provided time
    *
    * @param time
    *   the time
    * @return
    *   day angle J in radians
    */
<<<<<<< HEAD
  private def calcJ(time: ZonedDateTime): squants.Angle = {
=======
  private def calcAngleJ(time: ZonedDateTime): Angle = {
>>>>>>> 492f6de6
    val day = time.getDayOfYear // day of the year
    val j = 2d * Math.PI * ((day - 1d) / 365)
    Radians(j)
  }

  /** Calculates the declination angle delta of the sun at solar noon (i.e.,
    * when the sun is on the local meridian) with respect to the plane of the
    * equator. Formula taken from Spencer, J.W. "Fourier series representation
    * of the position of the sun". Appl. Opt. 1971, 10, 2569–2571
    *
    * @param angleJ
    *   day angle in radians
    * @return
    *   declination angle in radians
    */
  private def calcSunDeclinationDelta(
<<<<<<< HEAD
      J: squants.Angle
  ): squants.Angle = {
    val jInRad = J.toRadians
=======
      angleJ: Angle
  ): Angle = {
    val jInRad = angleJ.toRadians
>>>>>>> 492f6de6
    Radians(
      0.006918 - 0.399912 * cos(jInRad) + 0.070257 * sin(
        jInRad
      ) - 0.006758 * cos(
        2d * jInRad
      ) + 0.000907 * sin(2d * jInRad) - 0.002697 * cos(
        3d * jInRad
      ) + 0.00148 * sin(
        3d * jInRad
      )
    )
  }

  /** Calculates the hour angle omega which represents the angular displacement
    * of the sun east or west of the local meridian due to rotation of the earth
    * on its axis at 15◦ per hour; morning negative, afternoon positive.
    *
    * @param time
    *   the requested time (which is transformed to solar time)
    * @param angleJ
    *   day angle in radians
    * @param longitudeInRad
    *   longitude of the position in radians
    * @return
    *   hour angle omega in radians
    */
  private def calcHourAngleOmega(
      time: ZonedDateTime,
<<<<<<< HEAD
      J: squants.Angle,
      longitudeInRad: squants.Angle
  ): squants.Angle = {
    val jInRad = J.toRadians
    val lambda = longitudeInRad.toDegrees
    val et = Quantities.getQuantity(
=======
      angleJ: Angle,
      longitudeInRad: Angle
  ): Angle = {
    val jInRad = angleJ.toRadians
    val lambda = longitudeInRad.toDegrees
    val et = Minutes(
>>>>>>> 492f6de6
      0.0066 + 7.3525 * cos(jInRad + 1.4992378274631293) + 9.9359 * cos(
        2d * jInRad + 1.9006635554218247
      ) + 0.3387 * cos(3d * jInRad + 1.8360863730980346)
    )

    val lmt = Minutes(time.getHour * 60d + time.getMinute - 4d * (15d - lambda))
    val st = lmt + et
    val stValue = st.toHours

<<<<<<< HEAD
    Degrees((stValue - 12) * 15d)
=======
    Radians((stValue - 12).toRadians * 15d)
>>>>>>> 492f6de6
  }

  /** Calculates the sunset hour angle omegaSS which represents the omega value
    * when the sun sets. The sunrise hour angle omegaSR is the negative of
    * omegaSS.
    *
    * @param latitudeInRad
    *   latitude of the position in radians
    * @param delta
    *   sun declination angle in radians
    * @return
    *   sunset angle omegaSS in radians
    */
  private def calcSunsetAngleOmegaSS(
<<<<<<< HEAD
      latitudeInRad: squants.Angle,
      delta: squants.Angle
  ): squants.Angle = {
=======
      latitudeInRad: Angle,
      delta: Angle
  ): Angle = {
>>>>>>> 492f6de6
    val latInRad = latitudeInRad.toRadians
    val deltaValue = delta.toRadians

    Radians(acos(-tan(latInRad) * tan(deltaValue)))
  }

  /** Calculates the sunrise hour angle omegaSR given omegaSS.
    */
  private val calcSunriseAngleOmegaSR =
<<<<<<< HEAD
    (omegaSS: squants.Angle) => omegaSS * (-1)
=======
    (omegaSS: Angle) => omegaSS * (-1)
>>>>>>> 492f6de6

  /** Calculates the solar altitude angle alphaS which represents the angle
    * between the horizontal and the line to the sun, that is, the complement of
    * the zenith angle.
    *
    * @param omega
    *   hour angle in radians
    * @param delta
    *   sun declination angle in radians
    * @param latitudeInRad
    *   latitude of the position in radians
    * @return
    *   solar altitude angle alphaS in radians
    */
  private def calcSolarAltitudeAngleAlphaS(
<<<<<<< HEAD
      omega: squants.Angle,
      delta: squants.Angle,
      latitudeInRad: squants.Angle
  ): squants.Angle = {
=======
      omega: Angle,
      delta: Angle,
      latitudeInRad: Angle
  ): Angle = {
>>>>>>> 492f6de6
    val latInRad = latitudeInRad.toRadians
    val deltaValue = delta.toRadians
    val omegaValue = omega.toRadians
    val sinAlphaS =
      min(
        max(
          cos(omegaValue) * cos(latInRad) * cos(deltaValue) + sin(
            latInRad
          ) * sin(
            deltaValue
          ),
          -1
        ),
        1
      )
    Radians(asin(sinAlphaS))
  }

  /** Calculates the zenith angle thetaG which represents the angle between the
    * vertical and the line to the sun, that is, the angle of incidence of beam
    * radiation on a horizontal surface.
    *
    * @param alphaS
    *   sun altitude angle in radians
    * @return
    *   the zenith angle in radians
    */
  private def calcZenithAngleThetaZ(
<<<<<<< HEAD
      alphaS: squants.Angle
  ): squants.Angle = {
=======
      alphaS: Angle
  ): Angle = {
>>>>>>> 492f6de6
    val alphaSValue = alphaS.toRadians

    // the zenith angle is defined as 90° - gammaS in Radian
    Radians(Pi / 2 - abs(alphaSValue))
  }

  /** Calculates the ratio of the mass of atmosphere through which beam
    * radiation passes to the mass it would pass through if the sun were at the
    * zenith (i.e., directly overhead).
    *
    * @param thetaZ
    *   zenith angle in radians
    * @return
    *   air mass
    */
<<<<<<< HEAD
  private def calcAirMass(thetaZ: squants.Angle): Double = {
=======
  private def calcAirMass(thetaZ: Angle): Double = {
>>>>>>> 492f6de6
    val thetaZValue = thetaZ.toRadians

    // radius of the earth in kilometers
    val re = 6371d
    // approx. effective height of the atmosphere
    val yAtm = 9d

    // Ratio re / yAtm between the earth radius and the atmosphere height
    val airMassRatio = re / yAtm
    sqrt(
      pow(airMassRatio * cos(thetaZValue), 2d) + 2d * airMassRatio + 1d
    ) - airMassRatio * cos(
      thetaZValue
    )
  }

  /** Calculates the extraterrestrial radiation, that is, the radiation that
    * would be received in the absence of the atmosphere.
    *
    * @param angleJ
    *   day angle in radians
    * @return
    *   extraterrestrial radiation I0
    */
  private def calcExtraterrestrialRadiationI0(
<<<<<<< HEAD
      J: squants.Angle
  ): squants.Energy = { // FIXME Irradiation
    val jInRad = J.toRadians
=======
      angleJ: Angle
  ): Irradiation = {
    val jInRad = angleJ.toRadians
>>>>>>> 492f6de6

    // eccentricity correction factor
    val e0 = 1.000110 + 0.034221 * cos(jInRad) + 0.001280 * sin(
      jInRad
    ) + 0.000719 * cos(
      2d * jInRad
    ) + 0.000077 * sin(2d * jInRad)

    // solar constant in W/m2
<<<<<<< HEAD
    val Gsc = 1367 // solar constant
    WattHours(Gsc * e0)
=======
    val Gsc = WattHoursPerSquareMeter(1367) // solar constant
    Gsc * e0
>>>>>>> 492f6de6
  }

  /** Calculates the angle of incidence thetaG of beam radiation on a surface
    *
    * @param delta
    *   sun declination angle in radians
    * @param latitudeInRad
    *   latitude of the position in radians
    * @param gammaE
    *   slope angle (the angle between the plane of the surface in question and
    *   the horizontal) in radians
    * @param alphaE
    *   surface azimuth angle (the deviation of the projection on a horizontal
    *   plane of the normal to the surface from the local meridian, with zero
    *   due south, east negative, and west positive) in radians
    * @param omega
    *   hour angle in radians
    * @return
    *   angle of incidence thetaG in radians
    */
  private def calcAngleOfIncidenceThetaG(
<<<<<<< HEAD
      delta: squants.Angle,
      latitudeInRad: squants.Angle,
      gammaE: squants.Angle,
      alphaE: squants.Angle,
      omega: squants.Angle
  ): squants.Angle = {
=======
      delta: Angle,
      latitudeInRad: Angle,
      gammaE: Angle,
      alphaE: Angle,
      omega: Angle
  ): Angle = {
>>>>>>> 492f6de6
    val deltaValue = delta.toRadians
    val omegaValue = omega.toRadians
    val gammaEValue = gammaE.toRadians
    val alphaEValue = alphaE.toRadians
    val latInRad = latitudeInRad.toRadians

    Radians(
      acos(
        sin(deltaValue) * sin(latInRad) * cos(gammaEValue) - sin(
          deltaValue
        ) * cos(
          latInRad
        ) * sin(gammaEValue) * cos(alphaEValue) + cos(deltaValue) * cos(
          latInRad
        ) * cos(gammaEValue) * cos(omegaValue) + cos(deltaValue) * sin(
          latInRad
        ) * sin(
          gammaEValue
        ) * cos(alphaEValue) * cos(omegaValue) + cos(deltaValue) * sin(
          gammaEValue
        ) * sin(alphaEValue) * sin(omegaValue)
      )
    )
  }

  /** Calculates omega1 and omega2, which are parameters for
    * calcBeamRadiationOnSlopedSurface
    *
    * @param thetaG
    *   angle of incidence in radians
    * @param omega
    *   hour angle in radians
    * @param omegaSS
    *   sunset angle in radians
    * @param omegaSR
    *   sunrise angle in radians
    * @return
    *   omega1 and omega encapsulated in an Option, if applicable. None
    *   otherwise
    */
  private def calculateBeamOmegas(
<<<<<<< HEAD
      thetaG: squants.Angle,
      omega: squants.Angle,
      omegaSS: squants.Angle,
      omegaSR: squants.Angle
  ): Option[(squants.Angle, squants.Angle)] = {
=======
      thetaG: Angle,
      omega: Angle,
      omegaSS: Angle,
      omegaSR: Angle
  ): Option[(Angle, Angle)] = {
>>>>>>> 492f6de6
    val thetaGValue = thetaG.toRadians
    val omegaSSValue = omegaSS.toRadians
    val omegaSRValue = omegaSR.toRadians

    val omegaOneHour = toRadians(15d)
    val omegaHalfHour = omegaOneHour / 2d

    var omega1Value = omega.toRadians // requested hour
    var omega2Value = omega1Value + omegaOneHour // requested hour plus 1 hour

    // (thetaG < 90°): sun is visible
    // (thetaG > 90°), otherwise: sun is behind the surface  -> no direct radiation
    if (
      thetaGValue < toRadians(90)
      // omega1 and omega2: sun has risen and has not set yet
      && omega2Value > omegaSRValue + omegaHalfHour
      && omega1Value < omegaSSValue - omegaHalfHour
    ) {

      if (omega1Value < omegaSRValue) {
        // requested time earlier than sunrise?
        omega1Value = omegaSRValue
        omega2Value = omegaSRValue + omegaOneHour
      }

      if (omega2Value > omegaSSValue) {
        // sunset earlier than requested time?
        omega1Value = omegaSSValue - omegaOneHour
        omega2Value = omegaSSValue
      }

      Option(Radians(omega1Value), Radians(omega2Value))
    } else
      None
  }

  /** Calculates the beam radiation on a sloped surface
    *
    * @param eBeamH
    *   beam radiation on a horizontal surface
    * @param omegas
    *   omega1 and omega2
    * @param delta
    *   sun declination angle in radians
    * @param latitudeInRad
    *   latitude of the position in radians
    * @param gammaE
    *   slope angle (the angle between the plane of the surface in question and
    *   the horizontal) in radians
    * @param alphaE
    *   surface azimuth angle (the deviation of the projection on a horizontal
    *   plane of the normal to the surface from the local meridian, with zero
    *   due south, east negative, and west positive) in radians
    * @return
    *   the beam radiation on the sloped surface
    */
  private def calcBeamRadiationOnSlopedSurface(
<<<<<<< HEAD
      eBeamH: squants.Energy, // FIXME Irradiation
      omegas: Option[(squants.Angle, squants.Angle)],
      delta: squants.Angle,
      latitudeInRad: squants.Angle,
      gammaE: squants.Angle,
      alphaE: squants.Angle
  ): squants.Energy = { // FIXME Irradiation
=======
      eBeamH: Irradiation,
      omegas: Option[(Angle, Angle)],
      delta: Angle,
      latitudeInRad: Angle,
      gammaE: Angle,
      alphaE: Angle
  ): Irradiation = {
>>>>>>> 492f6de6

    omegas match {
      case Some((omega1, omega2)) =>
        val deltaValue = delta.toRadians
        val gammaEValue = gammaE.toRadians
        val alphaEValue = alphaE.toRadians
        val latInRad = latitudeInRad.toRadians

        val omega1Value = omega1.toRadians
        val omega2Value = omega2.toRadians

        val a = ((sin(deltaValue) * sin(latInRad) * cos(gammaEValue)
          - sin(deltaValue) * cos(latInRad) * sin(gammaEValue) * cos(
            alphaEValue
          ))
          * (omega2Value - omega1Value)
          + (cos(deltaValue) * cos(latInRad) * cos(gammaEValue)
            + cos(deltaValue) * sin(latInRad) * sin(gammaEValue) * cos(
              alphaEValue
            ))
          * (sin(omega2Value) - sin(omega1Value))
          - (cos(deltaValue) * sin(gammaEValue) * sin(alphaEValue))
          * (cos(omega2Value) - cos(omega1Value)))

        val b = ((cos(latInRad) * cos(deltaValue)) * (sin(omega2Value) - sin(
          omega1Value
        ))
          + (sin(latInRad) * sin(deltaValue)) * (omega2Value - omega1Value))

        // in rare cases (close to sunrise) r can become negative (although very small)
        val r = max(a / b, 0d)
        eBeamH * r
<<<<<<< HEAD
      case None => WattHours(0d)
=======
      case None => WattHoursPerSquareMeter(0d)
>>>>>>> 492f6de6
    }
  }

  /** Calculates the diffuse radiation on a sloped surface based on the model of
    * Perez et al.
    *
    * <p>Formula taken from Perez, R., P. Ineichen, R. Seals, J. Michalsky, and
    * R. Stewart, "Modeling Daylight Availability and Irradiance Components from
    * Direct and Global Irradiance". Solar Energy, 44, 271 (1990).
    *
    * @param eDifH
    *   diffuse radiation on a horizontal surface
    * @param eBeamH
    *   beam radiation on a horizontal surface
    * @param airMass
    *   the air mass
    * @param extraterrestrialRadiationI0
    *   extraterrestrial radiation
    * @param thetaZ
    *   zenith angle
    * @param thetaG
    *   angle of incidence
    * @param gammaE
    *   slope angle (the angle between the plane of the surface in question and
    *   the horizontal) in radians
    * @return
    *   the diffuse radiation on the sloped surface
    */
  private def calcDiffuseRadiationOnSlopedSurfacePerez(
<<<<<<< HEAD
      eDifH: squants.Energy, // FIXME Irradiation
      eBeamH: squants.Energy, // FIXME Irradiation
      airMass: Double,
      I0: squants.Energy, // FIXME Irradiation
      thetaZ: squants.Angle,
      thetaG: squants.Angle,
      gammaE: squants.Angle
  ): squants.Energy = { // FIXME Irradiation
=======
      eDifH: Irradiation,
      eBeamH: Irradiation,
      airMass: Double,
      extraterrestrialRadiationI0: Irradiation,
      thetaZ: Angle,
      thetaG: Angle,
      gammaE: Angle
  ): Irradiation = {
>>>>>>> 492f6de6
    val thetaZValue = thetaZ.toRadians
    val thetaGValue = thetaG.toRadians
    val gammaEValue = gammaE.toRadians

    // == brightness index beta  ==//
<<<<<<< HEAD
    val beta = eDifH * airMass / I0
=======
    val beta = eDifH * airMass / extraterrestrialRadiationI0
>>>>>>> 492f6de6

    // == cloud index epsilon  ==//
    // if we have no clouds,  the epsilon bin is 8, as epsilon bin for an epsilon in [6.2, inf.[ = 8
    var x = 8

<<<<<<< HEAD
    if (eDifH.toWattHours > 0) {
=======
    if (eDifH.value.doubleValue > 0) {
>>>>>>> 492f6de6
      // if we have diffuse radiation on horizontal surface we have to check if we have another epsilon due to clouds get the epsilon
      var epsilon = ((eDifH + eBeamH) / eDifH +
        (5.535d * 1.0e-6) * pow(
          thetaZValue,
          3
        )) / (1d + (5.535d * 1.0e-6) * pow(
        thetaZValue,
        3
      ))

      // get the corresponding bin if epsilon is smaller than 6.2
      if (epsilon < 6.2) { // define the bins based on Perez
        val discreteSkyClearnessCategories = Array(
          Array(1, 1.065),
          Array(1.065, 1.230),
          Array(1.230, 1.500),
          Array(1.500, 1.950),
          Array(1.950, 2.800),
          Array(2.800, 4.500),
          Array(4.500, 6.200)
        )
        // adapt the epsilon as we have no bin < 1
        epsilon = max(1, epsilon)

        // get the corresponding bin
        val finalEpsilon = epsilon

        x = IntStream
          .range(0, discreteSkyClearnessCategories.length)
          .filter((i: Int) =>
            (finalEpsilon - discreteSkyClearnessCategories(i)(
              0
            ) >= 0) && (finalEpsilon - discreteSkyClearnessCategories(
              i
            )(1) < 0)
          )
          .findFirst
          .getAsInt + 1
      }
    }

    // calculate the f_ij components based on the epsilon bin
    val f11 = -0.0161 * pow(x, 3) + 0.1840 * pow(x, 2) - 0.3806 * x + 0.2324
    val f12 = 0.0134 * pow(x, 4) - 0.1938 * pow(x, 3) + 0.8410 * pow(
      x,
      2
    ) - 1.4018 * x + 1.3579
    val f13 = 0.0032 * pow(x, 3) - 0.0280 * pow(x, 2) - 0.0056 * x - 0.0385
    val f21 = -0.0048 * pow(x, 3) + 0.0536 * pow(x, 2) - 0.1049 * x + 0.0034
    val f22 = 0.0012 * pow(x, 3) - 0.0067 * pow(x, 2) + 0.0091 * x - 0.0269
    val f23 = 0.0052 * pow(x, 3) - 0.0971 * pow(x, 2) + 0.2856 * x - 0.1389

    // calculate circuumsolar brightness coefficient f1 and horizon brightness coefficient f2
    val f1 = max(0, f11 + f12 * beta + f13 * thetaZValue)
    val f2 = f21 + f22 * beta + f23 * thetaZValue
    val aPerez = max(0, cos(thetaGValue))
    val bPerez = max(cos(1.4835298641951802), cos(thetaZValue))

    // finally calculate the diffuse radiation on an inclined surface
    eDifH * (
      ((1 + cos(
        gammaEValue
      )) / 2) * (1 - f1) + (f1 * (aPerez / bPerez)) + (f2 * sin(
        gammaEValue
      ))
    )
  }

  /** Calculates the reflected radiation on a sloped surface
    *
    * @param eBeamH
    *   beam radiation on a horizontal surface
    * @param eDifH
    *   diffuse radiation on a horizontal surface
    * @param gammaE
    *   slope angle (the angle between the plane of the surface in question and
    *   the horizontal) in radians
    * @param albedo
    *   albedo / "composite" ground reflection
    * @return
    *   the reflected radiation on the sloped surface eRefS
    */
  private def calcReflectedRadiationOnSlopedSurface(
<<<<<<< HEAD
      eBeamH: squants.Energy, // FIXME Irradiation
      eDifH: squants.Energy, // FIXME Irradiation
      gammaE: squants.Angle,
      albedo: Double
  ): squants.Energy = { // FIXME Irradiation
=======
      eBeamH: Irradiation,
      eDifH: Irradiation,
      gammaE: Angle,
      albedo: Double
  ): Irradiation = {
>>>>>>> 492f6de6
    val gammaEValue = gammaE.toRadians
    (eBeamH + eDifH) * (albedo * 0.5 * (1 - cos(gammaEValue)))
  }

  /** gammaE in radians
    */
  private def generatorCorrectionFactor(
      time: ZonedDateTime,
<<<<<<< HEAD
      gammaE: squants.Angle
=======
      gammaE: Angle
>>>>>>> 492f6de6
  ): Double = {
    val gammaEValInDe = gammaE.toDegrees

    val genCorr = new Array[Array[Double]](4)
    genCorr(0) = Array(0.69, 0.73, 0.81, 0.83, 0.84, 0.84, 0.9, 0.84, 0.84,
      0.82, 0.75, 0.66) // 30°
    genCorr(1) = Array(0.8, 0.83, 0.84, 0.85, 0.86, 0.86, 0.86, 0.86, 0.86,
      0.84, 0.82, 0.77) // 45°
    genCorr(2) = Array(0.84, 0.85, 0.86, 0.86, 0.85, 0.85, 0.85, 0.85, 0.86,
      0.86, 0.85, 0.84) // 60°
    genCorr(3) = Array(0.86, 0.86, 0.85, 0.84, 0.82, 0.81, 0.81, 0.82, 0.84,
      0.85, 0.86, 0.86) // 90°

    val genCorrKey: Int = gammaEValInDe match {
      case gamma if gamma < 38 => 0
      case gamma if gamma < 53 => 1
      case gamma if gamma < 75 => 2
      case _                   => 3
    }

    genCorr(genCorrKey)(time.getMonth.getValue - 1)
  }

  private def temperatureCorrectionFactor(time: ZonedDateTime): Double = {
    val tempCorr =
      Array(1.06, 1.04, 1.01, 0.98, 0.94, 0.93, 0.94, 0.93, 0.96, 1, 1.04, 1.06)

    tempCorr(time.getMonth.getValue - 1)
  }

  private def calcOutput(
<<<<<<< HEAD
      eTotalInKWhPerSM: squants.Energy, // FIXME Irradiation
      time: ZonedDateTime,
      irraditionSTC: squants.Energy // FIXME Irradiation
  ): squants.Power = {
=======
      eTotalInWhPerSM: Irradiation,
      time: ZonedDateTime,
      irradiationSTC: Irradiation
  ): Power = {
>>>>>>> 492f6de6
    val genCorr = generatorCorrectionFactor(time, gammaE)
    val tempCorr = temperatureCorrectionFactor(time)
    /* The actual yield of this sum of available panels. As the solar irradiance summed up over the total panel surface
     * area. The yield also takes care of generator and temperature correction factors as well as the converter's
     * efficiency */
<<<<<<< HEAD
    val `yield` =
      eTotalInKWhPerSM * moduleSurface.toSquareMeters * etaConv.toEach * (genCorr * tempCorr)

    /* Calculate the foreseen active power output without boundary condition adaptions */
    val proposal = sRated * (-1) * (
      `yield` / irraditionSTC
=======
    val actYield =
      eTotalInWhPerSM * moduleSurface.toSquareMeters * etaConv.toEach * (genCorr * tempCorr)

    /* Calculate the foreseen active power output without boundary condition adaptions */
    val proposal = Megawatts(sRated.toMegawatts) * (-1) * (
      actYield / irradiationSTC
>>>>>>> 492f6de6
    ) * cosPhiRated

    /* Do sanity check, if the proposed feed in is above the estimated maximum to be apparent active power of the plant */
    if (proposal < pMax)
      logger.warn(
        "The fed in active power is higher than the estimated maximum active power of this plant ({} < {}). " +
          "Did you provide wrong weather input data?",
        proposal,
        pMax
      )

    /* If the output is marginally small, suppress the output, as we are likely to be in night and then only produce incorrect output */
    if (proposal.compareTo(activationThreshold) > 0)
<<<<<<< HEAD
      Megawatts(0d)
=======
      DefaultQuantities.zeroMW
>>>>>>> 492f6de6
    else proposal
  }

  override def determineFlexOptions(
      data: PvRelevantData,
      lastState: ConstantState.type
  ): ProvideFlexOptions = {
    val power = calculateActivePower(ConstantState, data)

    ProvideMinMaxFlexOptions(uuid, power, power, Megawatts(0d))
  }

  override def handleControlledPowerChange(
      data: PvRelevantData,
      lastState: ConstantState.type,
      setPower: squants.Power
  ): (ConstantState.type, FlexChangeIndicator) =
    (lastState, FlexChangeIndicator())
}

object PvModel {

  /** Class that holds all relevant data for a pv model calculation
    *
    * @param dateTime
    *   date and time of the <b>ending</b> of time frame to calculate
    * @param weatherDataFrameLength
    *   the duration in ticks (= seconds) the provided irradiance is received by
    *   the pv panel
    * @param diffIrradiance
    *   diffuse solar irradiance
    * @param dirIrradiance
    *   direct solar irradiance
    */
  final case class PvRelevantData(
      dateTime: ZonedDateTime,
      weatherDataFrameLength: Long,
<<<<<<< HEAD
      diffIrradiance: squants.Power, // FIXME Irradiance as power per area
      dirIrradiance: squants.Power // FIXME Irradiance
=======
      diffIrradiance: Irradiance,
      dirIrradiance: Irradiance
>>>>>>> 492f6de6
  ) extends CalcRelevantData

  def apply(
      inputModel: PvInput,
      scalingFactor: Double,
      simulationStartDate: ZonedDateTime,
      simulationEndDate: ZonedDateTime
  ): PvModel = {
    /* Determine the operation interval */
    val operationInterval: OperationInterval =
      SystemComponent.determineOperationInterval(
        simulationStartDate,
        simulationEndDate,
        inputModel.getOperationTime
      )

    // moduleSurface and yieldSTC are left out for now
    val model = apply(
      inputModel.getUuid,
      inputModel.getId,
      operationInterval,
      scalingFactor,
      QControl(inputModel.getqCharacteristics),
      Kilowatts(
        inputModel.getsRated
          .to(PowerSystemUnits.KILOWATT)
          .getValue
          .doubleValue
      ),
      inputModel.getCosPhiRated,
      inputModel.getNode.getGeoPosition.getY,
      inputModel.getNode.getGeoPosition.getX,
      inputModel.getAlbedo,
      Each(
        inputModel.getEtaConv
          .to(PowerSystemUnits.PU)
          .getValue
          .doubleValue
      ),
      Radians(
        inputModel.getAzimuth
          .to(RADIAN)
          .getValue
          .doubleValue
      ),
      Radians(
        inputModel.getElevationAngle
          .to(RADIAN)
          .getValue
          .doubleValue
      )
    )

    model.enable()

    model
  }

  /** Default factory method to create an PvModel instance. This constructor
    * ensures, that the angles passed in are converted to radian as required by
    * the model.
    *
    * @param uuid
    *   the unique id of the model
    * @param id
    *   the human readable id
    * @param operationInterval
    *   the operation interval of the model
    * @param scalingFactor
    *   the scaling factor of the power output
    * @param qControl
    *   the q control this model is using
    * @param sRated
    *   the rated apparent power of the model
    * @param cosPhiRated
    *   the rated cosine phi of the model
    * @param lat
    *   the latitude of the model
    * @param lon
    *   the longitude of the mode l
    * @param albedo
    *   the albedo of the model
    * @param etaConv
    *   the converter efficiency
    * @param alphaE
    *   the sun azimuth angle of the pv panel
    * @param gammaE
    *   the slope angle of the pv panel
    * @param moduleSurface
    *   the model surface size
    * @return
    */
  def apply(
      uuid: UUID,
      id: String,
      operationInterval: OperationInterval,
      scalingFactor: Double,
      qControl: QControl,
<<<<<<< HEAD
      sRated: squants.Power,
=======
      sRated: Power,
>>>>>>> 492f6de6
      cosPhiRated: Double,
      lat: Double,
      lon: Double,
      albedo: Double,
<<<<<<< HEAD
      etaConv: squants.Dimensionless,
      alphaE: squants.Angle,
      gammaE: squants.Angle,
      moduleSurface: squants.Area = SquareMeters(1d)
=======
      etaConv: Dimensionless,
      alphaE: Angle,
      gammaE: Angle,
      moduleSurface: Area = SquareMeters(1d)
>>>>>>> 492f6de6
  ): PvModel = {
    val model = new PvModel(
      uuid,
      id,
      operationInterval,
      scalingFactor,
      qControl,
      sRated,
      cosPhiRated,
      lat,
      lon,
      albedo,
      etaConv,
      alphaE,
      gammaE,
      moduleSurface
    )

    model.enable()

    model
  }

}<|MERGE_RESOLUTION|>--- conflicted
+++ resolved
@@ -18,19 +18,11 @@
 }
 import edu.ie3.util.quantities.PowerSystemUnits
 import edu.ie3.util.scala.OperationInterval
-<<<<<<< HEAD
-import squants.Each
-import squants.energy.{Kilowatts, Megawatts, WattHours}
-import squants.space.{Degrees, Radians, SquareMeters}
-import squants.time.Seconds
-import tech.units.indriya.quantity.Quantities
-=======
 import edu.ie3.util.scala.quantities._
 import squants._
 import squants.energy.{Kilowatts, Megawatts}
-import squants.space.SquareMeters
+import squants.space.{Degrees, SquareMeters}
 import squants.time.Minutes
->>>>>>> 492f6de6
 import tech.units.indriya.unit.Units._
 
 import java.time.ZonedDateTime
@@ -44,28 +36,16 @@
     operationInterval: OperationInterval,
     scalingFactor: Double,
     qControl: QControl,
-<<<<<<< HEAD
-    sRated: squants.Power,
-=======
     sRated: Power,
->>>>>>> 492f6de6
     cosPhiRated: Double,
     private val lat: Double,
     private val lon: Double,
     private val albedo: Double,
-<<<<<<< HEAD
-    private val etaConv: squants.Dimensionless,
-    private val alphaE: squants.Angle,
-    private val gammaE: squants.Angle,
-    private val moduleSurface: squants.Area = SquareMeters(1d)
-) extends SystemParticipant[PvRelevantData, ApparentPower, ConstantState.type](
-=======
     private val etaConv: Dimensionless,
     private val alphaE: Angle,
     private val gammaE: Angle,
     private val moduleSurface: Area = SquareMeters(1d)
-) extends SystemParticipant[PvRelevantData](
->>>>>>> 492f6de6
+) extends SystemParticipant[PvRelevantData, ApparentPower, ConstantState.type](
       uuid,
       id,
       operationInterval,
@@ -79,17 +59,6 @@
   /** Override sMax as the power output of a pv unit could become easily up to
     * 10% higher than the sRated value found in the technical sheets
     */
-<<<<<<< HEAD
-  override protected val sMax: squants.Power = sRated * 1.1
-
-  /** Permissible maximum active power feed in (therefore negative) */
-  protected val pMax: squants.Power = sMax * cosPhiRated * -1d
-
-  /** Reference yield at standard testing conditions (STC) */
-  private val yieldSTC = Kilowatts(1d) // FIXME should be per area
-
-  private val activationThreshold = sRated * cosPhiRated * 0.001 * -1d
-=======
   override protected val sMax: Power = sRated * 1.1
 
   /** Permissible maximum active power feed in (therefore negative) */
@@ -98,10 +67,7 @@
   /** Reference yield at standard testing conditions (STC) */
   private val yieldSTC = WattsPerSquareMeter(1000d)
 
-  private val activationThreshold = Megawatts(
-    sRated.toMegawatts * cosPhiRated * 0.001 * -1d
-  )
->>>>>>> 492f6de6
+  private val activationThreshold = sRated * cosPhiRated * 0.001 * -1d
 
   /** Calculate the active power behaviour of the model
     *
@@ -113,41 +79,24 @@
   override protected def calculateActivePower(
       modelState: ConstantState.type,
       data: PvRelevantData
-<<<<<<< HEAD
-  ): squants.Power = {
+  ): Power = {
     // === Pv Panel Base Data  === //
     val latInRad = Degrees(lat) // latitude of location
-    val locInRad = Degrees(lon) // longitude of location
-=======
-  ): Power = {
-    // === Pv Panel Base Data  === //
-    val latInRad = Radians(lat.toRadians) // latitude of location
-    val lonInRad = Radians(lon.toRadians) // longitude of location
->>>>>>> 492f6de6
+    val lonInRad = Degrees(lon) // longitude of location
 
     // === Weather Base Data  === //
     /* The pv model calculates the power in-feed based on the solar irradiance that is received over a specific
      * time frame (which actually is the solar irradiation). Hence, a multiplication with the time frame within
      * this irradiance is received is required. */
-<<<<<<< HEAD
-    val duration = Seconds(data.weatherDataFrameLength)
-=======
-
     val duration: Time = Seconds(data.weatherDataFrameLength)
->>>>>>> 492f6de6
 
     // eBeamH and eDifH needs to be extract to their double values in some places
     // hence a conversion to watt-hour per square meter is required, to avoid
     // invalid double value extraction!
     val eBeamH =
-<<<<<<< HEAD
-      data.dirIrradiance * duration // FIXME Irradiation as energy per area
-    val eDifH = data.diffIrradiance * duration // FIXME Irradiation
-=======
       data.dirIrradiance * duration
     val eDifH =
       data.diffIrradiance * duration
->>>>>>> 492f6de6
 
     // === Beam Radiation Parameters  === //
     val angleJ = calcAngleJ(data.dateTime)
@@ -213,11 +162,7 @@
     * @return
     *   day angle J in radians
     */
-<<<<<<< HEAD
-  private def calcJ(time: ZonedDateTime): squants.Angle = {
-=======
   private def calcAngleJ(time: ZonedDateTime): Angle = {
->>>>>>> 492f6de6
     val day = time.getDayOfYear // day of the year
     val j = 2d * Math.PI * ((day - 1d) / 365)
     Radians(j)
@@ -234,15 +179,9 @@
     *   declination angle in radians
     */
   private def calcSunDeclinationDelta(
-<<<<<<< HEAD
-      J: squants.Angle
-  ): squants.Angle = {
-    val jInRad = J.toRadians
-=======
       angleJ: Angle
   ): Angle = {
     val jInRad = angleJ.toRadians
->>>>>>> 492f6de6
     Radians(
       0.006918 - 0.399912 * cos(jInRad) + 0.070257 * sin(
         jInRad
@@ -271,21 +210,12 @@
     */
   private def calcHourAngleOmega(
       time: ZonedDateTime,
-<<<<<<< HEAD
-      J: squants.Angle,
-      longitudeInRad: squants.Angle
-  ): squants.Angle = {
-    val jInRad = J.toRadians
-    val lambda = longitudeInRad.toDegrees
-    val et = Quantities.getQuantity(
-=======
       angleJ: Angle,
       longitudeInRad: Angle
   ): Angle = {
     val jInRad = angleJ.toRadians
     val lambda = longitudeInRad.toDegrees
     val et = Minutes(
->>>>>>> 492f6de6
       0.0066 + 7.3525 * cos(jInRad + 1.4992378274631293) + 9.9359 * cos(
         2d * jInRad + 1.9006635554218247
       ) + 0.3387 * cos(3d * jInRad + 1.8360863730980346)
@@ -295,11 +225,7 @@
     val st = lmt + et
     val stValue = st.toHours
 
-<<<<<<< HEAD
     Degrees((stValue - 12) * 15d)
-=======
-    Radians((stValue - 12).toRadians * 15d)
->>>>>>> 492f6de6
   }
 
   /** Calculates the sunset hour angle omegaSS which represents the omega value
@@ -314,15 +240,9 @@
     *   sunset angle omegaSS in radians
     */
   private def calcSunsetAngleOmegaSS(
-<<<<<<< HEAD
-      latitudeInRad: squants.Angle,
-      delta: squants.Angle
-  ): squants.Angle = {
-=======
       latitudeInRad: Angle,
       delta: Angle
   ): Angle = {
->>>>>>> 492f6de6
     val latInRad = latitudeInRad.toRadians
     val deltaValue = delta.toRadians
 
@@ -332,11 +252,7 @@
   /** Calculates the sunrise hour angle omegaSR given omegaSS.
     */
   private val calcSunriseAngleOmegaSR =
-<<<<<<< HEAD
-    (omegaSS: squants.Angle) => omegaSS * (-1)
-=======
     (omegaSS: Angle) => omegaSS * (-1)
->>>>>>> 492f6de6
 
   /** Calculates the solar altitude angle alphaS which represents the angle
     * between the horizontal and the line to the sun, that is, the complement of
@@ -352,17 +268,10 @@
     *   solar altitude angle alphaS in radians
     */
   private def calcSolarAltitudeAngleAlphaS(
-<<<<<<< HEAD
-      omega: squants.Angle,
-      delta: squants.Angle,
-      latitudeInRad: squants.Angle
-  ): squants.Angle = {
-=======
       omega: Angle,
       delta: Angle,
       latitudeInRad: Angle
   ): Angle = {
->>>>>>> 492f6de6
     val latInRad = latitudeInRad.toRadians
     val deltaValue = delta.toRadians
     val omegaValue = omega.toRadians
@@ -391,13 +300,8 @@
     *   the zenith angle in radians
     */
   private def calcZenithAngleThetaZ(
-<<<<<<< HEAD
-      alphaS: squants.Angle
-  ): squants.Angle = {
-=======
       alphaS: Angle
   ): Angle = {
->>>>>>> 492f6de6
     val alphaSValue = alphaS.toRadians
 
     // the zenith angle is defined as 90° - gammaS in Radian
@@ -413,11 +317,7 @@
     * @return
     *   air mass
     */
-<<<<<<< HEAD
-  private def calcAirMass(thetaZ: squants.Angle): Double = {
-=======
   private def calcAirMass(thetaZ: Angle): Double = {
->>>>>>> 492f6de6
     val thetaZValue = thetaZ.toRadians
 
     // radius of the earth in kilometers
@@ -443,15 +343,9 @@
     *   extraterrestrial radiation I0
     */
   private def calcExtraterrestrialRadiationI0(
-<<<<<<< HEAD
-      J: squants.Angle
-  ): squants.Energy = { // FIXME Irradiation
-    val jInRad = J.toRadians
-=======
       angleJ: Angle
   ): Irradiation = {
     val jInRad = angleJ.toRadians
->>>>>>> 492f6de6
 
     // eccentricity correction factor
     val e0 = 1.000110 + 0.034221 * cos(jInRad) + 0.001280 * sin(
@@ -461,13 +355,8 @@
     ) + 0.000077 * sin(2d * jInRad)
 
     // solar constant in W/m2
-<<<<<<< HEAD
-    val Gsc = 1367 // solar constant
-    WattHours(Gsc * e0)
-=======
     val Gsc = WattHoursPerSquareMeter(1367) // solar constant
     Gsc * e0
->>>>>>> 492f6de6
   }
 
   /** Calculates the angle of incidence thetaG of beam radiation on a surface
@@ -489,21 +378,12 @@
     *   angle of incidence thetaG in radians
     */
   private def calcAngleOfIncidenceThetaG(
-<<<<<<< HEAD
-      delta: squants.Angle,
-      latitudeInRad: squants.Angle,
-      gammaE: squants.Angle,
-      alphaE: squants.Angle,
-      omega: squants.Angle
-  ): squants.Angle = {
-=======
       delta: Angle,
       latitudeInRad: Angle,
       gammaE: Angle,
       alphaE: Angle,
       omega: Angle
   ): Angle = {
->>>>>>> 492f6de6
     val deltaValue = delta.toRadians
     val omegaValue = omega.toRadians
     val gammaEValue = gammaE.toRadians
@@ -545,19 +425,11 @@
     *   otherwise
     */
   private def calculateBeamOmegas(
-<<<<<<< HEAD
-      thetaG: squants.Angle,
-      omega: squants.Angle,
-      omegaSS: squants.Angle,
-      omegaSR: squants.Angle
-  ): Option[(squants.Angle, squants.Angle)] = {
-=======
       thetaG: Angle,
       omega: Angle,
       omegaSS: Angle,
       omegaSR: Angle
   ): Option[(Angle, Angle)] = {
->>>>>>> 492f6de6
     val thetaGValue = thetaG.toRadians
     val omegaSSValue = omegaSS.toRadians
     val omegaSRValue = omegaSR.toRadians
@@ -615,15 +487,6 @@
     *   the beam radiation on the sloped surface
     */
   private def calcBeamRadiationOnSlopedSurface(
-<<<<<<< HEAD
-      eBeamH: squants.Energy, // FIXME Irradiation
-      omegas: Option[(squants.Angle, squants.Angle)],
-      delta: squants.Angle,
-      latitudeInRad: squants.Angle,
-      gammaE: squants.Angle,
-      alphaE: squants.Angle
-  ): squants.Energy = { // FIXME Irradiation
-=======
       eBeamH: Irradiation,
       omegas: Option[(Angle, Angle)],
       delta: Angle,
@@ -631,7 +494,6 @@
       gammaE: Angle,
       alphaE: Angle
   ): Irradiation = {
->>>>>>> 492f6de6
 
     omegas match {
       case Some((omega1, omega2)) =>
@@ -664,11 +526,7 @@
         // in rare cases (close to sunrise) r can become negative (although very small)
         val r = max(a / b, 0d)
         eBeamH * r
-<<<<<<< HEAD
-      case None => WattHours(0d)
-=======
       case None => WattHoursPerSquareMeter(0d)
->>>>>>> 492f6de6
     }
   }
 
@@ -698,16 +556,6 @@
     *   the diffuse radiation on the sloped surface
     */
   private def calcDiffuseRadiationOnSlopedSurfacePerez(
-<<<<<<< HEAD
-      eDifH: squants.Energy, // FIXME Irradiation
-      eBeamH: squants.Energy, // FIXME Irradiation
-      airMass: Double,
-      I0: squants.Energy, // FIXME Irradiation
-      thetaZ: squants.Angle,
-      thetaG: squants.Angle,
-      gammaE: squants.Angle
-  ): squants.Energy = { // FIXME Irradiation
-=======
       eDifH: Irradiation,
       eBeamH: Irradiation,
       airMass: Double,
@@ -716,27 +564,18 @@
       thetaG: Angle,
       gammaE: Angle
   ): Irradiation = {
->>>>>>> 492f6de6
     val thetaZValue = thetaZ.toRadians
     val thetaGValue = thetaG.toRadians
     val gammaEValue = gammaE.toRadians
 
     // == brightness index beta  ==//
-<<<<<<< HEAD
-    val beta = eDifH * airMass / I0
-=======
     val beta = eDifH * airMass / extraterrestrialRadiationI0
->>>>>>> 492f6de6
 
     // == cloud index epsilon  ==//
     // if we have no clouds,  the epsilon bin is 8, as epsilon bin for an epsilon in [6.2, inf.[ = 8
     var x = 8
 
-<<<<<<< HEAD
-    if (eDifH.toWattHours > 0) {
-=======
     if (eDifH.value.doubleValue > 0) {
->>>>>>> 492f6de6
       // if we have diffuse radiation on horizontal surface we have to check if we have another epsilon due to clouds get the epsilon
       var epsilon = ((eDifH + eBeamH) / eDifH +
         (5.535d * 1.0e-6) * pow(
@@ -820,19 +659,11 @@
     *   the reflected radiation on the sloped surface eRefS
     */
   private def calcReflectedRadiationOnSlopedSurface(
-<<<<<<< HEAD
-      eBeamH: squants.Energy, // FIXME Irradiation
-      eDifH: squants.Energy, // FIXME Irradiation
-      gammaE: squants.Angle,
-      albedo: Double
-  ): squants.Energy = { // FIXME Irradiation
-=======
       eBeamH: Irradiation,
       eDifH: Irradiation,
       gammaE: Angle,
       albedo: Double
   ): Irradiation = {
->>>>>>> 492f6de6
     val gammaEValue = gammaE.toRadians
     (eBeamH + eDifH) * (albedo * 0.5 * (1 - cos(gammaEValue)))
   }
@@ -841,11 +672,7 @@
     */
   private def generatorCorrectionFactor(
       time: ZonedDateTime,
-<<<<<<< HEAD
-      gammaE: squants.Angle
-=======
       gammaE: Angle
->>>>>>> 492f6de6
   ): Double = {
     val gammaEValInDe = gammaE.toDegrees
 
@@ -877,37 +704,21 @@
   }
 
   private def calcOutput(
-<<<<<<< HEAD
-      eTotalInKWhPerSM: squants.Energy, // FIXME Irradiation
-      time: ZonedDateTime,
-      irraditionSTC: squants.Energy // FIXME Irradiation
-  ): squants.Power = {
-=======
       eTotalInWhPerSM: Irradiation,
       time: ZonedDateTime,
       irradiationSTC: Irradiation
   ): Power = {
->>>>>>> 492f6de6
     val genCorr = generatorCorrectionFactor(time, gammaE)
     val tempCorr = temperatureCorrectionFactor(time)
     /* The actual yield of this sum of available panels. As the solar irradiance summed up over the total panel surface
      * area. The yield also takes care of generator and temperature correction factors as well as the converter's
      * efficiency */
-<<<<<<< HEAD
-    val `yield` =
-      eTotalInKWhPerSM * moduleSurface.toSquareMeters * etaConv.toEach * (genCorr * tempCorr)
+    val actYield =
+      eTotalInWhPerSM * moduleSurface.toSquareMeters * etaConv.toEach * (genCorr * tempCorr)
 
     /* Calculate the foreseen active power output without boundary condition adaptions */
     val proposal = sRated * (-1) * (
-      `yield` / irraditionSTC
-=======
-    val actYield =
-      eTotalInWhPerSM * moduleSurface.toSquareMeters * etaConv.toEach * (genCorr * tempCorr)
-
-    /* Calculate the foreseen active power output without boundary condition adaptions */
-    val proposal = Megawatts(sRated.toMegawatts) * (-1) * (
       actYield / irradiationSTC
->>>>>>> 492f6de6
     ) * cosPhiRated
 
     /* Do sanity check, if the proposed feed in is above the estimated maximum to be apparent active power of the plant */
@@ -921,11 +732,7 @@
 
     /* If the output is marginally small, suppress the output, as we are likely to be in night and then only produce incorrect output */
     if (proposal.compareTo(activationThreshold) > 0)
-<<<<<<< HEAD
-      Megawatts(0d)
-=======
       DefaultQuantities.zeroMW
->>>>>>> 492f6de6
     else proposal
   }
 
@@ -963,13 +770,8 @@
   final case class PvRelevantData(
       dateTime: ZonedDateTime,
       weatherDataFrameLength: Long,
-<<<<<<< HEAD
-      diffIrradiance: squants.Power, // FIXME Irradiance as power per area
-      dirIrradiance: squants.Power // FIXME Irradiance
-=======
       diffIrradiance: Irradiance,
       dirIrradiance: Irradiance
->>>>>>> 492f6de6
   ) extends CalcRelevantData
 
   def apply(
@@ -1068,26 +870,15 @@
       operationInterval: OperationInterval,
       scalingFactor: Double,
       qControl: QControl,
-<<<<<<< HEAD
-      sRated: squants.Power,
-=======
       sRated: Power,
->>>>>>> 492f6de6
       cosPhiRated: Double,
       lat: Double,
       lon: Double,
       albedo: Double,
-<<<<<<< HEAD
-      etaConv: squants.Dimensionless,
-      alphaE: squants.Angle,
-      gammaE: squants.Angle,
-      moduleSurface: squants.Area = SquareMeters(1d)
-=======
       etaConv: Dimensionless,
       alphaE: Angle,
       gammaE: Angle,
       moduleSurface: Area = SquareMeters(1d)
->>>>>>> 492f6de6
   ): PvModel = {
     val model = new PvModel(
       uuid,
