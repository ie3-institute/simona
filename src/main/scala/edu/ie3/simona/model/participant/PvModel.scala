/*
 * © 2020. TU Dortmund University,
 * Institute of Energy Systems, Energy Efficiency and Energy Economics,
 * Research group Distribution grid planning and operation
 */

package edu.ie3.simona.model.participant

import edu.ie3.datamodel.models.input.system.PvInput
import edu.ie3.simona.agent.participant.data.Data.PrimaryData.ApparentPower
import edu.ie3.simona.model.SystemComponent
import edu.ie3.simona.model.participant.PvModel.PvRelevantData
import edu.ie3.simona.model.participant.control.QControl
import edu.ie3.util.quantities.PowerSystemUnits
import edu.ie3.util.scala.OperationInterval
import edu.ie3.util.scala.quantities._
import squants._
import squants.energy.{Kilowatts, Megawatts}
import squants.space.SquareMeters
import tech.units.indriya.quantity.Quantities
import tech.units.indriya.unit.Units._

import java.time.ZonedDateTime
import java.util.UUID
import java.util.stream.IntStream
import scala.math._

final case class PvModel private (
    uuid: UUID,
    id: String,
    operationInterval: OperationInterval,
    scalingFactor: Double,
    qControl: QControl,
    sRated: Power,
    cosPhiRated: Double,
    private val lat: Double,
    private val lon: Double,
    private val albedo: Double,
<<<<<<< HEAD
    private val etaConv: ComparableQuantity[Dimensionless],
    private val alphaE: ComparableQuantity[Angle],
    private val gammaE: ComparableQuantity[Angle],
    private val moduleSurface: Quantity[Area] =
      Quantities.getQuantity(1d, SQUARE_METRE)
) extends SystemParticipant[PvRelevantData, ApparentPower](
=======
    private val etaConv: Dimensionless,
    private val alphaE: Angle,
    private val gammaE: Angle,
    private val moduleSurface: Area = SquareMeters(1d)
) extends SystemParticipant[PvRelevantData](
>>>>>>> 7c2056d7
      uuid,
      id,
      operationInterval,
      scalingFactor,
      qControl,
      sRated,
      cosPhiRated
    )
    with ApparentPowerParticipant[PvRelevantData] {

  /** Override sMax as the power output of a pv unit could become easily up to
    * 10% higher than the sRated value found in the technical sheets
    */
  override protected val sMax: Power = sRated * 1.1

  /** Permissible maximum active power feed in (therefore negative) */
  protected val pMax: Power = sMax * cosPhiRated * -1d

  /** Reference yield at standard testing conditions (STC) */
  private val yieldSTC = WattsPerSquareMeter(1000d)

  private val activationThreshold = Megawatts(
    sRated.toMegawatts * cosPhiRated * 0.001 * -1d
  )

  /** Calculate the active power behaviour of the model
    *
    * @param data
    *   Further needed, secondary data
    * @return
    *   Active power
    */
  override protected def calculateActivePower(
      data: PvRelevantData
  ): Power = {
    // === Pv Panel Base Data  === //
    val latInRad = Radians(lat.toRadians) // latitude of location
    val lonInRad = Radians(lon.toRadians) // longitude of location

    // === Weather Base Data  === //
    /* The pv model calculates the power in-feed based on the solar irradiance that is received over a specific
     * time frame (which actually is the solar irradiation). Hence, a multiplication with the time frame within
     * this irradiance is received is required. */

    val duration: Time = Seconds(data.weatherDataFrameLength)

    // eBeamH and eDifH needs to be extract to their double values in some places
    // hence a conversion to watt-hour per square meter is required, to avoid
    // invalid double value extraction!
    val eBeamH =
      data.dirIrradiance * duration
    val eDifH =
      data.diffIrradiance * duration

    // === Beam Radiation Parameters  === //
    val angleJ = calcAngleJ(data.dateTime)
    val delta = calcSunDeclinationDelta(angleJ)

    val omega = calcHourAngleOmega(data.dateTime, angleJ, lonInRad)

    val omegaSS = calcSunsetAngleOmegaSS(latInRad, delta)
    val omegaSR = calcSunriseAngleOmegaSR(omegaSS)

    val alphaS = calcSolarAltitudeAngleAlphaS(omega, delta, latInRad)
    val thetaG =
      calcAngleOfIncidenceThetaG(delta, latInRad, gammaE, alphaE, omega)

    val omegas = calculateBeamOmegas(thetaG, omega, omegaSS, omegaSR)

    // === Beam Radiation ===//
    val eBeamS = calcBeamRadiationOnSlopedSurface(
      eBeamH,
      omegas,
      delta,
      latInRad,
      gammaE,
      alphaE
    )

    // === Diffuse Radiation Parameters ===//
    val thetaZ = calcZenithAngleThetaZ(alphaS)
    val airMass = calcAirMass(thetaZ)
    val extraterrestrialRadiationI0 = calcExtraterrestrialRadiationI0(angleJ)

    // === Diffuse Radiation ===//
    val eDifS = calcDiffuseRadiationOnSlopedSurfacePerez(
      eDifH,
      eBeamH,
      airMass,
      extraterrestrialRadiationI0,
      thetaZ,
      thetaG,
      gammaE
    )

    // === Reflected Radiation ===//
    val eRefS =
      calcReflectedRadiationOnSlopedSurface(eBeamH, eDifH, gammaE, albedo)

    // === Total Radiation ===//
    val eTotal = eDifS + eBeamS + eRefS

    val irraditionSTC = yieldSTC * duration
    calcOutput(
      eTotal,
      data.dateTime,
      irraditionSTC
    ) * scalingFactor
  }

  /** Calculates the position of the earth in relation to the sun (day angle)
    * for the provided time
    *
    * @param time
    *   the time
    * @return
    *   day angle J in radians
    */
  private def calcAngleJ(time: ZonedDateTime): Angle = {
    val day = time.getDayOfYear // day of the year
    val j = 2d * Math.PI * ((day - 1d) / 365)
    Radians(j)
  }

  /** Calculates the declination angle delta of the sun at solar noon (i.e.,
    * when the sun is on the local meridian) with respect to the plane of the
    * equator. Formula taken from Spencer, J.W. "Fourier series representation
    * of the position of the sun". Appl. Opt. 1971, 10, 2569–2571
    *
    * @param angleJ
    *   day angle in radians
    * @return
    *   declination angle in radians
    */
  private def calcSunDeclinationDelta(
      angleJ: Angle
  ): Angle = {
    val jInRad = angleJ.toRadians
    Radians(
      0.006918 - 0.399912 * cos(jInRad) + 0.070257 * sin(
        jInRad
      ) - 0.006758 * cos(
        2d * jInRad
      ) + 0.000907 * sin(2d * jInRad) - 0.002697 * cos(
        3d * jInRad
      ) + 0.00148 * sin(
        3d * jInRad
      )
    )
  }

  /** Calculates the hour angle omega which represents the angular displacement
    * of the sun east or west of the local meridian due to rotation of the earth
    * on its axis at 15◦ per hour; morning negative, afternoon positive.
    *
    * @param time
    *   the requested time (which is transformed to solar time)
    * @param angleJ
    *   day angle in radians
    * @param longitudeInRad
    *   longitude of the position in radians
    * @return
    *   hour angle omega in radians
    */
  private def calcHourAngleOmega(
      time: ZonedDateTime,
      angleJ: Angle,
      longitudeInRad: Angle
  ): Angle = {
    val jInRad = angleJ.toRadians
    val lambda = longitudeInRad.toDegrees
    val et = Quantities.getQuantity(
      0.0066 + 7.3525 * cos(jInRad + 1.4992378274631293) + 9.9359 * cos(
        2d * jInRad + 1.9006635554218247
      ) + 0.3387 * cos(3d * jInRad + 1.8360863730980346),
      MINUTE
    )

    val lmt = Quantities.getQuantity(
      time.getHour * 60d + time.getMinute - 4d * (15d - lambda),
      MINUTE
    )
    val st = lmt.add(et).to(HOUR)
    val stValue = st.getValue.doubleValue

    Radians((stValue - 12).toRadians * 15d)
  }

  /** Calculates the sunset hour angle omegaSS which represents the omega value
    * when the sun sets. The sunrise hour angle omegaSR is the negative of
    * omegaSS.
    *
    * @param latitudeInRad
    *   latitude of the position in radians
    * @param delta
    *   sun declination angle in radians
    * @return
    *   sunset angle omegaSS in radians
    */
  private def calcSunsetAngleOmegaSS(
      latitudeInRad: Angle,
      delta: Angle
  ): Angle = {
    val latInRad = latitudeInRad.toRadians
    val deltaValue = delta.toRadians

    Radians(acos(-tan(latInRad) * tan(deltaValue)))
  }

  /** Calculates the sunrise hour angle omegaSR given omegaSS.
    */
  private val calcSunriseAngleOmegaSR =
    (omegaSS: Angle) => omegaSS * (-1)

  /** Calculates the solar altitude angle alphaS which represents the angle
    * between the horizontal and the line to the sun, that is, the complement of
    * the zenith angle.
    *
    * @param omega
    *   hour angle in radians
    * @param delta
    *   sun declination angle in radians
    * @param latitudeInRad
    *   latitude of the position in radians
    * @return
    *   solar altitude angle alphaS in radians
    */
  private def calcSolarAltitudeAngleAlphaS(
      omega: Angle,
      delta: Angle,
      latitudeInRad: Angle
  ): Angle = {
    val latInRad = latitudeInRad.toRadians
    val deltaValue = delta.toRadians
    val omegaValue = omega.toRadians
    val sinAlphaS =
      min(
        max(
          cos(omegaValue) * cos(latInRad) * cos(deltaValue) + sin(
            latInRad
          ) * sin(
            deltaValue
          ),
          -1
        ),
        1
      )
    Radians(asin(sinAlphaS))
  }

  /** Calculates the zenith angle thetaG which represents the angle between the
    * vertical and the line to the sun, that is, the angle of incidence of beam
    * radiation on a horizontal surface.
    *
    * @param alphaS
    *   sun altitude angle in radians
    * @return
    *   the zenith angle in radians
    */
  private def calcZenithAngleThetaZ(
      alphaS: Angle
  ): Angle = {
    val alphaSValue = alphaS.toRadians

    // the zenith angle is defined as 90° - gammaS in Radian
    Radians(Pi / 2 - abs(alphaSValue))
  }

  /** Calculates the ratio of the mass of atmosphere through which beam
    * radiation passes to the mass it would pass through if the sun were at the
    * zenith (i.e., directly overhead).
    *
    * @param thetaZ
    *   zenith angle in radians
    * @return
    *   air mass
    */
  private def calcAirMass(thetaZ: Angle): Double = {
    val thetaZValue = thetaZ.toRadians

    // radius of the earth in kilometers
    val re = 6371d
    // approx. effective height of the atmosphere
    val yAtm = 9d

    // Ratio re / yAtm between the earth radius and the atmosphere height
    val airMassRatio = re / yAtm
    sqrt(
      pow(airMassRatio * cos(thetaZValue), 2d) + 2d * airMassRatio + 1d
    ) - airMassRatio * cos(
      thetaZValue
    )
  }

  /** Calculates the extraterrestrial radiation, that is, the radiation that
    * would be received in the absence of the atmosphere.
    *
    * @param angleJ
    *   day angle in radians
    * @return
    *   extraterrestrial radiation I0
    */
  private def calcExtraterrestrialRadiationI0(
      angleJ: Angle
  ): Irradiation = {
    val jInRad = angleJ.toRadians

    // eccentricity correction factor
    val e0 = 1.000110 + 0.034221 * cos(jInRad) + 0.001280 * sin(
      jInRad
    ) + 0.000719 * cos(
      2d * jInRad
    ) + 0.000077 * sin(2d * jInRad)

    // solar constant in W/m2
    val Gsc = WattHoursPerSquareMeter(1367) // solar constant
    Gsc * e0
  }

  /** Calculates the angle of incidence thetaG of beam radiation on a surface
    *
    * @param delta
    *   sun declination angle in radians
    * @param latitudeInRad
    *   latitude of the position in radians
    * @param gammaE
    *   slope angle (the angle between the plane of the surface in question and
    *   the horizontal) in radians
    * @param alphaE
    *   surface azimuth angle (the deviation of the projection on a horizontal
    *   plane of the normal to the surface from the local meridian, with zero
    *   due south, east negative, and west positive) in radians
    * @param omega
    *   hour angle in radians
    * @return
    *   angle of incidence thetaG in radians
    */
  private def calcAngleOfIncidenceThetaG(
      delta: Angle,
      latitudeInRad: Angle,
      gammaE: Angle,
      alphaE: Angle,
      omega: Angle
  ): Angle = {
    val deltaValue = delta.toRadians
    val omegaValue = omega.toRadians
    val gammaEValue = gammaE.toRadians
    val alphaEValue = alphaE.toRadians
    val latInRad = latitudeInRad.toRadians

    Radians(
      acos(
        sin(deltaValue) * sin(latInRad) * cos(gammaEValue) - sin(
          deltaValue
        ) * cos(
          latInRad
        ) * sin(gammaEValue) * cos(alphaEValue) + cos(deltaValue) * cos(
          latInRad
        ) * cos(gammaEValue) * cos(omegaValue) + cos(deltaValue) * sin(
          latInRad
        ) * sin(
          gammaEValue
        ) * cos(alphaEValue) * cos(omegaValue) + cos(deltaValue) * sin(
          gammaEValue
        ) * sin(alphaEValue) * sin(omegaValue)
      )
    )
  }

  /** Calculates omega1 and omega2, which are parameters for
    * calcBeamRadiationOnSlopedSurface
    *
    * @param thetaG
    *   angle of incidence in radians
    * @param omega
    *   hour angle in radians
    * @param omegaSS
    *   sunset angle in radians
    * @param omegaSR
    *   sunrise angle in radians
    * @return
    *   omega1 and omega encapsulated in an Option, if applicable. None
    *   otherwise
    */
  private def calculateBeamOmegas(
      thetaG: Angle,
      omega: Angle,
      omegaSS: Angle,
      omegaSR: Angle
  ): Option[(Angle, Angle)] = {
    val thetaGValue = thetaG.toRadians
    val omegaSSValue = omegaSS.toRadians
    val omegaSRValue = omegaSR.toRadians

    val omegaOneHour = toRadians(15d)
    val omegaHalfHour = omegaOneHour / 2d

    var omega1Value = omega.toRadians // requested hour
    var omega2Value = omega1Value + omegaOneHour // requested hour plus 1 hour

    // (thetaG < 90°): sun is visible
    // (thetaG > 90°), otherwise: sun is behind the surface  -> no direct radiation
    if (
      thetaGValue < toRadians(90)
      // omega1 and omega2: sun has risen and has not set yet
      && omega2Value > omegaSRValue + omegaHalfHour
      && omega1Value < omegaSSValue - omegaHalfHour
    ) {

      if (omega1Value < omegaSRValue) {
        // requested time earlier than sunrise?
        omega1Value = omegaSRValue
        omega2Value = omegaSRValue + omegaOneHour
      }

      if (omega2Value > omegaSSValue) {
        // sunset earlier than requested time?
        omega1Value = omegaSSValue - omegaOneHour
        omega2Value = omegaSSValue
      }

      Option(Radians(omega1Value), Radians(omega2Value))
    } else
      None
  }

  /** Calculates the beam radiation on a sloped surface
    *
    * @param eBeamH
    *   beam radiation on a horizontal surface
    * @param omegas
    *   omega1 and omega2
    * @param delta
    *   sun declination angle in radians
    * @param latitudeInRad
    *   latitude of the position in radians
    * @param gammaE
    *   slope angle (the angle between the plane of the surface in question and
    *   the horizontal) in radians
    * @param alphaE
    *   surface azimuth angle (the deviation of the projection on a horizontal
    *   plane of the normal to the surface from the local meridian, with zero
    *   due south, east negative, and west positive) in radians
    * @return
    *   the beam radiation on the sloped surface
    */
  private def calcBeamRadiationOnSlopedSurface(
      eBeamH: Irradiation,
      omegas: Option[(Angle, Angle)],
      delta: Angle,
      latitudeInRad: Angle,
      gammaE: Angle,
      alphaE: Angle
  ): Irradiation = {

    omegas match {
      case Some((omega1, omega2)) =>
        val deltaValue = delta.toRadians
        val gammaEValue = gammaE.toRadians
        val alphaEValue = alphaE.toRadians
        val latInRad = latitudeInRad.toRadians

        val omega1Value = omega1.toRadians
        val omega2Value = omega2.toRadians

        val a = ((sin(deltaValue) * sin(latInRad) * cos(gammaEValue)
          - sin(deltaValue) * cos(latInRad) * sin(gammaEValue) * cos(
            alphaEValue
          ))
          * (omega2Value - omega1Value)
          + (cos(deltaValue) * cos(latInRad) * cos(gammaEValue)
            + cos(deltaValue) * sin(latInRad) * sin(gammaEValue) * cos(
              alphaEValue
            ))
          * (sin(omega2Value) - sin(omega1Value))
          - (cos(deltaValue) * sin(gammaEValue) * sin(alphaEValue))
          * (cos(omega2Value) - cos(omega1Value)))

        val b = ((cos(latInRad) * cos(deltaValue)) * (sin(omega2Value) - sin(
          omega1Value
        ))
          + (sin(latInRad) * sin(deltaValue)) * (omega2Value - omega1Value))

        // in rare cases (close to sunrise) r can become negative (although very small)
        val r = max(a / b, 0d)
        eBeamH * r
      case None => WattHoursPerSquareMeter(0d)
    }
  }

  /** Calculates the diffuse radiation on a sloped surface based on the model of
    * Perez et al.
    *
    * <p>Formula taken from Perez, R., P. Ineichen, R. Seals, J. Michalsky, and
    * R. Stewart, "Modeling Daylight Availability and Irradiance Components from
    * Direct and Global Irradiance". Solar Energy, 44, 271 (1990).
    *
    * @param eDifH
    *   diffuse radiation on a horizontal surface
    * @param eBeamH
    *   beam radiation on a horizontal surface
    * @param airMass
    *   the air mass
    * @param extraterrestrialRadiationI0
    *   extraterrestrial radiation
    * @param thetaZ
    *   zenith angle
    * @param thetaG
    *   angle of incidence
    * @param gammaE
    *   slope angle (the angle between the plane of the surface in question and
    *   the horizontal) in radians
    * @return
    *   the diffuse radiation on the sloped surface
    */
  private def calcDiffuseRadiationOnSlopedSurfacePerez(
      eDifH: Irradiation,
      eBeamH: Irradiation,
      airMass: Double,
      extraterrestrialRadiationI0: Irradiation,
      thetaZ: Angle,
      thetaG: Angle,
      gammaE: Angle
  ): Irradiation = {
    val thetaZValue = thetaZ.toRadians
    val thetaGValue = thetaG.toRadians
    val gammaEValue = gammaE.toRadians

    // == brightness index beta  ==//
    val beta = eDifH * airMass / extraterrestrialRadiationI0

    // == cloud index epsilon  ==//
    // if we have no clouds,  the epsilon bin is 8, as epsilon bin for an epsilon in [6.2, inf.[ = 8
    var x = 8

    if (eDifH.value.doubleValue > 0) {
      // if we have diffuse radiation on horizontal surface we have to check if we have another epsilon due to clouds get the epsilon
      var epsilon = ((eDifH + eBeamH) / eDifH +
        (5.535d * 1.0e-6) * pow(
          thetaZValue,
          3
        )) / (1d + (5.535d * 1.0e-6) * pow(
        thetaZValue,
        3
      ))

      // get the corresponding bin if epsilon is smaller than 6.2
      if (epsilon < 6.2) { // define the bins based on Perez
        val discreteSkyClearnessCategories = Array(
          Array(1, 1.065),
          Array(1.065, 1.230),
          Array(1.230, 1.500),
          Array(1.500, 1.950),
          Array(1.950, 2.800),
          Array(2.800, 4.500),
          Array(4.500, 6.200)
        )
        // adapt the epsilon as we have no bin < 1
        epsilon = max(1, epsilon)

        // get the corresponding bin
        val finalEpsilon = epsilon

        x = IntStream
          .range(0, discreteSkyClearnessCategories.length)
          .filter((i: Int) =>
            (finalEpsilon - discreteSkyClearnessCategories(i)(
              0
            ) >= 0) && (finalEpsilon - discreteSkyClearnessCategories(
              i
            )(1) < 0)
          )
          .findFirst
          .getAsInt + 1
      }
    }

    // calculate the f_ij components based on the epsilon bin
    val f11 = -0.0161 * pow(x, 3) + 0.1840 * pow(x, 2) - 0.3806 * x + 0.2324
    val f12 = 0.0134 * pow(x, 4) - 0.1938 * pow(x, 3) + 0.8410 * pow(
      x,
      2
    ) - 1.4018 * x + 1.3579
    val f13 = 0.0032 * pow(x, 3) - 0.0280 * pow(x, 2) - 0.0056 * x - 0.0385
    val f21 = -0.0048 * pow(x, 3) + 0.0536 * pow(x, 2) - 0.1049 * x + 0.0034
    val f22 = 0.0012 * pow(x, 3) - 0.0067 * pow(x, 2) + 0.0091 * x - 0.0269
    val f23 = 0.0052 * pow(x, 3) - 0.0971 * pow(x, 2) + 0.2856 * x - 0.1389

    // calculate circuumsolar brightness coefficient f1 and horizon brightness coefficient f2
    val f1 = max(0, f11 + f12 * beta + f13 * thetaZValue)
    val f2 = f21 + f22 * beta + f23 * thetaZValue
    val aPerez = max(0, cos(thetaGValue))
    val bPerez = max(cos(1.4835298641951802), cos(thetaZValue))

    // finally calculate the diffuse radiation on an inclined surface
    eDifH * (
      ((1 + cos(
        gammaEValue
      )) / 2) * (1 - f1) + (f1 * (aPerez / bPerez)) + (f2 * sin(
        gammaEValue
      ))
    )
  }

  /** Calculates the reflected radiation on a sloped surface
    *
    * @param eBeamH
    *   beam radiation on a horizontal surface
    * @param eDifH
    *   diffuse radiation on a horizontal surface
    * @param gammaE
    *   slope angle (the angle between the plane of the surface in question and
    *   the horizontal) in radians
    * @param albedo
    *   albedo / "composite" ground reflection
    * @return
    *   the reflected radiation on the sloped surface eRefS
    */
  private def calcReflectedRadiationOnSlopedSurface(
      eBeamH: Irradiation,
      eDifH: Irradiation,
      gammaE: Angle,
      albedo: Double
  ): Irradiation = {
    val gammaEValue = gammaE.toRadians
    (eBeamH + eDifH) * (albedo * 0.5 * (1 - cos(gammaEValue)))
  }

  /** gammaE in radians
    */
  private def generatorCorrectionFactor(
      time: ZonedDateTime,
      gammaE: Angle
  ): Double = {
    val gammaEValInDe = gammaE.toDegrees

    val genCorr = new Array[Array[Double]](4)
    genCorr(0) = Array(0.69, 0.73, 0.81, 0.83, 0.84, 0.84, 0.9, 0.84, 0.84,
      0.82, 0.75, 0.66) // 30°
    genCorr(1) = Array(0.8, 0.83, 0.84, 0.85, 0.86, 0.86, 0.86, 0.86, 0.86,
      0.84, 0.82, 0.77) // 45°
    genCorr(2) = Array(0.84, 0.85, 0.86, 0.86, 0.85, 0.85, 0.85, 0.85, 0.86,
      0.86, 0.85, 0.84) // 60°
    genCorr(3) = Array(0.86, 0.86, 0.85, 0.84, 0.82, 0.81, 0.81, 0.82, 0.84,
      0.85, 0.86, 0.86) // 90°

    val genCorrKey: Int = gammaEValInDe match {
      case gamma if gamma < 38 => 0
      case gamma if gamma < 53 => 1
      case gamma if gamma < 75 => 2
      case _                   => 3
    }

    genCorr(genCorrKey)(time.getMonth.getValue - 1)
  }

  private def temperatureCorrectionFactor(time: ZonedDateTime): Double = {
    val tempCorr =
      Array(1.06, 1.04, 1.01, 0.98, 0.94, 0.93, 0.94, 0.93, 0.96, 1, 1.04, 1.06)

    tempCorr(time.getMonth.getValue - 1)
  }

  private def calcOutput(
      eTotalInWhPerSM: Irradiation,
      time: ZonedDateTime,
      irradiationSTC: Irradiation
  ): Power = {
    val genCorr = generatorCorrectionFactor(time, gammaE)
    val tempCorr = temperatureCorrectionFactor(time)
    /* The actual yield of this sum of available panels. As the solar irradiance summed up over the total panel surface
     * area. The yield also takes care of generator and temperature correction factors as well as the converter's
     * efficiency */
    val actYield =
      eTotalInWhPerSM * moduleSurface.toSquareMeters * etaConv.toEach * (genCorr * tempCorr)

    /* Calculate the foreseen active power output without boundary condition adaptions */
    val proposal = Megawatts(sRated.toMegawatts) * (-1) * (
      actYield / irradiationSTC
    ) * cosPhiRated

    /* Do sanity check, if the proposed feed in is above the estimated maximum to be apparent active power of the plant */
    if (proposal < pMax)
      logger.warn(
        "The fed in active power is higher than the estimated maximum active power of this plant ({} < {}). " +
          "Did you provide wrong weather input data?",
        proposal,
        pMax
      )

    /* If the output is marginally small, suppress the output, as we are likely to be in night and then only produce incorrect output */
    if (proposal.compareTo(activationThreshold) > 0)
      DefaultQuantities.zeroMW
    else proposal
  }
}

case object PvModel {

  /** Class that holds all relevant data for a pv model calculation
    *
    * @param dateTime
    *   date and time of the <b>ending</b> of time frame to calculate
    * @param weatherDataFrameLength
    *   the duration in ticks (= seconds) the provided irradiance is received by
    *   the pv panel
    * @param diffIrradiance
    *   diffuse solar irradiance
    * @param dirIrradiance
    *   direct solar irradiance
    */
  final case class PvRelevantData(
      dateTime: ZonedDateTime,
      weatherDataFrameLength: Long,
      diffIrradiance: Irradiance,
      dirIrradiance: Irradiance
  ) extends CalcRelevantData

  def apply(
      inputModel: PvInput,
      scalingFactor: Double,
      simulationStartDate: ZonedDateTime,
      simulationEndDate: ZonedDateTime
  ): PvModel = {
    /* Determine the operation interval */
    val operationInterval: OperationInterval =
      SystemComponent.determineOperationInterval(
        simulationStartDate,
        simulationEndDate,
        inputModel.getOperationTime
      )

    // moduleSurface and yieldSTC are left out for now
    val model = apply(
      inputModel.getUuid,
      inputModel.getId,
      operationInterval,
      scalingFactor,
      QControl(inputModel.getqCharacteristics),
      Kilowatts(
        inputModel.getsRated
          .to(PowerSystemUnits.KILOWATT)
          .getValue
          .doubleValue
      ),
      inputModel.getCosPhiRated,
      inputModel.getNode.getGeoPosition.getY,
      inputModel.getNode.getGeoPosition.getX,
      inputModel.getAlbedo,
      Each(
        inputModel.getEtaConv
          .to(PowerSystemUnits.PU)
          .getValue
          .doubleValue
      ),
      Radians(
        inputModel.getAzimuth
          .to(RADIAN)
          .getValue
          .doubleValue
      ),
      Radians(
        inputModel.getElevationAngle
          .to(RADIAN)
          .getValue
          .doubleValue
      )
    )

    model.enable()

    model
  }

  /** Default factory method to create an PvModel instance. This constructor
    * ensures, that the angles passed in are converted to radian as required by
    * the model.
    *
    * @param uuid
    *   the unique id of the model
    * @param id
    *   the human readable id
    * @param operationInterval
    *   the operation interval of the model
    * @param scalingFactor
    *   the scaling factor of the power output
    * @param qControl
    *   the q control this model is using
    * @param sRated
    *   the rated apparent power of the model
    * @param cosPhiRated
    *   the rated cosine phi of the model
    * @param lat
    *   the latitude of the model
    * @param lon
    *   the longitude of the mode l
    * @param albedo
    *   the albedo of the model
    * @param etaConv
    *   the converter efficiency
    * @param alphaE
    *   the sun azimuth angle of the pv panel
    * @param gammaE
    *   the slope angle of the pv panel
    * @param moduleSurface
    *   the model surface size
    * @return
    */
  def apply(
      uuid: UUID,
      id: String,
      operationInterval: OperationInterval,
      scalingFactor: Double,
      qControl: QControl,
      sRated: Power,
      cosPhiRated: Double,
      lat: Double,
      lon: Double,
      albedo: Double,
      etaConv: Dimensionless,
      alphaE: Angle,
      gammaE: Angle,
      moduleSurface: Area = SquareMeters(1d)
  ): PvModel = {
    val model = new PvModel(
      uuid,
      id,
      operationInterval,
      scalingFactor,
      qControl,
      sRated,
      cosPhiRated,
      lat,
      lon,
      albedo,
      etaConv,
      alphaE,
      gammaE,
      moduleSurface
    )

    model.enable()

    model
  }

}<|MERGE_RESOLUTION|>--- conflicted
+++ resolved
@@ -36,20 +36,11 @@
     private val lat: Double,
     private val lon: Double,
     private val albedo: Double,
-<<<<<<< HEAD
-    private val etaConv: ComparableQuantity[Dimensionless],
-    private val alphaE: ComparableQuantity[Angle],
-    private val gammaE: ComparableQuantity[Angle],
-    private val moduleSurface: Quantity[Area] =
-      Quantities.getQuantity(1d, SQUARE_METRE)
-) extends SystemParticipant[PvRelevantData, ApparentPower](
-=======
     private val etaConv: Dimensionless,
     private val alphaE: Angle,
     private val gammaE: Angle,
     private val moduleSurface: Area = SquareMeters(1d)
-) extends SystemParticipant[PvRelevantData](
->>>>>>> 7c2056d7
+) extends SystemParticipant[PvRelevantData, ApparentPower](
       uuid,
       id,
       operationInterval,
