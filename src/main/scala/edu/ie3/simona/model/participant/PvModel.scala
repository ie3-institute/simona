--- conflicted
+++ resolved
@@ -50,11 +50,7 @@
     private val gammaE: ComparableQuantity[Angle],
     private val moduleSurface: Quantity[Area] =
       Quantities.getQuantity(1d, SQUARE_METRE)
-<<<<<<< HEAD
-) extends SystemParticipant[PvRelevantData, ApparentPower](
-=======
-) extends SystemParticipant[PvRelevantData, ConstantState.type](
->>>>>>> efbd1d27
+) extends SystemParticipant[PvRelevantData, ApparentPower, ConstantState.type](
       uuid,
       id,
       operationInterval,
@@ -63,7 +59,7 @@
       sRated,
       cosPhiRated
     )
-    with ApparentPowerParticipant[PvRelevantData] {
+    with ApparentPowerParticipant[PvRelevantData, ConstantState.type] {
 
   /** Override sMax as the power output of a pv unit could become easily up to
     * 10% higher than the sRated value found in the technical sheets
