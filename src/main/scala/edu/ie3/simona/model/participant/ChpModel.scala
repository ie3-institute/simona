/*
 * © 2020. TU Dortmund University,
 * Institute of Energy Systems, Energy Efficiency and Energy Economics,
 * Research group Distribution grid planning and operation
 */

package edu.ie3.simona.model.participant

import java.util.UUID
import edu.ie3.datamodel.models.StandardUnits
import edu.ie3.datamodel.models.input.system.ChpInput
import edu.ie3.simona.agent.participant.data.Data.PrimaryData.ApparentPower
import edu.ie3.simona.model.participant.ChpModel._
import edu.ie3.simona.model.participant.control.QControl
import edu.ie3.simona.model.thermal.{MutableStorage, ThermalStorage}
import edu.ie3.util.scala.OperationInterval
import edu.ie3.util.scala.quantities.DefaultQuantities

import javax.measure.quantity.{Energy, Power, Time}
import tech.units.indriya.ComparableQuantity
import tech.units.indriya.quantity.Quantities.getQuantity
import tech.units.indriya.unit.Units

/** Model of a combined heat and power plant (CHP) with a [[ThermalStorage]]
  * medium and its current [[ChpState]].
  *
  * @param uuid
  *   the element's uuid
  * @param id
  *   the element's human readable id
  * @param operationInterval
  *   Interval, in which the system is in operation
  * @param scalingFactor
  *   Scaling the output of the system
  * @param qControl
  *   Type of reactive power control
  * @param sRated
  *   Rated apparent power
  * @param cosPhiRated
  *   Rated power factor
  * @param pThermal
  *   Rated thermal power
  * @param storage
  *   Storage medium
  */
final case class ChpModel(
    uuid: UUID,
    id: String,
    operationInterval: OperationInterval,
    scalingFactor: Double,
    qControl: QControl,
    sRated: ComparableQuantity[Power],
    cosPhiRated: Double,
    pThermal: ComparableQuantity[Power],
    storage: ThermalStorage with MutableStorage
<<<<<<< HEAD
) extends SystemParticipant[ChpData, ApparentPower](
=======
) extends SystemParticipant[ChpRelevantData](
>>>>>>> ff1c4109
      uuid,
      id,
      operationInterval,
      scalingFactor,
      qControl,
      sRated,
      cosPhiRated
    )
    with ApparentPowerParticipant[ChpData] {

  val pRated: ComparableQuantity[Power] =
    sRated.multiply(cosPhiRated).to(StandardUnits.ACTIVE_POWER_IN)

  /** As this is a state-full model (with respect to the current operation
    * condition and its thermal storage), the power calculation operates on the
    * current state of the model, which has to be calculated beforehand by
    * [[ChpModel.calculateNextState]]. This state then is fed into the power
    * calculation logic by <i>chpData</i>.
    *
    * @param chpData
    *   state of the chp and heat demand
    * @return
    *   active power
    */
  override protected def calculateActivePower(
      chpData: ChpRelevantData
  ): ComparableQuantity[Power] =
    chpData.chpState.activePower

  /** Given a [[ChpRelevantData]] object, containing the [[ChpState]], the heat
    * demand and the current time tick, this function calculates the CHPs next
    * state while trying to cover the demand. To get the actual active power of
    * this state please use [[calculateActivePower]] with the generated state
    *
    * @param chpData
    *   state of the chp and heat demand
    * @return
    *   next [[ChpState]]
    */
  def calculateNextState(
      chpData: ChpRelevantData
  ): ChpState = generateStateCalculation(chpData)(chpData)

  /** Depending on the input, this function returns a fitting 'calculateState'
    * function. The five cases, leading to four different 'calculateState'
    * variants are listed below. <ul> <li>Case 1: CHP not running and no demand
    * (isCovered is ignored as there is no demand). <li>Case 2: Existing demand
    * cannot be covered (CHP running is ignored as CHP has to be turned on
    * anyway). <li>Case 3: CHP not running and existing demand can be covered.
    * <li>Case 4: CHP running and no demand (isCovered is ignored as there is no
    * demand). In this case, like in case 5,
    * [[calculateStateRunningDemandCovered]] is called, because having no demand
    * is equivalent to having the demand covered. <li>Case 5: CHP running and
    * existing demand can be covered. </ul>
    *
    * @param chpData
    *   state of the chp and heat demand
    * @return
    *   partially applied function taking a [[ChpRelevantData]] object
    */
  private def generateStateCalculation(
      chpData: ChpRelevantData
  ): ChpRelevantData => ChpState = {
    val isRunning = chpData.chpState.isRunning
    val hasDemand = chpData.heatDemand.isGreaterThan(DefaultQuantities.zeroKWH)
    val isCovered = isDemandCovered(chpData)

    (isRunning, hasDemand, isCovered) match {
      case (false, false, _)   => calculateStateNotRunningNoDemand
      case (_, true, false)    => calculateStateDemandNotCovered
      case (false, true, true) => calculateStateNotRunningDemandCovered
      case (true, false, _)    => calculateStateRunningDemandCovered
      case (true, true, true)  => calculateStateRunningDemandCovered
    }
  }

  /** Because the CHP is not running and there is no demand, only the time tick
    * is updated.
    *
    * @param chpData
    *   state of the chp and heat demand
    * @return
    *   next [[ChpState]]
    */
  private def calculateStateNotRunningNoDemand(
      chpData: ChpRelevantData
  ): ChpState =
    ChpState(
      isRunning = false,
      chpData.currentTimeTick,
      DefaultQuantities.zeroKW,
      DefaultQuantities.zeroKWH
    )

  /** The demand cannot be covered, therefore this function sets storage level
    * to minimum.
    *
    * @param chpData
    *   state of the chp and heat demand
    * @return
    *   next [[ChpState]]
    */
  private def calculateStateDemandNotCovered(
      chpData: ChpRelevantData
  ): ChpState = {
    val energy = chpEnergy(chpData)
    // ChpModel ignores possible lack of energy from prior time steps.
    storage.tryToTakeAndReturnLack(chpData.heatDemand)
    ChpState(isRunning = true, chpData.currentTimeTick, pRated, energy)
  }

  /** Because the stored energy is enough to cover the demand, CHP stays turned
    * off and demand is extracted from storage medium.
    *
    * @param chpData
    *   state of the chp and heat demand
    * @return
    *   next [[ChpState]]
    */
  private def calculateStateNotRunningDemandCovered(
      chpData: ChpRelevantData
  ): ChpState = {
    // Returned lack is always zero, because demand is covered.
    storage.tryToTakeAndReturnLack(chpData.heatDemand)
    ChpState(
      isRunning = false,
      chpData.currentTimeTick,
      DefaultQuantities.zeroKW,
      DefaultQuantities.zeroKWH
    )
  }

  /** Demand can be covered by storage and is extracted from it. Because the CHP
    * is turned on, this function checks if storage 'overflows' and adjusts the
    * output energy.
    *
    * @param chpData
    *   state of the chp and heat demand
    * @return
    *   next [[ChpState]]
    */
  private def calculateStateRunningDemandCovered(
      chpData: ChpRelevantData
  ): ChpState = {
    val differenceEnergy = chpEnergy(chpData).subtract(chpData.heatDemand)
    if (differenceEnergy.isLessThan(DefaultQuantities.zeroKWH)) {
      // Returned lack is always zero, because demand is covered.
      storage.tryToTakeAndReturnLack(differenceEnergy.multiply(-1))
      calculateStateRunningSurplus(chpData)
    } else {
      val surplus = storage.tryToStoreAndReturnRemainder(differenceEnergy)
      calculateStateRunningSurplus(chpData, surplus)
    }
  }

  /** In reality the CHP turns off once the storage is full, instead of
    * producing an overflow. As this is a simulation, the function has to adjust
    * the thermal output energy, by removing the redundant surplus.
    *
    * @param chpData
    *   state of the chp and heat demand
    * @param surplus
    *   optional surplus energy
    * @return
    *   total energy minus surplus energy
    */
  private def calculateStateRunningSurplus(
      chpData: ChpRelevantData,
      surplus: Option[ComparableQuantity[Energy]] = None
  ): ChpState = {
    surplus match {
      case Some(surplusEnergy) =>
        ChpState(
          isRunning = false,
          chpData.currentTimeTick,
          pRated,
          chpEnergy(chpData).subtract(surplusEnergy)
        )
      case None =>
        ChpState(
          isRunning = true,
          chpData.currentTimeTick,
          pRated,
          chpEnergy(chpData)
        )
    }
  }

  /** Multiply the power with time running to get the total energy.
    *
    * @param chpData
    *   data containing current time tick
    * @return
    *   energy
    */
  private def powerToEnergy(
      chpData: ChpRelevantData,
      power: ComparableQuantity[Power]
  ): ComparableQuantity[Energy] =
    power.multiply(timeRunning(chpData)).asType(classOf[Energy])

  /** Check if the stored energy suffices to cover the heat demand. If not,
    * check if CHP thermal output energy plus stored energy is enough to cover
    * the demand.
    *
    * @param chpData
    *   state of the chp and heat demand
    * @return
    *   is demand covered
    */
  private def isDemandCovered(chpData: ChpRelevantData) =
    storage.isDemandCoveredByStorage(chpData.heatDemand) || totalUsableEnergy(
      chpData
    ).isGreaterThanOrEqualTo(chpData.heatDemand)

  private def chpEnergy(chpData: ChpRelevantData): ComparableQuantity[Energy] =
    powerToEnergy(chpData, pThermal)

  /** Returns the storage mediums total usable plus the CHP thermal output
    * energy. <p> See [[MutableStorage.usableThermalEnergy]] for the definition
    * of 'usable energy' of a storage.
    *
    * @param chpData
    *   state of the chp and heat demand
    * @return
    *   total usable energy
    */
  private def totalUsableEnergy(
      chpData: ChpRelevantData
  ): ComparableQuantity[Energy] =
    storage.usableThermalEnergy.add(chpEnergy(chpData))

  private def timeRunning(chpData: ChpRelevantData): ComparableQuantity[Time] =
    getQuantity(
      chpData.currentTimeTick - chpData.chpState.lastTimeTick,
      Units.SECOND
    )
}

/** Create valid ChpModel by calling the apply function.
  */
case object ChpModel {

  /** As the ChpModel class is a dynamic model, it requires a state for its
    * calculations. The state contains all variables needed, except the storage
    * level.
    *
    * @param isRunning
    *   indicates if CHP is turned on
    * @param lastTimeTick
    *   contains last time tick
    * @param activePower
    *   result active power
    * @param thermalEnergy
    *   result thermal energy
    */
  final case class ChpState(
      isRunning: Boolean,
      lastTimeTick: Long,
      activePower: ComparableQuantity[Power],
      thermalEnergy: ComparableQuantity[Energy]
  )

  /** Main data required for simulation/calculation, containing a [[ChpState]],
    * the heat demand and the current time tick. <p>
    * [[ChpRelevantData.currentTimeTick]] and [[ChpState.lastTimeTick]] form a
    * time interval for the current state calculation. One time tick represents
    * one second (3600 time ticks = 1 hour).
    *
    * @param chpState
    *   a [[ChpState]]
    * @param heatDemand
    *   current heat demand
    * @param currentTimeTick
    *   contains current time tick
    */
  final case class ChpRelevantData(
      chpState: ChpState,
      heatDemand: ComparableQuantity[Energy],
      currentTimeTick: Long
  ) extends CalcRelevantData

  /** Function to construct a new [[ChpModel]] based on a provided [[ChpInput]]
    *
    * @param chpInput
    *   instance of [[ChpInput]] this chp model should be built from
    * @param operationInterval
    *   operation interval of the simulation
    * @param qControl
    *   (no usage)
    * @param thermalStorage
    *   instance of [[ThermalStorage]] used as thermal storage
    * @return
    *   a ready-to-use [[ChpModel]] with referenced electric parameters
    */
  def apply(
      chpInput: ChpInput,
      operationInterval: OperationInterval,
      qControl: QControl,
      thermalStorage: ThermalStorage with MutableStorage
  ): ChpModel =
    new ChpModel(
      chpInput.getUuid,
      chpInput.getId,
      operationInterval,
      scalingFactor = 1.0,
      qControl,
      chpInput.getType.getsRated,
      chpInput.getType.getCosPhiRated,
      chpInput.getType.getpThermal,
      thermalStorage
    )
}<|MERGE_RESOLUTION|>--- conflicted
+++ resolved
@@ -53,11 +53,7 @@
     cosPhiRated: Double,
     pThermal: ComparableQuantity[Power],
     storage: ThermalStorage with MutableStorage
-<<<<<<< HEAD
 ) extends SystemParticipant[ChpData, ApparentPower](
-=======
-) extends SystemParticipant[ChpRelevantData](
->>>>>>> ff1c4109
       uuid,
       id,
       operationInterval,
