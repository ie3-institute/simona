--- conflicted
+++ resolved
@@ -74,13 +74,8 @@
     *   active power
     */
   override protected def calculateActivePower(
-<<<<<<< HEAD
-      chpData: ChpData
+      chpData: ChpRelevantData
   ): squants.Power =
-=======
-      chpData: ChpRelevantData
-  ): ComparableQuantity[Power] =
->>>>>>> 41dda455
     chpData.chpState.activePower
 
   /** Given a [[ChpRelevantData]] object, containing the [[ChpState]], the heat
@@ -221,13 +216,8 @@
     *   total energy minus surplus energy
     */
   private def calculateStateRunningSurplus(
-<<<<<<< HEAD
-      chpData: ChpData,
+      chpData: ChpRelevantData,
       surplus: Option[squants.Energy] = None
-=======
-      chpData: ChpRelevantData,
-      surplus: Option[ComparableQuantity[Energy]] = None
->>>>>>> 41dda455
   ): ChpState = {
     surplus match {
       case Some(surplusEnergy) =>
@@ -255,17 +245,10 @@
     *   energy
     */
   private def powerToEnergy(
-<<<<<<< HEAD
-      chpData: ChpData,
+      chpData: ChpRelevantData,
       power: squants.Power
   ): squants.Energy =
     power * timeRunning(chpData)
-=======
-      chpData: ChpRelevantData,
-      power: ComparableQuantity[Power]
-  ): ComparableQuantity[Energy] =
-    power.multiply(timeRunning(chpData)).asType(classOf[Energy])
->>>>>>> 41dda455
 
   /** Check if the stored energy suffices to cover the heat demand. If not,
     * check if CHP thermal output energy plus stored energy is enough to cover
@@ -276,20 +259,11 @@
     * @return
     *   is demand covered
     */
-<<<<<<< HEAD
-  private def isDemandCovered(chpData: ChpData) =
+  private def isDemandCovered(chpData: ChpRelevantData) =
     storage.isDemandCoveredByStorage(chpData.heatDemand) ||
       totalUsableEnergy(chpData) >= chpData.heatDemand
 
-  private def chpEnergy(chpData: ChpData): squants.Energy =
-=======
-  private def isDemandCovered(chpData: ChpRelevantData) =
-    storage.isDemandCoveredByStorage(chpData.heatDemand) || totalUsableEnergy(
-      chpData
-    ).isGreaterThanOrEqualTo(chpData.heatDemand)
-
-  private def chpEnergy(chpData: ChpRelevantData): ComparableQuantity[Energy] =
->>>>>>> 41dda455
+  private def chpEnergy(chpData: ChpRelevantData): squants.Energy =
     powerToEnergy(chpData, pThermal)
 
   /** Returns the storage mediums total usable plus the CHP thermal output
@@ -302,24 +276,12 @@
     *   total usable energy
     */
   private def totalUsableEnergy(
-<<<<<<< HEAD
-      chpData: ChpData
+      chpData: ChpRelevantData
   ): squants.Energy =
     storage.usableThermalEnergy + chpEnergy(chpData)
 
-  private def timeRunning(chpData: ChpData): squants.Time =
+  private def timeRunning(chpData: ChpRelevantData): squants.Time =
     Seconds(chpData.currentTimeTick - chpData.chpState.lastTimeTick)
-=======
-      chpData: ChpRelevantData
-  ): ComparableQuantity[Energy] =
-    storage.usableThermalEnergy.add(chpEnergy(chpData))
-
-  private def timeRunning(chpData: ChpRelevantData): ComparableQuantity[Time] =
-    getQuantity(
-      chpData.currentTimeTick - chpData.chpState.lastTimeTick,
-      Units.SECOND
-    )
->>>>>>> 41dda455
 }
 
 /** Create valid ChpModel by calling the apply function.
