--- conflicted
+++ resolved
@@ -301,12 +301,8 @@
       data: ChpData,
       lastState: ConstantState.type,
       setPower: ComparableQuantity[Power]
-<<<<<<< HEAD
-  ): (ConstantState.type, Option[Long]) = ??? // TODO actual implementation
-=======
   ): (ConstantState.type, FlexChangeIndicator) =
     ??? // TODO actual implementation
->>>>>>> 0944a44a
 }
 
 /** Create valid ChpModel by calling the apply function.
