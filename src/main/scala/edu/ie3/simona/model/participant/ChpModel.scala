--- conflicted
+++ resolved
@@ -13,13 +13,8 @@
 import edu.ie3.util.quantities.PowerSystemUnits
 import edu.ie3.util.scala.OperationInterval
 import edu.ie3.util.scala.quantities.DefaultQuantities
-<<<<<<< HEAD
-import squants.energy._
-import squants.time.Seconds
-=======
 import squants.{Energy, Power, Seconds, Time}
 import squants.energy.{KilowattHours, Kilowatts}
->>>>>>> 83d0fb03
 
 import java.util.UUID
 
@@ -51,15 +46,9 @@
     operationInterval: OperationInterval,
     scalingFactor: Double,
     qControl: QControl,
-<<<<<<< HEAD
-    sRated: squants.Power,
-    cosPhiRated: Double,
-    pThermal: squants.Power,
-=======
     sRated: Power,
     cosPhiRated: Double,
     pThermal: Power,
->>>>>>> 83d0fb03
     storage: ThermalStorage with MutableStorage
 ) extends SystemParticipant[ChpRelevantData](
       uuid,
@@ -71,11 +60,7 @@
       cosPhiRated
     ) {
 
-<<<<<<< HEAD
-  val pRated: squants.Power = sRated * cosPhiRated
-=======
   val pRated: Power = sRated * cosPhiRated
->>>>>>> 83d0fb03
 
   /** As this is a state-full model (with respect to the current operation
     * condition and its thermal storage), the power calculation operates on the
@@ -90,11 +75,7 @@
     */
   override protected def calculateActivePower(
       chpData: ChpRelevantData
-<<<<<<< HEAD
-  ): squants.Power =
-=======
   ): Power =
->>>>>>> 83d0fb03
     chpData.chpState.activePower
 
   /** Given a [[ChpRelevantData]] object, containing the [[ChpState]], the heat
@@ -236,11 +217,7 @@
     */
   private def calculateStateRunningSurplus(
       chpData: ChpRelevantData,
-<<<<<<< HEAD
-      surplus: Option[squants.Energy] = None
-=======
       surplus: Option[Energy] = None
->>>>>>> 83d0fb03
   ): ChpState = {
     surplus match {
       case Some(surplusEnergy) =>
@@ -269,13 +246,8 @@
     */
   private def powerToEnergy(
       chpData: ChpRelevantData,
-<<<<<<< HEAD
-      power: squants.Power
-  ): squants.Energy =
-=======
       power: Power
   ): Energy =
->>>>>>> 83d0fb03
     power * timeRunning(chpData)
 
   /** Check if the stored energy suffices to cover the heat demand. If not,
@@ -291,11 +263,7 @@
     storage.isDemandCoveredByStorage(chpData.heatDemand) ||
       totalUsableEnergy(chpData) >= chpData.heatDemand
 
-<<<<<<< HEAD
-  private def chpEnergy(chpData: ChpRelevantData): squants.Energy =
-=======
   private def chpEnergy(chpData: ChpRelevantData): Energy =
->>>>>>> 83d0fb03
     powerToEnergy(chpData, pThermal)
 
   /** Returns the storage mediums total usable plus the CHP thermal output
@@ -309,17 +277,10 @@
     */
   private def totalUsableEnergy(
       chpData: ChpRelevantData
-<<<<<<< HEAD
-  ): squants.Energy =
-    storage.usableThermalEnergy + chpEnergy(chpData)
-
-  private def timeRunning(chpData: ChpRelevantData): squants.Time =
-=======
   ): Energy =
     storage.usableThermalEnergy + chpEnergy(chpData)
 
   private def timeRunning(chpData: ChpRelevantData): Time =
->>>>>>> 83d0fb03
     Seconds(chpData.currentTimeTick - chpData.chpState.lastTimeTick)
 }
 
@@ -343,13 +304,8 @@
   final case class ChpState(
       isRunning: Boolean,
       lastTimeTick: Long,
-<<<<<<< HEAD
-      activePower: squants.Power,
-      thermalEnergy: squants.Energy
-=======
       activePower: Power,
       thermalEnergy: Energy
->>>>>>> 83d0fb03
   )
 
   /** Main data required for simulation/calculation, containing a [[ChpState]],
@@ -367,11 +323,7 @@
     */
   final case class ChpRelevantData(
       chpState: ChpState,
-<<<<<<< HEAD
-      heatDemand: squants.Energy,
-=======
       heatDemand: Energy,
->>>>>>> 83d0fb03
       currentTimeTick: Long
   ) extends CalcRelevantData
 
@@ -400,16 +352,12 @@
       operationInterval,
       scalingFactor = 1.0,
       qControl,
-<<<<<<< HEAD
-      Kilowatts(chpInput.getType.getsRated.getValue.doubleValue()),
-=======
       Kilowatts(
         chpInput.getType.getsRated
           .to(PowerSystemUnits.KILOWATT)
           .getValue
           .doubleValue()
       ),
->>>>>>> 83d0fb03
       chpInput.getType.getCosPhiRated,
       Kilowatts(
         chpInput.getType.getpThermal
