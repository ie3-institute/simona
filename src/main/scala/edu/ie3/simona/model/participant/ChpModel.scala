--- conflicted
+++ resolved
@@ -6,31 +6,19 @@
 
 package edu.ie3.simona.model.participant
 
-<<<<<<< HEAD
 import edu.ie3.datamodel.models.StandardUnits
-=======
->>>>>>> 44f7957e
 import edu.ie3.datamodel.models.input.system.ChpInput
 import edu.ie3.simona.model.participant.ChpModel._
 import edu.ie3.simona.model.participant.ModelState.ConstantState
 import edu.ie3.simona.model.participant.control.QControl
 import edu.ie3.simona.model.thermal.{MutableStorage, ThermalStorage}
-<<<<<<< HEAD
 import edu.ie3.simona.ontology.messages.FlexibilityMessage.ProvideFlexOptions
-import edu.ie3.util.scala.OperationInterval
-import edu.ie3.util.scala.quantities.DefaultQuantities
-import tech.units.indriya.ComparableQuantity
-import tech.units.indriya.quantity.Quantities.getQuantity
-import tech.units.indriya.unit.Units
-=======
-import edu.ie3.util.quantities.PowerSystemUnits
 import edu.ie3.util.scala.OperationInterval
 import edu.ie3.util.scala.quantities.DefaultQuantities
 import squants.{Energy, Power, Seconds, Time}
 import squants.energy.{KilowattHours, Kilowatts}
 
 import java.util.UUID
->>>>>>> 44f7957e
 
 import java.util.UUID
 import javax.measure.quantity.{Energy, Power, Time}
@@ -67,11 +55,7 @@
     cosPhiRated: Double,
     pThermal: Power,
     storage: ThermalStorage with MutableStorage
-<<<<<<< HEAD
 ) extends SystemParticipant[ChpData, ConstantState.type](
-=======
-) extends SystemParticipant[ChpRelevantData](
->>>>>>> 44f7957e
       uuid,
       id,
       operationInterval,
@@ -301,12 +285,8 @@
   ): Energy =
     storage.usableThermalEnergy + chpEnergy(chpData)
 
-<<<<<<< HEAD
-  private def timeRunning(chpData: ChpData): ComparableQuantity[Time] =
-    getQuantity(
-      chpData.currentTimeTick - chpData.chpState.lastTimeTick,
-      Units.SECOND
-    )
+  private def timeRunning(chpData: ChpRelevantData): Time =
+    Seconds(chpData.currentTimeTick - chpData.chpState.lastTimeTick)
 
   override def determineFlexOptions(
       data: ChpData,
@@ -319,10 +299,6 @@
       setPower: ComparableQuantity[Power]
   ): (ConstantState.type, FlexChangeIndicator) =
     ??? // TODO actual implementation
-=======
-  private def timeRunning(chpData: ChpRelevantData): Time =
-    Seconds(chpData.currentTimeTick - chpData.chpState.lastTimeTick)
->>>>>>> 44f7957e
 }
 
 /** Create valid ChpModel by calling the apply function.
