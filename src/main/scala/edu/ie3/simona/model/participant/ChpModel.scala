/*
 * © 2020. TU Dortmund University,
 * Institute of Energy Systems, Energy Efficiency and Energy Economics,
 * Research group Distribution grid planning and operation
 */

package edu.ie3.simona.model.participant

<<<<<<< HEAD
import java.util.UUID
=======
>>>>>>> efbd1d27
import edu.ie3.datamodel.models.StandardUnits
import edu.ie3.datamodel.models.input.system.ChpInput
import edu.ie3.simona.agent.participant.data.Data.PrimaryData.ApparentPower
import edu.ie3.simona.model.participant.ChpModel._
import edu.ie3.simona.model.participant.ModelState.ConstantState
import edu.ie3.simona.model.participant.control.QControl
import edu.ie3.simona.model.thermal.{MutableStorage, ThermalStorage}
import edu.ie3.simona.ontology.messages.FlexibilityMessage.ProvideFlexOptions
import edu.ie3.util.scala.OperationInterval
import edu.ie3.util.scala.quantities.DefaultQuantities
<<<<<<< HEAD

import javax.measure.quantity.{Energy, Power, Time}
=======
>>>>>>> efbd1d27
import tech.units.indriya.ComparableQuantity
import tech.units.indriya.quantity.Quantities.getQuantity
import tech.units.indriya.unit.Units

import java.util.UUID
import javax.measure.quantity.{Energy, Power, Time}

/** Model of a combined heat and power plant (CHP) with a [[ThermalStorage]]
  * medium and its current [[ChpState]].
  *
  * @param uuid
  *   the element's uuid
  * @param id
  *   the element's human readable id
  * @param operationInterval
  *   Interval, in which the system is in operation
  * @param scalingFactor
  *   Scaling the output of the system
  * @param qControl
  *   Type of reactive power control
  * @param sRated
  *   Rated apparent power
  * @param cosPhiRated
  *   Rated power factor
  * @param pThermal
  *   Rated thermal power
  * @param storage
  *   Storage medium
  */
final case class ChpModel(
    uuid: UUID,
    id: String,
    operationInterval: OperationInterval,
    scalingFactor: Double,
    qControl: QControl,
    sRated: ComparableQuantity[Power],
    cosPhiRated: Double,
    pThermal: ComparableQuantity[Power],
    storage: ThermalStorage with MutableStorage
<<<<<<< HEAD
) extends SystemParticipant[ChpData, ApparentPower](
=======
) extends SystemParticipant[ChpData, ConstantState.type](
>>>>>>> efbd1d27
      uuid,
      id,
      operationInterval,
      scalingFactor,
      qControl,
      sRated,
      cosPhiRated
    )
    with ApparentPowerParticipant[ChpData] {

  val pRated: ComparableQuantity[Power] =
    sRated.multiply(cosPhiRated).to(StandardUnits.ACTIVE_POWER_IN)

  /** As this is a state-full model (with respect to the current operation
    * condition and its thermal storage), the power calculation operates on the
    * current state of the model, which has to be calculated beforehand by
    * [[ChpModel.calculateNextState]]. This state then is fed into the power
    * calculation logic by <i>chpData</i>.
    *
    * @param chpData
    *   state of the chp and heat demand
    * @return
    *   active power
    */
  override protected def calculateActivePower(
      chpData: ChpData
  ): ComparableQuantity[Power] =
    chpData.chpState.activePower

  /** Given a [[ChpData]] object, containing the [[ChpState]], the heat demand
    * and the current time tick, this function calculates the CHPs next state
    * while trying to cover the demand. To get the actual active power of this
    * state please use [[calculateActivePower]] with the generated state
    *
    * @param chpData
    *   state of the chp and heat demand
    * @return
    *   next [[ChpState]]
    */
  def calculateNextState(
      chpData: ChpData
  ): ChpState = generateStateCalculation(chpData)(chpData)

  /** Depending on the input, this function returns a fitting 'calculateState'
    * function. The five cases, leading to four different 'calculateState'
    * variants are listed below. <ul> <li>Case 1: CHP not running and no demand
    * (isCovered is ignored as there is no demand). <li>Case 2: Existing demand
    * cannot be covered (CHP running is ignored as CHP has to be turned on
    * anyway). <li>Case 3: CHP not running and existing demand can be covered.
    * <li>Case 4: CHP running and no demand (isCovered is ignored as there is no
    * demand). In this case, like in case 5,
    * [[calculateStateRunningDemandCovered]] is called, because having no demand
    * is equivalent to having the demand covered. <li>Case 5: CHP running and
    * existing demand can be covered. </ul>
    *
    * @param chpData
    *   state of the chp and heat demand
    * @return
    *   partially applied function taking a [[ChpData]] object
    */
  private def generateStateCalculation(
      chpData: ChpData
  ): ChpData => ChpState = {
    val isRunning = chpData.chpState.isRunning
    val hasDemand = chpData.heatDemand.isGreaterThan(DefaultQuantities.zeroKWH)
    val isCovered = isDemandCovered(chpData)

    (isRunning, hasDemand, isCovered) match {
      case (false, false, _)   => calculateStateNotRunningNoDemand
      case (_, true, false)    => calculateStateDemandNotCovered
      case (false, true, true) => calculateStateNotRunningDemandCovered
      case (true, false, _)    => calculateStateRunningDemandCovered
      case (true, true, true)  => calculateStateRunningDemandCovered
    }
  }

  /** Because the CHP is not running and there is no demand, only the time tick
    * is updated.
    *
    * @param chpData
    *   state of the chp and heat demand
    * @return
    *   next [[ChpState]]
    */
  private def calculateStateNotRunningNoDemand(
      chpData: ChpData
  ): ChpState =
    ChpState(
      isRunning = false,
      chpData.currentTimeTick,
      DefaultQuantities.zeroKW,
      DefaultQuantities.zeroKWH
    )

  /** The demand cannot be covered, therefore this function sets storage level
    * to minimum.
    *
    * @param chpData
    *   state of the chp and heat demand
    * @return
    *   next [[ChpState]]
    */
  private def calculateStateDemandNotCovered(
      chpData: ChpData
  ): ChpState = {
    val energy = chpEnergy(chpData)
    // ChpModel ignores possible lack of energy from prior time steps.
    storage.tryToTakeAndReturnLack(chpData.heatDemand)
    ChpState(isRunning = true, chpData.currentTimeTick, pRated, energy)
  }

  /** Because the stored energy is enough to cover the demand, CHP stays turned
    * off and demand is extracted from storage medium.
    *
    * @param chpData
    *   state of the chp and heat demand
    * @return
    *   next [[ChpState]]
    */
  private def calculateStateNotRunningDemandCovered(
      chpData: ChpData
  ): ChpState = {
    // Returned lack is always zero, because demand is covered.
    storage.tryToTakeAndReturnLack(chpData.heatDemand)
    ChpState(
      isRunning = false,
      chpData.currentTimeTick,
      DefaultQuantities.zeroKW,
      DefaultQuantities.zeroKWH
    )
  }

  /** Demand can be covered by storage and is extracted from it. Because the CHP
    * is turned on, this function checks if storage 'overflows' and adjusts the
    * output energy.
    *
    * @param chpData
    *   state of the chp and heat demand
    * @return
    *   next [[ChpState]]
    */
  private def calculateStateRunningDemandCovered(
      chpData: ChpData
  ): ChpState = {
    val differenceEnergy = chpEnergy(chpData).subtract(chpData.heatDemand)
    if (differenceEnergy.isLessThan(DefaultQuantities.zeroKWH)) {
      // Returned lack is always zero, because demand is covered.
      storage.tryToTakeAndReturnLack(differenceEnergy.multiply(-1))
      calculateStateRunningSurplus(chpData)
    } else {
      val surplus = storage.tryToStoreAndReturnRemainder(differenceEnergy)
      calculateStateRunningSurplus(chpData, surplus)
    }
  }

  /** In reality the CHP turns off once the storage is full, instead of
    * producing an overflow. As this is a simulation, the function has to adjust
    * the thermal output energy, by removing the redundant surplus.
    *
    * @param chpData
    *   state of the chp and heat demand
    * @param surplus
    *   optional surplus energy
    * @return
    *   total energy minus surplus energy
    */
  private def calculateStateRunningSurplus(
      chpData: ChpData,
      surplus: Option[ComparableQuantity[Energy]] = None
  ): ChpState = {
    surplus match {
      case Some(surplusEnergy) =>
        ChpState(
          isRunning = false,
          chpData.currentTimeTick,
          pRated,
          chpEnergy(chpData).subtract(surplusEnergy)
        )
      case None =>
        ChpState(
          isRunning = true,
          chpData.currentTimeTick,
          pRated,
          chpEnergy(chpData)
        )
    }
  }

  /** Multiply the power with time running to get the total energy.
    *
    * @param chpData
    *   data containing current time tick
    * @return
    *   energy
    */
  private def powerToEnergy(
      chpData: ChpData,
      power: ComparableQuantity[Power]
  ): ComparableQuantity[Energy] =
    power.multiply(timeRunning(chpData)).asType(classOf[Energy])

  /** Check if the stored energy suffices to cover the heat demand. If not,
    * check if CHP thermal output energy plus stored energy is enough to cover
    * the demand.
    *
    * @param chpData
    *   state of the chp and heat demand
    * @return
    *   is demand covered
    */
  private def isDemandCovered(chpData: ChpData) =
    storage.isDemandCoveredByStorage(chpData.heatDemand) || totalUsableEnergy(
      chpData
    ).isGreaterThanOrEqualTo(chpData.heatDemand)

  private def chpEnergy(chpData: ChpData): ComparableQuantity[Energy] =
    powerToEnergy(chpData, pThermal)

  /** Returns the storage mediums total usable plus the CHP thermal output
    * energy. <p> See [[MutableStorage.usableThermalEnergy]] for the definition
    * of 'usable energy' of a storage.
    *
    * @param chpData
    *   state of the chp and heat demand
    * @return
    *   total usable energy
    */
  private def totalUsableEnergy(
      chpData: ChpData
  ): ComparableQuantity[Energy] =
    storage.usableThermalEnergy.add(chpEnergy(chpData))

  private def timeRunning(chpData: ChpData): ComparableQuantity[Time] =
    getQuantity(
      chpData.currentTimeTick - chpData.chpState.lastTimeTick,
      Units.SECOND
    )

  override def determineFlexOptions(
      data: ChpData,
      lastState: ConstantState.type
  ): ProvideFlexOptions = ??? // TODO actual implementation

  override def handleControlledPowerChange(
      data: ChpData,
      lastState: ConstantState.type,
      setPower: ComparableQuantity[Power]
  ): (ConstantState.type, FlexChangeIndicator) =
    ??? // TODO actual implementation
}

/** Create valid ChpModel by calling the apply function.
  */
object ChpModel {

  /** As the ChpModel class is a dynamic model, it requires a state for its
    * calculations. The state contains all variables needed, except the storage
    * level.
    *
    * @param isRunning
    *   indicates if CHP is turned on
    * @param lastTimeTick
    *   contains last time tick
    * @param activePower
    *   result active power
    * @param thermalEnergy
    *   result thermal energy
    */
  final case class ChpState(
      isRunning: Boolean,
      lastTimeTick: Long,
      activePower: ComparableQuantity[Power],
      thermalEnergy: ComparableQuantity[Energy]
  )

  /** Main data required for simulation/calculation, containing a [[ChpState]],
    * the heat demand and the current time tick. <p> [[ChpData.currentTimeTick]]
    * and [[ChpState.lastTimeTick]] form a time interval for the current state
    * calculation. One time tick represents one second (3600 time ticks = 1
    * hour).
    *
    * @param chpState
    *   a [[ChpState]]
    * @param heatDemand
    *   current heat demand
    * @param currentTimeTick
    *   contains current time tick
    */
  final case class ChpData(
      chpState: ChpState,
      heatDemand: ComparableQuantity[Energy],
      currentTimeTick: Long
  ) extends CalcRelevantData

  /** Function to construct a new [[ChpModel]] based on a provided [[ChpInput]]
    *
    * @param chpInput
    *   instance of [[ChpInput]] this chp model should be built from
    * @param operationInterval
    *   operation interval of the simulation
    * @param qControl
    *   (no usage)
    * @param thermalStorage
    *   instance of [[ThermalStorage]] used as thermal storage
    * @return
    *   a ready-to-use [[ChpModel]] with referenced electric parameters
    */
  def apply(
      chpInput: ChpInput,
      operationInterval: OperationInterval,
      qControl: QControl,
      thermalStorage: ThermalStorage with MutableStorage
  ): ChpModel =
    new ChpModel(
      chpInput.getUuid,
      chpInput.getId,
      operationInterval,
      scalingFactor = 1.0,
      qControl,
      chpInput.getType.getsRated,
      chpInput.getType.getCosPhiRated,
      chpInput.getType.getpThermal,
      thermalStorage
    )
}<|MERGE_RESOLUTION|>--- conflicted
+++ resolved
@@ -6,10 +6,6 @@
 
 package edu.ie3.simona.model.participant
 
-<<<<<<< HEAD
-import java.util.UUID
-=======
->>>>>>> efbd1d27
 import edu.ie3.datamodel.models.StandardUnits
 import edu.ie3.datamodel.models.input.system.ChpInput
 import edu.ie3.simona.agent.participant.data.Data.PrimaryData.ApparentPower
@@ -20,11 +16,6 @@
 import edu.ie3.simona.ontology.messages.FlexibilityMessage.ProvideFlexOptions
 import edu.ie3.util.scala.OperationInterval
 import edu.ie3.util.scala.quantities.DefaultQuantities
-<<<<<<< HEAD
-
-import javax.measure.quantity.{Energy, Power, Time}
-=======
->>>>>>> efbd1d27
 import tech.units.indriya.ComparableQuantity
 import tech.units.indriya.quantity.Quantities.getQuantity
 import tech.units.indriya.unit.Units
@@ -64,11 +55,7 @@
     cosPhiRated: Double,
     pThermal: ComparableQuantity[Power],
     storage: ThermalStorage with MutableStorage
-<<<<<<< HEAD
-) extends SystemParticipant[ChpData, ApparentPower](
-=======
-) extends SystemParticipant[ChpData, ConstantState.type](
->>>>>>> efbd1d27
+) extends SystemParticipant[ChpData, ApparentPower, ConstantState.type](
       uuid,
       id,
       operationInterval,
@@ -77,7 +64,7 @@
       sRated,
       cosPhiRated
     )
-    with ApparentPowerParticipant[ChpData] {
+    with ApparentPowerParticipant[ChpData, ConstantState.type] {
 
   val pRated: ComparableQuantity[Power] =
     sRated.multiply(cosPhiRated).to(StandardUnits.ACTIVE_POWER_IN)
