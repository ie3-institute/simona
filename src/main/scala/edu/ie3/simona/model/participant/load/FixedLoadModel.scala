/*
 * © 2020. TU Dortmund University,
 * Institute of Energy Systems, Energy Efficiency and Energy Economics,
 * Research group Distribution grid planning and operation
 */

package edu.ie3.simona.model.participant.load

import edu.ie3.datamodel.models.input.system.LoadInput
import edu.ie3.simona.model.participant.CalcRelevantData.LoadRelevantData
import edu.ie3.simona.model.participant.control.QControl
import edu.ie3.simona.model.participant.load.FixedLoadModel.FixedLoadRelevantData
import edu.ie3.simona.model.participant.load.LoadReference.{
  ActivePower,
  EnergyConsumption
}
import edu.ie3.util.quantities.PowerSystemUnits
import edu.ie3.util.scala.OperationInterval
import squants.Power
import squants.energy.Kilowatts
import squants.time.Days

import java.util.UUID

/** Load model always consuming the same, constant power
  *
  * @param uuid
  *   unique identifier
  * @param id
  *   human readable id
  * @param operationInterval
  *   Interval, in which the system is in operation
  * @param scalingFactor
  *   Scaling the output of the system
  * @param qControl
  *   Type of reactive power control
  * @param sRated
  *   Rated apparent power
  * @param cosPhiRated
  *   Rated power factor
  * @param reference
  *   Scale the fixed output to this reference
  */
final case class FixedLoadModel(
    uuid: UUID,
    id: String,
    operationInterval: OperationInterval,
    scalingFactor: Double,
    qControl: QControl,
    sRated: Power,
    cosPhiRated: Double,
    reference: LoadReference
) extends LoadModel[FixedLoadRelevantData.type](
      uuid,
      id,
      operationInterval,
      scalingFactor,
      qControl,
      sRated,
      cosPhiRated
    ) {

  val activePower: Power = reference match {
    case ActivePower(power) => power
    case EnergyConsumption(energyConsumption) =>
      val duration = Days(365d)
      energyConsumption / duration
  }

  /** Calculate the active power behaviour of the model
    *
    * @param data
    *   Further needed, secondary data. Due to the nature of a fixed load model,
    *   no further data is needed.
    * @return
    *   Active power
    */
  override protected def calculateActivePower(
      data: FixedLoadRelevantData.type = FixedLoadRelevantData
<<<<<<< HEAD
  ): ComparableQuantity[Power] = activePower.multiply(scalingFactor)
=======
  ): Power = activePower * scalingFactor
>>>>>>> 44f7957e
}

object FixedLoadModel {
  case object FixedLoadRelevantData extends LoadRelevantData

  def apply(
      input: LoadInput,
      operationInterval: OperationInterval,
      scalingFactor: Double,
      reference: LoadReference
  ): FixedLoadModel = FixedLoadModel(
    input.getUuid,
    input.getId,
    operationInterval,
    scalingFactor,
    QControl(input.getqCharacteristics()),
    Kilowatts(
      input.getsRated
        .to(PowerSystemUnits.KILOWATT)
        .getValue
        .doubleValue
    ),
    input.getCosPhiRated,
    reference
  )
}<|MERGE_RESOLUTION|>--- conflicted
+++ resolved
@@ -77,11 +77,7 @@
     */
   override protected def calculateActivePower(
       data: FixedLoadRelevantData.type = FixedLoadRelevantData
-<<<<<<< HEAD
-  ): ComparableQuantity[Power] = activePower.multiply(scalingFactor)
-=======
   ): Power = activePower * scalingFactor
->>>>>>> 44f7957e
 }
 
 object FixedLoadModel {
