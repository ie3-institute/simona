/*
 * © 2020. TU Dortmund University,
 * Institute of Energy Systems, Energy Efficiency and Energy Economics,
 * Research group Distribution grid planning and operation
 */

package edu.ie3.simona.model.participant.load

import edu.ie3.datamodel.models.input.system.LoadInput
import edu.ie3.simona.config.SimonaConfig
import edu.ie3.simona.model.participant.CalcRelevantData.LoadRelevantData
import edu.ie3.simona.model.participant.control.QControl
import edu.ie3.simona.model.participant.load.FixedLoadModel.FixedLoadRelevantData
import edu.ie3.simona.model.participant.load.LoadReference.{
  ActivePower,
  EnergyConsumption
}
import edu.ie3.util.quantities.PowerSystemUnits
import edu.ie3.util.scala.OperationInterval
import squants.Power
import squants.energy.Kilowatts
import squants.time.Days

import java.util.UUID

/** Load model always consuming the same, constant power
  *
  * @param uuid
  *   unique identifier
  * @param id
  *   human readable id
  * @param operationInterval
  *   Interval, in which the system is in operation
  * @param scalingFactor
  *   Scaling the output of the system
  * @param qControl
  *   Type of reactive power control
  * @param sRated
  *   Rated apparent power
  * @param cosPhiRated
  *   Rated power factor
  * @param reference
  *   Scale the fixed output to this reference
  */
final case class FixedLoadModel(
    uuid: UUID,
    id: String,
    operationInterval: OperationInterval,
    scalingFactor: Double,
    qControl: QControl,
    sRated: Power,
    cosPhiRated: Double,
    reference: LoadReference
) extends LoadModel[FixedLoadRelevantData.type](
      uuid,
      id,
      operationInterval,
      scalingFactor,
      qControl,
      sRated,
      cosPhiRated
    ) {

  val activePower: Power = reference match {
    case ActivePower(power) => power
    case EnergyConsumption(energyConsumption) =>
      val duration = Days(365d)
      energyConsumption / duration
  }

  /** Calculate the active power behaviour of the model
    *
    * @param data
    *   Further needed, secondary data. Due to the nature of a fixed load model,
    *   no further data is needed.
    * @return
    *   Active power
    */
  override protected def calculateActivePower(
      data: FixedLoadRelevantData.type = FixedLoadRelevantData
<<<<<<< HEAD
  ): ComparableQuantity[Power] = activePower

=======
  ): Power = activePower * scalingFactor
>>>>>>> 83d0fb03
}

object FixedLoadModel {
  case object FixedLoadRelevantData extends LoadRelevantData

  def apply(
      input: LoadInput,
      scalingFactor: Double,
      operationInterval: OperationInterval,
      reference: LoadReference
<<<<<<< HEAD
  ): FixedLoadModel = {
    val model = FixedLoadModel(
      input.getUuid,
      input.getId,
      operationInterval,
      scalingFactor,
      QControl(input.getqCharacteristics()),
      input.getsRated(),
      input.getCosPhiRated,
      reference
    )
    model.enable()
    model
  }
=======
  ): FixedLoadModel = FixedLoadModel(
    input.getUuid,
    input.getId,
    operationInterval,
    scalingFactor,
    QControl(input.getqCharacteristics()),
    Kilowatts(
      input.getsRated
        .to(PowerSystemUnits.KILOWATT)
        .getValue
        .doubleValue
    ),
    input.getCosPhiRated,
    reference
  )
>>>>>>> 83d0fb03
}<|MERGE_RESOLUTION|>--- conflicted
+++ resolved
@@ -78,12 +78,7 @@
     */
   override protected def calculateActivePower(
       data: FixedLoadRelevantData.type = FixedLoadRelevantData
-<<<<<<< HEAD
-  ): ComparableQuantity[Power] = activePower
-
-=======
-  ): Power = activePower * scalingFactor
->>>>>>> 83d0fb03
+  ): Power = activePower
 }
 
 object FixedLoadModel {
@@ -94,7 +89,6 @@
       scalingFactor: Double,
       operationInterval: OperationInterval,
       reference: LoadReference
-<<<<<<< HEAD
   ): FixedLoadModel = {
     val model = FixedLoadModel(
       input.getUuid,
@@ -102,28 +96,15 @@
       operationInterval,
       scalingFactor,
       QControl(input.getqCharacteristics()),
-      input.getsRated(),
+      Kilowatts(
+      input.getsRated
+        .to(PowerSystemUnits.KILOWATT)
+        .getValue
+        .doubleValue),
       input.getCosPhiRated,
       reference
     )
     model.enable()
     model
   }
-=======
-  ): FixedLoadModel = FixedLoadModel(
-    input.getUuid,
-    input.getId,
-    operationInterval,
-    scalingFactor,
-    QControl(input.getqCharacteristics()),
-    Kilowatts(
-      input.getsRated
-        .to(PowerSystemUnits.KILOWATT)
-        .getValue
-        .doubleValue
-    ),
-    input.getCosPhiRated,
-    reference
-  )
->>>>>>> 83d0fb03
 }