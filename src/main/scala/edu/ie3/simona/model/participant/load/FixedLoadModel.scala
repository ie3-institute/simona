--- conflicted
+++ resolved
@@ -47,11 +47,7 @@
     operationInterval: OperationInterval,
     scalingFactor: Double,
     qControl: QControl,
-<<<<<<< HEAD
-    sRated: squants.Power,
-=======
     sRated: Power,
->>>>>>> 83d0fb03
     cosPhiRated: Double,
     reference: LoadReference
 ) extends LoadModel[FixedLoadRelevantData.type](
@@ -81,11 +77,7 @@
     */
   override protected def calculateActivePower(
       data: FixedLoadRelevantData.type = FixedLoadRelevantData
-<<<<<<< HEAD
-  ): squants.Power = activePower * scalingFactor
-=======
   ): Power = activePower * scalingFactor
->>>>>>> 83d0fb03
 }
 
 object FixedLoadModel {
