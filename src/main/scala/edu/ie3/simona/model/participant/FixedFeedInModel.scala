/*
 * © 2020. TU Dortmund University,
 * Institute of Energy Systems, Energy Efficiency and Energy Economics,
 * Research group Distribution grid planning and operation
 */

package edu.ie3.simona.model.participant

import com.typesafe.scalalogging.LazyLogging
import edu.ie3.datamodel.models.input.system.FixedFeedInInput
import edu.ie3.simona.agent.participant.data.Data.PrimaryData.ApparentPower
import edu.ie3.simona.config.SimonaConfig
import edu.ie3.simona.model.SystemComponent
import edu.ie3.simona.model.participant.CalcRelevantData.FixedRelevantData
import edu.ie3.simona.model.participant.ModelState.ConstantState
import edu.ie3.simona.model.participant.control.QControl
<<<<<<< HEAD
import edu.ie3.simona.ontology.messages.FlexibilityMessage.ProvideFlexOptions
import edu.ie3.util.quantities.PowerSystemUnits
import edu.ie3.util.scala.OperationInterval
=======
import edu.ie3.util.quantities.PowerSystemUnits
import edu.ie3.util.scala.OperationInterval
import squants.Power
>>>>>>> 492f6de6
import squants.energy.Kilowatts

import java.time.ZonedDateTime
import java.util.UUID

/** Fixed feed generation model delivering constant power
  *
  * @param uuid
  *   the element's uuid
  * @param id
  *   the element's human readable id
  * @param operationInterval
  *   Interval, in which the system is in operation
  * @param scalingFactor
  *   Scaling the output of the system
  * @param qControl
  *   Type of reactive power control
  * @param sRated
  *   Rated apparent power
  * @param cosPhiRated
  *   Rated power factor
  */
final case class FixedFeedInModel(
    uuid: UUID,
    id: String,
    operationInterval: OperationInterval,
    scalingFactor: Double,
    qControl: QControl,
<<<<<<< HEAD
    sRated: squants.Power,
=======
    sRated: Power,
>>>>>>> 492f6de6
    cosPhiRated: Double
) extends SystemParticipant[
      FixedRelevantData.type,
      ApparentPower,
      ConstantState.type
    ](
      uuid,
      id,
      operationInterval,
      scalingFactor,
      qControl,
      sRated,
      cosPhiRated
    )
    with ApparentPowerParticipant[FixedRelevantData.type, ConstantState.type] {

  /** Calculate the active power behaviour of the model
    *
    * @param data
    *   Further needed, secondary data. Due to the nature of a fixed feed model,
    *   no further data is required.
    * @return
    *   Active power
    */
  override protected def calculateActivePower(
      modelState: ConstantState.type,
      data: FixedRelevantData.type = FixedRelevantData
<<<<<<< HEAD
  ): squants.Power =
    sRated * (-1) * cosPhiRated * scalingFactor

  override def determineFlexOptions(
      data: FixedRelevantData.type,
      lastState: ConstantState.type
  ): ProvideFlexOptions =
    ProvideFlexOptions.noFlexOption(
      uuid,
      calculateActivePower(ConstantState, data)
    )

  override def handleControlledPowerChange(
      data: FixedRelevantData.type,
      lastState: ConstantState.type,
      setPower: squants.Power
  ): (ConstantState.type, FlexChangeIndicator) =
    (lastState, FlexChangeIndicator())
=======
  ): Power =
    sRated * (-1) * cosPhiRated * scalingFactor
>>>>>>> 492f6de6
}

object FixedFeedInModel extends LazyLogging {
  def apply(
      inputModel: FixedFeedInInput,
      modelConfiguration: SimonaConfig.FixedFeedInRuntimeConfig,
      simulationStartDate: ZonedDateTime,
      simulationEndDate: ZonedDateTime
  ): FixedFeedInModel = {
    /* Determine the operation interval */
    val operationInterval: OperationInterval =
      SystemComponent.determineOperationInterval(
        simulationStartDate,
        simulationEndDate,
        inputModel.getOperationTime
      )

    // build the fixed feed in model
    val model = FixedFeedInModel(
      inputModel.getUuid,
      inputModel.getId,
      operationInterval,
      modelConfiguration.scaling,
      QControl.apply(inputModel.getqCharacteristics),
      Kilowatts(
        inputModel.getsRated
          .to(PowerSystemUnits.KILOWATT)
          .getValue
          .doubleValue
      ),
      inputModel.getCosPhiRated
    )
    model.enable()
    model
  }
}<|MERGE_RESOLUTION|>--- conflicted
+++ resolved
@@ -14,15 +14,10 @@
 import edu.ie3.simona.model.participant.CalcRelevantData.FixedRelevantData
 import edu.ie3.simona.model.participant.ModelState.ConstantState
 import edu.ie3.simona.model.participant.control.QControl
-<<<<<<< HEAD
 import edu.ie3.simona.ontology.messages.FlexibilityMessage.ProvideFlexOptions
 import edu.ie3.util.quantities.PowerSystemUnits
 import edu.ie3.util.scala.OperationInterval
-=======
-import edu.ie3.util.quantities.PowerSystemUnits
-import edu.ie3.util.scala.OperationInterval
 import squants.Power
->>>>>>> 492f6de6
 import squants.energy.Kilowatts
 
 import java.time.ZonedDateTime
@@ -51,11 +46,7 @@
     operationInterval: OperationInterval,
     scalingFactor: Double,
     qControl: QControl,
-<<<<<<< HEAD
-    sRated: squants.Power,
-=======
     sRated: Power,
->>>>>>> 492f6de6
     cosPhiRated: Double
 ) extends SystemParticipant[
       FixedRelevantData.type,
@@ -83,8 +74,7 @@
   override protected def calculateActivePower(
       modelState: ConstantState.type,
       data: FixedRelevantData.type = FixedRelevantData
-<<<<<<< HEAD
-  ): squants.Power =
+  ): Power =
     sRated * (-1) * cosPhiRated * scalingFactor
 
   override def determineFlexOptions(
@@ -99,13 +89,9 @@
   override def handleControlledPowerChange(
       data: FixedRelevantData.type,
       lastState: ConstantState.type,
-      setPower: squants.Power
+      setPower: Power
   ): (ConstantState.type, FlexChangeIndicator) =
     (lastState, FlexChangeIndicator())
-=======
-  ): Power =
-    sRated * (-1) * cosPhiRated * scalingFactor
->>>>>>> 492f6de6
 }
 
 object FixedFeedInModel extends LazyLogging {
