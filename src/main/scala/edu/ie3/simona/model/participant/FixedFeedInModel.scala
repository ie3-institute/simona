--- conflicted
+++ resolved
@@ -6,11 +6,6 @@
 
 package edu.ie3.simona.model.participant
 
-<<<<<<< HEAD
-import java.time.ZonedDateTime
-import java.util.UUID
-=======
->>>>>>> efbd1d27
 import com.typesafe.scalalogging.LazyLogging
 import edu.ie3.datamodel.models.input.system.FixedFeedInInput
 import edu.ie3.simona.agent.participant.data.Data.PrimaryData.ApparentPower
@@ -19,18 +14,9 @@
 import edu.ie3.simona.model.participant.CalcRelevantData.FixedRelevantData
 import edu.ie3.simona.model.participant.ModelState.ConstantState
 import edu.ie3.simona.model.participant.control.QControl
-import edu.ie3.simona.ontology.messages.FlexibilityMessage.{
-  ProvideFlexOptions,
-  ProvideMinMaxFlexOptions
-}
+import edu.ie3.simona.ontology.messages.FlexibilityMessage.ProvideFlexOptions
 import edu.ie3.util.quantities.PowerSystemUnits.MEGAWATT
-import edu.ie3.util.quantities.QuantityUtils.RichQuantityDouble
 import edu.ie3.util.scala.OperationInterval
-<<<<<<< HEAD
-
-import javax.measure.quantity.Power
-=======
->>>>>>> efbd1d27
 import tech.units.indriya.ComparableQuantity
 
 import java.time.ZonedDateTime
@@ -62,11 +48,11 @@
     qControl: QControl,
     sRated: ComparableQuantity[Power],
     cosPhiRated: Double
-<<<<<<< HEAD
-) extends SystemParticipant[FixedRelevantData.type, ApparentPower](
-=======
-) extends SystemParticipant[FixedRelevantData.type, ConstantState.type](
->>>>>>> efbd1d27
+) extends SystemParticipant[
+      FixedRelevantData.type,
+      ApparentPower,
+      ConstantState.type
+    ](
       uuid,
       id,
       operationInterval,
@@ -75,7 +61,7 @@
       sRated,
       cosPhiRated
     )
-    with ApparentPowerParticipant[FixedRelevantData.type] {
+    with ApparentPowerParticipant[FixedRelevantData.type, ConstantState.type] {
 
   /** Calculate the active power behaviour of the model
     *
@@ -97,11 +83,8 @@
   override def determineFlexOptions(
       data: FixedRelevantData.type,
       lastState: ConstantState.type
-  ): ProvideFlexOptions = {
-    val power = calculateActivePower(data)
-
-    ProvideMinMaxFlexOptions(uuid, power, power, 0d.asMegaWatt)
-  }
+  ): ProvideFlexOptions =
+    ProvideFlexOptions.noFlexOption(uuid, calculateActivePower(data))
 
   override def handleControlledPowerChange(
       data: FixedRelevantData.type,
