/*
 * © 2020. TU Dortmund University,
 * Institute of Energy Systems, Energy Efficiency and Energy Economics,
 * Research group Distribution grid planning and operation
 */

package edu.ie3.simona.model.participant

import com.typesafe.scalalogging.LazyLogging
import edu.ie3.datamodel.models.input.system.FixedFeedInInput
import edu.ie3.simona.config.SimonaConfig
import edu.ie3.simona.model.SystemComponent
import edu.ie3.simona.model.participant.CalcRelevantData.FixedRelevantData
import edu.ie3.simona.model.participant.control.QControl
import edu.ie3.util.quantities.PowerSystemUnits
import edu.ie3.util.scala.OperationInterval
import squants.Power
import squants.energy.Kilowatts

import java.time.ZonedDateTime
import java.util.UUID

/** Fixed feed generation model delivering constant power
  *
  * @param uuid
  *   the element's uuid
  * @param id
  *   the element's human readable id
  * @param operationInterval
  *   Interval, in which the system is in operation
  * @param scalingFactor
  *   Scaling the output of the system
  * @param qControl
  *   Type of reactive power control
  * @param sRated
  *   Rated apparent power
  * @param cosPhiRated
  *   Rated power factor
  */
final case class FixedFeedInModel(
    uuid: UUID,
    id: String,
    operationInterval: OperationInterval,
    scalingFactor: Double,
    qControl: QControl,
    sRated: Power,
    cosPhiRated: Double
) extends SystemParticipant[FixedRelevantData.type](
      uuid,
      id,
      operationInterval,
      scalingFactor,
      qControl,
      sRated,
      cosPhiRated
    ) {

  /** Calculate the active power behaviour of the model
    *
    * @param data
    *   Further needed, secondary data. Due to the nature of a fixed feed model,
    *   no further data is required.
    * @return
    *   Active power
    */
  override protected def calculateActivePower(
      data: FixedRelevantData.type = FixedRelevantData
<<<<<<< HEAD
  ): ComparableQuantity[Power] =
    sRated
      .multiply(-1)
      .multiply(cosPhiRated)
      .to(MEGAWATT)
=======
  ): Power =
    sRated * (-1) * cosPhiRated * scalingFactor
>>>>>>> 83d0fb03
}

case object FixedFeedInModel extends LazyLogging {
  def apply(
      inputModel: FixedFeedInInput,
      modelConfiguration: SimonaConfig.FixedFeedInRuntimeConfig,
      simulationStartDate: ZonedDateTime,
      simulationEndDate: ZonedDateTime
  ): FixedFeedInModel = {
    /* Determine the operation interval */
    val operationInterval: OperationInterval =
      SystemComponent.determineOperationInterval(
        simulationStartDate,
        simulationEndDate,
        inputModel.getOperationTime
      )

    // build the fixed feed in model
    val model = FixedFeedInModel(
      inputModel.getUuid,
      inputModel.getId,
      operationInterval,
      modelConfiguration.scaling,
      QControl.apply(inputModel.getqCharacteristics),
      Kilowatts(
        inputModel.getsRated
          .to(PowerSystemUnits.KILOWATT)
          .getValue
          .doubleValue
      ),
      inputModel.getCosPhiRated
    )
    model.enable()
    model
  }
}<|MERGE_RESOLUTION|>--- conflicted
+++ resolved
@@ -65,17 +65,8 @@
     */
   override protected def calculateActivePower(
       data: FixedRelevantData.type = FixedRelevantData
-<<<<<<< HEAD
-  ): ComparableQuantity[Power] =
-    sRated
-      .multiply(-1)
-      .multiply(cosPhiRated)
-      .to(MEGAWATT)
-=======
   ): Power =
-    sRated * (-1) * cosPhiRated * scalingFactor
->>>>>>> 83d0fb03
-}
+    sRated * (-1) * cosPhiRated}
 
 case object FixedFeedInModel extends LazyLogging {
   def apply(
