--- conflicted
+++ resolved
@@ -11,10 +11,7 @@
 import edu.ie3.util.StringUtils
 import edu.ie3.util.quantities.PowerSystemUnits.{MEGAWATT, MEGAWATTHOUR}
 import squants.energy.{MegawattHours, Megawatts}
-<<<<<<< HEAD
-=======
 import squants.{Energy, Power}
->>>>>>> 83d0fb03
 
 /** Denoting difference referencing scenarios for scaling load model output
   */
@@ -30,11 +27,7 @@
     * @param power
     *   Foreseen active power
     */
-<<<<<<< HEAD
-  final case class ActivePower(power: squants.Power) extends LoadReference {
-=======
   final case class ActivePower(power: Power) extends LoadReference {
->>>>>>> 83d0fb03
     override val key: String = "power"
   }
 
@@ -45,11 +38,7 @@
     *   Annual energy consumption to reach
     */
   final case class EnergyConsumption(
-<<<<<<< HEAD
-      energyConsumption: squants.Energy
-=======
       energyConsumption: Energy
->>>>>>> 83d0fb03
   ) extends LoadReference {
     override val key: String = "energy"
   }
