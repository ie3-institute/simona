--- conflicted
+++ resolved
@@ -12,10 +12,6 @@
 import edu.ie3.simona.model.system.Characteristic
 import edu.ie3.simona.model.system.Characteristic.XYPair
 import edu.ie3.util.quantities.PowerSystemUnits.PU
-<<<<<<< HEAD
-import edu.ie3.util.quantities.QuantityUtils.RichQuantityDouble
-=======
->>>>>>> 83d0fb03
 import edu.ie3.util.scala.quantities.{Megavars, ReactivePower}
 import squants.Each
 import tech.units.indriya.AbstractUnit
@@ -157,14 +153,9 @@
     def q(
         vInPu: squants.Dimensionless,
         qMax: ReactivePower
-<<<<<<< HEAD
-    ): ReactivePower =
-      qMax * interpolateXy(vInPu)._2.toEach
-=======
     ): ReactivePower = {
       qMax * interpolateXy(vInPu)._2.toEach
     }
->>>>>>> 83d0fb03
 
     /** Obtain the function, that transfers active into reactive power
       *
@@ -260,11 +251,7 @@
       /* cosphi( P / P_N ) = cosphi( P / (S_N * cosphi_rated) ) */
       val pInPu =
         activePower / (sRated * cosPhiRated)
-<<<<<<< HEAD
-      val instantCosPhi = cosPhi(Each(pInPu.asPu.getValue.doubleValue()))
-=======
       val instantCosPhi = cosPhi(Each(pInPu))
->>>>>>> 83d0fb03
       _cosPhiMultiplication(instantCosPhi.value.doubleValue, activePower)
     }
   }
