/*
 * © 2020. TU Dortmund University,
 * Institute of Energy Systems, Energy Efficiency and Energy Economics,
 * Research group Distribution grid planning and operation
 */

package edu.ie3.simona.model.participant.control

import edu.ie3.datamodel.models.input.system.characteristic
import edu.ie3.datamodel.models.input.system.characteristic.ReactivePowerCharacteristic
import edu.ie3.simona.exceptions.QControlException
import edu.ie3.simona.model.system.Characteristic
import edu.ie3.simona.model.system.Characteristic.XYPair
import edu.ie3.util.quantities.PowerSystemUnits.PU
<<<<<<< HEAD
import edu.ie3.util.quantities.QuantityUtils.RichQuantityDouble
import edu.ie3.util.scala.quantities.{Megavars, ReactivePower}
import tech.units.indriya.{AbstractUnit, ComparableQuantity}
=======
import edu.ie3.util.scala.quantities.{Megavars, ReactivePower}
import squants.{Dimensionless, Each, Power}
import tech.units.indriya.AbstractUnit
>>>>>>> 492f6de6

import javax.measure.quantity.Dimensionless
import scala.collection.SortedSet
import scala.collection.immutable.TreeSet
import scala.jdk.CollectionConverters._
import scala.math._

sealed trait QControl {
<<<<<<< HEAD
  protected val _cosPhiMultiplication
      : (Double, squants.Power) => ReactivePower =
    (cosPhi: Double, p: squants.Power) =>
=======
  protected val _cosPhiMultiplication: (Double, Power) => ReactivePower =
    (cosPhi: Double, p: Power) =>
>>>>>>> 492f6de6
      if ((cosPhi - 1).abs < 0.0000001) {
        Megavars(0d)
      } else {
        /* q = p * tan( phi ) = p * tan( acos( cosphi )) */
        Megavars((p * tan(acos(cosPhi))).toMegawatts)
      }

  /** Obtain the function, that transfers active into reactive power
    *
    * @param sRated
    *   Rated apparent power
    * @param cosPhiRated
    *   Rated power factor
    * @param nodalVoltage
    *   Nodal voltage for parameterization of the function
    * @return
    *   The function
    */
  def activeToReactivePowerFunc(
<<<<<<< HEAD
      sRated: squants.Power,
      cosPhiRated: Double,
      nodalVoltage: squants.Dimensionless
  ): squants.Power => ReactivePower
=======
      sRated: Power,
      cosPhiRated: Double,
      nodalVoltage: Dimensionless
  ): Power => ReactivePower
>>>>>>> 492f6de6
}

/** Object to create a [[QControl]]. Currently the following QControls
  * characteristics are supported.
  *   - cosine-Phi-Fixed
  *   - cosine-Phi(P)
  *   - Q(v)
  */
object QControl {

  def apply(varCharacteristic: ReactivePowerCharacteristic): QControl =
    varCharacteristic match {
      case cosPhiFixed: characteristic.CosPhiFixed =>
        if (cosPhiFixed.getPoints.size() > 1)
          throw new QControlException(
            s"Got an invalid definition of fixed power factor: $cosPhiFixed. It may only contain one coordinate"
          )
        CosPhiFixed(
          cosPhiFixed.getPoints.first().getY.to(PU).getValue.doubleValue()
        )
      case cosPhiP: characteristic.CosPhiP =>
        CosPhiP(
          TreeSet.from(
            cosPhiP.getPoints.asScala.map(point =>
              XYPair[Dimensionless, Dimensionless](
                Each(point.getX.getValue.doubleValue()),
                Each(point.getY.getValue.doubleValue())
              )
            )
          )
        )
      case qv: characteristic.QV =>
        QV(
          TreeSet.from(
            qv.getPoints.asScala
              .map(point =>
                XYPair[Dimensionless, Dimensionless](
                  Each(point.getX.getValue.doubleValue()),
                  Each(point.getY.getValue.doubleValue())
                )
              )
              .toSeq
          )
        )
      case unknownType =>
        throw new QControlException(
          s"Cannot parse unknown characteristic type $unknownType. Please provide a valid ReactivePowerCharacteristic"
        )
    }

  /** CosPhiFixed var characteristic
    *
    * @param cosPhi
    *   the fixed cosPhi
    */
  final case class CosPhiFixed private (cosPhi: Double) extends QControl {

    /** Obtain the function, that transfers active into reactive power
      *
      * @param sRated
      *   Rated apparent power
      * @param cosPhiRated
      *   Rated power factor
      * @param nodalVoltage
      *   Nodal voltage for parameterization of the function
      * @return
      *   The function
      */
    override def activeToReactivePowerFunc(
<<<<<<< HEAD
        sRated: squants.Power,
        cosPhiRated: Double,
        nodalVoltage: squants.Dimensionless
    ): squants.Power => ReactivePower = { activePower: squants.Power =>
=======
        sRated: Power,
        cosPhiRated: Double,
        nodalVoltage: Dimensionless
    ): Power => ReactivePower = { activePower: Power =>
>>>>>>> 492f6de6
      _cosPhiMultiplication(cosPhi, activePower)
    }
  }

  /** Voltage dependant var characteristic
    *
    * @param xyCoordinates
    *   the characteristic as sequence of (x,y)
    */
  final case class QV private (
      xyCoordinates: SortedSet[
        XYPair[Dimensionless, Dimensionless]
      ]
  ) extends QControl
      with Characteristic[Dimensionless, Dimensionless] {

    /** Returns the resulting reactive power for the requested voltage level
      * value. The conversion to abstract unit [[AbstractUnit.ONE]] is necessary
      * because the interpolation always returns a relative factor of the rated
      * reactive power.
      *
      * @param vInPu
      *   the voltage in p.u.
      * @param qMax
      *   the maximum reactive power the load or in-feed is able to provide @
      *   the current operation point
      * @return
      *   the resulting reactive power q
      */
    def q(
<<<<<<< HEAD
        vInPu: squants.Dimensionless,
        qMax: ReactivePower
    ): ReactivePower =
      qMax * interpolateXy(vInPu.toEach.asPu)._2
        .to(AbstractUnit.ONE)
        .getValue
        .doubleValue
=======
        vInPu: Dimensionless,
        qMax: ReactivePower
    ): ReactivePower = {
      qMax * interpolateXy(vInPu)._2.toEach
    }
>>>>>>> 492f6de6

    /** Obtain the function, that transfers active into reactive power
      *
      * @param sRated
      *   Rated apparent power
      * @param cosPhiRated
      *   Rated power factor
      * @param nodalVoltage
      *   Nodal voltage for parameterization of the function
      * @return
      *   The function
      */
    override def activeToReactivePowerFunc(
<<<<<<< HEAD
        sRated: squants.Power,
        cosPhiRated: Double,
        nodalVoltage: squants.Dimensionless
    ): squants.Power => ReactivePower = { activePower: squants.Power =>
=======
        sRated: Power,
        cosPhiRated: Double,
        nodalVoltage: Dimensionless
    ): Power => ReactivePower = { activePower: Power =>
>>>>>>> 492f6de6
      val qMaxFromP = Megavars(
        sqrt(
          pow(sRated.toMegawatts, 2) -
            pow(activePower.toMegawatts, 2)
        )
      )

      val qFromCharacteristic =
        q(nodalVoltage, Megavars((sRated * sin(acos(cosPhiRated))).toMegawatts))
      qMaxPossible(qMaxFromP, qFromCharacteristic)
    }

    /** Limit the reactive power proposed by the characteristic to not violate
      * apparent power constraints
      *
      * @param qMaxFromP
      *   Maximum permissible reactive power to not violate apparent power
      *   constraint
      * @param qFromCharacteristic
      *   Reactive power proposed by the characteristic
      * @return
      *   Properly limited reactive power
      */
    private def qMaxPossible(
        qMaxFromP: ReactivePower,
        qFromCharacteristic: ReactivePower
    ): ReactivePower =
      if (qFromCharacteristic.abs >= qMaxFromP.abs)
        qMaxFromP * copySign(1, qFromCharacteristic.toMegavars)
      else
        qFromCharacteristic
  }

  /** Power dependant var characteristic
    *
    * @param xyCoordinates
    *   the characteristic as sequence of (x,y)
    */
  final case class CosPhiP private (
      xyCoordinates: SortedSet[
        XYPair[Dimensionless, Dimensionless]
      ]
  ) extends QControl
      with Characteristic[Dimensionless, Dimensionless] {

    /** Returns the requested cosine phi value for a provided power value
      * (p/sRated) in p.u. If the cosine phi cannot be found for the requested
      * value, it is interpolated.
      *
      * @param pInPu
      *   the ratio between the current power in-feed/load and the rated power
      * @return
      *   the cosine phi for the requested p.u. value
      */
    def cosPhi(
        pInPu: Dimensionless
    ): Dimensionless =
      interpolateXy(pInPu)._2

    /** Obtain the function, that transfers active into reactive power
      *
      * @param sRated
      *   Rated apparent power
      * @param cosPhiRated
      *   Rated power factor
      * @param nodalVoltage
      *   Nodal voltage for parameterization of the function
      * @return
      *   The function
      */
    override def activeToReactivePowerFunc(
<<<<<<< HEAD
        sRated: squants.Power,
        cosPhiRated: Double,
        nodalVoltage: squants.Dimensionless
    ): squants.Power => ReactivePower = { activePower: squants.Power =>
      /* cosphi( P / P_N ) = cosphi( P / (S_N * cosphi_rated) ) */
      val pInPu =
        activePower / (sRated * cosPhiRated)
      val instantCosPhi = cosPhi(pInPu.asPu)
      _cosPhiMultiplication(instantCosPhi.getValue.doubleValue, activePower)
=======
        sRated: Power,
        cosPhiRated: Double,
        nodalVoltage: Dimensionless
    ): Power => ReactivePower = { activePower: Power =>
      /* cosphi( P / P_N ) = cosphi( P / (S_N * cosphi_rated) ) */
      val pInPu =
        activePower / (sRated * cosPhiRated)
      val instantCosPhi = cosPhi(Each(pInPu))
      _cosPhiMultiplication(instantCosPhi.value.doubleValue, activePower)
>>>>>>> 492f6de6
    }
  }

}<|MERGE_RESOLUTION|>--- conflicted
+++ resolved
@@ -12,31 +12,18 @@
 import edu.ie3.simona.model.system.Characteristic
 import edu.ie3.simona.model.system.Characteristic.XYPair
 import edu.ie3.util.quantities.PowerSystemUnits.PU
-<<<<<<< HEAD
-import edu.ie3.util.quantities.QuantityUtils.RichQuantityDouble
-import edu.ie3.util.scala.quantities.{Megavars, ReactivePower}
-import tech.units.indriya.{AbstractUnit, ComparableQuantity}
-=======
 import edu.ie3.util.scala.quantities.{Megavars, ReactivePower}
 import squants.{Dimensionless, Each, Power}
 import tech.units.indriya.AbstractUnit
->>>>>>> 492f6de6
-
-import javax.measure.quantity.Dimensionless
+
 import scala.collection.SortedSet
 import scala.collection.immutable.TreeSet
 import scala.jdk.CollectionConverters._
 import scala.math._
 
 sealed trait QControl {
-<<<<<<< HEAD
-  protected val _cosPhiMultiplication
-      : (Double, squants.Power) => ReactivePower =
-    (cosPhi: Double, p: squants.Power) =>
-=======
   protected val _cosPhiMultiplication: (Double, Power) => ReactivePower =
     (cosPhi: Double, p: Power) =>
->>>>>>> 492f6de6
       if ((cosPhi - 1).abs < 0.0000001) {
         Megavars(0d)
       } else {
@@ -56,17 +43,10 @@
     *   The function
     */
   def activeToReactivePowerFunc(
-<<<<<<< HEAD
-      sRated: squants.Power,
-      cosPhiRated: Double,
-      nodalVoltage: squants.Dimensionless
-  ): squants.Power => ReactivePower
-=======
       sRated: Power,
       cosPhiRated: Double,
       nodalVoltage: Dimensionless
   ): Power => ReactivePower
->>>>>>> 492f6de6
 }
 
 /** Object to create a [[QControl]]. Currently the following QControls
@@ -136,17 +116,10 @@
       *   The function
       */
     override def activeToReactivePowerFunc(
-<<<<<<< HEAD
-        sRated: squants.Power,
-        cosPhiRated: Double,
-        nodalVoltage: squants.Dimensionless
-    ): squants.Power => ReactivePower = { activePower: squants.Power =>
-=======
         sRated: Power,
         cosPhiRated: Double,
         nodalVoltage: Dimensionless
     ): Power => ReactivePower = { activePower: Power =>
->>>>>>> 492f6de6
       _cosPhiMultiplication(cosPhi, activePower)
     }
   }
@@ -177,21 +150,11 @@
       *   the resulting reactive power q
       */
     def q(
-<<<<<<< HEAD
-        vInPu: squants.Dimensionless,
-        qMax: ReactivePower
-    ): ReactivePower =
-      qMax * interpolateXy(vInPu.toEach.asPu)._2
-        .to(AbstractUnit.ONE)
-        .getValue
-        .doubleValue
-=======
         vInPu: Dimensionless,
         qMax: ReactivePower
     ): ReactivePower = {
       qMax * interpolateXy(vInPu)._2.toEach
     }
->>>>>>> 492f6de6
 
     /** Obtain the function, that transfers active into reactive power
       *
@@ -205,17 +168,10 @@
       *   The function
       */
     override def activeToReactivePowerFunc(
-<<<<<<< HEAD
-        sRated: squants.Power,
-        cosPhiRated: Double,
-        nodalVoltage: squants.Dimensionless
-    ): squants.Power => ReactivePower = { activePower: squants.Power =>
-=======
         sRated: Power,
         cosPhiRated: Double,
         nodalVoltage: Dimensionless
     ): Power => ReactivePower = { activePower: Power =>
->>>>>>> 492f6de6
       val qMaxFromP = Megavars(
         sqrt(
           pow(sRated.toMegawatts, 2) -
@@ -287,17 +243,6 @@
       *   The function
       */
     override def activeToReactivePowerFunc(
-<<<<<<< HEAD
-        sRated: squants.Power,
-        cosPhiRated: Double,
-        nodalVoltage: squants.Dimensionless
-    ): squants.Power => ReactivePower = { activePower: squants.Power =>
-      /* cosphi( P / P_N ) = cosphi( P / (S_N * cosphi_rated) ) */
-      val pInPu =
-        activePower / (sRated * cosPhiRated)
-      val instantCosPhi = cosPhi(pInPu.asPu)
-      _cosPhiMultiplication(instantCosPhi.getValue.doubleValue, activePower)
-=======
         sRated: Power,
         cosPhiRated: Double,
         nodalVoltage: Dimensionless
@@ -307,7 +252,6 @@
         activePower / (sRated * cosPhiRated)
       val instantCosPhi = cosPhi(Each(pInPu))
       _cosPhiMultiplication(instantCosPhi.value.doubleValue, activePower)
->>>>>>> 492f6de6
     }
   }
 
