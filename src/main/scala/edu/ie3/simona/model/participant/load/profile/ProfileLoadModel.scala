/*
 * © 2020. TU Dortmund University,
 * Institute of Energy Systems, Energy Efficiency and Energy Economics,
 * Research group Distribution grid planning and operation
 */

package edu.ie3.simona.model.participant.load.profile

import edu.ie3.datamodel.models.input.system.LoadInput
import edu.ie3.datamodel.models.profile.StandardLoadProfile
import edu.ie3.simona.model.participant.CalcRelevantData.LoadRelevantData
import edu.ie3.simona.model.participant.ModelState.ConstantState
import edu.ie3.simona.model.participant.control.QControl
import edu.ie3.simona.model.participant.load.LoadReference._
import edu.ie3.simona.model.participant.load.profile.ProfileLoadModel.ProfileRelevantData
import edu.ie3.simona.model.participant.load.{LoadModel, LoadReference}
import edu.ie3.util.scala.OperationInterval
import squants.Power

import java.time.ZonedDateTime
import java.util.UUID

/** Power model consuming power according to standard load profiles
  *
  * @param uuid
  *   unique identifier
  * @param id
  *   human readable id
  * @param operationInterval
  *   Interval, in which the system is in operation
  * @param scalingFactor
  *   Scaling the output of the system
  * @param qControl
  *   Type of reactive power control
  * @param sRated
  *   Rated apparent power
  * @param cosPhiRated
  *   Rated power factor
  * @param loadProfile
  *   The load profile to take
  * @param reference
  *   Scale the profiles to this reference
  */
final case class ProfileLoadModel(
    uuid: UUID,
    id: String,
    operationInterval: OperationInterval,
    override val scalingFactor: Double,
    qControl: QControl,
    sRated: Power,
    cosPhiRated: Double,
    loadProfile: StandardLoadProfile,
    reference: LoadReference,
) extends LoadModel[ProfileRelevantData](
      uuid,
      id,
      operationInterval,
      scalingFactor,
      qControl,
      sRated,
      cosPhiRated,
    ) {

  private val loadProfileStore: LoadProfileStore = LoadProfileStore()

  /* maximum energy throughout the year of the selected load profile*/
  private val profileMaxPower = loadProfileStore.maxPower(loadProfile)

  /* energy reference is always models yearly energy consumption divided by the energy the profile is scaled to */
  private lazy val energyReferenceScalingFactor =
    reference match {
      case EnergyConsumption(energyConsumption) =>
        energyConsumption / LoadProfileStore.defaultLoadProfileEnergyScaling
      case _ =>
        throw new IllegalArgumentException(
          s"Applying energy reference scaling factor for reference mode '$reference' is not supported!"
        )
    }

  /** Calculate the active power behaviour of the model
    *
    * @param data
    *   Further needed, secondary data
    * @return
    *   Active power
    */
  override protected def calculateActivePower(
      modelState: ConstantState.type,
      data: ProfileRelevantData,
  ): Power = {
    /* The power comes in W and is delivered all 15 minutes */
    val averagePower: Power = loadProfileStore
      .entry(data.date, loadProfile)

    val activePower = reference match {
      case ActivePower(activePower) =>
        /* scale the reference active power based on the profiles averagePower/maxPower ratio */
        val referenceScalingFactor = averagePower / profileMaxPower
        activePower * referenceScalingFactor
      case _: EnergyConsumption =>
        /* scale the profiles average power based on the energyConsumption/profileEnergyScaling(=1000kWh/year) ratio  */
        averagePower * energyReferenceScalingFactor
    }
    activePower
  }
}

object ProfileLoadModel {

  final case class ProfileRelevantData(date: ZonedDateTime)
      extends LoadRelevantData

  def apply(
      input: LoadInput,
      operationInterval: OperationInterval,
      scalingFactor: Double,
<<<<<<< HEAD
      reference: LoadReference
  ): ProfileLoadModel = {
    val standardLoadProfile = input.getLoadProfile match {
      case slp: StandardLoadProfile => slp
      case other =>
        throw new RuntimeException(
          s"Unexpected load profile $other within load model ${input.getUuid}"
        )
    }

    val sRated = reference match {
      case LoadReference.ActivePower(power) =>
        LoadModel.scaleSRatedActivePower(input, power)
      case LoadReference.EnergyConsumption(energyConsumption) =>
        val loadProfileMax =
          LoadProfileStore().maxPower(standardLoadProfile)
        LoadModel.scaleSRatedEnergy(
          input,
          energyConsumption,
          loadProfileMax,
          LoadProfileStore.defaultLoadProfileEnergyScaling
        )
    }

    ProfileLoadModel(
      input.getUuid,
      input.getId,
      operationInterval,
      scalingFactor,
      QControl.apply(input.getqCharacteristics()),
      sRated,
      input.getCosPhiRated,
      standardLoadProfile,
      reference
    )
=======
      reference: LoadReference,
  ): ProfileLoadModel = {
    val model = reference match {
      case LoadReference.ActivePower(power) =>
        val sRatedPowerScaled = LoadModel.scaleSRatedActivePower(input, power)
        ProfileLoadModel(
          input.getUuid,
          input.getId,
          operationInterval,
          scalingFactor,
          QControl.apply(input.getqCharacteristics()),
          sRatedPowerScaled,
          input.getCosPhiRated,
          input.getLoadProfile.asInstanceOf[StandardLoadProfile],
          reference,
        )

      case LoadReference.EnergyConsumption(energyConsumption) =>
        val loadProfileMax =
          LoadProfileStore().maxPower(
            input.getLoadProfile.asInstanceOf[StandardLoadProfile]
          )
        val sRatedEnergy = LoadModel.scaleSRatedEnergy(
          input,
          energyConsumption,
          loadProfileMax,
          LoadProfileStore.defaultLoadProfileEnergyScaling,
        )
        ProfileLoadModel(
          input.getUuid,
          input.getId,
          operationInterval,
          scalingFactor,
          QControl.apply(input.getqCharacteristics()),
          sRatedEnergy,
          input.getCosPhiRated,
          input.getLoadProfile.asInstanceOf[StandardLoadProfile],
          reference,
        )
    }
    model.enable()
    model
>>>>>>> 5478b69f
  }
}<|MERGE_RESOLUTION|>--- conflicted
+++ resolved
@@ -114,43 +114,6 @@
       input: LoadInput,
       operationInterval: OperationInterval,
       scalingFactor: Double,
-<<<<<<< HEAD
-      reference: LoadReference
-  ): ProfileLoadModel = {
-    val standardLoadProfile = input.getLoadProfile match {
-      case slp: StandardLoadProfile => slp
-      case other =>
-        throw new RuntimeException(
-          s"Unexpected load profile $other within load model ${input.getUuid}"
-        )
-    }
-
-    val sRated = reference match {
-      case LoadReference.ActivePower(power) =>
-        LoadModel.scaleSRatedActivePower(input, power)
-      case LoadReference.EnergyConsumption(energyConsumption) =>
-        val loadProfileMax =
-          LoadProfileStore().maxPower(standardLoadProfile)
-        LoadModel.scaleSRatedEnergy(
-          input,
-          energyConsumption,
-          loadProfileMax,
-          LoadProfileStore.defaultLoadProfileEnergyScaling
-        )
-    }
-
-    ProfileLoadModel(
-      input.getUuid,
-      input.getId,
-      operationInterval,
-      scalingFactor,
-      QControl.apply(input.getqCharacteristics()),
-      sRated,
-      input.getCosPhiRated,
-      standardLoadProfile,
-      reference
-    )
-=======
       reference: LoadReference,
   ): ProfileLoadModel = {
     val model = reference match {
@@ -193,6 +156,5 @@
     }
     model.enable()
     model
->>>>>>> 5478b69f
   }
 }