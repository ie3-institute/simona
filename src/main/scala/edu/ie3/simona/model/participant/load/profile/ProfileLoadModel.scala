--- conflicted
+++ resolved
@@ -99,11 +99,7 @@
         /* scale the profiles average power based on the energyConsumption/profileEnergyScaling(=1000kWh/year) ratio  */
         averagePower * energyReferenceScalingFactor
     }
-<<<<<<< HEAD
     activePower
-=======
-    activePower * scalingFactor
->>>>>>> 83d0fb03
   }
 }
 
