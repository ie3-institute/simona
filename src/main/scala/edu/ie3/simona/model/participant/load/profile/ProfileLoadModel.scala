--- conflicted
+++ resolved
@@ -46,11 +46,7 @@
     operationInterval: OperationInterval,
     scalingFactor: Double,
     qControl: QControl,
-<<<<<<< HEAD
-    sRated: squants.Power,
-=======
     sRated: Power,
->>>>>>> 83d0fb03
     cosPhiRated: Double,
     loadProfile: StandardLoadProfile,
     reference: LoadReference
@@ -89,15 +85,9 @@
     */
   override protected def calculateActivePower(
       data: ProfileRelevantData
-<<<<<<< HEAD
-  ): squants.Power = {
-    /* The power comes in W and is delivered all 15 minutes */
-    val averagePower: squants.Power = loadProfileStore
-=======
   ): Power = {
     /* The power comes in W and is delivered all 15 minutes */
     val averagePower: Power = loadProfileStore
->>>>>>> 83d0fb03
       .entry(data.date, loadProfile)
 
     val activePower = reference match {
