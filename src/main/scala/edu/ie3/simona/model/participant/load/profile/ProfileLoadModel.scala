/*
 * © 2020. TU Dortmund University,
 * Institute of Energy Systems, Energy Efficiency and Energy Economics,
 * Research group Distribution grid planning and operation
 */

package edu.ie3.simona.model.participant.load.profile

import edu.ie3.datamodel.models.profile.StandardLoadProfile
import edu.ie3.datamodel.models.input.system.LoadInput
import edu.ie3.simona.config.SimonaConfig.LoadRuntimeConfig
import edu.ie3.simona.model.participant.CalcRelevantData.LoadRelevantData
import edu.ie3.simona.model.participant.control.QControl
import edu.ie3.simona.model.participant.load.LoadReference._
import edu.ie3.simona.model.participant.load.profile.ProfileLoadModel.ProfileRelevantData
import edu.ie3.simona.model.participant.load.{LoadModel, LoadReference}
import edu.ie3.util.quantities.PowerSystemUnits.PU
import edu.ie3.util.scala.OperationInterval
import tech.units.indriya.ComparableQuantity

import java.time.ZonedDateTime
import java.util.UUID
import javax.measure.quantity.{Dimensionless, Power}

/** Power model consuming power according to standard load profiles
  *
  * @param uuid
  *   unique identifier
  * @param id
  *   human readable id
  * @param operationInterval
  *   Interval, in which the system is in operation
  * @param scalingFactor
  *   Scaling the output of the system
  * @param qControl
  *   Type of reactive power control
  * @param sRated
  *   Rated apparent power
  * @param cosPhiRated
  *   Rated power factor
  * @param loadProfile
  *   The load profile to take
  * @param reference
  *   Scale the profiles to this reference
  */
final case class ProfileLoadModel(
    uuid: UUID,
    id: String,
    operationInterval: OperationInterval,
    scalingFactor: Double,
    qControl: QControl,
    sRated: ComparableQuantity[Power],
    cosPhiRated: Double,
    loadProfile: StandardLoadProfile,
    reference: LoadReference
) extends LoadModel[ProfileRelevantData](
      uuid,
      id,
      operationInterval,
      scalingFactor,
      qControl,
      sRated,
      cosPhiRated
    ) {

  private val loadProfileStore: LoadProfileStore = LoadProfileStore()

  /* maximum energy throughout the year of the selected load profile*/
  private val profileMaxPower = loadProfileStore.maxPower(loadProfile)

  /* energy reference is always models yearly energy consumption divided by the energy the profile is scaled to */
  private lazy val energyReferenceScalingFactor =
    reference match {
      case EnergyConsumption(energyConsumption) =>
        energyConsumption
          .divide(LoadProfileStore.defaultLoadProfileEnergyScaling)
          .asType(classOf[Dimensionless])
          .to(PU)
      case _ =>
        throw new IllegalArgumentException(
          s"Applying energy reference scaling factor for reference mode '$reference' is not supported!"
        )
    }

  /** Calculate the active power behaviour of the model
    *
    * @param data
    *   Further needed, secondary data
    * @return
    *   Active power
    */
  override protected def calculateActivePower(
      data: ProfileRelevantData
  ): ComparableQuantity[Power] = {
    /* The power comes in W and is delivered all 15 minutes */
    val averagePower: ComparableQuantity[Power] = loadProfileStore
      .entry(data.date, loadProfile)

    val activePower = reference match {
      case ActivePower(activePower) =>
        /* scale the reference active power based on the profiles averagePower/maxPower ratio */
        val referenceScalingFactor = averagePower
          .divide(profileMaxPower)
          .asType(classOf[Dimensionless])
          .to(PU)
          .getValue
          .doubleValue()
        activePower.multiply(referenceScalingFactor)
      case _: EnergyConsumption =>
        /* scale the profiles average power based on the energyConsumption/profileEnergyScaling(=1000kWh/year) ratio  */
        averagePower
          .multiply(energyReferenceScalingFactor)
          .asType(classOf[Power])
    }
    activePower
  }
}

case object ProfileLoadModel {

  final case class ProfileRelevantData(date: ZonedDateTime)
      extends LoadRelevantData

  def apply(
      input: LoadInput,
      operationInterval: OperationInterval,
      scalingFactor: Double,
      reference: LoadReference
<<<<<<< HEAD
  ): ProfileLoadModel = {
    val model = reference match {
      case LoadReference.ActivePower(power) =>
        val sRatedPowerScaled = LoadModel.scaleSRatedActivePower(input, power)
        ProfileLoadModel(
          input.getUuid,
          input.getId,
          operationInterval,
          scalingFactor,
          QControl.apply(input.getqCharacteristics()),
          sRatedPowerScaled,
          input.getCosPhiRated,
          input.getStandardLoadProfile,
          reference
        )

      case LoadReference.EnergyConsumption(energyConsumption) =>
        val loadProfileMax =
          LoadProfileStore().maxPower(input.getStandardLoadProfile)
        val sRatedEnergy = LoadModel.scaleSRatedEnergy(
          input,
          energyConsumption,
          loadProfileMax,
          LoadProfileStore.defaultLoadProfileEnergyScaling
        )
        ProfileLoadModel(
          input.getUuid,
          input.getId,
          operationInterval,
          scalingFactor,
          QControl.apply(input.getqCharacteristics()),
          sRatedEnergy,
          input.getCosPhiRated,
          input.getStandardLoadProfile,
          reference
        )
    }
    model.enable()
    model
=======
  ): ProfileLoadModel = reference match {
    case LoadReference.ActivePower(power) =>
      val sRatedPowerScaled = LoadModel.scaleSRatedActivePower(input, power)
      ProfileLoadModel(
        input.getUuid,
        input.getId,
        operationInterval,
        scalingFactor,
        QControl.apply(input.getqCharacteristics()),
        sRatedPowerScaled,
        input.getCosPhiRated,
        input.getLoadProfile.asInstanceOf[StandardLoadProfile],
        reference
      )

    case LoadReference.EnergyConsumption(energyConsumption) =>
      val loadProfileMax =
        LoadProfileStore().maxPower(
          input.getLoadProfile.asInstanceOf[StandardLoadProfile]
        )
      val sRatedEnergy = LoadModel.scaleSRatedEnergy(
        input,
        energyConsumption,
        loadProfileMax,
        LoadProfileStore.defaultLoadProfileEnergyScaling
      )
      ProfileLoadModel(
        input.getUuid,
        input.getId,
        operationInterval,
        scalingFactor,
        QControl.apply(input.getqCharacteristics()),
        sRatedEnergy,
        input.getCosPhiRated,
        input.getLoadProfile.asInstanceOf[StandardLoadProfile],
        reference
      )
>>>>>>> 573326a9
  }
}<|MERGE_RESOLUTION|>--- conflicted
+++ resolved
@@ -126,7 +126,6 @@
       operationInterval: OperationInterval,
       scalingFactor: Double,
       reference: LoadReference
-<<<<<<< HEAD
   ): ProfileLoadModel = {
     val model = reference match {
       case LoadReference.ActivePower(power) =>
@@ -139,13 +138,15 @@
           QControl.apply(input.getqCharacteristics()),
           sRatedPowerScaled,
           input.getCosPhiRated,
-          input.getStandardLoadProfile,
+          input.getLoadProfile.asInstanceOf[StandardLoadProfile],
           reference
         )
 
       case LoadReference.EnergyConsumption(energyConsumption) =>
         val loadProfileMax =
-          LoadProfileStore().maxPower(input.getStandardLoadProfile)
+          LoadProfileStore().maxPower(
+          input.getLoadProfile.asInstanceOf[StandardLoadProfile]
+        )
         val sRatedEnergy = LoadModel.scaleSRatedEnergy(
           input,
           energyConsumption,
@@ -160,50 +161,11 @@
           QControl.apply(input.getqCharacteristics()),
           sRatedEnergy,
           input.getCosPhiRated,
-          input.getStandardLoadProfile,
+          input.getLoadProfile.asInstanceOf[StandardLoadProfile],
           reference
         )
     }
     model.enable()
     model
-=======
-  ): ProfileLoadModel = reference match {
-    case LoadReference.ActivePower(power) =>
-      val sRatedPowerScaled = LoadModel.scaleSRatedActivePower(input, power)
-      ProfileLoadModel(
-        input.getUuid,
-        input.getId,
-        operationInterval,
-        scalingFactor,
-        QControl.apply(input.getqCharacteristics()),
-        sRatedPowerScaled,
-        input.getCosPhiRated,
-        input.getLoadProfile.asInstanceOf[StandardLoadProfile],
-        reference
-      )
-
-    case LoadReference.EnergyConsumption(energyConsumption) =>
-      val loadProfileMax =
-        LoadProfileStore().maxPower(
-          input.getLoadProfile.asInstanceOf[StandardLoadProfile]
-        )
-      val sRatedEnergy = LoadModel.scaleSRatedEnergy(
-        input,
-        energyConsumption,
-        loadProfileMax,
-        LoadProfileStore.defaultLoadProfileEnergyScaling
-      )
-      ProfileLoadModel(
-        input.getUuid,
-        input.getId,
-        operationInterval,
-        scalingFactor,
-        QControl.apply(input.getqCharacteristics()),
-        sRatedEnergy,
-        input.getCosPhiRated,
-        input.getLoadProfile.asInstanceOf[StandardLoadProfile],
-        reference
-      )
->>>>>>> 573326a9
   }
 }