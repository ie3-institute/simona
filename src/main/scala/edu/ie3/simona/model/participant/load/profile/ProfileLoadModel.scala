--- conflicted
+++ resolved
@@ -6,12 +6,8 @@
 
 package edu.ie3.simona.model.participant.load.profile
 
-<<<<<<< HEAD
-=======
 import edu.ie3.datamodel.models.profile.StandardLoadProfile
->>>>>>> ba762585
 import edu.ie3.datamodel.models.input.system.LoadInput
-import edu.ie3.datamodel.models.profile.StandardLoadProfile
 import edu.ie3.simona.model.participant.CalcRelevantData.LoadRelevantData
 import edu.ie3.simona.model.participant.control.QControl
 import edu.ie3.simona.model.participant.load.LoadReference._
@@ -147,13 +143,7 @@
 
     case LoadReference.EnergyConsumption(energyConsumption) =>
       val loadProfileMax =
-<<<<<<< HEAD
-        StandardLoadProfileStore().maxPower(input.getStandardLoadProfile)
-=======
-        LoadProfileStore().maxPower(
-          input.getLoadProfile.asInstanceOf[StandardLoadProfile]
-        )
->>>>>>> ba762585
+        StandardLoadProfileStore().maxPower(input.getLoadProfile.asInstanceOf[StandardLoadProfile])
       val sRatedEnergy = LoadModel.scaleSRatedEnergy(
         input,
         energyConsumption,
