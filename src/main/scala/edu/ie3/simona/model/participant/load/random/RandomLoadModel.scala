--- conflicted
+++ resolved
@@ -17,10 +17,7 @@
 import edu.ie3.simona.model.participant.load.{DayType, LoadModel, LoadReference}
 import edu.ie3.util.TimeUtil
 import edu.ie3.util.scala.OperationInterval
-<<<<<<< HEAD
-=======
 import squants.Power
->>>>>>> 492f6de6
 import squants.energy.{KilowattHours, Kilowatts, Watts}
 
 import java.time.ZonedDateTime
@@ -56,11 +53,7 @@
     operationInterval: OperationInterval,
     scalingFactor: Double,
     qControl: QControl,
-<<<<<<< HEAD
-    sRated: squants.Power,
-=======
     sRated: Power,
->>>>>>> 492f6de6
     cosPhiRated: Double,
     reference: LoadReference
 ) extends LoadModel[RandomRelevantData](
@@ -99,11 +92,7 @@
   override protected def calculateActivePower(
       modelState: ConstantState.type,
       data: RandomRelevantData
-<<<<<<< HEAD
-  ): squants.Power = {
-=======
   ): Power = {
->>>>>>> 492f6de6
     val gev = getGevDistribution(data.date)
 
     /* Get a next random power (in kW) */
@@ -185,11 +174,7 @@
     * @return
     *   Reference power to use for later model calculations
     */
-<<<<<<< HEAD
-  private val randomMaxPower: squants.Power = Watts(159d)
-=======
   private val randomMaxPower: Power = Watts(159d)
->>>>>>> 492f6de6
 
   def apply(
       input: LoadInput,
