/*
 * © 2020. TU Dortmund University,
 * Institute of Energy Systems, Energy Efficiency and Energy Economics,
 * Research group Distribution grid planning and operation
 */

package edu.ie3.simona.model.participant.load.random

import de.lmu.ifi.dbs.elki.math.statistics.distribution.GeneralizedExtremeValueDistribution
import de.lmu.ifi.dbs.elki.utilities.random.RandomFactory
import edu.ie3.datamodel.models.input.system.LoadInput
import edu.ie3.simona.config.SimonaConfig.LoadRuntimeConfig
import edu.ie3.simona.model.participant.CalcRelevantData.LoadRelevantData
import edu.ie3.simona.model.participant.control.QControl
import edu.ie3.simona.model.participant.load.LoadReference._
import edu.ie3.simona.model.participant.load.random.RandomLoadModel.RandomRelevantData
import edu.ie3.simona.model.participant.load.{DayType, LoadModel, LoadReference}
import edu.ie3.util.TimeUtil
import edu.ie3.util.scala.OperationInterval
import squants.Power
import squants.energy.{KilowattHours, Kilowatts, Watts}

import java.time.ZonedDateTime
import java.util.UUID
import scala.annotation.tailrec
import scala.collection.mutable
import scala.util.Random

/** A load model consuming energy followed by time resolved probability. The
  * referencing to rated active power maps the output's 95 % quantile to this
  * value
  *
  * @param uuid
  *   unique identifier
  * @param id
  *   human readable id
  * @param operationInterval
  *   Interval, in which the system is in operation
  * @param scalingFactor
  *   Scaling the output of the system
  * @param qControl
  *   Type of reactive power control
  * @param sRated
  *   Rated apparent power
  * @param cosPhiRated
  *   Rated power factor
  * @param reference
  *   Scale the random consumption to this reference
  */
final case class RandomLoadModel(
    uuid: UUID,
    id: String,
    operationInterval: OperationInterval,
    scalingFactor: Double,
    qControl: QControl,
    sRated: Power,
    cosPhiRated: Double,
    reference: LoadReference
) extends LoadModel[RandomRelevantData](
      uuid,
      id,
      operationInterval,
      scalingFactor,
      qControl,
      sRated,
      cosPhiRated
    ) {

  private lazy val energyReferenceScalingFactor = reference match {
    case EnergyConsumption(energyConsumption) =>
      energyConsumption / RandomLoadModel.randomProfileEnergyScaling
    case _ =>
      throw new IllegalArgumentException(
        s"Applying energy reference scaling factor for reference mode '$reference' is not supported!"
      )
  }

  private val randomLoadParamStore = RandomLoadParamStore()

  type GevKey = (DayType.Value, Int)
  private val gevStorage =
    mutable.Map.empty[GevKey, GeneralizedExtremeValueDistribution]

  /** Calculate the active power behaviour of the model
    *
    * @param data
    *   Further needed, secondary data
    * @return
    *   Active power
    */
  @tailrec
  override protected def calculateActivePower(
      data: RandomRelevantData
  ): Power = {
    val gev = getGevDistribution(data.date)

    /* Get a next random power (in kW) */
    val randomPower = gev.nextRandom()
    if (randomPower < 0)
      calculateActivePower(data)
    else {
      val profilePower = Kilowatts(randomPower)
      val activePower = reference match {
        case ActivePower(activePower) =>
          /* scale the reference active power based on the random profiles averagePower/maxPower ratio */
          val referenceScalingFactor =
            profilePower / RandomLoadModel.randomMaxPower
          activePower * referenceScalingFactor
        case _: EnergyConsumption =>
          /* scale the profiles random power based on the energyConsumption/profileEnergyScaling(=1000kWh/year) ratio  */
          profilePower * energyReferenceScalingFactor
      }
<<<<<<< HEAD
      activePower
=======
      activePower * scalingFactor
>>>>>>> 83d0fb03
    }
  }

  /** Get the needed generalized extreme value distribution from the store or
    * instantiate a new one and put it to the store.
    *
    * @param dateTime
    *   Questioned date time
    * @return
    *   The needed generalized extreme value distribution
    */
  private def getGevDistribution(
      dateTime: ZonedDateTime
  ): GeneralizedExtremeValueDistribution = {
    /* Determine identifying key for a distinct generalized extreme value distribution and look it up. If it is not
     * available, yet, instantiate one. */
    val key: GevKey = (
      DayType(dateTime.getDayOfWeek),
      TimeUtil.withDefaults.getQuarterHourOfDay(dateTime)
    )
    gevStorage.get(key) match {
      case Some(foundIt) => foundIt
      case None          =>
        /* Instantiate new gev distribution, put it to storage and return it */
        val randomFactory = RandomFactory.get(Random.nextLong())
        val gevParameters = randomLoadParamStore.parameters(dateTime)
        val newGev = new GeneralizedExtremeValueDistribution(
          gevParameters.my,
          gevParameters.sigma,
          gevParameters.k,
          randomFactory
        )
        gevStorage += (key -> newGev)
        newGev
    }
  }
}

case object RandomLoadModel {

  final case class RandomRelevantData(date: ZonedDateTime)
      extends LoadRelevantData

  /** The profile energy scaling factor, the random profile is scaled to.
    *
    * It is said in 'Kays - Agent-based simulation environment for improving the
    * planning of distribution grids', that the Generalized Extreme Value
    * distribution's parameters are sampled from input data, that is normalized
    * to 1,000 kWh annual energy consumption. However, due to inaccuracies in
    * random data reproduction, the sampled values will lead to an average
    * annual energy consumption of approx. this value. It has been found by
    * 1,000 evaluations of the year 2019.
    */
  private val randomProfileEnergyScaling = KilowattHours(716.5416966513656)

  /** This is the 95 % quantile resulting from 10,000 evaluations of the year
    * 2019. It is only needed, when the load is meant to be scaled to rated
    * active power.
    *
    * @return
    *   Reference power to use for later model calculations
    */
  private val randomMaxPower: Power = Watts(159d)

  def apply(
      input: LoadInput,
      operationInterval: OperationInterval,
      scalingFactor: Double,
      reference: LoadReference
  ): RandomLoadModel = {
    val model = reference match {
      case ActivePower(power) =>
        val sRatedPowerScaled =
          LoadModel.scaleSRatedActivePower(input, power, 1.1)

        RandomLoadModel(
          input.getUuid,
          input.getId,
          operationInterval,
          scalingFactor,
          QControl.apply(input.getqCharacteristics()),
          sRatedPowerScaled,
          input.getCosPhiRated,
          reference
        )
      case EnergyConsumption(energyConsumption) =>
        val sRatedEnergy = LoadModel.scaleSRatedEnergy(
          input,
          energyConsumption,
          randomMaxPower,
          randomProfileEnergyScaling
        )

        RandomLoadModel(
          input.getUuid,
          input.getId,
          operationInterval,
          scalingFactor,
          QControl.apply(input.getqCharacteristics()),
          sRatedEnergy,
          input.getCosPhiRated,
          reference
        )
    }
    model.enable()
    model
  }
}<|MERGE_RESOLUTION|>--- conflicted
+++ resolved
@@ -110,11 +110,7 @@
           /* scale the profiles random power based on the energyConsumption/profileEnergyScaling(=1000kWh/year) ratio  */
           profilePower * energyReferenceScalingFactor
       }
-<<<<<<< HEAD
       activePower
-=======
-      activePower * scalingFactor
->>>>>>> 83d0fb03
     }
   }
 
