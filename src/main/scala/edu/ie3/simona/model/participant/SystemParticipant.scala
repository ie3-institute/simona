/*
 * © 2020. TU Dortmund University,
 * Institute of Energy Systems, Energy Efficiency and Energy Economics,
 * Research group Distribution grid planning and operation
 */

package edu.ie3.simona.model.participant

import edu.ie3.simona.agent.participant.data.Data.PrimaryData.{
  ApparentPower,
  PrimaryDataWithApparentPower
}
import edu.ie3.simona.model.SystemComponent
import edu.ie3.simona.model.participant.control.QControl
import edu.ie3.simona.ontology.messages.FlexibilityMessage.ProvideFlexOptions
import edu.ie3.util.scala.OperationInterval
import edu.ie3.util.scala.quantities.{
  DefaultQuantities,
  Megavars,
  ReactivePower
}
import squants.Dimensionless
import squants.energy.{Kilowatts, Power}

import java.util.UUID

/** Common properties of mathematical models for system participants
  *
  * @param uuid
  *   the element's uuid
  * @param id
  *   the element's human readable id
  * @param operationInterval
  *   Interval, in which the system is in operation
  * @param scalingFactor
  *   Scaling the output of the system
  * @param qControl
  *   Type of reactive power control
  * @param sRated
  *   Rated apparent power
  * @param cosPhiRated
  *   Rated power factor
  * @tparam CD
  *   Type of data, that is needed for model calculation
  * @tparam PD
  *   Primary data, that this asset does produce
<<<<<<< HEAD
  * @tparam MS
  *   Type of model state data
  */
abstract class SystemParticipant[
    CD <: CalcRelevantData,
    +PD <: PrimaryDataWithApparentPower[PD],
    MS <: ModelState
=======
  */
abstract class SystemParticipant[
    CD <: CalcRelevantData,
    +PD <: PrimaryDataWithApparentPower[PD]
>>>>>>> a0252dee
](
    uuid: UUID,
    id: String,
    operationInterval: OperationInterval,
    scalingFactor: Double,
    qControl: QControl,
    sRated: Power,
    cosPhiRated: Double
) extends SystemComponent(uuid, id, operationInterval) {

  /** Maximum allowed apparent power output of this system participant. Used to
    * limit the available reactive power. Defaults to sRated. Should be
    * overwritten if the system participant's apparent power can be higher than
    * sRated.
    */
  protected val sMax: Power = sRated

  /** Calculate the power behaviour based on the given data.
    *
    * @param tick
    *   Regarded instant in simulation
    * @param voltage
    *   Nodal voltage magnitude
    * @param modelState
    *   Current state of the model
    * @param data
    *   Further needed, secondary data
    * @return
    *   A tuple of active and reactive power
    */
  def calculatePower(
      tick: Long,
      voltage: Dimensionless,
      modelState: MS,
      data: CD
  ): PD

  /** Calculate the apparent power behaviour based on the given data.
    *
    * @param tick
    *   Regarded instant in simulation
    * @param voltage
    *   Nodal voltage magnitude
    * @param data
    *   Further needed, secondary data
    * @return
    *   A tuple of active and reactive power
    */
  protected def calculateApparentPower(
      tick: Long,
      voltage: squants.Dimensionless,
      modelState: MS,
      data: CD
  ): PD

  /** Calculate the apparent power behaviour based on the given data.
    *
    * @param tick
    *   Regarded instant in simulation
    * @param voltage
    *   Nodal voltage magnitude
    * @param data
    *   Further needed, secondary data
    * @return
    *   A tuple of active and reactive power
    */
  protected def calculateApparentPower(
      tick: Long,
      voltage: Dimensionless,
      data: CD
  ): ApparentPower = {
    if (isInOperation(tick)) {
      val activePower = calculateActivePower(modelState, data)
      val reactivePower =
        calculateReactivePower(activePower, voltage)
      ApparentPower(activePower, reactivePower)
    } else {
      ApparentPower(
        DefaultQuantities.zeroMW,
        DefaultQuantities.zeroMVAr
      )
    }
  }

  /** Calculate the active power behaviour of the model
    *
    * @param modelState
    *   Current state of the model
    * @param data
    *   Further needed, secondary data
    * @return
    *   Active power
    */
  protected def calculateActivePower(
      modelState: MS,
      data: CD
  ): Power

  /** @param data
    * @param lastState
    * @return
    *   flex options
    */
  def determineFlexOptions(
      data: CD,
      lastState: MS
  ): ProvideFlexOptions

  /** @param data
    * @param lastState
    * @param setPower
    *   power that has been set by EmAgent
    * @return
    *   updated relevant data and an indication at which circumstances flex
    *   options will change next
    */
  def handleControlledPowerChange(
      data: CD,
      lastState: MS,
      setPower: Power
  ): (MS, FlexChangeIndicator)

  /** Get a partial function, that transfers the current active into reactive
    * power based on the participants properties and the given nodal voltage
    *
    * @param nodalVoltage
    *   The currently given nodal voltage
    * @return
    *   A [[PartialFunction]] from [[Power]] to [[ReactivePower]]
    */
  def activeToReactivePowerFunc(
      nodalVoltage: Dimensionless
  ): Power => ReactivePower =
    qControl.activeToReactivePowerFunc(
      sRated * scalingFactor,
      cosPhiRated,
      nodalVoltage
    )

  /** Calculate the reactive power of the model
    *
    * @param activePower
    *   Active power to use
    * @param voltage
    *   Voltage magnitude at connection point
    * @return
    *   Reactive power
    */
  def calculateReactivePower(
      activePower: Power,
      voltage: Dimensionless
  ): ReactivePower = {
    limitReactivePower(
      activePower,
      activeToReactivePowerFunc(voltage)(activePower)
    )
  }

  /** Check if the calculated apparent power respects model limits and return
    * adjusted reactive power value if necessary
    *
    * @param activePower
    *   calculated active power
    * @param reactivePower
    *   calculated reactive power, based on model var characteristics
    * @return
    *   reactivePower
    */
  private def limitReactivePower(
      activePower: Power,
      reactivePower: ReactivePower
  ): ReactivePower = {
    {
      val apparentPower: Power = Kilowatts(
        Math
          .sqrt(
            Math.pow(activePower.toKilowatts, 2) + Math
              .pow(reactivePower.toKilovars, 2)
          )
      )

      // tolerance for double inaccuracies
      val sMaxWithTolerance = sMax * 1.00001d

      if (apparentPower > sMaxWithTolerance) {
        logger.debug(
          s"The var characteristics \'$qControl\' of model \'$id\' ($uuid) imposes an apparent " +
            s"power (= $apparentPower) that exceeds " +
            s"rated apparent power specifications (= $sMax). " +
            s"Therefore, setting reactive power output to the to the upper limit " +
            s"in correspondence to the existing active power $activePower."
        )

        val powerSquaredDifference = Math.pow(sMax.toMegawatts, 2) -
          Math.pow(activePower.toMegawatts, 2)

        if (powerSquaredDifference < 0) {
          logger.warn(
            s"Active power of model exceeds sRated. Set reactive power to 0!"
          )
          Megavars(0d)
        } else {
          Megavars(
            Math.sqrt(powerSquaredDifference)
          ) * (if (reactivePower.toMegavars < 0) -1
               else 1) // preserve the sign of reactive power
        }
      } else
        reactivePower
    }
  }

  def getUuid: UUID = this.uuid
}<|MERGE_RESOLUTION|>--- conflicted
+++ resolved
@@ -44,7 +44,6 @@
   *   Type of data, that is needed for model calculation
   * @tparam PD
   *   Primary data, that this asset does produce
-<<<<<<< HEAD
   * @tparam MS
   *   Type of model state data
   */
@@ -52,12 +51,6 @@
     CD <: CalcRelevantData,
     +PD <: PrimaryDataWithApparentPower[PD],
     MS <: ModelState
-=======
-  */
-abstract class SystemParticipant[
-    CD <: CalcRelevantData,
-    +PD <: PrimaryDataWithApparentPower[PD]
->>>>>>> a0252dee
 ](
     uuid: UUID,
     id: String,
@@ -108,25 +101,8 @@
     */
   protected def calculateApparentPower(
       tick: Long,
-      voltage: squants.Dimensionless,
+      voltage: Dimensionless,
       modelState: MS,
-      data: CD
-  ): PD
-
-  /** Calculate the apparent power behaviour based on the given data.
-    *
-    * @param tick
-    *   Regarded instant in simulation
-    * @param voltage
-    *   Nodal voltage magnitude
-    * @param data
-    *   Further needed, secondary data
-    * @return
-    *   A tuple of active and reactive power
-    */
-  protected def calculateApparentPower(
-      tick: Long,
-      voltage: Dimensionless,
       data: CD
   ): ApparentPower = {
     if (isInOperation(tick)) {
