/*
 * © 2020. TU Dortmund University,
 * Institute of Energy Systems, Energy Efficiency and Energy Economics,
 * Research group Distribution grid planning and operation
 */

package edu.ie3.simona.model.participant

import edu.ie3.simona.agent.participant.data.Data.PrimaryData.{
  ApparentPower,
  PrimaryDataWithApparentPower
}
import edu.ie3.simona.model.SystemComponent
import edu.ie3.simona.model.participant.control.QControl
import edu.ie3.simona.ontology.messages.FlexibilityMessage.ProvideFlexOptions
import edu.ie3.util.quantities.PowerSystemUnits
import edu.ie3.util.quantities.PowerSystemUnits._
import edu.ie3.util.scala.OperationInterval
import tech.units.indriya.ComparableQuantity
import tech.units.indriya.quantity.Quantities

import java.util.UUID
import javax.measure.quantity.{Dimensionless, Power}

/** Common properties of mathematical models for system participants
  *
  * @param uuid
  *   the element's uuid
  * @param id
  *   the element's human readable id
  * @param operationInterval
  *   Interval, in which the system is in operation
  * @param scalingFactor
  *   Scaling the output of the system
  * @param qControl
  *   Type of reactive power control
  * @param sRated
  *   Rated apparent power
  * @param cosPhiRated
  *   Rated power factor
  * @tparam CD
  *   Type of data, that is needed for model calculation
<<<<<<< HEAD
  * @tparam PD
  *   Primary data, that this asset does produce
  */
abstract class SystemParticipant[
    CD <: CalcRelevantData,
    +PD <: PrimaryDataWithApparentPower[PD]
](
=======
  * @tparam MS
  *   Type of model state data
  */
abstract class SystemParticipant[CD <: CalcRelevantData, MS <: ModelState](
>>>>>>> efbd1d27
    uuid: UUID,
    id: String,
    operationInterval: OperationInterval,
    scalingFactor: Double,
    qControl: QControl,
    sRated: ComparableQuantity[Power],
    cosPhiRated: Double
) extends SystemComponent(uuid, id, operationInterval) {

  /** Maximum allowed apparent power output of this system participant. Used to
    * limit the available reactive power. Defaults to sRated. Should be
    * overwritten if the system participant's apparent power can be higher than
    * sRated.
    */
  protected val sMax: ComparableQuantity[Power] =
    sRated.to(PowerSystemUnits.KILOVOLTAMPERE)

  /** Calculate the power behaviour based on the given data.
    *
    * @param tick
    *   Regarded instant in simulation
    * @param voltage
    *   Nodal voltage magnitude
    * @param data
    *   Further needed, secondary data
    * @return
    *   A tuple of active and reactive power
    */
  def calculatePower(
      tick: Long,
      voltage: ComparableQuantity[Dimensionless],
      data: CD
  ): PD

  /** Calculate the apparent power behaviour based on the given data.
    *
    * @param tick
    *   Regarded instant in simulation
    * @param voltage
    *   Nodal voltage magnitude
    * @param data
    *   Further needed, secondary data
    * @return
    *   A tuple of active and reactive power
    */
  protected def calculateApparentPower(
      tick: Long,
      voltage: ComparableQuantity[Dimensionless],
      data: CD
  ): ApparentPower = {
    if (isInOperation(tick)) {
      val activePower = calculateActivePower(data).to(MEGAWATT)
      val reactivePower =
        calculateReactivePower(activePower, voltage).to(MEGAVAR)
      ApparentPower(activePower, reactivePower)
    } else {
      ApparentPower(
        Quantities.getQuantity(0d, MEGAWATT),
        Quantities.getQuantity(0d, MEGAVAR)
      )
    }
  }

  /** Calculate the active power behaviour of the model
    *
    * @param data
    *   Further needed, secondary data
    * @return
    *   Active power
    */
  protected def calculateActivePower(data: CD): ComparableQuantity[Power]

  /** @param data
    * @param lastState
    * @return
    *   flex options
    */
  def determineFlexOptions(
      data: CD,
      lastState: MS
  ): ProvideFlexOptions

  /** @param data
    * @param lastState
    * @param setPower
    *   power that has been set by EmAgent
    * @return
    *   updated relevant data and an indication at which circumstances flex
    *   options will change next
    */
  def handleControlledPowerChange(
      data: CD,
      lastState: MS,
      setPower: ComparableQuantity[Power]
  ): (MS, FlexChangeIndicator)

  /** Get a partial function, that transfers the current active into reactive
    * power based on the participants properties and the given nodal voltage
    *
    * @param nodalVoltage
    *   The currently given nodal voltage
    * @return
    *   A [[PartialFunction]] from [[ComparableQuantity]] of type [[Power]] to
    *   [[ComparableQuantity]] of type [[Power]]
    */
  def activeToReactivePowerFunc(
      nodalVoltage: ComparableQuantity[Dimensionless]
  ): ComparableQuantity[Power] => ComparableQuantity[Power] =
    qControl.activeToReactivePowerFunc(
      sRated.multiply(scalingFactor),
      cosPhiRated,
      nodalVoltage
    )

  /** Calculate the reactive power of the model
    *
    * @param activePower
    *   Active power to use
    * @param voltage
    *   Voltage magnitude at connection point
    * @return
    *   Reactive power
    */
  def calculateReactivePower(
      activePower: ComparableQuantity[Power],
      voltage: ComparableQuantity[Dimensionless]
  ): ComparableQuantity[Power] = {
    limitReactivePower(
      activePower,
      activeToReactivePowerFunc(voltage)(activePower)
    )
  }

  /** Check if the calculated apparent power respects model limits and return
    * adjusted reactive power value if necessary
    *
    * @param activePower
    *   calculated active power
    * @param reactivePower
    *   calculated reactive power, based on model var characteristics
    * @return
    *   reactivePower
    */
  private def limitReactivePower(
      activePower: ComparableQuantity[Power],
      reactivePower: ComparableQuantity[Power]
  ): ComparableQuantity[Power] = {
    {
      val apparentPower: ComparableQuantity[Power] = Quantities.getQuantity(
        Math
          .sqrt(
            Math.pow(activePower.to(KILOWATT).getValue.doubleValue, 2) + Math
              .pow(reactivePower.to(KILOVAR).getValue.doubleValue, 2)
          ),
        KILOVOLTAMPERE
      )

      if (apparentPower.isGreaterThan(sMax)) {
        logger.warn(
          s"The var characteristics \'$qControl\' of model \'$id\' ($uuid) imposes an apparent " +
            s"power (= $apparentPower) that exceeds " +
            s"rated apparent power specifications (= $sMax). " +
            s"Therefore, setting reactive power output to the to the upper limit " +
            s"in correspondence to the existing active power $activePower."
        )

        val powerSquaredDifference = Math
          .pow(sMax.to(MEGAVOLTAMPERE).getValue.doubleValue, 2) -
          Math.pow(activePower.to(MEGAWATT).getValue.doubleValue, 2)

        if (powerSquaredDifference < 0) {
          logger.warn(
            s"Difference between sMax and active power is negative when limiting reactive power. " +
              s"Set reactive power to 0!"
          )
          Quantities.getQuantity(0, MEGAVAR)
        } else {
          Quantities
            .getQuantity(
              Math.sqrt(powerSquaredDifference),
              MEGAVAR
            )
            .multiply(
              if (reactivePower.getValue.doubleValue < 0) -1 else 1
            ) // preserve the sign of reactive power
        }
      } else
        reactivePower
    }
  }

  def getUuid: UUID = this.uuid
}<|MERGE_RESOLUTION|>--- conflicted
+++ resolved
@@ -40,20 +40,16 @@
   *   Rated power factor
   * @tparam CD
   *   Type of data, that is needed for model calculation
-<<<<<<< HEAD
   * @tparam PD
   *   Primary data, that this asset does produce
+  * @tparam MS
+  *   Type of model state data
   */
 abstract class SystemParticipant[
     CD <: CalcRelevantData,
-    +PD <: PrimaryDataWithApparentPower[PD]
+    +PD <: PrimaryDataWithApparentPower[PD],
+    MS <: ModelState
 ](
-=======
-  * @tparam MS
-  *   Type of model state data
-  */
-abstract class SystemParticipant[CD <: CalcRelevantData, MS <: ModelState](
->>>>>>> efbd1d27
     uuid: UUID,
     id: String,
     operationInterval: OperationInterval,
