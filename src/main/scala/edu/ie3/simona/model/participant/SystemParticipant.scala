/*
 * © 2020. TU Dortmund University,
 * Institute of Energy Systems, Energy Efficiency and Energy Economics,
 * Research group Distribution grid planning and operation
 */

package edu.ie3.simona.model.participant

import edu.ie3.simona.agent.participant.data.Data.PrimaryData.{
  ComplexPower,
  PrimaryDataWithComplexPower,
}
import edu.ie3.simona.model.SystemComponent
import edu.ie3.simona.model.participant.control.QControl
import edu.ie3.simona.ontology.messages.flex.FlexibilityMessage.ProvideFlexOptions
import edu.ie3.util.scala.OperationInterval
import edu.ie3.util.scala.quantities.DefaultQuantities._
import edu.ie3.util.scala.quantities._
import squants.Dimensionless
import squants.energy.Power

import java.util.UUID

/** Common properties of mathematical models for system participants
  *
  * @param uuid
  *   the element's uuid
  * @param id
  *   the element's human-readable id
  * @param operationInterval
  *   Interval, in which the system is in operation
  * @param qControl
  *   Type of reactive power control
  * @param sRated
  *   Rated apparent power
  * @param cosPhiRated
  *   Rated power factor
  * @tparam CD
  *   Type of data, that is needed for model calculation
  * @tparam PD
  *   Primary data, that this asset does produce
  * @tparam MS
  *   Type of model state data
  */
abstract class SystemParticipant[
    CD <: CalcRelevantData,
<<<<<<< HEAD
    +PD <: PrimaryDataWithApparentPower,
=======
    +PD <: PrimaryDataWithComplexPower[PD],
>>>>>>> 76fd935a
    MS <: ModelState,
](
    uuid: UUID,
    id: String,
    operationInterval: OperationInterval,
    qControl: QControl,
    sRated: ApparentPower,
    cosPhiRated: Double,
) extends SystemComponent(uuid, id, operationInterval) {

  /** Maximum allowed apparent power output of this system participant. Used to
    * limit the available reactive power. Defaults to sRated. Should be
    * overwritten if the system participant's apparent power can be higher than
    * sRated.
    */
  protected val sMax: ApparentPower = sRated

  /** Calculate the power behaviour based on the given data.
    *
    * @param tick
    *   Regarded instant in simulation
    * @param voltage
    *   Nodal voltage magnitude
    * @param modelState
    *   Current state of the model
    * @param data
    *   Further needed, secondary data
    * @return
    *   A tuple of active and reactive power
    */
  def calculatePower(
      tick: Long,
      voltage: Dimensionless,
      modelState: MS,
      data: CD,
  ): PD

  /** Calculate the apparent power behaviour based on the given data.
    *
    * @param tick
    *   Regarded instant in simulation
    * @param voltage
    *   Nodal voltage magnitude
    * @param data
    *   Further needed, secondary data
    * @return
    *   A tuple of active and reactive power
    */
  protected def calculateApparentPower(
      tick: Long,
      voltage: Dimensionless,
      modelState: MS,
      data: CD,
  ): ComplexPower = {
    if (isInOperation(tick)) {
      val activePower = calculateActivePower(modelState, data)
      val reactivePower =
        calculateReactivePower(activePower, voltage)
      ComplexPower(
        activePower,
        reactivePower,
      )
    } else {
      ComplexPower(
        DefaultQuantities.zeroMW,
        DefaultQuantities.zeroMVAr,
      )
    }
  }

  /** Calculate the active power behaviour of the model
    *
    * @param modelState
    *   Current state of the model
    * @param data
    *   Further needed, secondary data
    * @return
    *   Active power
    */
  protected def calculateActivePower(
      modelState: MS,
      data: CD,
  ): Power

  /** @param data
    *   The relevant data for calculation
    * @param lastState
    *   The last reached state
    * @return
    *   flex options
    */
  def determineFlexOptions(
      data: CD,
      lastState: MS,
  ): ProvideFlexOptions

  /** @param data
    *   The relevant data for calculation
    * @param lastState
    *   The last reached state
    * @param setPower
    *   power that has been set by EmAgent
    * @return
    *   updated relevant data and an indication at which circumstances flex
    *   options will change next
    */
  def handleControlledPowerChange(
      data: CD,
      lastState: MS,
      setPower: Power,
  ): (MS, FlexChangeIndicator)

  /** Get a partial function, that transfers the current active into reactive
    * power based on the participants properties and the given nodal voltage
    *
    * @param nodalVoltage
    *   The currently given nodal voltage
    * @return
    *   A [[PartialFunction]] from [[Power]] to [[ReactivePower]]
    */
  def activeToReactivePowerFunc(
      nodalVoltage: Dimensionless
  ): Power => ReactivePower =
    qControl.activeToReactivePowerFunc(
      sRated,
      cosPhiRated,
      nodalVoltage,
    )

  /** Calculate the reactive power of the model
    *
    * @param activePower
    *   Active power to use
    * @param voltage
    *   Voltage magnitude at connection point
    * @return
    *   Reactive power
    */
  def calculateReactivePower(
      activePower: Power,
      voltage: Dimensionless,
  ): ReactivePower = {
    limitReactivePower(
      activePower,
      activeToReactivePowerFunc(voltage)(activePower),
    )
  }

  /** Check if the calculated apparent power respects model limits and return
    * adjusted reactive power value if necessary
    *
    * @param activePower
    *   calculated active power
    * @param reactivePower
    *   calculated reactive power, based on model var characteristics
    * @return
    *   reactivePower
    */
  private def limitReactivePower(
      activePower: Power,
      reactivePower: ReactivePower,
  ): ReactivePower = {
    {
      val apparentPower: ApparentPower = Kilovoltamperes(
        Math
          .sqrt(
            Math.pow(activePower.toKilowatts, 2) + Math
              .pow(reactivePower.toKilovars, 2)
          )
      )

      // tolerance for double inaccuracies
      val sMaxWithTolerance = sMax * 1.00001d

      if (apparentPower > sMaxWithTolerance) {
        logger.debug(
          s"The var characteristics \'$qControl\' of model \'$id\' ($uuid) imposes an apparent " +
            s"power (= $apparentPower) that exceeds " +
            s"rated apparent power specifications (= $sMax). " +
            s"Therefore, setting reactive power output to the to the upper limit " +
            s"in correspondence to the existing active power $activePower."
        )

        val powerSquaredDifference = Math.pow(sMax.toMegavoltamperes, 2) - Math
          .pow(activePower.toMegawatts, 2)

        if (powerSquaredDifference < 0) {
          logger.warn(
            s"Active power of model exceeds sRated. Set reactive power to 0!"
          )
          zeroMVAr
        } else {
          Megavars(
            Math.sqrt(powerSquaredDifference)
          ) * (if (reactivePower.toMegavars < 0) -1
               else 1) // preserve the sign of reactive power
        }
      } else
        reactivePower
    }
  }

  def getUuid: UUID = this.uuid
}<|MERGE_RESOLUTION|>--- conflicted
+++ resolved
@@ -44,11 +44,7 @@
   */
 abstract class SystemParticipant[
     CD <: CalcRelevantData,
-<<<<<<< HEAD
-    +PD <: PrimaryDataWithApparentPower,
-=======
     +PD <: PrimaryDataWithComplexPower[PD],
->>>>>>> 76fd935a
     MS <: ModelState,
 ](
     uuid: UUID,
