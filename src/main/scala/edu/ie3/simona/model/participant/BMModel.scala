--- conflicted
+++ resolved
@@ -9,18 +9,10 @@
 import edu.ie3.simona.agent.participant.data.Data.PrimaryData.ApparentPower
 import edu.ie3.simona.model.participant.BMModel.BMCalcRelevantData
 import edu.ie3.simona.model.participant.control.QControl
-<<<<<<< HEAD
-import edu.ie3.util.quantities.PowerSystemUnits._
-import edu.ie3.util.quantities.interfaces.EnergyPrice
-import edu.ie3.util.scala.OperationInterval
-import squants.energy.{Kilowatts, Megawatts}
-import tech.units.indriya.ComparableQuantity
-=======
 import edu.ie3.util.scala.OperationInterval
 import edu.ie3.util.scala.quantities.EnergyPrice
 import squants.energy.{Kilowatts, Megawatts}
 import squants.{Dimensionless, Money, Power, Temperature}
->>>>>>> 83d0fb03
 
 import java.time.ZonedDateTime
 import java.util.UUID
@@ -34,21 +26,12 @@
     operationInterval: OperationInterval,
     scalingFactor: Double,
     qControl: QControl,
-<<<<<<< HEAD
-    sRated: squants.Power,
-    cosPhi: Double,
-    private val node: String,
-    private val isCostControlled: Boolean,
-    private val opex: ComparableQuantity[EnergyPrice],
-    private val feedInTariff: ComparableQuantity[EnergyPrice],
-=======
     sRated: Power,
     cosPhi: Double,
     private val node: String,
     private val isCostControlled: Boolean,
     private val opex: Money,
     private val feedInTariff: EnergyPrice,
->>>>>>> 83d0fb03
     private val loadGradient: Double
 ) extends SystemParticipant[BMCalcRelevantData](
       uuid,
@@ -62,19 +45,11 @@
 
   /** Saves power output of last cycle. Needed for load gradient
     */
-<<<<<<< HEAD
-  private var _lastPower: Option[squants.Power] = None
-
-  override def calculatePower(
-      tick: Long,
-      voltage: squants.Dimensionless,
-=======
   private var _lastPower: Option[Power] = None
 
   override def calculatePower(
       tick: Long,
       voltage: Dimensionless,
->>>>>>> 83d0fb03
       data: BMCalcRelevantData
   ): ApparentPower = {
     val result = super.calculatePower(tick, voltage, data)
@@ -92,11 +67,7 @@
     */
   override protected def calculateActivePower(
       data: BMCalcRelevantData
-<<<<<<< HEAD
-  ): squants.Power = {
-=======
-  ): Power = {
->>>>>>> 83d0fb03
+  ): Power = {
     // Calculate heat demand //
     val (k1, k2) = (calculateK1(data.date), calculateK2(data.date))
     val pTh = calculatePTh(data.temperature, k1, k2)
@@ -159,21 +130,12 @@
     *   heat demand in Megawatt
     */
   private def calculatePTh(
-<<<<<<< HEAD
-      temp: squants.Temperature,
-      k1: Double,
-      k2: Double
-  ): squants.Power = {
-    // linear regression: Heat-demand in relation to temperature (above 19.28°C: independent of temperature)
-    val pTh = temp.value.doubleValue match {
-=======
       temp: Temperature,
       k1: Double,
       k2: Double
   ): Power = {
     // linear regression: Heat-demand in relation to temperature (above 19.28°C: independent of temperature)
     val pTh = temp.toCelsiusScale match {
->>>>>>> 83d0fb03
       case x if x < 19.28 => (-1.076 * x + 26.36) * k1 * k2
       case _              => 5.62 * k1 * k2
     }
@@ -187,11 +149,7 @@
     * @return
     *   usage
     */
-<<<<<<< HEAD
-  private def calculateUsage(pTh: squants.Power): Double = {
-=======
   private def calculateUsage(pTh: Power): Double = {
->>>>>>> 83d0fb03
     // if demand exceeds capacity -> activate peak load boiler (no effect on electrical output)
     val maxHeat = Megawatts(43.14)
     val usageUnchecked = pTh / maxHeat
@@ -220,24 +178,15 @@
   private def calculateElOutput(
       usage: Double,
       eff: Double
-<<<<<<< HEAD
-  ): squants.Power = {
-=======
-  ): Power = {
->>>>>>> 83d0fb03
+  ): Power = {
     val currOpex = opex.divide(eff)
     val avgOpex = (currOpex + opex).divide(2)
 
-<<<<<<< HEAD
-    if (isCostControlled && avgOpex.isLessThan(feedInTariff))
-      sRated * (cosPhi) * (-1)
-=======
     if (
       isCostControlled && avgOpex.value.doubleValue() < feedInTariff.value
         .doubleValue()
     )
       sRated * cosPhi * (-1)
->>>>>>> 83d0fb03
     else
       sRated * usage * eff * cosPhi * (-1)
   }
@@ -249,13 +198,8 @@
     *   electrical output after load gradient has been applied
     */
   private def applyLoadGradient(
-<<<<<<< HEAD
-      pEl: squants.Power
-  ): squants.Power = {
-=======
       pEl: Power
   ): Power = {
->>>>>>> 83d0fb03
     _lastPower match {
       case None => pEl
       case Some(lastPowerVal) =>
@@ -284,10 +228,6 @@
     */
   final case class BMCalcRelevantData(
       date: ZonedDateTime,
-<<<<<<< HEAD
-      temperature: squants.Temperature
-=======
       temperature: Temperature
->>>>>>> 83d0fb03
   ) extends CalcRelevantData
 }