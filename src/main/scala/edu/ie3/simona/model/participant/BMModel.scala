/*
 * © 2020. TU Dortmund University,
 * Institute of Energy Systems, Energy Efficiency and Energy Economics,
 * Research group Distribution grid planning and operation
 */

package edu.ie3.simona.model.participant

import edu.ie3.simona.agent.participant.data.Data.PrimaryData.ApparentPower
import edu.ie3.simona.model.participant.BMModel.{BMCalcRelevantData, BmState}
import edu.ie3.simona.model.participant.control.QControl
import edu.ie3.simona.ontology.messages.FlexibilityMessage.{
  ProvideFlexOptions,
  ProvideMinMaxFlexOptions
}
import edu.ie3.util.quantities.PowerSystemUnits._
import edu.ie3.util.quantities.QuantityUtils.RichQuantityDouble
import edu.ie3.util.quantities.interfaces.{DimensionlessRate, EnergyPrice}
import edu.ie3.util.scala.OperationInterval
import tech.units.indriya.ComparableQuantity
import tech.units.indriya.quantity.Quantities
import tech.units.indriya.unit.Units._

import java.time.ZonedDateTime
import java.util.UUID
import javax.measure.quantity.{Dimensionless, Power, Temperature}
import scala.math._

/** This class represents a single biomass plant
  */
final case class BMModel(
    uuid: UUID,
    id: String,
    operationInterval: OperationInterval,
    scalingFactor: Double,
    qControl: QControl,
    sRated: ComparableQuantity[Power],
    cosPhi: Double,
    private val node: String,
    private val isCostControlled: Boolean,
    private val opex: ComparableQuantity[EnergyPrice],
    private val feedInTariff: ComparableQuantity[EnergyPrice],
    private val loadGradient: ComparableQuantity[DimensionlessRate]
<<<<<<< HEAD
) extends SystemParticipant[BMCalcRelevantData, ApparentPower](
=======
) extends SystemParticipant[BMCalcRelevantData, BmState](
>>>>>>> efbd1d27
      uuid,
      id,
      operationInterval,
      scalingFactor,
      qControl,
      sRated,
      cosPhi
    )
    with ApparentPowerParticipant[BMCalcRelevantData] {

  /** Saves power output of last cycle. Needed for load gradient
    */
  private var _lastPower: Option[ComparableQuantity[Power]] = None

  override def calculatePower(
      tick: Long,
      voltage: ComparableQuantity[Dimensionless],
      data: BMCalcRelevantData
  ): ApparentPower = {
    val result = super.calculatePower(tick, voltage, data)
    _lastPower = Some(result.p)

    result
  }

  /** Calculate the active power behaviour of the model
    *
    * @param data
    *   Further needed, secondary data
    * @return
    *   Active power
    */
  override protected def calculateActivePower(
      data: BMCalcRelevantData
  ): ComparableQuantity[Power] = {
    // Calculate heat demand //
    val (k1, k2) = (calculateK1(data.date), calculateK2(data.date))
    val pTh = calculatePTh(data.temperature, k1, k2)

    // Usage: heat-demand in relation to max. heat-demand
    val usage = calculateUsage(pTh)

    // Efficiency (dependent on usage)
    val eff = calculateEff(usage)

    // Electrical output //
    val pEl = calculateElOutput(usage, eff)

    // Application of load gradient, return power output
    applyLoadGradient(pEl)
  }

  /** Calculates first time dependent factor for heat demand
    * @param time
    *   the time
    * @return
    *   factor k1
    */
  private def calculateK1(time: ZonedDateTime): Double = {
    val weekendCorr = Vector(0.98, 0.985, 0.982, 0.982, 0.97, 0.96, 0.95, 0.93,
      0.925, 0.95, 0.98, 1.01, 1.018, 1.01, 1.01, 0.995, 1, 0.995, 0.99, 0.985,
      0.99, 0.98, 0.975, 0.99)

    time.getDayOfWeek.getValue match {
      case x if x > 5 =>
        weekendCorr(
          time.getHour
        ) // correction factor for each hour of Saturday and Sunday
      case _ => 1
    }
  }

  /** Calculates second time dependent factor for heat demand
    * @param time
    *   the time
    * @return
    *   factor k2
    */
  private def calculateK2(time: ZonedDateTime): Double = {
    time.getDayOfYear match {
      case x if x < 150 || x > 243 =>
        1.03 // correction factor in heating season
      case _ => 0.61 // correction factor outside heating season
    }
  }

  /** Calculates heat demand
    * @param temp
    *   the temperature
    * @param k1
    *   factor k1
    * @param k2
    *   factor k2
    * @return
    *   heat demand in Megawatt
    */
  private def calculatePTh(
      temp: ComparableQuantity[Temperature],
      k1: Double,
      k2: Double
  ): ComparableQuantity[Power] = {
    // linear regression: Heat-demand in relation to temperature (above 19.28°C: independent of temperature)
    val pTh = temp.getValue.doubleValue match {
      case x if x < 19.28 => (-1.076 * x + 26.36) * k1 * k2
      case _              => 5.62 * k1 * k2
    }

    Quantities.getQuantity(pTh, MEGAWATT)
  }

  /** Calculates usage from heat demand, using fixed maximum heat
    * @param pTh
    *   heat demand
    * @return
    *   usage
    */
  private def calculateUsage(pTh: ComparableQuantity[Power]): Double = {
    // if demand exceeds capacity -> activate peak load boiler (no effect on electrical output)
    val maxHeat = Quantities.getQuantity(43.14, MEGAWATT)
    val usageUnchecked = pTh.divide(maxHeat).getValue.doubleValue

    if (usageUnchecked < 1) usageUnchecked else 1
  }

  /** Calculates efficiency from usage. Efficiency is based on a regression
    * which might lead to values > 1 -> valid cap (see docs for details)
    * @param usage
    *   the usage
    * @return
    *   efficiency
    */
  private def calculateEff(usage: Double): Double =
    min(0.18 * pow(usage, 3) - 0.595 * pow(usage, 2) + 0.692 * usage + 0.724, 1)

  /** Calculates electrical output from usage and efficiency
    * @param usage
    *   the usage
    * @param eff
    *   the efficiency
    * @return
    *   electrical output as Power
    */
  private def calculateElOutput(
      usage: Double,
      eff: Double
  ): ComparableQuantity[Power] = {
    val currOpex = opex.divide(eff)
    val avgOpex = currOpex.add(opex).divide(2)

    if (isCostControlled && avgOpex.isLessThan(feedInTariff))
      sRated.multiply(cosPhi).multiply(-1)
    else
      sRated.multiply(usage * eff * cosPhi).multiply(-1)
  }

  /** Applies the load gradient to the electrical output
    * @param pEl
    *   electrical output
    * @return
    *   electrical output after load gradient has been applied
    */
  private def applyLoadGradient(
      pEl: ComparableQuantity[Power]
  ): ComparableQuantity[Power] = {
    _lastPower match {
      case None => pEl
      case Some(lastPowerVal) =>
        val pElDeltaMaxAbs = sRated
          .multiply(loadGradient)
          .multiply(Quantities.getQuantity(1d, HOUR))
          .multiply(cosPhi)
          .asType(classOf[Power])

        pEl.subtract(lastPowerVal) match {
          case pElDelta if pElDelta.isGreaterThan(pElDeltaMaxAbs) =>
            lastPowerVal.add(pElDeltaMaxAbs)
          case pElDelta if pElDelta.isLessThan(pElDeltaMaxAbs.multiply(-1)) =>
            lastPowerVal.subtract(pElDeltaMaxAbs)
          case _ =>
            pEl
        }
    }
  }

  override def determineFlexOptions(
      data: BMCalcRelevantData,
      lastState: BmState
  ): ProvideFlexOptions = {
    val power = calculateActivePower(data)

    ProvideMinMaxFlexOptions(uuid, power, power, 0d.asMegaWatt)
  }

  override def handleControlledPowerChange(
      data: BMCalcRelevantData,
      lastState: BmState,
      setPower: ComparableQuantity[Power]
  ): (BmState, FlexChangeIndicator) = (lastState, FlexChangeIndicator())
}

object BMModel {

  case class BmState() extends ModelState

  /** Data, that is needed for model calculations with the biomass model
    *
    * @param date
    *   Date of the tick
    * @param temperature
    *   The current temperature
    */
  final case class BMCalcRelevantData(
      date: ZonedDateTime,
      temperature: ComparableQuantity[Temperature]
  ) extends CalcRelevantData
}<|MERGE_RESOLUTION|>--- conflicted
+++ resolved
@@ -41,11 +41,7 @@
     private val opex: ComparableQuantity[EnergyPrice],
     private val feedInTariff: ComparableQuantity[EnergyPrice],
     private val loadGradient: ComparableQuantity[DimensionlessRate]
-<<<<<<< HEAD
-) extends SystemParticipant[BMCalcRelevantData, ApparentPower](
-=======
-) extends SystemParticipant[BMCalcRelevantData, BmState](
->>>>>>> efbd1d27
+) extends SystemParticipant[BMCalcRelevantData, ApparentPower, BmState](
       uuid,
       id,
       operationInterval,
@@ -54,7 +50,7 @@
       sRated,
       cosPhi
     )
-    with ApparentPowerParticipant[BMCalcRelevantData] {
+    with ApparentPowerParticipant[BMCalcRelevantData, BmState] {
 
   /** Saves power output of last cycle. Needed for load gradient
     */
