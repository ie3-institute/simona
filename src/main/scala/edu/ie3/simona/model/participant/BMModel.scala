--- conflicted
+++ resolved
@@ -7,12 +7,8 @@
 package edu.ie3.simona.model.participant
 
 import edu.ie3.simona.agent.participant.data.Data.PrimaryData.ApparentPower
-<<<<<<< HEAD
-import edu.ie3.simona.model.participant.BMModel.{BMCalcRelevantData, BmState}
-=======
 import edu.ie3.simona.model.participant.BMModel.BMCalcRelevantData
 import edu.ie3.simona.model.participant.ModelState.ConstantState
->>>>>>> beadafa9
 import edu.ie3.simona.model.participant.control.QControl
 import edu.ie3.simona.ontology.messages.flex.FlexibilityMessage.ProvideFlexOptions
 import edu.ie3.simona.ontology.messages.flex.MinMaxFlexibilityMessage.ProvideMinMaxFlexOptions
@@ -40,15 +36,11 @@
     private val opex: Money,
     private val feedInTariff: EnergyPrice,
     private val loadGradient: Double
-<<<<<<< HEAD
-) extends SystemParticipant[BMCalcRelevantData, ApparentPower, BmState](
-=======
 ) extends SystemParticipant[
       BMCalcRelevantData,
       ApparentPower,
       ConstantState.type
     ](
->>>>>>> beadafa9
       uuid,
       id,
       operationInterval,
@@ -57,11 +49,7 @@
       sRated,
       cosPhi
     )
-<<<<<<< HEAD
-    with ApparentPowerParticipant[BMCalcRelevantData, BmState] {
-=======
     with ApparentPowerParticipant[BMCalcRelevantData, ConstantState.type] {
->>>>>>> beadafa9
 
   /** Saves power output of last cycle. Needed for load gradient
     */
@@ -70,11 +58,7 @@
   override def calculatePower(
       tick: Long,
       voltage: Dimensionless,
-<<<<<<< HEAD
-      modelState: BmState,
-=======
       modelState: ConstantState.type,
->>>>>>> beadafa9
       data: BMCalcRelevantData
   ): ApparentPower = {
     val result = super.calculatePower(tick, voltage, modelState, data)
@@ -91,11 +75,7 @@
     *   Active power
     */
   override protected def calculateActivePower(
-<<<<<<< HEAD
-      modelState: BmState,
-=======
       modelState: ConstantState.type,
->>>>>>> beadafa9
       data: BMCalcRelevantData
   ): Power = {
     // Calculate heat demand //
@@ -248,33 +228,15 @@
 
   override def determineFlexOptions(
       data: BMCalcRelevantData,
-<<<<<<< HEAD
-      lastState: BmState
-  ): ProvideFlexOptions = {
-    val power = calculateActivePower(lastState, data)
-
-    ProvideMinMaxFlexOptions(uuid, power, power, Megawatts(0d))
-=======
       lastState: ConstantState.type
   ): ProvideFlexOptions = {
     val power = calculateActivePower(lastState, data)
 
     ProvideMinMaxFlexOptions(uuid, power, power, Kilowatts(0d))
->>>>>>> beadafa9
   }
 
   override def handleControlledPowerChange(
       data: BMCalcRelevantData,
-<<<<<<< HEAD
-      lastState: BmState,
-      setPower: squants.Power
-  ): (BmState, FlexChangeIndicator) = (lastState, FlexChangeIndicator())
-}
-
-object BMModel {
-
-  case class BmState() extends ModelState
-=======
       lastState: ConstantState.type,
       setPower: squants.Power
   ): (ConstantState.type, FlexChangeIndicator) =
@@ -282,7 +244,6 @@
 }
 
 object BMModel {
->>>>>>> beadafa9
 
   /** Data, that is needed for model calculations with the biomass model
     *
