/*
 * © 2020. TU Dortmund University,
 * Institute of Energy Systems, Energy Efficiency and Energy Economics,
 * Research group Distribution grid planning and operation
 */

package edu.ie3.simona.model.participant

import edu.ie3.simona.agent.participant.data.Data.PrimaryData.ApparentPower
import edu.ie3.simona.model.participant.BMModel.BMCalcRelevantData
import edu.ie3.simona.model.participant.control.QControl
import edu.ie3.util.scala.OperationInterval
import edu.ie3.util.scala.quantities.EnergyPrice
import squants.energy.{Kilowatts, Megawatts}
import squants.{Dimensionless, Money, Power, Temperature}

import java.time.ZonedDateTime
import java.util.UUID
import scala.math._

/** This class represents a single biomass plant
  */
final case class BMModel(
    uuid: UUID,
    id: String,
    operationInterval: OperationInterval,
    scalingFactor: Double,
    qControl: QControl,
    sRated: Power,
    cosPhi: Double,
    private val node: String,
    private val isCostControlled: Boolean,
<<<<<<< HEAD
    private val opex: ComparableQuantity[EnergyPrice],
    private val feedInTariff: ComparableQuantity[EnergyPrice],
    private val loadGradient: ComparableQuantity[DimensionlessRate]
) extends SystemParticipant[BMCalcRelevantData, ApparentPower](
=======
    private val opex: Money,
    private val feedInTariff: EnergyPrice,
    private val loadGradient: Double
) extends SystemParticipant[BMCalcRelevantData](
>>>>>>> 7c2056d7
      uuid,
      id,
      operationInterval,
      scalingFactor,
      qControl,
      sRated,
      cosPhi
    )
    with ApparentPowerParticipant[BMCalcRelevantData] {

  /** Saves power output of last cycle. Needed for load gradient
    */
  private var _lastPower: Option[Power] = None

  override def calculatePower(
      tick: Long,
      voltage: Dimensionless,
      data: BMCalcRelevantData
  ): ApparentPower = {
    val result = super.calculatePower(tick, voltage, data)
    _lastPower = Some(Kilowatts(result.p.value.doubleValue))

    result
  }

  /** Calculate the active power behaviour of the model
    *
    * @param data
    *   Further needed, secondary data
    * @return
    *   Active power
    */
  override protected def calculateActivePower(
      data: BMCalcRelevantData
  ): Power = {
    // Calculate heat demand //
    val (k1, k2) = (calculateK1(data.date), calculateK2(data.date))
    val pTh = calculatePTh(data.temperature, k1, k2)

    // Usage: heat-demand in relation to max. heat-demand
    val usage = calculateUsage(pTh)

    // Efficiency (dependent on usage)
    val eff = calculateEff(usage)

    // Electrical output //
    val pEl = calculateElOutput(usage, eff)

    // Application of load gradient, return power output
    applyLoadGradient(pEl)
  }

  /** Calculates first time dependent factor for heat demand
    * @param time
    *   the time
    * @return
    *   factor k1
    */
  private def calculateK1(time: ZonedDateTime): Double = {
    val weekendCorr = Vector(0.98, 0.985, 0.982, 0.982, 0.97, 0.96, 0.95, 0.93,
      0.925, 0.95, 0.98, 1.01, 1.018, 1.01, 1.01, 0.995, 1, 0.995, 0.99, 0.985,
      0.99, 0.98, 0.975, 0.99)

    time.getDayOfWeek.getValue match {
      case x if x > 5 =>
        weekendCorr(
          time.getHour
        ) // correction factor for each hour of Saturday and Sunday
      case _ => 1
    }
  }

  /** Calculates second time dependent factor for heat demand
    * @param time
    *   the time
    * @return
    *   factor k2
    */
  private def calculateK2(time: ZonedDateTime): Double = {
    time.getDayOfYear match {
      case x if x < 150 || x > 243 =>
        1.03 // correction factor in heating season
      case _ => 0.61 // correction factor outside heating season
    }
  }

  /** Calculates heat demand
    * @param temp
    *   the temperature
    * @param k1
    *   factor k1
    * @param k2
    *   factor k2
    * @return
    *   heat demand in Megawatt
    */
  private def calculatePTh(
      temp: Temperature,
      k1: Double,
      k2: Double
  ): Power = {
    // linear regression: Heat-demand in relation to temperature (above 19.28°C: independent of temperature)
    val pTh = temp.toCelsiusScale match {
      case x if x < 19.28 => (-1.076 * x + 26.36) * k1 * k2
      case _              => 5.62 * k1 * k2
    }

    Megawatts(pTh)
  }

  /** Calculates usage from heat demand, using fixed maximum heat
    * @param pTh
    *   heat demand
    * @return
    *   usage
    */
  private def calculateUsage(pTh: Power): Double = {
    // if demand exceeds capacity -> activate peak load boiler (no effect on electrical output)
    val maxHeat = Megawatts(43.14)
    val usageUnchecked = pTh / maxHeat

    if (usageUnchecked < 1) usageUnchecked else 1
  }

  /** Calculates efficiency from usage. Efficiency is based on a regression
    * which might lead to values > 1 -> valid cap (see docs for details)
    * @param usage
    *   the usage
    * @return
    *   efficiency
    */
  private def calculateEff(usage: Double): Double =
    min(0.18 * pow(usage, 3) - 0.595 * pow(usage, 2) + 0.692 * usage + 0.724, 1)

  /** Calculates electrical output from usage and efficiency
    * @param usage
    *   the usage
    * @param eff
    *   the efficiency
    * @return
    *   electrical output as Power
    */
  private def calculateElOutput(
      usage: Double,
      eff: Double
  ): Power = {
    val currOpex = opex.divide(eff)
    val avgOpex = (currOpex + opex).divide(2)

    if (
      isCostControlled && avgOpex.value.doubleValue() < feedInTariff.value
        .doubleValue()
    )
      sRated * cosPhi * (-1)
    else
      sRated * usage * eff * cosPhi * (-1)
  }

  /** Applies the load gradient to the electrical output
    * @param pEl
    *   electrical output
    * @return
    *   electrical output after load gradient has been applied
    */
  private def applyLoadGradient(
      pEl: Power
  ): Power = {
    _lastPower match {
      case None => pEl
      case Some(lastPowerVal) =>
        val pElDeltaMaxAbs = sRated * cosPhi * loadGradient

        pEl - lastPowerVal match {
          case pElDelta if pElDelta > pElDeltaMaxAbs =>
            lastPowerVal + pElDeltaMaxAbs
          case pElDelta if pElDelta < (pElDeltaMaxAbs * (-1)) =>
            lastPowerVal - pElDeltaMaxAbs
          case _ =>
            pEl
        }
    }
  }
}

case object BMModel {

  /** Data, that is needed for model calculations with the biomass model
    *
    * @param date
    *   Date of the tick
    * @param temperature
    *   The current temperature
    */
  final case class BMCalcRelevantData(
      date: ZonedDateTime,
      temperature: Temperature
  ) extends CalcRelevantData
}<|MERGE_RESOLUTION|>--- conflicted
+++ resolved
@@ -30,17 +30,10 @@
     cosPhi: Double,
     private val node: String,
     private val isCostControlled: Boolean,
-<<<<<<< HEAD
-    private val opex: ComparableQuantity[EnergyPrice],
-    private val feedInTariff: ComparableQuantity[EnergyPrice],
-    private val loadGradient: ComparableQuantity[DimensionlessRate]
-) extends SystemParticipant[BMCalcRelevantData, ApparentPower](
-=======
     private val opex: Money,
     private val feedInTariff: EnergyPrice,
     private val loadGradient: Double
-) extends SystemParticipant[BMCalcRelevantData](
->>>>>>> 7c2056d7
+) extends SystemParticipant[BMCalcRelevantData, ApparentPower](
       uuid,
       id,
       operationInterval,
