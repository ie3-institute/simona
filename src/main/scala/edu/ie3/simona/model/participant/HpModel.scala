/*
 * © 2021. TU Dortmund University,
 * Institute of Energy Systems, Energy Efficiency and Energy Economics,
 * Research group Distribution grid planning and operation
 */

package edu.ie3.simona.model.participant

import edu.ie3.datamodel.models.input.system.HpInput
import edu.ie3.simona.agent.participant.data.Data.PrimaryData.ComplexPowerAndHeat
import edu.ie3.simona.model.SystemComponent
import edu.ie3.simona.model.participant.HpModel.{HpRelevantData, HpState}
import edu.ie3.simona.model.participant.control.QControl
import edu.ie3.simona.model.thermal.ThermalGrid.{
  ThermalDemandWrapper,
  ThermalGridState,
}
import edu.ie3.simona.model.thermal.{ThermalGrid, ThermalThreshold}
import edu.ie3.simona.ontology.messages.flex.FlexibilityMessage.ProvideFlexOptions
import edu.ie3.simona.ontology.messages.flex.MinMaxFlexibilityMessage.ProvideMinMaxFlexOptions
import edu.ie3.util.quantities.PowerSystemUnits
import edu.ie3.util.scala.OperationInterval
import edu.ie3.util.scala.quantities.DefaultQuantities._
import edu.ie3.util.scala.quantities.{ApparentPower, Kilovoltamperes}
import squants.energy.Kilowatts
import squants.{Power, Temperature}

import java.time.ZonedDateTime
import java.util.UUID

/** Model of a heat pump (HP) with a
  * [[edu.ie3.simona.model.thermal.ThermalHouse]] medium and its current
  * [[HpState]].
  *
  * @param uuid
  *   the element's uuid
  * @param id
  *   the element's human-readable id
  * @param operationInterval
  *   Interval, in which the system is in operation
  * @param qControl
  *   Type of reactive power control
  * @param sRated
  *   Rated apparent power
  * @param cosPhiRated
  *   Rated power factor
  * @param pThermal
  *   Thermal output of heat pump
  * @param thermalGrid
  *   Thermal grid attached to this heat pump. Attention!!! This model assumes,
  *   that the grid is only attached to this asset as a source. Shared grids
  *   across electrical models is currently not supported
  */
final case class HpModel(
    uuid: UUID,
    id: String,
    operationInterval: OperationInterval,
    qControl: QControl,
    sRated: ApparentPower,
    cosPhiRated: Double,
    pThermal: Power,
    thermalGrid: ThermalGrid,
) extends SystemParticipant[
      HpRelevantData,
      ComplexPowerAndHeat,
      HpState,
    ](
      uuid,
      id,
      operationInterval,
      qControl,
      sRated,
      cosPhiRated,
    )
    with ApparentPowerAndHeatParticipant[HpRelevantData, HpState] {

  private val pRated: Power = sRated.toActivePower(cosPhiRated)

  /** As this is a state-full model (with respect to the current operation
    * condition and inner temperature), the power calculation operates on the
    * current state of the model, which has to be calculated beforehand by
    * [[HpModel.determineState]]. This state then is fed into the power
    * calculation logic by [[HpState]].
    *
    * @param currentState
    *   Current state of the heat pump
    * @param relevantData
    *   data of heat pump including state of the heat pump
    * @return
    *   active power
    */
  override protected def calculateActivePower(
      currentState: HpState,
      relevantData: HpRelevantData,
  ): Power = currentState.activePower

  /** "Calculate" the heat output of the heat pump. The hp's state is already
    * updated, because the calculation of apparent power in
    * [[ApparentPowerAndHeatParticipant]] did trigger it. So we only need to
    * extract the information
    *
    * @param tick
    *   Current simulation time for the calculation
    * @param currentState
    *   Current state of the heat pump
    * @param data
    *   Relevant (external) data for calculation
    * @return
    *   The heat, that is produced in that instant
    */
  override def calculateHeat(
      tick: Long,
      currentState: HpState,
      data: HpRelevantData,
  ): Power =
    // only if Hp is running qDot will be from Hp, else qDot results from other source, e.g. some storage
    if (currentState.isRunning)
      currentState.qDot
    else
      zeroKW

  /** Given a [[HpRelevantData]] object and the last [[HpState]], this function
    * calculates the heat pump's next state to get the actual active power of
    * this state use [[calculateActivePower]] with the generated state
    *
    * @param lastHpState
    *   Last state of the heat pump
    * @param relevantData
    *   data of heat pump including
    * @return
    *   Booleans if Hp can operate and can be out of operation plus the updated
    *   [[HpState]]
    */
  def determineState(
      lastHpState: HpState,
      relevantData: HpRelevantData,
  ): (Boolean, Boolean, HpState) = {

    // Use lastHpState and relevantData to update state of thermalGrid to the current tick
    val (thermalDemandWrapper, currentThermalGridState) =
      thermalGrid.energyDemandAndUpdatedState(
        relevantData,
        lastHpState,
      )

    // Determining the operation point and limitations at this tick
    val (turnOn, canOperate, canBeOutOfOperation) =
      operatesInNextState(
        lastHpState,
        currentThermalGridState,
        relevantData,
        thermalDemandWrapper,
      )

    // Updating the HpState
    val updatedState =
      calcState(lastHpState, relevantData, turnOn, thermalDemandWrapper)
    (canOperate, canBeOutOfOperation, updatedState)
  }

  /** Depending on the input, this function decides whether the heat pump will
    * run in the next state or not. The heat pump is foreseen to operate in the
    * next interval, if the thermal grid either has a demand that needs to be
    * met or the heat pump currently is in operation and the grid is able to
    * handle additional energy
    *
    * @param lastState
    *   last state of the heat pump
    * @param currentThermalGridState
    *   to current tick updated state of the thermalGrid
    * @param relevantData
    *   Relevant (external) data
    * @param thermalDemands
    *   ThermalEnergyDemand of the house and the thermal storage
    * @return
    *   boolean defining if heat pump runs in next time step, if it can be in
    *   operation and can be out of operation
    */
  private def operatesInNextState(
      lastState: HpState,
      currentThermalGridState: ThermalGridState,
      relevantData: HpRelevantData,
      thermalDemands: ThermalDemandWrapper,
  ): (Boolean, Boolean, Boolean) = {

    val demandHouse = thermalDemands.houseDemand
    val demandThermalStorage = thermalDemands.heatStorageDemand
    val noThermalStorageOrThermalStorageIsEmpty =
      currentThermalGridState.isThermalStorageEmpty

    val turnHpOn =
      (demandHouse.hasRequiredDemand && noThermalStorageOrThermalStorageIsEmpty) ||
        (demandHouse.hasAdditionalDemand && lastState.isRunning) ||
        demandThermalStorage.hasRequiredDemand ||
        (demandThermalStorage.hasAdditionalDemand && lastState.isRunning)

    val canOperate =
      demandHouse.hasRequiredDemand || demandHouse.hasAdditionalDemand ||
        demandThermalStorage.hasRequiredDemand || demandThermalStorage.hasAdditionalDemand
    val canBeOutOfOperation =
      !(demandHouse.hasRequiredDemand && noThermalStorageOrThermalStorageIsEmpty)

    (
      turnHpOn,
      canOperate,
      canBeOutOfOperation,
    )
  }

  /** Calculate state depending on whether heat pump is needed or not. Also
    * calculate inner temperature change of thermal house and update its inner
    * temperature.
    *
    * @param lastState
    *   state of the heat pump until this tick
    * @param relevantData
    *   data of heat pump including state of the heat pump
    * @param isRunning
    *   determines whether the heat pump is running or not
    * @param demandWrapper
    *   holds the thermal demands of the thermal units (house, storage)
    * @return
    *   next [[HpState]]
    */
  private def calcState(
      lastState: HpState,
      relevantData: HpRelevantData,
      isRunning: Boolean,
      demandWrapper: ThermalDemandWrapper,
  ): HpState = {
    val lastStateStorageQDot = lastState.thermalGridState.storageState
      .map(_.qDot)
      .getOrElse(zeroKW)

    val (newActivePower, newThermalPower) = {
      if (isRunning)
        (pRated, pThermal)
      else if (lastStateStorageQDot < zeroKW)
        (zeroKW, lastStateStorageQDot * (-1))
      else if (
        lastStateStorageQDot == zeroKW && (demandWrapper.houseDemand.hasRequiredDemand || demandWrapper.heatStorageDemand.hasRequiredDemand)
      )
        (
          zeroKW,
          thermalGrid.storage.map(_.getChargingPower: squants.Power).get,
        )
      else (zeroKW, zeroKW)
    }

    /* Push thermal energy to the thermal grid and get its updated state in return */
    val (thermalGridState, maybeThreshold) =
      thermalGrid.updateState(
        relevantData,
        lastState.thermalGridState,
        lastState.ambientTemperature.getOrElse(relevantData.ambientTemperature),
<<<<<<< HEAD
        relevantData.ambientTemperature,
        isRunning,
=======
>>>>>>> e420a547
        newThermalPower,
        demandWrapper,
      )

    HpState(
      isRunning,
      relevantData.currentTick,
      Some(relevantData.ambientTemperature),
      newActivePower,
      newThermalPower,
      thermalGridState,
      maybeThreshold,
    )
  }

  override def determineFlexOptions(
      data: HpRelevantData,
      lastState: HpState,
  ): ProvideFlexOptions = {
    /* Determine the operating state in the given tick */
    val (canOperate, canBeOutOfOperation, updatedHpState)
        : (Boolean, Boolean, HpState) = determineState(lastState, data)

    val lowerBoundary =
      if (canBeOutOfOperation)
        zeroKW
      else
        updatedHpState.activePower
    val upperBoundary =
      if (canOperate)
        sRated.toActivePower(cosPhiRated)
      else
        zeroKW

    ProvideMinMaxFlexOptions(
      uuid,
      updatedHpState.activePower,
      lowerBoundary,
      upperBoundary,
    )
  }

  /** Handle a controlled power change. If the requested active power is greater
    * than 50 % of the rated electrical power switch on the heat pump, otherwise
    * switch it off. If it is already in the requested state, return old state
    * and next trigger information, otherwise, update the state with new
    * operating state and give back the next tick in which something will
    * change.
    *
    * @param relevantData
    *   Relevant data for model calculation
    * @param lastState
    *   The last known model state
    * @param setPower
    *   power that has been set by EmAgent
    * @return
    *   updated relevant data and an indication at which circumstances flex
    *   options will change next
    */
  override def handleControlledPowerChange(
      relevantData: HpRelevantData,
      lastState: HpState,
      setPower: Power,
  ): (HpState, FlexChangeIndicator) = {
    /* If the set point value is above 50 % of the electrical power, turn on the heat pump otherwise turn it off */
    val turnOn = setPower > (sRated.toActivePower(cosPhiRated) * 0.5)

    val (
      thermalDemandWrapper,
      _,
    ) =
      thermalGrid.energyDemandAndUpdatedState(
        relevantData,
        lastState,
      )

    val updatedHpState = calcState(
      lastState,
      relevantData,
      turnOn,
      thermalDemandWrapper,
    )

    (
      updatedHpState,
      FlexChangeIndicator(
        changesAtNextActivation = true,
        updatedHpState.maybeThermalThreshold.map(_.tick),
      ),
    )
  }
}

/** Create valid [[HpModel]] by calling the apply function.
  */
object HpModel {

  def apply(
      inputModel: HpInput,
      scaling: Double,
      simulationStartDate: ZonedDateTime,
      simulationEndDate: ZonedDateTime,
      thermalGrid: ThermalGrid,
  ): HpModel = {
    val scaledInput = inputModel.copy().scale(scaling).build()

    /* Determine the operation interval */
    val operationInterval: OperationInterval =
      SystemComponent.determineOperationInterval(
        simulationStartDate,
        simulationEndDate,
        scaledInput.getOperationTime,
      )

    val qControl = QControl(scaledInput.getqCharacteristics())

    val model = new HpModel(
      scaledInput.getUuid,
      scaledInput.getId,
      operationInterval,
      qControl,
      Kilovoltamperes(
        scaledInput.getType.getsRated
          .to(PowerSystemUnits.KILOVOLTAMPERE)
          .getValue
          .doubleValue
      ),
      scaledInput.getType.getCosPhiRated,
      Kilowatts(
        scaledInput.getType.getpThermal
          .to(PowerSystemUnits.KILOWATT)
          .getValue
          .doubleValue
      ),
      thermalGrid,
    )

    model.enable()
    model
  }

  /** As the HpModel class is a dynamic model, it requires a state for its
    * calculations. The state contains all variables needed including the inner
    * temperature.
    *
    * @param isRunning
    *   indicates if HP is turned on
    * @param tick
    *   the time tick of the HpState
    * @param ambientTemperature
    *   Optional ambient temperature, if available
    * @param activePower
    *   result active power
    * @param qDot
    *   result heat power
    * @param thermalGridState
    *   applicable state of the thermal grid
    * @param maybeThermalThreshold
    *   An optional threshold of the thermal grid, indicating the next state
    *   change
    */
  final case class HpState(
      isRunning: Boolean,
      tick: Long,
      ambientTemperature: Option[Temperature],
      activePower: Power,
      qDot: Power,
      thermalGridState: ThermalGridState,
      maybeThermalThreshold: Option[ThermalThreshold],
  ) extends ModelState

  /** Main data required for simulation/calculation, containing a [[HpState]]
    * and the current time tick. One time tick represents one second (3600 time
    * ticks = 1 hour).
    *
    * @param currentTick
    *   contains current time tick
    * @param ambientTemperature
    *   Ambient temperature at current tick
    */
  final case class HpRelevantData(
      currentTick: Long,
      ambientTemperature: Temperature,
  ) extends CalcRelevantData

  /** Internal method to construct a new [[HpModel]] based on a provided
    * [[HpInput]]
    *
    * @param hpInput
    *   instance of [[HpInput]] this chp model should be built from
    * @param simulationStartDate
    *   Simulation time at which the simulation starts
    * @param simulationEndDate
    *   Simulation time at which the simulation ends
    * @param qControl
    *   Strategy to control the reactive power output
    * @param scalingFactor
    *   Scale the output of this asset by the given factor
    * @param thermalGrid
    *   thermal grid, defining the behaviour of the connected sinks and storages
    * @return
    *   a ready-to-use [[HpModel]] with referenced electric parameters
    */
  def apply(
      hpInput: HpInput,
      simulationStartDate: ZonedDateTime,
      simulationEndDate: ZonedDateTime,
      qControl: QControl,
      scalingFactor: Double,
      thermalGrid: ThermalGrid,
  ): HpModel = {
    val scaledInput = hpInput.copy().scale(scalingFactor).build()

    val operationInterval = SystemComponent.determineOperationInterval(
      simulationStartDate,
      simulationEndDate,
      scaledInput.getOperationTime,
    )

    val model = new HpModel(
      scaledInput.getUuid,
      scaledInput.getId,
      operationInterval,
      qControl,
      Kilovoltamperes(
        scaledInput.getType.getsRated
          .to(PowerSystemUnits.KILOVOLTAMPERE)
          .getValue
          .doubleValue
      ),
      scaledInput.getType.getCosPhiRated,
      Kilowatts(
        scaledInput.getType.getpThermal
          .to(PowerSystemUnits.KILOWATT)
          .getValue
          .doubleValue
      ),
      thermalGrid,
    )

    model.enable()
    model
  }
}<|MERGE_RESOLUTION|>--- conflicted
+++ resolved
@@ -253,11 +253,7 @@
         relevantData,
         lastState.thermalGridState,
         lastState.ambientTemperature.getOrElse(relevantData.ambientTemperature),
-<<<<<<< HEAD
-        relevantData.ambientTemperature,
         isRunning,
-=======
->>>>>>> e420a547
         newThermalPower,
         demandWrapper,
       )
