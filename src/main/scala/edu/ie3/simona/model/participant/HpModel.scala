/*
 * © 2021. TU Dortmund University,
 * Institute of Energy Systems, Energy Efficiency and Energy Economics,
 * Research group Distribution grid planning and operation
 */

package edu.ie3.simona.model.participant

import edu.ie3.datamodel.models.input.system.HpInput
import edu.ie3.simona.agent.participant.data.Data.PrimaryData.ComplexPowerAndHeat
import edu.ie3.simona.model.SystemComponent
import edu.ie3.simona.model.participant.HpModel.{HpRelevantData, HpState}
import edu.ie3.simona.model.participant.control.QControl
import edu.ie3.simona.model.thermal.ThermalGrid.{
  ThermalDemandWrapper,
  ThermalGridState,
}
import edu.ie3.simona.model.thermal.{ThermalGrid, ThermalThreshold}
import edu.ie3.simona.ontology.messages.flex.FlexibilityMessage.ProvideFlexOptions
import edu.ie3.simona.ontology.messages.flex.MinMaxFlexibilityMessage.ProvideMinMaxFlexOptions
import edu.ie3.util.quantities.PowerSystemUnits
import edu.ie3.util.scala.OperationInterval
import edu.ie3.util.scala.quantities.DefaultQuantities._
import edu.ie3.util.scala.quantities.{ApparentPower, Kilovoltamperes}
<<<<<<< HEAD
import squants.energy.{Energy, KilowattHours, Kilowatts}
=======
import squants.energy.Kilowatts
>>>>>>> 6051f39d
import squants.{Power, Temperature}

import java.time.ZonedDateTime
import java.util.UUID

/** Model of a heat pump (HP) with a
  * [[edu.ie3.simona.model.thermal.ThermalHouse]] medium and its current
  * [[HpState]].
  *
  * @param uuid
  *   the element's uuid
  * @param id
  *   the element's human-readable id
  * @param operationInterval
  *   Interval, in which the system is in operation
  * @param qControl
  *   Type of reactive power control
  * @param sRated
  *   Rated apparent power
  * @param cosPhiRated
  *   Rated power factor
  * @param pThermal
  *   Thermal output of heat pump
  * @param thermalGrid
  *   Thermal grid attached to this heat pump. Attention!!! This model assumes,
  *   that the grid is only attached to this asset as a source. Shared grids
  *   across electrical models is currently not supported
  */
final case class HpModel(
    uuid: UUID,
    id: String,
    operationInterval: OperationInterval,
    qControl: QControl,
    sRated: ApparentPower,
    cosPhiRated: Double,
    pThermal: Power,
    thermalGrid: ThermalGrid,
) extends SystemParticipant[
      HpRelevantData,
      ComplexPowerAndHeat,
      HpState,
    ](
      uuid,
      id,
      operationInterval,
      qControl,
      sRated,
      cosPhiRated,
    )
    with ApparentPowerAndHeatParticipant[HpRelevantData, HpState] {

  private val pRated: Power = sRated.toActivePower(cosPhiRated)

  /** As this is a state-full model (with respect to the current operation
    * condition and inner temperature), the power calculation operates on the
    * current state of the model, which has to be calculated beforehand by
    * [[HpModel.determineState]]. This state then is fed into the power
    * calculation logic by [[HpState]].
    *
    * @param currentState
    *   Current state of the heat pump
    * @param relevantData
    *   data of heat pump including state of the heat pump
    * @return
    *   active power
    */
  override protected def calculateActivePower(
      currentState: HpState,
      relevantData: HpRelevantData,
  ): Power = currentState.activePower

  /** "Calculate" the heat output of the heat pump. The hp's state is already
    * updated, because the calculation of apparent power in
    * [[ApparentPowerAndHeatParticipant]] did trigger it. So we only need to
    * extract the information
    *
    * @param tick
    *   Current simulation time for the calculation
    * @param currentState
    *   Current state of the heat pump
    * @param data
    *   Relevant (external) data for calculation
    * @return
    *   The heat, that is produced in that instant
    */
  override def calculateHeat(
      tick: Long,
      currentState: HpState,
      data: HpRelevantData,
  ): Power =
    // only if Hp is running qDot will be from Hp, else qDot results from other source, e.g. some storage
    if (currentState.isRunning)
      currentState.qDot
    else
      zeroKW

  /** Given a [[HpRelevantData]] object and the last [[HpState]], this function
    * calculates the heat pump's next state to get the actual active power of
    * this state use [[calculateActivePower]] with the generated state
    *
    * @param lastHpState
    *   Last state of the heat pump
    * @param relevantData
    *   data of heat pump including
    * @return
    *   Booleans if Hp can operate and can be out of operation plus the updated
    *   [[HpState]]
    */
  def determineState(
      lastHpState: HpState,
      relevantData: HpRelevantData,
  ): (Boolean, Boolean, HpState) = {

    // Use lastHpState and relevantData to update state of thermalGrid to the current tick
    val (thermalDemandWrapper, currentThermalGridState) =
      thermalGrid.energyDemandAndUpdatedState(
<<<<<<< HEAD
        relevantData.currentTick,
        lastHpState.ambientTemperature.getOrElse(
          relevantData.ambientTemperature
        ),
        relevantData.ambientTemperature,
        lastHpState.thermalGridState,
        relevantData.simulationStart,
        relevantData.houseInhabitants,
=======
        relevantData,
        lastHpState,
>>>>>>> 6051f39d
      )

    // Determining the operation point and limitations at this tick
    val (turnOn, canOperate, canBeOutOfOperation) =
      operatesInNextState(
        lastHpState,
        currentThermalGridState,
        relevantData,
        thermalDemandWrapper,
      )

    // Updating the HpState
    val updatedState =
      calcState(lastHpState, relevantData, turnOn, thermalDemandWrapper)
    (canOperate, canBeOutOfOperation, updatedState)
  }

  /** Depending on the input, this function decides whether the heat pump will
    * run in the next state or not. The heat pump is foreseen to operate in the
    * next interval, if the thermal grid either has a demand that needs to be
    * met or the heat pump currently is in operation and the grid is able to
    * handle additional energy
    *
    * @param lastState
    *   last state of the heat pump
    * @param currentThermalGridState
    *   to current tick updated state of the thermalGrid
    * @param relevantData
    *   Relevant (external) data
    * @param thermalDemands
    *   ThermalEnergyDemand of the house and the thermal storage
    * @return
    *   boolean defining if heat pump runs in next time step, if it can be in
    *   operation and out of operation plus the [[ThermalEnergyDemand]] of
    *   house, heat storage, domestic hot water storage
    */
  private def operatesInNextState(
      lastState: HpState,
      currentThermalGridState: ThermalGridState,
      relevantData: HpRelevantData,
      thermalDemands: ThermalDemandWrapper,
  ): (Boolean, Boolean, Boolean) = {

    val demandHouse = thermalDemands.houseDemand
    val demandThermalStorage = thermalDemands.heatStorageDemand
<<<<<<< HEAD
    val demandDomesticHotWaterStorage =
      thermalDemands.domesticHotWaterStorageDemand

    val noThermalStorageOrThermalStorageIsEmpty = determineThermalStorageStatus(
      lastState,
      currentThermalGridState,
    )
=======
    val noThermalStorageOrThermalStorageIsEmpty =
      currentThermalGridState.isThermalStorageEmpty
>>>>>>> 6051f39d

    val turnHpOn =
      (demandHouse.hasRequiredDemand && noThermalStorageOrThermalStorageIsEmpty) ||
        (demandHouse.hasAdditionalDemand && lastState.isRunning) ||
        demandThermalStorage.hasRequiredDemand ||
        (demandThermalStorage.hasAdditionalDemand && lastState.isRunning) ||
        demandDomesticHotWaterStorage.hasRequiredDemand ||
        (demandDomesticHotWaterStorage.hasAdditionalDemand && lastState.isRunning)

    val canOperate =
      demandHouse.hasRequiredDemand || demandHouse.hasAdditionalDemand ||
        demandThermalStorage.hasRequiredDemand || demandThermalStorage.hasAdditionalDemand ||
        demandDomesticHotWaterStorage.hasRequiredDemand || demandDomesticHotWaterStorage.hasAdditionalDemand
    val canBeOutOfOperation =
      !(demandHouse.hasRequiredDemand && noThermalStorageOrThermalStorageIsEmpty) && !demandDomesticHotWaterStorage.hasRequiredDemand

    (
      turnHpOn,
      canOperate,
      canBeOutOfOperation,
    )
  }

<<<<<<< HEAD
  /** Determines the actual status of heat pump and the status of the heat
    * storage if there is one
    *
    * @param hpState
    *   Current state of the heat pump
    * @param updatedGridState
    *   The updated state of the [[ThermalGrid]]
    * @return
    *   boolean which is true, if there is no thermalStorage, or it's empty.
    */

  private def determineThermalStorageStatus(
      lastHpState: HpState,
      updatedGridState: ThermalGridState,
  ): Boolean = {
    implicit val tolerance: Energy = KilowattHours(1e-3)
    val noThermalStorageOrThermalStorageIsEmpty: Boolean =
      updatedGridState.storageState.isEmpty || updatedGridState.storageState
        .exists(
          _.storedEnergy =~ zeroKWh
        )

    noThermalStorageOrThermalStorageIsEmpty
  }

=======
>>>>>>> 6051f39d
  /** Calculate state depending on whether heat pump is needed or not. Also
    * calculate inner temperature change of thermal house and update its inner
    * temperature.
    *
    * @param lastState
    *   state of the heat pump until this tick
    * @param relevantData
    *   data of heat pump including state of the heat pump
    * @param isRunning
    *   determines whether the heat pump is running or not
    * @param thermalDemands
    *   holds the thermal demands of the thermal units (house, heatStorage,
    *   hotDomesticWaterStorage)
    * @return
    *   next [[HpState]]
    */
  private def calcState(
      lastState: HpState,
      relevantData: HpRelevantData,
      isRunning: Boolean,
      thermalDemands: ThermalDemandWrapper,
  ): HpState = {
    val lastStateStorageQDot = lastState.thermalGridState.storageState
      .map(_.qDot)
      .getOrElse(zeroKW)

    val (newActivePower, newThermalPower) = {
      if (isRunning)
        (pRated, pThermal)
      else if (lastStateStorageQDot < zeroKW)
        (zeroKW, lastStateStorageQDot * (-1))
      else if (
        lastStateStorageQDot == zeroKW && (thermalDemands.houseDemand.hasRequiredDemand || thermalDemands.heatStorageDemand.hasRequiredDemand)
      )
        (
          zeroKW,
          thermalGrid.heatStorage.map(_.getChargingPower: squants.Power).get,
        )
      else (zeroKW, zeroKW)
    }

    /* Push thermal energy to the thermal grid and get its updated state in return */
    val (thermalGridState, maybeThreshold) =
      thermalGrid.updateState(
        relevantData,
        lastState.thermalGridState,
        lastState.ambientTemperature.getOrElse(relevantData.ambientTemperature),
        isRunning,
        newThermalPower,
        thermalDemands,
      )

    HpState(
      isRunning,
      relevantData.currentTick,
      Some(relevantData.ambientTemperature),
      newActivePower,
      newThermalPower,
      thermalGridState,
      maybeThreshold,
    )
  }

  override def determineFlexOptions(
      data: HpRelevantData,
      lastState: HpState,
  ): ProvideFlexOptions = {
    /* Determine the operating state in the given tick */
    val (canOperate, canBeOutOfOperation, updatedHpState)
        : (Boolean, Boolean, HpState) = determineState(lastState, data)

    val lowerBoundary =
      if (canBeOutOfOperation)
        zeroKW
      else
        updatedHpState.activePower
    val upperBoundary =
      if (canOperate)
        sRated.toActivePower(cosPhiRated)
      else
        zeroKW

    ProvideMinMaxFlexOptions(
      uuid,
      updatedHpState.activePower,
      lowerBoundary,
      upperBoundary,
    )
  }

  /** Handle a controlled power change. If the requested active power is greater
    * than 50 % of the rated electrical power switch on the heat pump, otherwise
    * switch it off. If it is already in the requested state, return old state
    * and next trigger information, otherwise, update the state with new
    * operating state and give back the next tick in which something will
    * change.
    *
    * @param relevantData
    *   Relevant data for model calculation
    * @param lastState
    *   The last known model state
    * @param setPower
    *   power that has been set by EmAgent
    * @return
    *   updated relevant data and an indication at which circumstances flex
    *   options will change next
    */
  override def handleControlledPowerChange(
      relevantData: HpRelevantData,
      lastState: HpState,
      setPower: Power,
  ): (HpState, FlexChangeIndicator) = {
    /* If the set point value is above 50 % of the electrical power, turn on the heat pump otherwise turn it off */
    val turnOn = setPower > (sRated.toActivePower(cosPhiRated) * 0.5)

    val (
      thermalDemands,
      _,
    ) =
      thermalGrid.energyDemandAndUpdatedState(
<<<<<<< HEAD
        data.currentTick,
        lastState.ambientTemperature.getOrElse(data.ambientTemperature),
        data.ambientTemperature,
        lastState.thermalGridState,
        data.simulationStart,
        data.houseInhabitants,
=======
        relevantData,
        lastState,
>>>>>>> 6051f39d
      )

    val updatedHpState = calcState(
      lastState,
      relevantData,
      turnOn,
      thermalDemands,
    )

    (
      updatedHpState,
      FlexChangeIndicator(
        changesAtNextActivation = true,
        updatedHpState.maybeThermalThreshold.map(_.tick),
      ),
    )
  }
}

/** Create valid [[HpModel]] by calling the apply function.
  */
object HpModel {

  def apply(
      inputModel: HpInput,
      scaling: Double,
      simulationStartDate: ZonedDateTime,
      simulationEndDate: ZonedDateTime,
      thermalGrid: ThermalGrid,
  ): HpModel = {
    val scaledInput = inputModel.copy().scale(scaling).build()

    /* Determine the operation interval */
    val operationInterval: OperationInterval =
      SystemComponent.determineOperationInterval(
        simulationStartDate,
        simulationEndDate,
        scaledInput.getOperationTime,
      )

    val qControl = QControl(scaledInput.getqCharacteristics())

    val model = new HpModel(
      scaledInput.getUuid,
      scaledInput.getId,
      operationInterval,
      qControl,
      Kilovoltamperes(
        scaledInput.getType.getsRated
          .to(PowerSystemUnits.KILOVOLTAMPERE)
          .getValue
          .doubleValue
      ),
      scaledInput.getType.getCosPhiRated,
      Kilowatts(
        scaledInput.getType.getpThermal
          .to(PowerSystemUnits.KILOWATT)
          .getValue
          .doubleValue
      ),
      thermalGrid,
    )

    model.enable()
    model
  }

  /** As the HpModel class is a dynamic model, it requires a state for its
    * calculations. The state contains all variables needed including the inner
    * temperature.
    *
    * @param isRunning
    *   indicates if HP is turned on
    * @param tick
    *   the time tick of the HpState
    * @param ambientTemperature
    *   Optional ambient temperature, if available
    * @param activePower
    *   result active power
    * @param qDot
    *   result heat power
    * @param thermalGridState
    *   applicable state of the thermal grid
    * @param maybeThermalThreshold
    *   An optional threshold of the thermal grid, indicating the next state
    *   change
    */
  final case class HpState(
      isRunning: Boolean,
      tick: Long,
      ambientTemperature: Option[Temperature],
      activePower: Power,
      qDot: Power,
      thermalGridState: ThermalGridState,
      maybeThermalThreshold: Option[ThermalThreshold],
  ) extends ModelState

  /** Main data required for simulation/calculation, containing a [[HpState]]
    * and the current time tick. One time tick represents one second (3600 time
    * ticks = 1 hour).
    *
    * @param currentTick
    *   contains current time tick
    * @param ambientTemperature
    *   Ambient temperature at current tick
    * @param simulationStart
    *   simulationStartDate as ZonedDateTime
    * @param houseInhabitants
    *   number of people living in the building
    */
  final case class HpRelevantData(
      currentTick: Long,
      ambientTemperature: Temperature,
      simulationStart: ZonedDateTime,
      houseInhabitants: Double,
  ) extends CalcRelevantData

  /** Internal method to construct a new [[HpModel]] based on a provided
    * [[HpInput]]
    *
    * @param hpInput
    *   instance of [[HpInput]] this chp model should be built from
    * @param simulationStartDate
    *   Simulation time at which the simulation starts
    * @param simulationEndDate
    *   Simulation time at which the simulation ends
    * @param qControl
    *   Strategy to control the reactive power output
    * @param scalingFactor
    *   Scale the output of this asset by the given factor
    * @param thermalGrid
    *   thermal grid, defining the behaviour of the connected sinks and storages
    * @return
    *   a ready-to-use [[HpModel]] with referenced electric parameters
    */
  def apply(
      hpInput: HpInput,
      simulationStartDate: ZonedDateTime,
      simulationEndDate: ZonedDateTime,
      qControl: QControl,
      scalingFactor: Double,
      thermalGrid: ThermalGrid,
  ): HpModel = {
    val scaledInput = hpInput.copy().scale(scalingFactor).build()

    val operationInterval = SystemComponent.determineOperationInterval(
      simulationStartDate,
      simulationEndDate,
      scaledInput.getOperationTime,
    )

    val model = new HpModel(
      scaledInput.getUuid,
      scaledInput.getId,
      operationInterval,
      qControl,
      Kilovoltamperes(
        scaledInput.getType.getsRated
          .to(PowerSystemUnits.KILOVOLTAMPERE)
          .getValue
          .doubleValue
      ),
      scaledInput.getType.getCosPhiRated,
      Kilowatts(
        scaledInput.getType.getpThermal
          .to(PowerSystemUnits.KILOWATT)
          .getValue
          .doubleValue
      ),
      thermalGrid,
    )

    model.enable()
    model
  }
}<|MERGE_RESOLUTION|>--- conflicted
+++ resolved
@@ -22,11 +22,7 @@
 import edu.ie3.util.scala.OperationInterval
 import edu.ie3.util.scala.quantities.DefaultQuantities._
 import edu.ie3.util.scala.quantities.{ApparentPower, Kilovoltamperes}
-<<<<<<< HEAD
 import squants.energy.{Energy, KilowattHours, Kilowatts}
-=======
-import squants.energy.Kilowatts
->>>>>>> 6051f39d
 import squants.{Power, Temperature}
 
 import java.time.ZonedDateTime
@@ -143,19 +139,10 @@
     // Use lastHpState and relevantData to update state of thermalGrid to the current tick
     val (thermalDemandWrapper, currentThermalGridState) =
       thermalGrid.energyDemandAndUpdatedState(
-<<<<<<< HEAD
-        relevantData.currentTick,
-        lastHpState.ambientTemperature.getOrElse(
-          relevantData.ambientTemperature
-        ),
-        relevantData.ambientTemperature,
-        lastHpState.thermalGridState,
+        relevantData,
+        lastHpState,
         relevantData.simulationStart,
         relevantData.houseInhabitants,
-=======
-        relevantData,
-        lastHpState,
->>>>>>> 6051f39d
       )
 
     // Determining the operation point and limitations at this tick
@@ -201,18 +188,11 @@
 
     val demandHouse = thermalDemands.houseDemand
     val demandThermalStorage = thermalDemands.heatStorageDemand
-<<<<<<< HEAD
     val demandDomesticHotWaterStorage =
       thermalDemands.domesticHotWaterStorageDemand
 
-    val noThermalStorageOrThermalStorageIsEmpty = determineThermalStorageStatus(
-      lastState,
-      currentThermalGridState,
-    )
-=======
     val noThermalStorageOrThermalStorageIsEmpty =
       currentThermalGridState.isThermalStorageEmpty
->>>>>>> 6051f39d
 
     val turnHpOn =
       (demandHouse.hasRequiredDemand && noThermalStorageOrThermalStorageIsEmpty) ||
@@ -236,34 +216,6 @@
     )
   }
 
-<<<<<<< HEAD
-  /** Determines the actual status of heat pump and the status of the heat
-    * storage if there is one
-    *
-    * @param hpState
-    *   Current state of the heat pump
-    * @param updatedGridState
-    *   The updated state of the [[ThermalGrid]]
-    * @return
-    *   boolean which is true, if there is no thermalStorage, or it's empty.
-    */
-
-  private def determineThermalStorageStatus(
-      lastHpState: HpState,
-      updatedGridState: ThermalGridState,
-  ): Boolean = {
-    implicit val tolerance: Energy = KilowattHours(1e-3)
-    val noThermalStorageOrThermalStorageIsEmpty: Boolean =
-      updatedGridState.storageState.isEmpty || updatedGridState.storageState
-        .exists(
-          _.storedEnergy =~ zeroKWh
-        )
-
-    noThermalStorageOrThermalStorageIsEmpty
-  }
-
-=======
->>>>>>> 6051f39d
   /** Calculate state depending on whether heat pump is needed or not. Also
     * calculate inner temperature change of thermal house and update its inner
     * temperature.
@@ -384,17 +336,10 @@
       _,
     ) =
       thermalGrid.energyDemandAndUpdatedState(
-<<<<<<< HEAD
-        data.currentTick,
-        lastState.ambientTemperature.getOrElse(data.ambientTemperature),
-        data.ambientTemperature,
-        lastState.thermalGridState,
+        relevantData,
+        lastState,
         data.simulationStart,
         data.houseInhabitants,
-=======
-        relevantData,
-        lastState,
->>>>>>> 6051f39d
       )
 
     val updatedHpState = calcState(
