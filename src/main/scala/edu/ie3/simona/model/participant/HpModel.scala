--- conflicted
+++ resolved
@@ -118,28 +118,11 @@
     * calculates the heat pump's next state to get the actual active power of
     * this state use [[calculateActivePower]] with the generated state
     *
-<<<<<<< HEAD
-    * @param lastState
-=======
     * @param lastHpState
->>>>>>> 08055f2d
     *   Last state of the heat pump
     * @param relevantData
     *   data of heat pump including
     * @return
-<<<<<<< HEAD
-    *   Booleans if Hp can operate and can be out of operation plus next
-    *   [[HpState]]
-    */
-  def determineState(
-      lastState: HpState,
-      relevantData: HpRelevantData,
-  ): (Boolean, Boolean, HpState) = {
-    val (turnOn, canOperate, canBeOutOfOperation, houseDemand, storageDemand) =
-      operatesInNextState(lastState, relevantData)
-    val updatedState =
-      calcState(lastState, relevantData, turnOn, houseDemand, storageDemand)
-=======
     *   Booleans if Hp can operate and can be out of operation plus the updated
     *   [[HpState]]
     */
@@ -172,7 +155,6 @@
     // Updating the HpState
     val updatedState =
       calcState(lastHpState, relevantData, turnOn)
->>>>>>> 08055f2d
     (canOperate, canBeOutOfOperation, updatedState)
   }
 
@@ -194,34 +176,12 @@
     *   ThermalEnergyDemand of the thermal storage
     * @return
     *   boolean defining if heat pump runs in next time step, if it can be in
-<<<<<<< HEAD
-    *   operation and out of operation plus the demand of house and storage
-=======
     *   operation and can be out of operation
->>>>>>> 08055f2d
     */
   private def operatesInNextState(
       lastState: HpState,
       currentThermalGridState: ThermalGridState,
       relevantData: HpRelevantData,
-<<<<<<< HEAD
-  ): (Boolean, Boolean, Boolean, Boolean, Boolean) = {
-    val (demandHouse, demandThermalStorage, updatedState) =
-      thermalGrid.energyDemandAndUpdatedState(
-        relevantData.currentTick,
-        state.ambientTemperature.getOrElse(relevantData.ambientTemperature),
-        relevantData.ambientTemperature,
-        state.thermalGridState,
-      )
-
-    val (
-      houseDemand,
-      heatStorageDemand,
-      noThermalStorageOrThermalStorageIsEmpty,
-    ) = determineDemandBooleans(
-      state,
-      updatedState,
-=======
       demandHouse: ThermalEnergyDemand,
       demandThermalStorage: ThermalEnergyDemand,
   ): (Boolean, Boolean, Boolean) = {
@@ -233,17 +193,12 @@
     ) = determineDemandBooleans(
       lastState,
       currentThermalGridState,
->>>>>>> 08055f2d
       demandHouse,
       demandThermalStorage,
     )
 
     val turnHpOn: Boolean =
-<<<<<<< HEAD
-      houseDemand || heatStorageDemand
-=======
       houseHasDemand || heatStorageHasDemand
->>>>>>> 08055f2d
 
     val canOperate =
       demandHouse.hasRequiredDemand || demandHouse.hasAdditionalDemand ||
@@ -251,13 +206,6 @@
     val canBeOutOfOperation =
       !(demandHouse.hasRequiredDemand && noThermalStorageOrThermalStorageIsEmpty)
 
-<<<<<<< HEAD
-    (turnHpOn, canOperate, canBeOutOfOperation, houseDemand, heatStorageDemand)
-  }
-
-  def determineDemandBooleans(
-      hpState: HpState,
-=======
     (turnHpOn, canOperate, canBeOutOfOperation)
   }
 
@@ -281,7 +229,6 @@
 
   private def determineDemandBooleans(
       lastHpState: HpState,
->>>>>>> 08055f2d
       updatedGridState: ThermalGridState,
       demandHouse: ThermalEnergyDemand,
       demandThermalStorage: ThermalEnergyDemand,
@@ -294,16 +241,9 @@
         )
 
     val houseDemand =
-<<<<<<< HEAD
-      (demandHouse.hasRequiredDemand && noThermalStorageOrThermalStorageIsEmpty) || (hpState.isRunning && demandHouse.hasAdditionalDemand)
-    val heatStorageDemand = {
-      (demandThermalStorage.hasRequiredDemand) || (hpState.isRunning && demandThermalStorage.hasAdditionalDemand)
-    }
-=======
       (demandHouse.hasRequiredDemand && noThermalStorageOrThermalStorageIsEmpty) || (lastHpState.isRunning && demandHouse.hasAdditionalDemand)
     val heatStorageDemand =
       demandThermalStorage.hasRequiredDemand || (lastHpState.isRunning && demandThermalStorage.hasAdditionalDemand)
->>>>>>> 08055f2d
     (houseDemand, heatStorageDemand, noThermalStorageOrThermalStorageIsEmpty)
   }
 
@@ -328,27 +268,16 @@
       lastState: HpState,
       relevantData: HpRelevantData,
       isRunning: Boolean,
-      houseDemand: Boolean,
-      storageDemand: Boolean,
   ): HpState = {
-<<<<<<< HEAD
-    val lastStateStorageqDot = state.thermalGridState.storageState
-=======
     val lastStateStorageQDot = lastState.thermalGridState.storageState
->>>>>>> 08055f2d
       .map(_.qDot)
       .getOrElse(zeroKW)
 
     val (newActivePower, newThermalPower) =
       if (isRunning)
         (pRated, pThermal)
-<<<<<<< HEAD
-      else if (lastStateStorageqDot < zeroKW)
-        (zeroKW, lastStateStorageqDot * (-1))
-=======
       else if (lastStateStorageQDot < zeroKW)
         (zeroKW, lastStateStorageQDot * -1)
->>>>>>> 08055f2d
       else (zeroKW, zeroKW)
 
     /* Push thermal energy to the thermal grid and get its updated state in return */
@@ -427,45 +356,11 @@
     /* If the setpoint value is above 50 % of the electrical power, turn on the heat pump otherwise turn it off */
     val turnOn = setPower > (sRated * cosPhiRated * 0.5)
 
-<<<<<<< HEAD
-    val (
-      thermalEnergyDemandHouse,
-      thermalEnergyDemandStorage,
-      updatedThermalGridState,
-    ) =
-      thermalGrid.energyDemandAndUpdatedState(
-        data.currentTick,
-        lastState.ambientTemperature.getOrElse(data.ambientTemperature),
-        data.ambientTemperature,
-        lastState.thermalGridState,
-      )
-
-    val (
-      houseDemand,
-      heatStorageDemand,
-      noThermalStorageOrThermalStorageIsEmpty,
-    ) = determineDemandBooleans(
-      lastState,
-      updatedThermalGridState,
-      thermalEnergyDemandHouse,
-      thermalEnergyDemandStorage,
-    )
-
-    val updatedHpState: HpState =
-      calcState(
-        lastState,
-        data,
-        turnOn,
-        houseDemand,
-        heatStorageDemand,
-      )
-=======
     val updatedHpState = calcState(
       lastState,
       data,
       turnOn,
     )
->>>>>>> 08055f2d
 
     (
       updatedHpState,
