--- conflicted
+++ resolved
@@ -21,18 +21,9 @@
 import edu.ie3.util.quantities.PowerSystemUnits
 import edu.ie3.util.scala.OperationInterval
 import edu.ie3.util.scala.quantities.DefaultQuantities._
-<<<<<<< HEAD
-import edu.ie3.util.scala.quantities.{
-  ApparentPower,
-  DefaultQuantities,
-  Kilovoltamperes,
-}
-import squants.energy.Kilowatts
-import squants.{Power, Temperature}
-=======
+import edu.ie3.util.scala.quantities.{ApparentPower, Kilovoltamperes}
 import squants.energy.{KilowattHours, Kilowatts}
 import squants.{Energy, Power, Temperature}
->>>>>>> c2def29a
 
 import java.time.ZonedDateTime
 import java.util.UUID
@@ -356,18 +347,13 @@
       setPower: Power,
   ): (HpState, FlexChangeIndicator) = {
     /* If the setpoint value is above 50 % of the electrical power, turn on the heat pump otherwise turn it off */
-<<<<<<< HEAD
     val turnOn = setPower > (sRated.toPower(cosPhiRated) * 0.5)
-    val updatedState = calcState(lastState, data, turnOn)
-=======
-    val turnOn = setPower > (sRated * cosPhiRated * 0.5)
 
     val updatedHpState = calcState(
       lastState,
       data,
       turnOn,
     )
->>>>>>> c2def29a
 
     (
       updatedHpState,
