/*
 * © 2021. TU Dortmund University,
 * Institute of Energy Systems, Energy Efficiency and Energy Economics,
 * Research group Distribution grid planning and operation
 */

package edu.ie3.simona.model.participant

import java.util.UUID
import edu.ie3.datamodel.models.input.system.HpInput
import edu.ie3.simona.agent.participant.data.Data.PrimaryData.ApparentPowerAndHeat
import edu.ie3.simona.model.SystemComponent
<<<<<<< HEAD
import edu.ie3.simona.model.participant.HpModel.{HpRelevantData, HpState}
=======
import edu.ie3.simona.model.participant.HpModel._
>>>>>>> db25d318
import edu.ie3.simona.model.participant.control.QControl
import edu.ie3.simona.model.thermal.ThermalGrid
import edu.ie3.simona.model.thermal.ThermalGrid.ThermalGridState
import edu.ie3.util.quantities.PowerSystemUnits
import edu.ie3.util.scala.OperationInterval
import edu.ie3.util.scala.quantities.DefaultQuantities
<<<<<<< HEAD
import squants.energy.{Kilowatts, Megawatts}
import squants.{Power, Temperature}

import java.time.ZonedDateTime
import java.util.UUID
=======

import squants.energy.Kilowatts
import squants.{Power, Temperature, Time}

import java.time.ZonedDateTime
>>>>>>> db25d318

/** Model of a heat pump (HP) with a [[ThermalHouse]] medium and its current
  * [[HpState]].
  *
  * @param uuid
  *   the element's uuid
  * @param id
  *   the element's human readable id
  * @param operationInterval
  *   Interval, in which the system is in operation
  * @param scalingFactor
  *   Scaling the output of the system
  * @param qControl
  *   Type of reactive power control
  * @param sRated
  *   Rated apparent power
  * @param cosPhiRated
  *   Rated power factor
  * @param pThermal
  *   Thermal output of heat pump
  * @param thermalGrid
  *   Thermal grid attached to this heat pump. Attention!!! This model assumes,
  *   that the grid is only attached to this asset as a source. Shared grids
  *   across electrical models is currently not supported
  */
final case class HpModel(
    uuid: UUID,
    id: String,
    operationInterval: OperationInterval,
    scalingFactor: Double,
    qControl: QControl,
    sRated: Power,
    cosPhiRated: Double,
    pThermal: Power,
<<<<<<< HEAD
    thermalGrid: ThermalGrid
) extends SystemParticipant[
      HpRelevantData,
      ApparentPowerAndHeat
    ](
=======
    thermalHouse: ThermalHouse
) extends SystemParticipant[HpRelevantData, ApparentPowerAndHeat](
>>>>>>> db25d318
      uuid,
      id,
      operationInterval,
      scalingFactor,
      qControl,
      sRated,
      cosPhiRated
    )
    with ApparentPowerAndHeatParticipant[HpRelevantData] {

  private val pRated: Power =
    sRated * cosPhiRated * scalingFactor

  /** As this is a state-full model (with respect to the current operation
    * condition and inner temperature), the power calculation operates on the
    * current state of the model, which has to be calculated beforehand by
    * [[HpModel.calculateNextState]]. This state then is fed into the power
    * calculation logic by <i>hpData</i>.
    *
    * @param relevantData
    *   data of heat pump including state of the heat pump
    * @return
    *   active power
    */
  override protected def calculateActivePower(
<<<<<<< HEAD
      relevantData: HpRelevantData
  ): Power = {
    relevantData.hpState = calculateNextState(relevantData)
    relevantData.hpState.activePower
=======
      hpData: HpRelevantData
  ): Power = {
    hpData.hpState = calculateNextState(hpData)
    hpData.hpState.activePower
>>>>>>> db25d318
  }

  /** "Calculate" the heat output of the heat pump. The hp's state is already
    * updated, because the calculation of apparent power in
    * [[ApparentPowerAndHeatParticipant]] did trigger it. So we only need to
    * extract the information
    * @param tick
    *   Current simulation time for the calculation
    * @param data
<<<<<<< HEAD
    *   Relevant (external) data for calculation
=======
    *   Needed calculation relevant data
>>>>>>> db25d318
    * @return
    *   The heat, that is produced in that instant
    */
  override def calculateHeat(
      tick: Long,
      data: HpRelevantData
  ): Power =
<<<<<<< HEAD
    Megawatts(data.hpState.qDot.toMegawatts)
=======
    data.hpState.qDot
>>>>>>> db25d318

  /** Given a [[HpRelevantData]] object, containing the [[HpState]], other
    * values and the current time tick, this function calculates the heat pump's
    * next state To get the actual active power of this state use
    * [[calculateActivePower]] with the generated state
    *
    * @param hpData
    *   data of heat pump including state of the heat pump
    * @return
    *   next [[HpState]]
    */
  def calculateNextState(hpData: HpRelevantData): HpState = {
    val turnOn = operatesInNextState(hpData)
    calcState(hpData, turnOn)
  }

  /** Depending on the input, this function decides whether the heat pump will
    * run in the next state or not. The heat pump is foreseen to operate in the
    * next interval, if the thermal grid either has a demand that needs to be
    * met or the heat pump currently is in operation and the grid is able to
    * handle additional energy
    *
    * @return
    *   boolean defining if heat pump runs in next time step
    */
<<<<<<< HEAD
  private def operatesInNextState(hpData: HpRelevantData): Boolean =
    hpData match {
      case HpRelevantData(hpState, currentTimeTick, ambientTemperature) =>
        val demand = thermalGrid.energyDemand(
          currentTimeTick,
          ambientTemperature,
          hpState.thermalGridState
        )
        demand.hasRequiredDemand || (hpState.isRunning && demand.hasAdditionalDemand)
    }
=======
  def operatesInNextState(hpData: HpRelevantData): Boolean = {
    val isRunning = hpData.hpState.isRunning
    val tooHigh =
      thermalHouse.isInnerTemperatureTooHigh(hpData.hpState.innerTemperature)
    val tooLow =
      thermalHouse.isInnerTemperatureTooLow(hpData.hpState.innerTemperature)

    tooLow || (isRunning && !tooLow && !tooHigh)
  }
>>>>>>> db25d318

  /** Calculate state depending on whether heat pump is needed or not. Also
    * calculate inner temperature change of thermal house and update its inner
    * temperature.
    *
    * @param hpData
    *   data of heat pump including state of the heat pump
    * @param isRunning
    *   determines whether the heat pump is running or not
    * @return
    *   next [[HpState]]
    */
  private def calcState(hpData: HpRelevantData, isRunning: Boolean): HpState = {
    val (newActivePower, newThermalPower) =
      if (isRunning)
        (pRated, pThermal * scalingFactor)
      else (DefaultQuantities.zeroKW, DefaultQuantities.zeroKW)
    // TODO DF Squants
    /* Push thermal energy to the thermal grid and get it's updated state in return */
    val thermalGridState = hpData match {
      case HpRelevantData(hpState, currentTimeTick, ambientTemperature) =>
        thermalGrid.updateState(
          currentTimeTick,
          hpState.thermalGridState,
          ambientTemperature,
          newThermalPower
        )
    }

    HpState(
      isRunning,
      hpData.currentTimeTick,
      newActivePower,
      newThermalPower,
<<<<<<< HEAD
      thermalGridState._1
=======
      newInnerTemperature
>>>>>>> db25d318
    )
  }
}

/** Create valid [[HpModel]] by calling the apply function.
  */
case object HpModel {

  def apply(
      inputModel: HpInput,
      scaling: Double,
      simulationStartDate: ZonedDateTime,
      simulationEndDate: ZonedDateTime,
<<<<<<< HEAD
      thermalGrid: ThermalGrid
=======
      thermalHouse: ThermalHouse
>>>>>>> db25d318
  ): HpModel = {
    /* Determine the operation interval */
    val operationInterval: OperationInterval =
      SystemComponent.determineOperationInterval(
        simulationStartDate,
        simulationEndDate,
        inputModel.getOperationTime
      )

    val qControl = QControl(inputModel.getqCharacteristics())

    val model = new HpModel(
      inputModel.getUuid,
      inputModel.getId,
      operationInterval,
      scaling,
      qControl,
      Kilowatts(
        inputModel.getType
          .getsRated()
          .to(PowerSystemUnits.KILOWATT)
          .getValue
          .doubleValue
      ),
      inputModel.getType.getCosPhiRated,
      Kilowatts(
        inputModel.getType
          .getpThermal()
          .to(PowerSystemUnits.KILOWATT)
          .getValue
          .doubleValue
      ),
<<<<<<< HEAD
      thermalGrid
=======
      thermalHouse
>>>>>>> db25d318
    )

    model.enable()
    model
  }

  /** As the HpModel class is a dynamic model, it requires a state for its
    * calculations. The state contains all variables needed including the inner
    * temperature.
    *
    * @param isRunning
    *   indicates if CHP is turned on
    * @param lastTimeTick
    *   contains last time tick
    * @param activePower
    *   result active power
    * @param qDot
    *   result heat power
<<<<<<< HEAD
    * @param thermalGridState
    *   Currently applicable state of the thermal grid
=======
    * @param innerTemperature
    *   inner temperature of the thermal house
>>>>>>> db25d318
    */
  final case class HpState(
      isRunning: Boolean,
      lastTimeTick: Long,
      activePower: Power,
      qDot: Power,
<<<<<<< HEAD
      thermalGridState: ThermalGridState
=======
      innerTemperature: Temperature
>>>>>>> db25d318
  )

  /** Main data required for simulation/calculation, containing a [[HpState]]
    * and the current time tick. <p> [[HpRelevantData.currentTimeTick]] and
    * [[HpState.lastTimeTick]] form a time interval for the current state
    * calculation. One time tick represents one second (3600 time ticks = 1
    * hour).
    *
    * @param hpState
    *   a [[HpState]]
    * @param currentTimeTick
    *   contains current time tick
    */
  final case class HpRelevantData(
      var hpState: HpState,
      currentTimeTick: Long,
      ambientTemperature: Temperature
  ) extends CalcRelevantData

  /** Internal method to construct a new [[HpModel]] based on a provided
    * [[HpInput]]
    *
    * @param hpInput
    *   instance of [[HpInput]] this chp model should be built from
    * @param operationInterval
    *   operation interval of the simulation
    * @param qControl
    *   (no usage)
    * @param thermalGrid
    *   thermal grid, defining the behaviour of the connected sinks and storages
    * @return
    *   a ready-to-use [[HpModel]] with referenced electric parameters
    */
  def apply(
      hpInput: HpInput,
      operationInterval: OperationInterval,
      qControl: QControl,
      thermalGrid: ThermalGrid
  ): HpModel = {
    val model = new HpModel(
      hpInput.getUuid,
      hpInput.getId,
      operationInterval,
      scalingFactor = 1.0,
      qControl,
      Kilowatts(
        hpInput.getType.getsRated
          .to(PowerSystemUnits.KILOWATT)
          .getValue
          .doubleValue
      ),
      hpInput.getType.getCosPhiRated,
      Kilowatts(
        hpInput.getType.getpThermal
          .to(PowerSystemUnits.KILOWATT)
          .getValue
          .doubleValue
      ),
      thermalGrid
    )

    model.enable()
    model
  }
}<|MERGE_RESOLUTION|>--- conflicted
+++ resolved
@@ -10,30 +10,18 @@
 import edu.ie3.datamodel.models.input.system.HpInput
 import edu.ie3.simona.agent.participant.data.Data.PrimaryData.ApparentPowerAndHeat
 import edu.ie3.simona.model.SystemComponent
-<<<<<<< HEAD
 import edu.ie3.simona.model.participant.HpModel.{HpRelevantData, HpState}
-=======
-import edu.ie3.simona.model.participant.HpModel._
->>>>>>> db25d318
 import edu.ie3.simona.model.participant.control.QControl
 import edu.ie3.simona.model.thermal.ThermalGrid
 import edu.ie3.simona.model.thermal.ThermalGrid.ThermalGridState
 import edu.ie3.util.quantities.PowerSystemUnits
 import edu.ie3.util.scala.OperationInterval
 import edu.ie3.util.scala.quantities.DefaultQuantities
-<<<<<<< HEAD
 import squants.energy.{Kilowatts, Megawatts}
 import squants.{Power, Temperature}
 
 import java.time.ZonedDateTime
 import java.util.UUID
-=======
-
-import squants.energy.Kilowatts
-import squants.{Power, Temperature, Time}
-
-import java.time.ZonedDateTime
->>>>>>> db25d318
 
 /** Model of a heat pump (HP) with a [[ThermalHouse]] medium and its current
   * [[HpState]].
@@ -68,16 +56,11 @@
     sRated: Power,
     cosPhiRated: Double,
     pThermal: Power,
-<<<<<<< HEAD
     thermalGrid: ThermalGrid
 ) extends SystemParticipant[
       HpRelevantData,
       ApparentPowerAndHeat
     ](
-=======
-    thermalHouse: ThermalHouse
-) extends SystemParticipant[HpRelevantData, ApparentPowerAndHeat](
->>>>>>> db25d318
       uuid,
       id,
       operationInterval,
@@ -103,17 +86,10 @@
     *   active power
     */
   override protected def calculateActivePower(
-<<<<<<< HEAD
       relevantData: HpRelevantData
   ): Power = {
     relevantData.hpState = calculateNextState(relevantData)
     relevantData.hpState.activePower
-=======
-      hpData: HpRelevantData
-  ): Power = {
-    hpData.hpState = calculateNextState(hpData)
-    hpData.hpState.activePower
->>>>>>> db25d318
   }
 
   /** "Calculate" the heat output of the heat pump. The hp's state is already
@@ -123,11 +99,7 @@
     * @param tick
     *   Current simulation time for the calculation
     * @param data
-<<<<<<< HEAD
     *   Relevant (external) data for calculation
-=======
-    *   Needed calculation relevant data
->>>>>>> db25d318
     * @return
     *   The heat, that is produced in that instant
     */
@@ -135,11 +107,7 @@
       tick: Long,
       data: HpRelevantData
   ): Power =
-<<<<<<< HEAD
-    Megawatts(data.hpState.qDot.toMegawatts)
-=======
     data.hpState.qDot
->>>>>>> db25d318
 
   /** Given a [[HpRelevantData]] object, containing the [[HpState]], other
     * values and the current time tick, this function calculates the heat pump's
@@ -165,7 +133,6 @@
     * @return
     *   boolean defining if heat pump runs in next time step
     */
-<<<<<<< HEAD
   private def operatesInNextState(hpData: HpRelevantData): Boolean =
     hpData match {
       case HpRelevantData(hpState, currentTimeTick, ambientTemperature) =>
@@ -176,17 +143,6 @@
         )
         demand.hasRequiredDemand || (hpState.isRunning && demand.hasAdditionalDemand)
     }
-=======
-  def operatesInNextState(hpData: HpRelevantData): Boolean = {
-    val isRunning = hpData.hpState.isRunning
-    val tooHigh =
-      thermalHouse.isInnerTemperatureTooHigh(hpData.hpState.innerTemperature)
-    val tooLow =
-      thermalHouse.isInnerTemperatureTooLow(hpData.hpState.innerTemperature)
-
-    tooLow || (isRunning && !tooLow && !tooHigh)
-  }
->>>>>>> db25d318
 
   /** Calculate state depending on whether heat pump is needed or not. Also
     * calculate inner temperature change of thermal house and update its inner
@@ -221,11 +177,7 @@
       hpData.currentTimeTick,
       newActivePower,
       newThermalPower,
-<<<<<<< HEAD
       thermalGridState._1
-=======
-      newInnerTemperature
->>>>>>> db25d318
     )
   }
 }
@@ -239,11 +191,7 @@
       scaling: Double,
       simulationStartDate: ZonedDateTime,
       simulationEndDate: ZonedDateTime,
-<<<<<<< HEAD
       thermalGrid: ThermalGrid
-=======
-      thermalHouse: ThermalHouse
->>>>>>> db25d318
   ): HpModel = {
     /* Determine the operation interval */
     val operationInterval: OperationInterval =
@@ -276,11 +224,7 @@
           .getValue
           .doubleValue
       ),
-<<<<<<< HEAD
       thermalGrid
-=======
-      thermalHouse
->>>>>>> db25d318
     )
 
     model.enable()
@@ -299,24 +243,15 @@
     *   result active power
     * @param qDot
     *   result heat power
-<<<<<<< HEAD
     * @param thermalGridState
     *   Currently applicable state of the thermal grid
-=======
-    * @param innerTemperature
-    *   inner temperature of the thermal house
->>>>>>> db25d318
     */
   final case class HpState(
       isRunning: Boolean,
       lastTimeTick: Long,
       activePower: Power,
       qDot: Power,
-<<<<<<< HEAD
       thermalGridState: ThermalGridState
-=======
-      innerTemperature: Temperature
->>>>>>> db25d318
   )
 
   /** Main data required for simulation/calculation, containing a [[HpState]]
