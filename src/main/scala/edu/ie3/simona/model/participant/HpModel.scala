--- conflicted
+++ resolved
@@ -6,7 +6,6 @@
 
 package edu.ie3.simona.model.participant
 
-import java.util.UUID
 import edu.ie3.datamodel.models.input.system.HpInput
 import edu.ie3.simona.agent.participant.data.Data.PrimaryData.ApparentPowerAndHeat
 import edu.ie3.simona.model.SystemComponent
@@ -25,15 +24,11 @@
 import edu.ie3.util.quantities.PowerSystemUnits
 import edu.ie3.util.scala.OperationInterval
 import edu.ie3.util.scala.quantities.DefaultQuantities
-
 import squants.energy.Kilowatts
-import squants.{Power, Temperature}
+import squants.{Power, Temperature, Time}
 
 import java.time.ZonedDateTime
-<<<<<<< HEAD
 import java.util.UUID
-=======
->>>>>>> a0252dee
 
 /** Model of a heat pump (HP) with a [[ThermalHouse]] medium and its current
   * [[HpState]].
@@ -68,17 +63,12 @@
     sRated: Power,
     cosPhiRated: Double,
     pThermal: Power,
-<<<<<<< HEAD
     thermalGrid: ThermalGrid
 ) extends SystemParticipant[
       HpRelevantData,
       ApparentPowerAndHeat,
       HpState
     ](
-=======
-    thermalHouse: ThermalHouse
-) extends SystemParticipant[HpRelevantData, ApparentPowerAndHeat](
->>>>>>> a0252dee
       uuid,
       id,
       operationInterval,
@@ -87,11 +77,7 @@
       sRated,
       cosPhiRated
     )
-<<<<<<< HEAD
     with ApparentPowerAndHeatParticipant[HpRelevantData, HpState] {
-=======
-    with ApparentPowerAndHeatParticipant[HpRelevantData] {
->>>>>>> a0252dee
 
   private val pRated: Power =
     sRated * cosPhiRated * scalingFactor
@@ -110,7 +96,6 @@
     *   active power
     */
   override protected def calculateActivePower(
-<<<<<<< HEAD
       modelState: HpState,
       relevantData: HpRelevantData
   ): Power = modelState.activePower
@@ -132,41 +117,12 @@
       tick: Long,
       modelState: HpState,
       data: HpRelevantData
-  ): squants.Power =
+  ): Power =
     modelState.qDot
 
   /** Given a [[HpRelevantData]] object and the current [[HpState]], this
     * function calculates the heat pump's next state To get the actual active
     * power of this state use [[calculateActivePower]] with the generated state
-=======
-      hpData: HpRelevantData
-  ): Power = {
-    hpData.hpState = calculateNextState(hpData)
-    hpData.hpState.activePower
-  }
-
-  /** "Calculate" the heat output of the heat pump. The hp's state is already
-    * updated, because the calculation of apparent power in
-    * [[ApparentPowerAndHeatParticipant]] did trigger it. So we only need to
-    * extract the information
-    * @param tick
-    *   Current simulation time for the calculation
-    * @param data
-    *   Needed calculation relevant data
-    * @return
-    *   The heat, that is produced in that instant
-    */
-  override def calculateHeat(
-      tick: Long,
-      data: HpRelevantData
-  ): Power =
-    data.hpState.qDot
-
-  /** Given a [[HpRelevantData]] object, containing the [[HpState]], other
-    * values and the current time tick, this function calculates the heat pump's
-    * next state To get the actual active power of this state use
-    * [[calculateActivePower]] with the generated state
->>>>>>> a0252dee
     *
     * @param state
     *   Current state of the heat pump
@@ -175,18 +131,12 @@
     * @return
     *   next [[HpState]]
     */
-<<<<<<< HEAD
   def calculateNextState(
       state: HpState,
       relevantData: HpRelevantData
   ): HpState = {
     val turnOn = operatesInNextState(state, relevantData)
     calcState(state, relevantData, turnOn)
-=======
-  def calculateNextState(hpData: HpRelevantData): HpState = {
-    val turnOn = operatesInNextState(hpData)
-    calcState(hpData, turnOn)
->>>>>>> a0252dee
   }
 
   /** Depending on the input, this function decides whether the heat pump will
@@ -202,7 +152,6 @@
     * @return
     *   boolean defining if heat pump runs in next time step
     */
-<<<<<<< HEAD
   def operatesInNextState(
       state: HpState,
       relevantData: HpRelevantData
@@ -216,17 +165,6 @@
         )
         demand.hasRequiredDemand || (state.isRunning && demand.hasAdditionalDemand)
     }
-=======
-  def operatesInNextState(hpData: HpRelevantData): Boolean = {
-    val isRunning = hpData.hpState.isRunning
-    val tooHigh =
-      thermalHouse.isInnerTemperatureTooHigh(hpData.hpState.innerTemperature)
-    val tooLow =
-      thermalHouse.isInnerTemperatureTooLow(hpData.hpState.innerTemperature)
-
-    tooLow || (isRunning && !tooLow && !tooHigh)
-  }
->>>>>>> a0252dee
 
   /** Calculate state depending on whether heat pump is needed or not. Also
     * calculate inner temperature change of thermal house and update its inner
@@ -241,15 +179,11 @@
     * @return
     *   next [[HpState]]
     */
-<<<<<<< HEAD
   private def calcState(
       state: HpState,
       relevantData: HpRelevantData,
       isRunning: Boolean
   ): HpState = {
-=======
-  private def calcState(hpData: HpRelevantData, isRunning: Boolean): HpState = {
->>>>>>> a0252dee
     val (newActivePower, newThermalPower) =
       if (isRunning)
         (pRated, pThermal * scalingFactor)
@@ -272,7 +206,6 @@
       relevantData.ambientTemperature,
       newActivePower,
       newThermalPower,
-<<<<<<< HEAD
       thermalGridState,
       maybeThreshold
     )
@@ -348,11 +281,6 @@
       )
     )
   }
-=======
-      newInnerTemperature
-    )
-  }
->>>>>>> a0252dee
 }
 
 /** Create valid [[HpModel]] by calling the apply function.
@@ -402,51 +330,6 @@
     model
   }
 
-  def apply(
-      inputModel: HpInput,
-      scaling: Double,
-      simulationStartDate: ZonedDateTime,
-      simulationEndDate: ZonedDateTime,
-      thermalHouse: ThermalHouse
-  ): HpModel = {
-    /* Determine the operation interval */
-    val operationInterval: OperationInterval =
-      SystemComponent.determineOperationInterval(
-        simulationStartDate,
-        simulationEndDate,
-        inputModel.getOperationTime
-      )
-
-    val qControl = QControl(inputModel.getqCharacteristics())
-
-    val model = new HpModel(
-      inputModel.getUuid,
-      inputModel.getId,
-      operationInterval,
-      scaling,
-      qControl,
-      Kilowatts(
-        inputModel.getType
-          .getsRated()
-          .to(PowerSystemUnits.KILOWATT)
-          .getValue
-          .doubleValue
-      ),
-      inputModel.getType.getCosPhiRated,
-      Kilowatts(
-        inputModel.getType
-          .getpThermal()
-          .to(PowerSystemUnits.KILOWATT)
-          .getValue
-          .doubleValue
-      ),
-      thermalHouse
-    )
-
-    model.enable()
-    model
-  }
-
   /** As the HpModel class is a dynamic model, it requires a state for its
     * calculations. The state contains all variables needed including the inner
     * temperature.
@@ -461,16 +344,11 @@
     *   result active power
     * @param qDot
     *   result heat power
-<<<<<<< HEAD
     * @param thermalGridState
     *   Currently applicable state of the thermal grid
     * @param maybeThermalThreshold
     *   An optional threshold of the thermal grid, indicating the next state
     *   change
-=======
-    * @param innerTemperature
-    *   inner temperature of the thermal house
->>>>>>> a0252dee
     */
   final case class HpState(
       isRunning: Boolean,
@@ -478,14 +356,9 @@
       ambientTemperature: Temperature,
       activePower: Power,
       qDot: Power,
-<<<<<<< HEAD
       thermalGridState: ThermalGridState,
       maybeThermalThreshold: Option[ThermalThreshold]
   ) extends ModelState
-=======
-      innerTemperature: Temperature
-  )
->>>>>>> a0252dee
 
   /** Main data required for simulation/calculation, containing a [[HpState]]
     * and the current time tick. <p> [[HpRelevantData.currentTimeTick]] and
@@ -499,10 +372,6 @@
     *   Ambient temperature
     */
   final case class HpRelevantData(
-<<<<<<< HEAD
-=======
-      var hpState: HpState,
->>>>>>> a0252dee
       currentTimeTick: Long,
       ambientTemperature: Temperature
   ) extends CalcRelevantData
