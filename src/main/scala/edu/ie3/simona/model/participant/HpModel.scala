/*
 * © 2021. TU Dortmund University,
 * Institute of Energy Systems, Energy Efficiency and Energy Economics,
 * Research group Distribution grid planning and operation
 */

package edu.ie3.simona.model.participant

import edu.ie3.datamodel.models.StandardUnits
import edu.ie3.datamodel.models.input.system.HpInput
import edu.ie3.simona.model.participant.HpModel._
import edu.ie3.simona.model.participant.ModelState.ConstantState
import edu.ie3.simona.model.participant.control.QControl
import edu.ie3.simona.model.thermal.ThermalHouse
import edu.ie3.simona.ontology.messages.FlexibilityMessage.ProvideFlexOptions
import edu.ie3.simona.util.TickUtil.TickLong
import edu.ie3.util.scala.OperationInterval
import edu.ie3.util.scala.quantities.DefaultQuantities
import tech.units.indriya.ComparableQuantity

import java.util.UUID
import javax.measure.quantity.{Power, Temperature, Time}

/** Model of a heat pump (HP) with a [[ThermalHouse]] medium and its current
  * [[HpState]].
  *
  * @param uuid
  *   the element's uuid
  * @param id
  *   the element's human readable id
  * @param operationInterval
  *   Interval, in which the system is in operation
  * @param scalingFactor
  *   Scaling the output of the system
  * @param qControl
  *   Type of reactive power control
  * @param sRated
  *   Rated apparent power
  * @param cosPhiRated
  *   Rated power factor
  * @param pThermal
  *   Thermal output of heat pump
  * @param thermalHouse
  *   Thermal house with a variable inner temperature, temperature boundaries,
  *   transmission coefficient and heat energy storage capacity
  */
final case class HpModel(
    uuid: UUID,
    id: String,
    operationInterval: OperationInterval,
    scalingFactor: Double,
    qControl: QControl,
    sRated: ComparableQuantity[Power],
    cosPhiRated: Double,
    pThermal: ComparableQuantity[Power],
    thermalHouse: ThermalHouse
) extends SystemParticipant[HpData, ConstantState.type](
      uuid,
      id,
      operationInterval,
      scalingFactor,
      qControl,
      sRated,
      cosPhiRated
    ) {

  private val pRated: ComparableQuantity[Power] =
    sRated
      .multiply(cosPhiRated)
      .multiply(scalingFactor)
      .to(StandardUnits.ACTIVE_POWER_IN)

  /** As this is a state-full model (with respect to the current operation
    * condition and inner temperature), the power calculation operates on the
    * current state of the model, which has to be calculated beforehand by
    * [[HpModel.calculateNextState]]. This state then is fed into the power
    * calculation logic by <i>hpData</i>.
    *
    * @param hpData
    *   data of heat pump including state of the heat pump
    * @return
    *   active power
    */
  override protected def calculateActivePower(
      hpData: HpData
  ): ComparableQuantity[Power] = {
    calculateNextState(hpData)
    hpData.hpState.activePower
  }

  /** Given a [[HpData]] object, containing the [[HpState]], other values and
    * the current time tick, this function calculates the heat pump's next state
    * To get the actual active power of this state use [[calculateActivePower]]
    * with the generated state
    *
    * @param hpData
    *   data of heat pump including state of the heat pump
    * @return
    *   next [[HpState]]
    */
  def calculateNextState(hpData: HpData): HpState = {
    val turnOn = operatesInNextState(hpData)
    calcState(hpData, turnOn)
  }

  /** Depending on the input, this function decides whether the heat pump will
    * run in the next state or not. As hysteresis is considered, four possible
    * cases can be distinguished: <ul> <li>Case 1: Inner temperature is too high
    * -> Heat pump should not run in next state <li>Case 2: Inner temperature is
    * too low -> Heat pump should run in next state <li>Case 3: Heat pump is
    * running and inner temperature is between boundaries -> Heat pump should
    * run in next state (until over upper boundary) <li>Case 4: Heat pump is not
    * running and inner temperature is between boundaries -> Heat pump should
    * not run in next state (until below lower boundary) </ul>
    *
    * @return
    *   boolean defining if heat pump runs in next time step
    */
  def operatesInNextState(hpData: HpData): Boolean = {
    val isRunning = hpData.hpState.isRunning
    val tooHigh =
      thermalHouse.isInnerTemperatureTooHigh(hpData.hpState.innerTemperature)
    val tooLow =
      thermalHouse.isInnerTemperatureTooLow(hpData.hpState.innerTemperature)

    tooLow || (isRunning && !tooLow && !tooHigh)
  }

  /** Calculate state depending on whether heat pump is needed or not. Also
    * calculate inner temperature change of thermal house and update its inner
    * temperature.
    *
    * @param hpData
    *   data of heat pump including state of the heat pump
    * @param isRunning
    *   determines whether the heat pump is running or not
    * @return
    *   next [[HpState]]
    */
  private def calcState(hpData: HpData, isRunning: Boolean): HpState = {
    val (newActivePower, newThermalPower) =
      if (isRunning)
        (pRated, pThermal.multiply(scalingFactor))
      else (DefaultQuantities.zeroKW, DefaultQuantities.zeroKW)

    val duration: ComparableQuantity[Time] =
      hpData.hpState.lastTimeTick.durationUntil(hpData.currentTimeTick)

    val newInnerTemperature = thermalHouse.newInnerTemperature(
      newThermalPower,
      duration,
      hpData.hpState.innerTemperature,
      hpData.ambientTemperature
    )

    HpState(
      isRunning,
      hpData.currentTimeTick,
      newActivePower,
      newInnerTemperature
    )
  }

  override def determineFlexOptions(
      data: HpData,
      lastState: ConstantState.type
  ): ProvideFlexOptions = ??? // TODO actual implementation

  override def handleControlledPowerChange(
      data: HpData,
      lastState: ConstantState.type,
      setPower: ComparableQuantity[Power]
<<<<<<< HEAD
  ): (ConstantState.type, Option[Long]) = ??? // TODO actual implementation
=======
  ): (ConstantState.type, FlexChangeIndicator) =
    ??? // TODO actual implementation
>>>>>>> 0944a44a

}

/** Create valid [[HpModel]] by calling the apply function.
  */
object HpModel {

  /** As the HpModel class is a dynamic model, it requires a state for its
    * calculations. The state contains all variables needed including the inner
    * temperature.
    *
    * @param isRunning
    *   indicates if CHP is turned on
    * @param lastTimeTick
    *   contains last time tick
    * @param activePower
    *   result active power
    * @param innerTemperature
    *   inner temperature of the thermal house
    */
  final case class HpState(
      isRunning: Boolean,
      lastTimeTick: Long,
      activePower: ComparableQuantity[Power],
      innerTemperature: ComparableQuantity[Temperature]
  )

  /** Main data required for simulation/calculation, containing a [[HpState]]
    * and the current time tick. <p> [[HpData.currentTimeTick]] and
    * [[HpState.lastTimeTick]] form a time interval for the current state
    * calculation. One time tick represents one second (3600 time ticks = 1
    * hour).
    *
    * @param hpState
    *   a [[HpState]]
    * @param currentTimeTick
    *   contains current time tick
    */
  final case class HpData(
      hpState: HpState,
      currentTimeTick: Long,
      ambientTemperature: ComparableQuantity[Temperature]
  ) extends CalcRelevantData

  /** Internal method to construct a new [[HpModel]] based on a provided
    * [[HpInput]]
    *
    * @param hpInput
    *   instance of [[HpInput]] this chp model should be built from
    * @param operationInterval
    *   operation interval of the simulation
    * @param qControl
    *   (no usage)
    * @param thermalHouse
    *   thermal house defining transmission coefficient and heat energy storage
    *   capacity
    * @return
    *   a ready-to-use [[HpModel]] with referenced electric parameters
    */
  def apply(
      hpInput: HpInput,
      operationInterval: OperationInterval,
      qControl: QControl,
      thermalHouse: ThermalHouse
  ): HpModel = {
    new HpModel(
      hpInput.getUuid,
      hpInput.getId,
      operationInterval,
      scalingFactor = 1.0,
      qControl,
      hpInput.getType.getsRated,
      hpInput.getType.getCosPhiRated,
      hpInput.getType.getpThermal,
      thermalHouse
    )
  }

}<|MERGE_RESOLUTION|>--- conflicted
+++ resolved
@@ -170,12 +170,8 @@
       data: HpData,
       lastState: ConstantState.type,
       setPower: ComparableQuantity[Power]
-<<<<<<< HEAD
-  ): (ConstantState.type, Option[Long]) = ??? // TODO actual implementation
-=======
   ): (ConstantState.type, FlexChangeIndicator) =
     ??? // TODO actual implementation
->>>>>>> 0944a44a
 
 }
 
