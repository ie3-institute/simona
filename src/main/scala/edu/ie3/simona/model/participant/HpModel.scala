/*
 * © 2021. TU Dortmund University,
 * Institute of Energy Systems, Energy Efficiency and Energy Economics,
 * Research group Distribution grid planning and operation
 */

package edu.ie3.simona.model.participant

import edu.ie3.datamodel.models.input.system.HpInput
import edu.ie3.simona.agent.participant.data.Data.PrimaryData.ApparentPowerAndHeat
import edu.ie3.simona.model.SystemComponent
import edu.ie3.simona.model.participant.HpModel.{HpRelevantData, HpState}
import edu.ie3.simona.model.participant.control.QControl
import edu.ie3.simona.model.thermal.ThermalGrid.{
  ThermalEnergyDemand,
  ThermalGridState,
}
import edu.ie3.simona.model.thermal.{ThermalGrid, ThermalThreshold}
import edu.ie3.simona.ontology.messages.flex.FlexibilityMessage.ProvideFlexOptions
import edu.ie3.simona.ontology.messages.flex.MinMaxFlexibilityMessage.ProvideMinMaxFlexOptions
import edu.ie3.util.quantities.PowerSystemUnits
import edu.ie3.util.scala.OperationInterval
import edu.ie3.util.scala.quantities.DefaultQuantities
import edu.ie3.util.scala.quantities.DefaultQuantities._
import squants.energy.Kilowatts
import squants.{Power, Temperature}

import java.time.ZonedDateTime
import java.util.UUID

/** Model of a heat pump (HP) with a
  * [[edu.ie3.simona.model.thermal.ThermalHouse]] medium and its current
  * [[HpState]].
  *
  * @param uuid
  *   the element's uuid
  * @param id
  *   the element's human readable id
  * @param operationInterval
  *   Interval, in which the system is in operation
  * @param qControl
  *   Type of reactive power control
  * @param sRated
  *   Rated apparent power
  * @param cosPhiRated
  *   Rated power factor
  * @param pThermal
  *   Thermal output of heat pump
  * @param thermalGrid
  *   Thermal grid attached to this heat pump. Attention!!! This model assumes,
  *   that the grid is only attached to this asset as a source. Shared grids
  *   across electrical models is currently not supported
  */
final case class HpModel(
    uuid: UUID,
    id: String,
    operationInterval: OperationInterval,
    qControl: QControl,
    sRated: Power,
    cosPhiRated: Double,
    pThermal: Power,
    thermalGrid: ThermalGrid,
) extends SystemParticipant[
      HpRelevantData,
      ApparentPowerAndHeat,
      HpState,
    ](
      uuid,
      id,
      operationInterval,
      qControl,
      sRated,
      cosPhiRated,
    )
    with ApparentPowerAndHeatParticipant[HpRelevantData, HpState] {

  private val pRated: Power =
    sRated * cosPhiRated

  /** As this is a state-full model (with respect to the current operation
    * condition and inner temperature), the power calculation operates on the
    * current state of the model, which has to be calculated beforehand by
    * [[HpModel.determineState]]. This state then is fed into the power
    * calculation logic by [[HpState]].
    *
    * @param modelState
    *   Current state of the heat pump
    * @param relevantData
    *   data of heat pump including state of the heat pump
    * @return
    *   active power
    */
  override protected def calculateActivePower(
      modelState: HpState,
      relevantData: HpRelevantData,
  ): Power = modelState.activePower

  /** "Calculate" the heat output of the heat pump. The hp's state is already
    * updated, because the calculation of apparent power in
    * [[ApparentPowerAndHeatParticipant]] did trigger it. So we only need to
    * extract the information
    *
    * @param tick
    *   Current simulation time for the calculation
    * @param modelState
    *   Current state of the heat pump
    * @param data
    *   Relevant (external) data for calculation
    * @return
    *   The heat, that is produced in that instant
    */
  override def calculateHeat(
      tick: Long,
      modelState: HpState,
      data: HpRelevantData,
  ): Power = modelState.qDot

  /** Given a [[HpRelevantData]] object and the current [[HpState]], this
    * function calculates the heat pump's next state to get the actual active
    * power of this state use [[calculateActivePower]] with the generated state
    *
    * @param state
    *   Current state of the heat pump
    * @param relevantData
    *   data of heat pump including
    * @return
    *   next [[HpState]]
    */
  def determineState(
      state: HpState,
      relevantData: HpRelevantData,
  ): HpState = {
    val (turnOn, houseDemand, storageDemand) =
      operatesInNextState(state, relevantData)
    calcState(state, relevantData, turnOn, houseDemand, storageDemand)
  }

  /** Depending on the input, this function decides whether the heat pump will
    * run in the next state or not. The heat pump is foreseen to operate in the
    * next interval, if the thermal grid either has a demand that needs to be
    * met or the heat pump currently is in operation and the grid is able to
    * handle additional energy
    *
    * @param state
    *   Current state of the heat pump
    * @param relevantData
    *   Relevant (external) data
    * @return
    *   boolean defining if heat pump runs in next time step and if house and
    *   storage have some demand
    */
  private def operatesInNextState(
      state: HpState,
      relevantData: HpRelevantData,
  ): (Boolean, ThermalEnergyDemand, ThermalEnergyDemand) = {
    val (demandHouse, demandStorage) = thermalGrid.energyDemand(
      relevantData.currentTick,
      relevantData.ambientTemperature,
      state.thermalGridState,
    )

<<<<<<< HEAD
    val storedEnergy = state.thermalGridState.storageState
      .map(storageState => storageState.storedEnergy)
      .getOrElse(zeroKWH)

    val turnHpOn =
      (demandHouse.hasRequiredDemand && demandHouse.required > storedEnergy) || demandStorage.hasRequiredDemand || (state.isRunning && demandHouse.hasAdditionalDemand) || (state.isRunning && demandStorage.hasAdditionalDemand)
=======
    val turnHpOn =
      demandHouse.hasRequiredDemand || demandStorage.hasRequiredDemand || (state.isRunning && demandHouse.hasAdditionalDemand) || (state.isRunning && demandStorage.hasAdditionalDemand)
>>>>>>> 3d430141

    (
      turnHpOn,
      demandHouse,
      demandStorage,
    )
  }

  /** Calculate state depending on whether heat pump is needed or not. Also
    * calculate inner temperature change of thermal house and update its inner
    * temperature.
    *
    * @param state
    *   Current state of the heat pump
    * @param relevantData
    *   data of heat pump including state of the heat pump
    * @param isRunning
    *   determines whether the heat pump is running or not
    * @param houseDemand
    *   determines if the thermal house has heat demand
    * @param storageDemand
    *   determines if the thermal storage has heat demand
    * @return
    *   next [[HpState]]
    */
  private def calcState(
      state: HpState,
      relevantData: HpRelevantData,
      isRunning: Boolean,
      houseDemand: ThermalEnergyDemand,
      storageDemand: ThermalEnergyDemand,
  ): HpState = {
    val (newActivePower, newThermalPower) =
      if (isRunning)
        (pRated, pThermal)
      else (DefaultQuantities.zeroKW, DefaultQuantities.zeroKW)

    /* Push thermal energy to the thermal grid and get its updated state in return */
    val (thermalGridState, maybeThreshold) =
      thermalGrid.updateState(
        relevantData.currentTick,
        state.thermalGridState,
        relevantData.ambientTemperature,
        newThermalPower,
        houseDemand,
        storageDemand,
      )

    HpState(
      isRunning,
      relevantData.currentTick,
      Some(relevantData.ambientTemperature),
      newActivePower,
      newThermalPower,
      thermalGridState,
      maybeThreshold,
    )
  }

  override def determineFlexOptions(
      data: HpRelevantData,
      lastState: HpState,
  ): ProvideFlexOptions = {
    /* Determine the operating state in the given tick */
    val updatedState = determineState(lastState, data)

    /* Determine the options we have */
    val (thermalEnergyDemandHouse, thermalEnergyDemandStorge) =
      thermalGrid.energyDemand(
        data.currentTick,
        data.ambientTemperature,
        lastState.thermalGridState,
      )
    val canOperate =
      thermalEnergyDemandHouse.hasRequiredDemand || thermalEnergyDemandHouse.hasAdditionalDemand ||
        thermalEnergyDemandStorge.hasRequiredDemand || thermalEnergyDemandStorge.hasAdditionalDemand
    val canBeOutOfOperation =
      !thermalEnergyDemandHouse.hasRequiredDemand && !thermalEnergyDemandStorge.hasRequiredDemand

    val lowerBoundary =
      if (canBeOutOfOperation)
        zeroKW
      else
        updatedState.activePower
    val upperBoundary =
      if (canOperate)
        sRated * cosPhiRated
      else
        zeroKW

    ProvideMinMaxFlexOptions(
      uuid,
      updatedState.activePower,
      lowerBoundary,
      upperBoundary,
    )
  }

  /** Handle a controlled power change. If the requested active power is greater
    * than 50 % of the rated electrical power switch on the heat pump, otherwise
    * switch it off. If it is already in the requested state, return old state
    * and next trigger information, otherwise, update the state with new
    * operating state and give back the next tick in which something will
    * change.
    *
    * @param data
    *   Relevant data for model calculation
    * @param lastState
    *   The last known model state
    * @param setPower
    *   power that has been set by EmAgent
    * @return
    *   updated relevant data and an indication at which circumstances flex
    *   options will change next
    */
  override def handleControlledPowerChange(
      data: HpRelevantData,
      lastState: HpState,
      setPower: Power,
  ): (HpState, FlexChangeIndicator) = {
    /* If the setpoint value is above 50 % of the electrical power, turn on the heat pump otherwise turn it off */
    val turnOn = setPower > (sRated * cosPhiRated * 0.5)

    val (thermalEnergyDemandHouse, thermalEnergyDemandStorage) =
      thermalGrid.energyDemand(
        data.currentTick,
        data.ambientTemperature,
        lastState.thermalGridState,
      )

    val updatedState =
      calcState(
        lastState,
        data,
        turnOn,
        thermalEnergyDemandHouse,
        thermalEnergyDemandStorage,
      )

    (
      updatedState,
      FlexChangeIndicator(
        changesAtNextActivation = true,
        updatedState.maybeThermalThreshold.map(_.tick),
      ),
    )
  }
}

/** Create valid [[HpModel]] by calling the apply function.
  */
object HpModel {

  def apply(
      inputModel: HpInput,
      scaling: Double,
      simulationStartDate: ZonedDateTime,
      simulationEndDate: ZonedDateTime,
      thermalGrid: ThermalGrid,
  ): HpModel = {
    val scaledInput = inputModel.copy().scale(scaling).build()

    /* Determine the operation interval */
    val operationInterval: OperationInterval =
      SystemComponent.determineOperationInterval(
        simulationStartDate,
        simulationEndDate,
        scaledInput.getOperationTime,
      )

    val qControl = QControl(scaledInput.getqCharacteristics())

    val model = new HpModel(
      scaledInput.getUuid,
      scaledInput.getId,
      operationInterval,
      qControl,
      Kilowatts(
        scaledInput.getType.getsRated
          .to(PowerSystemUnits.KILOWATT)
          .getValue
          .doubleValue
      ),
      scaledInput.getType.getCosPhiRated,
      Kilowatts(
        scaledInput.getType.getpThermal
          .to(PowerSystemUnits.KILOWATT)
          .getValue
          .doubleValue
      ),
      thermalGrid,
    )

    model.enable()
    model
  }

  /** As the HpModel class is a dynamic model, it requires a state for its
    * calculations. The state contains all variables needed including the inner
    * temperature.
    *
    * @param isRunning
    *   indicates if CHP is turned on
    * @param lastTimeTick
    *   contains last time tick
    * @param ambientTemperature
    *   Optional ambient temperature, if available
    * @param activePower
    *   result active power
    * @param qDot
    *   result heat power
    * @param thermalGridState
    *   Currently applicable state of the thermal grid
    * @param maybeThermalThreshold
    *   An optional threshold of the thermal grid, indicating the next state
    *   change
    */
  final case class HpState(
      isRunning: Boolean,
      lastTimeTick: Long,
      ambientTemperature: Option[Temperature],
      activePower: Power,
      qDot: Power,
      thermalGridState: ThermalGridState,
      maybeThermalThreshold: Option[ThermalThreshold],
  ) extends ModelState

  /** Main data required for simulation/calculation, containing a [[HpState]]
    * and the current time tick. One time tick represents one second (3600 time
    * ticks = 1 hour).
    *
    * @param currentTick
    *   contains current time tick
    * @param ambientTemperature
    *   Ambient temperature at current tick
    */
  final case class HpRelevantData(
      currentTick: Long,
      ambientTemperature: Temperature,
  ) extends CalcRelevantData

  /** Internal method to construct a new [[HpModel]] based on a provided
    * [[HpInput]]
    *
    * @param hpInput
    *   instance of [[HpInput]] this chp model should be built from
    * @param simulationStartDate
    *   Simulation time at which the simulation starts
    * @param simulationEndDate
    *   Simulation time at which the simulation ends
    * @param qControl
    *   Strategy to control the reactive power output
    * @param scalingFactor
    *   Scale the output of this asset by the given factor
    * @param thermalGrid
    *   thermal grid, defining the behaviour of the connected sinks and storages
    * @return
    *   a ready-to-use [[HpModel]] with referenced electric parameters
    */
  def apply(
      hpInput: HpInput,
      simulationStartDate: ZonedDateTime,
      simulationEndDate: ZonedDateTime,
      qControl: QControl,
      scalingFactor: Double,
      thermalGrid: ThermalGrid,
  ): HpModel = {
    val scaledInput = hpInput.copy().scale(scalingFactor).build()

    val operationInterval = SystemComponent.determineOperationInterval(
      simulationStartDate,
      simulationEndDate,
      scaledInput.getOperationTime,
    )

    val model = new HpModel(
      scaledInput.getUuid,
      scaledInput.getId,
      operationInterval,
      qControl,
      Kilowatts(
        scaledInput.getType.getsRated
          .to(PowerSystemUnits.KILOWATT)
          .getValue
          .doubleValue
      ),
      scaledInput.getType.getCosPhiRated,
      Kilowatts(
        scaledInput.getType.getpThermal
          .to(PowerSystemUnits.KILOWATT)
          .getValue
          .doubleValue
      ),
      thermalGrid,
    )

    model.enable()
    model
  }
}<|MERGE_RESOLUTION|>--- conflicted
+++ resolved
@@ -159,17 +159,8 @@
       state.thermalGridState,
     )
 
-<<<<<<< HEAD
-    val storedEnergy = state.thermalGridState.storageState
-      .map(storageState => storageState.storedEnergy)
-      .getOrElse(zeroKWH)
-
-    val turnHpOn =
-      (demandHouse.hasRequiredDemand && demandHouse.required > storedEnergy) || demandStorage.hasRequiredDemand || (state.isRunning && demandHouse.hasAdditionalDemand) || (state.isRunning && demandStorage.hasAdditionalDemand)
-=======
     val turnHpOn =
       demandHouse.hasRequiredDemand || demandStorage.hasRequiredDemand || (state.isRunning && demandHouse.hasAdditionalDemand) || (state.isRunning && demandStorage.hasAdditionalDemand)
->>>>>>> 3d430141
 
     (
       turnHpOn,
