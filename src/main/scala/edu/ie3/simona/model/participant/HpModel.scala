/*
 * © 2021. TU Dortmund University,
 * Institute of Energy Systems, Energy Efficiency and Energy Economics,
 * Research group Distribution grid planning and operation
 */

package edu.ie3.simona.model.participant

import edu.ie3.datamodel.models.input.system.HpInput
import edu.ie3.simona.agent.participant.data.Data.PrimaryData.ApparentPowerAndHeat
import edu.ie3.simona.model.SystemComponent
import edu.ie3.simona.model.participant.HpModel.{HpRelevantData, HpState}
import edu.ie3.simona.model.participant.control.QControl
import edu.ie3.simona.model.thermal.ThermalGrid.ThermalGridState
import edu.ie3.simona.model.thermal.{ThermalGrid, ThermalThreshold}
import edu.ie3.simona.ontology.messages.flex.FlexibilityMessage.ProvideFlexOptions
import edu.ie3.simona.ontology.messages.flex.MinMaxFlexibilityMessage.ProvideMinMaxFlexOptions
import edu.ie3.util.quantities.PowerSystemUnits
import edu.ie3.util.scala.OperationInterval
import edu.ie3.util.scala.quantities.DefaultQuantities._
import squants.energy.{Energy, KilowattHours, Kilowatts}
import squants.{Power, Temperature}

import java.time.ZonedDateTime
import java.util.UUID

/** Model of a heat pump (HP) with a
  * [[edu.ie3.simona.model.thermal.ThermalHouse]] medium and its current
  * [[HpState]].
  *
  * @param uuid
  *   the element's uuid
  * @param id
  *   the element's human readable id
  * @param operationInterval
  *   Interval, in which the system is in operation
  * @param qControl
  *   Type of reactive power control
  * @param sRated
  *   Rated apparent power
  * @param cosPhiRated
  *   Rated power factor
  * @param pThermal
  *   Thermal output of heat pump
  * @param thermalGrid
  *   Thermal grid attached to this heat pump. Attention!!! This model assumes,
  *   that the grid is only attached to this asset as a source. Shared grids
  *   across electrical models is currently not supported
  */
final case class HpModel(
    uuid: UUID,
    id: String,
    operationInterval: OperationInterval,
    qControl: QControl,
    sRated: Power,
    cosPhiRated: Double,
    pThermal: Power,
    thermalGrid: ThermalGrid,
) extends SystemParticipant[
      HpRelevantData,
      ApparentPowerAndHeat,
      HpState,
    ](
      uuid,
      id,
      operationInterval,
      qControl,
      sRated,
      cosPhiRated,
    )
    with ApparentPowerAndHeatParticipant[HpRelevantData, HpState] {

  private val pRated: Power =
    sRated * cosPhiRated

  /** As this is a state-full model (with respect to the current operation
    * condition and inner temperature), the power calculation operates on the
    * current state of the model, which has to be calculated beforehand by
    * [[HpModel.determineState]]. This state then is fed into the power
    * calculation logic by [[HpState]].
    *
    * @param modelState
    *   Current state of the heat pump
    * @param relevantData
    *   data of heat pump including state of the heat pump
    * @return
    *   active power
    */
  override protected def calculateActivePower(
      modelState: HpState,
      relevantData: HpRelevantData,
  ): Power = modelState.activePower

  /** "Calculate" the heat output of the heat pump. The hp's state is already
    * updated, because the calculation of apparent power in
    * [[ApparentPowerAndHeatParticipant]] did trigger it. So we only need to
    * extract the information
    *
    * @param tick
    *   Current simulation time for the calculation
    * @param modelState
    *   Current state of the heat pump
    * @param data
    *   Relevant (external) data for calculation
    * @return
    *   The heat, that is produced in that instant
    */
  override def calculateHeat(
      tick: Long,
      modelState: HpState,
      data: HpRelevantData,
  ): Power = modelState.qDot

  /** Given a [[HpRelevantData]] object and the current [[HpState]], this
    * function calculates the heat pump's next state to get the actual active
    * power of this state use [[calculateActivePower]] with the generated state
    *
    * @param state
    *   Current state of the heat pump
    * @param relevantData
    *   data of heat pump including
    * @return
    *   next [[HpState]]
    */
  def determineState(
      state: HpState,
      relevantData: HpRelevantData,
  ): HpState = {
<<<<<<< HEAD
    val (
      turnOn,
      houseDemand,
      thermalStorageDemand,
      domesticHotWaterStorageDemand,
    ) =
      operatesInNextState(state, relevantData)
    calcState(
      state,
      relevantData,
      turnOn,
      houseDemand,
      thermalStorageDemand,
      domesticHotWaterStorageDemand,
      relevantData.simulationStart,
      relevantData.houseInhabitants,
    )
=======
    val (turnOn, houseDemand, storageDemand) =
      operatesInNextState(state, relevantData)
    calcState(state, relevantData, turnOn, houseDemand, storageDemand)
>>>>>>> 0c36ce5b
  }

  /** Depending on the input, this function decides whether the heat pump will
    * run in the next state or not. The heat pump is foreseen to operate in the
    * next interval, if the thermal grid either has a demand that needs to be
    * met or the heat pump currently is in operation and the grid is able to
    * handle additional energy
    *
    * @param state
    *   Current state of the heat pump
    * @param relevantData
    *   Relevant (external) data
    * @return
    *   boolean defining if heat pump runs in next time step and if house and
<<<<<<< HEAD
    *   storages have some demand
=======
    *   storage have some demand
>>>>>>> 0c36ce5b
    */
  private def operatesInNextState(
      state: HpState,
      relevantData: HpRelevantData,
<<<<<<< HEAD
  ): (Boolean, Boolean, Boolean, Boolean) = {
    val (
      demandHouse,
      demandThermalStorage,
      demandDomesticHotWaterStorage,
      updatedState,
    ) =
      thermalGrid.energyDemandAndUpdatedState(
        relevantData.currentTick,
        relevantData.ambientTemperature,
        state.thermalGridState,
        relevantData.simulationStart,
        relevantData.houseInhabitants,
=======
  ): (Boolean, Boolean, Boolean) = {
    val (demandHouse, demandThermalStorage, updatedState) =
      thermalGrid.energyDemandAndUpdatedState(
        relevantData.currentTick,
        state.ambientTemperature.getOrElse(relevantData.ambientTemperature),
        relevantData.ambientTemperature,
        state.thermalGridState,
>>>>>>> 0c36ce5b
      )
    implicit val tolerance: Energy = KilowattHours(1e-3)
    val noThermalStorageOrThermalStorageIsEmpty: Boolean =
      updatedState.storageState.isEmpty || updatedState.storageState.exists(
        _.storedEnergy =~ zeroKWH
      )

    val houseDemand =
      (demandHouse.hasRequiredDemand && noThermalStorageOrThermalStorageIsEmpty) || (state.isRunning && demandHouse.hasAdditionalDemand)
    val heatStorageDemand =
      (demandThermalStorage.hasRequiredDemand) || (state.isRunning && demandThermalStorage.hasAdditionalDemand)
<<<<<<< HEAD
    val domesticHotWaterStorageDemand =
      (demandDomesticHotWaterStorage.hasRequiredDemand) || (state.isRunning && demandDomesticHotWaterStorage.hasAdditionalDemand)

    val turnHpOn: Boolean =
      houseDemand || heatStorageDemand || domesticHotWaterStorageDemand
=======

    val turnHpOn: Boolean =
      houseDemand || heatStorageDemand
>>>>>>> 0c36ce5b

    (
      turnHpOn,
      houseDemand,
      heatStorageDemand,
<<<<<<< HEAD
      domesticHotWaterStorageDemand,
=======
>>>>>>> 0c36ce5b
    )
  }

  /** Calculate state depending on whether heat pump is needed or not. Also
    * calculate inner temperature change of thermal house and update its inner
    * temperature.
    *
    * @param state
    *   Current state of the heat pump
    * @param relevantData
    *   data of heat pump including state of the heat pump
    * @param isRunning
    *   determines whether the heat pump is running or not
    * @param houseDemand
    *   determines if the thermal house has heat demand
<<<<<<< HEAD
    * @param thermalStorageDemand
    *   determines if the thermal storage has heat demand
    * @param domesticHotWaterStorageDemand
    *   determines if the domestic hot water storage has heat demand
    * @param simulationStart
    *   simulationStartDate as ZonedDateTime
    * @param houseInhabitants
    *   number of people living in the building
=======
    * @param storageDemand
    *   determines if the thermal storage has heat demand
>>>>>>> 0c36ce5b
    * @return
    *   next [[HpState]]
    */
  private def calcState(
      state: HpState,
      relevantData: HpRelevantData,
      isRunning: Boolean,
      houseDemand: Boolean,
<<<<<<< HEAD
      thermalStorageDemand: Boolean,
      domesticHotWaterStorageDemand: Boolean,
      simulationStartTime: ZonedDateTime,
      houseInhabitants: Double,
=======
      storageDemand: Boolean,
>>>>>>> 0c36ce5b
  ): HpState = {
    val lastStateStorageqDot = state.thermalGridState.storageState
      .map(_.qDot)
      .getOrElse(zeroKW)

    val (newActivePower, newThermalPower) =
      if (isRunning)
        (pRated, pThermal)
      else if (lastStateStorageqDot < zeroKW)
        (zeroKW, lastStateStorageqDot * (-1))
      else (zeroKW, zeroKW)

    /* Push thermal energy to the thermal grid and get its updated state in return */
    val (thermalGridState, maybeThreshold) =
      thermalGrid.updateState(
        relevantData.currentTick,
        state.thermalGridState,
<<<<<<< HEAD
        relevantData.ambientTemperature,
        newThermalPower,
        houseDemand,
        thermalStorageDemand,
        domesticHotWaterStorageDemand,
        simulationStartTime,
        houseInhabitants,
=======
        state.ambientTemperature.getOrElse(relevantData.ambientTemperature),
        relevantData.ambientTemperature,
        isRunning,
        newThermalPower,
        houseDemand,
        storageDemand,
>>>>>>> 0c36ce5b
      )

    HpState(
      isRunning,
      relevantData.currentTick,
      Some(relevantData.ambientTemperature),
      newActivePower,
      newThermalPower,
      thermalGridState,
      maybeThreshold,
    )
  }

  override def determineFlexOptions(
      data: HpRelevantData,
      lastState: HpState,
  ): ProvideFlexOptions = {
    /* Determine the operating state in the given tick */
    val updatedHpState: HpState = determineState(lastState, data)

    /* Determine the options we have */
    val (
      thermalEnergyDemandHouse,
      thermalEnergyDemandStorage,
<<<<<<< HEAD
      // FIXME
      thermalEnergyDemandWaterStorage,
=======
>>>>>>> 0c36ce5b
      updatedThermalGridState,
    ) =
      thermalGrid.energyDemandAndUpdatedState(
        data.currentTick,
<<<<<<< HEAD
        data.ambientTemperature,
        lastState.thermalGridState,
        data.simulationStart,
        data.houseInhabitants,
=======
        lastState.ambientTemperature.getOrElse(data.ambientTemperature),
        data.ambientTemperature,
        lastState.thermalGridState,
>>>>>>> 0c36ce5b
      )
    val canOperate =
      thermalEnergyDemandHouse.hasRequiredDemand || thermalEnergyDemandHouse.hasAdditionalDemand ||
        thermalEnergyDemandStorage.hasRequiredDemand || thermalEnergyDemandStorage.hasAdditionalDemand
    val canBeOutOfOperation =
      !thermalEnergyDemandHouse.hasRequiredDemand && !thermalEnergyDemandStorage.hasRequiredDemand

    val lowerBoundary =
      if (canBeOutOfOperation)
        zeroKW
      else
        updatedHpState.activePower
    val upperBoundary =
      if (canOperate)
        sRated * cosPhiRated
      else
        zeroKW

    ProvideMinMaxFlexOptions(
      uuid,
      updatedHpState.activePower,
      lowerBoundary,
      upperBoundary,
    )
  }

  /** Handle a controlled power change. If the requested active power is greater
    * than 50 % of the rated electrical power switch on the heat pump, otherwise
    * switch it off. If it is already in the requested state, return old state
    * and next trigger information, otherwise, update the state with new
    * operating state and give back the next tick in which something will
    * change.
    *
    * @param data
    *   Relevant data for model calculation
    * @param lastState
    *   The last known model state
    * @param setPower
    *   power that has been set by EmAgent
    * @return
    *   updated relevant data and an indication at which circumstances flex
    *   options will change next
    */
  override def handleControlledPowerChange(
      data: HpRelevantData,
      lastState: HpState,
      setPower: Power,
  ): (HpState, FlexChangeIndicator) = {
    /* If the setpoint value is above 50 % of the electrical power, turn on the heat pump otherwise turn it off */
    val turnOn = setPower > (sRated * cosPhiRated * 0.5)

    val (
      thermalEnergyDemandHouse,
      thermalEnergyDemandStorage,
<<<<<<< HEAD
      thermalEnergyDemandDomesticHotWaterStorage,
=======
>>>>>>> 0c36ce5b
      updatedThermalGridState,
    ) =
      thermalGrid.energyDemandAndUpdatedState(
        data.currentTick,
<<<<<<< HEAD
        data.ambientTemperature,
        lastState.thermalGridState,
        data.simulationStart,
        data.houseInhabitants,
=======
        lastState.ambientTemperature.getOrElse(data.ambientTemperature),
        data.ambientTemperature,
        lastState.thermalGridState,
>>>>>>> 0c36ce5b
      )

    implicit val tolerance: Energy = KilowattHours(1e-3)
    val noThermalStorageOrThermalStorageIsEmpty: Boolean =
      updatedThermalGridState.storageState.isEmpty.||(
        updatedThermalGridState.storageState.exists(
          _.storedEnergy =~ zeroKWH
        )
      )

    val houseDemand =
      (thermalEnergyDemandHouse.hasRequiredDemand && noThermalStorageOrThermalStorageIsEmpty) || (lastState.isRunning && thermalEnergyDemandHouse.hasAdditionalDemand)
    val heatStorageDemand =
      (thermalEnergyDemandStorage.hasRequiredDemand) || (lastState.isRunning && thermalEnergyDemandStorage.hasAdditionalDemand)
<<<<<<< HEAD
    val domesticHotWaterStorageDemand =
      (thermalEnergyDemandDomesticHotWaterStorage.hasRequiredDemand) || (lastState.isRunning && thermalEnergyDemandDomesticHotWaterStorage.hasAdditionalDemand)
=======
>>>>>>> 0c36ce5b

    val updatedHpState: HpState =
      calcState(
        lastState,
        data,
        turnOn,
        houseDemand,
        heatStorageDemand,
<<<<<<< HEAD
        domesticHotWaterStorageDemand,
        data.simulationStart,
        data.houseInhabitants,
=======
>>>>>>> 0c36ce5b
      )

    (
      updatedHpState,
      FlexChangeIndicator(
        changesAtNextActivation = true,
        updatedHpState.maybeThermalThreshold.map(_.tick),
      ),
    )
  }
}

/** Create valid [[HpModel]] by calling the apply function.
  */
object HpModel {

  def apply(
      inputModel: HpInput,
      scaling: Double,
      simulationStartDate: ZonedDateTime,
      simulationEndDate: ZonedDateTime,
      thermalGrid: ThermalGrid,
  ): HpModel = {
    val scaledInput = inputModel.copy().scale(scaling).build()

    /* Determine the operation interval */
    val operationInterval: OperationInterval =
      SystemComponent.determineOperationInterval(
        simulationStartDate,
        simulationEndDate,
        scaledInput.getOperationTime,
      )

    val qControl = QControl(scaledInput.getqCharacteristics())

    val model = new HpModel(
      scaledInput.getUuid,
      scaledInput.getId,
      operationInterval,
      qControl,
      Kilowatts(
        scaledInput.getType.getsRated
          .to(PowerSystemUnits.KILOWATT)
          .getValue
          .doubleValue
      ),
      scaledInput.getType.getCosPhiRated,
      Kilowatts(
        scaledInput.getType.getpThermal
          .to(PowerSystemUnits.KILOWATT)
          .getValue
          .doubleValue
      ),
      thermalGrid,
    )

    model.enable()
    model
  }

  /** As the HpModel class is a dynamic model, it requires a state for its
    * calculations. The state contains all variables needed including the inner
    * temperature.
    *
    * @param isRunning
    *   indicates if CHP is turned on
    * @param lastTimeTick
    *   contains last time tick
    * @param ambientTemperature
    *   Optional ambient temperature, if available
    * @param activePower
    *   result active power
    * @param qDot
    *   result heat power
    * @param thermalGridState
    *   Currently applicable state of the thermal grid
    * @param maybeThermalThreshold
    *   An optional threshold of the thermal grid, indicating the next state
    *   change
    */
  final case class HpState(
      isRunning: Boolean,
      lastTimeTick: Long,
      ambientTemperature: Option[Temperature],
      activePower: Power,
      qDot: Power,
      thermalGridState: ThermalGridState,
      maybeThermalThreshold: Option[ThermalThreshold],
  ) extends ModelState

  /** Main data required for simulation/calculation, containing a [[HpState]]
    * and the current time tick. One time tick represents one second (3600 time
    * ticks = 1 hour).
    *
    * @param currentTick
    *   contains current time tick
    * @param ambientTemperature
    *   Ambient temperature at current tick
    * @param simulationStart
    *   simulationStartDate as ZonedDateTime
    * @param houseInhabitants
    *   number of people living in the building
    */
  final case class HpRelevantData(
      currentTick: Long,
      ambientTemperature: Temperature,
      simulationStart: ZonedDateTime,
      houseInhabitants: Double,
  ) extends CalcRelevantData

  /** Internal method to construct a new [[HpModel]] based on a provided
    * [[HpInput]]
    *
    * @param hpInput
    *   instance of [[HpInput]] this chp model should be built from
    * @param simulationStartDate
    *   Simulation time at which the simulation starts
    * @param simulationEndDate
    *   Simulation time at which the simulation ends
    * @param qControl
    *   Strategy to control the reactive power output
    * @param scalingFactor
    *   Scale the output of this asset by the given factor
    * @param thermalGrid
    *   thermal grid, defining the behaviour of the connected sinks and storages
    * @return
    *   a ready-to-use [[HpModel]] with referenced electric parameters
    */
  def apply(
      hpInput: HpInput,
      simulationStartDate: ZonedDateTime,
      simulationEndDate: ZonedDateTime,
      qControl: QControl,
      scalingFactor: Double,
      thermalGrid: ThermalGrid,
  ): HpModel = {
    val scaledInput = hpInput.copy().scale(scalingFactor).build()

    val operationInterval = SystemComponent.determineOperationInterval(
      simulationStartDate,
      simulationEndDate,
      scaledInput.getOperationTime,
    )

    val model = new HpModel(
      scaledInput.getUuid,
      scaledInput.getId,
      operationInterval,
      qControl,
      Kilowatts(
        scaledInput.getType.getsRated
          .to(PowerSystemUnits.KILOWATT)
          .getValue
          .doubleValue
      ),
      scaledInput.getType.getCosPhiRated,
      Kilowatts(
        scaledInput.getType.getpThermal
          .to(PowerSystemUnits.KILOWATT)
          .getValue
          .doubleValue
      ),
      thermalGrid,
    )

    model.enable()
    model
  }
}<|MERGE_RESOLUTION|>--- conflicted
+++ resolved
@@ -126,7 +126,6 @@
       state: HpState,
       relevantData: HpRelevantData,
   ): HpState = {
-<<<<<<< HEAD
     val (
       turnOn,
       houseDemand,
@@ -144,11 +143,6 @@
       relevantData.simulationStart,
       relevantData.houseInhabitants,
     )
-=======
-    val (turnOn, houseDemand, storageDemand) =
-      operatesInNextState(state, relevantData)
-    calcState(state, relevantData, turnOn, houseDemand, storageDemand)
->>>>>>> 0c36ce5b
   }
 
   /** Depending on the input, this function decides whether the heat pump will
@@ -163,16 +157,11 @@
     *   Relevant (external) data
     * @return
     *   boolean defining if heat pump runs in next time step and if house and
-<<<<<<< HEAD
     *   storages have some demand
-=======
-    *   storage have some demand
->>>>>>> 0c36ce5b
     */
   private def operatesInNextState(
       state: HpState,
       relevantData: HpRelevantData,
-<<<<<<< HEAD
   ): (Boolean, Boolean, Boolean, Boolean) = {
     val (
       demandHouse,
@@ -182,19 +171,11 @@
     ) =
       thermalGrid.energyDemandAndUpdatedState(
         relevantData.currentTick,
+        state.ambientTemperature.getOrElse(relevantData.ambientTemperature),
         relevantData.ambientTemperature,
         state.thermalGridState,
         relevantData.simulationStart,
         relevantData.houseInhabitants,
-=======
-  ): (Boolean, Boolean, Boolean) = {
-    val (demandHouse, demandThermalStorage, updatedState) =
-      thermalGrid.energyDemandAndUpdatedState(
-        relevantData.currentTick,
-        state.ambientTemperature.getOrElse(relevantData.ambientTemperature),
-        relevantData.ambientTemperature,
-        state.thermalGridState,
->>>>>>> 0c36ce5b
       )
     implicit val tolerance: Energy = KilowattHours(1e-3)
     val noThermalStorageOrThermalStorageIsEmpty: Boolean =
@@ -206,26 +187,17 @@
       (demandHouse.hasRequiredDemand && noThermalStorageOrThermalStorageIsEmpty) || (state.isRunning && demandHouse.hasAdditionalDemand)
     val heatStorageDemand =
       (demandThermalStorage.hasRequiredDemand) || (state.isRunning && demandThermalStorage.hasAdditionalDemand)
-<<<<<<< HEAD
     val domesticHotWaterStorageDemand =
       (demandDomesticHotWaterStorage.hasRequiredDemand) || (state.isRunning && demandDomesticHotWaterStorage.hasAdditionalDemand)
 
     val turnHpOn: Boolean =
       houseDemand || heatStorageDemand || domesticHotWaterStorageDemand
-=======
-
-    val turnHpOn: Boolean =
-      houseDemand || heatStorageDemand
->>>>>>> 0c36ce5b
 
     (
       turnHpOn,
       houseDemand,
       heatStorageDemand,
-<<<<<<< HEAD
       domesticHotWaterStorageDemand,
-=======
->>>>>>> 0c36ce5b
     )
   }
 
@@ -241,7 +213,6 @@
     *   determines whether the heat pump is running or not
     * @param houseDemand
     *   determines if the thermal house has heat demand
-<<<<<<< HEAD
     * @param thermalStorageDemand
     *   determines if the thermal storage has heat demand
     * @param domesticHotWaterStorageDemand
@@ -250,10 +221,6 @@
     *   simulationStartDate as ZonedDateTime
     * @param houseInhabitants
     *   number of people living in the building
-=======
-    * @param storageDemand
-    *   determines if the thermal storage has heat demand
->>>>>>> 0c36ce5b
     * @return
     *   next [[HpState]]
     */
@@ -262,14 +229,10 @@
       relevantData: HpRelevantData,
       isRunning: Boolean,
       houseDemand: Boolean,
-<<<<<<< HEAD
       thermalStorageDemand: Boolean,
       domesticHotWaterStorageDemand: Boolean,
       simulationStartTime: ZonedDateTime,
       houseInhabitants: Double,
-=======
-      storageDemand: Boolean,
->>>>>>> 0c36ce5b
   ): HpState = {
     val lastStateStorageqDot = state.thermalGridState.storageState
       .map(_.qDot)
@@ -287,22 +250,15 @@
       thermalGrid.updateState(
         relevantData.currentTick,
         state.thermalGridState,
-<<<<<<< HEAD
+        state.ambientTemperature.getOrElse(relevantData.ambientTemperature),
         relevantData.ambientTemperature,
+        isRunning,
         newThermalPower,
         houseDemand,
         thermalStorageDemand,
         domesticHotWaterStorageDemand,
         simulationStartTime,
         houseInhabitants,
-=======
-        state.ambientTemperature.getOrElse(relevantData.ambientTemperature),
-        relevantData.ambientTemperature,
-        isRunning,
-        newThermalPower,
-        houseDemand,
-        storageDemand,
->>>>>>> 0c36ce5b
       )
 
     HpState(
@@ -327,25 +283,17 @@
     val (
       thermalEnergyDemandHouse,
       thermalEnergyDemandStorage,
-<<<<<<< HEAD
       // FIXME
       thermalEnergyDemandWaterStorage,
-=======
->>>>>>> 0c36ce5b
       updatedThermalGridState,
     ) =
       thermalGrid.energyDemandAndUpdatedState(
         data.currentTick,
-<<<<<<< HEAD
+        lastState.ambientTemperature.getOrElse(data.ambientTemperature),
         data.ambientTemperature,
         lastState.thermalGridState,
         data.simulationStart,
         data.houseInhabitants,
-=======
-        lastState.ambientTemperature.getOrElse(data.ambientTemperature),
-        data.ambientTemperature,
-        lastState.thermalGridState,
->>>>>>> 0c36ce5b
       )
     val canOperate =
       thermalEnergyDemandHouse.hasRequiredDemand || thermalEnergyDemandHouse.hasAdditionalDemand ||
@@ -400,24 +348,16 @@
     val (
       thermalEnergyDemandHouse,
       thermalEnergyDemandStorage,
-<<<<<<< HEAD
       thermalEnergyDemandDomesticHotWaterStorage,
-=======
->>>>>>> 0c36ce5b
       updatedThermalGridState,
     ) =
       thermalGrid.energyDemandAndUpdatedState(
         data.currentTick,
-<<<<<<< HEAD
+        lastState.ambientTemperature.getOrElse(data.ambientTemperature),
         data.ambientTemperature,
         lastState.thermalGridState,
         data.simulationStart,
         data.houseInhabitants,
-=======
-        lastState.ambientTemperature.getOrElse(data.ambientTemperature),
-        data.ambientTemperature,
-        lastState.thermalGridState,
->>>>>>> 0c36ce5b
       )
 
     implicit val tolerance: Energy = KilowattHours(1e-3)
@@ -432,11 +372,21 @@
       (thermalEnergyDemandHouse.hasRequiredDemand && noThermalStorageOrThermalStorageIsEmpty) || (lastState.isRunning && thermalEnergyDemandHouse.hasAdditionalDemand)
     val heatStorageDemand =
       (thermalEnergyDemandStorage.hasRequiredDemand) || (lastState.isRunning && thermalEnergyDemandStorage.hasAdditionalDemand)
-<<<<<<< HEAD
     val domesticHotWaterStorageDemand =
       (thermalEnergyDemandDomesticHotWaterStorage.hasRequiredDemand) || (lastState.isRunning && thermalEnergyDemandDomesticHotWaterStorage.hasAdditionalDemand)
-=======
->>>>>>> 0c36ce5b
+
+    implicit val tolerance: Energy = KilowattHours(1e-3)
+    val noThermalStorageOrThermalStorageIsEmpty: Boolean =
+      updatedThermalGridState.storageState.isEmpty.||(
+        updatedThermalGridState.storageState.exists(
+          _.storedEnergy =~ zeroKWH
+        )
+      )
+
+    val houseDemand =
+      (thermalEnergyDemandHouse.hasRequiredDemand && noThermalStorageOrThermalStorageIsEmpty) || (lastState.isRunning && thermalEnergyDemandHouse.hasAdditionalDemand)
+    val heatStorageDemand =
+      (thermalEnergyDemandStorage.hasRequiredDemand) || (lastState.isRunning && thermalEnergyDemandStorage.hasAdditionalDemand)
 
     val updatedHpState: HpState =
       calcState(
@@ -445,12 +395,9 @@
         turnOn,
         houseDemand,
         heatStorageDemand,
-<<<<<<< HEAD
         domesticHotWaterStorageDemand,
         data.simulationStart,
         data.houseInhabitants,
-=======
->>>>>>> 0c36ce5b
       )
 
     (
