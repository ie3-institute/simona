--- conflicted
+++ resolved
@@ -21,13 +21,8 @@
 import edu.ie3.util.quantities.PowerSystemUnits
 import edu.ie3.util.scala.OperationInterval
 import edu.ie3.util.scala.quantities.DefaultQuantities._
-<<<<<<< HEAD
 import squants.energy.{Energy, KilowattHours, Kilowatts}
 import squants.{Power, Temperature}
-=======
-import squants.energy.{KilowattHours, Kilowatts}
-import squants.{Energy, Power, Temperature}
->>>>>>> 932794b1
 
 import java.time.ZonedDateTime
 import java.util.UUID
@@ -123,43 +118,11 @@
     * calculates the heat pump's next state to get the actual active power of
     * this state use [[calculateActivePower]] with the generated state
     *
-<<<<<<< HEAD
-    * @param lastState
-=======
     * @param lastHpState
->>>>>>> 932794b1
     *   Last state of the heat pump
     * @param relevantData
     *   data of heat pump including
     * @return
-<<<<<<< HEAD
-    *   Booleans if Hp can operate and can be out of operation plus next
-    *   [[HpState]]
-    */
-  def determineState(
-      lastState: HpState,
-      relevantData: HpRelevantData,
-  ): (Boolean, Boolean, HpState) = {
-    val (
-      turnOn,
-      canOperate,
-      canBeOutOfOperation,
-      houseDemand,
-      thermalStorageDemand,
-      domesticHotWaterStorageDemand,
-    ) =
-      operatesInNextState(lastState, relevantData)
-    val updatedState = calcState(
-      lastState,
-      relevantData,
-      turnOn,
-      houseDemand,
-      thermalStorageDemand,
-      domesticHotWaterStorageDemand,
-      relevantData.simulationStart,
-      relevantData.houseInhabitants,
-    )
-=======
     *   Booleans if Hp can operate and can be out of operation plus the updated
     *   [[HpState]]
     */
@@ -192,7 +155,6 @@
     // Updating the HpState
     val updatedState =
       calcState(lastHpState, relevantData, turnOn)
->>>>>>> 932794b1
     (canOperate, canBeOutOfOperation, updatedState)
   }
 
@@ -214,18 +176,13 @@
     *   ThermalEnergyDemand of the thermal storage
     * @return
     *   boolean defining if heat pump runs in next time step, if it can be in
-<<<<<<< HEAD
     *   operation and out of operation plus the [[ThermalEnergyDemand]] of
     *   house, heat storage, domestic hot water storage
-=======
-    *   operation and can be out of operation
->>>>>>> 932794b1
     */
   private def operatesInNextState(
       lastState: HpState,
       currentThermalGridState: ThermalGridState,
       relevantData: HpRelevantData,
-<<<<<<< HEAD
   ): (
       Boolean,
       Boolean,
@@ -281,45 +238,10 @@
     * storage if there is one
     *
     * @param hpState
-=======
-      demandHouse: ThermalEnergyDemand,
-      demandThermalStorage: ThermalEnergyDemand,
-  ): (Boolean, Boolean, Boolean) = {
-
-    val (
-      houseHasDemand,
-      heatStorageHasDemand,
-      noThermalStorageOrThermalStorageIsEmpty,
-    ) = determineDemandBooleans(
-      lastState,
-      currentThermalGridState,
-      demandHouse,
-      demandThermalStorage,
-    )
-
-    val turnHpOn: Boolean =
-      houseHasDemand || heatStorageHasDemand
-
-    val canOperate =
-      demandHouse.hasRequiredDemand || demandHouse.hasAdditionalDemand ||
-        demandThermalStorage.hasRequiredDemand || demandThermalStorage.hasAdditionalDemand
-    val canBeOutOfOperation =
-      !(demandHouse.hasRequiredDemand && noThermalStorageOrThermalStorageIsEmpty)
-
-    (turnHpOn, canOperate, canBeOutOfOperation)
-  }
-
-  /** This method will return booleans whether there is a heat demand of house
-    * or thermal storage as well as a boolean indicating if there is no thermal
-    * storage, or it is empty.
-    *
-    * @param lastHpState
->>>>>>> 932794b1
     *   Current state of the heat pump
     * @param updatedGridState
     *   The updated state of the [[ThermalGrid]]
     * @param demandHouse
-<<<<<<< HEAD
     *   Determines if the thermal house has heat demand
     * @param demandThermalStorage
     *   Determines if the thermal storage has heat demand
@@ -337,23 +259,6 @@
       demandThermalStorage: ThermalEnergyDemand,
       demandDomesticHotWaterStorage: ThermalEnergyDemand,
   ): (Boolean, Boolean) = {
-=======
-    *   heat demand of the thermal house
-    * @param demandThermalStorage
-    *   heat demand of the thermal storage
-    * @return
-    *   First boolean is true, if house has heat demand. Second boolean is true,
-    *   if thermalStorage has heat demand. Third boolean is true, if there is no
-    *   thermalStorage, or it's empty.
-    */
-
-  private def determineDemandBooleans(
-      lastHpState: HpState,
-      updatedGridState: ThermalGridState,
-      demandHouse: ThermalEnergyDemand,
-      demandThermalStorage: ThermalEnergyDemand,
-  ): (Boolean, Boolean, Boolean) = {
->>>>>>> 932794b1
     implicit val tolerance: Energy = KilowattHours(1e-3)
     val noThermalStorageOrThermalStorageIsEmpty: Boolean =
       updatedGridState.storageState.isEmpty || updatedGridState.storageState
@@ -362,7 +267,6 @@
         )
 
     val houseDemand =
-<<<<<<< HEAD
       (demandHouse.hasRequiredDemand && noThermalStorageOrThermalStorageIsEmpty) || (hpState.isRunning && demandHouse.hasAdditionalDemand)
     val heatStorageDemand =
       demandThermalStorage.hasRequiredDemand || (hpState.isRunning && demandThermalStorage.hasAdditionalDemand)
@@ -372,12 +276,6 @@
     val turnHpOn =
       houseDemand || heatStorageDemand || domesticHotWaterStorageDemand
     (turnHpOn, noThermalStorageOrThermalStorageIsEmpty)
-=======
-      (demandHouse.hasRequiredDemand && noThermalStorageOrThermalStorageIsEmpty) || (lastHpState.isRunning && demandHouse.hasAdditionalDemand)
-    val heatStorageDemand =
-      demandThermalStorage.hasRequiredDemand || (lastHpState.isRunning && demandThermalStorage.hasAdditionalDemand)
-    (houseDemand, heatStorageDemand, noThermalStorageOrThermalStorageIsEmpty)
->>>>>>> 932794b1
   }
 
   /** Calculate state depending on whether heat pump is needed or not. Also
@@ -413,24 +311,15 @@
       simulationStartTime: ZonedDateTime,
       houseInhabitants: Double,
   ): HpState = {
-<<<<<<< HEAD
-    val lastStateStorageqDot = state.thermalGridState.storageState
-=======
     val lastStateStorageQDot = lastState.thermalGridState.storageState
->>>>>>> 932794b1
       .map(_.qDot)
       .getOrElse(zeroKW)
 
     val (newActivePower, newThermalPower) =
       if (isRunning)
         (pRated, pThermal)
-<<<<<<< HEAD
-      else if (lastStateStorageqDot < zeroKW)
-        (zeroKW, lastStateStorageqDot * (-1))
-=======
       else if (lastStateStorageQDot < zeroKW)
-        (zeroKW, lastStateStorageQDot * -1)
->>>>>>> 932794b1
+        (zeroKW, lastStateStorageQDot * (-1))
       else (zeroKW, zeroKW)
 
     /* Push thermal energy to the thermal grid and get its updated state in return */
@@ -512,7 +401,6 @@
     /* If the setpoint value is above 50 % of the electrical power, turn on the heat pump otherwise turn it off */
     val turnOn = setPower > (sRated * cosPhiRated * 0.5)
 
-<<<<<<< HEAD
     val (
       thermalEnergyDemandHouse,
       thermalEnergyDemandStorage,
@@ -539,13 +427,6 @@
         data.simulationStart,
         data.houseInhabitants,
       )
-=======
-    val updatedHpState = calcState(
-      lastState,
-      data,
-      turnOn,
-    )
->>>>>>> 932794b1
 
     (
       updatedHpState,
