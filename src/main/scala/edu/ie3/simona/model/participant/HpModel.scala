/*
 * © 2021. TU Dortmund University,
 * Institute of Energy Systems, Energy Efficiency and Energy Economics,
 * Research group Distribution grid planning and operation
 */

package edu.ie3.simona.model.participant

import edu.ie3.datamodel.models.input.system.HpInput
import edu.ie3.simona.agent.participant.data.Data.PrimaryData.ApparentPowerAndHeat
import edu.ie3.simona.model.SystemComponent
import edu.ie3.simona.model.participant.HpModel.{HpRelevantData, HpState}
import edu.ie3.simona.model.participant.control.QControl
import edu.ie3.simona.model.thermal.ThermalGrid.{
  ThermalEnergyDemand,
  ThermalGridState,
}
import edu.ie3.simona.model.thermal.{ThermalGrid, ThermalThreshold}
import edu.ie3.simona.ontology.messages.flex.FlexibilityMessage.ProvideFlexOptions
import edu.ie3.simona.ontology.messages.flex.MinMaxFlexibilityMessage.ProvideMinMaxFlexOptions
import edu.ie3.util.quantities.PowerSystemUnits
import edu.ie3.util.scala.OperationInterval
import edu.ie3.util.scala.quantities.DefaultQuantities
import edu.ie3.util.scala.quantities.DefaultQuantities._
import squants.energy.{Energy, KilowattHours, Kilowatts}
import squants.{Power, Temperature}

import java.time.ZonedDateTime
import java.util.UUID

/** Model of a heat pump (HP) with a
  * [[edu.ie3.simona.model.thermal.ThermalHouse]] medium and its current
  * [[HpState]].
  *
  * @param uuid
  *   the element's uuid
  * @param id
  *   the element's human readable id
  * @param operationInterval
  *   Interval, in which the system is in operation
  * @param qControl
  *   Type of reactive power control
  * @param sRated
  *   Rated apparent power
  * @param cosPhiRated
  *   Rated power factor
  * @param pThermal
  *   Thermal output of heat pump
  * @param thermalGrid
  *   Thermal grid attached to this heat pump. Attention!!! This model assumes,
  *   that the grid is only attached to this asset as a source. Shared grids
  *   across electrical models is currently not supported
  */
final case class HpModel(
    uuid: UUID,
    id: String,
    operationInterval: OperationInterval,
    qControl: QControl,
    sRated: Power,
    cosPhiRated: Double,
    pThermal: Power,
    thermalGrid: ThermalGrid,
) extends SystemParticipant[
      HpRelevantData,
      ApparentPowerAndHeat,
      HpState,
    ](
      uuid,
      id,
      operationInterval,
      qControl,
      sRated,
      cosPhiRated,
    )
    with ApparentPowerAndHeatParticipant[HpRelevantData, HpState] {

  private val pRated: Power =
    sRated * cosPhiRated

  /** As this is a state-full model (with respect to the current operation
    * condition and inner temperature), the power calculation operates on the
    * current state of the model, which has to be calculated beforehand by
    * [[HpModel.determineState]]. This state then is fed into the power
    * calculation logic by [[HpState]].
    *
    * @param modelState
    *   Current state of the heat pump
    * @param relevantData
    *   data of heat pump including state of the heat pump
    * @return
    *   active power
    */
  override protected def calculateActivePower(
      modelState: HpState,
      relevantData: HpRelevantData,
  ): Power = modelState.activePower

  /** "Calculate" the heat output of the heat pump. The hp's state is already
    * updated, because the calculation of apparent power in
    * [[ApparentPowerAndHeatParticipant]] did trigger it. So we only need to
    * extract the information
    *
    * @param tick
    *   Current simulation time for the calculation
    * @param modelState
    *   Current state of the heat pump
    * @param data
    *   Relevant (external) data for calculation
    * @return
    *   The heat, that is produced in that instant
    */
  override def calculateHeat(
      tick: Long,
      modelState: HpState,
      data: HpRelevantData,
  ): Power = modelState.qDot

  /** Given a [[HpRelevantData]] object and the current [[HpState]], this
    * function calculates the heat pump's next state to get the actual active
    * power of this state use [[calculateActivePower]] with the generated state
    *
    * @param state
    *   Current state of the heat pump
    * @param relevantData
    *   data of heat pump including
    * @return
    *   next [[HpState]]
    */
  def determineState(
      state: HpState,
      relevantData: HpRelevantData,
  ): HpState = {
    val (turnOn, houseDemand, storageDemand) =
      operatesInNextState(state, relevantData)
    calcState(state, relevantData, turnOn, houseDemand, storageDemand)
  }

  /** Depending on the input, this function decides whether the heat pump will
    * run in the next state or not. The heat pump is foreseen to operate in the
    * next interval, if the thermal grid either has a demand that needs to be
    * met or the heat pump currently is in operation and the grid is able to
    * handle additional energy
    *
    * @param state
    *   Current state of the heat pump
    * @param relevantData
    *   Relevant (external) data
    * @return
    *   boolean defining if heat pump runs in next time step and if house and
    *   storage have some demand
    */
  private def operatesInNextState(
      state: HpState,
      relevantData: HpRelevantData,
  ): (Boolean, ThermalEnergyDemand, ThermalEnergyDemand) = {
<<<<<<< HEAD
    val (demandHouse, demandStorage) = thermalGrid.energyDemand(
      relevantData.currentTick,
      relevantData.ambientTemperature,
      state.thermalGridState,
    )

    val storedEnergy = state.thermalGridState.storageState
      .map(storageState => storageState.storedEnergy)
      .getOrElse(zeroKWH)

    val turnHpOn =
      (demandHouse.hasRequiredDemand && demandHouse.required > storedEnergy) || demandStorage.hasRequiredDemand || (state.isRunning && demandHouse.hasAdditionalDemand) || (state.isRunning && demandStorage.hasAdditionalDemand)

    (
      turnHpOn,
      demandHouse,
      demandStorage,
    )
=======
    val (demandHouse, demandStorage, updatedState) =
      thermalGrid.energyDemandAndUpdatedState(
        relevantData.currentTick,
        relevantData.ambientTemperature,
        state.thermalGridState,
      )
    implicit val tolerance: Energy = KilowattHours(1e-3)
    val noStorageOrStorageIsEmpty: Boolean =
      updatedState.storageState.isEmpty || updatedState.storageState.exists(
        _.storedEnergy =~ zeroKWH
      )

    val turnHpOn: Boolean = {
      (demandHouse.hasRequiredDemand && noStorageOrStorageIsEmpty) || demandStorage.hasRequiredDemand || (state.isRunning && demandHouse.hasAdditionalDemand) || (state.isRunning && demandStorage.hasAdditionalDemand)

    }

    (
      turnHpOn,
      demandHouse,
      demandStorage,
    )
>>>>>>> 68075ac8
  }

  /** Calculate state depending on whether heat pump is needed or not. Also
    * calculate inner temperature change of thermal house and update its inner
    * temperature.
    *
    * @param state
    *   Current state of the heat pump
    * @param relevantData
    *   data of heat pump including state of the heat pump
    * @param isRunning
    *   determines whether the heat pump is running or not
    * @param houseDemand
    *   determines if the thermal house has heat demand
    * @param storageDemand
    *   determines if the thermal storage has heat demand
    * @return
    *   next [[HpState]]
    */
  private def calcState(
      state: HpState,
      relevantData: HpRelevantData,
      isRunning: Boolean,
      houseDemand: ThermalEnergyDemand,
      storageDemand: ThermalEnergyDemand,
  ): HpState = {
    val lastStateStorageqDot = state.thermalGridState.storageState
      .map(_.qDot)
      .getOrElse(zeroKW)

    val (newActivePower, newThermalPower) =
      if (isRunning)
        (pRated, pThermal)
      else if (lastStateStorageqDot < zeroKW)
        (zeroKW, lastStateStorageqDot * (-1))
      else (zeroKW, zeroKW)

    /* Push thermal energy to the thermal grid and get its updated state in return */
    val (thermalGridState, maybeThreshold) =
      thermalGrid.updateState(
        relevantData.currentTick,
        state.thermalGridState,
        state.ambientTemperature.getOrElse(relevantData.ambientTemperature),
        newThermalPower,
        houseDemand,
        storageDemand,
      )

    HpState(
      isRunning,
      relevantData.currentTick,
      Some(relevantData.ambientTemperature),
      newActivePower,
      newThermalPower,
      thermalGridState,
      maybeThreshold,
    )
  }

  override def determineFlexOptions(
      data: HpRelevantData,
      lastState: HpState,
  ): ProvideFlexOptions = {
    /* Determine the operating state in the given tick */
    val updatedHpState: HpState = determineState(lastState, data)

    /* Determine the options we have */
<<<<<<< HEAD
    val (thermalEnergyDemandHouse, thermalEnergyDemandStorge) =
      thermalGrid.energyDemand(
=======
    val (
      thermalEnergyDemandHouse,
      thermalEnergyDemandStorage,
      updatedThermalGridState,
    ) =
      thermalGrid.energyDemandAndUpdatedState(
>>>>>>> 68075ac8
        data.currentTick,
        data.ambientTemperature,
        lastState.thermalGridState,
      )
    val canOperate =
      thermalEnergyDemandHouse.hasRequiredDemand || thermalEnergyDemandHouse.hasAdditionalDemand ||
<<<<<<< HEAD
        thermalEnergyDemandStorge.hasRequiredDemand || thermalEnergyDemandStorge.hasAdditionalDemand
    val canBeOutOfOperation =
      !thermalEnergyDemandHouse.hasRequiredDemand && !thermalEnergyDemandStorge.hasRequiredDemand
=======
        thermalEnergyDemandStorage.hasRequiredDemand || thermalEnergyDemandStorage.hasAdditionalDemand
    val canBeOutOfOperation =
      !thermalEnergyDemandHouse.hasRequiredDemand && !thermalEnergyDemandStorage.hasRequiredDemand
>>>>>>> 68075ac8

    val lowerBoundary =
      if (canBeOutOfOperation)
        zeroKW
      else
        updatedHpState.activePower
    val upperBoundary =
      if (canOperate)
        sRated * cosPhiRated
      else
        zeroKW

    ProvideMinMaxFlexOptions(
      uuid,
      updatedHpState.activePower,
      lowerBoundary,
      upperBoundary,
    )
  }

  /** Handle a controlled power change. If the requested active power is greater
    * than 50 % of the rated electrical power switch on the heat pump, otherwise
    * switch it off. If it is already in the requested state, return old state
    * and next trigger information, otherwise, update the state with new
    * operating state and give back the next tick in which something will
    * change.
    *
    * @param data
    *   Relevant data for model calculation
    * @param lastState
    *   The last known model state
    * @param setPower
    *   power that has been set by EmAgent
    * @return
    *   updated relevant data and an indication at which circumstances flex
    *   options will change next
    */
  override def handleControlledPowerChange(
      data: HpRelevantData,
      lastState: HpState,
      setPower: Power,
  ): (HpState, FlexChangeIndicator) = {
    /* If the setpoint value is above 50 % of the electrical power, turn on the heat pump otherwise turn it off */
    val turnOn = setPower > (sRated * cosPhiRated * 0.5)

<<<<<<< HEAD
    val (thermalEnergyDemandHouse, thermalEnergyDemandStorage) =
      thermalGrid.energyDemand(
=======
    val (
      thermalEnergyDemandHouse,
      thermalEnergyDemandStorage,
      updatedThermalGridState,
    ) =
      thermalGrid.energyDemandAndUpdatedState(
>>>>>>> 68075ac8
        data.currentTick,
        data.ambientTemperature,
        lastState.thermalGridState,
      )

<<<<<<< HEAD
    val updatedState =
=======
    val updatedHpState: HpState =
>>>>>>> 68075ac8
      calcState(
        lastState,
        data,
        turnOn,
        thermalEnergyDemandHouse,
        thermalEnergyDemandStorage,
      )

    (
      updatedHpState,
      FlexChangeIndicator(
        changesAtNextActivation = true,
        updatedHpState.maybeThermalThreshold.map(_.tick),
      ),
    )
  }
}

/** Create valid [[HpModel]] by calling the apply function.
  */
object HpModel {

  def apply(
      inputModel: HpInput,
      scaling: Double,
      simulationStartDate: ZonedDateTime,
      simulationEndDate: ZonedDateTime,
      thermalGrid: ThermalGrid,
  ): HpModel = {
    val scaledInput = inputModel.copy().scale(scaling).build()

    /* Determine the operation interval */
    val operationInterval: OperationInterval =
      SystemComponent.determineOperationInterval(
        simulationStartDate,
        simulationEndDate,
        scaledInput.getOperationTime,
      )

    val qControl = QControl(scaledInput.getqCharacteristics())

    val model = new HpModel(
      scaledInput.getUuid,
      scaledInput.getId,
      operationInterval,
      qControl,
      Kilowatts(
        scaledInput.getType.getsRated
          .to(PowerSystemUnits.KILOWATT)
          .getValue
          .doubleValue
      ),
      scaledInput.getType.getCosPhiRated,
      Kilowatts(
        scaledInput.getType.getpThermal
          .to(PowerSystemUnits.KILOWATT)
          .getValue
          .doubleValue
      ),
      thermalGrid,
    )

    model.enable()
    model
  }

  /** As the HpModel class is a dynamic model, it requires a state for its
    * calculations. The state contains all variables needed including the inner
    * temperature.
    *
    * @param isRunning
    *   indicates if CHP is turned on
    * @param lastTimeTick
    *   contains last time tick
    * @param ambientTemperature
    *   Optional ambient temperature, if available
    * @param activePower
    *   result active power
    * @param qDot
    *   result heat power
    * @param thermalGridState
    *   Currently applicable state of the thermal grid
    * @param maybeThermalThreshold
    *   An optional threshold of the thermal grid, indicating the next state
    *   change
    */
  final case class HpState(
      isRunning: Boolean,
      lastTimeTick: Long,
      ambientTemperature: Option[Temperature],
      activePower: Power,
      qDot: Power,
      thermalGridState: ThermalGridState,
      maybeThermalThreshold: Option[ThermalThreshold],
  ) extends ModelState

  /** Main data required for simulation/calculation, containing a [[HpState]]
    * and the current time tick. One time tick represents one second (3600 time
    * ticks = 1 hour).
    *
    * @param currentTick
    *   contains current time tick
    * @param ambientTemperature
    *   Ambient temperature at current tick
    */
  final case class HpRelevantData(
      currentTick: Long,
      ambientTemperature: Temperature,
  ) extends CalcRelevantData

  /** Internal method to construct a new [[HpModel]] based on a provided
    * [[HpInput]]
    *
    * @param hpInput
    *   instance of [[HpInput]] this chp model should be built from
    * @param simulationStartDate
    *   Simulation time at which the simulation starts
    * @param simulationEndDate
    *   Simulation time at which the simulation ends
    * @param qControl
    *   Strategy to control the reactive power output
    * @param scalingFactor
    *   Scale the output of this asset by the given factor
    * @param thermalGrid
    *   thermal grid, defining the behaviour of the connected sinks and storages
    * @return
    *   a ready-to-use [[HpModel]] with referenced electric parameters
    */
  def apply(
      hpInput: HpInput,
      simulationStartDate: ZonedDateTime,
      simulationEndDate: ZonedDateTime,
      qControl: QControl,
      scalingFactor: Double,
      thermalGrid: ThermalGrid,
  ): HpModel = {
    val scaledInput = hpInput.copy().scale(scalingFactor).build()

    val operationInterval = SystemComponent.determineOperationInterval(
      simulationStartDate,
      simulationEndDate,
      scaledInput.getOperationTime,
    )

    val model = new HpModel(
      scaledInput.getUuid,
      scaledInput.getId,
      operationInterval,
      qControl,
      Kilowatts(
        scaledInput.getType.getsRated
          .to(PowerSystemUnits.KILOWATT)
          .getValue
          .doubleValue
      ),
      scaledInput.getType.getCosPhiRated,
      Kilowatts(
        scaledInput.getType.getpThermal
          .to(PowerSystemUnits.KILOWATT)
          .getValue
          .doubleValue
      ),
      thermalGrid,
    )

    model.enable()
    model
  }
}<|MERGE_RESOLUTION|>--- conflicted
+++ resolved
@@ -153,26 +153,6 @@
       state: HpState,
       relevantData: HpRelevantData,
   ): (Boolean, ThermalEnergyDemand, ThermalEnergyDemand) = {
-<<<<<<< HEAD
-    val (demandHouse, demandStorage) = thermalGrid.energyDemand(
-      relevantData.currentTick,
-      relevantData.ambientTemperature,
-      state.thermalGridState,
-    )
-
-    val storedEnergy = state.thermalGridState.storageState
-      .map(storageState => storageState.storedEnergy)
-      .getOrElse(zeroKWH)
-
-    val turnHpOn =
-      (demandHouse.hasRequiredDemand && demandHouse.required > storedEnergy) || demandStorage.hasRequiredDemand || (state.isRunning && demandHouse.hasAdditionalDemand) || (state.isRunning && demandStorage.hasAdditionalDemand)
-
-    (
-      turnHpOn,
-      demandHouse,
-      demandStorage,
-    )
-=======
     val (demandHouse, demandStorage, updatedState) =
       thermalGrid.energyDemandAndUpdatedState(
         relevantData.currentTick,
@@ -195,7 +175,6 @@
       demandHouse,
       demandStorage,
     )
->>>>>>> 68075ac8
   }
 
   /** Calculate state depending on whether heat pump is needed or not. Also
@@ -263,32 +242,21 @@
     val updatedHpState: HpState = determineState(lastState, data)
 
     /* Determine the options we have */
-<<<<<<< HEAD
-    val (thermalEnergyDemandHouse, thermalEnergyDemandStorge) =
-      thermalGrid.energyDemand(
-=======
     val (
       thermalEnergyDemandHouse,
       thermalEnergyDemandStorage,
       updatedThermalGridState,
     ) =
       thermalGrid.energyDemandAndUpdatedState(
->>>>>>> 68075ac8
         data.currentTick,
         data.ambientTemperature,
         lastState.thermalGridState,
       )
     val canOperate =
       thermalEnergyDemandHouse.hasRequiredDemand || thermalEnergyDemandHouse.hasAdditionalDemand ||
-<<<<<<< HEAD
-        thermalEnergyDemandStorge.hasRequiredDemand || thermalEnergyDemandStorge.hasAdditionalDemand
-    val canBeOutOfOperation =
-      !thermalEnergyDemandHouse.hasRequiredDemand && !thermalEnergyDemandStorge.hasRequiredDemand
-=======
         thermalEnergyDemandStorage.hasRequiredDemand || thermalEnergyDemandStorage.hasAdditionalDemand
     val canBeOutOfOperation =
       !thermalEnergyDemandHouse.hasRequiredDemand && !thermalEnergyDemandStorage.hasRequiredDemand
->>>>>>> 68075ac8
 
     val lowerBoundary =
       if (canBeOutOfOperation)
@@ -334,27 +302,18 @@
     /* If the setpoint value is above 50 % of the electrical power, turn on the heat pump otherwise turn it off */
     val turnOn = setPower > (sRated * cosPhiRated * 0.5)
 
-<<<<<<< HEAD
-    val (thermalEnergyDemandHouse, thermalEnergyDemandStorage) =
-      thermalGrid.energyDemand(
-=======
     val (
       thermalEnergyDemandHouse,
       thermalEnergyDemandStorage,
       updatedThermalGridState,
     ) =
       thermalGrid.energyDemandAndUpdatedState(
->>>>>>> 68075ac8
         data.currentTick,
         data.ambientTemperature,
         lastState.thermalGridState,
       )
 
-<<<<<<< HEAD
-    val updatedState =
-=======
     val updatedHpState: HpState =
->>>>>>> 68075ac8
       calcState(
         lastState,
         data,
