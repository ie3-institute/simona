/*
 * © 2021. TU Dortmund University,
 * Institute of Energy Systems, Energy Efficiency and Energy Economics,
 * Research group Distribution grid planning and operation
 */

package edu.ie3.simona.model.participant

import edu.ie3.datamodel.models.input.system.HpInput
import edu.ie3.simona.agent.participant.data.Data.PrimaryData.ApparentPowerAndHeat
import edu.ie3.simona.model.SystemComponent
import edu.ie3.simona.model.participant.HpModel.{HpRelevantData, HpState}
import edu.ie3.simona.model.participant.control.QControl
import edu.ie3.simona.model.thermal.ThermalGrid.{
  ThermalDemandIndicator,
  ThermalEnergyDemand,
  ThermalGridState,
}
import edu.ie3.simona.model.thermal.{ThermalGrid, ThermalThreshold}
import edu.ie3.simona.ontology.messages.flex.FlexibilityMessage.ProvideFlexOptions
import edu.ie3.simona.ontology.messages.flex.MinMaxFlexibilityMessage.ProvideMinMaxFlexOptions
import edu.ie3.util.quantities.PowerSystemUnits
import edu.ie3.util.scala.OperationInterval
import edu.ie3.util.scala.quantities.DefaultQuantities._
import squants.energy.{KilowattHours, Kilowatts}
import squants.{Energy, Power, Temperature}

import java.time.ZonedDateTime
import java.util.UUID

/** Model of a heat pump (HP) with a
  * [[edu.ie3.simona.model.thermal.ThermalHouse]] medium and its current
  * [[HpState]].
  *
  * @param uuid
  *   the element's uuid
  * @param id
  *   the element's human readable id
  * @param operationInterval
  *   Interval, in which the system is in operation
  * @param qControl
  *   Type of reactive power control
  * @param sRated
  *   Rated apparent power
  * @param cosPhiRated
  *   Rated power factor
  * @param pThermal
  *   Thermal output of heat pump
  * @param thermalGrid
  *   Thermal grid attached to this heat pump. Attention!!! This model assumes,
  *   that the grid is only attached to this asset as a source. Shared grids
  *   across electrical models is currently not supported
  */
final case class HpModel(
    uuid: UUID,
    id: String,
    operationInterval: OperationInterval,
    qControl: QControl,
    sRated: Power,
    cosPhiRated: Double,
    pThermal: Power,
    thermalGrid: ThermalGrid,
) extends SystemParticipant[
      HpRelevantData,
      ApparentPowerAndHeat,
      HpState,
    ](
      uuid,
      id,
      operationInterval,
      qControl,
      sRated,
      cosPhiRated,
    )
    with ApparentPowerAndHeatParticipant[HpRelevantData, HpState] {

  private val pRated: Power =
    sRated * cosPhiRated

  /** As this is a state-full model (with respect to the current operation
    * condition and inner temperature), the power calculation operates on the
    * current state of the model, which has to be calculated beforehand by
    * [[HpModel.determineState]]. This state then is fed into the power
    * calculation logic by [[HpState]].
    *
    * @param currentState
    *   Current state of the heat pump
    * @param relevantData
    *   data of heat pump including state of the heat pump
    * @return
    *   active power
    */
  override protected def calculateActivePower(
      currentState: HpState,
      relevantData: HpRelevantData,
  ): Power = currentState.activePower

  /** "Calculate" the heat output of the heat pump. The hp's state is already
    * updated, because the calculation of apparent power in
    * [[ApparentPowerAndHeatParticipant]] did trigger it. So we only need to
    * extract the information
    *
    * @param tick
    *   Current simulation time for the calculation
    * @param currentState
    *   Current state of the heat pump
    * @param data
    *   Relevant (external) data for calculation
    * @return
    *   The heat, that is produced in that instant
    */
  override def calculateHeat(
      tick: Long,
      currentState: HpState,
      data: HpRelevantData,
  ): Power = currentState.qDot

  /** Given a [[HpRelevantData]] object and the last [[HpState]], this function
    * calculates the heat pump's next state to get the actual active power of
    * this state use [[calculateActivePower]] with the generated state
    *
    * @param lastHpState
    *   Last state of the heat pump
    * @param relevantData
    *   data of heat pump including
    * @return
    *   Booleans if Hp can operate and can be out of operation plus the updated
    *   [[HpState]]
    */
  def determineState(
      lastHpState: HpState,
      relevantData: HpRelevantData,
  ): (Boolean, Boolean, HpState) = {

    /* FIXME
        val (turnOn, canOperate, canBeOutOfOperation, houseDemand, storageDemand) =
      operatesInNextState(lastState, relevantData)
    val updatedState =
      calcState(lastState, relevantData, turnOn, houseDemand, storageDemand)
    (canOperate, canBeOutOfOperation, updatedState)
     */
    // Use lastHpState and relevantData to update state of thermalGrid to the current tick
    val (demandHouse, demandThermalStorage, currentThermalGridState) =
      thermalGrid.energyDemandAndUpdatedState(
        relevantData.currentTick,
        lastHpState.ambientTemperature.getOrElse(
          relevantData.ambientTemperature
        ),
        relevantData.ambientTemperature,
        lastHpState.thermalGridState,
      )

    // Determining the operation point and limitations at this tick
    val (turnOn, canOperate, canBeOutOfOperation, demandIndicator) =
      operatesInNextState(
        lastHpState,
        currentThermalGridState,
        relevantData,
        demandHouse,
        demandThermalStorage,
      )

    // Updating the HpState
    val updatedState =
      calcState(lastHpState, relevantData, turnOn, demandIndicator)
    (canOperate, canBeOutOfOperation, updatedState)
  }

  /** Depending on the input, this function decides whether the heat pump will
    * run in the next state or not. The heat pump is foreseen to operate in the
    * next interval, if the thermal grid either has a demand that needs to be
    * met or the heat pump currently is in operation and the grid is able to
    * handle additional energy
    *
    * @param lastState
    *   last state of the heat pump
    * @param currentThermalGridState
    *   to current tick updated state of the thermalGrid
    * @param relevantData
    *   Relevant (external) data
    * @param demandHouse
    *   ThermalEnergyDemand of the house
    * @param demandThermalStorage
    *   ThermalEnergyDemand of the thermal storage
    * @return
    *   boolean defining if heat pump runs in next time step, if it can be in
<<<<<<< HEAD
    *   operation and out of operation plus the demand of house and storage
=======
    *   operation and can be out of operation plus the
    *   [[ThermalDemandIndicator]] of the thermal units
>>>>>>> 95d0562c
    */
  private def operatesInNextState(
      lastState: HpState,
      currentThermalGridState: ThermalGridState,
      relevantData: HpRelevantData,
      demandHouse: ThermalEnergyDemand,
      demandThermalStorage: ThermalEnergyDemand,
<<<<<<< HEAD
  ): (Boolean, Boolean, Boolean, Boolean, Boolean) = {

    //FIXME
    /*
      val (demandHouse, demandThermalStorage, updatedState) =
      thermalGrid.energyDemandAndUpdatedState(
        relevantData.currentTick,
        state.ambientTemperature.getOrElse(relevantData.ambientTemperature),
        relevantData.ambientTemperature,
        state.thermalGridState,
      )

    val (
      houseDemand,
      heatStorageDemand,
      noThermalStorageOrThermalStorageIsEmpty,
    ) = determineDemandBooleans(
      state,
      updatedState,
      demandHouse,
      demandThermalStorage,
    )

    val turnHpOn: Boolean =
      houseDemand || heatStorageDemand

    val canOperate =
      demandHouse.hasRequiredDemand || demandHouse.hasAdditionalDemand ||
        demandThermalStorage.hasRequiredDemand || demandThermalStorage.hasAdditionalDemand
    val canBeOutOfOperation =
      !(demandHouse.hasRequiredDemand && noThermalStorageOrThermalStorageIsEmpty)

    (turnHpOn, canOperate, canBeOutOfOperation, houseDemand, heatStorageDemand)
  }
     */

    /*
=======
  ): (Boolean, Boolean, Boolean, ThermalDemandIndicator) = {
>>>>>>> 95d0562c

    val (
      demandIndicator,
      noThermalStorageOrThermalStorageIsEmpty,
    ) = determineDemandBooleans(
      lastState,
      currentThermalGridState,
      demandHouse,
      demandThermalStorage,
    )

    val turnHpOn =
      demandIndicator.houseDemand || demandIndicator.heatStorageDemand

    val canOperate =
      demandHouse.hasRequiredDemand || demandHouse.hasAdditionalDemand ||
        demandThermalStorage.hasRequiredDemand || demandThermalStorage.hasAdditionalDemand
    val canBeOutOfOperation =
      !(demandHouse.hasRequiredDemand && noThermalStorageOrThermalStorageIsEmpty)

<<<<<<< HEAD
    (turnHpOn, canOperate, canBeOutOfOperation)
     */

=======
    (
      turnHpOn,
      canOperate,
      canBeOutOfOperation,
      demandIndicator,
    )
>>>>>>> 95d0562c
  }

  /** This method will return booleans whether there is a heat demand of house
   * or thermal storage as well as a boolean indicating if there is no thermal
   * storage, or it is empty.
   *
   * @param lastHpState
   *   Current state of the heat pump
   * @param updatedGridState
   *   The updated state of the [[ThermalGrid]]
   * @param demandHouse
   *   heat demand of the thermal house
   * @param demandThermalStorage
   *   heat demand of the thermal storage
   * @return
   *   First boolean is true, if house has heat demand. Second boolean is true,
   *   if thermalStorage has heat demand. Third boolean is true, if there is no
   *   thermalStorage, or it's empty.
   */

  private def determineDemandBooleans(
<<<<<<< HEAD
                                       lastHpState: HpState,
                                       updatedGridState: ThermalGridState,
                                       demandHouse: ThermalEnergyDemand,
                                       demandThermalStorage: ThermalEnergyDemand,
                                     ): (Boolean, Boolean, Boolean) = {
=======
      lastHpState: HpState,
      updatedGridState: ThermalGridState,
      demandHouse: ThermalEnergyDemand,
      demandThermalStorage: ThermalEnergyDemand,
  ): (ThermalDemandIndicator, Boolean) = {
>>>>>>> 95d0562c
    implicit val tolerance: Energy = KilowattHours(1e-3)
    val noThermalStorageOrThermalStorageIsEmpty: Boolean =
      updatedGridState.storageState.isEmpty || updatedGridState.storageState
        .exists(
          _.storedEnergy =~ zeroKWH
        )

    val houseDemand =
      (demandHouse.hasRequiredDemand && noThermalStorageOrThermalStorageIsEmpty) || (lastHpState.isRunning && demandHouse.hasAdditionalDemand)
    val heatStorageDemand =
      demandThermalStorage.hasRequiredDemand || (lastHpState.isRunning && demandThermalStorage.hasAdditionalDemand)

    val demandIndicator = ThermalDemandIndicator(houseDemand, heatStorageDemand)
    (demandIndicator, noThermalStorageOrThermalStorageIsEmpty)
  }

  /** Calculate state depending on whether heat pump is needed or not. Also
    * calculate inner temperature change of thermal house and update its inner
    * temperature.
    *
    * @param lastState
    *   state of the heat pump until this tick
    * @param relevantData
    *   data of heat pump including state of the heat pump
    * @param isRunning
    *   determines whether the heat pump is running or not
<<<<<<< HEAD
    * @param houseDemand
    *   determines if the thermal house has heat demand
    * @param storageDemand
    *   determines if the thermal storage has heat demand
=======
    * @param demandIndicator
    *   determines if the thermal units (house, storage) having some heat demand
    *   or not
>>>>>>> 95d0562c
    * @return
    *   next [[HpState]]
    */
  private def calcState(
      lastState: HpState,
      relevantData: HpRelevantData,
      isRunning: Boolean,
<<<<<<< HEAD
      houseDemand: Boolean,
      storageDemand: Boolean,
=======
      demandIndicator: ThermalDemandIndicator,
>>>>>>> 95d0562c
  ): HpState = {
    val lastStateStorageQDot = lastState.thermalGridState.storageState
      .map(_.qDot)
      .getOrElse(zeroKW)

    val (newActivePower, newThermalPower) =
      if (isRunning)
        (pRated, pThermal)
      else if (lastStateStorageqDot < zeroKW)
        (zeroKW, lastStateStorageqDot * (-1))
      else (zeroKW, zeroKW)

    /* Push thermal energy to the thermal grid and get its updated state in return */
    val (thermalGridState, maybeThreshold) =
      thermalGrid.updateState(
        relevantData.currentTick,
        lastState.thermalGridState,
        lastState.ambientTemperature.getOrElse(relevantData.ambientTemperature),
        relevantData.ambientTemperature,
        isRunning,
        newThermalPower,
<<<<<<< HEAD
        houseDemand,
        storageDemand,
=======
        demandIndicator,
>>>>>>> 95d0562c
      )

    HpState(
      isRunning,
      relevantData.currentTick,
      Some(relevantData.ambientTemperature),
      newActivePower,
      newThermalPower,
      thermalGridState,
      maybeThreshold,
    )
  }

  override def determineFlexOptions(
      data: HpRelevantData,
      lastState: HpState,
  ): ProvideFlexOptions = {
    /* Determine the operating state in the given tick */
    val (canOperate, canBeOutOfOperation, updatedHpState)
        : (Boolean, Boolean, HpState) = determineState(lastState, data)

    val lowerBoundary =
      if (canBeOutOfOperation)
        zeroKW
      else
        updatedHpState.activePower
    val upperBoundary =
      if (canOperate)
        sRated * cosPhiRated
      else
        zeroKW

    ProvideMinMaxFlexOptions(
      uuid,
      updatedHpState.activePower,
      lowerBoundary,
      upperBoundary,
    )
  }

  /** Handle a controlled power change. If the requested active power is greater
    * than 50 % of the rated electrical power switch on the heat pump, otherwise
    * switch it off. If it is already in the requested state, return old state
    * and next trigger information, otherwise, update the state with new
    * operating state and give back the next tick in which something will
    * change.
    *
    * @param data
    *   Relevant data for model calculation
    * @param lastState
    *   The last known model state
    * @param setPower
    *   power that has been set by EmAgent
    * @return
    *   updated relevant data and an indication at which circumstances flex
    *   options will change next
    */
  override def handleControlledPowerChange(
      data: HpRelevantData,
      lastState: HpState,
      setPower: Power,
  ): (HpState, FlexChangeIndicator) = {
    /* If the set point value is above 50 % of the electrical power, turn on the heat pump otherwise turn it off */
    val turnOn = setPower > (sRated * cosPhiRated * 0.5)

<<<<<<< HEAD
    // FIXME
    /*    val updatedHpState = calcState(
=======
    val (
      thermalEnergyDemandHouse,
      thermalEnergyDemandStorage,
      updatedThermalGridState,
    ) =
      thermalGrid.energyDemandAndUpdatedState(
        data.currentTick,
        lastState.ambientTemperature.getOrElse(data.ambientTemperature),
        data.ambientTemperature,
        lastState.thermalGridState,
      )

    val (
      demandIndicator,
      _,
    ) = determineDemandBooleans(
      lastState,
      updatedThermalGridState,
      thermalEnergyDemandHouse,
      thermalEnergyDemandStorage,
    )

    val updatedHpState = calcState(
>>>>>>> 95d0562c
      lastState,
      data,
      turnOn,
      demandIndicator,
    )

     */

    val (
      thermalEnergyDemandHouse,
      thermalEnergyDemandStorage,
      updatedThermalGridState,
    ) =
      thermalGrid.energyDemandAndUpdatedState(
        data.currentTick,
        lastState.ambientTemperature.getOrElse(data.ambientTemperature),
        data.ambientTemperature,
        lastState.thermalGridState,
      )

    val (
      houseDemand,
      heatStorageDemand,
      noThermalStorageOrThermalStorageIsEmpty,
    ) = determineDemandBooleans(
      lastState,
      updatedThermalGridState,
      thermalEnergyDemandHouse,
      thermalEnergyDemandStorage,
    )

    val updatedHpState: HpState =
      calcState(
        lastState,
        data,
        turnOn,
        houseDemand,
        heatStorageDemand,
      )

    (
      updatedHpState,
      FlexChangeIndicator(
        changesAtNextActivation = true,
        updatedHpState.maybeThermalThreshold.map(_.tick),
      ),
    )
  }
}

/** Create valid [[HpModel]] by calling the apply function.
  */
object HpModel {

  def apply(
      inputModel: HpInput,
      scaling: Double,
      simulationStartDate: ZonedDateTime,
      simulationEndDate: ZonedDateTime,
      thermalGrid: ThermalGrid,
  ): HpModel = {
    val scaledInput = inputModel.copy().scale(scaling).build()

    /* Determine the operation interval */
    val operationInterval: OperationInterval =
      SystemComponent.determineOperationInterval(
        simulationStartDate,
        simulationEndDate,
        scaledInput.getOperationTime,
      )

    val qControl = QControl(scaledInput.getqCharacteristics())

    val model = new HpModel(
      scaledInput.getUuid,
      scaledInput.getId,
      operationInterval,
      qControl,
      Kilowatts(
        scaledInput.getType.getsRated
          .to(PowerSystemUnits.KILOWATT)
          .getValue
          .doubleValue
      ),
      scaledInput.getType.getCosPhiRated,
      Kilowatts(
        scaledInput.getType.getpThermal
          .to(PowerSystemUnits.KILOWATT)
          .getValue
          .doubleValue
      ),
      thermalGrid,
    )

    model.enable()
    model
  }

  /** As the HpModel class is a dynamic model, it requires a state for its
    * calculations. The state contains all variables needed including the inner
    * temperature.
    *
    * @param isRunning
    *   indicates if HP is turned on
    * @param tick
    *   the time tick of the HpState
    * @param ambientTemperature
    *   Optional ambient temperature, if available
    * @param activePower
    *   result active power
    * @param qDot
    *   result heat power
    * @param thermalGridState
    *   applicable state of the thermal grid
    * @param maybeThermalThreshold
    *   An optional threshold of the thermal grid, indicating the next state
    *   change
    */
  final case class HpState(
      isRunning: Boolean,
      tick: Long,
      ambientTemperature: Option[Temperature],
      activePower: Power,
      qDot: Power,
      thermalGridState: ThermalGridState,
      maybeThermalThreshold: Option[ThermalThreshold],
  ) extends ModelState

  /** Main data required for simulation/calculation, containing a [[HpState]]
    * and the current time tick. One time tick represents one second (3600 time
    * ticks = 1 hour).
    *
    * @param currentTick
    *   contains current time tick
    * @param ambientTemperature
    *   Ambient temperature at current tick
    */
  final case class HpRelevantData(
      currentTick: Long,
      ambientTemperature: Temperature,
  ) extends CalcRelevantData

  /** Internal method to construct a new [[HpModel]] based on a provided
    * [[HpInput]]
    *
    * @param hpInput
    *   instance of [[HpInput]] this chp model should be built from
    * @param simulationStartDate
    *   Simulation time at which the simulation starts
    * @param simulationEndDate
    *   Simulation time at which the simulation ends
    * @param qControl
    *   Strategy to control the reactive power output
    * @param scalingFactor
    *   Scale the output of this asset by the given factor
    * @param thermalGrid
    *   thermal grid, defining the behaviour of the connected sinks and storages
    * @return
    *   a ready-to-use [[HpModel]] with referenced electric parameters
    */
  def apply(
      hpInput: HpInput,
      simulationStartDate: ZonedDateTime,
      simulationEndDate: ZonedDateTime,
      qControl: QControl,
      scalingFactor: Double,
      thermalGrid: ThermalGrid,
  ): HpModel = {
    val scaledInput = hpInput.copy().scale(scalingFactor).build()

    val operationInterval = SystemComponent.determineOperationInterval(
      simulationStartDate,
      simulationEndDate,
      scaledInput.getOperationTime,
    )

    val model = new HpModel(
      scaledInput.getUuid,
      scaledInput.getId,
      operationInterval,
      qControl,
      Kilowatts(
        scaledInput.getType.getsRated
          .to(PowerSystemUnits.KILOWATT)
          .getValue
          .doubleValue
      ),
      scaledInput.getType.getCosPhiRated,
      Kilowatts(
        scaledInput.getType.getpThermal
          .to(PowerSystemUnits.KILOWATT)
          .getValue
          .doubleValue
      ),
      thermalGrid,
    )

    model.enable()
    model
  }
}<|MERGE_RESOLUTION|>--- conflicted
+++ resolved
@@ -184,12 +184,8 @@
     *   ThermalEnergyDemand of the thermal storage
     * @return
     *   boolean defining if heat pump runs in next time step, if it can be in
-<<<<<<< HEAD
-    *   operation and out of operation plus the demand of house and storage
-=======
     *   operation and can be out of operation plus the
     *   [[ThermalDemandIndicator]] of the thermal units
->>>>>>> 95d0562c
     */
   private def operatesInNextState(
       lastState: HpState,
@@ -197,47 +193,7 @@
       relevantData: HpRelevantData,
       demandHouse: ThermalEnergyDemand,
       demandThermalStorage: ThermalEnergyDemand,
-<<<<<<< HEAD
-  ): (Boolean, Boolean, Boolean, Boolean, Boolean) = {
-
-    //FIXME
-    /*
-      val (demandHouse, demandThermalStorage, updatedState) =
-      thermalGrid.energyDemandAndUpdatedState(
-        relevantData.currentTick,
-        state.ambientTemperature.getOrElse(relevantData.ambientTemperature),
-        relevantData.ambientTemperature,
-        state.thermalGridState,
-      )
-
-    val (
-      houseDemand,
-      heatStorageDemand,
-      noThermalStorageOrThermalStorageIsEmpty,
-    ) = determineDemandBooleans(
-      state,
-      updatedState,
-      demandHouse,
-      demandThermalStorage,
-    )
-
-    val turnHpOn: Boolean =
-      houseDemand || heatStorageDemand
-
-    val canOperate =
-      demandHouse.hasRequiredDemand || demandHouse.hasAdditionalDemand ||
-        demandThermalStorage.hasRequiredDemand || demandThermalStorage.hasAdditionalDemand
-    val canBeOutOfOperation =
-      !(demandHouse.hasRequiredDemand && noThermalStorageOrThermalStorageIsEmpty)
-
-    (turnHpOn, canOperate, canBeOutOfOperation, houseDemand, heatStorageDemand)
-  }
-     */
-
-    /*
-=======
   ): (Boolean, Boolean, Boolean, ThermalDemandIndicator) = {
->>>>>>> 95d0562c
 
     val (
       demandIndicator,
@@ -258,18 +214,12 @@
     val canBeOutOfOperation =
       !(demandHouse.hasRequiredDemand && noThermalStorageOrThermalStorageIsEmpty)
 
-<<<<<<< HEAD
-    (turnHpOn, canOperate, canBeOutOfOperation)
-     */
-
-=======
     (
       turnHpOn,
       canOperate,
       canBeOutOfOperation,
       demandIndicator,
     )
->>>>>>> 95d0562c
   }
 
   /** This method will return booleans whether there is a heat demand of house
@@ -291,19 +241,11 @@
    */
 
   private def determineDemandBooleans(
-<<<<<<< HEAD
-                                       lastHpState: HpState,
-                                       updatedGridState: ThermalGridState,
-                                       demandHouse: ThermalEnergyDemand,
-                                       demandThermalStorage: ThermalEnergyDemand,
-                                     ): (Boolean, Boolean, Boolean) = {
-=======
       lastHpState: HpState,
       updatedGridState: ThermalGridState,
       demandHouse: ThermalEnergyDemand,
       demandThermalStorage: ThermalEnergyDemand,
   ): (ThermalDemandIndicator, Boolean) = {
->>>>>>> 95d0562c
     implicit val tolerance: Energy = KilowattHours(1e-3)
     val noThermalStorageOrThermalStorageIsEmpty: Boolean =
       updatedGridState.storageState.isEmpty || updatedGridState.storageState
@@ -330,16 +272,9 @@
     *   data of heat pump including state of the heat pump
     * @param isRunning
     *   determines whether the heat pump is running or not
-<<<<<<< HEAD
-    * @param houseDemand
-    *   determines if the thermal house has heat demand
-    * @param storageDemand
-    *   determines if the thermal storage has heat demand
-=======
     * @param demandIndicator
     *   determines if the thermal units (house, storage) having some heat demand
     *   or not
->>>>>>> 95d0562c
     * @return
     *   next [[HpState]]
     */
@@ -347,12 +282,7 @@
       lastState: HpState,
       relevantData: HpRelevantData,
       isRunning: Boolean,
-<<<<<<< HEAD
-      houseDemand: Boolean,
-      storageDemand: Boolean,
-=======
       demandIndicator: ThermalDemandIndicator,
->>>>>>> 95d0562c
   ): HpState = {
     val lastStateStorageQDot = lastState.thermalGridState.storageState
       .map(_.qDot)
@@ -374,12 +304,7 @@
         relevantData.ambientTemperature,
         isRunning,
         newThermalPower,
-<<<<<<< HEAD
-        houseDemand,
-        storageDemand,
-=======
         demandIndicator,
->>>>>>> 95d0562c
       )
 
     HpState(
@@ -445,10 +370,6 @@
     /* If the set point value is above 50 % of the electrical power, turn on the heat pump otherwise turn it off */
     val turnOn = setPower > (sRated * cosPhiRated * 0.5)
 
-<<<<<<< HEAD
-    // FIXME
-    /*    val updatedHpState = calcState(
-=======
     val (
       thermalEnergyDemandHouse,
       thermalEnergyDemandStorage,
@@ -472,46 +393,11 @@
     )
 
     val updatedHpState = calcState(
->>>>>>> 95d0562c
       lastState,
       data,
       turnOn,
       demandIndicator,
     )
-
-     */
-
-    val (
-      thermalEnergyDemandHouse,
-      thermalEnergyDemandStorage,
-      updatedThermalGridState,
-    ) =
-      thermalGrid.energyDemandAndUpdatedState(
-        data.currentTick,
-        lastState.ambientTemperature.getOrElse(data.ambientTemperature),
-        data.ambientTemperature,
-        lastState.thermalGridState,
-      )
-
-    val (
-      houseDemand,
-      heatStorageDemand,
-      noThermalStorageOrThermalStorageIsEmpty,
-    ) = determineDemandBooleans(
-      lastState,
-      updatedThermalGridState,
-      thermalEnergyDemandHouse,
-      thermalEnergyDemandStorage,
-    )
-
-    val updatedHpState: HpState =
-      calcState(
-        lastState,
-        data,
-        turnOn,
-        houseDemand,
-        heatStorageDemand,
-      )
 
     (
       updatedHpState,
