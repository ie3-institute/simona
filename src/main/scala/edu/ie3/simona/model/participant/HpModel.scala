--- conflicted
+++ resolved
@@ -180,47 +180,12 @@
       lastState: HpState,
       currentThermalGridState: ThermalGridState,
       relevantData: HpRelevantData,
-<<<<<<< HEAD
-  ): (
-      Boolean,
-      Boolean,
-      Boolean,
-      ThermalEnergyDemand,
-      ThermalEnergyDemand,
-      ThermalEnergyDemand,
-  ) = {
-    val (
-      demandHouse,
-      demandThermalStorage,
-      demandDomesticHotWaterStorage,
-      updatedState,
-    ) =
-      thermalGrid.energyDemandAndUpdatedState(
-        relevantData.currentTick,
-        state.ambientTemperature.getOrElse(relevantData.ambientTemperature),
-        relevantData.ambientTemperature,
-        state.thermalGridState,
-        relevantData.simulationStart,
-        relevantData.houseInhabitants,
-      )
-
-    val (
-      turnHpOn,
-      noThermalStorageOrThermalStorageIsEmpty,
-    ) = determineHpAndThermalStorageStatus(
-      state,
-      updatedState,
-      demandHouse,
-      demandThermalStorage,
-      demandDomesticHotWaterStorage,
-    )
-
-=======
       thermalDemands: ThermalDemandWrapper,
-  ): (Boolean, Boolean, Boolean) = {
+  ): (Boolean, Boolean, Boolean, Boolean) = {
 
     val demandHouse = thermalDemands.houseDemand
     val demandThermalStorage = thermalDemands.heatStorageDemand
+    val demandDomesticHotWaterStorage = thermalDemands.domesticHotWaterStorageDemand
 
     val noThermalStorageOrThermalStorageIsEmpty = determineThermalStorageStatus(
       lastState,
@@ -231,13 +196,14 @@
       (demandHouse.hasRequiredDemand && noThermalStorageOrThermalStorageIsEmpty) ||
         (demandHouse.hasAdditionalDemand && lastState.isRunning) ||
         demandThermalStorage.hasRequiredDemand ||
-        (demandThermalStorage.hasAdditionalDemand && lastState.isRunning)
-
->>>>>>> da0dd0bf
+        (demandThermalStorage.hasAdditionalDemand && lastState.isRunning) ||
+        demandDomesticHotWaterStorage.hasRequiredDemand ||
+        (demandDomesticHotWaterStorage.hasAdditionalDemand && lastState.isRunning)
+
     val canOperate =
       demandHouse.hasRequiredDemand || demandHouse.hasAdditionalDemand ||
-        demandThermalStorage.hasRequiredDemand || demandThermalStorage.hasAdditionalDemand
-    demandDomesticHotWaterStorage.hasRequiredDemand || demandDomesticHotWaterStorage.hasAdditionalDemand
+        demandThermalStorage.hasRequiredDemand || demandThermalStorage.hasAdditionalDemand ||
+        demandDomesticHotWaterStorage.hasRequiredDemand || demandDomesticHotWaterStorage.hasAdditionalDemand
     val canBeOutOfOperation =
       !(demandHouse.hasRequiredDemand && noThermalStorageOrThermalStorageIsEmpty) && !demandDomesticHotWaterStorage.hasRequiredDemand
 
@@ -245,12 +211,6 @@
       turnHpOn,
       canOperate,
       canBeOutOfOperation,
-<<<<<<< HEAD
-      demandHouse,
-      demandThermalStorage,
-      demandDomesticHotWaterStorage,
-=======
->>>>>>> da0dd0bf
     )
   }
 
@@ -261,26 +221,6 @@
     *   Current state of the heat pump
     * @param updatedGridState
     *   The updated state of the [[ThermalGrid]]
-<<<<<<< HEAD
-    * @param demandHouse
-    *   Determines if the thermal house has heat demand
-    * @param demandThermalStorage
-    *   Determines if the thermal storage has heat demand
-    * @param demandDomesticHotWaterStorage
-    *   Determines if the domestic hot water storage has heat demand
-    * @return
-    *   Boolean if the hp will be turned on (true) in the next state or not,
-    *   Boolean if there is no heat storage (true) or it is empty
-    */
-
-  def determineHpAndThermalStorageStatus(
-      hpState: HpState,
-      updatedGridState: ThermalGridState,
-      demandHouse: ThermalEnergyDemand,
-      demandThermalStorage: ThermalEnergyDemand,
-      demandDomesticHotWaterStorage: ThermalEnergyDemand,
-  ): (Boolean, Boolean) = {
-=======
     * @return
     *   boolean which is true, if there is no thermalStorage, or it's empty.
     */
@@ -289,7 +229,6 @@
       lastHpState: HpState,
       updatedGridState: ThermalGridState,
   ): Boolean = {
->>>>>>> da0dd0bf
     implicit val tolerance: Energy = KilowattHours(1e-3)
     val noThermalStorageOrThermalStorageIsEmpty: Boolean =
       updatedGridState.storageState.isEmpty || updatedGridState.storageState
@@ -297,20 +236,7 @@
           _.storedEnergy =~ zeroKWh
         )
 
-<<<<<<< HEAD
-    val houseDemand =
-      (demandHouse.hasRequiredDemand && noThermalStorageOrThermalStorageIsEmpty) || (hpState.isRunning && demandHouse.hasAdditionalDemand)
-    val heatStorageDemand =
-      demandThermalStorage.hasRequiredDemand || (hpState.isRunning && demandThermalStorage.hasAdditionalDemand)
-    val domesticHotWaterStorageDemand =
-      demandDomesticHotWaterStorage.hasRequiredDemand || (hpState.isRunning && demandDomesticHotWaterStorage.hasAdditionalDemand)
-
-    val turnHpOn =
-      houseDemand || heatStorageDemand || domesticHotWaterStorageDemand
-    (turnHpOn, noThermalStorageOrThermalStorageIsEmpty)
-=======
     noThermalStorageOrThermalStorageIsEmpty
->>>>>>> da0dd0bf
   }
 
   /** Calculate state depending on whether heat pump is needed or not. Also
@@ -323,37 +249,22 @@
     *   data of heat pump including state of the heat pump
     * @param isRunning
     *   determines whether the heat pump is running or not
-<<<<<<< HEAD
-    * @param houseDemand
-    *   determines if the thermal house has heat demand
-    * @param thermalStorageDemand
-    *   determines if the thermal storage has heat demand
-    * @param domesticHotWaterStorageDemand
-    *   determines if the domestic hot water storage has heat demand
-    * @param simulationStartTime
-    *   simulationStartDate as ZonedDateTime
-    * @param houseInhabitants
-    *   number of people living in the building
-=======
-    * @param demandWrapper
-    *   holds the thermal demands of the thermal units (house, storage)
->>>>>>> da0dd0bf
-    * @return
+    * @param thermalDemands
+    *   holds the thermal demands of the thermal units (house, heatStorage, hotDomesticWaterStorage)
+   * @param simulationStartTime
+   *   simulationStartDate as ZonedDateTime
+   * @param houseInhabitants
+   *   number of people living in the building
+   * @return
     *   next [[HpState]]
     */
   private def calcState(
       lastState: HpState,
       relevantData: HpRelevantData,
       isRunning: Boolean,
-<<<<<<< HEAD
-      houseDemand: ThermalEnergyDemand,
-      thermalStorageDemand: ThermalEnergyDemand,
-      domesticHotWaterStorageDemand: ThermalEnergyDemand,
+      thermalDemands: ThermalDemandWrapper,
       simulationStartTime: ZonedDateTime,
       houseInhabitants: Double,
-=======
-      demandWrapper: ThermalDemandWrapper,
->>>>>>> da0dd0bf
   ): HpState = {
     val lastStateStorageQDot = lastState.thermalGridState.storageState
       .map(_.qDot)
@@ -364,8 +275,6 @@
         (pRated, pThermal)
       else if (lastStateStorageQDot < zeroKW)
         (zeroKW, lastStateStorageQDot * (-1))
-<<<<<<< HEAD
-=======
       else if (
         lastStateStorageQDot == zeroKW && (demandWrapper.houseDemand.hasRequiredDemand || demandWrapper.heatStorageDemand.hasRequiredDemand)
       )
@@ -373,7 +282,6 @@
           zeroKW,
           thermalGrid.storage.map(_.getChargingPower: squants.Power).get,
         )
->>>>>>> da0dd0bf
       else (zeroKW, zeroKW)
     }
 
@@ -386,15 +294,9 @@
         relevantData.ambientTemperature,
         isRunning,
         newThermalPower,
-<<<<<<< HEAD
-        houseDemand,
-        thermalStorageDemand,
-        domesticHotWaterStorageDemand,
+        thermalDemands,
         simulationStartTime,
         houseInhabitants,
-=======
-        demandWrapper,
->>>>>>> da0dd0bf
       )
 
     HpState(
@@ -461,47 +363,26 @@
     val turnOn = setPower > (sRated.toActivePower(cosPhiRated) * 0.5)
 
     val (
-<<<<<<< HEAD
-      thermalEnergyDemandHouse,
-      thermalEnergyDemandStorage,
-      thermalEnergyDemandDomesticHotWaterStorage,
-      updatedThermalGridState,
-=======
-      thermalDemandWrapper,
+      thermalDemands,
       _,
->>>>>>> da0dd0bf
     ) =
       thermalGrid.energyDemandAndUpdatedState(
         data.currentTick,
         lastState.ambientTemperature.getOrElse(data.ambientTemperature),
         data.ambientTemperature,
         lastState.thermalGridState,
-<<<<<<< HEAD
         data.simulationStart,
         data.houseInhabitants,
-      )
-
-    val updatedHpState: HpState =
-      calcState(
-        lastState,
-        data,
-        turnOn,
-        thermalEnergyDemandHouse,
-        thermalEnergyDemandStorage,
-        thermalEnergyDemandDomesticHotWaterStorage,
-        data.simulationStart,
-        data.houseInhabitants,
-      )
-=======
       )
 
     val updatedHpState = calcState(
       lastState,
       data,
       turnOn,
-      thermalDemandWrapper,
-    )
->>>>>>> da0dd0bf
+      thermalDemands,
+      data.simulationStart,
+      data.houseInhabitants,
+    )
 
     (
       updatedHpState,
