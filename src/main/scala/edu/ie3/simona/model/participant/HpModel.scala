--- conflicted
+++ resolved
@@ -181,16 +181,10 @@
     val demandHouse = thermalDemands.houseDemand
     val demandThermalStorage = thermalDemands.heatStorageDemand
 
-<<<<<<< HEAD
-    val noThermalStorageOrThermalStorageIsEmpty = determineThermalStorageStatus(
-      currentThermalGridState
-    )
-=======
     val noThermalStorageOrThermalStorageIsEmpty =
       ThermalGrid.isThermalStorageEmpty(
         currentThermalGridState
       )
->>>>>>> 6d97c3bc
 
     val turnHpOn =
       (demandHouse.hasRequiredDemand && noThermalStorageOrThermalStorageIsEmpty) ||
@@ -209,32 +203,6 @@
       canOperate,
       canBeOutOfOperation,
     )
-<<<<<<< HEAD
-  }
-
-  /** This method will return booleans whether there is a heat demand of house
-    * or thermal storage as well as a boolean indicating if there is no thermal
-    * storage, or it is empty.
-    *
-    * @param updatedGridState
-    *   The updated state of the [[ThermalGrid]]
-    * @return
-    *   boolean which is true, if there is no thermalStorage, or it's empty.
-    */
-
-  private def determineThermalStorageStatus(
-      updatedGridState: ThermalGridState
-  ): Boolean = {
-    implicit val tolerance: Energy = KilowattHours(1e-3)
-    val noThermalStorageOrThermalStorageIsEmpty: Boolean =
-      updatedGridState.storageState.isEmpty || updatedGridState.storageState
-        .exists(
-          _.storedEnergy =~ zeroKWh
-        )
-
-    noThermalStorageOrThermalStorageIsEmpty
-=======
->>>>>>> 6d97c3bc
   }
 
   /** Calculate state depending on whether heat pump is needed or not. Also
