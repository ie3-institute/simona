--- conflicted
+++ resolved
@@ -280,18 +280,11 @@
     * @param simulationEndDate
     *   wall-clock time, the simulation ends
     * @param qControl
-<<<<<<< HEAD
     *   Strategy to control the reactive power output
     * @param scalingFactor
     *   Scale the output of this asset by the given factor
-    * @param thermalHouse
-    *   thermal house defining transmission coefficient and heat energy storage
-    *   capacity
-=======
-    *   (no usage)
     * @param thermalGrid
     *   thermal grid, defining the behaviour of the connected sinks and storages
->>>>>>> a259c4c3
     * @return
     *   a ready-to-use [[HpModel]] with referenced electric parameters
     */
@@ -300,12 +293,8 @@
       simulationStartDate: ZonedDateTime,
       simulationEndDate: ZonedDateTime,
       qControl: QControl,
-<<<<<<< HEAD
-      scalingFactor: Double,
-      thermalHouse: ThermalHouse
-=======
+    scalingFactor: Double,
       thermalGrid: ThermalGrid
->>>>>>> a259c4c3
   ): HpModel = {
     val operationInterval = SystemComponent.determineOperationInterval(
       simulationStartDate,
