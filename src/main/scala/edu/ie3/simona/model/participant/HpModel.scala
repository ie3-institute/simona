--- conflicted
+++ resolved
@@ -8,10 +8,8 @@
 
 import java.util.UUID
 import edu.ie3.datamodel.models.input.system.HpInput
-<<<<<<< HEAD
-=======
 import edu.ie3.simona.agent.participant.data.Data.PrimaryData.ApparentPowerAndHeat
->>>>>>> 9f524681
+import edu.ie3.simona.model.SystemComponent
 import edu.ie3.simona.model.SystemComponent
 import edu.ie3.simona.model.participant.HpModel._
 import edu.ie3.simona.model.participant.control.QControl
@@ -301,15 +299,13 @@
       scalingFactor: Double,
       thermalHouse: ThermalHouse
   ): HpModel = {
-<<<<<<< HEAD
+    val model = new HpModel(
     val operationInterval = SystemComponent.determineOperationInterval(
       simulationStartDate,
       simulationEndDate,
       hpInput.getOperationTime
     )
 
-=======
->>>>>>> 9f524681
     val model = new HpModel(
       hpInput.getUuid,
       hpInput.getId,
