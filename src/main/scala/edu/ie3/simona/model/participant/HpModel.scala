/*
 * © 2021. TU Dortmund University,
 * Institute of Energy Systems, Energy Efficiency and Energy Economics,
 * Research group Distribution grid planning and operation
 */

package edu.ie3.simona.model.participant

import edu.ie3.datamodel.models.input.system.HpInput
import edu.ie3.simona.agent.participant.data.Data.PrimaryData.ComplexPowerAndHeat
import edu.ie3.simona.model.SystemComponent
import edu.ie3.simona.model.participant.HpModel.{HpRelevantData, HpState}
import edu.ie3.simona.model.participant.control.QControl
import edu.ie3.simona.model.thermal.ThermalGrid.{
  ThermalDemandIndicator,
  ThermalEnergyDemand,
  ThermalGridState,
}
import edu.ie3.simona.model.thermal.{ThermalGrid, ThermalThreshold}
import edu.ie3.simona.ontology.messages.flex.FlexibilityMessage.ProvideFlexOptions
import edu.ie3.simona.ontology.messages.flex.MinMaxFlexibilityMessage.ProvideMinMaxFlexOptions
import edu.ie3.util.quantities.PowerSystemUnits
import edu.ie3.util.scala.OperationInterval
import edu.ie3.util.scala.quantities.DefaultQuantities._
import edu.ie3.util.scala.quantities.{ApparentPower, Kilovoltamperes}
import squants.energy.{KilowattHours, Kilowatts}
import squants.{Energy, Power, Temperature}

import java.time.ZonedDateTime
import java.util.UUID

/** Model of a heat pump (HP) with a
  * [[edu.ie3.simona.model.thermal.ThermalHouse]] medium and its current
  * [[HpState]].
  *
  * @param uuid
  *   the element's uuid
  * @param id
  *   the element's human-readable id
  * @param operationInterval
  *   Interval, in which the system is in operation
  * @param qControl
  *   Type of reactive power control
  * @param sRated
  *   Rated apparent power
  * @param cosPhiRated
  *   Rated power factor
  * @param pThermal
  *   Thermal output of heat pump
  * @param thermalGrid
  *   Thermal grid attached to this heat pump. Attention!!! This model assumes,
  *   that the grid is only attached to this asset as a source. Shared grids
  *   across electrical models is currently not supported
  */
final case class HpModel(
    uuid: UUID,
    id: String,
    operationInterval: OperationInterval,
    qControl: QControl,
    sRated: ApparentPower,
    cosPhiRated: Double,
    pThermal: Power,
    thermalGrid: ThermalGrid,
) extends SystemParticipant[
      HpRelevantData,
      ComplexPowerAndHeat,
      HpState,
    ](
      uuid,
      id,
      operationInterval,
      qControl,
      sRated,
      cosPhiRated,
    )
    with ApparentPowerAndHeatParticipant[HpRelevantData, HpState] {

  private val pRated: Power = sRated.toActivePower(cosPhiRated)

  /** As this is a state-full model (with respect to the current operation
    * condition and inner temperature), the power calculation operates on the
    * current state of the model, which has to be calculated beforehand by
    * [[HpModel.determineState]]. This state then is fed into the power
    * calculation logic by [[HpState]].
    *
    * @param currentState
    *   Current state of the heat pump
    * @param relevantData
    *   data of heat pump including state of the heat pump
    * @return
    *   active power
    */
  override protected def calculateActivePower(
      currentState: HpState,
      relevantData: HpRelevantData,
  ): Power = currentState.activePower

  /** "Calculate" the heat output of the heat pump. The hp's state is already
    * updated, because the calculation of apparent power in
    * [[ApparentPowerAndHeatParticipant]] did trigger it. So we only need to
    * extract the information
    *
    * @param tick
    *   Current simulation time for the calculation
    * @param currentState
    *   Current state of the heat pump
    * @param data
    *   Relevant (external) data for calculation
    * @return
    *   The heat, that is produced in that instant
    */
  override def calculateHeat(
      tick: Long,
      currentState: HpState,
      data: HpRelevantData,
  ): Power = currentState.qDot

  /** Given a [[HpRelevantData]] object and the last [[HpState]], this function
    * calculates the heat pump's next state to get the actual active power of
    * this state use [[calculateActivePower]] with the generated state
    *
    * @param lastHpState
    *   Last state of the heat pump
    * @param relevantData
    *   data of heat pump including
    * @return
    *   Booleans if Hp can operate and can be out of operation plus the updated
    *   [[HpState]]
    */
  def determineState(
      lastHpState: HpState,
      relevantData: HpRelevantData,
  ): (Boolean, Boolean, HpState) = {

    // Use lastHpState and relevantData to update state of thermalGrid to the current tick
    val (demandHouse, demandThermalStorage, currentThermalGridState) =
      thermalGrid.energyDemandAndUpdatedState(
        relevantData.currentTick,
        lastHpState.ambientTemperature.getOrElse(
          relevantData.ambientTemperature
        ),
        relevantData.ambientTemperature,
        lastHpState.thermalGridState,
      )

    // Determining the operation point and limitations at this tick
    val (turnOn, canOperate, canBeOutOfOperation, demandIndicator) =
      operatesInNextState(
        lastHpState,
        currentThermalGridState,
        relevantData,
        demandHouse,
        demandThermalStorage,
      )

    // Updating the HpState
    val updatedState =
      calcState(lastHpState, relevantData, turnOn, demandIndicator)
    (canOperate, canBeOutOfOperation, updatedState)
  }

  /** Depending on the input, this function decides whether the heat pump will
    * run in the next state or not. The heat pump is foreseen to operate in the
    * next interval, if the thermal grid either has a demand that needs to be
    * met or the heat pump currently is in operation and the grid is able to
    * handle additional energy
    *
    * @param lastState
    *   last state of the heat pump
    * @param currentThermalGridState
    *   to current tick updated state of the thermalGrid
    * @param relevantData
    *   Relevant (external) data
    * @param demandHouse
    *   ThermalEnergyDemand of the house
    * @param demandThermalStorage
    *   ThermalEnergyDemand of the thermal storage
    * @return
    *   boolean defining if heat pump runs in next time step, if it can be in
    *   operation and can be out of operation plus the
    *   [[ThermalDemandIndicator]] of the thermal units
    */
  private def operatesInNextState(
      lastState: HpState,
      currentThermalGridState: ThermalGridState,
      relevantData: HpRelevantData,
      demandHouse: ThermalEnergyDemand,
      demandThermalStorage: ThermalEnergyDemand,
  ): (Boolean, Boolean, Boolean, ThermalDemandIndicator) = {

    val (
      demandIndicator,
      noThermalStorageOrThermalStorageIsEmpty,
    ) = determineDemandBooleans(
      lastState,
      currentThermalGridState,
      demandHouse,
      demandThermalStorage,
    )

    val turnHpOn =
      demandIndicator.houseDemand || demandIndicator.heatStorageDemand

    val canOperate =
      demandHouse.hasRequiredDemand || demandHouse.hasAdditionalDemand ||
        demandThermalStorage.hasRequiredDemand || demandThermalStorage.hasAdditionalDemand
    val canBeOutOfOperation =
      !(demandHouse.hasRequiredDemand && noThermalStorageOrThermalStorageIsEmpty)

    (
      turnHpOn,
      canOperate,
      canBeOutOfOperation,
      demandIndicator,
    )
  }

  /** This method will return booleans whether there is a heat demand of house
    * or thermal storage as well as a boolean indicating if there is no thermal
    * storage, or it is empty.
    *
    * @param lastHpState
    *   Current state of the heat pump
    * @param updatedGridState
    *   The updated state of the [[ThermalGrid]]
    * @param demandHouse
    *   heat demand of the thermal house
    * @param demandThermalStorage
    *   heat demand of the thermal storage
    * @return
    *   First boolean is true, if house has heat demand. Second boolean is true,
    *   if thermalStorage has heat demand. Third boolean is true, if there is no
    *   thermalStorage, or it's empty.
    */

  private def determineDemandBooleans(
      lastHpState: HpState,
      updatedGridState: ThermalGridState,
      demandHouse: ThermalEnergyDemand,
      demandThermalStorage: ThermalEnergyDemand,
  ): (ThermalDemandIndicator, Boolean) = {
    implicit val tolerance: Energy = KilowattHours(1e-3)
    val noThermalStorageOrThermalStorageIsEmpty: Boolean =
      updatedGridState.storageState.isEmpty || updatedGridState.storageState
        .exists(
          _.storedEnergy =~ zeroKWh
        )

    val houseDemand =
      (demandHouse.hasRequiredDemand && noThermalStorageOrThermalStorageIsEmpty) || (lastHpState.isRunning && demandHouse.hasAdditionalDemand)
    val heatStorageDemand =
      demandThermalStorage.hasRequiredDemand || (lastHpState.isRunning && demandThermalStorage.hasAdditionalDemand)

    val demandIndicator = ThermalDemandIndicator(houseDemand, heatStorageDemand)
    (demandIndicator, noThermalStorageOrThermalStorageIsEmpty)
  }

  /** Calculate state depending on whether heat pump is needed or not. Also
    * calculate inner temperature change of thermal house and update its inner
    * temperature.
    *
    * @param lastState
    *   state of the heat pump until this tick
    * @param relevantData
    *   data of heat pump including state of the heat pump
    * @param isRunning
    *   determines whether the heat pump is running or not
    * @param demandIndicator
    *   determines if the thermal units (house, storage) having some heat demand
    *   or not
    * @return
    *   next [[HpState]]
    */
  private def calcState(
      lastState: HpState,
      relevantData: HpRelevantData,
      isRunning: Boolean,
      demandIndicator: ThermalDemandIndicator,
  ): HpState = {
    val lastStateStorageQDot = lastState.thermalGridState.storageState
      .map(_.qDot)
      .getOrElse(zeroKW)

    val (newActivePower, newThermalPower) =
      if (isRunning)
        (pRated, pThermal)
      else if (lastStateStorageQDot < zeroKW)
        (zeroKW, lastStateStorageQDot * -1)
      else (zeroKW, zeroKW)

    /* Push thermal energy to the thermal grid and get its updated state in return */
    val (thermalGridState, maybeThreshold) =
      thermalGrid.updateState(
        relevantData.currentTick,
        lastState.thermalGridState,
        lastState.ambientTemperature.getOrElse(relevantData.ambientTemperature),
        relevantData.ambientTemperature,
        isRunning,
        newThermalPower,
        demandIndicator,
      )

    HpState(
      isRunning,
      relevantData.currentTick,
      Some(relevantData.ambientTemperature),
      newActivePower,
      newThermalPower,
      thermalGridState,
      maybeThreshold,
    )
  }

  override def determineFlexOptions(
      data: HpRelevantData,
      lastState: HpState,
  ): ProvideFlexOptions = {
    /* Determine the operating state in the given tick */
    val (canOperate, canBeOutOfOperation, updatedHpState)
        : (Boolean, Boolean, HpState) = determineState(lastState, data)

    val lowerBoundary =
      if (canBeOutOfOperation)
        zeroKW
      else
        updatedHpState.activePower
    val upperBoundary =
      if (canOperate)
        sRated.toActivePower(cosPhiRated)
      else
        zeroKW

    ProvideMinMaxFlexOptions(
      uuid,
      updatedHpState.activePower,
      lowerBoundary,
      upperBoundary,
    )
  }

  /** Handle a controlled power change. If the requested active power is greater
    * than 50 % of the rated electrical power switch on the heat pump, otherwise
    * switch it off. If it is already in the requested state, return old state
    * and next trigger information, otherwise, update the state with new
    * operating state and give back the next tick in which something will
    * change.
    *
    * @param data
    *   Relevant data for model calculation
    * @param lastState
    *   The last known model state
    * @param setPower
    *   power that has been set by EmAgent
    * @return
    *   updated relevant data and an indication at which circumstances flex
    *   options will change next
    */
  override def handleControlledPowerChange(
      data: HpRelevantData,
      lastState: HpState,
      setPower: Power,
  ): (HpState, FlexChangeIndicator) = {
<<<<<<< HEAD
    /* If the set point value is above 50 % of the electrical power, turn on the heat pump otherwise turn it off */
    val turnOn = setPower > (sRated * cosPhiRated * 0.5)
=======
    /* If the setpoint value is above 50 % of the electrical power, turn on the heat pump otherwise turn it off */
    val turnOn = setPower > (sRated.toActivePower(cosPhiRated) * 0.5)
>>>>>>> c03b6a73

    val (
      thermalEnergyDemandHouse,
      thermalEnergyDemandStorage,
      updatedThermalGridState,
    ) =
      thermalGrid.energyDemandAndUpdatedState(
        data.currentTick,
        lastState.ambientTemperature.getOrElse(data.ambientTemperature),
        data.ambientTemperature,
        lastState.thermalGridState,
      )

    val (
      demandIndicator,
      _,
    ) = determineDemandBooleans(
      lastState,
      updatedThermalGridState,
      thermalEnergyDemandHouse,
      thermalEnergyDemandStorage,
    )

    val updatedHpState = calcState(
      lastState,
      data,
      turnOn,
      demandIndicator,
    )

    (
      updatedHpState,
      FlexChangeIndicator(
        changesAtNextActivation = true,
        updatedHpState.maybeThermalThreshold.map(_.tick),
      ),
    )
  }
}

/** Create valid [[HpModel]] by calling the apply function.
  */
object HpModel {

  def apply(
      inputModel: HpInput,
      scaling: Double,
      simulationStartDate: ZonedDateTime,
      simulationEndDate: ZonedDateTime,
      thermalGrid: ThermalGrid,
  ): HpModel = {
    val scaledInput = inputModel.copy().scale(scaling).build()

    /* Determine the operation interval */
    val operationInterval: OperationInterval =
      SystemComponent.determineOperationInterval(
        simulationStartDate,
        simulationEndDate,
        scaledInput.getOperationTime,
      )

    val qControl = QControl(scaledInput.getqCharacteristics())

    val model = new HpModel(
      scaledInput.getUuid,
      scaledInput.getId,
      operationInterval,
      qControl,
      Kilovoltamperes(
        scaledInput.getType.getsRated
          .to(PowerSystemUnits.KILOVOLTAMPERE)
          .getValue
          .doubleValue
      ),
      scaledInput.getType.getCosPhiRated,
      Kilowatts(
        scaledInput.getType.getpThermal
          .to(PowerSystemUnits.KILOWATT)
          .getValue
          .doubleValue
      ),
      thermalGrid,
    )

    model.enable()
    model
  }

  /** As the HpModel class is a dynamic model, it requires a state for its
    * calculations. The state contains all variables needed including the inner
    * temperature.
    *
    * @param isRunning
    *   indicates if HP is turned on
    * @param tick
    *   the time tick of the HpState
    * @param ambientTemperature
    *   Optional ambient temperature, if available
    * @param activePower
    *   result active power
    * @param qDot
    *   result heat power
    * @param thermalGridState
    *   applicable state of the thermal grid
    * @param maybeThermalThreshold
    *   An optional threshold of the thermal grid, indicating the next state
    *   change
    */
  final case class HpState(
      isRunning: Boolean,
      tick: Long,
      ambientTemperature: Option[Temperature],
      activePower: Power,
      qDot: Power,
      thermalGridState: ThermalGridState,
      maybeThermalThreshold: Option[ThermalThreshold],
  ) extends ModelState

  /** Main data required for simulation/calculation, containing a [[HpState]]
    * and the current time tick. One time tick represents one second (3600 time
    * ticks = 1 hour).
    *
    * @param currentTick
    *   contains current time tick
    * @param ambientTemperature
    *   Ambient temperature at current tick
    */
  final case class HpRelevantData(
      currentTick: Long,
      ambientTemperature: Temperature,
  ) extends CalcRelevantData

  /** Internal method to construct a new [[HpModel]] based on a provided
    * [[HpInput]]
    *
    * @param hpInput
    *   instance of [[HpInput]] this chp model should be built from
    * @param simulationStartDate
    *   Simulation time at which the simulation starts
    * @param simulationEndDate
    *   Simulation time at which the simulation ends
    * @param qControl
    *   Strategy to control the reactive power output
    * @param scalingFactor
    *   Scale the output of this asset by the given factor
    * @param thermalGrid
    *   thermal grid, defining the behaviour of the connected sinks and storages
    * @return
    *   a ready-to-use [[HpModel]] with referenced electric parameters
    */
  def apply(
      hpInput: HpInput,
      simulationStartDate: ZonedDateTime,
      simulationEndDate: ZonedDateTime,
      qControl: QControl,
      scalingFactor: Double,
      thermalGrid: ThermalGrid,
  ): HpModel = {
    val scaledInput = hpInput.copy().scale(scalingFactor).build()

    val operationInterval = SystemComponent.determineOperationInterval(
      simulationStartDate,
      simulationEndDate,
      scaledInput.getOperationTime,
    )

    val model = new HpModel(
      scaledInput.getUuid,
      scaledInput.getId,
      operationInterval,
      qControl,
      Kilovoltamperes(
        scaledInput.getType.getsRated
          .to(PowerSystemUnits.KILOVOLTAMPERE)
          .getValue
          .doubleValue
      ),
      scaledInput.getType.getCosPhiRated,
      Kilowatts(
        scaledInput.getType.getpThermal
          .to(PowerSystemUnits.KILOWATT)
          .getValue
          .doubleValue
      ),
      thermalGrid,
    )

    model.enable()
    model
  }
}<|MERGE_RESOLUTION|>--- conflicted
+++ resolved
@@ -360,13 +360,8 @@
       lastState: HpState,
       setPower: Power,
   ): (HpState, FlexChangeIndicator) = {
-<<<<<<< HEAD
     /* If the set point value is above 50 % of the electrical power, turn on the heat pump otherwise turn it off */
-    val turnOn = setPower > (sRated * cosPhiRated * 0.5)
-=======
-    /* If the setpoint value is above 50 % of the electrical power, turn on the heat pump otherwise turn it off */
     val turnOn = setPower > (sRated.toActivePower(cosPhiRated) * 0.5)
->>>>>>> c03b6a73
 
     val (
       thermalEnergyDemandHouse,
