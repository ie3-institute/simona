--- conflicted
+++ resolved
@@ -180,16 +180,8 @@
 
     val demandHouse = thermalDemands.houseDemand
     val demandThermalStorage = thermalDemands.heatStorageDemand
-<<<<<<< HEAD
-
-    val noThermalStorageOrThermalStorageIsEmpty = determineThermalStorageStatus(
-      lastState,
-      currentThermalGridState,
-    )
-=======
     val noThermalStorageOrThermalStorageIsEmpty =
       currentThermalGridState.isThermalStorageEmpty
->>>>>>> 202ecb10
 
     val turnHpOn =
       (demandHouse.hasRequiredDemand && noThermalStorageOrThermalStorageIsEmpty) ||
@@ -208,35 +200,6 @@
       canOperate,
       canBeOutOfOperation,
     )
-<<<<<<< HEAD
-  }
-
-  /** This method will return booleans whether there is a heat demand of house
-    * or thermal storage as well as a boolean indicating if there is no thermal
-    * storage, or it is empty.
-    *
-    * @param lastHpState
-    *   Current state of the heat pump
-    * @param updatedGridState
-    *   The updated state of the [[ThermalGrid]]
-    * @return
-    *   boolean which is true, if there is no thermalStorage, or it's empty.
-    */
-
-  private def determineThermalStorageStatus(
-      lastHpState: HpState,
-      updatedGridState: ThermalGridState,
-  ): Boolean = {
-    implicit val tolerance: Energy = KilowattHours(1e-3)
-    val noThermalStorageOrThermalStorageIsEmpty: Boolean =
-      updatedGridState.storageState.isEmpty || updatedGridState.storageState
-        .exists(
-          _.storedEnergy =~ zeroKWh
-        )
-
-    noThermalStorageOrThermalStorageIsEmpty
-=======
->>>>>>> 202ecb10
   }
 
   /** Calculate state depending on whether heat pump is needed or not. Also
