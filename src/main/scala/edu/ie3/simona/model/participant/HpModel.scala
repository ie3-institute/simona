/*
 * © 2021. TU Dortmund University,
 * Institute of Energy Systems, Energy Efficiency and Energy Economics,
 * Research group Distribution grid planning and operation
 */

package edu.ie3.simona.model.participant

import edu.ie3.datamodel.models.input.system.HpInput
import edu.ie3.simona.agent.participant.data.Data.PrimaryData.ComplexPowerAndHeat
import edu.ie3.simona.model.SystemComponent
import edu.ie3.simona.model.participant.HpModel.{HpRelevantData, HpState}
import edu.ie3.simona.model.participant.control.QControl
import edu.ie3.simona.model.thermal.ThermalGrid.{
  ThermalDemandWrapper,
  ThermalGridState,
}
import edu.ie3.simona.model.thermal.{ThermalGrid, ThermalThreshold}
import edu.ie3.simona.ontology.messages.flex.FlexibilityMessage.ProvideFlexOptions
import edu.ie3.simona.ontology.messages.flex.MinMaxFlexibilityMessage.ProvideMinMaxFlexOptions
import edu.ie3.util.quantities.PowerSystemUnits
import edu.ie3.util.scala.OperationInterval
import edu.ie3.util.scala.quantities.DefaultQuantities._
import edu.ie3.util.scala.quantities.{ApparentPower, Kilovoltamperes}
import squants.energy.{KilowattHours, Kilowatts}
import squants.{Energy, Power, Temperature}

import java.time.ZonedDateTime
import java.util.UUID

/** Model of a heat pump (HP) with a
  * [[edu.ie3.simona.model.thermal.ThermalHouse]] medium and its current
  * [[HpState]].
  *
  * @param uuid
  *   the element's uuid
  * @param id
  *   the element's human-readable id
  * @param operationInterval
  *   Interval, in which the system is in operation
  * @param qControl
  *   Type of reactive power control
  * @param sRated
  *   Rated apparent power
  * @param cosPhiRated
  *   Rated power factor
  * @param pThermal
  *   Thermal output of heat pump
  * @param thermalGrid
  *   Thermal grid attached to this heat pump. Attention!!! This model assumes,
  *   that the grid is only attached to this asset as a source. Shared grids
  *   across electrical models is currently not supported
  */
final case class HpModel(
    uuid: UUID,
    id: String,
    operationInterval: OperationInterval,
    qControl: QControl,
    sRated: ApparentPower,
    cosPhiRated: Double,
    pThermal: Power,
    thermalGrid: ThermalGrid,
) extends SystemParticipant[
      HpRelevantData,
      ComplexPowerAndHeat,
      HpState,
    ](
      uuid,
      id,
      operationInterval,
      qControl,
      sRated,
      cosPhiRated,
    )
    with ApparentPowerAndHeatParticipant[HpRelevantData, HpState] {

  private val pRated: Power = sRated.toActivePower(cosPhiRated)

  /** As this is a state-full model (with respect to the current operation
    * condition and inner temperature), the power calculation operates on the
    * current state of the model, which has to be calculated beforehand by
    * [[HpModel.determineState]]. This state then is fed into the power
    * calculation logic by [[HpState]].
    *
    * @param currentState
    *   Current state of the heat pump
    * @param relevantData
    *   data of heat pump including state of the heat pump
    * @return
    *   active power
    */
  override protected def calculateActivePower(
      currentState: HpState,
      relevantData: HpRelevantData,
  ): Power = currentState.activePower

  /** "Calculate" the heat output of the heat pump. The hp's state is already
    * updated, because the calculation of apparent power in
    * [[ApparentPowerAndHeatParticipant]] did trigger it. So we only need to
    * extract the information
    *
    * @param tick
    *   Current simulation time for the calculation
    * @param currentState
    *   Current state of the heat pump
    * @param data
    *   Relevant (external) data for calculation
    * @return
    *   The heat, that is produced in that instant
    */
  override def calculateHeat(
      tick: Long,
      currentState: HpState,
      data: HpRelevantData,
  ): Power = currentState.qDot

  /** Given a [[HpRelevantData]] object and the last [[HpState]], this function
    * calculates the heat pump's next state to get the actual active power of
    * this state use [[calculateActivePower]] with the generated state
    *
    * @param lastHpState
    *   Last state of the heat pump
    * @param relevantData
    *   data of heat pump including
    * @return
    *   Booleans if Hp can operate and can be out of operation plus the updated
    *   [[HpState]]
    */
  def determineState(
      lastHpState: HpState,
      relevantData: HpRelevantData,
  ): (Boolean, Boolean, HpState) = {

    // Use lastHpState and relevantData to update state of thermalGrid to the current tick
    val (thermalDemandWrapper, currentThermalGridState) =
      thermalGrid.energyDemandAndUpdatedState(
        relevantData.currentTick,
        lastHpState.ambientTemperature.getOrElse(
          relevantData.ambientTemperature
        ),
        relevantData.ambientTemperature,
        lastHpState.thermalGridState,
      )

    // Determining the operation point and limitations at this tick
    val (turnOn, canOperate, canBeOutOfOperation) =
      operatesInNextState(
        lastHpState,
        currentThermalGridState,
        relevantData,
        thermalDemandWrapper,
      )

    // Updating the HpState
    val updatedState =
      calcState(lastHpState, relevantData, turnOn, thermalDemandWrapper)
    (canOperate, canBeOutOfOperation, updatedState)
  }

  /** Depending on the input, this function decides whether the heat pump will
    * run in the next state or not. The heat pump is foreseen to operate in the
    * next interval, if the thermal grid either has a demand that needs to be
    * met or the heat pump currently is in operation and the grid is able to
    * handle additional energy
    *
    * @param lastState
    *   last state of the heat pump
    * @param currentThermalGridState
    *   to current tick updated state of the thermalGrid
    * @param relevantData
    *   Relevant (external) data
    * @param thermalDemands
    *   ThermalEnergyDemand of the house and the thermal storage
    * @return
    *   boolean defining if heat pump runs in next time step, if it can be in
    *   operation and can be out of operation
    */
  private def operatesInNextState(
      lastState: HpState,
      currentThermalGridState: ThermalGridState,
      relevantData: HpRelevantData,
      thermalDemands: ThermalDemandWrapper,
  ): (Boolean, Boolean, Boolean) = {

    val demandHouse = thermalDemands.houseDemand
    val demandThermalStorage = thermalDemands.heatStorageDemand

    val noThermalStorageOrThermalStorageIsEmpty = determineThermalStorageStatus(
      lastState,
      currentThermalGridState,
    )

    val turnHpOn =
      (demandHouse.hasRequiredDemand && noThermalStorageOrThermalStorageIsEmpty) ||
<<<<<<< HEAD
    demandThermalStorage.hasRequiredDemand || (demandThermalStorage.hasAdditionalDemand && lastState.isRunning)
=======
        (demandHouse.hasAdditionalDemand && lastState.isRunning) ||
        demandThermalStorage.hasRequiredDemand ||
        (demandThermalStorage.hasAdditionalDemand && lastState.isRunning)
>>>>>>> a07b6262

    val canOperate =
      demandHouse.hasRequiredDemand || demandHouse.hasAdditionalDemand ||
        demandThermalStorage.hasRequiredDemand || demandThermalStorage.hasAdditionalDemand
    val canBeOutOfOperation =
      !(demandHouse.hasRequiredDemand && noThermalStorageOrThermalStorageIsEmpty)

    (
      turnHpOn,
      canOperate,
      canBeOutOfOperation,
    )
  }

  /** This method will return booleans whether there is a heat demand of house
    * or thermal storage as well as a boolean indicating if there is no thermal
    * storage, or it is empty.
    *
    * @param lastHpState
    *   Current state of the heat pump
    * @param updatedGridState
    *   The updated state of the [[ThermalGrid]]
    * @return
    *   boolean which is true, if there is no thermalStorage, or it's empty.
    */

  private def determineThermalStorageStatus(
      lastHpState: HpState,
      updatedGridState: ThermalGridState,
  ): Boolean = {
    implicit val tolerance: Energy = KilowattHours(1e-3)
    val noThermalStorageOrThermalStorageIsEmpty: Boolean =
      updatedGridState.storageState.isEmpty || updatedGridState.storageState
        .exists(
          _.storedEnergy =~ zeroKWh
        )

    noThermalStorageOrThermalStorageIsEmpty
  }

  /** Calculate state depending on whether heat pump is needed or not. Also
    * calculate inner temperature change of thermal house and update its inner
    * temperature.
    *
    * @param lastState
    *   state of the heat pump until this tick
    * @param relevantData
    *   data of heat pump including state of the heat pump
    * @param isRunning
    *   determines whether the heat pump is running or not
    * @param demandWrapper
    *   holds the thermal demands of the thermal units (house, storage)
    * @return
    *   next [[HpState]]
    */
  private def calcState(
      lastState: HpState,
      relevantData: HpRelevantData,
      isRunning: Boolean,
      demandWrapper: ThermalDemandWrapper,
  ): HpState = {
    val lastStateStorageQDot = lastState.thermalGridState.storageState
      .map(_.qDot)
      .getOrElse(zeroKW)

    val (newActivePower, newThermalPower) = {
      if (isRunning)
        (pRated, pThermal)
      else if (lastStateStorageQDot < zeroKW)
        (zeroKW, lastStateStorageQDot * (-1))
      else if (
        lastStateStorageQDot == zeroKW && (demandWrapper.houseDemand.hasRequiredDemand || demandWrapper.heatStorageDemand.hasRequiredDemand)
      )
        (
          zeroKW,
          thermalGrid.storage.map(_.getChargingPower: squants.Power).get * (-1),
        )
      else (zeroKW, zeroKW)
    }

    /* Push thermal energy to the thermal grid and get its updated state in return */
    val (thermalGridState, maybeThreshold) =
      thermalGrid.updateState(
        relevantData.currentTick,
        lastState.thermalGridState,
        lastState.ambientTemperature.getOrElse(relevantData.ambientTemperature),
        relevantData.ambientTemperature,
        isRunning,
        newThermalPower,
        demandWrapper,
      )

    HpState(
      isRunning,
      relevantData.currentTick,
      Some(relevantData.ambientTemperature),
      newActivePower,
      newThermalPower,
      thermalGridState,
      maybeThreshold,
    )
  }

  override def determineFlexOptions(
      data: HpRelevantData,
      lastState: HpState,
  ): ProvideFlexOptions = {
    /* Determine the operating state in the given tick */
    val (canOperate, canBeOutOfOperation, updatedHpState)
        : (Boolean, Boolean, HpState) = determineState(lastState, data)

    val lowerBoundary =
      if (canBeOutOfOperation)
        zeroKW
      else
        updatedHpState.activePower
    val upperBoundary =
      if (canOperate)
        sRated.toActivePower(cosPhiRated)
      else
        zeroKW

    ProvideMinMaxFlexOptions(
      uuid,
      updatedHpState.activePower,
      lowerBoundary,
      upperBoundary,
    )
  }

  /** Handle a controlled power change. If the requested active power is greater
    * than 50 % of the rated electrical power switch on the heat pump, otherwise
    * switch it off. If it is already in the requested state, return old state
    * and next trigger information, otherwise, update the state with new
    * operating state and give back the next tick in which something will
    * change.
    *
    * @param data
    *   Relevant data for model calculation
    * @param lastState
    *   The last known model state
    * @param setPower
    *   power that has been set by EmAgent
    * @return
    *   updated relevant data and an indication at which circumstances flex
    *   options will change next
    */
  override def handleControlledPowerChange(
      data: HpRelevantData,
      lastState: HpState,
      setPower: Power,
  ): (HpState, FlexChangeIndicator) = {
    /* If the set point value is above 50 % of the electrical power, turn on the heat pump otherwise turn it off */
    val turnOn = setPower > (sRated.toActivePower(cosPhiRated) * 0.5)

    val (
      thermalDemandWrapper,
      _,
    ) =
      thermalGrid.energyDemandAndUpdatedState(
        data.currentTick,
        lastState.ambientTemperature.getOrElse(data.ambientTemperature),
        data.ambientTemperature,
        lastState.thermalGridState,
      )

    val updatedHpState = calcState(
      lastState,
      data,
      turnOn,
      thermalDemandWrapper,
    )

    (
      updatedHpState,
      FlexChangeIndicator(
        changesAtNextActivation = true,
        updatedHpState.maybeThermalThreshold.map(_.tick),
      ),
    )
  }
}

/** Create valid [[HpModel]] by calling the apply function.
  */
object HpModel {

  def apply(
      inputModel: HpInput,
      scaling: Double,
      simulationStartDate: ZonedDateTime,
      simulationEndDate: ZonedDateTime,
      thermalGrid: ThermalGrid,
  ): HpModel = {
    val scaledInput = inputModel.copy().scale(scaling).build()

    /* Determine the operation interval */
    val operationInterval: OperationInterval =
      SystemComponent.determineOperationInterval(
        simulationStartDate,
        simulationEndDate,
        scaledInput.getOperationTime,
      )

    val qControl = QControl(scaledInput.getqCharacteristics())

    val model = new HpModel(
      scaledInput.getUuid,
      scaledInput.getId,
      operationInterval,
      qControl,
      Kilovoltamperes(
        scaledInput.getType.getsRated
          .to(PowerSystemUnits.KILOVOLTAMPERE)
          .getValue
          .doubleValue
      ),
      scaledInput.getType.getCosPhiRated,
      Kilowatts(
        scaledInput.getType.getpThermal
          .to(PowerSystemUnits.KILOWATT)
          .getValue
          .doubleValue
      ),
      thermalGrid,
    )

    model.enable()
    model
  }

  /** As the HpModel class is a dynamic model, it requires a state for its
    * calculations. The state contains all variables needed including the inner
    * temperature.
    *
    * @param isRunning
    *   indicates if HP is turned on
    * @param tick
    *   the time tick of the HpState
    * @param ambientTemperature
    *   Optional ambient temperature, if available
    * @param activePower
    *   result active power
    * @param qDot
    *   result heat power
    * @param thermalGridState
    *   applicable state of the thermal grid
    * @param maybeThermalThreshold
    *   An optional threshold of the thermal grid, indicating the next state
    *   change
    */
  final case class HpState(
      isRunning: Boolean,
      tick: Long,
      ambientTemperature: Option[Temperature],
      activePower: Power,
      qDot: Power,
      thermalGridState: ThermalGridState,
      maybeThermalThreshold: Option[ThermalThreshold],
  ) extends ModelState

  /** Main data required for simulation/calculation, containing a [[HpState]]
    * and the current time tick. One time tick represents one second (3600 time
    * ticks = 1 hour).
    *
    * @param currentTick
    *   contains current time tick
    * @param ambientTemperature
    *   Ambient temperature at current tick
    */
  final case class HpRelevantData(
      currentTick: Long,
      ambientTemperature: Temperature,
  ) extends CalcRelevantData

  /** Internal method to construct a new [[HpModel]] based on a provided
    * [[HpInput]]
    *
    * @param hpInput
    *   instance of [[HpInput]] this chp model should be built from
    * @param simulationStartDate
    *   Simulation time at which the simulation starts
    * @param simulationEndDate
    *   Simulation time at which the simulation ends
    * @param qControl
    *   Strategy to control the reactive power output
    * @param scalingFactor
    *   Scale the output of this asset by the given factor
    * @param thermalGrid
    *   thermal grid, defining the behaviour of the connected sinks and storages
    * @return
    *   a ready-to-use [[HpModel]] with referenced electric parameters
    */
  def apply(
      hpInput: HpInput,
      simulationStartDate: ZonedDateTime,
      simulationEndDate: ZonedDateTime,
      qControl: QControl,
      scalingFactor: Double,
      thermalGrid: ThermalGrid,
  ): HpModel = {
    val scaledInput = hpInput.copy().scale(scalingFactor).build()

    val operationInterval = SystemComponent.determineOperationInterval(
      simulationStartDate,
      simulationEndDate,
      scaledInput.getOperationTime,
    )

    val model = new HpModel(
      scaledInput.getUuid,
      scaledInput.getId,
      operationInterval,
      qControl,
      Kilovoltamperes(
        scaledInput.getType.getsRated
          .to(PowerSystemUnits.KILOVOLTAMPERE)
          .getValue
          .doubleValue
      ),
      scaledInput.getType.getCosPhiRated,
      Kilowatts(
        scaledInput.getType.getpThermal
          .to(PowerSystemUnits.KILOWATT)
          .getValue
          .doubleValue
      ),
      thermalGrid,
    )

    model.enable()
    model
  }
}<|MERGE_RESOLUTION|>--- conflicted
+++ resolved
@@ -192,13 +192,9 @@
 
     val turnHpOn =
       (demandHouse.hasRequiredDemand && noThermalStorageOrThermalStorageIsEmpty) ||
-<<<<<<< HEAD
-    demandThermalStorage.hasRequiredDemand || (demandThermalStorage.hasAdditionalDemand && lastState.isRunning)
-=======
-        (demandHouse.hasAdditionalDemand && lastState.isRunning) ||
+    (demandHouse.hasAdditionalDemand && lastState.isRunning) ||
         demandThermalStorage.hasRequiredDemand ||
         (demandThermalStorage.hasAdditionalDemand && lastState.isRunning)
->>>>>>> a07b6262
 
     val canOperate =
       demandHouse.hasRequiredDemand || demandHouse.hasAdditionalDemand ||
