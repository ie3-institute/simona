--- conflicted
+++ resolved
@@ -192,11 +192,7 @@
 
     val turnHpOn =
       (demandHouse.hasRequiredDemand && noThermalStorageOrThermalStorageIsEmpty) ||
-<<<<<<< HEAD
     demandThermalStorage.hasRequiredDemand || (demandThermalStorage.hasAdditionalDemand && lastState.isRunning)
-=======
-        demandThermalStorage.hasRequiredDemand || (demandThermalStorage.hasAdditionalDemand && lastState.isRunning)
->>>>>>> cbd997eb
 
     val canOperate =
       demandHouse.hasRequiredDemand || demandHouse.hasAdditionalDemand ||
@@ -266,18 +262,14 @@
       if (isRunning)
         (pRated, pThermal)
       else if (lastStateStorageQDot < zeroKW)
-<<<<<<< HEAD
         (zeroKW, lastStateStorageQDot * (-1))
-=======
-        (zeroKW, lastStateStorageQDot * -1)
       else if (
         lastStateStorageQDot == zeroKW && (demandWrapper.houseDemand.hasRequiredDemand || demandWrapper.heatStorageDemand.hasRequiredDemand)
       )
         (
           zeroKW,
-          thermalGrid.storage.map(_.getChargingPower: squants.Power).get * -1,
+          thermalGrid.storage.map(_.getChargingPower: squants.Power).get * (-1),
         )
->>>>>>> cbd997eb
       else (zeroKW, zeroKW)
     }
 
