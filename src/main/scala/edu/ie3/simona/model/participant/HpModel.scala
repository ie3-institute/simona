--- conflicted
+++ resolved
@@ -238,13 +238,9 @@
         (
           zeroKW,
           zeroKW,
-<<<<<<< HEAD
-          thermalGrid.storage
-            .map(_.getChargingPower: squants.Power)
+          thermalGrid.heatStorage
+            .map(_.getpThermalMax: squants.Power)
             .getOrElse(zeroKW),
-=======
-          thermalGrid.heatStorage.map(_.getpThermalMax: squants.Power).get,
->>>>>>> 99338558
         )
       else (zeroKW, zeroKW, zeroKW)
     }
