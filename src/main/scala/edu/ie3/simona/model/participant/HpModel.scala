--- conflicted
+++ resolved
@@ -478,11 +478,7 @@
     * temperature.
     *
     * @param isRunning
-<<<<<<< HEAD
-    *   indicates if CHP is turned on
-=======
     *   indicates if HP is turned on
->>>>>>> f51a7190
     * @param tick
     *   the time tick of the HpState
     * @param ambientTemperature
