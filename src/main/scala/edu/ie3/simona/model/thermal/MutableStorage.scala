--- conflicted
+++ resolved
@@ -6,11 +6,8 @@
 
 package edu.ie3.simona.model.thermal
 
-<<<<<<< HEAD
-=======
 import squants.Energy
 
->>>>>>> 492f6de6
 /** This trait enables implementations of a [[ThermalStorage]], which need a
   * mutable storage. The trait can only be used by subclasses of
   * [[ThermalStorage]] (look [[self]]). <p> <strong>Important:</strong> The
@@ -22,15 +19,9 @@
 
   /** Current storage level
     */
-<<<<<<< HEAD
-  protected var _storedEnergy: squants.Energy
-
-  def isDemandCoveredByStorage(demand: squants.Energy): Boolean =
-=======
   protected var _storedEnergy: Energy
 
   def isDemandCoveredByStorage(demand: Energy): Boolean =
->>>>>>> 492f6de6
     usableThermalEnergy >= demand
 
   /** Overridden in such manner, that this method returns the usable thermal
@@ -40,11 +31,7 @@
     * @return
     *   usable energy
     */
-<<<<<<< HEAD
-  def usableThermalEnergy: squants.Energy
-=======
   def usableThermalEnergy: Energy
->>>>>>> 492f6de6
 
   /** Add energy to storage and check if stored energy exceeds maximum. Return
     * the potential surplus energy.
@@ -55,13 +42,8 @@
     *   surplus
     */
   def tryToStoreAndReturnRemainder(
-<<<<<<< HEAD
-      addedEnergy: squants.Energy
-  ): Option[squants.Energy]
-=======
       addedEnergy: Energy
   ): Option[Energy]
->>>>>>> 492f6de6
 
   /** Take energy from storage and check if stored energy falls to minimum.
     * Return the potential lack of energy.
@@ -72,11 +54,6 @@
     *   lack
     */
   def tryToTakeAndReturnLack(
-<<<<<<< HEAD
-      takenEnergy: squants.Energy
-  ): Option[squants.Energy]
-=======
       takenEnergy: Energy
   ): Option[Energy]
->>>>>>> 492f6de6
 }