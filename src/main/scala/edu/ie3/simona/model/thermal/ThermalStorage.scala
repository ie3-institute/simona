--- conflicted
+++ resolved
@@ -6,23 +6,14 @@
 
 package edu.ie3.simona.model.thermal
 
-<<<<<<< HEAD
 import edu.ie3.datamodel.models.OperationTime
 import edu.ie3.datamodel.models.input.OperatorInput
 import edu.ie3.datamodel.models.input.thermal.ThermalBusInput
 import edu.ie3.simona.model.thermal.ThermalStorage.ThermalStorageState
-import squants.Seconds
+import squants.{Energy, Power, Seconds}
 import squants.energy.KilowattHours
 
 import java.util.UUID
-=======
-import java.util.UUID
-import edu.ie3.datamodel.models.OperationTime
-import edu.ie3.datamodel.models.input.OperatorInput
-import edu.ie3.datamodel.models.input.thermal.ThermalBusInput
-import squants.Energy
-import squants.energy.WattHours
->>>>>>> 492f6de6
 
 /** Thermal storage model.
   *
@@ -49,11 +40,10 @@
     operatorInput: OperatorInput,
     operationTime: OperationTime,
     bus: ThermalBusInput,
-    minEnergyThreshold: squants.Energy,
-    maxEnergyThreshold: squants.Energy,
-    chargingPower: squants.Power
+    minEnergyThreshold: Energy,
+    maxEnergyThreshold: Energy,
+    chargingPower: Power
 ) {
-<<<<<<< HEAD
   protected val zeroEnergy: squants.Energy =
     KilowattHours(0d)
 
@@ -64,23 +54,23 @@
 
   def getUuid: UUID = uuid
 
-  def getMinEnergyThreshold: squants.Energy = minEnergyThreshold
+  def getMinEnergyThreshold: Energy = minEnergyThreshold
 
-  def getMaxEnergyThreshold: squants.Energy = maxEnergyThreshold
+  def getMaxEnergyThreshold: Energy = maxEnergyThreshold
 
-  def getChargingPower: squants.Power = chargingPower
+  def getChargingPower: Power = chargingPower
 
   def startingState: ThermalStorageState
 
-  def isFull(energy: squants.Energy): Boolean =
+  def isFull(energy: Energy): Boolean =
     energy > (maxEnergyThreshold - toleranceMargin)
 
-  def isEmpty(energy: squants.Energy): Boolean =
+  def isEmpty(energy: Energy): Boolean =
     energy < (minEnergyThreshold + toleranceMargin)
 
   def updateState(
       tick: Long,
-      qDot: squants.Power,
+      qDot: Power,
       lastState: ThermalStorageState
   ): (ThermalStorageState, Option[ThermalThreshold])
 }
@@ -88,8 +78,8 @@
 object ThermalStorage {
   final case class ThermalStorageState(
       tick: Long,
-      storedEnergy: squants.Energy,
-      qDot: squants.Power
+      storedEnergy: Energy,
+      qDot: Power
   )
 
   object ThermalStorageThreshold {
@@ -98,8 +88,4 @@
     final case class StorageFull(override val tick: Long)
         extends ThermalThreshold
   }
-=======
-  protected val zeroEnergy: Energy =
-    WattHours(0d)
->>>>>>> 492f6de6
 }