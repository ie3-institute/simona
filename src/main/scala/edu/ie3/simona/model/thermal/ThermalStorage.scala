/*
 * © 2020. TU Dortmund University,
 * Institute of Energy Systems, Energy Efficiency and Energy Economics,
 * Research group Distribution grid planning and operation
 */

package edu.ie3.simona.model.thermal

import java.util.UUID
import edu.ie3.datamodel.models.OperationTime
import edu.ie3.datamodel.models.input.OperatorInput
import edu.ie3.datamodel.models.input.thermal.ThermalBusInput
<<<<<<< HEAD
=======
import squants.Energy
>>>>>>> 83d0fb03
import squants.energy.WattHours

/** Thermal storage model.
  *
  * @param uuid
  *   the element's uuid
  * @param id
  *   the element's human readable id
  * @param operatorInput
  *   Operator input
  * @param operationTime
  *   Operation time
  * @param bus
  *   Thermal bus input
  */
abstract class ThermalStorage(
    uuid: UUID,
    id: String,
    operatorInput: OperatorInput,
    operationTime: OperationTime,
    bus: ThermalBusInput
) {
<<<<<<< HEAD
  protected val zeroEnergy: squants.Energy =
=======
  protected val zeroEnergy: Energy =
>>>>>>> 83d0fb03
    WattHours(0d)
}<|MERGE_RESOLUTION|>--- conflicted
+++ resolved
@@ -10,10 +10,7 @@
 import edu.ie3.datamodel.models.OperationTime
 import edu.ie3.datamodel.models.input.OperatorInput
 import edu.ie3.datamodel.models.input.thermal.ThermalBusInput
-<<<<<<< HEAD
-=======
 import squants.Energy
->>>>>>> 83d0fb03
 import squants.energy.WattHours
 
 /** Thermal storage model.
@@ -36,10 +33,6 @@
     operationTime: OperationTime,
     bus: ThermalBusInput
 ) {
-<<<<<<< HEAD
-  protected val zeroEnergy: squants.Energy =
-=======
   protected val zeroEnergy: Energy =
->>>>>>> 83d0fb03
     WattHours(0d)
 }