/*
 * © 2021. TU Dortmund University,
 * Institute of Energy Systems, Energy Efficiency and Energy Economics,
 * Research group Distribution grid planning and operation
 */

package edu.ie3.simona.model.thermal

import edu.ie3.datamodel.models.OperationTime
import edu.ie3.datamodel.models.input.OperatorInput
import edu.ie3.datamodel.models.input.thermal.{
  ThermalBusInput,
  ThermalHouseInput
}
<<<<<<< HEAD
import edu.ie3.simona.model.thermal.ThermalGrid.ThermalEnergyDemand
import edu.ie3.simona.model.thermal.ThermalHouse.ThermalHouseThreshold.{
  HouseTemperatureLowerBoundaryReached,
  HouseTemperatureUpperBoundaryReached
}
import edu.ie3.simona.model.thermal.ThermalHouse.{
  ThermalHouseState,
  temperatureTolerance
}
import edu.ie3.util.quantities.PowerSystemUnits
import squants.Kelvin
import squants.energy.{KilowattHours, Kilowatts, MegawattHours, Megawatts}
import squants.thermal.ThermalCapacity
import squants.time.{Hours, Seconds}
=======
import edu.ie3.simona.model.thermal.ThermalHouse.temperatureTolerance
import edu.ie3.util.quantities.PowerSystemUnits
import edu.ie3.util.scala.quantities.{ThermalConductance, WattsPerKelvin}
import squants.{Energy, Power, Temperature, Time}
import squants.thermal.{Celsius, JoulesPerKelvin, ThermalCapacity}
>>>>>>> 492f6de6
import tech.units.indriya.unit.Units

import java.util.UUID

/** A thermal house model including a variable inner temperature <p> *
  * <strong>Important:</strong> The field innerTemperature is a variable.
  *
  * @param uuid
  *   the element's uuid
  * @param id
  *   the element's human readable id
  * @param operatorInput
  *   Operator input
  * @param operationTime
  *   Operation time
  * @param bus
  *   Thermal bus input
  * @param ethLosses
  *   transmission coefficient of heat storage, usually in [kW/K]
  * @param ethCapa
  *   heat energy storage capability of thermal house, usually in [kWh/K]
  * @param targetTemperature
  *   Target room temperature [K]
  * @param lowerBoundaryTemperature
  *   Lower temperature boundary [K]
  * @param upperBoundaryTemperature
  *   Upper boundary temperature [K]
  */
final case class ThermalHouse(
    uuid: UUID,
    id: String,
    operatorInput: OperatorInput,
    operationTime: OperationTime,
    bus: ThermalBusInput,
<<<<<<< HEAD
    ethLosses: squants.Power, // FIXME thermal conductance, power per 1K
    ethCapa: ThermalCapacity,
    targetTemperature: squants.Temperature,
    lowerBoundaryTemperature: squants.Temperature,
    upperBoundaryTemperature: squants.Temperature
=======
    ethLosses: ThermalConductance,
    ethCapa: ThermalCapacity,
    lowerBoundaryTemperature: Temperature,
    upperBoundaryTemperature: Temperature
>>>>>>> 492f6de6
) extends ThermalSink(
      uuid,
      id,
      operatorInput,
      operationTime,
      bus
    ) {

  /** Calculate the energy demand at the instance in question. If the inner
    * temperature is at or above the lower boundary temperature, there is no
    * demand. If it is below the target temperature, the demand is the energy
    * needed to heat up the house to the maximum temperature. The current
    * (external) thermal infeed is not accounted for, as we assume, that after
    * determining the thermal demand, a change in external infeed will take
    * place.
    *
    * @param tick
    *   Questionable tick
    * @param ambientTemperature
    *   Ambient temperature in the instance in question
    * @param state
    *   most recent state, that is valid for this model
    * @return
    *   the needed energy in the questioned tick
    */
  def energyDemand(
      tick: Long,
      ambientTemperature: squants.Temperature,
      state: ThermalHouseState
  ): ThermalEnergyDemand = {
    /* Calculate the inner temperature of the house, at the questioned instance in time */
    val duration = Seconds(tick - state.tick)
    val innerTemperature = newInnerTemperature(
      state.qDot,
      duration,
      state.innerTemperature,
      ambientTemperature
    )

    /* Determine, which temperature boundary triggers a needed energy to reach the temperature constraints */
    val temperatureToTriggerRequiredEnergy =
      if (
        innerTemperature <= state.innerTemperature && state.qDot <= Kilowatts(
          0d
        )
      )
        lowerBoundaryTemperature
      else targetTemperature
    val requiredEnergy =
      if (
        isInnerTemperatureTooLow(
          innerTemperature,
          temperatureToTriggerRequiredEnergy
        )
      ) energy(targetTemperature, innerTemperature)
      else
        MegawattHours(0d)

    val possibleEnergy =
      if (!isInnerTemperatureTooHigh(innerTemperature)) {
        energy(upperBoundaryTemperature, innerTemperature)
      } else
        MegawattHours(0d)
    ThermalEnergyDemand(requiredEnergy, possibleEnergy)
  }

  /** Calculate the needed energy to change from start temperature to target
    * temperature
    *
    * @param targetTemperature
    *   The target temperature to reach
    * @param startTemperature
    *   The starting temperature
    * @return
    *   The needed energy to change
    */
  private def energy(
      targetTemperature: squants.Temperature,
      startTemperature: squants.Temperature
  ): squants.Energy = {
    val temperatureDifference =
      Kelvin(targetTemperature.toKelvinScale - startTemperature.toKelvinScale)
    ethCapa * temperatureDifference
  }

  /** Check if inner temperature is higher than preferred maximum temperature
    *
    * @return
    *   true, if inner temperature is too high
    */
  def isInnerTemperatureTooHigh(
<<<<<<< HEAD
      innerTemperature: squants.Temperature
  ): Boolean =
    innerTemperature > Kelvin(
      upperBoundaryTemperature.toKelvinScale - temperatureTolerance.toKelvinScale
=======
      innerTemperature: Temperature
  ): Boolean =
    innerTemperature > Celsius(
      upperBoundaryTemperature + temperatureTolerance
>>>>>>> 492f6de6
    )

  /** Check if inner temperature is lower than preferred minimum temperature
    *
    * @return
    *   true, if inner temperature is too low
    */
  def isInnerTemperatureTooLow(
<<<<<<< HEAD
      innerTemperature: squants.Temperature,
      boundaryTemperature: squants.Temperature = lowerBoundaryTemperature
  ): Boolean =
    innerTemperature < Kelvin(
      boundaryTemperature.toKelvinScale + temperatureTolerance.toKelvinScale
=======
      innerTemperature: Temperature,
      boundaryTemperature: Temperature = lowerBoundaryTemperature
  ): Boolean =
    innerTemperature < Celsius(
      boundaryTemperature - temperatureTolerance
>>>>>>> 492f6de6
    )

  /** Calculate the new inner temperature of the thermal house.
    *
    * @param thermalPower
    *   added thermal power (e.g. of heat pump)
    * @param duration
    *   time step length
    * @param currentInnerTemperature
    *   current inner temperature
    * @param ambientTemperature
    *   ambient temperature of thermal house
    * @return
    *   new inner temperature
    */
<<<<<<< HEAD
  private def newInnerTemperature(
      thermalPower: squants.Power,
      duration: squants.Time,
      currentInnerTemperature: squants.Temperature,
      ambientTemperature: squants.Temperature
  ): squants.Temperature = {
=======
  def newInnerTemperature(
      thermalPower: Power,
      duration: Time,
      currentInnerTemperature: Temperature,
      ambientTemperature: Temperature
  ): Temperature = {
>>>>>>> 492f6de6
    val thermalEnergyChange = calcThermalEnergyChange(
      calcThermalEnergyGain(thermalPower, duration),
      calcThermalEnergyLoss(
        currentInnerTemperature,
        ambientTemperature,
        duration
      )
    )
    calcNewInnerTemperature(
      currentInnerTemperature,
      calcInnerTemperatureChange(thermalEnergyChange)
    )
  }

  /** Calculate the new inner temperature of the thermal house
    *
    * @param oldInnerTemperature
    *   previous inner temperature
    * @param temperatureChange
    *   temperature change
    * @return
    *   new inner temperature
    */
  private def calcNewInnerTemperature(
<<<<<<< HEAD
      oldInnerTemperature: squants.Temperature,
      temperatureChange: squants.Temperature
  ): squants.Temperature =
    Kelvin(oldInnerTemperature.toKelvinScale + temperatureChange.toKelvinScale)
=======
      oldInnerTemperature: Temperature,
      temperatureChange: Temperature
  ): Temperature =
    Celsius(
      oldInnerTemperature + temperatureChange
    )
>>>>>>> 492f6de6

  /** Calculate the temperature change for the thermal house form the thermal
    * energy change
    *
    * @param thermalEnergyChange
    *   thermal energy change (e.g. through heat pump)
    * @return
    *   temperature change
    */
  private def calcInnerTemperatureChange(
<<<<<<< HEAD
      thermalEnergyChange: squants.Energy
  ): squants.Temperature = {
=======
      thermalEnergyChange: Energy
  ): Temperature = {
>>>>>>> 492f6de6
    thermalEnergyChange / ethCapa
  }

  /** Calculate the thermal energy change combining the added and lost energy
    *
    * @param thermalEnergyGain
    *   thermal energy added
    * @param thermalEnergyLoss
    *   thermal energy lost
    * @return
    *   thermal energy change
    */
  private def calcThermalEnergyChange(
<<<<<<< HEAD
      thermalEnergyGain: squants.Energy,
      thermalEnergyLoss: squants.Energy
  ): squants.Energy =
=======
      thermalEnergyGain: Energy,
      thermalEnergyLoss: Energy
  ): Energy =
>>>>>>> 492f6de6
    thermalEnergyGain - thermalEnergyLoss

  /** Calculate the thermal energy gain, e.g. due to a running heat pump
    *
    * @param pThermal
    *   added thermal power (e.g. of heat pump)
    * @param time
    *   time step length in which thermal power is added
    * @return
    *   resulting thermal energy gain
    */
  private def calcThermalEnergyGain(
<<<<<<< HEAD
      pThermal: squants.Power,
      time: squants.Time
  ): squants.Energy = pThermal * time
=======
      pThermal: Power,
      time: Time
  ): Energy = pThermal * time
>>>>>>> 492f6de6

  /** Calculate the thermal energy loss due to the temperature deviation over
    * the time step
    *
    * @param innerTemperature
    *   previous inner temperature
    * @param ambientTemperature
    *   ambient temperature of thermal house
    * @param time
    *   time step length
    * @return
    *   resulting thermal energy loss
    */
  private def calcThermalEnergyLoss(
<<<<<<< HEAD
      innerTemperature: squants.Temperature,
      ambientTemperature: squants.Temperature,
      time: squants.Time
  ): squants.Energy = {
    val temperatureDeviation =
      innerTemperature.toKelvinScale - ambientTemperature.toKelvinScale
    (ethLosses * time) * temperatureDeviation
  }

  /** Update the current state of the house
    * @param tick
    *   current instance in time
    * @param state
    *   currently applicable state
    * @param ambientTemperature
    *   Ambient temperature
    * @param qDot
    *   new thermal influx
    * @return
    *   Updated state and the tick in which the next threshold is reached
    */
  def updateState(
      tick: Long,
      state: ThermalHouseState,
      ambientTemperature: squants.Temperature,
      qDot: squants.Power
  ): (ThermalHouseState, Option[ThermalThreshold]) = {
    val duration = Seconds(tick - state.tick)
    val updatedInnerTemperature = newInnerTemperature(
      state.qDot,
      duration,
      state.innerTemperature,
      ambientTemperature
    )

    /* Calculate the next given threshold */
    val threshold =
      nextThreshold(tick, qDot, updatedInnerTemperature, ambientTemperature)

    (
      state.copy(
        tick = tick,
        innerTemperature = updatedInnerTemperature,
        qDot = qDot
      ),
      threshold
=======
      innerTemperature: Temperature,
      ambientTemperature: Temperature,
      time: Time
  ): Energy = {
    ethLosses.thermalConductanceToEnergy(
      innerTemperature,
      ambientTemperature,
      time
>>>>>>> 492f6de6
    )
  }

  /** Determine the next threshold, that will be reached
    * @param tick
    *   The current tick
    * @param qDotExternal
    *   The external influx
    * @param innerTemperature
    *   The inner temperature
    * @param ambientTemperature
    *   The ambient temperature
    * @return
    *   The next threshold, that will be reached
    */
  private def nextThreshold(
      tick: Long,
      qDotExternal: squants.Power,
      innerTemperature: squants.Temperature,
      ambientTemperature: squants.Temperature
  ): Option[ThermalThreshold] = {
    val artificialDuration = Hours(1d)
    val loss = calcThermalEnergyLoss(
      innerTemperature,
      ambientTemperature,
      artificialDuration
    ) / artificialDuration
    val resultingQDot = qDotExternal - loss
    if (
      resultingQDot < Megawatts(0d) && !isInnerTemperatureTooLow(
        innerTemperature
      )
    ) {
      /* House has more losses than gain */
      nextActivation(
        tick,
        innerTemperature,
        lowerBoundaryTemperature,
        resultingQDot
      ).map(HouseTemperatureLowerBoundaryReached)
    } else if (
      resultingQDot > Megawatts(0d) && !isInnerTemperatureTooHigh(
        innerTemperature
      )
    ) {
      /* House has more gain than losses */
      nextActivation(
        tick,
        upperBoundaryTemperature,
        innerTemperature,
        resultingQDot
      ).map(HouseTemperatureUpperBoundaryReached)
    } else {
      /* House is in perfect balance */
      None
    }
  }

  private def nextActivation(
      tick: Long,
      higherTemperature: squants.Temperature,
      lowerTemperature: squants.Temperature,
      qDot: squants.Power
  ): Option[Long] = {
    val flexibleEnergy = energy(higherTemperature, lowerTemperature)
    if (flexibleEnergy < MegawattHours(0d))
      None
    else {
      val duration = Math.round(
        (flexibleEnergy / (qDot * math.signum(qDot.toWatts))).toSeconds
      )
      Some(tick + duration)
    }
  }
}

object ThermalHouse {
  protected final def temperatureTolerance: squants.Temperature = Kelvin(0.01)

  def apply(input: ThermalHouseInput): ThermalHouse = new ThermalHouse(
    input.getUuid,
    input.getId,
    input.getOperator,
    input.getOperationTime,
    input.getThermalBus,
    Kilowatts(
      input.getEthLosses
        .to(PowerSystemUnits.KILOWATT_PER_KELVIN)
        .getValue
        .doubleValue
    ),
    KilowattHours(
      input.getEthCapa
        .to(PowerSystemUnits.KILOWATTHOUR_PER_KELVIN)
        .getValue
        .doubleValue
    ) / Kelvin(1d),
    squants.thermal.Kelvin(
      input.getTargetTemperature.to(Units.KELVIN).getValue.doubleValue
    ),
    squants.thermal.Kelvin(
      input.getLowerTemperatureLimit.to(Units.KELVIN).getValue.doubleValue
    ),
    squants.thermal.Kelvin(
      input.getUpperTemperatureLimit.to(Units.KELVIN).getValue.doubleValue
    )
  )

  /** State of a thermal house
    *
    * @param tick
    *   Last tick of temperature change
    * @param innerTemperature
    *   Inner temperature of the house
    * @param qDot
    *   Continuous infeed of thermal energy since the given tick
    */
<<<<<<< HEAD
  final case class ThermalHouseState(
      override val tick: Long,
      innerTemperature: squants.Temperature,
      qDot: squants.Power
  ) extends ThermalModelState

  def startingState(house: ThermalHouse): ThermalHouseState =
    ThermalHouseState(
      -1L,
      house.targetTemperature,
      Megawatts(0d)
=======

  protected def temperatureTolerance: Temperature = Celsius(0.01)

  def apply(
      input: ThermalHouseInput
  ): ThermalHouse =
    new ThermalHouse(
      input.getUuid,
      input.getId,
      input.getOperator,
      input.getOperationTime,
      input.getThermalBus,
      WattsPerKelvin(
        input.getEthLosses
          .to(PowerSystemUnits.KILOWATT_PER_KELVIN)
          .getValue
          .doubleValue
          * 1000 // kW/K to W/K
      ),
      JoulesPerKelvin(
        input.getEthCapa
          .to(PowerSystemUnits.KILOWATTHOUR_PER_KELVIN)
          .getValue
          .doubleValue
          * 3.6e6 // kWh in Joule
      ),
      Celsius(
        input.getLowerTemperatureLimit.to(Units.CELSIUS).getValue.doubleValue
      ),
      Celsius(
        input.getUpperTemperatureLimit.to(Units.CELSIUS).getValue.doubleValue
      )
>>>>>>> 492f6de6
    )

  object ThermalHouseThreshold {
    final case class HouseTemperatureLowerBoundaryReached(
        override val tick: Long
    ) extends ThermalThreshold
    final case class HouseTemperatureUpperBoundaryReached(
        override val tick: Long
    ) extends ThermalThreshold
  }
}<|MERGE_RESOLUTION|>--- conflicted
+++ resolved
@@ -12,7 +12,6 @@
   ThermalBusInput,
   ThermalHouseInput
 }
-<<<<<<< HEAD
 import edu.ie3.simona.model.thermal.ThermalGrid.ThermalEnergyDemand
 import edu.ie3.simona.model.thermal.ThermalHouse.ThermalHouseThreshold.{
   HouseTemperatureLowerBoundaryReached,
@@ -23,23 +22,16 @@
   temperatureTolerance
 }
 import edu.ie3.util.quantities.PowerSystemUnits
-import squants.Kelvin
+import edu.ie3.util.scala.quantities.{ThermalConductance, WattsPerKelvin}
 import squants.energy.{KilowattHours, Kilowatts, MegawattHours, Megawatts}
 import squants.thermal.ThermalCapacity
 import squants.time.{Hours, Seconds}
-=======
-import edu.ie3.simona.model.thermal.ThermalHouse.temperatureTolerance
-import edu.ie3.util.quantities.PowerSystemUnits
-import edu.ie3.util.scala.quantities.{ThermalConductance, WattsPerKelvin}
-import squants.{Energy, Power, Temperature, Time}
-import squants.thermal.{Celsius, JoulesPerKelvin, ThermalCapacity}
->>>>>>> 492f6de6
+import squants.{Energy, Kelvin, Power, Temperature, Time}
 import tech.units.indriya.unit.Units
 
 import java.util.UUID
 
-/** A thermal house model including a variable inner temperature <p> *
-  * <strong>Important:</strong> The field innerTemperature is a variable.
+/** A thermal house model
   *
   * @param uuid
   *   the element's uuid
@@ -68,18 +60,11 @@
     operatorInput: OperatorInput,
     operationTime: OperationTime,
     bus: ThermalBusInput,
-<<<<<<< HEAD
-    ethLosses: squants.Power, // FIXME thermal conductance, power per 1K
-    ethCapa: ThermalCapacity,
-    targetTemperature: squants.Temperature,
-    lowerBoundaryTemperature: squants.Temperature,
-    upperBoundaryTemperature: squants.Temperature
-=======
     ethLosses: ThermalConductance,
     ethCapa: ThermalCapacity,
+    targetTemperature: Temperature,
     lowerBoundaryTemperature: Temperature,
     upperBoundaryTemperature: Temperature
->>>>>>> 492f6de6
 ) extends ThermalSink(
       uuid,
       id,
@@ -171,17 +156,10 @@
     *   true, if inner temperature is too high
     */
   def isInnerTemperatureTooHigh(
-<<<<<<< HEAD
-      innerTemperature: squants.Temperature
+      innerTemperature: Temperature
   ): Boolean =
     innerTemperature > Kelvin(
       upperBoundaryTemperature.toKelvinScale - temperatureTolerance.toKelvinScale
-=======
-      innerTemperature: Temperature
-  ): Boolean =
-    innerTemperature > Celsius(
-      upperBoundaryTemperature + temperatureTolerance
->>>>>>> 492f6de6
     )
 
   /** Check if inner temperature is lower than preferred minimum temperature
@@ -190,19 +168,11 @@
     *   true, if inner temperature is too low
     */
   def isInnerTemperatureTooLow(
-<<<<<<< HEAD
-      innerTemperature: squants.Temperature,
-      boundaryTemperature: squants.Temperature = lowerBoundaryTemperature
+      innerTemperature: Temperature,
+      boundaryTemperature: Temperature = lowerBoundaryTemperature
   ): Boolean =
     innerTemperature < Kelvin(
       boundaryTemperature.toKelvinScale + temperatureTolerance.toKelvinScale
-=======
-      innerTemperature: Temperature,
-      boundaryTemperature: Temperature = lowerBoundaryTemperature
-  ): Boolean =
-    innerTemperature < Celsius(
-      boundaryTemperature - temperatureTolerance
->>>>>>> 492f6de6
     )
 
   /** Calculate the new inner temperature of the thermal house.
@@ -218,21 +188,12 @@
     * @return
     *   new inner temperature
     */
-<<<<<<< HEAD
   private def newInnerTemperature(
-      thermalPower: squants.Power,
-      duration: squants.Time,
-      currentInnerTemperature: squants.Temperature,
-      ambientTemperature: squants.Temperature
-  ): squants.Temperature = {
-=======
-  def newInnerTemperature(
       thermalPower: Power,
       duration: Time,
       currentInnerTemperature: Temperature,
       ambientTemperature: Temperature
   ): Temperature = {
->>>>>>> 492f6de6
     val thermalEnergyChange = calcThermalEnergyChange(
       calcThermalEnergyGain(thermalPower, duration),
       calcThermalEnergyLoss(
@@ -257,19 +218,10 @@
     *   new inner temperature
     */
   private def calcNewInnerTemperature(
-<<<<<<< HEAD
-      oldInnerTemperature: squants.Temperature,
-      temperatureChange: squants.Temperature
-  ): squants.Temperature =
-    Kelvin(oldInnerTemperature.toKelvinScale + temperatureChange.toKelvinScale)
-=======
       oldInnerTemperature: Temperature,
       temperatureChange: Temperature
   ): Temperature =
-    Celsius(
-      oldInnerTemperature + temperatureChange
-    )
->>>>>>> 492f6de6
+    Kelvin(oldInnerTemperature.toKelvinScale + temperatureChange.toKelvinScale)
 
   /** Calculate the temperature change for the thermal house form the thermal
     * energy change
@@ -280,13 +232,8 @@
     *   temperature change
     */
   private def calcInnerTemperatureChange(
-<<<<<<< HEAD
-      thermalEnergyChange: squants.Energy
-  ): squants.Temperature = {
-=======
       thermalEnergyChange: Energy
   ): Temperature = {
->>>>>>> 492f6de6
     thermalEnergyChange / ethCapa
   }
 
@@ -300,15 +247,9 @@
     *   thermal energy change
     */
   private def calcThermalEnergyChange(
-<<<<<<< HEAD
-      thermalEnergyGain: squants.Energy,
-      thermalEnergyLoss: squants.Energy
-  ): squants.Energy =
-=======
       thermalEnergyGain: Energy,
       thermalEnergyLoss: Energy
   ): Energy =
->>>>>>> 492f6de6
     thermalEnergyGain - thermalEnergyLoss
 
   /** Calculate the thermal energy gain, e.g. due to a running heat pump
@@ -321,15 +262,9 @@
     *   resulting thermal energy gain
     */
   private def calcThermalEnergyGain(
-<<<<<<< HEAD
-      pThermal: squants.Power,
-      time: squants.Time
-  ): squants.Energy = pThermal * time
-=======
       pThermal: Power,
       time: Time
   ): Energy = pThermal * time
->>>>>>> 492f6de6
 
   /** Calculate the thermal energy loss due to the temperature deviation over
     * the time step
@@ -344,14 +279,15 @@
     *   resulting thermal energy loss
     */
   private def calcThermalEnergyLoss(
-<<<<<<< HEAD
-      innerTemperature: squants.Temperature,
-      ambientTemperature: squants.Temperature,
-      time: squants.Time
-  ): squants.Energy = {
-    val temperatureDeviation =
-      innerTemperature.toKelvinScale - ambientTemperature.toKelvinScale
-    (ethLosses * time) * temperatureDeviation
+      innerTemperature: Temperature,
+      ambientTemperature: Temperature,
+      time: Time
+  ): Energy = {
+    ethLosses.thermalConductanceToEnergy(
+      innerTemperature,
+      ambientTemperature,
+      time
+    )
   }
 
   /** Update the current state of the house
@@ -369,8 +305,8 @@
   def updateState(
       tick: Long,
       state: ThermalHouseState,
-      ambientTemperature: squants.Temperature,
-      qDot: squants.Power
+      ambientTemperature: Temperature,
+      qDot: Power
   ): (ThermalHouseState, Option[ThermalThreshold]) = {
     val duration = Seconds(tick - state.tick)
     val updatedInnerTemperature = newInnerTemperature(
@@ -391,16 +327,6 @@
         qDot = qDot
       ),
       threshold
-=======
-      innerTemperature: Temperature,
-      ambientTemperature: Temperature,
-      time: Time
-  ): Energy = {
-    ethLosses.thermalConductanceToEnergy(
-      innerTemperature,
-      ambientTemperature,
-      time
->>>>>>> 492f6de6
     )
   }
 
@@ -418,9 +344,9 @@
     */
   private def nextThreshold(
       tick: Long,
-      qDotExternal: squants.Power,
-      innerTemperature: squants.Temperature,
-      ambientTemperature: squants.Temperature
+      qDotExternal: Power,
+      innerTemperature: Temperature,
+      ambientTemperature: Temperature
   ): Option[ThermalThreshold] = {
     val artificialDuration = Hours(1d)
     val loss = calcThermalEnergyLoss(
@@ -486,11 +412,12 @@
     input.getOperator,
     input.getOperationTime,
     input.getThermalBus,
-    Kilowatts(
+    WattsPerKelvin(
       input.getEthLosses
         .to(PowerSystemUnits.KILOWATT_PER_KELVIN)
         .getValue
         .doubleValue
+        * 1000 // kW/K to W/K
     ),
     KilowattHours(
       input.getEthCapa
@@ -518,7 +445,6 @@
     * @param qDot
     *   Continuous infeed of thermal energy since the given tick
     */
-<<<<<<< HEAD
   final case class ThermalHouseState(
       override val tick: Long,
       innerTemperature: squants.Temperature,
@@ -530,40 +456,6 @@
       -1L,
       house.targetTemperature,
       Megawatts(0d)
-=======
-
-  protected def temperatureTolerance: Temperature = Celsius(0.01)
-
-  def apply(
-      input: ThermalHouseInput
-  ): ThermalHouse =
-    new ThermalHouse(
-      input.getUuid,
-      input.getId,
-      input.getOperator,
-      input.getOperationTime,
-      input.getThermalBus,
-      WattsPerKelvin(
-        input.getEthLosses
-          .to(PowerSystemUnits.KILOWATT_PER_KELVIN)
-          .getValue
-          .doubleValue
-          * 1000 // kW/K to W/K
-      ),
-      JoulesPerKelvin(
-        input.getEthCapa
-          .to(PowerSystemUnits.KILOWATTHOUR_PER_KELVIN)
-          .getValue
-          .doubleValue
-          * 3.6e6 // kWh in Joule
-      ),
-      Celsius(
-        input.getLowerTemperatureLimit.to(Units.CELSIUS).getValue.doubleValue
-      ),
-      Celsius(
-        input.getUpperTemperatureLimit.to(Units.CELSIUS).getValue.doubleValue
-      )
->>>>>>> 492f6de6
     )
 
   object ThermalHouseThreshold {
