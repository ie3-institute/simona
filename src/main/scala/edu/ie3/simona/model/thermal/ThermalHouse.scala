/*
 * © 2021. TU Dortmund University,
 * Institute of Energy Systems, Energy Efficiency and Energy Economics,
 * Research group Distribution grid planning and operation
 */

package edu.ie3.simona.model.thermal

<<<<<<< HEAD
import java.util.UUID
=======
>>>>>>> 7c2056d7
import edu.ie3.datamodel.models.OperationTime
import edu.ie3.datamodel.models.input.OperatorInput
import edu.ie3.datamodel.models.input.thermal.{
  ThermalBusInput,
  ThermalHouseInput
}
<<<<<<< HEAD
import edu.ie3.util.quantities.interfaces.{HeatCapacity, ThermalConductance}

import javax.measure.quantity.{Energy, Power, Temperature, Time}
import tech.units.indriya.ComparableQuantity
import tech.units.indriya.unit.Units.HOUR
=======
import edu.ie3.simona.model.thermal.ThermalHouse.temperatureTolerance
import edu.ie3.util.quantities.PowerSystemUnits
import edu.ie3.util.scala.quantities.{ThermalConductance, WattsPerKelvin}
import squants.{Energy, Power, Temperature, Time}
import squants.thermal.{Celsius, JoulesPerKelvin, ThermalCapacity}
import tech.units.indriya.unit.Units

import java.util.UUID
>>>>>>> 7c2056d7

/** A thermal house model including a variable inner temperature <p> *
  * <strong>Important:</strong> The field innerTemperature is a variable.
  *
  * @param uuid
  *   the element's uuid
  * @param id
  *   the element's human readable id
  * @param operatorInput
  *   Operator input
  * @param operationTime
  *   Operation time
  * @param bus
  *   Thermal bus input
  * @param ethLosses
  *   transmission coefficient of heat storage, usually in [kW/K]
  * @param ethCapa
  *   heat energy storage capability of thermal house, usually in [kWh/K]
  * @param targetTemperature
  *   Target room temperature [K]
  * @param lowerBoundaryTemperature
  *   Lower temperature boundary [K]
  * @param upperBoundaryTemperature
  *   Upper boundary temperature [K]
  */
final case class ThermalHouse(
    uuid: UUID,
    id: String,
    operatorInput: OperatorInput,
    operationTime: OperationTime,
    bus: ThermalBusInput,
<<<<<<< HEAD
    ethLosses: ComparableQuantity[ThermalConductance],
    ethCapa: ComparableQuantity[HeatCapacity],
    targetTemperature: ComparableQuantity[Temperature],
    lowerBoundaryTemperature: ComparableQuantity[Temperature],
    upperBoundaryTemperature: ComparableQuantity[Temperature]
=======
    ethLosses: ThermalConductance,
    ethCapa: ThermalCapacity,
    lowerBoundaryTemperature: Temperature,
    upperBoundaryTemperature: Temperature
>>>>>>> 7c2056d7
) extends ThermalSink(
      uuid,
      id,
      operatorInput,
      operationTime,
      bus
    ) {

  /** Check if inner temperature is higher than preferred maximum temperature
    *
    * @return
    *   true, if inner temperature is too high
    */
  def isInnerTemperatureTooHigh(
      innerTemperature: Temperature
  ): Boolean =
    innerTemperature > Celsius(
      upperBoundaryTemperature + temperatureTolerance
    )

  /** Check if inner temperature is lower than preferred minimum temperature
    *
    * @return
    *   true, if inner temperature is too low
    */
  def isInnerTemperatureTooLow(
      innerTemperature: Temperature,
      boundaryTemperature: Temperature = lowerBoundaryTemperature
  ): Boolean =
    innerTemperature < Celsius(
      boundaryTemperature - temperatureTolerance
    )

  /** Calculate the new inner temperature of the thermal house.
    *
    * @param thermalPower
    *   added thermal power (e.g. of heat pump)
    * @param duration
    *   time step length
    * @param currentInnerTemperature
    *   current inner temperature
    * @param ambientTemperature
    *   ambient temperature of thermal house
    * @return
    *   new inner temperature
    */
  def newInnerTemperature(
      thermalPower: Power,
      duration: Time,
      currentInnerTemperature: Temperature,
      ambientTemperature: Temperature
  ): Temperature = {
    val thermalEnergyChange = calcThermalEnergyChange(
      calcThermalEnergyGain(thermalPower, duration),
      calcThermalEnergyLoss(
        currentInnerTemperature,
        ambientTemperature,
        duration
      )
    )
    calcNewInnerTemperature(
      currentInnerTemperature,
      calcInnerTemperatureChange(thermalEnergyChange)
    )
  }

  /** Calculate the new inner temperature of the thermal house
    *
    * @param oldInnerTemperature
    *   previous inner temperature
    * @param temperatureChange
    *   temperature change
    * @return
    *   new inner temperature
    */
  private def calcNewInnerTemperature(
      oldInnerTemperature: Temperature,
      temperatureChange: Temperature
  ): Temperature =
    Celsius(
      oldInnerTemperature + temperatureChange
    )

  /** Calculate the temperature change for the thermal house form the thermal
    * energy change
    *
    * @param thermalEnergyChange
    *   thermal energy change (e.g. through heat pump)
    * @return
    *   temperature change
    */
  private def calcInnerTemperatureChange(
      thermalEnergyChange: Energy
  ): Temperature = {
    thermalEnergyChange / ethCapa
  }

  /** Calculate the thermal energy change combining the added and lost energy
    *
    * @param thermalEnergyGain
    *   thermal energy added
    * @param thermalEnergyLoss
    *   thermal energy lost
    * @return
    *   thermal energy change
    */
  private def calcThermalEnergyChange(
      thermalEnergyGain: Energy,
      thermalEnergyLoss: Energy
  ): Energy =
    thermalEnergyGain - thermalEnergyLoss

  /** Calculate the thermal energy gain, e.g. due to a running heat pump
    *
    * @param pThermal
    *   added thermal power (e.g. of heat pump)
    * @param time
    *   time step length in which thermal power is added
    * @return
    *   resulting thermal energy gain
    */
  private def calcThermalEnergyGain(
      pThermal: Power,
      time: Time
  ): Energy = pThermal * time

  /** Calculate the thermal energy loss due to the temperature deviation over
    * the time step
    *
    * @param innerTemperature
    *   previous inner temperature
    * @param ambientTemperature
    *   ambient temperature of thermal house
    * @param time
    *   time step length
    * @return
    *   resulting thermal energy loss
    */
  private def calcThermalEnergyLoss(
      innerTemperature: Temperature,
      ambientTemperature: Temperature,
      time: Time
  ): Energy = {
    ethLosses.thermalConductanceToEnergy(
      innerTemperature,
      ambientTemperature,
      time
    )
  }

}

<<<<<<< HEAD
object ThermalHouse {
  def apply(input: ThermalHouseInput): ThermalHouse = new ThermalHouse(
    input.getUuid,
    input.getId,
    input.getOperator,
    input.getOperationTime,
    input.getThermalBus,
    input.getEthLosses,
    input.getEthCapa,
    input.getTargetTemperature,
    input.getLowerTemperatureLimit,
    input.getUpperTemperatureLimit
  )
=======
case object ThermalHouse {

  /** Internal method to construct a new [[ThermalHouse]] based on a provided
    * [[ThermalHouseInput]]
    *
    * @param input
    *   instance of [[ThermalHouseInput]] this thermal house should be built
    *   from
    * @return
    *   a ready-to-use [[ThermalHouse]] with referenced electric parameters
    */

  protected def temperatureTolerance: Temperature = Celsius(0.01)

  def apply(
      input: ThermalHouseInput
  ): ThermalHouse =
    new ThermalHouse(
      input.getUuid,
      input.getId,
      input.getOperator,
      input.getOperationTime,
      input.getThermalBus,
      WattsPerKelvin(
        input.getEthLosses
          .to(PowerSystemUnits.KILOWATT_PER_KELVIN)
          .getValue
          .doubleValue
          * 1000 // kW/K to W/K
      ),
      JoulesPerKelvin(
        input.getEthCapa
          .to(PowerSystemUnits.KILOWATTHOUR_PER_KELVIN)
          .getValue
          .doubleValue
          * 3.6e6 // kWh in Joule
      ),
      Celsius(
        input.getLowerTemperatureLimit.to(Units.CELSIUS).getValue.doubleValue
      ),
      Celsius(
        input.getUpperTemperatureLimit.to(Units.CELSIUS).getValue.doubleValue
      )
    )

>>>>>>> 7c2056d7
}<|MERGE_RESOLUTION|>--- conflicted
+++ resolved
@@ -6,32 +6,22 @@
 
 package edu.ie3.simona.model.thermal
 
-<<<<<<< HEAD
 import java.util.UUID
-=======
->>>>>>> 7c2056d7
 import edu.ie3.datamodel.models.OperationTime
 import edu.ie3.datamodel.models.input.OperatorInput
 import edu.ie3.datamodel.models.input.thermal.{
   ThermalBusInput,
   ThermalHouseInput
 }
-<<<<<<< HEAD
-import edu.ie3.util.quantities.interfaces.{HeatCapacity, ThermalConductance}
-
-import javax.measure.quantity.{Energy, Power, Temperature, Time}
-import tech.units.indriya.ComparableQuantity
-import tech.units.indriya.unit.Units.HOUR
-=======
 import edu.ie3.simona.model.thermal.ThermalHouse.temperatureTolerance
 import edu.ie3.util.quantities.PowerSystemUnits
 import edu.ie3.util.scala.quantities.{ThermalConductance, WattsPerKelvin}
+
 import squants.{Energy, Power, Temperature, Time}
 import squants.thermal.{Celsius, JoulesPerKelvin, ThermalCapacity}
 import tech.units.indriya.unit.Units
 
 import java.util.UUID
->>>>>>> 7c2056d7
 
 /** A thermal house model including a variable inner temperature <p> *
   * <strong>Important:</strong> The field innerTemperature is a variable.
@@ -63,18 +53,11 @@
     operatorInput: OperatorInput,
     operationTime: OperationTime,
     bus: ThermalBusInput,
-<<<<<<< HEAD
-    ethLosses: ComparableQuantity[ThermalConductance],
-    ethCapa: ComparableQuantity[HeatCapacity],
-    targetTemperature: ComparableQuantity[Temperature],
-    lowerBoundaryTemperature: ComparableQuantity[Temperature],
-    upperBoundaryTemperature: ComparableQuantity[Temperature]
-=======
     ethLosses: ThermalConductance,
     ethCapa: ThermalCapacity,
+    targetTemperature: ComparableQuantity[Temperature],
     lowerBoundaryTemperature: Temperature,
     upperBoundaryTemperature: Temperature
->>>>>>> 7c2056d7
 ) extends ThermalSink(
       uuid,
       id,
@@ -227,21 +210,6 @@
 
 }
 
-<<<<<<< HEAD
-object ThermalHouse {
-  def apply(input: ThermalHouseInput): ThermalHouse = new ThermalHouse(
-    input.getUuid,
-    input.getId,
-    input.getOperator,
-    input.getOperationTime,
-    input.getThermalBus,
-    input.getEthLosses,
-    input.getEthCapa,
-    input.getTargetTemperature,
-    input.getLowerTemperatureLimit,
-    input.getUpperTemperatureLimit
-  )
-=======
 case object ThermalHouse {
 
   /** Internal method to construct a new [[ThermalHouse]] based on a provided
@@ -279,6 +247,8 @@
           .doubleValue
           * 3.6e6 // kWh in Joule
       ),
+      //TODO DF Squants
+      input.getTargetTemperature
       Celsius(
         input.getLowerTemperatureLimit.to(Units.CELSIUS).getValue.doubleValue
       ),
@@ -287,5 +257,4 @@
       )
     )
 
->>>>>>> 7c2056d7
 }