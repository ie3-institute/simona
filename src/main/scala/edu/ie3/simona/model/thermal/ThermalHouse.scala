--- conflicted
+++ resolved
@@ -28,16 +28,10 @@
 import edu.ie3.util.scala.quantities.SquantsUtils.RichThermalCapacity
 import edu.ie3.util.scala.quantities.{ThermalConductance, WattsPerKelvin}
 import squants.energy.KilowattHours
-<<<<<<< HEAD
 import squants.space.Litres
 import squants.thermal.{Celsius, Kelvin, ThermalCapacity}
-import squants.time.{Hours, Seconds}
+import squants.time.Seconds
 import squants.{Energy, Power, Temperature, Time, Volume}
-=======
-import squants.thermal.{Kelvin, ThermalCapacity}
-import squants.time.Seconds
-import squants.{Energy, Power, Temperature, Time}
->>>>>>> 286ce75d
 import tech.units.indriya.unit.Units
 
 import java.time.ZonedDateTime
@@ -415,41 +409,6 @@
       currentInnerTemperature: Temperature,
       ambientTemperature: Temperature,
   ): Temperature = {
-<<<<<<< HEAD
-    if (duration <= Seconds(0)) {
-      return currentInnerTemperature
-    }
-
-    // FIXME Maybe this can be calculated according to desired granularity of scenario?
-    val divisor = 500d
-    // time step should be small
-    val timeStepApproach = Seconds(duration.toSeconds / divisor)
-
-    val deltaTime =
-      if (timeStepApproach > Seconds(1)) timeStepApproach else Seconds(1)
-
-    // Thermal energy gain and loss for this time step
-    val thermalEnergyGain = thermalPower * deltaTime
-    val thermalEnergyLoss = ethLosses.calcThermalEnergyChange(
-      currentInnerTemperature,
-      ambientTemperature,
-      deltaTime,
-    )
-
-    // Energy and temperature change
-    val energyChange = thermalEnergyGain - thermalEnergyLoss
-    val temperatureChange = energyChange / ethCapa
-
-    // Update the inner temperature
-    val newInnerTemperature = currentInnerTemperature + temperatureChange
-
-    newInnerTemperatureRecursive(
-      thermalPower,
-      duration - deltaTime,
-      newInnerTemperature,
-      ambientTemperature,
-    )
-=======
     val (k1, k2) = getFactorsK1AndK2(thermalPower, ambientTemperature)
 
     val exponent_k2 = -1 * k2 * duration.toSeconds
@@ -459,7 +418,6 @@
         exponent_k2
       ) + (k1 / k2)
     Kelvin(temperature)
->>>>>>> 286ce75d
   }
 
   /** Update the current state of the house.
@@ -509,63 +467,6 @@
       qDot: Power,
       nextTryForPossibleThreshold: Long = 1,
   ): Option[ThermalThreshold] = {
-<<<<<<< HEAD
-
-    val loss = ethLosses.calcQDot(
-      thermalHouseState.innerTemperature,
-      thermalHouseState.ambientTemperature,
-    )
-    val resultingQDot = qDot - loss
-
-    val artificialDuration = Seconds(1)
-
-    val energyChange = resultingQDot * artificialDuration
-    // Energy and temperature change
-    val temperatureChange = energyChange / ethCapa
-
-    // Update the inner temperature
-    val updatedTemperature =
-      thermalHouseState.innerTemperature + temperatureChange
-
-    val updatedState =
-      thermalHouseState.copy(innerTemperature = updatedTemperature)
-
-    val updatedDuration = nextTryForPossibleThreshold + 1
-    if (
-      resultingQDot < zeroMW && isInnerTemperatureTooLow(
-        updatedTemperature
-      )
-    ) {
-      Some(
-        HouseTemperatureLowerBoundaryReached(
-          thermalHouseState.tick + nextTryForPossibleThreshold
-        )
-      )
-    } else if (
-      resultingQDot > zeroMW && isInnerTemperatureTooHigh(
-        updatedTemperature
-      )
-    ) {
-
-      Some(
-        HouseTargetTemperatureReached(
-          thermalHouseState.tick + nextTryForPossibleThreshold
-        )
-      )
-    } else if (nextTryForPossibleThreshold >= 2 * 86400) {
-      // House is maybe in balance, so we stop here and give back an activation two days later
-      Some(
-        HouseTemperatureLowerBoundaryReached(
-          thermalHouseState.tick + nextTryForPossibleThreshold
-        )
-      )
-    } else
-      determineNextThresholdRecursive(
-        updatedState,
-        qDot,
-        updatedDuration,
-      )
-=======
     val limitTemperature = Kelvin(
       qDot.toWatts / ethLosses.toWattsPerKelvin
     ) + Kelvin(thermalHouseState.ambientTemperature.toKelvinScale)
@@ -626,7 +527,6 @@
       ethLosses.toWattsPerKelvin / ethCapa.toWattSecondsPerKelvin // in 1/Sec
 
     (k1, k2)
->>>>>>> 286ce75d
   }
 }
 
