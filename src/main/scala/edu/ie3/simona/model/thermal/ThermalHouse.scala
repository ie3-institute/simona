/*
 * © 2021. TU Dortmund University,
 * Institute of Energy Systems, Energy Efficiency and Energy Economics,
 * Research group Distribution grid planning and operation
 */

package edu.ie3.simona.model.thermal

import edu.ie3.datamodel.models.OperationTime
import edu.ie3.datamodel.models.input.OperatorInput
import edu.ie3.datamodel.models.input.thermal.{
  ThermalBusInput,
  ThermalHouseInput,
}
import edu.ie3.simona.model.participant2.HpModel.HpState
import edu.ie3.simona.model.thermal.ThermalGrid.ThermalEnergyDemand
import edu.ie3.simona.model.thermal.ThermalHouse.ThermalHouseThreshold.{
  HouseTargetTemperatureReached,
  HouseTemperatureLowerBoundaryReached,
}
import edu.ie3.simona.model.thermal.ThermalHouse.{
  ThermalHouseState,
  temperatureTolerance,
}
import edu.ie3.util.quantities.PowerSystemUnits
import edu.ie3.util.scala.quantities.DefaultQuantities._
import edu.ie3.util.scala.quantities.{ThermalConductance, WattsPerKelvin}
import squants.energy.KilowattHours
import squants.thermal.{Kelvin, ThermalCapacity}
import squants.time.{Hours, Seconds}
import squants.{Energy, Power, Temperature, Time}
import tech.units.indriya.unit.Units

import java.util.UUID

/** A thermal house model
  *
  * @param uuid
  *   the element's uuid
  * @param id
  *   the element's human-readable id
  * @param operatorInput
  *   Operator input
  * @param operationTime
  *   Operation time
  * @param bus
  *   Thermal bus input
  * @param ethLosses
  *   transmission coefficient of heat storage, usually in [kW/K]
  * @param ethCapa
  *   heat energy storage capability of thermal house, usually in [kWh/K]
  * @param targetTemperature
  *   Target room temperature [K]
  * @param lowerBoundaryTemperature
  *   Lower temperature boundary [K]
  * @param upperBoundaryTemperature
  *   Upper boundary temperature [K]
  */
final case class ThermalHouse(
    uuid: UUID,
    id: String,
    operatorInput: OperatorInput,
    operationTime: OperationTime,
    bus: ThermalBusInput,
    ethLosses: ThermalConductance,
    ethCapa: ThermalCapacity,
    targetTemperature: Temperature,
    lowerBoundaryTemperature: Temperature,
    upperBoundaryTemperature: Temperature,
) extends ThermalSink(
      uuid,
      id,
      operatorInput,
      operationTime,
      bus,
    ) {

  /** Calculate the energy demand at the instance in question by calculating the
    * energy needed to reach target temperature from actual inner temperature.
    * In case the inner temperature is at or below the lower boundary
    * temperature, this energy demand is interpreted as required energy. Else,
    * required energy will be zero. In case the inner temperature is not at or
    * above the target temperature, the demand is interpreted as additional
    * energy. Else, additional energy will be zero. The current (external)
    * thermal infeed is not accounted for, as we assume, that after determining
    * the thermal demand, a change in external infeed will take place.
    *
<<<<<<< HEAD
    * @param state
    *   Data of heat pump including state of the heat pump.
    * @param thermalHouseState
=======
    * @param relevantData
    *   Data of heat pump including state of the heat pump.
    * @param currentThermalHouseState
>>>>>>> 7dbf2b46
    *   Most recent state, that is valid for this model.
    * @return
    *   The needed energy in the questioned tick.
    */
  def energyDemand(
<<<<<<< HEAD
      state: HpState,
      thermalHouseState: ThermalHouseState,
  ): ThermalEnergyDemand = {
    /* Calculate the inner temperature of the house, at the questioned instance in time */
    val duration = Seconds(state.tick - thermalHouseState.tick)
    val currentInnerTemp = newInnerTemperature(
      thermalHouseState.qDot,
      duration,
      thermalHouseState.innerTemperature,
      state.ambientTemperature,
    )

    /* Determine, which temperature boundary triggers a needed energy to reach the temperature constraints */
    val temperatureToTriggerRequiredEnergy =
      if (
        currentInnerTemp <= thermalHouseState.innerTemperature &&
        thermalHouseState.qDot <= zeroKW
      ) {
        // temperature has been decreasing and heat source has been turned off
        // => we have reached target temp before and are now targeting lower temp
        lowerBoundaryTemperature
      } else targetTemperature
=======
      relevantData: HpRelevantData,
      currentThermalHouseState: ThermalHouseState,
  ): ThermalEnergyDemand = {
    // Since we updated the state before, we can directly take the innerTemperature
    val currentInnerTemp = currentThermalHouseState.innerTemperature

>>>>>>> 7dbf2b46
    val requiredEnergy =
      if (isInnerTemperatureTooLow(currentInnerTemp)) {
        energy(targetTemperature, currentInnerTemp)
      } else
        zeroKWh

    val possibleEnergy =
      if (!isInnerTemperatureTooHigh(currentInnerTemp)) {
        energy(targetTemperature, currentInnerTemp)
      } else zeroKWh

    ThermalEnergyDemand(requiredEnergy, possibleEnergy)
  }

  /** Calculate the needed energy to change from start temperature to target
    * temperature.
    *
    * In edge cases, i.e. within the tolerance margin of target temperatures,
    * the temperature difference can be negative. For these cases we set the
    * temperature difference to zero, resulting in an energy demand of 0 kWh.
    *
    * @param targetTemperature
    *   The target temperature to reach.
    * @param startTemperature
    *   The starting temperature.
    * @return
    *   The needed energy to change.
    */
  private def energy(
      targetTemperature: Temperature,
      startTemperature: Temperature,
  ): Energy = {
    val temperatureDiff =
      Kelvin(targetTemperature.toKelvinScale - startTemperature.toKelvinScale)
        .max(Kelvin(0))

    ethCapa * temperatureDiff
  }

  /** Check if inner temperature is higher than preferred maximum temperature
    * @param innerTemperature
    *   The inner temperature of the house.
    * @param boundaryTemperature
    *   The applied boundary temperature to check against.
    * @return
    *   True, if inner temperature is too high.
    */
  def isInnerTemperatureTooHigh(
      innerTemperature: Temperature,
      boundaryTemperature: Temperature = targetTemperature,
  ): Boolean =
    innerTemperature > (
      boundaryTemperature - temperatureTolerance
    )

  /** Check if inner temperature is lower than preferred minimum temperature
    *
    * @return
    *   true, if inner temperature is too low
    */
  def isInnerTemperatureTooLow(
      innerTemperature: Temperature,
      boundaryTemperature: Temperature = lowerBoundaryTemperature,
  ): Boolean =
    innerTemperature < (
      boundaryTemperature + temperatureTolerance
    )

  /** Calculate the new inner temperature of the thermal house.
    *
    * @param thermalPower
    *   added thermal power (e.g. of heat pump)
    * @param duration
    *   time step length
    * @param currentInnerTemperature
    *   current inner temperature
    * @param ambientTemperature
    *   ambient temperature of thermal house
    * @return
    *   new inner temperature
    */
  def newInnerTemperature(
      thermalPower: Power,
      duration: Time,
      currentInnerTemperature: Temperature,
      ambientTemperature: Temperature,
  ): Temperature = {
    val thermalEnergyGain = thermalPower * duration

    // thermal energy loss due to the deviation between outside and inside temperature
    val thermalEnergyLoss = ethLosses.calcThermalEnergyChange(
      currentInnerTemperature,
      ambientTemperature,
      duration,
    )

    val energyChange = thermalEnergyGain - thermalEnergyLoss

    // temperature change calculated from energy change(WattHours) and thermal capacity(Joules per Kelvin)
    val temperatureChange = energyChange / ethCapa

    // return value new inner temperature
    currentInnerTemperature + temperatureChange
  }

  /** Update the current state of the house.
    *
    * @param state
    *   Data of heat pump including state of the heat pump.
    * @param thermalHouseState
    *   Currently applicable state
    * @param lastAmbientTemperature
    *   Ambient temperature valid up until (not including) the current tick
    * @param qDot
    *   New thermal influx
    * @return
    *   Updated state and the tick in which the next threshold is reached
    */
  def updateState(
      tick: Long,
      state: HpState,
      thermalHouseState: ThermalHouseState,
      qDot: Power,
  ): (ThermalHouseState, Option[ThermalThreshold]) = {
    val duration = Seconds(tick - thermalHouseState.tick)
    val updatedInnerTemperature = newInnerTemperature(
      thermalHouseState.qDot,
      duration,
      thermalHouseState.innerTemperature,
      state.lastAmbientTemperature,
    )

    /* Calculate the next given threshold */
    val threshold =
      nextThreshold(
        state.tick,
        qDot,
        updatedInnerTemperature,
        state.ambientTemperature,
      )

    (
      thermalHouseState.copy(
        tick = state.tick,
        innerTemperature = updatedInnerTemperature,
        qDot = qDot,
      ),
      threshold,
    )
  }

  /** Determine the next threshold, that will be reached.
    * @param tick
    *   The current tick.
    * @param qDotExternal
    *   The external influx
    * @param innerTemperature
    *   The inner temperature
    * @param ambientTemperature
    *   The ambient temperature
    * @return
    *   The next threshold, that will be reached
    */
  private def nextThreshold(
      tick: Long,
      qDotExternal: Power,
      innerTemperature: Temperature,
      ambientTemperature: Temperature,
  ): Option[ThermalThreshold] = {
    val artificialDuration = Hours(1d)
    val loss = ethLosses.calcThermalEnergyChange(
      innerTemperature,
      ambientTemperature,
      artificialDuration,
    ) / artificialDuration
    val resultingQDot = qDotExternal - loss
    if (
      resultingQDot < zeroMW && !isInnerTemperatureTooLow(
        innerTemperature
      )
    ) {
      /* House has more losses than gain */
      nextActivation(
        tick,
        innerTemperature,
        lowerBoundaryTemperature,
        resultingQDot,
      ).map(HouseTemperatureLowerBoundaryReached)
    } else if (
      resultingQDot > zeroMW && !isInnerTemperatureTooHigh(
        innerTemperature
      )
    ) {
      /* House has more gain than losses */
      nextActivation(
        tick,
        targetTemperature,
        innerTemperature,
        resultingQDot,
      ).map(HouseTargetTemperatureReached)
    } else {
      /* House is in perfect balance */
      None
    }
  }

  private def nextActivation(
      tick: Long,
      higherTemperature: Temperature,
      lowerTemperature: Temperature,
      qDot: Power,
  ): Option[Long] = {
    val flexibleEnergy = energy(higherTemperature, lowerTemperature)
    if (flexibleEnergy < zeroMWh)
      None
    else {
      val duration = Math.round(
        (flexibleEnergy / (qDot * math.signum(qDot.toWatts))).toSeconds
      )
      Some(tick + duration)
    }
  }
}

object ThermalHouse {
  protected def temperatureTolerance: Temperature = Kelvin(0.01d)

  def apply(input: ThermalHouseInput): ThermalHouse = new ThermalHouse(
    input.getUuid,
    input.getId,
    input.getOperator,
    input.getOperationTime,
    input.getThermalBus,
    WattsPerKelvin(
      input.getEthLosses
        .to(PowerSystemUnits.KILOWATT_PER_KELVIN)
        .getValue
        .doubleValue
        * 1000 // kW/K to W/K
    ),
    KilowattHours(
      input.getEthCapa
        .to(PowerSystemUnits.KILOWATTHOUR_PER_KELVIN)
        .getValue
        .doubleValue
    ) / Kelvin(1d),
    Kelvin(
      input.getTargetTemperature.to(Units.KELVIN).getValue.doubleValue
    ),
    Kelvin(
      input.getLowerTemperatureLimit.to(Units.KELVIN).getValue.doubleValue
    ),
    Kelvin(
      input.getUpperTemperatureLimit.to(Units.KELVIN).getValue.doubleValue
    ),
  )

  /** State of a thermal house
    *
    * @param tick
    *   Last tick of temperature change
    * @param innerTemperature
    *   Inner temperature of the house
    * @param qDot
    *   Continuous external infeed of thermal energy since the given tick
    */
  final case class ThermalHouseState(
      tick: Long,
      innerTemperature: Temperature,
      qDot: Power,
  )

  def startingState(house: ThermalHouse): ThermalHouseState =
    ThermalHouseState(
      -1L,
      house.targetTemperature,
      zeroMW,
    )

  object ThermalHouseThreshold {
    final case class HouseTemperatureLowerBoundaryReached(
        override val tick: Long
    ) extends ThermalThreshold
    final case class HouseTargetTemperatureReached(
        override val tick: Long
    ) extends ThermalThreshold
  }
}<|MERGE_RESOLUTION|>--- conflicted
+++ resolved
@@ -85,51 +85,20 @@
     * thermal infeed is not accounted for, as we assume, that after determining
     * the thermal demand, a change in external infeed will take place.
     *
-<<<<<<< HEAD
     * @param state
     *   Data of heat pump including state of the heat pump.
-    * @param thermalHouseState
-=======
-    * @param relevantData
-    *   Data of heat pump including state of the heat pump.
-    * @param currentThermalHouseState
->>>>>>> 7dbf2b46
-    *   Most recent state, that is valid for this model.
+   * @param currentThermalHouseState
+   *   Most recent state, that is valid for this model.
     * @return
     *   The needed energy in the questioned tick.
     */
   def energyDemand(
-<<<<<<< HEAD
       state: HpState,
-      thermalHouseState: ThermalHouseState,
-  ): ThermalEnergyDemand = {
-    /* Calculate the inner temperature of the house, at the questioned instance in time */
-    val duration = Seconds(state.tick - thermalHouseState.tick)
-    val currentInnerTemp = newInnerTemperature(
-      thermalHouseState.qDot,
-      duration,
-      thermalHouseState.innerTemperature,
-      state.ambientTemperature,
-    )
-
-    /* Determine, which temperature boundary triggers a needed energy to reach the temperature constraints */
-    val temperatureToTriggerRequiredEnergy =
-      if (
-        currentInnerTemp <= thermalHouseState.innerTemperature &&
-        thermalHouseState.qDot <= zeroKW
-      ) {
-        // temperature has been decreasing and heat source has been turned off
-        // => we have reached target temp before and are now targeting lower temp
-        lowerBoundaryTemperature
-      } else targetTemperature
-=======
-      relevantData: HpRelevantData,
       currentThermalHouseState: ThermalHouseState,
   ): ThermalEnergyDemand = {
     // Since we updated the state before, we can directly take the innerTemperature
     val currentInnerTemp = currentThermalHouseState.innerTemperature
 
->>>>>>> 7dbf2b46
     val requiredEnergy =
       if (isInnerTemperatureTooLow(currentInnerTemp)) {
         energy(targetTemperature, currentInnerTemp)
