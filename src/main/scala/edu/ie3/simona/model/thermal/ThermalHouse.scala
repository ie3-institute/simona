/*
 * © 2021. TU Dortmund University,
 * Institute of Energy Systems, Energy Efficiency and Energy Economics,
 * Research group Distribution grid planning and operation
 */

package edu.ie3.simona.model.thermal

import edu.ie3.datamodel.models.OperationTime
import edu.ie3.datamodel.models.input.OperatorInput
import edu.ie3.datamodel.models.input.thermal.{
  ThermalBusInput,
  ThermalHouseInput,
}
import edu.ie3.simona.model.participant.HpModel.HpRelevantData
import edu.ie3.simona.model.thermal.ThermalGrid.ThermalEnergyDemand
import edu.ie3.simona.model.thermal.ThermalHouse.ThermalHouseThreshold.{
  HouseTemperatureLowerBoundaryReached,
  HouseTemperatureTargetOrUpperBoundaryReached,
}
import edu.ie3.simona.model.thermal.ThermalHouse.{
  ThermalHouseState,
  temperatureTolerance,
}
import edu.ie3.util.quantities.PowerSystemUnits
import edu.ie3.util.scala.quantities.DefaultQuantities._
import edu.ie3.util.scala.quantities.{ThermalConductance, WattsPerKelvin}
import squants.energy.KilowattHours
import squants.thermal.{Kelvin, ThermalCapacity}
import squants.time.{Hours, Seconds}
import squants.{Energy, Power, Temperature, Time}
import tech.units.indriya.unit.Units

import java.util.UUID

/** A thermal house model
  *
  * @param uuid
  *   the element's uuid
  * @param id
  *   the element's human-readable id
  * @param operatorInput
  *   Operator input
  * @param operationTime
  *   Operation time
  * @param bus
  *   Thermal bus input
  * @param ethLosses
  *   transmission coefficient of heat storage, usually in [kW/K]
  * @param ethCapa
  *   heat energy storage capability of thermal house, usually in [kWh/K]
  * @param targetTemperature
  *   Target room temperature [K]
  * @param lowerBoundaryTemperature
  *   Lower temperature boundary [K]
  * @param upperBoundaryTemperature
  *   Upper boundary temperature [K]
  */
final case class ThermalHouse(
    uuid: UUID,
    id: String,
    operatorInput: OperatorInput,
    operationTime: OperationTime,
    bus: ThermalBusInput,
    ethLosses: ThermalConductance,
    ethCapa: ThermalCapacity,
    targetTemperature: Temperature,
    lowerBoundaryTemperature: Temperature,
    upperBoundaryTemperature: Temperature,
) extends ThermalSink(
      uuid,
      id,
      operatorInput,
      operationTime,
      bus,
    ) {

  /** Calculate the energy demand at the instance in question. The amount to
    * reach target temperature of this model is interpreted as required demand.
    * The amount to reach the current @actualTemperatureTarget (could be target
    * temperature or upper temperature boundary of this model) is interpreted as
    * possible demand. The current (external) thermal infeed is not accounted
    * for, as we assume, that after determining the thermal demand, a change in
    * external infeed will take place.
    *
    * @param relevantData
    *   Data of heat pump including state of the heat pump.
    * @param state
    *   Most recent state, that is valid for this model.
<<<<<<< HEAD
    * @param actualTemperatureTarget
    *   The currently applied temperature this model is aiming for.
=======
>>>>>>> d7844884
    * @return
    *   The needed energy in the questioned tick.
    */
  def energyDemand(
      relevantData: HpRelevantData,
      state: ThermalHouseState,
      actualTemperatureTarget: Temperature,
  ): ThermalEnergyDemand = {
    /* Calculate the inner temperature of the house, at the questioned instance in time */
    val duration = Seconds(relevantData.currentTick - state.tick)
    val currentInnerTemp = newInnerTemperature(
      state.qDot,
      duration,
      state.innerTemperature,
      relevantData.ambientTemperature,
    )

    val requiredEnergy =
      if (isInnerTemperatureTooLow(currentInnerTemp)) {
        energy(targetTemperature, currentInnerTemp)
      } else
        zeroKWh

    val possibleEnergy =
      if (
        !isInnerTemperatureTooHigh(currentInnerTemp, actualTemperatureTarget)
      ) {
        energy(actualTemperatureTarget, currentInnerTemp)
      } else zeroKWh

    ThermalEnergyDemand(requiredEnergy, possibleEnergy)
  }

  /** Calculate the needed energy to change from start temperature to target
    * temperature.
    *
    * In edge cases, i.e. within the tolerance margin of target temperatures,
    * the temperature difference can be negative. For these cases we set the
    * temperature difference to zero, resulting in an energy demand of 0 kWh.
    *
    * @param targetTemperature
    *   The target temperature to reach.
    * @param startTemperature
    *   The starting temperature.
    * @return
    *   The needed energy to change.
    */
  private def energy(
      targetTemperature: Temperature,
      startTemperature: Temperature,
  ): Energy = {
    val temperatureDiff =
      Kelvin(targetTemperature.toKelvinScale - startTemperature.toKelvinScale)
        .max(Kelvin(0))

    ethCapa * temperatureDiff
  }

  /** Check if inner temperature is higher than preferred maximum temperature
    * @param innerTemperature
<<<<<<< HEAD
    *   the inner temperature of the house
    * @param boundaryTemperature
    *   the applied boundary temperature to check against
=======
    *   The inner temperature of the house
    * @param boundaryTemperature
    *   The applied boundary temperature to check against
>>>>>>> d7844884
    *
    * @return
    *   True, if inner temperature is too high.
    */
  def isInnerTemperatureTooHigh(
      innerTemperature: Temperature,
      boundaryTemperature: Temperature,
  ): Boolean =
    innerTemperature > (
      boundaryTemperature - temperatureTolerance
    )

  /** Check if inner temperature is lower than preferred minimum temperature
    *
    * @return
    *   true, if inner temperature is too low
    */
  def isInnerTemperatureTooLow(
      innerTemperature: Temperature,
      boundaryTemperature: Temperature = lowerBoundaryTemperature,
  ): Boolean =
    innerTemperature < (
      boundaryTemperature + temperatureTolerance
    )

  /** Calculate the new inner temperature of the thermal house.
    *
    * @param thermalPower
    *   added thermal power (e.g. of heat pump)
    * @param duration
    *   time step length
    * @param currentInnerTemperature
    *   current inner temperature
    * @param ambientTemperature
    *   ambient temperature of thermal house
    * @return
    *   new inner temperature
    */
  def newInnerTemperature(
      thermalPower: Power,
      duration: Time,
      currentInnerTemperature: Temperature,
      ambientTemperature: Temperature,
  ): Temperature = {
    val thermalEnergyGain = thermalPower * duration

    // thermal energy loss due to the deviation between outside and inside temperature
    val thermalEnergyLoss = ethLosses.calcThermalEnergyChange(
      currentInnerTemperature,
      ambientTemperature,
      duration,
    )

    val energyChange = thermalEnergyGain - thermalEnergyLoss

    // temperature change calculated from energy change(WattHours) and thermal capacity(Joules per Kelvin)
    val temperatureChange = energyChange / ethCapa

    // return value new inner temperature
    currentInnerTemperature + temperatureChange
  }

  /** Update the current state of the house.
    *
    * @param relevantData
    *   Data of heat pump including state of the heat pump.
    * @param state
    *   Currently applicable state
    * @param lastAmbientTemperature
    *   Ambient temperature valid up until (not including) the current tick
    * @param qDot
    *   New thermal influx
    * @param actualTemperatureTarget
    *   the applied target temperature for this model
    * @return
    *   Updated state and the tick in which the next threshold is reached
    */
  def updateState(
      relevantData: HpRelevantData,
      state: ThermalHouseState,
      lastAmbientTemperature: Temperature,
      qDot: Power,
      actualTemperatureTarget: Temperature,
  ): (ThermalHouseState, Option[ThermalThreshold]) = {
    val duration = Seconds(relevantData.currentTick - state.tick)
    val updatedInnerTemperature = newInnerTemperature(
      state.qDot,
      duration,
      state.innerTemperature,
      lastAmbientTemperature,
    )

    /* Calculate the next given threshold */
    val threshold =
      nextThreshold(
        relevantData.currentTick,
        qDot,
        updatedInnerTemperature,
        relevantData.ambientTemperature,
        actualTemperatureTarget,
      )

    (
      state.copy(
        tick = relevantData.currentTick,
        innerTemperature = updatedInnerTemperature,
        qDot = qDot,
      ),
      threshold,
    )
  }

  /** Determine the next threshold, that will be reached.
    * @param tick
    *   The current tick.
    * @param qDotExternal
    *   The external influx
    * @param innerTemperature
    *   The inner temperature
    * @param ambientTemperature
    *   The ambient temperature
    * @param actualTemperatureTarget
    *   the applied target temperature for this model
    * @return
    *   The next threshold, that will be reached
    */
  private def nextThreshold(
      tick: Long,
      qDotExternal: Power,
      innerTemperature: Temperature,
      ambientTemperature: Temperature,
      actualTemperatureTarget: Temperature,
  ): Option[ThermalThreshold] = {
    val artificialDuration = Hours(1d)
    val loss = ethLosses.calcThermalEnergyChange(
      innerTemperature,
      ambientTemperature,
      artificialDuration,
    ) / artificialDuration
    val resultingQDot = qDotExternal - loss
    if (
      resultingQDot < zeroMW && !isInnerTemperatureTooLow(
        innerTemperature
      )
    ) {
      /* House has more losses than gain */
      nextActivation(
        tick,
        innerTemperature,
        lowerBoundaryTemperature,
        resultingQDot,
      ).map(HouseTemperatureLowerBoundaryReached)
    } else if (
      resultingQDot > zeroMW && !isInnerTemperatureTooHigh(
        innerTemperature,
        actualTemperatureTarget,
      )
    ) {
      /* House has more gain than losses */
      nextActivation(
        tick,
        actualTemperatureTarget,
        innerTemperature,
        resultingQDot,
      ).map(HouseTemperatureTargetOrUpperBoundaryReached)
    } else {
      /* House is in perfect balance */
      None
    }
  }

  private def nextActivation(
      tick: Long,
      higherTemperature: Temperature,
      lowerTemperature: Temperature,
      qDot: Power,
  ): Option[Long] = {
    val flexibleEnergy = energy(higherTemperature, lowerTemperature)
    if (flexibleEnergy < zeroMWh)
      None
    else {
      val duration = Math.round(
        (flexibleEnergy / (qDot * math.signum(qDot.toWatts))).toSeconds
      )
      Some(tick + duration)
    }
  }
}

object ThermalHouse {
  protected def temperatureTolerance: Temperature = Kelvin(0.01d)

  def apply(input: ThermalHouseInput): ThermalHouse = new ThermalHouse(
    input.getUuid,
    input.getId,
    input.getOperator,
    input.getOperationTime,
    input.getThermalBus,
    WattsPerKelvin(
      input.getEthLosses
        .to(PowerSystemUnits.KILOWATT_PER_KELVIN)
        .getValue
        .doubleValue
        * 1000 // kW/K to W/K
    ),
    KilowattHours(
      input.getEthCapa
        .to(PowerSystemUnits.KILOWATTHOUR_PER_KELVIN)
        .getValue
        .doubleValue
    ) / Kelvin(1d),
    Kelvin(
      input.getTargetTemperature.to(Units.KELVIN).getValue.doubleValue
    ),
    Kelvin(
      input.getLowerTemperatureLimit.to(Units.KELVIN).getValue.doubleValue
    ),
    Kelvin(
      input.getUpperTemperatureLimit.to(Units.KELVIN).getValue.doubleValue
    ),
  )

  /** State of a thermal house
    *
    * @param tick
    *   Last tick of temperature change
    * @param innerTemperature
    *   Inner temperature of the house
    * @param qDot
    *   Continuous external infeed of thermal energy since the given tick
    */
  final case class ThermalHouseState(
      tick: Long,
      innerTemperature: Temperature,
      qDot: Power,
  )

  def startingState(house: ThermalHouse): ThermalHouseState =
    ThermalHouseState(
      -1L,
      house.targetTemperature,
      zeroMW,
    )

  object ThermalHouseThreshold {
    final case class HouseTemperatureLowerBoundaryReached(
        override val tick: Long
    ) extends ThermalThreshold
    final case class HouseTemperatureTargetOrUpperBoundaryReached(
        override val tick: Long
    ) extends ThermalThreshold
  }
}<|MERGE_RESOLUTION|>--- conflicted
+++ resolved
@@ -87,11 +87,8 @@
     *   Data of heat pump including state of the heat pump.
     * @param state
     *   Most recent state, that is valid for this model.
-<<<<<<< HEAD
     * @param actualTemperatureTarget
     *   The currently applied temperature this model is aiming for.
-=======
->>>>>>> d7844884
     * @return
     *   The needed energy in the questioned tick.
     */
@@ -152,15 +149,9 @@
 
   /** Check if inner temperature is higher than preferred maximum temperature
     * @param innerTemperature
-<<<<<<< HEAD
-    *   the inner temperature of the house
-    * @param boundaryTemperature
-    *   the applied boundary temperature to check against
-=======
-    *   The inner temperature of the house
+    *   The inner temperature of the house.
     * @param boundaryTemperature
     *   The applied boundary temperature to check against
->>>>>>> d7844884
     *
     * @return
     *   True, if inner temperature is too high.
