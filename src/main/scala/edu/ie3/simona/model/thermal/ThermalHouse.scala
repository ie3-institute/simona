--- conflicted
+++ resolved
@@ -504,19 +504,11 @@
     * @param tick
     *   Current instance in time
     * @param state
-<<<<<<< HEAD
-    *   currently applicable state
-    * @param lastAmbientTemperature
-    *   Ambient temperature until this tick
-    * @param ambientTemperature
-    *   actual ambient temperature
-=======
     *   Currently applicable state
     * @param lastAmbientTemperature
     *   Ambient temperature valid up until (not including) the current tick
     * @param ambientTemperature
     *   Current ambient temperature
->>>>>>> b870fe78
     * @param qDot
     *   New thermal influx
     * @return
