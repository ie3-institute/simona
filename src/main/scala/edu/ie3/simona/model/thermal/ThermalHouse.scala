/*
 * © 2021. TU Dortmund University,
 * Institute of Energy Systems, Energy Efficiency and Energy Economics,
 * Research group Distribution grid planning and operation
 */

package edu.ie3.simona.model.thermal

import edu.ie3.datamodel.models.OperationTime
import edu.ie3.datamodel.models.input.OperatorInput
import edu.ie3.datamodel.models.input.thermal.{
  ThermalBusInput,
  ThermalHouseInput,
}
import edu.ie3.simona.model.participant.HpModel.HpRelevantData
import edu.ie3.simona.model.thermal.ThermalGrid.ThermalEnergyDemand
import edu.ie3.simona.model.thermal.ThermalHouse.ThermalHouseThreshold.{
  HouseTargetTemperatureReached,
  HouseTemperatureLowerBoundaryReached,
}
import edu.ie3.simona.model.thermal.ThermalHouse.{
  ThermalHouseState,
  temperatureTolerance,
}
import edu.ie3.util.quantities.PowerSystemUnits
import edu.ie3.util.scala.quantities.DefaultQuantities._
import edu.ie3.util.scala.quantities.{ThermalConductance, WattsPerKelvin}
import squants.energy.KilowattHours
import squants.space.Litres
import squants.thermal.{Celsius, Kelvin, ThermalCapacity}
import squants.time.{Hours, Seconds}
import squants.{Energy, Power, Temperature, Time, Volume}
import tech.units.indriya.unit.Units

import java.time.{Duration, ZonedDateTime}
import java.time.temporal.ChronoUnit
import java.util.UUID

/** A thermal house model
  *
  * @param uuid
  *   the element's uuid
  * @param id
  *   the element's human-readable id
  * @param operatorInput
  *   Operator input
  * @param operationTime
  *   Operation time
  * @param bus
  *   Thermal bus input
  * @param ethLosses
  *   transmission coefficient of heat storage, usually in [kW/K]
  * @param ethCapa
  *   heat energy storage capability of thermal house, usually in [kWh/K]
  * @param targetTemperature
  *   Target room temperature [K]
  * @param lowerBoundaryTemperature
  *   Lower temperature boundary [K]
  * @param upperBoundaryTemperature
  *   Upper boundary temperature [K]
  * @param housingType
  *   type of house, either `house` or `flat`
  * @param houseInhabitants
  *   number of people living in the building
  */
final case class ThermalHouse(
    uuid: UUID,
    id: String,
    operatorInput: OperatorInput,
    operationTime: OperationTime,
    bus: ThermalBusInput,
    ethLosses: ThermalConductance,
    ethCapa: ThermalCapacity,
    targetTemperature: Temperature,
    lowerBoundaryTemperature: Temperature,
    upperBoundaryTemperature: Temperature,
    housingType: String,
    houseInhabitants: Double,
) extends ThermalSink(
      uuid,
      id,
      operatorInput,
      operationTime,
      bus,
    ) {

<<<<<<< HEAD
  /** Calculate the energy demand for heating at the instance in question. If
    * the inner temperature is at or above the lower boundary temperature, there
    * is no demand. If it is below the target temperature, the demand is the
    * energy needed to heat up the house to the maximum temperature. The current
    * (external) thermal infeed is not accounted for, as we assume, that after
    * determining the thermal demand, a change in external infeed will take
    * place.
=======
  /** Calculate the energy demand at the instance in question by calculating the
    * energy needed to reach target temperature from actual inner temperature.
    * In case the inner temperature is at or below the lower boundary
    * temperature, this energy demand is interpreted as required energy. Else,
    * required energy will be zero. In case the inner temperature is not at or
    * above the target temperature, the demand is interpreted as additional
    * energy. Else, additional energy will be zero. The current (external)
    * thermal infeed is not accounted for, as we assume, that after determining
    * the thermal demand, a change in external infeed will take place.
>>>>>>> 296af5e5
    *
    * @param relevantData
    *   Data of heat pump including state of the heat pump.
    * @param currentThermalHouseState
    *   Most recent state, that is valid for this model.
    * @return
    *   The needed energy for heating in the questioned tick.
    */
  def energyDemandHeating(
      relevantData: HpRelevantData,
      currentThermalHouseState: ThermalHouseState,
  ): ThermalEnergyDemand = {
    // Since we updated the state before, we can directly take the innerTemperature
    val currentInnerTemp = currentThermalHouseState.innerTemperature

    val requiredEnergy =
<<<<<<< HEAD
      if (
        isInnerTemperatureTooLow(
          currentInnerTemp,
          temperatureToTriggerRequiredEnergy,
        )
      ) energy(targetTemperature, currentInnerTemp)
      else
=======
      if (isInnerTemperatureTooLow(currentInnerTemp)) {
        energy(targetTemperature, currentInnerTemp)
      } else
>>>>>>> 296af5e5
        zeroKWh

    val possibleEnergy =
      if (!isInnerTemperatureTooHigh(currentInnerTemp)) {
<<<<<<< HEAD
        // if upper boundary has not been reached,
        // there is an amount of optional energy that could be stored
        energy(upperBoundaryTemperature, currentInnerTemp)
      } else
        zeroKWh
=======
        energy(targetTemperature, currentInnerTemp)
      } else zeroKWh

>>>>>>> 296af5e5
    ThermalEnergyDemand(requiredEnergy, possibleEnergy)
  }

  /** Calculate the energy demand for warm water at the instance in question.
    *
    * @param relevantData
    *   data of heat pump including state of the heat pump
    * @param state
    *   most recent state, that is valid for this model
    * @return
    *   the needed energy for heating in the questioned tick
    */

  def energyDemandDomesticHotWater(
      relevantData: HpRelevantData,
      state: Option[ThermalHouseState],
  ): ThermalEnergyDemand = {
    val tick = relevantData.currentTick
    val simulationStart = relevantData.simulationStart
    val houseInhabitants = relevantData.houseInhabitants

    def calculateThermalEnergyOfWaterDemand(tick: Long): Energy = {
      val waterDemand =
        waterDemandOfHour(tick, simulationStart, houseInhabitants, housingType)
      thermalEnergyDemandWater(waterDemand, Celsius(10d), Celsius(55d))
    }

    if (tick == 0) {
      val demand = calculateThermalEnergyOfWaterDemand(tick)
      ThermalEnergyDemand(demand, demand)
    } else {
      state match {
        case Some(state) =>
          val lastStateTime =
            simulationStart.plusSeconds(math.max(state.tick, 0))
          val actualStateTime = simulationStart.plusSeconds(tick)
          val timeDiffSeconds =
            Duration.between(lastStateTime, actualStateTime).toSeconds

          if (timeDiffSeconds > 3600) {
            val hoursDiff = (timeDiffSeconds / 3600).toInt
            val energyDemandWaterPastHours =
              (0 until hoursDiff).foldLeft(zeroKWh) { (acc, i) =>
                val nextFullHourTick = Duration
                  .between(
                    simulationStart,
                    lastStateTime.plusHours(1 + i).truncatedTo(ChronoUnit.HOURS),
                  )
                  .toSeconds
                acc + calculateThermalEnergyOfWaterDemand(nextFullHourTick)
              }
            // also get the demand of the actual hour if tick exactly hits the full hour
            val energyDemandWater = if (tick % 3600 == 0)
              energyDemandWaterPastHours + calculateThermalEnergyOfWaterDemand(
                tick
              )
            else energyDemandWaterPastHours
            ThermalEnergyDemand(energyDemandWater, energyDemandWater)
          } else if (actualStateTime.getHour != lastStateTime.getHour) {
            val demand = calculateThermalEnergyOfWaterDemand(tick)
            ThermalEnergyDemand(demand, demand)
          } else ThermalEnergyDemand(zeroKWh, zeroKWh)

        case None => ThermalEnergyDemand.noDemand
      }
    }
  }

  /** Calculate the energy required to heat up a given volume of water from a
    * start to an end temperature
    *
    * @param waterDemand
    *   water volume to get heated up
    * @param startTemperature
    *   starting Temperature
    * @param endTemperature
    *   end Temperature
    * @return
    *   the needed energy
    */

  private def thermalEnergyDemandWater(
      waterDemand: Volume,
      startTemperature: Temperature,
      endTemperature: Temperature,
  ): Energy = {
    if (endTemperature < startTemperature)
      throw new RuntimeException(
        s"End temperature of $endTemperature is lower than the start temperature $startTemperature for the water heating system."
      )

    waterDemand.toCubicMeters * KilowattHours(
      1.16
    ) * (endTemperature.toCelsiusDegrees - startTemperature.toCelsiusDegrees)
  }

  /** Provides water demand of an building (house or flat) for a given hour of
    * the day based on the housingType and the number of inhabitants
    *
    * @param tick
    *   actual simulation tick
    * @param simulationStart
    *   simulations start time as ZonedDateTime
    * @param noPersonsInHoushold
    *   number of persons living in the building
    * @param housingType
    *   type of the building, either `house` or `flat`
    * @return
    *   the needed energy
    */

  private def waterDemandOfHour(
      tick: Long,
      simulationStart: ZonedDateTime,
      noPersonsInHoushold: Double,
      housingType: String,
  ): Volume = {

    // Volume => VDI 2067 Blatt 12
    // Time series relative => DIN EN 12831-3 Table B.2 for single family houses and for flats
    val waterVolumeRelativeHouse: Map[Int, Double] = Map(
      0 -> 0.018,
      1 -> 0.01,
      2 -> 0.006,
      3 -> 0.003,
      4 -> 0.004,
      5 -> 0.006,
      6 -> 0.024,
      7 -> 0.047,
      8 -> 0.068,
      9 -> 0.057,
      10 -> 0.061,
      11 -> 0.061,
      12 -> 0.063,
      13 -> 0.064,
      14 -> 0.051,
      15 -> 0.044,
      16 -> 0.043,
      17 -> 0.047,
      18 -> 0.057,
      19 -> 0.065,
      20 -> 0.066,
      21 -> 0.058,
      22 -> 0.045,
      23 -> 0.032,
    )
    val waterVolumeRelativeFlat: Map[Int, Double] = Map(
      0 -> 0.01,
      1 -> 0.01,
      2 -> 0.01,
      3 -> 0.0,
      4 -> 0.0,
      5 -> 0.1,
      6 -> 0.03,
      7 -> 0.06,
      8 -> 0.08,
      9 -> 0.06,
      10 -> 0.05,
      11 -> 0.05,
      12 -> 0.06,
      13 -> 0.06,
      14 -> 0.05,
      15 -> 0.04,
      16 -> 0.04,
      17 -> 0.05,
      18 -> 0.06,
      19 -> 0.07,
      20 -> 0.07,
      21 -> 0.06,
      22 -> 0.05,
      23 -> 0.02,
    )

    val waterDemandVolumePerPersonYear =
      // Shower and Bath + washbasin + dish washing per hand (also dish washer in the building)
      Litres(8600 + 4200 + 300)

    val isHouse: Boolean =
      housingType.toLowerCase match {
        case "house" => true
        case "flat"  => false
        case _ =>
          throw new IllegalArgumentException(
            s"Invalid housing type: $housingType. Expected 'house' or 'flat'."
          )
      }

    val currentHour: Int = simulationStart.plusSeconds(tick).getHour

    val waterVolumeRelative: Map[Int, Double] =
      if (isHouse) waterVolumeRelativeHouse else waterVolumeRelativeFlat

    waterVolumeRelative.getOrElse(
      currentHour,
      throw new RuntimeException(
        "Couldn't get the actual hour to determine water demand"
      ),
    ) * noPersonsInHoushold * waterDemandVolumePerPersonYear / 365
  }

  /** Calculate the needed energy to change from start temperature to target
    * temperature.
    *
    * In edge cases, i.e. within the tolerance margin of target temperatures,
    * the temperature difference can be negative. For these cases we set the
    * temperature difference to zero, resulting in an energy demand of 0 kWh.
    *
    * @param targetTemperature
    *   The target temperature to reach.
    * @param startTemperature
    *   The starting temperature.
    * @return
    *   The needed energy to change.
    */
  private def energy(
      targetTemperature: Temperature,
      startTemperature: Temperature,
  ): Energy = {
    val temperatureDiff =
      Kelvin(targetTemperature.toKelvinScale - startTemperature.toKelvinScale)
        .max(Kelvin(0))

    ethCapa * temperatureDiff
  }

  /** Check if inner temperature is higher than preferred maximum temperature
    * @param innerTemperature
    *   The inner temperature of the house.
    * @param boundaryTemperature
    *   The applied boundary temperature to check against.
    * @return
    *   True, if inner temperature is too high.
    */
  def isInnerTemperatureTooHigh(
      innerTemperature: Temperature,
      boundaryTemperature: Temperature = targetTemperature,
  ): Boolean =
    innerTemperature > (
      boundaryTemperature - temperatureTolerance
    )

  /** Check if inner temperature is lower than preferred minimum temperature
    *
    * @return
    *   true, if inner temperature is too low
    */
  def isInnerTemperatureTooLow(
      innerTemperature: Temperature,
      boundaryTemperature: Temperature = lowerBoundaryTemperature,
  ): Boolean =
    innerTemperature < (
      boundaryTemperature + temperatureTolerance
    )

  /** Calculate the new inner temperature of the thermal house.
    *
    * @param thermalPower
    *   added thermal power (e.g. of heat pump)
    * @param duration
    *   time step length
    * @param currentInnerTemperature
    *   current inner temperature
    * @param ambientTemperature
    *   ambient temperature of thermal house
    * @return
    *   new inner temperature
    */
  def newInnerTemperature(
      thermalPower: Power,
      duration: Time,
      currentInnerTemperature: Temperature,
      ambientTemperature: Temperature,
  ): Temperature = {
    val thermalEnergyGain = thermalPower * duration

    // thermal energy loss due to the deviation between outside and inside temperature
    val thermalEnergyLoss = ethLosses.calcThermalEnergyChange(
      currentInnerTemperature,
      ambientTemperature,
      duration,
    )

    val energyChange = thermalEnergyGain - thermalEnergyLoss

    // temperature change calculated from energy change(WattHours) and thermal capacity(Joules per Kelvin)
    val temperatureChange = energyChange / ethCapa

    // return value new inner temperature
    currentInnerTemperature + temperatureChange
  }

  /** Update the current state of the house.
    *
    * @param relevantData
    *   Data of heat pump including state of the heat pump.
    * @param state
    *   Currently applicable state
    * @param lastAmbientTemperature
    *   Ambient temperature valid up until (not including) the current tick
    * @param qDot
    *   New thermal influx
    * @return
    *   Updated state and the tick in which the next threshold is reached
    */
  def updateState(
      relevantData: HpRelevantData,
      state: ThermalHouseState,
      lastAmbientTemperature: Temperature,
      qDot: Power,
  ): (ThermalHouseState, Option[ThermalThreshold]) = {
    val duration = Seconds(relevantData.currentTick - state.tick)
    val updatedInnerTemperature = newInnerTemperature(
      state.qDot,
      duration,
      state.innerTemperature,
      lastAmbientTemperature,
    )

    /* Calculate the next given threshold */
    val threshold =
      nextThreshold(
        relevantData.currentTick,
        qDot,
        updatedInnerTemperature,
        relevantData.ambientTemperature,
      )

    (
      state.copy(
        tick = relevantData.currentTick,
        innerTemperature = updatedInnerTemperature,
        qDot = qDot,
      ),
      threshold,
    )
  }

  /** Determine the next threshold, that will be reached.
    * @param tick
    *   The current tick.
    * @param qDotExternal
    *   The external influx
    * @param innerTemperature
    *   The inner temperature
    * @param ambientTemperature
    *   The ambient temperature
    * @return
    *   The next threshold, that will be reached
    */
  private def nextThreshold(
      tick: Long,
      qDotExternal: Power,
      innerTemperature: Temperature,
      ambientTemperature: Temperature,
  ): Option[ThermalThreshold] = {
    val artificialDuration = Hours(1d)
    val loss = ethLosses.calcThermalEnergyChange(
      innerTemperature,
      ambientTemperature,
      artificialDuration,
    ) / artificialDuration
    val resultingQDot = qDotExternal - loss
    if (
      resultingQDot < zeroKW && !isInnerTemperatureTooLow(
        innerTemperature
      )
    ) {
      /* House has more losses than gain */
      nextActivation(
        tick,
        innerTemperature,
        lowerBoundaryTemperature,
        resultingQDot,
      ).map(HouseTemperatureLowerBoundaryReached)
    } else if (
      resultingQDot > zeroKW && !isInnerTemperatureTooHigh(
        innerTemperature
      )
    ) {
      /* House has more gain than losses */
      nextActivation(
        tick,
        targetTemperature,
        innerTemperature,
        resultingQDot,
      ).map(HouseTargetTemperatureReached)
    } else {
      /* House is in perfect balance */
      None
    }
  }

  private def nextActivation(
      tick: Long,
      higherTemperature: Temperature,
      lowerTemperature: Temperature,
      qDot: Power,
  ): Option[Long] = {
    val flexibleEnergy = energy(higherTemperature, lowerTemperature)
    if (flexibleEnergy < zeroKWh)
      None
    else {
      val duration = Math
        .floor(
          (flexibleEnergy / (qDot * math.signum(qDot.toWatts))).toSeconds
        )
        .toLong
      Some(tick + duration)
    }
  }
}

object ThermalHouse {
  protected def temperatureTolerance: Temperature = Kelvin(0.01d)

  def apply(input: ThermalHouseInput): ThermalHouse = new ThermalHouse(
    input.getUuid,
    input.getId,
    input.getOperator,
    input.getOperationTime,
    input.getThermalBus,
    WattsPerKelvin(
      input.getEthLosses
        .to(PowerSystemUnits.KILOWATT_PER_KELVIN)
        .getValue
        .doubleValue
        * 1000 // kW/K to W/K
    ),
    KilowattHours(
      input.getEthCapa
        .to(PowerSystemUnits.KILOWATTHOUR_PER_KELVIN)
        .getValue
        .doubleValue
    ) / Kelvin(1d),
    Kelvin(
      input.getTargetTemperature.to(Units.KELVIN).getValue.doubleValue
    ),
    Kelvin(
      input.getLowerTemperatureLimit.to(Units.KELVIN).getValue.doubleValue
    ),
    Kelvin(
      input.getUpperTemperatureLimit.to(Units.KELVIN).getValue.doubleValue
    ),
    input.getHousingType,
    input.getNumberOfInhabitants,
  )

  /** State of a thermal house
    *
    * @param tick
    *   Last tick of temperature change
    * @param innerTemperature
    *   Inner temperature of the house
    * @param qDot
    *   Continuous external infeed of thermal energy since the given tick
    */
  final case class ThermalHouseState(
      tick: Long,
      innerTemperature: Temperature,
      qDot: Power,
  )

  def startingState(house: ThermalHouse): ThermalHouseState =
    ThermalHouseState(
      -1L,
      house.targetTemperature,
      zeroKW,
    )

  object ThermalHouseThreshold {
    final case class HouseTemperatureLowerBoundaryReached(
        override val tick: Long
    ) extends ThermalThreshold
    final case class HouseTargetTemperatureReached(
        override val tick: Long
    ) extends ThermalThreshold
  }
}<|MERGE_RESOLUTION|>--- conflicted
+++ resolved
@@ -37,89 +37,92 @@
 import java.util.UUID
 
 /** A thermal house model
-  *
-  * @param uuid
-  *   the element's uuid
-  * @param id
-  *   the element's human-readable id
-  * @param operatorInput
-  *   Operator input
-  * @param operationTime
-  *   Operation time
-  * @param bus
-  *   Thermal bus input
-  * @param ethLosses
-  *   transmission coefficient of heat storage, usually in [kW/K]
-  * @param ethCapa
-  *   heat energy storage capability of thermal house, usually in [kWh/K]
-  * @param targetTemperature
-  *   Target room temperature [K]
-  * @param lowerBoundaryTemperature
-  *   Lower temperature boundary [K]
-  * @param upperBoundaryTemperature
-  *   Upper boundary temperature [K]
-  * @param housingType
-  *   type of house, either `house` or `flat`
-  * @param houseInhabitants
-  *   number of people living in the building
-  */
+ *
+ * @param uuid
+ *   the element's uuid
+ * @param id
+ *   the element's human-readable id
+ * @param operatorInput
+ *   Operator input
+ * @param operationTime
+ *   Operation time
+ * @param bus
+ *   Thermal bus input
+ * @param ethLosses
+ *   transmission coefficient of heat storage, usually in [kW/K]
+ * @param ethCapa
+ *   heat energy storage capability of thermal house, usually in [kWh/K]
+ * @param targetTemperature
+ *   Target room temperature [K]
+ * @param lowerBoundaryTemperature
+ *   Lower temperature boundary [K]
+ * @param upperBoundaryTemperature
+ *   Upper boundary temperature [K]
+ * @param housingType
+ *   type of house, either `house` or `flat`
+ * @param houseInhabitants
+ *   number of people living in the building
+ */
 final case class ThermalHouse(
-    uuid: UUID,
-    id: String,
-    operatorInput: OperatorInput,
-    operationTime: OperationTime,
-    bus: ThermalBusInput,
-    ethLosses: ThermalConductance,
-    ethCapa: ThermalCapacity,
-    targetTemperature: Temperature,
-    lowerBoundaryTemperature: Temperature,
-    upperBoundaryTemperature: Temperature,
-    housingType: String,
-    houseInhabitants: Double,
-) extends ThermalSink(
-      uuid,
-      id,
-      operatorInput,
-      operationTime,
-      bus,
-    ) {
-
-<<<<<<< HEAD
+                               uuid: UUID,
+                               id: String,
+                               operatorInput: OperatorInput,
+                               operationTime: OperationTime,
+                               bus: ThermalBusInput,
+                               ethLosses: ThermalConductance,
+                               ethCapa: ThermalCapacity,
+                               targetTemperature: Temperature,
+                               lowerBoundaryTemperature: Temperature,
+                               upperBoundaryTemperature: Temperature,
+                               housingType: String,
+                               houseInhabitants: Double,
+                             ) extends ThermalSink(
+  uuid,
+  id,
+  operatorInput,
+  operationTime,
+  bus,
+) {
+
   /** Calculate the energy demand for heating at the instance in question. If
-    * the inner temperature is at or above the lower boundary temperature, there
-    * is no demand. If it is below the target temperature, the demand is the
-    * energy needed to heat up the house to the maximum temperature. The current
-    * (external) thermal infeed is not accounted for, as we assume, that after
-    * determining the thermal demand, a change in external infeed will take
-    * place.
-=======
-  /** Calculate the energy demand at the instance in question by calculating the
-    * energy needed to reach target temperature from actual inner temperature.
-    * In case the inner temperature is at or below the lower boundary
-    * temperature, this energy demand is interpreted as required energy. Else,
-    * required energy will be zero. In case the inner temperature is not at or
-    * above the target temperature, the demand is interpreted as additional
-    * energy. Else, additional energy will be zero. The current (external)
-    * thermal infeed is not accounted for, as we assume, that after determining
-    * the thermal demand, a change in external infeed will take place.
->>>>>>> 296af5e5
-    *
-    * @param relevantData
-    *   Data of heat pump including state of the heat pump.
-    * @param currentThermalHouseState
-    *   Most recent state, that is valid for this model.
-    * @return
-    *   The needed energy for heating in the questioned tick.
-    */
+   * the inner temperature is at or above the lower boundary temperature, there
+   * is no demand. If it is below the target temperature, the demand is the
+   * energy needed to heat up the house to the maximum temperature. The current
+   * (external) thermal infeed is not accounted for, as we assume, that after
+   * determining the thermal demand, a change in external infeed will take
+   * place.
+   *
+   * @param relevantData
+   *   Data of heat pump including state of the heat pump.
+   * @param state
+   *   Most recent state, that is valid for this model.
+   * @return
+   *   The needed energy for heating in the questioned tick.
+   */
   def energyDemandHeating(
-      relevantData: HpRelevantData,
-      currentThermalHouseState: ThermalHouseState,
-  ): ThermalEnergyDemand = {
-    // Since we updated the state before, we can directly take the innerTemperature
-    val currentInnerTemp = currentThermalHouseState.innerTemperature
-
+                           relevantData: HpRelevantData,
+                           state: ThermalHouseState,
+                         ): ThermalEnergyDemand = {
+    /* Calculate the inner temperature of the house, at the questioned instance in time */
+    val duration = Seconds(relevantData.currentTick - state.tick)
+    val currentInnerTemp = newInnerTemperature(
+      state.qDot,
+      duration,
+      state.innerTemperature,
+      relevantData.ambientTemperature,
+    )
+
+    /* Determine, which temperature boundary triggers a needed energy to reach the temperature constraints */
+    val temperatureToTriggerRequiredEnergy =
+      if (
+        currentInnerTemp <= state.innerTemperature &&
+          state.qDot <= zeroKW
+      ) {
+        // temperature has been decreasing and heat source has been turned off
+        // => we have reached target temp before and are now targeting lower temp
+        lowerBoundaryTemperature
+      } else targetTemperature
     val requiredEnergy =
-<<<<<<< HEAD
       if (
         isInnerTemperatureTooLow(
           currentInnerTemp,
@@ -127,43 +130,32 @@
         )
       ) energy(targetTemperature, currentInnerTemp)
       else
-=======
-      if (isInnerTemperatureTooLow(currentInnerTemp)) {
-        energy(targetTemperature, currentInnerTemp)
-      } else
->>>>>>> 296af5e5
         zeroKWh
 
     val possibleEnergy =
       if (!isInnerTemperatureTooHigh(currentInnerTemp)) {
-<<<<<<< HEAD
         // if upper boundary has not been reached,
         // there is an amount of optional energy that could be stored
         energy(upperBoundaryTemperature, currentInnerTemp)
       } else
         zeroKWh
-=======
-        energy(targetTemperature, currentInnerTemp)
-      } else zeroKWh
-
->>>>>>> 296af5e5
     ThermalEnergyDemand(requiredEnergy, possibleEnergy)
   }
 
   /** Calculate the energy demand for warm water at the instance in question.
-    *
-    * @param relevantData
-    *   data of heat pump including state of the heat pump
-    * @param state
-    *   most recent state, that is valid for this model
-    * @return
-    *   the needed energy for heating in the questioned tick
-    */
+   *
+   * @param relevantData
+   *   data of heat pump including state of the heat pump
+   * @param state
+   *   most recent state, that is valid for this model
+   * @return
+   *   the needed energy for heating in the questioned tick
+   */
 
   def energyDemandDomesticHotWater(
-      relevantData: HpRelevantData,
-      state: Option[ThermalHouseState],
-  ): ThermalEnergyDemand = {
+                                    relevantData: HpRelevantData,
+                                    state: Option[ThermalHouseState],
+                                  ): ThermalEnergyDemand = {
     val tick = relevantData.currentTick
     val simulationStart = relevantData.simulationStart
     val houseInhabitants = relevantData.houseInhabitants
@@ -216,23 +208,23 @@
   }
 
   /** Calculate the energy required to heat up a given volume of water from a
-    * start to an end temperature
-    *
-    * @param waterDemand
-    *   water volume to get heated up
-    * @param startTemperature
-    *   starting Temperature
-    * @param endTemperature
-    *   end Temperature
-    * @return
-    *   the needed energy
-    */
+   * start to an end temperature
+   *
+   * @param waterDemand
+   *   water volume to get heated up
+   * @param startTemperature
+   *   starting Temperature
+   * @param endTemperature
+   *   end Temperature
+   * @return
+   *   the needed energy
+   */
 
   private def thermalEnergyDemandWater(
-      waterDemand: Volume,
-      startTemperature: Temperature,
-      endTemperature: Temperature,
-  ): Energy = {
+                                        waterDemand: Volume,
+                                        startTemperature: Temperature,
+                                        endTemperature: Temperature,
+                                      ): Energy = {
     if (endTemperature < startTemperature)
       throw new RuntimeException(
         s"End temperature of $endTemperature is lower than the start temperature $startTemperature for the water heating system."
@@ -244,26 +236,26 @@
   }
 
   /** Provides water demand of an building (house or flat) for a given hour of
-    * the day based on the housingType and the number of inhabitants
-    *
-    * @param tick
-    *   actual simulation tick
-    * @param simulationStart
-    *   simulations start time as ZonedDateTime
-    * @param noPersonsInHoushold
-    *   number of persons living in the building
-    * @param housingType
-    *   type of the building, either `house` or `flat`
-    * @return
-    *   the needed energy
-    */
+   * the day based on the housingType and the number of inhabitants
+   *
+   * @param tick
+   *   actual simulation tick
+   * @param simulationStart
+   *   simulations start time as ZonedDateTime
+   * @param noPersonsInHoushold
+   *   number of persons living in the building
+   * @param housingType
+   *   type of the building, either `house` or `flat`
+   * @return
+   *   the needed energy
+   */
 
   private def waterDemandOfHour(
-      tick: Long,
-      simulationStart: ZonedDateTime,
-      noPersonsInHoushold: Double,
-      housingType: String,
-  ): Volume = {
+                                 tick: Long,
+                                 simulationStart: ZonedDateTime,
+                                 noPersonsInHoushold: Double,
+                                 housingType: String,
+                               ): Volume = {
 
     // Volume => VDI 2067 Blatt 12
     // Time series relative => DIN EN 12831-3 Table B.2 for single family houses and for flats
@@ -348,23 +340,23 @@
   }
 
   /** Calculate the needed energy to change from start temperature to target
-    * temperature.
-    *
-    * In edge cases, i.e. within the tolerance margin of target temperatures,
-    * the temperature difference can be negative. For these cases we set the
-    * temperature difference to zero, resulting in an energy demand of 0 kWh.
-    *
-    * @param targetTemperature
-    *   The target temperature to reach.
-    * @param startTemperature
-    *   The starting temperature.
-    * @return
-    *   The needed energy to change.
-    */
+   * temperature.
+   *
+   * In edge cases, i.e. within the tolerance margin of target temperatures,
+   * the temperature difference can be negative. For these cases we set the
+   * temperature difference to zero, resulting in an energy demand of 0 kWh.
+   *
+   * @param targetTemperature
+   *   The target temperature to reach.
+   * @param startTemperature
+   *   The starting temperature.
+   * @return
+   *   The needed energy to change.
+   */
   private def energy(
-      targetTemperature: Temperature,
-      startTemperature: Temperature,
-  ): Energy = {
+                      targetTemperature: Temperature,
+                      startTemperature: Temperature,
+                    ): Energy = {
     val temperatureDiff =
       Kelvin(targetTemperature.toKelvinScale - startTemperature.toKelvinScale)
         .max(Kelvin(0))
@@ -373,53 +365,54 @@
   }
 
   /** Check if inner temperature is higher than preferred maximum temperature
-    * @param innerTemperature
-    *   The inner temperature of the house.
-    * @param boundaryTemperature
-    *   The applied boundary temperature to check against.
-    * @return
-    *   True, if inner temperature is too high.
-    */
+   * @param innerTemperature
+   *   The inner temperature of the house
+   * @param boundaryTemperature
+   *   The applied boundary temperature to check against
+   *
+   * @return
+   *   True, if inner temperature is too high.
+   */
   def isInnerTemperatureTooHigh(
-      innerTemperature: Temperature,
-      boundaryTemperature: Temperature = targetTemperature,
-  ): Boolean =
+                                 innerTemperature: Temperature,
+                                 boundaryTemperature: Temperature = upperBoundaryTemperature,
+                               ): Boolean =
     innerTemperature > (
       boundaryTemperature - temperatureTolerance
-    )
+      )
 
   /** Check if inner temperature is lower than preferred minimum temperature
-    *
-    * @return
-    *   true, if inner temperature is too low
-    */
+   *
+   * @return
+   *   true, if inner temperature is too low
+   */
   def isInnerTemperatureTooLow(
-      innerTemperature: Temperature,
-      boundaryTemperature: Temperature = lowerBoundaryTemperature,
-  ): Boolean =
+                                innerTemperature: Temperature,
+                                boundaryTemperature: Temperature = lowerBoundaryTemperature,
+                              ): Boolean =
     innerTemperature < (
       boundaryTemperature + temperatureTolerance
-    )
+      )
 
   /** Calculate the new inner temperature of the thermal house.
-    *
-    * @param thermalPower
-    *   added thermal power (e.g. of heat pump)
-    * @param duration
-    *   time step length
-    * @param currentInnerTemperature
-    *   current inner temperature
-    * @param ambientTemperature
-    *   ambient temperature of thermal house
-    * @return
-    *   new inner temperature
-    */
+   *
+   * @param thermalPower
+   *   added thermal power (e.g. of heat pump)
+   * @param duration
+   *   time step length
+   * @param currentInnerTemperature
+   *   current inner temperature
+   * @param ambientTemperature
+   *   ambient temperature of thermal house
+   * @return
+   *   new inner temperature
+   */
   def newInnerTemperature(
-      thermalPower: Power,
-      duration: Time,
-      currentInnerTemperature: Temperature,
-      ambientTemperature: Temperature,
-  ): Temperature = {
+                           thermalPower: Power,
+                           duration: Time,
+                           currentInnerTemperature: Temperature,
+                           ambientTemperature: Temperature,
+                         ): Temperature = {
     val thermalEnergyGain = thermalPower * duration
 
     // thermal energy loss due to the deviation between outside and inside temperature
@@ -439,24 +432,24 @@
   }
 
   /** Update the current state of the house.
-    *
-    * @param relevantData
-    *   Data of heat pump including state of the heat pump.
-    * @param state
-    *   Currently applicable state
-    * @param lastAmbientTemperature
-    *   Ambient temperature valid up until (not including) the current tick
-    * @param qDot
-    *   New thermal influx
-    * @return
-    *   Updated state and the tick in which the next threshold is reached
-    */
+   *
+   * @param relevantData
+   *   Data of heat pump including state of the heat pump.
+   * @param state
+   *   Currently applicable state
+   * @param lastAmbientTemperature
+   *   Ambient temperature valid up until (not including) the current tick
+   * @param qDot
+   *   New thermal influx
+   * @return
+   *   Updated state and the tick in which the next threshold is reached
+   */
   def updateState(
-      relevantData: HpRelevantData,
-      state: ThermalHouseState,
-      lastAmbientTemperature: Temperature,
-      qDot: Power,
-  ): (ThermalHouseState, Option[ThermalThreshold]) = {
+                   relevantData: HpRelevantData,
+                   state: ThermalHouseState,
+                   lastAmbientTemperature: Temperature,
+                   qDot: Power,
+                 ): (ThermalHouseState, Option[ThermalThreshold]) = {
     val duration = Seconds(relevantData.currentTick - state.tick)
     val updatedInnerTemperature = newInnerTemperature(
       state.qDot,
@@ -485,23 +478,23 @@
   }
 
   /** Determine the next threshold, that will be reached.
-    * @param tick
-    *   The current tick.
-    * @param qDotExternal
-    *   The external influx
-    * @param innerTemperature
-    *   The inner temperature
-    * @param ambientTemperature
-    *   The ambient temperature
-    * @return
-    *   The next threshold, that will be reached
-    */
+   * @param tick
+   *   The current tick.
+   * @param qDotExternal
+   *   The external influx
+   * @param innerTemperature
+   *   The inner temperature
+   * @param ambientTemperature
+   *   The ambient temperature
+   * @return
+   *   The next threshold, that will be reached
+   */
   private def nextThreshold(
-      tick: Long,
-      qDotExternal: Power,
-      innerTemperature: Temperature,
-      ambientTemperature: Temperature,
-  ): Option[ThermalThreshold] = {
+                             tick: Long,
+                             qDotExternal: Power,
+                             innerTemperature: Temperature,
+                             ambientTemperature: Temperature,
+                           ): Option[ThermalThreshold] = {
     val artificialDuration = Hours(1d)
     val loss = ethLosses.calcThermalEnergyChange(
       innerTemperature,
@@ -529,7 +522,7 @@
       /* House has more gain than losses */
       nextActivation(
         tick,
-        targetTemperature,
+        upperBoundaryTemperature,
         innerTemperature,
         resultingQDot,
       ).map(HouseTargetTemperatureReached)
@@ -540,11 +533,11 @@
   }
 
   private def nextActivation(
-      tick: Long,
-      higherTemperature: Temperature,
-      lowerTemperature: Temperature,
-      qDot: Power,
-  ): Option[Long] = {
+                              tick: Long,
+                              higherTemperature: Temperature,
+                              lowerTemperature: Temperature,
+                              qDot: Power,
+                            ): Option[Long] = {
     val flexibleEnergy = energy(higherTemperature, lowerTemperature)
     if (flexibleEnergy < zeroKWh)
       None
@@ -595,19 +588,19 @@
   )
 
   /** State of a thermal house
-    *
-    * @param tick
-    *   Last tick of temperature change
-    * @param innerTemperature
-    *   Inner temperature of the house
-    * @param qDot
-    *   Continuous external infeed of thermal energy since the given tick
-    */
+   *
+   * @param tick
+   *   Last tick of temperature change
+   * @param innerTemperature
+   *   Inner temperature of the house
+   * @param qDot
+   *   Continuous external infeed of thermal energy since the given tick
+   */
   final case class ThermalHouseState(
-      tick: Long,
-      innerTemperature: Temperature,
-      qDot: Power,
-  )
+                                      tick: Long,
+                                      innerTemperature: Temperature,
+                                      qDot: Power,
+                                    )
 
   def startingState(house: ThermalHouse): ThermalHouseState =
     ThermalHouseState(
@@ -618,10 +611,10 @@
 
   object ThermalHouseThreshold {
     final case class HouseTemperatureLowerBoundaryReached(
-        override val tick: Long
-    ) extends ThermalThreshold
+                                                           override val tick: Long
+                                                         ) extends ThermalThreshold
     final case class HouseTargetTemperatureReached(
-        override val tick: Long
-    ) extends ThermalThreshold
+                                                    override val tick: Long
+                                                  ) extends ThermalThreshold
   }
 }