/*
 * © 2021. TU Dortmund University,
 * Institute of Energy Systems, Energy Efficiency and Energy Economics,
 * Research group Distribution grid planning and operation
 */

package edu.ie3.simona.model.thermal

import edu.ie3.datamodel.models.OperationTime
import edu.ie3.datamodel.models.input.OperatorInput
import edu.ie3.datamodel.models.input.thermal.{
  ThermalBusInput,
  ThermalHouseInput
}
import edu.ie3.simona.model.thermal.ThermalGrid.ThermalEnergyDemand
import edu.ie3.simona.model.thermal.ThermalHouse.ThermalHouseThreshold.{
  HouseTemperatureLowerBoundaryReached,
  HouseTemperatureUpperBoundaryReached
}
import edu.ie3.simona.model.thermal.ThermalHouse.{
  ThermalHouseState,
  temperatureTolerance
}
<<<<<<< HEAD
import edu.ie3.simona.model.thermal.ThermalHouse.temperatureTolerance
=======
>>>>>>> f9525b3c
import edu.ie3.simona.util.TickUtil.TickLong
import edu.ie3.util.quantities.PowerSystemUnits
import edu.ie3.util.scala.quantities.{ThermalConductance, WattsPerKelvin}
import squants.energy.{KilowattHours, MegawattHours, Megawatts}
import squants.thermal.{Celsius, JoulesPerKelvin, Kelvin, ThermalCapacity}
import squants.time.Hours
import squants.{Energy, Power, Temperature, Time}
import squants.energy.{KilowattHours, Kilowatts, MegawattHours, Megawatts}
import squants.thermal.ThermalCapacity
import squants.time.{Hours, Seconds}
import squants.{Energy, Kelvin, Power, Temperature, Time}
import tech.units.indriya.unit.Units

import java.util.UUID

/** A thermal house model
  *
  * @param uuid
  *   the element's uuid
  * @param id
  *   the element's human readable id
  * @param operatorInput
  *   Operator input
  * @param operationTime
  *   Operation time
  * @param bus
  *   Thermal bus input
  * @param ethLosses
  *   transmission coefficient of heat storage, usually in [kW/K]
  * @param ethCapa
  *   heat energy storage capability of thermal house, usually in [kWh/K]
  * @param targetTemperature
  *   Target room temperature [K]
  * @param lowerBoundaryTemperature
  *   Lower temperature boundary [K]
  * @param upperBoundaryTemperature
  *   Upper boundary temperature [K]
  */
final case class ThermalHouse(
    uuid: UUID,
    id: String,
    operatorInput: OperatorInput,
    operationTime: OperationTime,
    bus: ThermalBusInput,
    ethLosses: ThermalConductance,
    ethCapa: ThermalCapacity,
    targetTemperature: Temperature,
    lowerBoundaryTemperature: Temperature,
    upperBoundaryTemperature: Temperature
) extends ThermalSink(
      uuid,
      id,
      operatorInput,
      operationTime,
      bus
    ) {

  /** Calculate the energy demand at the instance in question. If the inner
    * temperature is at or above the lower boundary temperature, there is no
    * demand. If it is below the target temperature, the demand is the energy
    * needed to heat up the house to the maximum temperature. The current
    * (external) thermal infeed is not accounted for, as we assume, that after
    * determining the thermal demand, a change in external infeed will take
    * place.
    *
    * @param tick
    *   Questionable tick
    * @param ambientTemperature
    *   Ambient temperature in the instance in question
    * @param state
    *   most recent state, that is valid for this model
    * @return
    *   the needed energy in the questioned tick
    */
  def energyDemand(
      tick: Long,
      ambientTemperature: Temperature,
      state: ThermalHouseState
  ): ThermalEnergyDemand = {
    /* Calculate the inner temperature of the house, at the questioned instance in time */
<<<<<<< HEAD
    val duration = Seconds(tick - state.tick)
=======
    val duration = state.tick.durationUntil(tick)
>>>>>>> f9525b3c
    val innerTemperature = newInnerTemperature(
      state.qDot,
      duration,
      state.innerTemperature,
      ambientTemperature
    )

<<<<<<< HEAD
    /* Determine, which temperature boundary triggers a needed energy to reach the temperature constraints */
    val temperatureToTriggerRequiredEnergy =
      if (
        innerTemperature <= state.innerTemperature && state.qDot <= Kilowatts(
          0d
        )
      )
        lowerBoundaryTemperature
      else targetTemperature
    val requiredEnergy =
      if (
        isInnerTemperatureTooLow(
          innerTemperature,
          temperatureToTriggerRequiredEnergy
        )
      ) energy(targetTemperature, innerTemperature)
      else
=======
    /* Determine the needed energy */
    val requiredEnergy =
      if (isInnerTemperatureTooLow(innerTemperature)) {
        energy(targetTemperature, innerTemperature)
      } else
>>>>>>> f9525b3c
        MegawattHours(0d)

    val possibleEnergy =
      if (!isInnerTemperatureTooHigh(innerTemperature)) {
        energy(upperBoundaryTemperature, innerTemperature)
      } else
        MegawattHours(0d)
    ThermalEnergyDemand(requiredEnergy, possibleEnergy)
  }

  /** Calculate the needed energy to change from start temperature to target
    * temperature
    *
    * @param targetTemperature
    *   The target temperature to reach
    * @param startTemperature
    *   The starting temperature
    * @return
    *   The needed energy to change
    */
  private def energy(
      targetTemperature: Temperature,
      startTemperature: Temperature
  ): Energy = {
    ethCapa * Kelvin(
      targetTemperature.toKelvinScale - startTemperature.toKelvinScale
    )
  }

  /** Check if inner temperature is higher than preferred maximum temperature
    *
    * @return
    *   true, if inner temperature is too high
    */
  def isInnerTemperatureTooHigh(
      innerTemperature: Temperature
  ): Boolean =
    innerTemperature > (upperBoundaryTemperature - temperatureTolerance)

  /** Check if inner temperature is lower than preferred minimum temperature
    *
    * @return
    *   true, if inner temperature is too low
    */
  def isInnerTemperatureTooLow(
      innerTemperature: Temperature
  ): Boolean =
    innerTemperature < (lowerBoundaryTemperature + temperatureTolerance)

  /** Calculate the new inner temperature of the thermal house.
    *
    * @param thermalPower
    *   added thermal power (e.g. of heat pump)
    * @param duration
    *   time step length
    * @param currentInnerTemperature
    *   current inner temperature
    * @param ambientTemperature
    *   ambient temperature of thermal house
    * @return
    *   new inner temperature
    */
  private def newInnerTemperature(
      thermalPower: Power,
      duration: Time,
      currentInnerTemperature: Temperature,
      ambientTemperature: Temperature
  ): Temperature = {
    val thermalEnergyChange = calcThermalEnergyChange(
      calcThermalEnergyGain(thermalPower, duration),
      calcThermalEnergyLoss(
        currentInnerTemperature,
        ambientTemperature,
        duration
      )
    )
    calcNewInnerTemperature(
      currentInnerTemperature,
      calcInnerTemperatureChange(thermalEnergyChange)
    )
  }

  /** Calculate the new inner temperature of the thermal house
    *
    * @param oldInnerTemperature
    *   previous inner temperature
    * @param temperatureChange
    *   temperature change
    * @return
    *   new inner temperature
    */
  private def calcNewInnerTemperature(
      oldInnerTemperature: Temperature,
      temperatureChange: Temperature
  ): Temperature =
    oldInnerTemperature + temperatureChange

  /** Calculate the temperature change for the thermal house form the thermal
    * energy change
    *
    * @param thermalEnergyChange
    *   thermal energy change (e.g. through heat pump)
    * @return
    *   temperature change
    */
  private def calcInnerTemperatureChange(
      thermalEnergyChange: Energy
  ): Temperature = {
    thermalEnergyChange / ethCapa
  }

  /** Calculate the thermal energy change combining the added and lost energy
    *
    * @param thermalEnergyGain
    *   thermal energy added
    * @param thermalEnergyLoss
    *   thermal energy lost
    * @return
    *   thermal energy change
    */
  private def calcThermalEnergyChange(
      thermalEnergyGain: Energy,
      thermalEnergyLoss: Energy
  ): Energy =
    thermalEnergyGain - thermalEnergyLoss

  /** Calculate the thermal energy gain, e.g. due to a running heat pump
    *
    * @param pThermal
    *   added thermal power (e.g. of heat pump)
    * @param time
    *   time step length in which thermal power is added
    * @return
    *   resulting thermal energy gain
    */
  private def calcThermalEnergyGain(
      pThermal: Power,
      time: Time
  ): Energy = pThermal * time

  /** Calculate the thermal energy loss due to the temperature deviation over
    * the time step
    *
    * @param innerTemperature
    *   previous inner temperature
    * @param ambientTemperature
    *   ambient temperature of thermal house
    * @param time
    *   time step length
    * @return
    *   resulting thermal energy loss
    */
  private def calcThermalEnergyLoss(
      innerTemperature: Temperature,
      ambientTemperature: Temperature,
      time: Time
  ): Energy = {
    ethLosses.thermalConductanceToEnergy(
      innerTemperature,
      ambientTemperature,
      time
    )
  }

  /** Update the current state of the house
    * @param tick
    *   current instance in time
    * @param state
    *   currently applicable state
    * @param ambientTemperature
    *   Ambient temperature
    * @param qDot
    *   new thermal influx
    * @return
    *   Updated state and the tick in which the next threshold is reached
    */
  def updateState(
      tick: Long,
      state: ThermalHouseState,
      ambientTemperature: Temperature,
      qDot: Power
  ): (ThermalHouseState, Option[ThermalThreshold]) = {
<<<<<<< HEAD
    val duration = Seconds(tick - state.tick)
=======
    val duration = state.tick.durationUntil(tick)
>>>>>>> f9525b3c
    val updatedInnerTemperature = newInnerTemperature(
      state.qDot,
      duration,
      state.innerTemperature,
      ambientTemperature
    )

    /* Calculate the next given threshold */
    val threshold =
      nextThreshold(tick, qDot, updatedInnerTemperature, ambientTemperature)

    (
      state.copy(
        tick = tick,
        innerTemperature = updatedInnerTemperature,
        qDot = qDot
      ),
      threshold
    )
  }

  /** Determine the next threshold, that will be reached
    * @param tick
    *   The current tick
    * @param qDotExternal
    *   The external influx
    * @param innerTemperature
    *   The inner temperature
    * @param ambientTemperature
    *   The ambient temperature
    * @return
    *   The next threshold, that will be reached
    */

  private def nextThreshold(
      tick: Long,
      qDotExternal: Power,
      innerTemperature: Temperature,
      ambientTemperature: Temperature
  ): Option[ThermalThreshold] = {
    val artificialDuration = Hours(1d)
    val loss = calcThermalEnergyLoss(
      innerTemperature,
      ambientTemperature,
      artificialDuration
    ) / artificialDuration
<<<<<<< HEAD
    val resultingQDot = qDotExternal - loss
    if (
      resultingQDot < Megawatts(0d) && !isInnerTemperatureTooLow(
        innerTemperature
      )
    ) {
      /* House has more losses than gain */
      nextActivation(
        tick,
        innerTemperature,
        lowerBoundaryTemperature,
        resultingQDot
      ).map(HouseTemperatureLowerBoundaryReached)
    } else if (
      resultingQDot > Megawatts(0d) && !isInnerTemperatureTooHigh(
        innerTemperature
      )
    ) {
      /* House has more gain than losses */
      nextActivation(
        tick,
        upperBoundaryTemperature,
        innerTemperature,
        resultingQDot
      ).map(HouseTemperatureUpperBoundaryReached)
    } else {
      /* House is in perfect balance */
      None
    }
  }

=======

    val resultingQDot = qDotExternal - loss

    resultingQDot match {
      case qDot if qDot < Megawatts(0d) =>
        /* House has more losses than gain */
        val nextTick = nextActivation(
          tick,
          innerTemperature,
          lowerBoundaryTemperature,
          resultingQDot
        )
        Some(HouseTemperatureLowerBoundaryReached(nextTick))

      case qDot if qDot > Megawatts(0d) =>
        /* House has more gain than losses */
        val nextTick = nextActivation(
          tick,
          upperBoundaryTemperature,
          innerTemperature,
          resultingQDot
        )
        Some(HouseTemperatureUpperBoundaryReached(nextTick))

      case _ =>
        /* House is in perfect balance */
        None
    }
  }

>>>>>>> f9525b3c
  private def nextActivation(
      tick: Long,
      higherTemperature: Temperature,
      lowerTemperature: Temperature,
      qDot: Power
<<<<<<< HEAD
  ): Option[Long] = {
    val flexibleEnergy = energy(higherTemperature, lowerTemperature)
    if (flexibleEnergy < MegawattHours(0d))
      None
    else {
      val duration = Math.round(
        (flexibleEnergy / (qDot * math.signum(qDot.toWatts))).toSeconds
      )
      Some(tick + duration)
=======
  ): Long = {
    val flexibleEnergy = energy(higherTemperature, lowerTemperature)
    if (
      flexibleEnergy <
        KilowattHours(0d)
    )
      tick
    else {
      val duration =
        flexibleEnergy / (qDot * math.signum(qDot.value.doubleValue()))
      tick + duration.toSeconds.toLong
>>>>>>> f9525b3c
    }
  }
}

object ThermalHouse {
<<<<<<< HEAD
  protected def temperatureTolerance: Temperature = Kelvin(0.01d)
=======
  protected def temperatureTolerance: Temperature =
    Kelvin(0.01d)
>>>>>>> f9525b3c

  def apply(input: ThermalHouseInput): ThermalHouse = new ThermalHouse(
    input.getUuid,
    input.getId,
    input.getOperator,
    input.getOperationTime,
    input.getThermalBus,
    WattsPerKelvin(
      input.getEthLosses
        .to(PowerSystemUnits.KILOWATT_PER_KELVIN)
        .getValue
        .doubleValue
<<<<<<< HEAD
        * 1000 // kW/K to W/K
    ),
    KilowattHours(
=======
      // Kilowatt in Watt
        * 1000
    ),
    JoulesPerKelvin(
>>>>>>> f9525b3c
      input.getEthCapa
        .to(PowerSystemUnits.KILOWATTHOUR_PER_KELVIN)
        .getValue
        .doubleValue
<<<<<<< HEAD
    ) / Kelvin(1d),
    Kelvin(
      input.getTargetTemperature.to(Units.KELVIN).getValue.doubleValue
    ),
    Kelvin(
      input.getLowerTemperatureLimit.to(Units.KELVIN).getValue.doubleValue
    ),
    Kelvin(
      input.getUpperTemperatureLimit.to(Units.KELVIN).getValue.doubleValue
=======
      // from kWh to Joule
        * 3.6e6
    ),
    Celsius(input.getTargetTemperature.to(Units.CELSIUS).getValue.doubleValue),
    Celsius(
      input.getLowerTemperatureLimit.to(Units.CELSIUS).getValue.doubleValue
    ),
    Celsius(
      input.getUpperTemperatureLimit.to(Units.CELSIUS).getValue.doubleValue
>>>>>>> f9525b3c
    )
  )

  /** State of a thermal house
    *
    * @param tick
    *   Last tick of temperature change
    * @param innerTemperature
    *   Inner temperature of the house
    * @param qDot
    *   Continuous infeed of thermal energy since the given tick
    */
  final case class ThermalHouseState(
      override val tick: Long,
      innerTemperature: Temperature,
      qDot: Power
  ) extends ThermalModelState

  def startingState(house: ThermalHouse): ThermalHouseState =
    ThermalHouseState(
      -1L,
      house.targetTemperature,
      Megawatts(0d)
    )

  object ThermalHouseThreshold {
    final case class HouseTemperatureLowerBoundaryReached(
        override val tick: Long
    ) extends ThermalThreshold
    final case class HouseTemperatureUpperBoundaryReached(
        override val tick: Long
    ) extends ThermalThreshold
  }
}<|MERGE_RESOLUTION|>--- conflicted
+++ resolved
@@ -21,21 +21,12 @@
   ThermalHouseState,
   temperatureTolerance
 }
-<<<<<<< HEAD
-import edu.ie3.simona.model.thermal.ThermalHouse.temperatureTolerance
-=======
->>>>>>> f9525b3c
-import edu.ie3.simona.util.TickUtil.TickLong
 import edu.ie3.util.quantities.PowerSystemUnits
 import edu.ie3.util.scala.quantities.{ThermalConductance, WattsPerKelvin}
-import squants.energy.{KilowattHours, MegawattHours, Megawatts}
-import squants.thermal.{Celsius, JoulesPerKelvin, Kelvin, ThermalCapacity}
-import squants.time.Hours
+import squants.energy.{KilowattHours, Kilowatts, MegawattHours, Megawatts}
+import squants.thermal.{Kelvin, ThermalCapacity}
+import squants.time.{Hours, Seconds}
 import squants.{Energy, Power, Temperature, Time}
-import squants.energy.{KilowattHours, Kilowatts, MegawattHours, Megawatts}
-import squants.thermal.ThermalCapacity
-import squants.time.{Hours, Seconds}
-import squants.{Energy, Kelvin, Power, Temperature, Time}
 import tech.units.indriya.unit.Units
 
 import java.util.UUID
@@ -105,11 +96,7 @@
       state: ThermalHouseState
   ): ThermalEnergyDemand = {
     /* Calculate the inner temperature of the house, at the questioned instance in time */
-<<<<<<< HEAD
     val duration = Seconds(tick - state.tick)
-=======
-    val duration = state.tick.durationUntil(tick)
->>>>>>> f9525b3c
     val innerTemperature = newInnerTemperature(
       state.qDot,
       duration,
@@ -117,13 +104,11 @@
       ambientTemperature
     )
 
-<<<<<<< HEAD
     /* Determine, which temperature boundary triggers a needed energy to reach the temperature constraints */
     val temperatureToTriggerRequiredEnergy =
       if (
-        innerTemperature <= state.innerTemperature && state.qDot <= Kilowatts(
-          0d
-        )
+        innerTemperature <= state.innerTemperature &&
+        state.qDot <= Kilowatts(0d)
       )
         lowerBoundaryTemperature
       else targetTemperature
@@ -135,13 +120,6 @@
         )
       ) energy(targetTemperature, innerTemperature)
       else
-=======
-    /* Determine the needed energy */
-    val requiredEnergy =
-      if (isInnerTemperatureTooLow(innerTemperature)) {
-        energy(targetTemperature, innerTemperature)
-      } else
->>>>>>> f9525b3c
         MegawattHours(0d)
 
     val possibleEnergy =
@@ -179,7 +157,9 @@
   def isInnerTemperatureTooHigh(
       innerTemperature: Temperature
   ): Boolean =
-    innerTemperature > (upperBoundaryTemperature - temperatureTolerance)
+    innerTemperature > Kelvin(
+      upperBoundaryTemperature.toKelvinScale - temperatureTolerance.toKelvinScale
+    )
 
   /** Check if inner temperature is lower than preferred minimum temperature
     *
@@ -187,9 +167,12 @@
     *   true, if inner temperature is too low
     */
   def isInnerTemperatureTooLow(
-      innerTemperature: Temperature
+      innerTemperature: Temperature,
+      boundaryTemperature: Temperature = lowerBoundaryTemperature
   ): Boolean =
-    innerTemperature < (lowerBoundaryTemperature + temperatureTolerance)
+    innerTemperature < Kelvin(
+      boundaryTemperature.toKelvinScale + temperatureTolerance.toKelvinScale
+    )
 
   /** Calculate the new inner temperature of the thermal house.
     *
@@ -324,11 +307,7 @@
       ambientTemperature: Temperature,
       qDot: Power
   ): (ThermalHouseState, Option[ThermalThreshold]) = {
-<<<<<<< HEAD
     val duration = Seconds(tick - state.tick)
-=======
-    val duration = state.tick.durationUntil(tick)
->>>>>>> f9525b3c
     val updatedInnerTemperature = newInnerTemperature(
       state.qDot,
       duration,
@@ -362,7 +341,6 @@
     * @return
     *   The next threshold, that will be reached
     */
-
   private def nextThreshold(
       tick: Long,
       qDotExternal: Power,
@@ -375,7 +353,6 @@
       ambientTemperature,
       artificialDuration
     ) / artificialDuration
-<<<<<<< HEAD
     val resultingQDot = qDotExternal - loss
     if (
       resultingQDot < Megawatts(0d) && !isInnerTemperatureTooLow(
@@ -407,44 +384,11 @@
     }
   }
 
-=======
-
-    val resultingQDot = qDotExternal - loss
-
-    resultingQDot match {
-      case qDot if qDot < Megawatts(0d) =>
-        /* House has more losses than gain */
-        val nextTick = nextActivation(
-          tick,
-          innerTemperature,
-          lowerBoundaryTemperature,
-          resultingQDot
-        )
-        Some(HouseTemperatureLowerBoundaryReached(nextTick))
-
-      case qDot if qDot > Megawatts(0d) =>
-        /* House has more gain than losses */
-        val nextTick = nextActivation(
-          tick,
-          upperBoundaryTemperature,
-          innerTemperature,
-          resultingQDot
-        )
-        Some(HouseTemperatureUpperBoundaryReached(nextTick))
-
-      case _ =>
-        /* House is in perfect balance */
-        None
-    }
-  }
-
->>>>>>> f9525b3c
   private def nextActivation(
       tick: Long,
       higherTemperature: Temperature,
       lowerTemperature: Temperature,
       qDot: Power
-<<<<<<< HEAD
   ): Option[Long] = {
     val flexibleEnergy = energy(higherTemperature, lowerTemperature)
     if (flexibleEnergy < MegawattHours(0d))
@@ -454,30 +398,12 @@
         (flexibleEnergy / (qDot * math.signum(qDot.toWatts))).toSeconds
       )
       Some(tick + duration)
-=======
-  ): Long = {
-    val flexibleEnergy = energy(higherTemperature, lowerTemperature)
-    if (
-      flexibleEnergy <
-        KilowattHours(0d)
-    )
-      tick
-    else {
-      val duration =
-        flexibleEnergy / (qDot * math.signum(qDot.value.doubleValue()))
-      tick + duration.toSeconds.toLong
->>>>>>> f9525b3c
     }
   }
 }
 
 object ThermalHouse {
-<<<<<<< HEAD
   protected def temperatureTolerance: Temperature = Kelvin(0.01d)
-=======
-  protected def temperatureTolerance: Temperature =
-    Kelvin(0.01d)
->>>>>>> f9525b3c
 
   def apply(input: ThermalHouseInput): ThermalHouse = new ThermalHouse(
     input.getUuid,
@@ -490,21 +416,13 @@
         .to(PowerSystemUnits.KILOWATT_PER_KELVIN)
         .getValue
         .doubleValue
-<<<<<<< HEAD
         * 1000 // kW/K to W/K
     ),
     KilowattHours(
-=======
-      // Kilowatt in Watt
-        * 1000
-    ),
-    JoulesPerKelvin(
->>>>>>> f9525b3c
       input.getEthCapa
         .to(PowerSystemUnits.KILOWATTHOUR_PER_KELVIN)
         .getValue
         .doubleValue
-<<<<<<< HEAD
     ) / Kelvin(1d),
     Kelvin(
       input.getTargetTemperature.to(Units.KELVIN).getValue.doubleValue
@@ -514,17 +432,6 @@
     ),
     Kelvin(
       input.getUpperTemperatureLimit.to(Units.KELVIN).getValue.doubleValue
-=======
-      // from kWh to Joule
-        * 3.6e6
-    ),
-    Celsius(input.getTargetTemperature.to(Units.CELSIUS).getValue.doubleValue),
-    Celsius(
-      input.getLowerTemperatureLimit.to(Units.CELSIUS).getValue.doubleValue
-    ),
-    Celsius(
-      input.getUpperTemperatureLimit.to(Units.CELSIUS).getValue.doubleValue
->>>>>>> f9525b3c
     )
   )
 
