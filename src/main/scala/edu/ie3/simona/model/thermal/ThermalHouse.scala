--- conflicted
+++ resolved
@@ -21,17 +21,15 @@
   ThermalHouseState,
   temperatureTolerance
 }
+import edu.ie3.simona.model.thermal.ThermalHouse.temperatureTolerance
 import edu.ie3.util.quantities.PowerSystemUnits
 import edu.ie3.util.scala.quantities.{ThermalConductance, WattsPerKelvin}
-<<<<<<< HEAD
+import squants.thermal.{Celsius, JoulesPerKelvin, ThermalCapacity}
+import squants.{Energy, Power, Temperature, Time}
 import squants.energy.{KilowattHours, Kilowatts, MegawattHours, Megawatts}
 import squants.thermal.ThermalCapacity
 import squants.time.{Hours, Seconds}
 import squants.{Energy, Kelvin, Power, Temperature, Time}
-=======
-import squants.thermal.{Celsius, JoulesPerKelvin, ThermalCapacity}
-import squants.{Energy, Power, Temperature, Time}
->>>>>>> a0252dee
 import tech.units.indriya.unit.Units
 
 import java.util.UUID
@@ -390,7 +388,6 @@
     }
   }
 
-<<<<<<< HEAD
   private def nextActivation(
       tick: Long,
       higherTemperature: squants.Temperature,
@@ -403,41 +400,6 @@
     else {
       val duration = Math.round(
         (flexibleEnergy / (qDot * math.signum(qDot.toWatts))).toSeconds
-=======
-  protected def temperatureTolerance: Temperature = Celsius(0.01)
-
-  def apply(
-      input: ThermalHouseInput
-  ): ThermalHouse =
-    new ThermalHouse(
-      input.getUuid,
-      input.getId,
-      input.getOperator,
-      input.getOperationTime,
-      input.getThermalBus,
-      WattsPerKelvin(
-        input.getEthLosses
-          .to(PowerSystemUnits.KILOWATT_PER_KELVIN)
-          .getValue
-          .doubleValue
-          * 1000 // kW/K to W/K
-      ),
-      JoulesPerKelvin(
-        input.getEthCapa
-          .to(PowerSystemUnits.KILOWATTHOUR_PER_KELVIN)
-          .getValue
-          .doubleValue
-          * 3.6e6 // kWh in Joule
-      ),
-      Celsius(
-        input.getTargetTemperature.to(Units.CELSIUS).getValue.doubleValue
-      ),
-      Celsius(
-        input.getLowerTemperatureLimit.to(Units.CELSIUS).getValue.doubleValue
-      ),
-      Celsius(
-        input.getUpperTemperatureLimit.to(Units.CELSIUS).getValue.doubleValue
->>>>>>> a0252dee
       )
       Some(tick + duration)
     }
