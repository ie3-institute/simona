--- conflicted
+++ resolved
@@ -14,31 +14,17 @@
   ThermalHouseInput
 }
 import edu.ie3.simona.model.thermal.ThermalGrid.ThermalEnergyDemand
-<<<<<<< HEAD
-import edu.ie3.simona.model.thermal.ThermalHouse.{
-  ThermalHouseState,
-  ThermalHouseThreshold
-}
-import edu.ie3.simona.model.thermal.ThermalHouse.ThermalHouseThreshold.{
-  LowerTemperatureReached,
-  UpperTemperatureReached
-=======
 import edu.ie3.simona.model.thermal.ThermalHouse.ThermalHouseState
 import edu.ie3.simona.model.thermal.ThermalHouse.ThermalHouseThreshold.{
   HouseTemperatureLowerBoundaryReached,
   HouseTemperatureUpperBoundaryReached
->>>>>>> dfef9a1a
 }
 import edu.ie3.simona.util.TickUtil.TickLong
 import edu.ie3.util.quantities.PowerSystemUnits
 import edu.ie3.util.quantities.interfaces.{HeatCapacity, ThermalConductance}
 
 import javax.measure.quantity.{Energy, Power, Temperature, Time}
-<<<<<<< HEAD
-import tech.units.indriya.ComparableQuantity
-=======
 import tech.units.indriya.{ComparableQuantity, quantity}
->>>>>>> dfef9a1a
 import tech.units.indriya.quantity.Quantities
 import tech.units.indriya.unit.Units
 import tech.units.indriya.unit.Units.HOUR
@@ -310,11 +296,7 @@
       state: ThermalHouseState,
       ambientTemperature: ComparableQuantity[Temperature],
       qDot: ComparableQuantity[Power]
-<<<<<<< HEAD
-  ): (ThermalHouseState, Option[ThermalHouseThreshold]) = {
-=======
   ): (ThermalHouseState, Option[ThermalThreshold]) = {
->>>>>>> dfef9a1a
     val duration = state.tick.durationUntil(tick)
     val updatedInnerTemperature = newInnerTemperature(
       state.qDot,
@@ -354,11 +336,7 @@
       qDotExternal: ComparableQuantity[Power],
       innerTemperature: ComparableQuantity[Temperature],
       ambientTemperature: ComparableQuantity[Temperature]
-<<<<<<< HEAD
-  ): Option[ThermalHouseThreshold] = {
-=======
   ): Option[ThermalThreshold] = {
->>>>>>> dfef9a1a
     val artificialDuration = Quantities.getQuantity(1d, Units.HOUR)
     val loss = calcThermalEnergyLoss(
       innerTemperature,
@@ -374,17 +352,6 @@
       )
     ) {
       /* House has more losses than gain */
-<<<<<<< HEAD
-      val remainingEnergy =
-        energy(lowerBoundaryTemperature, innerTemperature)
-      val duration = remainingEnergy
-        .divide(resultingQDot)
-        .asType(classOf[Time])
-        .to(Units.SECOND)
-        .getValue
-        .longValue()
-      Some(LowerTemperatureReached(tick + duration))
-=======
       val nextTick = nextActivation(
         tick,
         innerTemperature,
@@ -392,18 +359,12 @@
         resultingQDot
       )
       Some(HouseTemperatureLowerBoundaryReached(nextTick))
->>>>>>> dfef9a1a
     } else if (
       resultingQDot.isGreaterThan(
         Quantities.getQuantity(0d, StandardUnits.ACTIVE_POWER_RESULT)
       )
     ) {
       /* House has more gain than losses */
-<<<<<<< HEAD
-      val missingEnergy = energy(upperBoundaryTemperature, innerTemperature)
-      val duration = missingEnergy
-        .divide(resultingQDot)
-=======
       val nextTick = nextActivation(
         tick,
         upperBoundaryTemperature,
@@ -433,19 +394,11 @@
     else {
       val duration = flexibleEnergy
         .divide(qDot.multiply(math.signum(qDot.getValue.doubleValue())))
->>>>>>> dfef9a1a
         .asType(classOf[Time])
         .to(Units.SECOND)
         .getValue
         .longValue()
-<<<<<<< HEAD
-      Some(UpperTemperatureReached(tick + duration))
-    } else {
-      /* House is in perfect balance */
-      None
-=======
       tick + duration
->>>>>>> dfef9a1a
     }
   }
 }
@@ -486,16 +439,6 @@
       Quantities.getQuantity(0d, StandardUnits.ACTIVE_POWER_RESULT)
     )
 
-<<<<<<< HEAD
-  sealed trait ThermalHouseThreshold {
-    val tick: Long
-  }
-  object ThermalHouseThreshold {
-    final case class LowerTemperatureReached(override val tick: Long)
-        extends ThermalHouseThreshold
-    final case class UpperTemperatureReached(override val tick: Long)
-        extends ThermalHouseThreshold
-=======
   object ThermalHouseThreshold {
     final case class HouseTemperatureLowerBoundaryReached(
         override val tick: Long
@@ -503,6 +446,5 @@
     final case class HouseTemperatureUpperBoundaryReached(
         override val tick: Long
     ) extends ThermalThreshold
->>>>>>> dfef9a1a
   }
 }