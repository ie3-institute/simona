/*
 * © 2021. TU Dortmund University,
 * Institute of Energy Systems, Energy Efficiency and Energy Economics,
 * Research group Distribution grid planning and operation
 */

package edu.ie3.simona.model.thermal

import edu.ie3.datamodel.models.OperationTime
import edu.ie3.datamodel.models.input.OperatorInput
import edu.ie3.datamodel.models.input.thermal.{
  ThermalBusInput,
  ThermalHouseInput,
}
import edu.ie3.simona.model.participant.HpModel.HpRelevantData
import edu.ie3.simona.model.thermal.ThermalGrid.ThermalEnergyDemand
import edu.ie3.simona.model.thermal.ThermalHouse.ThermalHouseThreshold.{
  HouseTemperatureLowerBoundaryReached,
  HouseTemperatureTargetOrUpperBoundaryReached,
}
import edu.ie3.simona.model.thermal.ThermalHouse.{
  ThermalHouseState,
  temperatureTolerance,
}
import edu.ie3.util.quantities.PowerSystemUnits
import edu.ie3.util.scala.quantities.DefaultQuantities._
import edu.ie3.util.scala.quantities.{ThermalConductance, WattsPerKelvin}
import squants.energy.KilowattHours
import squants.thermal.{Kelvin, ThermalCapacity}
import squants.time.{Hours, Seconds}
import squants.{Energy, Power, Temperature, Time}
import tech.units.indriya.unit.Units

import java.util.UUID

/** A thermal house model
  *
  * @param uuid
  *   the element's uuid
  * @param id
  *   the element's human-readable id
  * @param operatorInput
  *   Operator input
  * @param operationTime
  *   Operation time
  * @param bus
  *   Thermal bus input
  * @param ethLosses
  *   transmission coefficient of heat storage, usually in [kW/K]
  * @param ethCapa
  *   heat energy storage capability of thermal house, usually in [kWh/K]
  * @param targetTemperature
  *   Target room temperature [K]
  * @param lowerBoundaryTemperature
  *   Lower temperature boundary [K]
  * @param upperBoundaryTemperature
  *   Upper boundary temperature [K]
  */
final case class ThermalHouse(
    uuid: UUID,
    id: String,
    operatorInput: OperatorInput,
    operationTime: OperationTime,
    bus: ThermalBusInput,
    ethLosses: ThermalConductance,
    ethCapa: ThermalCapacity,
    targetTemperature: Temperature,
    lowerBoundaryTemperature: Temperature,
    upperBoundaryTemperature: Temperature,
) extends ThermalSink(
      uuid,
      id,
      operatorInput,
      operationTime,
      bus,
    ) {

  /** Calculate the energy demand at the instance in question. The amount to
    * reach target temperature of this model is interpreted as required demand.
    * The amount to reach the current @actualTemperatureTarget (could be target
    * temperature or upper temperature boundary of this model) is interpreted as
    * possible demand. The current (external) thermal infeed is not accounted
    * for, as we assume, that after determining the thermal demand, a change in
    * external infeed will take place.
    *
    * @param relevantData
    *   Data of heat pump including state of the heat pump.
<<<<<<< HEAD
    * @param currentThermalHouseState
    *   Most recent state, that is valid for this model.
    * @param actualTemperatureTarget
    *   The currently applied temperature this model is aiming for.
=======
    * @param state
    *   Most recent state, that is valid for this model.
>>>>>>> 00514a20
    * @return
    *   The needed energy in the questioned tick.
    */
  def energyDemand(
      relevantData: HpRelevantData,
      currentThermalHouseState: ThermalHouseState,
      actualTemperatureTarget: Temperature,
  ): ThermalEnergyDemand = {
    // Since we updated the state before, we can directly take the innerTemperature
    val currentInnerTemp = currentThermalHouseState.innerTemperature

    val requiredEnergy =
      if (isInnerTemperatureTooLow(currentInnerTemp)) {
        energy(targetTemperature, currentInnerTemp)
      } else
        zeroKWh

    val possibleEnergy =
      if (
        !isInnerTemperatureTooHigh(currentInnerTemp, actualTemperatureTarget)
      ) {
        energy(actualTemperatureTarget, currentInnerTemp)
      } else zeroKWh

    ThermalEnergyDemand(requiredEnergy, possibleEnergy)
  }

  /** Calculate the needed energy to change from start temperature to target
    * temperature.
    *
    * In edge cases, i.e. within the tolerance margin of target temperatures,
    * the temperature difference can be negative. For these cases we set the
    * temperature difference to zero, resulting in an energy demand of 0 kWh.
    *
    * @param targetTemperature
    *   The target temperature to reach.
    * @param startTemperature
    *   The starting temperature.
    * @return
    *   The needed energy to change.
    */
  private def energy(
      targetTemperature: Temperature,
      startTemperature: Temperature,
  ): Energy = {
    val temperatureDiff =
      Kelvin(targetTemperature.toKelvinScale - startTemperature.toKelvinScale)
        .max(Kelvin(0))

    ethCapa * temperatureDiff
  }

  /** Check if inner temperature is higher than preferred maximum temperature
    * @param innerTemperature
<<<<<<< HEAD
    *   the inner temperature of the house
    * @param boundaryTemperature
    *   the applied boundary temperature to check against
=======
    *   The inner temperature of the house
    * @param boundaryTemperature
    *   The applied boundary temperature to check against
>>>>>>> 00514a20
    *
    * @return
    *   True, if inner temperature is too high.
    */
  def isInnerTemperatureTooHigh(
      innerTemperature: Temperature,
      boundaryTemperature: Temperature,
  ): Boolean =
    innerTemperature > (
      boundaryTemperature - temperatureTolerance
    )

  /** Check if inner temperature is lower than preferred minimum temperature
    *
    * @return
    *   true, if inner temperature is too low
    */
  def isInnerTemperatureTooLow(
      innerTemperature: Temperature,
      boundaryTemperature: Temperature = lowerBoundaryTemperature,
  ): Boolean =
    innerTemperature < (
      boundaryTemperature + temperatureTolerance
    )

  /** Calculate the new inner temperature of the thermal house.
    *
    * @param thermalPower
    *   added thermal power (e.g. of heat pump)
    * @param duration
    *   time step length
    * @param currentInnerTemperature
    *   current inner temperature
    * @param ambientTemperature
    *   ambient temperature of thermal house
    * @return
    *   new inner temperature
    */
  def newInnerTemperature(
      thermalPower: Power,
      duration: Time,
      currentInnerTemperature: Temperature,
      ambientTemperature: Temperature,
  ): Temperature = {
    val thermalEnergyGain = thermalPower * duration

    // thermal energy loss due to the deviation between outside and inside temperature
    val thermalEnergyLoss = ethLosses.calcThermalEnergyChange(
      currentInnerTemperature,
      ambientTemperature,
      duration,
    )

    val energyChange = thermalEnergyGain - thermalEnergyLoss

    // temperature change calculated from energy change(WattHours) and thermal capacity(Joules per Kelvin)
    val temperatureChange = energyChange / ethCapa

    // return value new inner temperature
    currentInnerTemperature + temperatureChange
  }

  /** Update the current state of the house.
    *
    * @param relevantData
    *   Data of heat pump including state of the heat pump.
    * @param state
    *   Currently applicable state
    * @param lastAmbientTemperature
    *   Ambient temperature valid up until (not including) the current tick
    * @param qDot
    *   New thermal influx
    * @param actualTemperatureTarget
    *   the applied target temperature for this model
    * @return
    *   Updated state and the tick in which the next threshold is reached
    */
  def updateState(
      relevantData: HpRelevantData,
      state: ThermalHouseState,
      lastAmbientTemperature: Temperature,
      qDot: Power,
      actualTemperatureTarget: Temperature,
  ): (ThermalHouseState, Option[ThermalThreshold]) = {
    val duration = Seconds(relevantData.currentTick - state.tick)
    val updatedInnerTemperature = newInnerTemperature(
      state.qDot,
      duration,
      state.innerTemperature,
      lastAmbientTemperature,
    )

    /* Calculate the next given threshold */
    val threshold =
      nextThreshold(
        relevantData.currentTick,
        qDot,
        updatedInnerTemperature,
        relevantData.ambientTemperature,
        actualTemperatureTarget,
      )

    (
      state.copy(
        tick = relevantData.currentTick,
        innerTemperature = updatedInnerTemperature,
        qDot = qDot,
      ),
      threshold,
    )
  }

  /** Determine the next threshold, that will be reached.
    * @param tick
    *   The current tick.
    * @param qDotExternal
    *   The external influx
    * @param innerTemperature
    *   The inner temperature
    * @param ambientTemperature
    *   The ambient temperature
    * @param actualTemperatureTarget
    *   the applied target temperature for this model
    * @return
    *   The next threshold, that will be reached
    */
  private def nextThreshold(
      tick: Long,
      qDotExternal: Power,
      innerTemperature: Temperature,
      ambientTemperature: Temperature,
      actualTemperatureTarget: Temperature,
  ): Option[ThermalThreshold] = {
    val artificialDuration = Hours(1d)
    val loss = ethLosses.calcThermalEnergyChange(
      innerTemperature,
      ambientTemperature,
      artificialDuration,
    ) / artificialDuration
    val resultingQDot = qDotExternal - loss
    if (
      resultingQDot < zeroMW && !isInnerTemperatureTooLow(
        innerTemperature
      )
    ) {
      /* House has more losses than gain */
      nextActivation(
        tick,
        innerTemperature,
        lowerBoundaryTemperature,
        resultingQDot,
      ).map(HouseTemperatureLowerBoundaryReached)
    } else if (
      resultingQDot > zeroMW && !isInnerTemperatureTooHigh(
        innerTemperature,
        actualTemperatureTarget,
      )
    ) {
      /* House has more gain than losses */
      nextActivation(
        tick,
        actualTemperatureTarget,
        innerTemperature,
        resultingQDot,
      ).map(HouseTemperatureTargetOrUpperBoundaryReached)
    } else {
      /* House is in perfect balance */
      None
    }
  }

  private def nextActivation(
      tick: Long,
      higherTemperature: Temperature,
      lowerTemperature: Temperature,
      qDot: Power,
  ): Option[Long] = {
    val flexibleEnergy = energy(higherTemperature, lowerTemperature)
    if (flexibleEnergy < zeroMWh)
      None
    else {
      val duration = Math.round(
        (flexibleEnergy / (qDot * math.signum(qDot.toWatts))).toSeconds
      )
      Some(tick + duration)
    }
  }
}

object ThermalHouse {
  protected def temperatureTolerance: Temperature = Kelvin(0.01d)

  def apply(input: ThermalHouseInput): ThermalHouse = new ThermalHouse(
    input.getUuid,
    input.getId,
    input.getOperator,
    input.getOperationTime,
    input.getThermalBus,
    WattsPerKelvin(
      input.getEthLosses
        .to(PowerSystemUnits.KILOWATT_PER_KELVIN)
        .getValue
        .doubleValue
        * 1000 // kW/K to W/K
    ),
    KilowattHours(
      input.getEthCapa
        .to(PowerSystemUnits.KILOWATTHOUR_PER_KELVIN)
        .getValue
        .doubleValue
    ) / Kelvin(1d),
    Kelvin(
      input.getTargetTemperature.to(Units.KELVIN).getValue.doubleValue
    ),
    Kelvin(
      input.getLowerTemperatureLimit.to(Units.KELVIN).getValue.doubleValue
    ),
    Kelvin(
      input.getUpperTemperatureLimit.to(Units.KELVIN).getValue.doubleValue
    ),
  )

  /** State of a thermal house
    *
    * @param tick
    *   Last tick of temperature change
    * @param innerTemperature
    *   Inner temperature of the house
    * @param qDot
    *   Continuous external infeed of thermal energy since the given tick
    */
  final case class ThermalHouseState(
      tick: Long,
      innerTemperature: Temperature,
      qDot: Power,
  )

  def startingState(house: ThermalHouse): ThermalHouseState =
    ThermalHouseState(
      -1L,
      house.targetTemperature,
      zeroMW,
    )

  object ThermalHouseThreshold {
    final case class HouseTemperatureLowerBoundaryReached(
        override val tick: Long
    ) extends ThermalThreshold
    final case class HouseTemperatureTargetOrUpperBoundaryReached(
        override val tick: Long
    ) extends ThermalThreshold
  }
}<|MERGE_RESOLUTION|>--- conflicted
+++ resolved
@@ -85,15 +85,10 @@
     *
     * @param relevantData
     *   Data of heat pump including state of the heat pump.
-<<<<<<< HEAD
     * @param currentThermalHouseState
     *   Most recent state, that is valid for this model.
     * @param actualTemperatureTarget
     *   The currently applied temperature this model is aiming for.
-=======
-    * @param state
-    *   Most recent state, that is valid for this model.
->>>>>>> 00514a20
     * @return
     *   The needed energy in the questioned tick.
     */
@@ -148,15 +143,9 @@
 
   /** Check if inner temperature is higher than preferred maximum temperature
     * @param innerTemperature
-<<<<<<< HEAD
-    *   the inner temperature of the house
+    *   The inner temperature of the house.
     * @param boundaryTemperature
-    *   the applied boundary temperature to check against
-=======
-    *   The inner temperature of the house
-    * @param boundaryTemperature
-    *   The applied boundary temperature to check against
->>>>>>> 00514a20
+    *   The applied boundary temperature to check against.
     *
     * @return
     *   True, if inner temperature is too high.
