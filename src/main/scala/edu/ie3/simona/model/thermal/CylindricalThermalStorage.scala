--- conflicted
+++ resolved
@@ -92,11 +92,7 @@
       tick: Long,
       qDot: ComparableQuantity[Power],
       lastState: ThermalStorageState
-<<<<<<< HEAD
-  ): (ThermalStorageState, Option[ThermalStorageThreshold]) = {
-=======
   ): (ThermalStorageState, Option[ThermalThreshold]) = {
->>>>>>> dfef9a1a
     /* Determine new state based on time difference and given state */
     val energyBalance = lastState.qDot
       .multiply(Quantities.getQuantity(tick - lastState.tick, Units.SECOND))
@@ -253,8 +249,5 @@
       .multiply(c)
       .multiply(returnTemp.subtract(inletTemp))
       .asType(classOf[Energy])
-<<<<<<< HEAD
       .to(StandardUnits.ENERGY_IN)
-=======
->>>>>>> dfef9a1a
 }