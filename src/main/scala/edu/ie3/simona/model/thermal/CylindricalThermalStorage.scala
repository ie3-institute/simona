--- conflicted
+++ resolved
@@ -170,34 +170,15 @@
       initialStoredEnergy: Energy = zeroKWh,
   ): CylindricalThermalStorage = {
     val maxEnergyThreshold = volumeToEnergy(
-<<<<<<< HEAD
-      CubicMeters(
-        input.getStorageVolumeLvl.to(Units.CUBIC_METRE).getValue.doubleValue
-      ),
-=======
       input.getStorageVolumeLvl.toSquants,
->>>>>>> 2cf8fe61
       KilowattHoursPerKelvinCubicMeters(
         input.getC
           .to(PowerSystemUnits.KILOWATTHOUR_PER_KELVIN_TIMES_CUBICMETRE)
           .getValue
           .doubleValue
       ),
-<<<<<<< HEAD
-      Celsius(input.getInletTemp.to(Units.CELSIUS).getValue.doubleValue),
-      Celsius(input.getReturnTemp.to(Units.CELSIUS).getValue.doubleValue),
-    )
-
-    val pThermalMax = Kilowatts(
-      input
-        .getpThermalMax()
-        .to(PowerSystemUnits.KILOWATT)
-        .getValue
-        .doubleValue()
-=======
       input.getInletTemp.toSquants,
       input.getReturnTemp.toSquants,
->>>>>>> 2cf8fe61
     )
 
     val pThermalMax = input.getpThermalMax().toSquants
