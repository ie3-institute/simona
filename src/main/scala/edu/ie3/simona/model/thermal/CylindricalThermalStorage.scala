--- conflicted
+++ resolved
@@ -19,18 +19,12 @@
 }
 import edu.ie3.util.quantities.PowerSystemUnits
 import edu.ie3.util.scala.quantities.DefaultQuantities._
-<<<<<<< HEAD
-import edu.ie3.util.scala.quantities.KilowattHoursPerKelvinCubicMeters
-import squants.energy.Kilowatts
-import squants.space.CubicMeters
-=======
 import edu.ie3.util.scala.quantities.SquantsUtils.RichEnergy
 import edu.ie3.util.scala.quantities.{
   KilowattHoursPerKelvinCubicMeters,
   SpecificHeatCapacity,
 }
 import squants.space.{CubicMeters, Volume}
->>>>>>> dbd6b8ff
 import squants.thermal.Celsius
 import squants.time.Seconds
 import squants.{Energy, Power}
@@ -191,7 +185,6 @@
       input: CylindricalStorageInput,
       initialStoredEnergy: Energy = zeroKWh,
   ): CylindricalThermalStorage = {
-<<<<<<< HEAD
     val maxEnergyThreshold = volumeToEnergy(
       CubicMeters(
         input.getStorageVolumeLvl.to(Units.CUBIC_METRE).getValue.doubleValue
@@ -213,27 +206,6 @@
         .getValue
         .doubleValue()
     )
-=======
-
-    val maxEnergyThreshold: Energy =
-      CylindricalThermalStorage.volumeToEnergy(
-        CubicMeters(
-          input.getStorageVolumeLvl.to(Units.CUBIC_METRE).getValue.doubleValue
-        ),
-        KilowattHoursPerKelvinCubicMeters(
-          input.getC
-            .to(PowerSystemUnits.KILOWATTHOUR_PER_KELVIN_TIMES_CUBICMETRE)
-            .getValue
-            .doubleValue
-        ),
-        Celsius(input.getInletTemp.to(Units.CELSIUS).getValue.doubleValue()),
-        Celsius(input.getReturnTemp.to(Units.CELSIUS).getValue.doubleValue()),
-      )
-
-    /* TODO: Currently, the input model does not define any maximum charge power. Assume, that the usable energy can
-     *   be charged / discharged within the interval of an hour */
-    val chargingPower = maxEnergyThreshold / Hours(1d)
->>>>>>> dbd6b8ff
 
     new CylindricalThermalStorage(
       input.getUuid,
