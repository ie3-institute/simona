/*
 * © 2020. TU Dortmund University,
 * Institute of Energy Systems, Energy Efficiency and Energy Economics,
 * Research group Distribution grid planning and operation
 */

package edu.ie3.simona.model.thermal

import edu.ie3.datamodel.models.OperationTime
import edu.ie3.datamodel.models.input.OperatorInput
import edu.ie3.datamodel.models.input.thermal.{
  CylindricalStorageInput,
  ThermalBusInput,
}
import edu.ie3.simona.model.thermal.ThermalStorage.ThermalStorageState
import edu.ie3.simona.model.thermal.ThermalStorage.ThermalStorageThreshold.{
  StorageEmpty,
  StorageFull,
}
import edu.ie3.util.quantities.PowerSystemUnits
<<<<<<< HEAD
import edu.ie3.util.scala.quantities.DefaultQuantities._
import edu.ie3.util.scala.quantities.KilowattHoursPerKelvinCubicMeters
import squants.energy.Kilowatts
import squants.space.CubicMeters
import squants.thermal.Celsius
=======
import edu.ie3.util.scala.quantities.DefaultQuantities.*
import edu.ie3.util.scala.quantities.QuantityConversionUtils.{
  TemperatureConversionSimona,
  VolumeConversionSimona,
  PowerConversionSimona,
}
import edu.ie3.util.scala.quantities.SquantsUtils.RichEnergy
import edu.ie3.util.scala.quantities.{
  KilowattHoursPerKelvinCubicMeters,
  SpecificHeatCapacity,
}
import squants.energy.Kilowatts
import squants.space.{CubicMeters, Volume}
>>>>>>> 2cf8fe61
import squants.time.Seconds
import squants.{Energy, Power}
import tech.units.indriya.unit.Units

import java.util.UUID

/** A cylindrical thermal storage used for implementations, which require a
  * mutable storage. <p> <strong>Important:</strong> The field storageLvl is a
  * variable.
  *
  * @param uuid
  *   the element's uuid
  * @param id
  *   the element's human-readable id
  * @param operatorInput
  *   Operator input
  * @param operationTime
  *   Operation time
  * @param bus
  *   Thermal bus input
  * @param maxEnergyThreshold
  *   Maximum permissible energy stored in the storage
  * @param pThermalMax
  *   Thermal power, that can be charged / discharged
  * @param storedEnergy
  *   Energy stored in the thermal storage
  */
final case class CylindricalThermalStorage(
    uuid: UUID,
    id: String,
    operatorInput: OperatorInput,
    operationTime: OperationTime,
    bus: ThermalBusInput,
    maxEnergyThreshold: Energy,
    pThermalMax: Power,
    storedEnergy: Energy,
) extends ThermalStorage(
      uuid,
      id,
      operatorInput,
      operationTime,
      bus,
      maxEnergyThreshold,
      pThermalMax,
    )
    with ThermalStorageCalculations {

  /** Updates the given last state. Based on the then set thermal influx, the
    * current state is calculated. Positive values of influx are consider to
    * flow into the storage.
    *
    * @param tick
    *   Tick, where this change happens.
    * @param lastThermalStorageState
    *   Last state of the heat storage.
    * @param qDotHeatStorage
    *   Influx of the heat storage.
    * @return
    *   The state of the instance.
    */
  override def determineState(
      tick: Long,
      lastThermalStorageState: ThermalStorageState,
      qDotHeatStorage: Power,
  ): ThermalStorageState = {
    /* Determine new state based on time difference and given state */
    val energyBalance =
      qDotHeatStorage * Seconds(
        tick - lastThermalStorageState.tick
      )
    val newEnergy = lastThermalStorageState.storedEnergy + energyBalance
    val updatedEnergy =
      if (isFull(newEnergy))
        maxEnergyThreshold
      else if (isEmpty(newEnergy))
        zeroKWh
      else
        newEnergy

    ThermalStorageState(tick, updatedEnergy)
  }

  /** Calculates the tick, when the next threshold of the instance is reached.
    *
    * @param thermalStorageState
    *   State of the heat storage.
    * @param qDotHeatStorage
    *   Operating point of the heat storage.
    * @return
    *   The next threshold if there is one.
    */
  override def determineNextThreshold(
      thermalStorageState: ThermalStorageState,
      qDotHeatStorage: Power,
  ): Option[ThermalThreshold] = {
    if (qDotHeatStorage > zeroKW) {
      val duration =
        (maxEnergyThreshold - thermalStorageState.storedEnergy) / qDotHeatStorage
      val durationInTicks = Math.floor(duration.toSeconds).toLong
      if (durationInTicks <= 0L)
        None
      else
        Some(StorageFull(thermalStorageState.tick + durationInTicks))
    } else if (qDotHeatStorage < zeroKW) {
      val duration =
        thermalStorageState.storedEnergy / qDotHeatStorage * -1
      val durationInTicks = Math.floor(duration.toSeconds).toLong
      if (durationInTicks <= 0L)
        None
      else
        Some(StorageEmpty(thermalStorageState.tick + durationInTicks))
    } else
      None
  }

  override def startingState: ThermalStorageState = ThermalStorageState(
    0L,
    zeroKWh,
  )
}

object CylindricalThermalStorage extends ThermalStorageCalculations {

  /** Function to construct a new [[CylindricalThermalStorage]] based on a
    * provided [[CylindricalStorageInput]]
    *
    * @param input
    *   instance of [[CylindricalStorageInput]] this storage should be built
    *   from
    * @param initialStoredEnergy
    *   initial stored energy
    * @return
    *   a ready-to-use [[CylindricalThermalStorage]] with referenced electric
    *   parameters
    */
  def apply(
      input: CylindricalStorageInput,
      initialStoredEnergy: Energy = zeroKWh,
  ): CylindricalThermalStorage = {
    val maxEnergyThreshold = volumeToEnergy(
<<<<<<< HEAD
      CubicMeters(
        input.getStorageVolumeLvl.to(Units.CUBIC_METRE).getValue.doubleValue
      ),
=======
      input.getStorageVolumeLvl.toSquants,
>>>>>>> 2cf8fe61
      KilowattHoursPerKelvinCubicMeters(
        input.getC
          .to(PowerSystemUnits.KILOWATTHOUR_PER_KELVIN_TIMES_CUBICMETRE)
          .getValue
          .doubleValue
      ),
<<<<<<< HEAD
      Celsius(input.getInletTemp.to(Units.CELSIUS).getValue.doubleValue),
      Celsius(input.getReturnTemp.to(Units.CELSIUS).getValue.doubleValue),
    )

    val pThermalMax = Kilowatts(
      input
        .getpThermalMax()
        .to(PowerSystemUnits.KILOWATT)
        .getValue
        .doubleValue()
=======
      input.getInletTemp.toSquants,
      input.getReturnTemp.toSquants,
>>>>>>> 2cf8fe61
    )

    val pThermalMax = input.getpThermalMax().toSquants

    new CylindricalThermalStorage(
      input.getUuid,
      input.getId,
      input.getOperator,
      input.getOperationTime,
      input.getThermalBus,
      maxEnergyThreshold,
      pThermalMax,
      initialStoredEnergy,
    )
  }
}<|MERGE_RESOLUTION|>--- conflicted
+++ resolved
@@ -18,27 +18,15 @@
   StorageFull,
 }
 import edu.ie3.util.quantities.PowerSystemUnits
-<<<<<<< HEAD
-import edu.ie3.util.scala.quantities.DefaultQuantities._
-import edu.ie3.util.scala.quantities.KilowattHoursPerKelvinCubicMeters
-import squants.energy.Kilowatts
-import squants.space.CubicMeters
-import squants.thermal.Celsius
-=======
 import edu.ie3.util.scala.quantities.DefaultQuantities.*
 import edu.ie3.util.scala.quantities.QuantityConversionUtils.{
   TemperatureConversionSimona,
   VolumeConversionSimona,
   PowerConversionSimona,
 }
-import edu.ie3.util.scala.quantities.SquantsUtils.RichEnergy
-import edu.ie3.util.scala.quantities.{
-  KilowattHoursPerKelvinCubicMeters,
-  SpecificHeatCapacity,
-}
+import edu.ie3.util.scala.quantities.KilowattHoursPerKelvinCubicMeters
 import squants.energy.Kilowatts
 import squants.space.{CubicMeters, Volume}
->>>>>>> 2cf8fe61
 import squants.time.Seconds
 import squants.{Energy, Power}
 import tech.units.indriya.unit.Units
@@ -179,34 +167,15 @@
       initialStoredEnergy: Energy = zeroKWh,
   ): CylindricalThermalStorage = {
     val maxEnergyThreshold = volumeToEnergy(
-<<<<<<< HEAD
-      CubicMeters(
-        input.getStorageVolumeLvl.to(Units.CUBIC_METRE).getValue.doubleValue
-      ),
-=======
       input.getStorageVolumeLvl.toSquants,
->>>>>>> 2cf8fe61
       KilowattHoursPerKelvinCubicMeters(
         input.getC
           .to(PowerSystemUnits.KILOWATTHOUR_PER_KELVIN_TIMES_CUBICMETRE)
           .getValue
           .doubleValue
       ),
-<<<<<<< HEAD
-      Celsius(input.getInletTemp.to(Units.CELSIUS).getValue.doubleValue),
-      Celsius(input.getReturnTemp.to(Units.CELSIUS).getValue.doubleValue),
-    )
-
-    val pThermalMax = Kilowatts(
-      input
-        .getpThermalMax()
-        .to(PowerSystemUnits.KILOWATT)
-        .getValue
-        .doubleValue()
-=======
       input.getInletTemp.toSquants,
       input.getReturnTemp.toSquants,
->>>>>>> 2cf8fe61
     )
 
     val pThermalMax = input.getpThermalMax().toSquants
