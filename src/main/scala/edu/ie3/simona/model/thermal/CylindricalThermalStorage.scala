/*
 * © 2020. TU Dortmund University,
 * Institute of Energy Systems, Energy Efficiency and Energy Economics,
 * Research group Distribution grid planning and operation
 */

package edu.ie3.simona.model.thermal

import edu.ie3.datamodel.models.OperationTime
import edu.ie3.datamodel.models.input.OperatorInput
import edu.ie3.datamodel.models.input.thermal.{
  CylindricalStorageInput,
  ThermalBusInput,
}
import edu.ie3.simona.model.thermal.ThermalStorage.ThermalStorageState
import edu.ie3.simona.model.thermal.ThermalStorage.ThermalStorageThreshold.{
  StorageEmpty,
  StorageFull,
}
import edu.ie3.util.quantities.PowerSystemUnits
import edu.ie3.util.scala.quantities.DefaultQuantities._
import edu.ie3.util.scala.quantities.KilowattHoursPerKelvinCubicMeters
import squants.energy.Kilowatts
import squants.energy.Kilowatts
import squants.space.CubicMeters
import squants.thermal.Celsius
import squants.time.Seconds
import squants.{Energy, Power}
import tech.units.indriya.unit.Units

import java.util.UUID

/** A cylindrical thermal storage used for implementations, which require a
  * mutable storage. <p> <strong>Important:</strong> The field storageLvl is a
  * variable.
  *
  * @param uuid
  *   the element's uuid
  * @param id
  *   the element's human-readable id
  * @param operatorInput
  *   Operator input
  * @param operationTime
  *   Operation time
  * @param bus
  *   Thermal bus input
  * @param maxEnergyThreshold
  *   Maximum permissible energy stored in the storage
  * @param pThermalMax
  *   Thermal power, that can be charged / discharged
  */
final case class CylindricalThermalStorage(
    uuid: UUID,
    id: String,
    operatorInput: OperatorInput,
    operationTime: OperationTime,
    bus: ThermalBusInput,
    maxEnergyThreshold: Energy,
    pThermalMax: Power,
    storedEnergy: Energy,
) extends ThermalStorage(
      uuid,
      id,
      operatorInput,
      operationTime,
      bus,
      maxEnergyThreshold,
      pThermalMax,
<<<<<<< HEAD
    )
    with MutableStorage
    with ThermalStorageCalculations {
=======
    ) {
>>>>>>> 00a1d749

  /** Updates the given last state. Based on the then set thermal influx, the
    * current state is calculated. Positive values of influx are consider to
    * flow into the storage. Additionally, the tick, when the next threshold is
    * reached, is calculated as well.
    *
    * @param tick
    *   Tick, where this change happens
    * @param qDot
    *   Influx
    * @param lastState
    *   Last known state
    * @return
    *   The updated state as well as the tick, when a threshold is reached
    */
  override def updateState(
      tick: Long,
      qDot: Power,
      lastState: ThermalStorageState,
  ): (ThermalStorageState, Option[ThermalThreshold]) = {
    /* Determine new state based on time difference and given state */
    val energyBalance = lastState.qDot * Seconds(tick - lastState.tick)
    val newEnergy = lastState.storedEnergy + energyBalance
    val updatedEnergy =
      if (isFull(newEnergy))
        maxEnergyThreshold
      else if (isEmpty(newEnergy))
        zeroKWh
      else
        newEnergy

    /* Determine, when a threshold is reached */
    val nextThreshold =
      if (qDot > zeroKW) {
        val duration = (maxEnergyThreshold - updatedEnergy) / qDot
        val durationInTicks = Math.floor(duration.toSeconds).toLong
        if (durationInTicks <= 0L)
          None
        else
          Some(StorageFull(tick + durationInTicks))
      } else if (qDot < zeroKW) {
        val duration = updatedEnergy / qDot * (-1)
        val durationInTicks = Math.floor(duration.toSeconds).toLong
        if (durationInTicks <= 0L)
          None
        else
          Some(StorageEmpty(tick + durationInTicks))
      } else {
        return (ThermalStorageState(tick, updatedEnergy, qDot), None)
      }

    (ThermalStorageState(tick, updatedEnergy, qDot), nextThreshold)
  }

  override def startingState: ThermalStorageState = ThermalStorageState(
    -1L,
    zeroKWh,
    zeroKW,
  )
}

object CylindricalThermalStorage extends ThermalStorageCalculations {

  /** Function to construct a new [[CylindricalThermalStorage]] based on a
    * provided [[CylindricalStorageInput]]
    *
    * @param input
    *   instance of [[CylindricalStorageInput]] this storage should be built
    *   from
    * @param initialStoredEnergy
    *   initial stored energy
    * @return
    *   a ready-to-use [[CylindricalThermalStorage]] with referenced electric
    *   parameters
    */

  def apply(
      input: CylindricalStorageInput,
      initialStoredEnergy: Energy = zeroKWh,
  ): CylindricalThermalStorage = {
    val maxEnergyThreshold = volumeToEnergy(
      CubicMeters(
        input.getStorageVolumeLvl.to(Units.CUBIC_METRE).getValue.doubleValue
      ),
      KilowattHoursPerKelvinCubicMeters(
        input.getC
          .to(PowerSystemUnits.KILOWATTHOUR_PER_KELVIN_TIMES_CUBICMETRE)
          .getValue
          .doubleValue
      ),
      Celsius(input.getInletTemp.to(Units.CELSIUS).getValue.doubleValue),
      Celsius(input.getReturnTemp.to(Units.CELSIUS).getValue.doubleValue),
    )

    val pThermalMax = Kilowatts(
      input
        .getpThermalMax()
        .to(PowerSystemUnits.KILOWATT)
        .getValue
        .doubleValue()
    )

    new CylindricalThermalStorage(
      input.getUuid,
      input.getId,
      input.getOperator,
      input.getOperationTime,
      input.getThermalBus,
      maxEnergyThreshold,
      pThermalMax,
      initialStoredEnergy,
    )
  }

}<|MERGE_RESOLUTION|>--- conflicted
+++ resolved
@@ -66,13 +66,7 @@
       bus,
       maxEnergyThreshold,
       pThermalMax,
-<<<<<<< HEAD
-    )
-    with MutableStorage
-    with ThermalStorageCalculations {
-=======
     ) {
->>>>>>> 00a1d749
 
   /** Updates the given last state. Based on the then set thermal influx, the
     * current state is calculated. Positive values of influx are consider to
