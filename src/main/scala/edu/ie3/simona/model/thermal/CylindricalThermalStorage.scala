/*
 * © 2020. TU Dortmund University,
 * Institute of Energy Systems, Energy Efficiency and Energy Economics,
 * Research group Distribution grid planning and operation
 */

package edu.ie3.simona.model.thermal

import edu.ie3.datamodel.models.OperationTime
import edu.ie3.datamodel.models.input.OperatorInput
import edu.ie3.datamodel.models.input.thermal.{
  CylindricalStorageInput,
  ThermalBusInput,
}
import edu.ie3.simona.model.thermal.ThermalStorage.ThermalStorageState
import edu.ie3.simona.model.thermal.ThermalStorage.ThermalStorageThreshold.{
  StorageEmpty,
  StorageFull,
}
import edu.ie3.util.quantities.PowerSystemUnits
import edu.ie3.util.scala.quantities.DefaultQuantities._
import edu.ie3.util.scala.quantities.KilowattHoursPerKelvinCubicMeters
import squants.energy.Kilowatts
import squants.space.CubicMeters
import squants.thermal.Celsius
import squants.time.Seconds
import squants.{Energy, Power}
import tech.units.indriya.unit.Units

import java.util.UUID

/** A cylindrical thermal storage used for implementations, which require a
  * mutable storage. <p> <strong>Important:</strong> The field storageLvl is a
  * variable.
  *
  * @param uuid
  *   the element's uuid
  * @param id
  *   the element's human readable id
  * @param operatorInput
  *   Operator input
  * @param operationTime
  *   Operation time
  * @param bus
  *   Thermal bus input
  * @param minEnergyThreshold
  *   Minimum permissible energy stored in the storage
  * @param maxEnergyThreshold
  *   Maximum permissible energy stored in the storage
  * @param chargingPower
  *   Thermal power, that can be charged / discharged
  */
final case class CylindricalThermalStorage(
    uuid: UUID,
    id: String,
    operatorInput: OperatorInput,
    operationTime: OperationTime,
    bus: ThermalBusInput,
    maxEnergyThreshold: Energy,
    chargingPower: Power,
    override var _storedEnergy: Energy,
) extends ThermalStorage(
      uuid,
      id,
      operatorInput,
      operationTime,
      bus,
      maxEnergyThreshold,
      chargingPower,
    )
    with MutableStorage
    with ThermalStorageCalculations {

  /** Updates the given last state. Based on the then set thermal influx, the
    * current state is calculated. Positive values of influx are consider to
    * flow into the storage. Additionally, the tick, when the next threshold is
    * reached, is calculated as well.
    *
    * @param tick
    *   Tick, where this change happens
    * @param qDot
    *   Influx
    * @param lastState
    *   Last known state
    * @return
    *   The updated state as well as the tick, when a threshold is reached
    */
  override def updateState(
      tick: Long,
      qDot: Power,
      lastState: ThermalStorageState,
  ): (ThermalStorageState, Option[ThermalThreshold]) = {
    /* Determine new state based on time difference and given state */
    val energyBalance = lastState.qDot * Seconds(tick - lastState.tick)
    val newEnergy = lastState.storedEnergy + energyBalance
    val updatedEnergy =
      if (isFull(newEnergy))
        maxEnergyThreshold
      else if (isEmpty(newEnergy))
        zeroKWH
      else
        newEnergy

    /* Determine, when a threshold is reached */
    val nextThreshold =
      if (qDot > zeroMW) {
        val duration = (maxEnergyThreshold - updatedEnergy) / qDot
        val durationInTicks = Math.round(duration.toSeconds)
        if (durationInTicks <= 0L)
          None
        else
          Some(StorageFull(tick + durationInTicks))
      } else if (qDot < zeroMW) {
        val duration = updatedEnergy / qDot * (-1)
        val durationInTicks = Math.round(duration.toSeconds)
        if (durationInTicks <= 0L)
          None
        else
          Some(StorageEmpty(tick + durationInTicks))
      } else {
        return (ThermalStorageState(tick, updatedEnergy, qDot), None)
      }

    (ThermalStorageState(tick, updatedEnergy, qDot), nextThreshold)
  }

  override def startingState: ThermalStorageState = ThermalStorageState(
    -1L,
    zeroKWH,
    zeroKW,
  )

  @deprecated("Use thermal storage state instead")
  override def usableThermalEnergy: Energy =
    _storedEnergy

  @deprecated("Use thermal storage state instead")
  override def tryToStoreAndReturnRemainder(
      addedEnergy: Energy
  ): Option[Energy] = {
    if (addedEnergy > zeroKWh) {
      _storedEnergy = _storedEnergy + addedEnergy
      if (_storedEnergy > maxEnergyThreshold) {
        val surplus = _storedEnergy - maxEnergyThreshold
        _storedEnergy = maxEnergyThreshold
        return Option(surplus)
      }
    }
    Option.empty
  }

  @deprecated("Use thermal storage state instead")
  override def tryToTakeAndReturnLack(
      takenEnergy: Energy
  ): Option[Energy] = {
    if (takenEnergy > zeroKWh) {
      _storedEnergy = _storedEnergy - takenEnergy
      if (_storedEnergy < zeroKWH) {
        val lack = zeroKWH - _storedEnergy
        _storedEnergy = zeroKWH
        return Some(lack)
      }
    }
    None
  }

}

object CylindricalThermalStorage extends ThermalStorageCalculations {

  /** Function to construct a new [[CylindricalThermalStorage]] based on a
    * provided [[CylindricalStorageInput]]
    *
    * @param input
    *   instance of [[CylindricalStorageInput]] this storage should be built
    * @param initialStoredEnergy
    *   initial stored energy
    * @return
    *   a ready-to-use [[CylindricalThermalStorage]] with referenced electric
    *   parameters
    */

  def apply(
      input: CylindricalStorageInput,
<<<<<<< HEAD
      initialStoredEnergy: Energy = zeroKWH,
=======
      initialStoredEnergy: Energy = DefaultQuantities.zeroKWh,
>>>>>>> 507f2825
  ): CylindricalThermalStorage = {

    val maxEnergyThreshold = volumeToEnergy(
      CubicMeters(
        input.getStorageVolumeLvl.to(Units.CUBIC_METRE).getValue.doubleValue
      ),
      KilowattHoursPerKelvinCubicMeters(
        input.getC
          .to(PowerSystemUnits.KILOWATTHOUR_PER_KELVIN_TIMES_CUBICMETRE)
          .getValue
          .doubleValue
      ),
      Celsius(input.getInletTemp.to(Units.CELSIUS).getValue.doubleValue),
      Celsius(input.getReturnTemp.to(Units.CELSIUS).getValue.doubleValue),
    )

    val chargingPower = Kilowatts(
      input
        .getpThermalMax()
        .to(PowerSystemUnits.KILOWATT)
        .getValue
        .doubleValue()
    )

    new CylindricalThermalStorage(
      input.getUuid,
      input.getId,
      input.getOperator,
      input.getOperationTime,
      input.getThermalBus,
      maxEnergyThreshold,
      chargingPower,
      initialStoredEnergy,
    )
  }

}<|MERGE_RESOLUTION|>--- conflicted
+++ resolved
@@ -182,11 +182,7 @@
 
   def apply(
       input: CylindricalStorageInput,
-<<<<<<< HEAD
       initialStoredEnergy: Energy = zeroKWH,
-=======
-      initialStoredEnergy: Energy = DefaultQuantities.zeroKWh,
->>>>>>> 507f2825
   ): CylindricalThermalStorage = {
 
     val maxEnergyThreshold = volumeToEnergy(
