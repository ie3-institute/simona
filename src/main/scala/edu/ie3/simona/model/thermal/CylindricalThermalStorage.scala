/*
 * © 2020. TU Dortmund University,
 * Institute of Energy Systems, Energy Efficiency and Energy Economics,
 * Research group Distribution grid planning and operation
 */

package edu.ie3.simona.model.thermal

<<<<<<< HEAD
import breeze.linalg.max
=======
import edu.ie3.datamodel.models.OperationTime
>>>>>>> 7c2056d7
import edu.ie3.datamodel.models.input.OperatorInput
import edu.ie3.datamodel.models.input.thermal.{
  CylindricalStorageInput,
  ThermalBusInput
}
<<<<<<< HEAD
import edu.ie3.datamodel.models.{OperationTime, StandardUnits}
import edu.ie3.simona.model.thermal.ThermalStorage.ThermalStorageState
import edu.ie3.simona.model.thermal.ThermalStorage.ThermalStorageThreshold.{
  StorageEmpty,
  StorageFull
}
import edu.ie3.util.quantities.PowerSystemUnits.KILOWATTHOUR
import edu.ie3.util.quantities.interfaces.SpecificHeatCapacity
import tech.units.indriya.ComparableQuantity
import tech.units.indriya.quantity.Quantities
import tech.units.indriya.unit.Units

import java.util.UUID
import javax.measure.quantity._
=======
import edu.ie3.util.quantities.PowerSystemUnits
import edu.ie3.util.scala.quantities.SquantsUtils.RichEnergy
import edu.ie3.util.scala.quantities.{
  DefaultQuantities,
  KilowattHoursPerKelvinCubicMeters,
  SpecificHeatCapacity
}
import squants.{Energy, Temperature, Volume}
import squants.space.CubicMeters
import squants.thermal.Celsius
import tech.units.indriya.unit.Units

import java.util.UUID
>>>>>>> 7c2056d7

/** A cylindrical thermal storage used for implementations, which require a
  * mutable storage. <p> <strong>Important:</strong> The field storageLvl is a
  * variable.
  *
  * @param uuid
  *   the element's uuid
  * @param id
  *   the element's human readable id
  * @param operatorInput
  *   Operator input
  * @param operationTime
  *   Operation time
  * @param bus
  *   Thermal bus input
  * @param minEnergyThreshold
  *   Minimum permissible energy stored in the storage
  * @param maxEnergyThreshold
  *   Maximum permissible energy stored in the storage
  * @param chargingPower
  *   Thermal power, that can be charged / discharged
  */
final case class CylindricalThermalStorage(
    uuid: UUID,
    id: String,
    operatorInput: OperatorInput,
    operationTime: OperationTime,
    bus: ThermalBusInput,
<<<<<<< HEAD
    minEnergyThreshold: ComparableQuantity[Energy],
    maxEnergyThreshold: ComparableQuantity[Energy],
    chargingPower: ComparableQuantity[Power],
    override protected var _storedEnergy: ComparableQuantity[Energy]
=======
    storageVolumeLvlMax: Volume,
    storageVolumeLvlMin: Volume,
    inletTemp: Temperature,
    returnTemp: Temperature,
    c: SpecificHeatCapacity,
    override protected var _storedEnergy: Energy
>>>>>>> 7c2056d7
) extends ThermalStorage(
      uuid,
      id,
      operatorInput,
      operationTime,
      bus,
      minEnergyThreshold,
      maxEnergyThreshold,
      chargingPower
    )
    with MutableStorage {

<<<<<<< HEAD
  /** Updates the given last state. Based on the then set thermal influx, the
    * current state is calculated. Positive values of influx are consider to
    * flow into the storage. Additionally, the tick, when the next threshold is
    * reached, is calculated as well.
    *
    * @param tick
    *   Tick, where this change happens
    * @param qDot
    *   Influx
    * @param lastState
    *   Last known state
    * @return
    *   The updated state as well as the tick, when a threshold is reached
    */
  override def updateState(
      tick: Long,
      qDot: ComparableQuantity[Power],
      lastState: ThermalStorageState
  ): (ThermalStorageState, Option[ThermalThreshold]) = {
    /* Determine new state based on time difference and given state */
    val energyBalance = lastState.qDot
      .multiply(Quantities.getQuantity(tick - lastState.tick, Units.SECOND))
      .asType(classOf[Energy])
      .to(StandardUnits.ENERGY_IN)
    val newEnergy = lastState.storedEnergy add energyBalance
    val updatedEnergy =
      if (newEnergy.isGreaterThan(maxEnergyThreshold))
        maxEnergyThreshold
      else if (newEnergy.isLessThan(minEnergyThreshold))
        minEnergyThreshold
      else
        newEnergy

    /* Determine, when a threshold is reached */
    val nextThreshold =
      if (
        qDot.isGreaterThan(
          Quantities.getQuantity(0d, StandardUnits.ACTIVE_POWER_RESULT)
        )
      ) {
        val duration =
          ((maxEnergyThreshold subtract updatedEnergy) divide qDot) asType classOf[
            Time
          ] to Units.SECOND
        Some(StorageFull(tick + max(duration.getValue.longValue(), 0L)))
      } else if (
        qDot.isLessThan(
          Quantities.getQuantity(0d, StandardUnits.ACTIVE_POWER_RESULT)
        )
      ) {
        val duration =
          ((updatedEnergy subtract minEnergyThreshold) divide qDot.multiply(
            -1
          )) asType classOf[Time] to Units.SECOND
        Some(StorageEmpty(tick + max(duration.getValue.longValue(), 0L)))
      } else {
        return (ThermalStorageState(tick, updatedEnergy, qDot), None)
      }
    (ThermalStorageState(tick, updatedEnergy, qDot), nextThreshold)
  }
=======
  private def minEnergyThreshold: Energy =
    CylindricalThermalStorage.volumeToEnergy(
      storageVolumeLvlMin,
      c,
      inletTemp,
      returnTemp
    )

  private def maxEnergyThreshold: Energy =
    CylindricalThermalStorage.volumeToEnergy(
      storageVolumeLvlMax,
      c,
      inletTemp,
      returnTemp
    )
>>>>>>> 7c2056d7

  override def usableThermalEnergy: Energy =
    _storedEnergy - minEnergyThreshold

  override def tryToStoreAndReturnRemainder(
      addedEnergy: Energy
  ): Option[Energy] = {
    if (addedEnergy > zeroEnergy) {
      _storedEnergy = _storedEnergy + addedEnergy
      if (_storedEnergy > maxEnergyThreshold) {
        val surplus = _storedEnergy - maxEnergyThreshold
        _storedEnergy = maxEnergyThreshold
        return Option(surplus)
      }
    }
    Option.empty
  }

  override def tryToTakeAndReturnLack(
      takenEnergy: Energy
  ): Option[Energy] = {
    if (takenEnergy > zeroEnergy) {
      _storedEnergy = _storedEnergy - takenEnergy
      if (_storedEnergy < minEnergyThreshold) {
        val lack = minEnergyThreshold - _storedEnergy
        _storedEnergy = minEnergyThreshold
        return Option(lack)
      }
    }
    Option.empty
  }

  override def startingState: ThermalStorageState = ThermalStorageState(
    -1L,
    getMinEnergyThreshold,
    Quantities.getQuantity(0d, StandardUnits.ACTIVE_POWER_IN)
  )
}

case object CylindricalThermalStorage {

  /** Function to construct a new [[CylindricalThermalStorage]] based on a
    * provided [[CylindricalStorageInput]]
    *
    * @param input
    *   instance of [[CylindricalStorageInput]] this storage should be built
    *   from
    * @return
    *   a ready-to-use [[CylindricalThermalStorage]] with referenced electric
    *   parameters
    */
  def apply(
      input: CylindricalStorageInput,
<<<<<<< HEAD
      initialStoredEnergy: ComparableQuantity[Energy] =
        Quantities.getQuantity(0, KILOWATTHOUR)
  ): CylindricalThermalStorage = {
    val minEnergyThreshold: ComparableQuantity[Energy] =
      CylindricalThermalStorage.volumeToEnergy(
        input.getStorageVolumeLvlMin,
        input.getC,
        input.getInletTemp,
        input.getReturnTemp
      )

    val maxEnergyThreshold: ComparableQuantity[Energy] =
      CylindricalThermalStorage.volumeToEnergy(
        input.getStorageVolumeLvl,
        input.getC,
        input.getInletTemp,
        input.getReturnTemp
      )

    /* TODO: Currently, the input model does not define any maximum charge power. Assume, that the usable energy can
     *   be charged / discharged within the interval of an hour */
    val chargingPower = maxEnergyThreshold
      .subtract(minEnergyThreshold)
      .divide(Quantities.getQuantity(1d, Units.HOUR))
      .asType(classOf[Power])
      .to(StandardUnits.ACTIVE_POWER_IN)

=======
      initialStoredEnergy: Energy = DefaultQuantities.zeroKWH
  ): CylindricalThermalStorage =
>>>>>>> 7c2056d7
    new CylindricalThermalStorage(
      input.getUuid,
      input.getId,
      input.getOperator,
      input.getOperationTime,
      input.getThermalBus,
<<<<<<< HEAD
      minEnergyThreshold,
      maxEnergyThreshold,
      chargingPower,
=======
      CubicMeters(
        input.getStorageVolumeLvl.to(Units.CUBIC_METRE).getValue.doubleValue()
      ),
      CubicMeters(
        input.getStorageVolumeLvlMin
          .to(Units.CUBIC_METRE)
          .getValue
          .doubleValue()
      ),
      Celsius(input.getInletTemp.to(Units.CELSIUS).getValue.doubleValue()),
      Celsius(input.getReturnTemp.to(Units.CELSIUS).getValue.doubleValue()),
      KilowattHoursPerKelvinCubicMeters(
        input.getC
          .to(PowerSystemUnits.KILOWATTHOUR_PER_KELVIN_TIMES_CUBICMETRE)
          .getValue
          .doubleValue()
      ),
>>>>>>> 7c2056d7
      initialStoredEnergy
    )
  }

  /** Equation from docs for the relation between needed volume and energy.
    *
    * @param volume
    *   needed/available volume
    * @param c
    *   Specific heat capacity
    * @param inletTemp
    *   Inlet temperature
    * @param returnTemp
    *   Return temperature
    * @return
    *   energy
    */
  def volumeToEnergy(
      volume: Volume,
      c: SpecificHeatCapacity,
      inletTemp: Temperature,
      returnTemp: Temperature
  ): Energy = {
    c.calcEnergy(returnTemp, inletTemp, volume)
  }

  /** Equation from docs for the relation between stored heat and volume change.
    *
    * @param energy
    *   available energy
    * @param c
    *   Specific heat capacity
    * @param inletTemp
    *   Inlet temperature
    * @param returnTemp
    *   Return temperature
    * @return
    *   volume
    */
  def energyToVolume(
      energy: Energy,
      c: SpecificHeatCapacity,
      inletTemp: Temperature,
      returnTemp: Temperature
  ): Volume = {
    val energyDensity = c.calcEnergyDensity(returnTemp, inletTemp)

    energy.calcVolume(energyDensity)
  }
}<|MERGE_RESOLUTION|>--- conflicted
+++ resolved
@@ -6,46 +6,19 @@
 
 package edu.ie3.simona.model.thermal
 
-<<<<<<< HEAD
-import breeze.linalg.max
-=======
+import java.util.UUID
 import edu.ie3.datamodel.models.OperationTime
->>>>>>> 7c2056d7
 import edu.ie3.datamodel.models.input.OperatorInput
 import edu.ie3.datamodel.models.input.thermal.{
   CylindricalStorageInput,
   ThermalBusInput
 }
-<<<<<<< HEAD
-import edu.ie3.datamodel.models.{OperationTime, StandardUnits}
-import edu.ie3.simona.model.thermal.ThermalStorage.ThermalStorageState
-import edu.ie3.simona.model.thermal.ThermalStorage.ThermalStorageThreshold.{
-  StorageEmpty,
-  StorageFull
-}
 import edu.ie3.util.quantities.PowerSystemUnits.KILOWATTHOUR
 import edu.ie3.util.quantities.interfaces.SpecificHeatCapacity
+
+import javax.measure.quantity.{Energy, Temperature, Volume}
 import tech.units.indriya.ComparableQuantity
 import tech.units.indriya.quantity.Quantities
-import tech.units.indriya.unit.Units
-
-import java.util.UUID
-import javax.measure.quantity._
-=======
-import edu.ie3.util.quantities.PowerSystemUnits
-import edu.ie3.util.scala.quantities.SquantsUtils.RichEnergy
-import edu.ie3.util.scala.quantities.{
-  DefaultQuantities,
-  KilowattHoursPerKelvinCubicMeters,
-  SpecificHeatCapacity
-}
-import squants.{Energy, Temperature, Volume}
-import squants.space.CubicMeters
-import squants.thermal.Celsius
-import tech.units.indriya.unit.Units
-
-import java.util.UUID
->>>>>>> 7c2056d7
 
 /** A cylindrical thermal storage used for implementations, which require a
   * mutable storage. <p> <strong>Important:</strong> The field storageLvl is a
@@ -74,19 +47,10 @@
     operatorInput: OperatorInput,
     operationTime: OperationTime,
     bus: ThermalBusInput,
-<<<<<<< HEAD
-    minEnergyThreshold: ComparableQuantity[Energy],
-    maxEnergyThreshold: ComparableQuantity[Energy],
-    chargingPower: ComparableQuantity[Power],
-    override protected var _storedEnergy: ComparableQuantity[Energy]
-=======
-    storageVolumeLvlMax: Volume,
-    storageVolumeLvlMin: Volume,
-    inletTemp: Temperature,
-    returnTemp: Temperature,
-    c: SpecificHeatCapacity,
+    minEnergyThreshold: Energy,
+    maxEnergyThreshold: Energy,
+    chargingPower: Power,
     override protected var _storedEnergy: Energy
->>>>>>> 7c2056d7
 ) extends ThermalStorage(
       uuid,
       id,
@@ -98,8 +62,7 @@
       chargingPower
     )
     with MutableStorage {
-
-<<<<<<< HEAD
+  //TODO DF Squants
   /** Updates the given last state. Based on the then set thermal influx, the
     * current state is calculated. Positive values of influx are consider to
     * flow into the storage. Additionally, the tick, when the next threshold is
@@ -160,23 +123,6 @@
       }
     (ThermalStorageState(tick, updatedEnergy, qDot), nextThreshold)
   }
-=======
-  private def minEnergyThreshold: Energy =
-    CylindricalThermalStorage.volumeToEnergy(
-      storageVolumeLvlMin,
-      c,
-      inletTemp,
-      returnTemp
-    )
-
-  private def maxEnergyThreshold: Energy =
-    CylindricalThermalStorage.volumeToEnergy(
-      storageVolumeLvlMax,
-      c,
-      inletTemp,
-      returnTemp
-    )
->>>>>>> 7c2056d7
 
   override def usableThermalEnergy: Energy =
     _storedEnergy - minEnergyThreshold
@@ -230,9 +176,7 @@
     */
   def apply(
       input: CylindricalStorageInput,
-<<<<<<< HEAD
-      initialStoredEnergy: ComparableQuantity[Energy] =
-        Quantities.getQuantity(0, KILOWATTHOUR)
+      initialStoredEnergy: Energy = DefaultQuantities.zeroKWH
   ): CylindricalThermalStorage = {
     val minEnergyThreshold: ComparableQuantity[Energy] =
       CylindricalThermalStorage.volumeToEnergy(
@@ -257,40 +201,16 @@
       .divide(Quantities.getQuantity(1d, Units.HOUR))
       .asType(classOf[Power])
       .to(StandardUnits.ACTIVE_POWER_IN)
-
-=======
-      initialStoredEnergy: Energy = DefaultQuantities.zeroKWH
-  ): CylindricalThermalStorage =
->>>>>>> 7c2056d7
     new CylindricalThermalStorage(
       input.getUuid,
       input.getId,
       input.getOperator,
       input.getOperationTime,
       input.getThermalBus,
-<<<<<<< HEAD
+      //TODO DF Squants
       minEnergyThreshold,
       maxEnergyThreshold,
       chargingPower,
-=======
-      CubicMeters(
-        input.getStorageVolumeLvl.to(Units.CUBIC_METRE).getValue.doubleValue()
-      ),
-      CubicMeters(
-        input.getStorageVolumeLvlMin
-          .to(Units.CUBIC_METRE)
-          .getValue
-          .doubleValue()
-      ),
-      Celsius(input.getInletTemp.to(Units.CELSIUS).getValue.doubleValue()),
-      Celsius(input.getReturnTemp.to(Units.CELSIUS).getValue.doubleValue()),
-      KilowattHoursPerKelvinCubicMeters(
-        input.getC
-          .to(PowerSystemUnits.KILOWATTHOUR_PER_KELVIN_TIMES_CUBICMETRE)
-          .getValue
-          .doubleValue()
-      ),
->>>>>>> 7c2056d7
       initialStoredEnergy
     )
   }
