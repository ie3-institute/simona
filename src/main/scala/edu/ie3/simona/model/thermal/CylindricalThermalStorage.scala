/*
 * © 2020. TU Dortmund University,
 * Institute of Energy Systems, Energy Efficiency and Energy Economics,
 * Research group Distribution grid planning and operation
 */

package edu.ie3.simona.model.thermal

<<<<<<< HEAD
=======
import edu.ie3.datamodel.models.OperationTime
>>>>>>> 492f6de6
import edu.ie3.datamodel.models.input.OperatorInput
import edu.ie3.datamodel.models.input.thermal.{
  CylindricalStorageInput,
  ThermalBusInput
}
<<<<<<< HEAD
import edu.ie3.datamodel.models.{OperationTime, StandardUnits}
import edu.ie3.simona.model.thermal.ThermalStorage.ThermalStorageState
import edu.ie3.simona.model.thermal.ThermalStorage.ThermalStorageThreshold.{
  StorageEmpty,
  StorageFull
}
import edu.ie3.util.quantities.PowerSystemUnits.KILOWATTHOUR
import edu.ie3.util.quantities.interfaces.SpecificHeatCapacity
import squants.energy.{KilowattHours, Kilowatts, Megawatts}
import squants.time.{Hours, Seconds}
import tech.units.indriya.ComparableQuantity

import java.util.UUID
import javax.measure.quantity._
=======
import edu.ie3.util.quantities.PowerSystemUnits
import edu.ie3.util.scala.quantities.SquantsUtils.RichEnergy
import edu.ie3.util.scala.quantities.{
  DefaultQuantities,
  KilowattHoursPerKelvinCubicMeters,
  SpecificHeatCapacity
}
import squants.{Energy, Temperature, Volume}
import squants.space.CubicMeters
import squants.thermal.Celsius
import tech.units.indriya.unit.Units

import java.util.UUID
>>>>>>> 492f6de6

/** A cylindrical thermal storage used for implementations, which require a
  * mutable storage. <p> <strong>Important:</strong> The field storageLvl is a
  * variable.
  *
  * @param uuid
  *   the element's uuid
  * @param id
  *   the element's human readable id
  * @param operatorInput
  *   Operator input
  * @param operationTime
  *   Operation time
  * @param bus
  *   Thermal bus input
  * @param minEnergyThreshold
  *   Minimum permissible energy stored in the storage
  * @param maxEnergyThreshold
  *   Maximum permissible energy stored in the storage
  * @param chargingPower
  *   Thermal power, that can be charged / discharged
  */
final case class CylindricalThermalStorage(
    uuid: UUID,
    id: String,
    operatorInput: OperatorInput,
    operationTime: OperationTime,
    bus: ThermalBusInput,
<<<<<<< HEAD
    minEnergyThreshold: squants.Energy,
    maxEnergyThreshold: squants.Energy,
    chargingPower: squants.Power,
    override protected var _storedEnergy: squants.Energy
=======
    storageVolumeLvlMax: Volume,
    storageVolumeLvlMin: Volume,
    inletTemp: Temperature,
    returnTemp: Temperature,
    c: SpecificHeatCapacity,
    override protected var _storedEnergy: Energy
>>>>>>> 492f6de6
) extends ThermalStorage(
      uuid,
      id,
      operatorInput,
      operationTime,
      bus,
      minEnergyThreshold,
      maxEnergyThreshold,
      chargingPower
    )
    with MutableStorage {

<<<<<<< HEAD
  /** Updates the given last state. Based on the then set thermal influx, the
    * current state is calculated. Positive values of influx are consider to
    * flow into the storage. Additionally, the tick, when the next threshold is
    * reached, is calculated as well.
    *
    * @param tick
    *   Tick, where this change happens
    * @param qDot
    *   Influx
    * @param lastState
    *   Last known state
    * @return
    *   The updated state as well as the tick, when a threshold is reached
    */
  override def updateState(
      tick: Long,
      qDot: squants.Power,
      lastState: ThermalStorageState
  ): (ThermalStorageState, Option[ThermalThreshold]) = {
    /* Determine new state based on time difference and given state */
    val energyBalance = lastState.qDot * Seconds(tick - lastState.tick)
    val newEnergy = lastState.storedEnergy + energyBalance
    val updatedEnergy =
      if (isFull(newEnergy))
        maxEnergyThreshold
      else if (isEmpty(newEnergy))
        minEnergyThreshold
      else
        newEnergy

    /* Determine, when a threshold is reached */
    val nextThreshold =
      if (qDot > Megawatts(0d)) {
        val duration = (maxEnergyThreshold - updatedEnergy) / qDot
        val durationInTicks = Math.round(duration.toSeconds)
        if (durationInTicks <= 0L)
          None
        else
          Some(StorageFull(tick + durationInTicks))
      } else if (qDot < Megawatts(0d)) {
        val duration = (updatedEnergy - minEnergyThreshold) / qDot * (-1)
        val durationInTicks = Math.round(duration.toSeconds)
        if (durationInTicks <= 0L)
          None
        else
          Some(StorageEmpty(tick + durationInTicks))
      } else {
        return (ThermalStorageState(tick, updatedEnergy, qDot), None)
      }
    (ThermalStorageState(tick, updatedEnergy, qDot), nextThreshold)
  }

  override def usableThermalEnergy: squants.Energy =
    _storedEnergy - minEnergyThreshold

  override def tryToStoreAndReturnRemainder(
      addedEnergy: squants.Energy
  ): Option[squants.Energy] = {
=======
  private def minEnergyThreshold: Energy =
    CylindricalThermalStorage.volumeToEnergy(
      storageVolumeLvlMin,
      c,
      inletTemp,
      returnTemp
    )

  private def maxEnergyThreshold: Energy =
    CylindricalThermalStorage.volumeToEnergy(
      storageVolumeLvlMax,
      c,
      inletTemp,
      returnTemp
    )

  override def usableThermalEnergy: Energy =
    _storedEnergy - minEnergyThreshold

  override def tryToStoreAndReturnRemainder(
      addedEnergy: Energy
  ): Option[Energy] = {
>>>>>>> 492f6de6
    if (addedEnergy > zeroEnergy) {
      _storedEnergy = _storedEnergy + addedEnergy
      if (_storedEnergy > maxEnergyThreshold) {
        val surplus = _storedEnergy - maxEnergyThreshold
        _storedEnergy = maxEnergyThreshold
        return Option(surplus)
      }
    }
    Option.empty
  }

  override def tryToTakeAndReturnLack(
<<<<<<< HEAD
      takenEnergy: squants.Energy
  ): Option[squants.Energy] = {
=======
      takenEnergy: Energy
  ): Option[Energy] = {
>>>>>>> 492f6de6
    if (takenEnergy > zeroEnergy) {
      _storedEnergy = _storedEnergy - takenEnergy
      if (_storedEnergy < minEnergyThreshold) {
        val lack = minEnergyThreshold - _storedEnergy
        _storedEnergy = minEnergyThreshold
        return Option(lack)
      }
    }
    Option.empty
  }

  override def startingState: ThermalStorageState = ThermalStorageState(
    -1L,
    getMinEnergyThreshold,
    Kilowatts(0d)
  )
}

case object CylindricalThermalStorage {

  /** Function to construct a new [[CylindricalThermalStorage]] based on a
    * provided [[CylindricalStorageInput]]
    *
    * @param input
    *   instance of [[CylindricalStorageInput]] this storage should be built
    *   from
    * @return
    *   a ready-to-use [[CylindricalThermalStorage]] with referenced electric
    *   parameters
    */
  def apply(
      input: CylindricalStorageInput,
<<<<<<< HEAD
      initialStoredEnergy: squants.Energy = KilowattHours(0d)
  ): CylindricalThermalStorage = {
    val minEnergyThreshold: squants.Energy =
      KilowattHours(
        CylindricalThermalStorage
          .volumeToEnergy(
            input.getStorageVolumeLvlMin,
            input.getC,
            input.getInletTemp,
            input.getReturnTemp
          )
          .to(KILOWATTHOUR)
          .getValue
          .doubleValue
      )

    val maxEnergyThreshold: squants.Energy =
      KilowattHours(
        CylindricalThermalStorage
          .volumeToEnergy(
            input.getStorageVolumeLvl,
            input.getC,
            input.getInletTemp,
            input.getReturnTemp
          )
          .to(KILOWATTHOUR)
          .getValue
          .doubleValue
      )

    /* TODO: Currently, the input model does not define any maximum charge power. Assume, that the usable energy can
     *   be charged / discharged within the interval of an hour */
    val chargingPower = (maxEnergyThreshold - minEnergyThreshold) / Hours(1d)

=======
      initialStoredEnergy: Energy = DefaultQuantities.zeroKWH
  ): CylindricalThermalStorage =
>>>>>>> 492f6de6
    new CylindricalThermalStorage(
      input.getUuid,
      input.getId,
      input.getOperator,
      input.getOperationTime,
      input.getThermalBus,
<<<<<<< HEAD
      minEnergyThreshold,
      maxEnergyThreshold,
      chargingPower,
=======
      CubicMeters(
        input.getStorageVolumeLvl.to(Units.CUBIC_METRE).getValue.doubleValue()
      ),
      CubicMeters(
        input.getStorageVolumeLvlMin
          .to(Units.CUBIC_METRE)
          .getValue
          .doubleValue()
      ),
      Celsius(input.getInletTemp.to(Units.CELSIUS).getValue.doubleValue()),
      Celsius(input.getReturnTemp.to(Units.CELSIUS).getValue.doubleValue()),
      KilowattHoursPerKelvinCubicMeters(
        input.getC
          .to(PowerSystemUnits.KILOWATTHOUR_PER_KELVIN_TIMES_CUBICMETRE)
          .getValue
          .doubleValue()
      ),
>>>>>>> 492f6de6
      initialStoredEnergy
    )
  }

  /** Equation from docs for the relation between needed volume and energy.
    *
    * @param volume
    *   needed/available volume
    * @param c
    *   Specific heat capacity
    * @param inletTemp
    *   Inlet temperature
    * @param returnTemp
    *   Return temperature
    * @return
    *   energy
    */
  def volumeToEnergy(
<<<<<<< HEAD
      volume: ComparableQuantity[Volume],
      c: ComparableQuantity[SpecificHeatCapacity],
      inletTemp: ComparableQuantity[Temperature],
      returnTemp: ComparableQuantity[Temperature]
  ): ComparableQuantity[Energy] =
    volume
      .multiply(c)
      .multiply(returnTemp.subtract(inletTemp))
      .asType(classOf[Energy])
      .to(StandardUnits.ENERGY_IN)
=======
      volume: Volume,
      c: SpecificHeatCapacity,
      inletTemp: Temperature,
      returnTemp: Temperature
  ): Energy = {
    c.calcEnergy(returnTemp, inletTemp, volume)
  }

  /** Equation from docs for the relation between stored heat and volume change.
    *
    * @param energy
    *   available energy
    * @param c
    *   Specific heat capacity
    * @param inletTemp
    *   Inlet temperature
    * @param returnTemp
    *   Return temperature
    * @return
    *   volume
    */
  def energyToVolume(
      energy: Energy,
      c: SpecificHeatCapacity,
      inletTemp: Temperature,
      returnTemp: Temperature
  ): Volume = {
    val energyDensity = c.calcEnergyDensity(returnTemp, inletTemp)

    energy.calcVolume(energyDensity)
  }
>>>>>>> 492f6de6
}<|MERGE_RESOLUTION|>--- conflicted
+++ resolved
@@ -6,31 +6,17 @@
 
 package edu.ie3.simona.model.thermal
 
-<<<<<<< HEAD
-=======
 import edu.ie3.datamodel.models.OperationTime
->>>>>>> 492f6de6
 import edu.ie3.datamodel.models.input.OperatorInput
 import edu.ie3.datamodel.models.input.thermal.{
   CylindricalStorageInput,
   ThermalBusInput
 }
-<<<<<<< HEAD
-import edu.ie3.datamodel.models.{OperationTime, StandardUnits}
 import edu.ie3.simona.model.thermal.ThermalStorage.ThermalStorageState
 import edu.ie3.simona.model.thermal.ThermalStorage.ThermalStorageThreshold.{
   StorageEmpty,
   StorageFull
 }
-import edu.ie3.util.quantities.PowerSystemUnits.KILOWATTHOUR
-import edu.ie3.util.quantities.interfaces.SpecificHeatCapacity
-import squants.energy.{KilowattHours, Kilowatts, Megawatts}
-import squants.time.{Hours, Seconds}
-import tech.units.indriya.ComparableQuantity
-
-import java.util.UUID
-import javax.measure.quantity._
-=======
 import edu.ie3.util.quantities.PowerSystemUnits
 import edu.ie3.util.scala.quantities.SquantsUtils.RichEnergy
 import edu.ie3.util.scala.quantities.{
@@ -38,13 +24,14 @@
   KilowattHoursPerKelvinCubicMeters,
   SpecificHeatCapacity
 }
-import squants.{Energy, Temperature, Volume}
+import squants.energy.{Kilowatts, Megawatts}
 import squants.space.CubicMeters
 import squants.thermal.Celsius
+import squants.time.{Hours, Seconds}
+import squants.{Energy, Power, Temperature, Volume}
 import tech.units.indriya.unit.Units
 
 import java.util.UUID
->>>>>>> 492f6de6
 
 /** A cylindrical thermal storage used for implementations, which require a
   * mutable storage. <p> <strong>Important:</strong> The field storageLvl is a
@@ -73,19 +60,10 @@
     operatorInput: OperatorInput,
     operationTime: OperationTime,
     bus: ThermalBusInput,
-<<<<<<< HEAD
-    minEnergyThreshold: squants.Energy,
-    maxEnergyThreshold: squants.Energy,
-    chargingPower: squants.Power,
-    override protected var _storedEnergy: squants.Energy
-=======
-    storageVolumeLvlMax: Volume,
-    storageVolumeLvlMin: Volume,
-    inletTemp: Temperature,
-    returnTemp: Temperature,
-    c: SpecificHeatCapacity,
+    minEnergyThreshold: Energy,
+    maxEnergyThreshold: Energy,
+    chargingPower: Power,
     override protected var _storedEnergy: Energy
->>>>>>> 492f6de6
 ) extends ThermalStorage(
       uuid,
       id,
@@ -98,7 +76,6 @@
     )
     with MutableStorage {
 
-<<<<<<< HEAD
   /** Updates the given last state. Based on the then set thermal influx, the
     * current state is calculated. Positive values of influx are consider to
     * flow into the storage. Additionally, the tick, when the next threshold is
@@ -151,36 +128,12 @@
     (ThermalStorageState(tick, updatedEnergy, qDot), nextThreshold)
   }
 
-  override def usableThermalEnergy: squants.Energy =
-    _storedEnergy - minEnergyThreshold
-
-  override def tryToStoreAndReturnRemainder(
-      addedEnergy: squants.Energy
-  ): Option[squants.Energy] = {
-=======
-  private def minEnergyThreshold: Energy =
-    CylindricalThermalStorage.volumeToEnergy(
-      storageVolumeLvlMin,
-      c,
-      inletTemp,
-      returnTemp
-    )
-
-  private def maxEnergyThreshold: Energy =
-    CylindricalThermalStorage.volumeToEnergy(
-      storageVolumeLvlMax,
-      c,
-      inletTemp,
-      returnTemp
-    )
-
   override def usableThermalEnergy: Energy =
     _storedEnergy - minEnergyThreshold
 
   override def tryToStoreAndReturnRemainder(
       addedEnergy: Energy
   ): Option[Energy] = {
->>>>>>> 492f6de6
     if (addedEnergy > zeroEnergy) {
       _storedEnergy = _storedEnergy + addedEnergy
       if (_storedEnergy > maxEnergyThreshold) {
@@ -193,13 +146,8 @@
   }
 
   override def tryToTakeAndReturnLack(
-<<<<<<< HEAD
-      takenEnergy: squants.Energy
-  ): Option[squants.Energy] = {
-=======
       takenEnergy: Energy
   ): Option[Energy] = {
->>>>>>> 492f6de6
     if (takenEnergy > zeroEnergy) {
       _storedEnergy = _storedEnergy - takenEnergy
       if (_storedEnergy < minEnergyThreshold) {
@@ -232,74 +180,56 @@
     */
   def apply(
       input: CylindricalStorageInput,
-<<<<<<< HEAD
-      initialStoredEnergy: squants.Energy = KilowattHours(0d)
+      initialStoredEnergy: Energy = DefaultQuantities.zeroKWH
   ): CylindricalThermalStorage = {
     val minEnergyThreshold: squants.Energy =
-      KilowattHours(
-        CylindricalThermalStorage
-          .volumeToEnergy(
-            input.getStorageVolumeLvlMin,
-            input.getC,
-            input.getInletTemp,
-            input.getReturnTemp
-          )
-          .to(KILOWATTHOUR)
-          .getValue
-          .doubleValue
-      )
+      CylindricalThermalStorage
+        .volumeToEnergy(
+          CubicMeters(
+            input.getStorageVolumeLvlMin
+              .to(Units.CUBIC_METRE)
+              .getValue
+              .doubleValue
+          ),
+          KilowattHoursPerKelvinCubicMeters(
+            input.getC
+              .to(PowerSystemUnits.KILOWATTHOUR_PER_KELVIN_TIMES_CUBICMETRE)
+              .getValue
+              .doubleValue()
+          ),
+          Celsius(input.getInletTemp.to(Units.CELSIUS).getValue.doubleValue()),
+          Celsius(input.getReturnTemp.to(Units.CELSIUS).getValue.doubleValue())
+        )
 
     val maxEnergyThreshold: squants.Energy =
-      KilowattHours(
-        CylindricalThermalStorage
-          .volumeToEnergy(
-            input.getStorageVolumeLvl,
-            input.getC,
-            input.getInletTemp,
-            input.getReturnTemp
-          )
-          .to(KILOWATTHOUR)
-          .getValue
-          .doubleValue
-      )
+      CylindricalThermalStorage
+        .volumeToEnergy(
+          CubicMeters(
+            input.getStorageVolumeLvl.to(Units.CUBIC_METRE).getValue.doubleValue
+          ),
+          KilowattHoursPerKelvinCubicMeters(
+            input.getC
+              .to(PowerSystemUnits.KILOWATTHOUR_PER_KELVIN_TIMES_CUBICMETRE)
+              .getValue
+              .doubleValue()
+          ),
+          Celsius(input.getInletTemp.to(Units.CELSIUS).getValue.doubleValue()),
+          Celsius(input.getReturnTemp.to(Units.CELSIUS).getValue.doubleValue())
+        )
 
     /* TODO: Currently, the input model does not define any maximum charge power. Assume, that the usable energy can
      *   be charged / discharged within the interval of an hour */
     val chargingPower = (maxEnergyThreshold - minEnergyThreshold) / Hours(1d)
 
-=======
-      initialStoredEnergy: Energy = DefaultQuantities.zeroKWH
-  ): CylindricalThermalStorage =
->>>>>>> 492f6de6
     new CylindricalThermalStorage(
       input.getUuid,
       input.getId,
       input.getOperator,
       input.getOperationTime,
       input.getThermalBus,
-<<<<<<< HEAD
       minEnergyThreshold,
       maxEnergyThreshold,
       chargingPower,
-=======
-      CubicMeters(
-        input.getStorageVolumeLvl.to(Units.CUBIC_METRE).getValue.doubleValue()
-      ),
-      CubicMeters(
-        input.getStorageVolumeLvlMin
-          .to(Units.CUBIC_METRE)
-          .getValue
-          .doubleValue()
-      ),
-      Celsius(input.getInletTemp.to(Units.CELSIUS).getValue.doubleValue()),
-      Celsius(input.getReturnTemp.to(Units.CELSIUS).getValue.doubleValue()),
-      KilowattHoursPerKelvinCubicMeters(
-        input.getC
-          .to(PowerSystemUnits.KILOWATTHOUR_PER_KELVIN_TIMES_CUBICMETRE)
-          .getValue
-          .doubleValue()
-      ),
->>>>>>> 492f6de6
       initialStoredEnergy
     )
   }
@@ -318,18 +248,6 @@
     *   energy
     */
   def volumeToEnergy(
-<<<<<<< HEAD
-      volume: ComparableQuantity[Volume],
-      c: ComparableQuantity[SpecificHeatCapacity],
-      inletTemp: ComparableQuantity[Temperature],
-      returnTemp: ComparableQuantity[Temperature]
-  ): ComparableQuantity[Energy] =
-    volume
-      .multiply(c)
-      .multiply(returnTemp.subtract(inletTemp))
-      .asType(classOf[Energy])
-      .to(StandardUnits.ENERGY_IN)
-=======
       volume: Volume,
       c: SpecificHeatCapacity,
       inletTemp: Temperature,
@@ -361,5 +279,4 @@
 
     energy.calcVolume(energyDensity)
   }
->>>>>>> 492f6de6
 }