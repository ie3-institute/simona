/*
 * © 2020. TU Dortmund University,
 * Institute of Energy Systems, Energy Efficiency and Energy Economics,
 * Research group Distribution grid planning and operation
 */

package edu.ie3.simona.model.thermal

import edu.ie3.datamodel.models.OperationTime
import edu.ie3.datamodel.models.input.OperatorInput
import edu.ie3.datamodel.models.input.thermal.{
  CylindricalStorageInput,
  ThermalBusInput
}
<<<<<<< HEAD
import edu.ie3.util.scala.quantities.SquantsUtils.RichEnergy
import edu.ie3.util.scala.quantities.{
  DefaultQuantities,
  SpecificHeatCapacity,
  WattHoursPerKelvinCubicMeters
}
import squants.space.CubicMeters
import squants.thermal.Celsius
=======
import edu.ie3.util.quantities.PowerSystemUnits
import edu.ie3.util.scala.quantities.SquantsUtils.RichEnergy
import edu.ie3.util.scala.quantities.{
  DefaultQuantities,
  KilowattHoursPerKelvinCubicMeters,
  SpecificHeatCapacity
}
import squants.{Energy, Temperature, Volume}
import squants.space.CubicMeters
import squants.thermal.Celsius
import tech.units.indriya.unit.Units
>>>>>>> 83d0fb03

import java.util.UUID

/** A cylindrical thermal storage used for implementations, which require a
  * mutable storage. <p> <strong>Important:</strong> The field storageLvl is a
  * variable.
  *
  * @param uuid
  *   the element's uuid
  * @param id
  *   the element's human readable id
  * @param operatorInput
  *   Operator input
  * @param operationTime
  *   Operation time
  * @param bus
  *   Thermal bus input
  * @param storageVolumeLvlMax
  *   Maximal volume
  * @param storageVolumeLvlMin
  *   Minimal volume (can be greater than zero)
  * @param inletTemp
  *   Inlet temperature
  * @param returnTemp
  *   Return temperature
  * @param c
  *   Specific heat capacity
  */
final case class CylindricalThermalStorage(
    uuid: UUID,
    id: String,
    operatorInput: OperatorInput,
    operationTime: OperationTime,
    bus: ThermalBusInput,
<<<<<<< HEAD
    storageVolumeLvlMax: squants.Volume,
    storageVolumeLvlMin: squants.Volume,
    inletTemp: squants.Temperature,
    returnTemp: squants.Temperature,
    c: SpecificHeatCapacity,
    override protected var _storedEnergy: squants.Energy
=======
    storageVolumeLvlMax: Volume,
    storageVolumeLvlMin: Volume,
    inletTemp: Temperature,
    returnTemp: Temperature,
    c: SpecificHeatCapacity,
    override protected var _storedEnergy: Energy
>>>>>>> 83d0fb03
) extends ThermalStorage(
      uuid,
      id,
      operatorInput,
      operationTime,
      bus
    )
    with MutableStorage {

<<<<<<< HEAD
  private def minEnergyThreshold: squants.Energy =
=======
  private def minEnergyThreshold: Energy =
>>>>>>> 83d0fb03
    CylindricalThermalStorage.volumeToEnergy(
      storageVolumeLvlMin,
      c,
      inletTemp,
      returnTemp
    )

<<<<<<< HEAD
  private def maxEnergyThreshold: squants.Energy =
=======
  private def maxEnergyThreshold: Energy =
>>>>>>> 83d0fb03
    CylindricalThermalStorage.volumeToEnergy(
      storageVolumeLvlMax,
      c,
      inletTemp,
      returnTemp
    )

<<<<<<< HEAD
  override def usableThermalEnergy: squants.Energy =
    _storedEnergy - minEnergyThreshold

  override def tryToStoreAndReturnRemainder(
      addedEnergy: squants.Energy
  ): Option[squants.Energy] = {
=======
  override def usableThermalEnergy: Energy =
    _storedEnergy - minEnergyThreshold

  override def tryToStoreAndReturnRemainder(
      addedEnergy: Energy
  ): Option[Energy] = {
>>>>>>> 83d0fb03
    if (addedEnergy > zeroEnergy) {
      _storedEnergy = _storedEnergy + addedEnergy
      if (_storedEnergy > maxEnergyThreshold) {
        val surplus = _storedEnergy - maxEnergyThreshold
        _storedEnergy = maxEnergyThreshold
        return Option(surplus)
      }
    }
    Option.empty
  }

  override def tryToTakeAndReturnLack(
<<<<<<< HEAD
      takenEnergy: squants.Energy
  ): Option[squants.Energy] = {
=======
      takenEnergy: Energy
  ): Option[Energy] = {
>>>>>>> 83d0fb03
    if (takenEnergy > zeroEnergy) {
      _storedEnergy = _storedEnergy - takenEnergy
      if (_storedEnergy < minEnergyThreshold) {
        val lack = minEnergyThreshold - _storedEnergy
        _storedEnergy = minEnergyThreshold
        return Option(lack)
      }
    }
    Option.empty
  }
}

case object CylindricalThermalStorage {

  /** Function to construct a new [[CylindricalThermalStorage]] based on a
    * provided [[CylindricalStorageInput]]
    *
    * @param input
    *   instance of [[CylindricalStorageInput]] this storage should be built
    *   from
    * @return
    *   a ready-to-use [[CylindricalThermalStorage]] with referenced electric
    *   parameters
    */
  def apply(
      input: CylindricalStorageInput,
<<<<<<< HEAD
      initialStoredEnergy: squants.Energy = DefaultQuantities.zeroKWH
=======
      initialStoredEnergy: Energy = DefaultQuantities.zeroKWH
>>>>>>> 83d0fb03
  ): CylindricalThermalStorage =
    new CylindricalThermalStorage(
      input.getUuid,
      input.getId,
      input.getOperator,
      input.getOperationTime,
      input.getThermalBus,
<<<<<<< HEAD
      CubicMeters(input.getStorageVolumeLvl.getValue.doubleValue()),
      CubicMeters(input.getStorageVolumeLvlMin.getValue.doubleValue()),
      Celsius(input.getInletTemp.getValue.doubleValue()),
      Celsius(input.getReturnTemp.getValue.doubleValue()),
      WattHoursPerKelvinCubicMeters(input.getC.getValue.doubleValue()),
=======
      CubicMeters(
        input.getStorageVolumeLvl.to(Units.CUBIC_METRE).getValue.doubleValue()
      ),
      CubicMeters(
        input.getStorageVolumeLvlMin
          .to(Units.CUBIC_METRE)
          .getValue
          .doubleValue()
      ),
      Celsius(input.getInletTemp.to(Units.CELSIUS).getValue.doubleValue()),
      Celsius(input.getReturnTemp.to(Units.CELSIUS).getValue.doubleValue()),
      KilowattHoursPerKelvinCubicMeters(
        input.getC
          .to(PowerSystemUnits.KILOWATTHOUR_PER_KELVIN_TIMES_CUBICMETRE)
          .getValue
          .doubleValue()
      ),
>>>>>>> 83d0fb03
      initialStoredEnergy
    )

  /** Equation from docs for the relation between needed volume and energy.
    *
    * @param volume
    *   needed/available volume
    * @param c
    *   Specific heat capacity
    * @param inletTemp
    *   Inlet temperature
    * @param returnTemp
    *   Return temperature
    * @return
    *   energy
    */
  def volumeToEnergy(
<<<<<<< HEAD
      volume: squants.Volume,
      c: SpecificHeatCapacity,
      inletTemp: squants.Temperature,
      returnTemp: squants.Temperature
  ): squants.Energy = {
    val tempDiff = returnTemp - inletTemp
    c.multiply(tempDiff, volume)
=======
      volume: Volume,
      c: SpecificHeatCapacity,
      inletTemp: Temperature,
      returnTemp: Temperature
  ): Energy = {
    c.calcEnergy(returnTemp, inletTemp, volume)
>>>>>>> 83d0fb03
  }

  /** Equation from docs for the relation between stored heat and volume change.
    *
    * @param energy
    *   available energy
    * @param c
    *   Specific heat capacity
    * @param inletTemp
    *   Inlet temperature
    * @param returnTemp
    *   Return temperature
    * @return
    *   volume
    */
  def energyToVolume(
<<<<<<< HEAD
      energy: squants.Energy,
      c: SpecificHeatCapacity,
      inletTemp: squants.Temperature,
      returnTemp: squants.Temperature
  ): squants.Volume = {
    val energyDensity = c * (returnTemp - inletTemp)

    energy.divideByEnergyDensity(energyDensity)
=======
      energy: Energy,
      c: SpecificHeatCapacity,
      inletTemp: Temperature,
      returnTemp: Temperature
  ): Volume = {
    val energyDensity = c.calcEnergyDensity(returnTemp, inletTemp)

    energy.calcVolume(energyDensity)
>>>>>>> 83d0fb03
  }
}<|MERGE_RESOLUTION|>--- conflicted
+++ resolved
@@ -12,16 +12,6 @@
   CylindricalStorageInput,
   ThermalBusInput
 }
-<<<<<<< HEAD
-import edu.ie3.util.scala.quantities.SquantsUtils.RichEnergy
-import edu.ie3.util.scala.quantities.{
-  DefaultQuantities,
-  SpecificHeatCapacity,
-  WattHoursPerKelvinCubicMeters
-}
-import squants.space.CubicMeters
-import squants.thermal.Celsius
-=======
 import edu.ie3.util.quantities.PowerSystemUnits
 import edu.ie3.util.scala.quantities.SquantsUtils.RichEnergy
 import edu.ie3.util.scala.quantities.{
@@ -33,7 +23,6 @@
 import squants.space.CubicMeters
 import squants.thermal.Celsius
 import tech.units.indriya.unit.Units
->>>>>>> 83d0fb03
 
 import java.util.UUID
 
@@ -68,21 +57,12 @@
     operatorInput: OperatorInput,
     operationTime: OperationTime,
     bus: ThermalBusInput,
-<<<<<<< HEAD
-    storageVolumeLvlMax: squants.Volume,
-    storageVolumeLvlMin: squants.Volume,
-    inletTemp: squants.Temperature,
-    returnTemp: squants.Temperature,
-    c: SpecificHeatCapacity,
-    override protected var _storedEnergy: squants.Energy
-=======
     storageVolumeLvlMax: Volume,
     storageVolumeLvlMin: Volume,
     inletTemp: Temperature,
     returnTemp: Temperature,
     c: SpecificHeatCapacity,
     override protected var _storedEnergy: Energy
->>>>>>> 83d0fb03
 ) extends ThermalStorage(
       uuid,
       id,
@@ -92,11 +72,7 @@
     )
     with MutableStorage {
 
-<<<<<<< HEAD
-  private def minEnergyThreshold: squants.Energy =
-=======
   private def minEnergyThreshold: Energy =
->>>>>>> 83d0fb03
     CylindricalThermalStorage.volumeToEnergy(
       storageVolumeLvlMin,
       c,
@@ -104,11 +80,7 @@
       returnTemp
     )
 
-<<<<<<< HEAD
-  private def maxEnergyThreshold: squants.Energy =
-=======
   private def maxEnergyThreshold: Energy =
->>>>>>> 83d0fb03
     CylindricalThermalStorage.volumeToEnergy(
       storageVolumeLvlMax,
       c,
@@ -116,21 +88,12 @@
       returnTemp
     )
 
-<<<<<<< HEAD
-  override def usableThermalEnergy: squants.Energy =
-    _storedEnergy - minEnergyThreshold
-
-  override def tryToStoreAndReturnRemainder(
-      addedEnergy: squants.Energy
-  ): Option[squants.Energy] = {
-=======
   override def usableThermalEnergy: Energy =
     _storedEnergy - minEnergyThreshold
 
   override def tryToStoreAndReturnRemainder(
       addedEnergy: Energy
   ): Option[Energy] = {
->>>>>>> 83d0fb03
     if (addedEnergy > zeroEnergy) {
       _storedEnergy = _storedEnergy + addedEnergy
       if (_storedEnergy > maxEnergyThreshold) {
@@ -143,13 +106,8 @@
   }
 
   override def tryToTakeAndReturnLack(
-<<<<<<< HEAD
-      takenEnergy: squants.Energy
-  ): Option[squants.Energy] = {
-=======
       takenEnergy: Energy
   ): Option[Energy] = {
->>>>>>> 83d0fb03
     if (takenEnergy > zeroEnergy) {
       _storedEnergy = _storedEnergy - takenEnergy
       if (_storedEnergy < minEnergyThreshold) {
@@ -176,11 +134,7 @@
     */
   def apply(
       input: CylindricalStorageInput,
-<<<<<<< HEAD
-      initialStoredEnergy: squants.Energy = DefaultQuantities.zeroKWH
-=======
       initialStoredEnergy: Energy = DefaultQuantities.zeroKWH
->>>>>>> 83d0fb03
   ): CylindricalThermalStorage =
     new CylindricalThermalStorage(
       input.getUuid,
@@ -188,13 +142,6 @@
       input.getOperator,
       input.getOperationTime,
       input.getThermalBus,
-<<<<<<< HEAD
-      CubicMeters(input.getStorageVolumeLvl.getValue.doubleValue()),
-      CubicMeters(input.getStorageVolumeLvlMin.getValue.doubleValue()),
-      Celsius(input.getInletTemp.getValue.doubleValue()),
-      Celsius(input.getReturnTemp.getValue.doubleValue()),
-      WattHoursPerKelvinCubicMeters(input.getC.getValue.doubleValue()),
-=======
       CubicMeters(
         input.getStorageVolumeLvl.to(Units.CUBIC_METRE).getValue.doubleValue()
       ),
@@ -212,7 +159,6 @@
           .getValue
           .doubleValue()
       ),
->>>>>>> 83d0fb03
       initialStoredEnergy
     )
 
@@ -230,22 +176,12 @@
     *   energy
     */
   def volumeToEnergy(
-<<<<<<< HEAD
-      volume: squants.Volume,
-      c: SpecificHeatCapacity,
-      inletTemp: squants.Temperature,
-      returnTemp: squants.Temperature
-  ): squants.Energy = {
-    val tempDiff = returnTemp - inletTemp
-    c.multiply(tempDiff, volume)
-=======
       volume: Volume,
       c: SpecificHeatCapacity,
       inletTemp: Temperature,
       returnTemp: Temperature
   ): Energy = {
     c.calcEnergy(returnTemp, inletTemp, volume)
->>>>>>> 83d0fb03
   }
 
   /** Equation from docs for the relation between stored heat and volume change.
@@ -262,16 +198,6 @@
     *   volume
     */
   def energyToVolume(
-<<<<<<< HEAD
-      energy: squants.Energy,
-      c: SpecificHeatCapacity,
-      inletTemp: squants.Temperature,
-      returnTemp: squants.Temperature
-  ): squants.Volume = {
-    val energyDensity = c * (returnTemp - inletTemp)
-
-    energy.divideByEnergyDensity(energyDensity)
-=======
       energy: Energy,
       c: SpecificHeatCapacity,
       inletTemp: Temperature,
@@ -280,6 +206,5 @@
     val energyDensity = c.calcEnergyDensity(returnTemp, inletTemp)
 
     energy.calcVolume(energyDensity)
->>>>>>> 83d0fb03
   }
 }