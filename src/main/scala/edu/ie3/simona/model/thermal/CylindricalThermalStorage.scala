/*
 * © 2020. TU Dortmund University,
 * Institute of Energy Systems, Energy Efficiency and Energy Economics,
 * Research group Distribution grid planning and operation
 */

package edu.ie3.simona.model.thermal

import edu.ie3.datamodel.models.OperationTime
import edu.ie3.datamodel.models.input.OperatorInput
import edu.ie3.datamodel.models.input.thermal.{
  CylindricalStorageInput,
  ThermalBusInput,
}
import edu.ie3.simona.model.thermal.ThermalStorage.ThermalStorageState
import edu.ie3.simona.model.thermal.ThermalStorage.ThermalStorageThreshold.{
  StorageEmpty,
  StorageFull,
}
import edu.ie3.util.quantities.PowerSystemUnits
import edu.ie3.util.scala.quantities.DefaultQuantities._
import edu.ie3.util.scala.quantities.SquantsUtils.RichEnergy
import edu.ie3.util.scala.quantities.{
  KilowattHoursPerKelvinCubicMeters,
  SpecificHeatCapacity,
}
import squants.energy.Kilowatts
import squants.space.{CubicMeters, Volume}
import squants.thermal.Celsius
import squants.time.Seconds
import squants.{Energy, Power, Temperature}
import tech.units.indriya.unit.Units

import java.util.UUID

/** A cylindrical thermal storage used for implementations, which require a
  * mutable storage. <p> <strong>Important:</strong> The field storageLvl is a
  * variable.
  *
  * @param uuid
  *   the element's uuid
  * @param id
  *   the element's human-readable id
  * @param operatorInput
  *   Operator input
  * @param operationTime
  *   Operation time
  * @param bus
  *   Thermal bus input
  * @param maxEnergyThreshold
  *   Maximum permissible energy stored in the storage
  * @param pThermalMax
  *   Thermal power, that can be charged / discharged
  * @param storedEnergy
  *   Energy stored in the thermal storage
  */
final case class CylindricalThermalStorage(
    uuid: UUID,
    id: String,
    operatorInput: OperatorInput,
    operationTime: OperationTime,
    bus: ThermalBusInput,
    maxEnergyThreshold: Energy,
    pThermalMax: Power,
    storedEnergy: Energy,
) extends ThermalStorage(
      uuid,
      id,
      operatorInput,
      operationTime,
      bus,
      maxEnergyThreshold,
      pThermalMax,
    ) {

  /** Updates the given last state. Based on the then set thermal influx, the
    * current state is calculated. Positive values of influx are consider to
    * flow into the storage.
    *
    * @param tick
    *   Tick, where this change happens
<<<<<<< HEAD
    * @param thermalStorageState
    *   Last state of the heat storage.
    * @param operatingPoint
    *   Operating point of the heat storage.
=======
    * @param qDot
    *   Influx
    * @param lastHeatStorageState
    *   Last state of the heat storage.
>>>>>>> 6b77033c
    * @return
    *   The state of the instance
    */
  override def determineState(
      tick: Long,
<<<<<<< HEAD
      thermalStorageState: ThermalStorageState,
      qDotHeatStorage: Power,
  ): ThermalStorageState = {
    /* Determine new state based on time difference and given state */
    val energyBalance =
      qDotHeatStorage * Seconds(
        tick - thermalStorageState.tick
      )
    val newEnergy = thermalStorageState.storedEnergy + energyBalance
=======
      qDot: Power,
      lastHeatStorageState: ThermalStorageState,
  ): (ThermalStorageState, Option[ThermalThreshold]) = {
    /* Determine new state based on time difference and given state */
    val energyBalance =
      lastHeatStorageState.qDot * Seconds(tick - lastHeatStorageState.tick)
    val newEnergy = lastHeatStorageState.storedEnergy + energyBalance
>>>>>>> 6b77033c
    val updatedEnergy =
      if (isFull(newEnergy))
        maxEnergyThreshold
      else if (isEmpty(newEnergy))
        zeroKWh
      else
        newEnergy

    ThermalStorageState(tick, updatedEnergy)
  }

  /** Calculates the tick, when the next threshold of the instance is reached.
    *
    * @param thermalStorageState
    *   State of the heat storage.
    * @param qDotHeatStorage
    *   Operating point of the heat storage.
    * @return
    *   The next threshold if there is one.
    */

  override def determineNextThreshold(
      thermalStorageState: ThermalStorageState,
      qDotHeatStorage: Power,
  ): Option[ThermalThreshold] = {
    if (qDotHeatStorage > zeroKW) {
      val duration =
        (maxEnergyThreshold - thermalStorageState.storedEnergy) / qDotHeatStorage
      val durationInTicks = Math.floor(duration.toSeconds).toLong
      if (durationInTicks <= 0L)
        None
      else
        Some(StorageFull(thermalStorageState.tick + durationInTicks))
    } else if (qDotHeatStorage < zeroKW) {
      val duration =
        thermalStorageState.storedEnergy / qDotHeatStorage * -1
      val durationInTicks = Math.floor(duration.toSeconds).toLong
      if (durationInTicks <= 0L)
        None
      else
        Some(StorageEmpty(thermalStorageState.tick + durationInTicks))
    } else
      None
  }

  override def startingState: ThermalStorageState = ThermalStorageState(
    -1L,
    zeroKWh,
  )
}

object CylindricalThermalStorage {

  /** Function to construct a new [[CylindricalThermalStorage]] based on a
    * provided [[CylindricalStorageInput]]
    *
    * @param input
    *   instance of [[CylindricalStorageInput]] this storage should be built
    *   from
    * @param initialStoredEnergy
    *   initial stored energy
    * @return
    *   a ready-to-use [[CylindricalThermalStorage]] with referenced electric
    *   parameters
    */

  def apply(
      input: CylindricalStorageInput,
      initialStoredEnergy: Energy = zeroKWh,
  ): CylindricalThermalStorage = {

    val maxEnergyThreshold: Energy =
      CylindricalThermalStorage.volumeToEnergy(
        CubicMeters(
          input.getStorageVolumeLvl.to(Units.CUBIC_METRE).getValue.doubleValue
        ),
        KilowattHoursPerKelvinCubicMeters(
          input.getC
            .to(PowerSystemUnits.KILOWATTHOUR_PER_KELVIN_TIMES_CUBICMETRE)
            .getValue
            .doubleValue
        ),
        Celsius(input.getInletTemp.to(Units.CELSIUS).getValue.doubleValue()),
        Celsius(input.getReturnTemp.to(Units.CELSIUS).getValue.doubleValue()),
      )

    val pThermalMax = Kilowatts(
      input
        .getpThermalMax()
        .to(PowerSystemUnits.KILOWATT)
        .getValue
        .doubleValue()
    )

    new CylindricalThermalStorage(
      input.getUuid,
      input.getId,
      input.getOperator,
      input.getOperationTime,
      input.getThermalBus,
      maxEnergyThreshold,
      pThermalMax,
      initialStoredEnergy,
    )
  }

  /** Equation from docs for the relation between needed volume and energy.
    *
    * @param volume
    *   needed/available volume
    * @param c
    *   Specific heat capacity
    * @param inletTemp
    *   Inlet temperature
    * @param returnTemp
    *   Return temperature
    * @return
    *   energy
    */
  def volumeToEnergy(
      volume: Volume,
      c: SpecificHeatCapacity,
      inletTemp: Temperature,
      returnTemp: Temperature,
  ): Energy = {
    c.calcEnergy(returnTemp, inletTemp, volume)
  }

  /** Equation from docs for the relation between stored heat and volume change.
    *
    * @param energy
    *   available energy
    * @param c
    *   Specific heat capacity
    * @param inletTemp
    *   Inlet temperature
    * @param returnTemp
    *   Return temperature
    * @return
    *   volume
    */
  def energyToVolume(
      energy: Energy,
      c: SpecificHeatCapacity,
      inletTemp: Temperature,
      returnTemp: Temperature,
  ): Volume = {
    val energyDensity = c.calcEnergyDensity(returnTemp, inletTemp)

    energy.calcVolume(energyDensity)
  }
}<|MERGE_RESOLUTION|>--- conflicted
+++ resolved
@@ -79,23 +79,15 @@
     *
     * @param tick
     *   Tick, where this change happens
-<<<<<<< HEAD
     * @param thermalStorageState
     *   Last state of the heat storage.
-    * @param operatingPoint
-    *   Operating point of the heat storage.
-=======
-    * @param qDot
-    *   Influx
-    * @param lastHeatStorageState
-    *   Last state of the heat storage.
->>>>>>> 6b77033c
+    * @param qDotHeatStorage
+    *   Influx of the heat storage.
     * @return
     *   The state of the instance
     */
   override def determineState(
       tick: Long,
-<<<<<<< HEAD
       thermalStorageState: ThermalStorageState,
       qDotHeatStorage: Power,
   ): ThermalStorageState = {
@@ -105,15 +97,6 @@
         tick - thermalStorageState.tick
       )
     val newEnergy = thermalStorageState.storedEnergy + energyBalance
-=======
-      qDot: Power,
-      lastHeatStorageState: ThermalStorageState,
-  ): (ThermalStorageState, Option[ThermalThreshold]) = {
-    /* Determine new state based on time difference and given state */
-    val energyBalance =
-      lastHeatStorageState.qDot * Seconds(tick - lastHeatStorageState.tick)
-    val newEnergy = lastHeatStorageState.storedEnergy + energyBalance
->>>>>>> 6b77033c
     val updatedEnergy =
       if (isFull(newEnergy))
         maxEnergyThreshold
