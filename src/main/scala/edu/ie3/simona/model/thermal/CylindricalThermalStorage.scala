--- conflicted
+++ resolved
@@ -190,26 +190,6 @@
     val minEnergyThreshold: Energy = {
       // Temporary fix until changes in PSDM are released, Some minimumEnergyThreshold would lead to non-plausible behaviour
       zeroKWh
-<<<<<<< HEAD
-      /*CylindricalThermalStorage.volumeToEnergy(
-        CubicMeters(
-          input.getStorageVolumeLvlMin
-            .to(Units.CUBIC_METRE)
-            .getValue
-            .doubleValue
-        ),
-        KilowattHoursPerKelvinCubicMeters(
-          input.getC
-            .to(PowerSystemUnits.KILOWATTHOUR_PER_KELVIN_TIMES_CUBICMETRE)
-            .getValue
-            .doubleValue
-        ),
-        Celsius(input.getInletTemp.to(Units.CELSIUS).getValue.doubleValue()),
-        Celsius(input.getReturnTemp.to(Units.CELSIUS).getValue.doubleValue()),
-      )
-       */
-=======
->>>>>>> c34a83ba
     }
 
     val maxEnergyThreshold: Energy =
