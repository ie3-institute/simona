--- conflicted
+++ resolved
@@ -216,26 +216,6 @@
       lastThermalGridState: ThermalGridState,
       isRunning: Boolean,
       qDot: Power,
-<<<<<<< HEAD
-  ): (ThermalGridState, Option[ThermalThreshold]) =
-    house.zip(state.houseState) match {
-      case Some((thermalHouse, lastHouseState)) =>
-        /* Set thermal power exchange with storage to zero */
-        // TODO: We would need to issue a storage result model here...
-        val updatedStorageState = heatStorage.zip(state.storageState) match {
-          case Some((thermalStorage, storageState)) =>
-            Some(
-              thermalStorage
-                .updateState(
-                  relevantData.currentTick,
-                  zeroKW,
-                  storageState,
-                )
-                ._1
-            )
-          case _ => state.storageState
-        }
-=======
       thermalDemands: ThermalDemandWrapper,
   ): (ThermalGridState, Option[ThermalThreshold]) = {
     // TODO: We would need to issue a storage result model here...
@@ -262,7 +242,6 @@
           lastThermalGridState,
           qDotHouseLastState,
         )
->>>>>>> 483ff7f5
 
       // ...and for the storage
       val (updatedStorageState, thermalStorageThreshold) = {
@@ -516,39 +495,7 @@
               lastAmbientTemperature,
               zeroKW,
             )
-<<<<<<< HEAD
-          heatStorage.zip(updatedStorageState) match {
-            case Some((thermalStorage, storageState)) =>
-              val (updatedStorageState, maybeStorageThreshold) =
-                thermalStorage.updateState(
-                  relevantData.currentTick,
-                  qDot,
-                  storageState,
-                )
-
-              /* Both house and storage are updated. Determine what reaches the next threshold */
-              val nextThreshold = determineMostRecentThreshold(
-                maybeFullHouseThreshold,
-                maybeStorageThreshold,
-              )
-
-              (
-                state.copy(
-                  houseState = Some(fullHouseState),
-                  storageState = Some(updatedStorageState),
-                ),
-                nextThreshold,
-              )
-            case None =>
-              /* There is no storage, house determines the next activation */
-              (
-                state.copy(houseState = Some(fullHouseState)),
-                maybeFullHouseThreshold,
-              )
-          }
-=======
           (Some(fullHouseState), maybeFullHouseThreshold, qDotHouse)
->>>>>>> 483ff7f5
         } else {
           (Some(newState), threshold, zeroKW)
         }
@@ -556,26 +503,6 @@
     }
   }
 
-<<<<<<< HEAD
-      case None =>
-        heatStorage.zip(state.storageState) match {
-          case Some((thermalStorage, storageState)) =>
-            val (updatedStorageState, maybeStorageThreshold) =
-              thermalStorage.updateState(
-                relevantData.currentTick,
-                qDot,
-                storageState,
-              )
-            (
-              state.copy(storageState = Some(updatedStorageState)),
-              maybeStorageThreshold,
-            )
-          case None =>
-            throw new InconsistentStateException(
-              "A thermal grid has to contain either at least a house or a storage."
-            )
-        }
-=======
   /** Handles the cases, when the storage has heat demand and will be filled up
     * here (positive qDot) or will return its stored energy into the thermal
     * grid (negative qDot).
@@ -603,7 +530,6 @@
         )
         (Some(newState), threshold)
       case _ => (None, None)
->>>>>>> 483ff7f5
     }
   }
 
@@ -665,14 +591,9 @@
 
     /* Update the state of the storage */
     val maybeUpdatedStorageState =
-<<<<<<< HEAD
-      heatStorage.zip(state.storageState).map { case (storage, storageState) =>
-        storage.updateState(relevantData.currentTick, qDot, storageState)
-=======
-      storage.zip(lastThermalGridState.storageState).map {
+      heatStorage.zip(lastThermalGridState.storageState).map {
         case (storage, storageState) =>
           storage.updateState(relevantData.currentTick, qDot, storageState)
->>>>>>> 483ff7f5
       }
 
     val (revisedHouseState, revisedStorageState) =
