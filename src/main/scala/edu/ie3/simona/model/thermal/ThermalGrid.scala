/*
 * © 2022. TU Dortmund University,
 * Institute of Energy Systems, Energy Efficiency and Energy Economics,
 * Research group Distribution grid planning and operation
 */

package edu.ie3.simona.model.thermal

import com.typesafe.scalalogging.LazyLogging
import edu.ie3.datamodel.models.input.thermal.CylindricalStorageInput
import edu.ie3.datamodel.models.result.ResultEntity
import edu.ie3.datamodel.models.result.thermal.{
  CylindricalStorageResult,
  ThermalHouseResult,
}
import edu.ie3.simona.exceptions.InvalidParameterException
import edu.ie3.simona.exceptions.agent.InconsistentStateException
import edu.ie3.simona.model.participant.HpModel.{HpRelevantData, HpState}
import edu.ie3.simona.model.thermal.ThermalGrid.{
  ThermalDemandWrapper,
  ThermalEnergyDemand,
  ThermalGridState,
}
import edu.ie3.simona.model.thermal.ThermalHouse.ThermalHouseState
import edu.ie3.simona.model.thermal.ThermalStorage.ThermalStorageState
import edu.ie3.simona.util.TickUtil.TickLong
import edu.ie3.util.quantities.QuantityUtils.RichQuantityDouble
import edu.ie3.util.scala.quantities.DefaultQuantities._
import squants.energy.{KilowattHours, Kilowatts}
import squants.{Energy, Power, Temperature}

import java.time.ZonedDateTime
import scala.jdk.CollectionConverters.SetHasAsScala

/** Calculation model for a thermal grid. It is assumed, that all elements are
  * connected directly with exactly one thermal bus
  *
  * @param house
  *   Thermal houses connected to the bus
  * @param storage
  *   Thermal storages
  */
final case class ThermalGrid(
    house: Option[ThermalHouse],
    storage: Option[ThermalStorage],
) extends LazyLogging {

  /** Determine the energy demand of the total grid at the given instance in
    * time and returns it including the updatedState
    *
    * @param lastHpState
    *   Last state of the heat pump
    * @param relevantData
    *   data of heat pump including
    * @return
    *   The total energy demand of the house and the storage and an updated
    *   [[ThermalGridState]]
    */
  def energyDemandAndUpdatedState(
      relevantData: HpRelevantData,
      lastHpState: HpState,
  ): (ThermalDemandWrapper, ThermalGridState) = {
    /* First get the energy demand of the houses but only if inner temperature is below target temperature */

    val (houseDemand, updatedHouseState) =
      house.zip(lastHpState.thermalGridState.houseState) match {
        case Some((thermalHouse, lastHouseState)) =>
          val (updatedHouseState, _) =
            thermalHouse.determineState(
              relevantData,
              lastHouseState,
              lastHpState.ambientTemperature.getOrElse(
                relevantData.ambientTemperature
              ),
              lastHouseState.qDot,
            )
          if (
            updatedHouseState.innerTemperature < thermalHouse.targetTemperature |
              (lastHouseState.qDot > zeroKW && updatedHouseState.innerTemperature < thermalHouse.upperBoundaryTemperature)
          ) {
            (
              thermalHouse.energyDemand(
                relevantData,
                updatedHouseState,
              ),
              Some(updatedHouseState),
            )

          } else {
            (ThermalEnergyDemand.noDemand, Some(updatedHouseState))
          }

        case None =>
          (ThermalEnergyDemand.noDemand, None)
      }

    /* Then go over the storages, see what they can provide and what they might be able to charge */
    val (storageDemand, updatedStorageState) = {

      storage
        .zip(lastHpState.thermalGridState.storageState)
        .map { case (storage, state) =>
          val (updatedStorageState, _) =
            storage.updateState(relevantData.currentTick, state.qDot, state)
          val storedEnergy = updatedStorageState.storedEnergy
          val soc = storedEnergy / storage.getMaxEnergyThreshold
          val storageRequired = {
            if (soc == 0d) {
              storage.getMaxEnergyThreshold - storedEnergy

            } else {
              zeroMWh
            }
          }

          val storagePossible = storage.getMaxEnergyThreshold - storedEnergy
          (
            ThermalEnergyDemand(
              storageRequired,
              storagePossible,
            ),
            Some(updatedStorageState),
          )

        }
        .getOrElse(
          ThermalEnergyDemand(zeroMWh, zeroMWh),
          None,
        )
    }

    (
      ThermalDemandWrapper(
        ThermalEnergyDemand(
          houseDemand.required,
          houseDemand.possible,
        ),
        ThermalEnergyDemand(
          storageDemand.required,
          storageDemand.possible,
        ),
      ),
      ThermalGridState(updatedHouseState, updatedStorageState),
    )
  }

  /** Update the current state of the grid
    *
    * @param relevantData
    *   data of heat pump including state of the heat pump
    * @param state
    *   Currently applicable state
    * @param lastAmbientTemperature
    *   Ambient temperature valid up until (not including) the current tick
<<<<<<< HEAD
    * @param ambientTemperature
    *   Current ambient temperature
=======
>>>>>>> 6163afd4
    * @param isRunning
    *   determines whether the heat pump is running or not
    * @param qDot
    *   Thermal energy balance
    * @param thermalDemands
    *   holds the thermal demands of the thermal units (house, storage)
    * @return
    *   The updated state of the grid
    */
  def updateState(
      relevantData: HpRelevantData,
      state: ThermalGridState,
      lastAmbientTemperature: Temperature,
<<<<<<< HEAD
      ambientTemperature: Temperature,
=======
>>>>>>> 6163afd4
      isRunning: Boolean,
      qDot: Power,
      thermalDemands: ThermalDemandWrapper,
  ): (ThermalGridState, Option[ThermalThreshold]) = if (qDot > zeroKW)
    handleInfeed(
<<<<<<< HEAD
      tick,
      lastAmbientTemperature,
      ambientTemperature,
=======
      relevantData,
      lastAmbientTemperature,
>>>>>>> 6163afd4
      state,
      isRunning,
      qDot,
      thermalDemands,
    )
  else
    handleConsumption(
      relevantData,
      lastAmbientTemperature,
      state,
      qDot,
    )

  /** Handles the case, when a grid has infeed. Depending which entity has some
    * heat demand the house or the storage will be heated up / filled up.
    *
    * @param relevantData
    *   data of heat pump including state of the heat pump
    * @param lastAmbientTemperature
    *   Ambient temperature valid up until (not including) the current tick
    * @param state
    *   Current state of the houses
    * @param isRunning
    *   determines whether the heat pump is running or not
    * @param qDot
    *   Infeed to the grid
    * @param thermalDemands
    *   holds the thermal demands of the thermal units (house, storage)
    * @return
    *   Updated thermal grid state
    */
  private def handleInfeed(
      relevantData: HpRelevantData,
      lastAmbientTemperature: Temperature,
      state: ThermalGridState,
      isRunning: Boolean,
      qDot: Power,
      thermalDemands: ThermalDemandWrapper,
  ): (ThermalGridState, Option[ThermalThreshold]) = {
    // TODO: We would need to issue a storage result model here...

    /* Consider the action in the last state */
    val (qDotHouseLastState, qDotStorageLastState) = state match {
      case ThermalGridState(Some(houseState), Some(storageState)) =>
        (houseState.qDot, storageState.qDot)
      case ThermalGridState(Some(houseState), None) => (houseState.qDot, zeroKW)
      case ThermalGridState(None, Some(storageState)) =>
        (zeroKW, storageState.qDot)
      case _ =>
        throw new InconsistentStateException(
          "There should be at least a house or a storage state."
        )
    }

    if (
      (qDotHouseLastState > zeroKW && (qDotStorageLastState >= zeroKW)) | (qDotStorageLastState > zeroKW && thermalDemands.heatStorageDemand.hasAdditionalDemand)
    ) {
      val (updatedHouseState, thermalHouseThreshold, remainingQDotHouse) =
        handleInfeedHouse(
<<<<<<< HEAD
          tick,
          lastAmbientTemperature,
          ambientTemperature,
=======
          relevantData,
          lastAmbientTemperature,
>>>>>>> 6163afd4
          state,
          qDotHouseLastState,
        )
      val (updatedStorageState, thermalStorageThreshold) =
        if (
          qDotStorageLastState >= zeroKW && remainingQDotHouse > qDotStorageLastState
        ) {
          handleInfeedStorage(
<<<<<<< HEAD
            tick,
=======
            relevantData.currentTick,
>>>>>>> 6163afd4
            state,
            remainingQDotHouse,
          )
        } else {
          handleInfeedStorage(
<<<<<<< HEAD
            tick,
=======
            relevantData.currentTick,
>>>>>>> 6163afd4
            state,
            qDotStorageLastState,
          )
        }

      val nextThreshold = determineMostRecentThreshold(
        thermalHouseThreshold,
        thermalStorageThreshold,
      )
      (
        state.copy(
          houseState = updatedHouseState,
          storageState = updatedStorageState,
        ),
        nextThreshold,
      )
    }
    // Handle edge case where house was heated from storage and HP will be activated in between
<<<<<<< HEAD
    else if ((qDotHouseLastState > zeroKW && qDotStorageLastState < zeroKW)) {
      if (isRunning) {
        handleCases(
          tick,
          lastAmbientTemperature,
          ambientTemperature,
=======
    else if (qDotHouseLastState > zeroKW && qDotStorageLastState < zeroKW) {
      if (isRunning) {
        handleCases(
          relevantData,
          lastAmbientTemperature,
>>>>>>> 6163afd4
          state,
          qDot,
          zeroKW,
        )
      } else {

        handleCases(
<<<<<<< HEAD
          tick,
          lastAmbientTemperature,
          ambientTemperature,
=======
          relevantData,
          lastAmbientTemperature,
>>>>>>> 6163afd4
          state,
          qDotHouseLastState,
          qDotStorageLastState,
        )
      }
    }
    // Handle edge case where house should be heated from storage
<<<<<<< HEAD
    else if ((!isRunning && qDot > zeroKW)) {
      handleCases(
        tick,
        lastAmbientTemperature,
        ambientTemperature,
=======
    else if (!isRunning && qDot > zeroKW) {
      handleCases(
        relevantData,
        lastAmbientTemperature,
>>>>>>> 6163afd4
        state,
        qDot,
        -qDot,
      )
<<<<<<< HEAD
    } else handleFinaleInfeedCases(thermalDemands, tick, lastAmbientTemperature, ambientTemperature, state, qDot)
=======
    } else
      handleFinaleInfeedCases(
        thermalDemands,
        relevantData,
        lastAmbientTemperature,
        state,
        qDot,
      )
>>>>>>> 6163afd4
  }

  /** Handles the last cases of [[ThermalGrid.handleInfeed]], where the thermal
    * infeed should be determined.
    *
    * | house req. demand | house add. demand | storage req. demand | storage add. demand | qDot to house | qDot to storage |
    * |:------------------|:------------------|:--------------------|:--------------------|:--------------|:----------------|
    * | true              | true              | true                | true                | true          | false           |
    * | true              | true              | true                | false               | true          | false           |
    * | true              | true              | false               | true                | true          | false           |
    * | true              | true              | false               | false               | true          | false           |
    * | true              | false             | true                | true                | true          | false           |
    * | true              | false             | true                | false               | true          | false           |
    * | true              | false             | false               | true                | true          | false           |
    * | true              | false             | false               | false               | true          | false           |
    * | false             | true              | true                | true                | false         | true            |
    * | false             | true              | true                | false               | false         | true            |
    * | false             | true              | false               | true                | false         | true            |
    * | false             | true              | false               | false               | true          | false           |
    * | false             | false             | true                | true                | false         | true            |
    * | false             | false             | true                | false               | false         | true            |
    * | false             | false             | false               | true                | false         | true            |
    * | false             | false             | false               | false               | false         | false           |
    *
    * This can be simplified to five cases
    * | No | Conditions                                                               | Result    |
    * |:---|:-------------------------------------------------------------------------|:----------|
    * | 1  | if(house.reqD) => house                                                  | house     |
    * | 2  | if(!house.reqD && !storage.reqD) => storage                              | storage   |
    * | 3  | if(!house.reqD && !storage.reqD && storage.addD) => storage              | storage   |
    * | 4  | if(!house.reqD && house.addD && !storage.reqD && !storage.addD) => house | house     |
    * | 5  | if(all == false) => no output                                            | no output |
    */
<<<<<<< HEAD
  def handleFinaleInfeedCases(
      thermalDemands: ThermalDemandWrapper,
      tick: Long,
      lastAmbientTemperature: Temperature,
      ambientTemperature: Temperature,
      state: ThermalGridState,
      qDot: Power,
  ) = {
=======
  private def handleFinaleInfeedCases(
      thermalDemands: ThermalDemandWrapper,
      relevantData: HpRelevantData,
      lastAmbientTemperature: Temperature,
      state: ThermalGridState,
      qDot: Power,
  ): (ThermalGridState, Option[ThermalThreshold]) = {
>>>>>>> 6163afd4
    (
      thermalDemands.houseDemand.hasRequiredDemand,
      thermalDemands.houseDemand.hasAdditionalDemand,
      thermalDemands.heatStorageDemand.hasRequiredDemand,
      thermalDemands.heatStorageDemand.hasAdditionalDemand,
    ) match {

      case (true, _, _, _) =>
        // house first then heatStorage after heating House
        handleCases(
<<<<<<< HEAD
          tick,
          lastAmbientTemperature,
          ambientTemperature,
          state,
          qDot,
          zeroKW,
        )

      case (_, _, true, _) =>
        handleCases(
          tick,
          lastAmbientTemperature,
          ambientTemperature,
          state,
          zeroKW,
          qDot,
        )

      case (false, _, false, true) =>
        handleCases(
          tick,
          lastAmbientTemperature,
          ambientTemperature,
          state,
          zeroKW,
          qDot,
        )

      case (_, true, false, false) =>
        handleCases(
          tick,
          lastAmbientTemperature,
          ambientTemperature,
          state,
          qDot,
          zeroKW,
        )

      case (false, false, false, false) =>
        handleCases(
          tick,
          lastAmbientTemperature,
          ambientTemperature,
          state,
          zeroKW,
          zeroKW,
        )
      case _ =>
        throw new InconsistentStateException(
          "There should be at least a house or a storage state."
        )
    }
  }

  /** Handles the different cases, of thermal flows from and into the thermal
    * grid.
    *
    * @param tick
    *   Current tick
    * @param lastAmbientTemperature
    *   Ambient temperature until this tick
    * @param ambientTemperature
    *   actual ambient temperature
=======
          relevantData,
          lastAmbientTemperature,
          state,
          qDot,
          zeroKW,
        )

      case (_, _, true, _) =>
        handleCases(
          relevantData,
          lastAmbientTemperature,
          state,
          zeroKW,
          qDot,
        )

      case (false, _, false, true) =>
        handleCases(
          relevantData,
          lastAmbientTemperature,
          state,
          zeroKW,
          qDot,
        )

      case (_, true, false, false) =>
        handleCases(
          relevantData,
          lastAmbientTemperature,
          state,
          qDot,
          zeroKW,
        )

      case (false, false, false, false) =>
        handleCases(
          relevantData,
          lastAmbientTemperature,
          state,
          zeroKW,
          zeroKW,
        )
      case _ =>
        throw new InconsistentStateException(
          "There should be at least a house or a storage state."
        )
    }
  }

  /** Handles the different cases, of thermal flows from and into the thermal
    * grid.
    *
    * @param relevantData
    *   data of heat pump including state of the heat pump
    * @param lastAmbientTemperature
    *   Ambient temperature until this tick
>>>>>>> 6163afd4
    * @param state
    *   Current state of the thermal grid
    * @param qDotHouse
    *   Infeed to the house
    * @param qDotHeatStorage
    *   Infeed to the heat storage
    * @return
    *   Updated thermal grid state and the next threshold if there is one
    */
  private def handleCases(
<<<<<<< HEAD
      tick: Long,
      lastAmbientTemperature: Temperature,
      ambientTemperature: Temperature,
=======
      relevantData: HpRelevantData,
      lastAmbientTemperature: Temperature,
>>>>>>> 6163afd4
      state: ThermalGridState,
      qDotHouse: Power,
      qDotHeatStorage: Power,
  ): (ThermalGridState, Option[ThermalThreshold]) = {
    val (updatedHouseState, thermalHouseThreshold, _) =
      handleInfeedHouse(
<<<<<<< HEAD
        tick,
        lastAmbientTemperature,
        ambientTemperature,
=======
        relevantData,
        lastAmbientTemperature,
>>>>>>> 6163afd4
        state,
        qDotHouse,
      )

    val (updatedStorageState, thermalStorageThreshold) =
<<<<<<< HEAD
      handleInfeedStorage(tick, state, qDotHeatStorage)
=======
      handleInfeedStorage(relevantData.currentTick, state, qDotHeatStorage)
>>>>>>> 6163afd4

    val nextThreshold = determineMostRecentThreshold(
      thermalHouseThreshold,
      thermalStorageThreshold,
    )

    (
      state.copy(
        houseState = updatedHouseState,
        storageState = updatedStorageState,
      ),
      nextThreshold,
    )
  }

  /** Handles the case, when the house has heat demand and will be heated up
    * here.
    *
<<<<<<< HEAD
    * @param tick
    *   Current tick
    * @param lastAmbientTemperature
    *   Ambient temperature until this tick
    * @param ambientTemperature
    *   actual ambient temperature
=======
    * @param relevantData
    *   data of heat pump including state of the heat pump
    * @param lastAmbientTemperature
    *   Ambient temperature until this tick
>>>>>>> 6163afd4
    * @param state
    *   Current state of the houses
    * @param qDot
    *   Infeed to the grid
    * @return
    *   Updated thermal house state, a ThermalThreshold and the remaining qDot
    */
  private def handleInfeedHouse(
<<<<<<< HEAD
      tick: Long,
      lastAmbientTemperature: Temperature,
      ambientTemperature: Temperature,
=======
      relevantData: HpRelevantData,
      lastAmbientTemperature: Temperature,
>>>>>>> 6163afd4
      state: ThermalGridState,
      qDot: Power,
  ): (Option[ThermalHouseState], Option[ThermalThreshold], Power) = {
    (house, state.houseState) match {
      case (Some(thermalHouse), Some(lastHouseState)) =>
        val (newState, threshold) = thermalHouse.determineState(
<<<<<<< HEAD
          tick,
          lastHouseState,
          lastAmbientTemperature,
          ambientTemperature,
=======
          relevantData,
          lastHouseState,
          lastAmbientTemperature,
>>>>>>> 6163afd4
          qDot,
        )
        /* Check if house can handle the thermal feed in */
        if (
          thermalHouse.isInnerTemperatureTooHigh(
            newState.innerTemperature
          )
        ) {
          val (fullHouseState, maybeFullHouseThreshold) =
            thermalHouse.determineState(
              relevantData,
              lastHouseState,
              lastAmbientTemperature,
              zeroKW,
            )
          (Some(fullHouseState), maybeFullHouseThreshold, qDot)
        } else {
          (Some(newState), threshold, zeroKW)
        }
      case _ => (None, None, zeroKW)
    }
  }

  /** Handles the cases, when the storage has heat demand and will be filled up
    * here (positive qDot) or will be return its stored energy into the thermal
    * grid (negative qDot).
    * @param tick
    *   Current tick
    * @param state
    *   Current state of the houses
    * @param qDot
    *   Infeed to the grid
    * @return
    *   Updated thermal grid state
    */
  private def handleInfeedStorage(
      tick: Long,
      state: ThermalGridState,
      qDot: Power,
  ): (Option[ThermalStorageState], Option[ThermalThreshold]) = {
    (storage, state.storageState) match {
      case (Some(thermalStorage), Some(lastStorageState)) =>
        val (newState, threshold) = thermalStorage.updateState(
          tick,
          qDot,
          lastStorageState,
        )
        (Some(newState), threshold)
      case _ => (None, None)
    }
  }
<<<<<<< HEAD

  /** Determines the most recent threshold of two given input thresholds
    *
    * @param maybeHouseThreshold
    *   Option of a possible next threshold of the thermal house
    * @param maybeStorageThreshold
    *   Option of a possible next threshold of the thermal storage
    * @return
    *   The next threshold
    */
=======
>>>>>>> 6163afd4

  /** Determines the most recent threshold of two given input thresholds
    *
    * @param maybeHouseThreshold
    *   Option of a possible next threshold of the thermal house
    * @param maybeStorageThreshold
    *   Option of a possible next threshold of the thermal storage
    * @return
    *   The next threshold
    */
  private def determineMostRecentThreshold(
      maybeHouseThreshold: Option[ThermalThreshold],
      maybeStorageThreshold: Option[ThermalThreshold],
  ): Option[ThermalThreshold] =
    (maybeHouseThreshold, maybeStorageThreshold) match {
      case (Some(houseThreshold), Some(storageThreshold)) =>
        if (houseThreshold.tick <= storageThreshold.tick)
          maybeHouseThreshold
        else
          maybeStorageThreshold
      case (None, Some(_)) => maybeStorageThreshold
      case (Some(_), None) => maybeHouseThreshold
      case _               => None
    }

  /** Handle consumption (or no infeed) from thermal grid
    *
    * @param relevantData
    *   data of heat pump including state of the heat pump
    * @param lastAmbientTemperature
    *   Ambient temperature valid up until (not including) the current tick
    * @param state
    *   Current state of the houses
    * @param qDot
    *   Infeed to the grid
    * @return
    *   Updated thermal grid state
    */
  private def handleConsumption(
      relevantData: HpRelevantData,
      lastAmbientTemperature: Temperature,
      state: ThermalGridState,
      qDot: Power,
  ): (ThermalGridState, Option[ThermalThreshold]) = {
    /* House will be left with no influx in all cases. Determine if and when a threshold is reached */
    val maybeUpdatedHouseState =
      house.zip(state.houseState).map { case (house, houseState) =>
        house.determineState(
          relevantData,
          houseState,
          lastAmbientTemperature,
          zeroMW,
        )
      }

    /* Update the state of the storage */
    val maybeUpdatedStorageState =
      storage.zip(state.storageState).map { case (storage, storageState) =>
        storage.updateState(relevantData.currentTick, qDot, storageState)
      }

    val (revisedHouseState, revisedStorageState) =
      reviseInfeedFromStorage(
        relevantData,
        maybeUpdatedHouseState,
        maybeUpdatedStorageState,
        state.houseState,
        state.storageState,
        lastAmbientTemperature,
        qDot,
      )

    val nextThreshold = determineMostRecentThreshold(
      revisedHouseState.flatMap(_._2),
      revisedStorageState.flatMap(_._2),
    )

    (
      state.copy(
        houseState = revisedHouseState.map(_._1),
        storageState = revisedStorageState.map(_._1),
      ),
      nextThreshold,
    )
  }

  /** Check, if the storage can heat the house. This is only done, if <ul>
    * <li>the house has reached it's lower temperature boundary,</li> <li>there
    * is no infeed from external and</li> <li>the storage is not empty
    * itself</li> </ul>
    *
    * @param relevantData
    *   data of heat pump including state of the heat pump
    * @param maybeHouseState
    *   Optional thermal house state
    * @param maybeStorageState
    *   Optional thermal storage state
    * @param formerHouseState
    *   Previous thermal house state before a first update was performed
    * @param formerStorageState
    *   Previous thermal storage state before a first update was performed
    * @param lastAmbientTemperature
    *   Ambient temperature valid up until (not including) the current tick
    * @param qDot
    *   Thermal influx
    * @return
    *   Options to revised thermal house and storage state
    */
  def reviseInfeedFromStorage(
      relevantData: HpRelevantData,
      maybeHouseState: Option[(ThermalHouseState, Option[ThermalThreshold])],
      maybeStorageState: Option[
        (ThermalStorageState, Option[ThermalThreshold])
      ],
      formerHouseState: Option[ThermalHouseState],
      formerStorageState: Option[ThermalStorageState],
      lastAmbientTemperature: Temperature,
      qDot: Power,
  ): (
      Option[(ThermalHouseState, Option[ThermalThreshold])],
      Option[(ThermalStorageState, Option[ThermalThreshold])],
  ) = house.zip(maybeHouseState).zip(storage.zip(maybeStorageState)) match {
    case Some(
          (
            (thermalHouse, (houseState, _)),
            (thermalStorage, (storageState, _)),
          )
        )
        if qDot.~=(zeroKW)(Kilowatts(10e-3)) &&
          thermalHouse.isInnerTemperatureTooLow(
            houseState.innerTemperature
          ) && !thermalStorage.isEmpty(storageState.storedEnergy) =>
      /* Storage is meant to heat the house only, if there is no infeed from external (+/- 10 W) and the house is cold */
      val revisedStorageState = thermalStorage.updateState(
        relevantData.currentTick,
        thermalStorage.getChargingPower * -1,
        formerStorageState.getOrElse(
          throw new InconsistentStateException(
            "Impossible to find no storage state"
          )
        ),
      )
      val revisedHouseState = thermalHouse.determineState(
        relevantData,
        formerHouseState.getOrElse(
          throw new InconsistentStateException(
            "Impossible to find no house state"
          )
        ),
        lastAmbientTemperature,
        thermalStorage.getChargingPower,
      )
      (Some(revisedHouseState), Some(revisedStorageState))
    case _ => (maybeHouseState, maybeStorageState)
  }

  /** Convert the given state of the thermal grid into result models of its
    * constituent models
    *
    * @param currentTick
    *   Actual simulation tick
    * @param state
    *   State to be converted
    * @param startDateTime
    *   Start date time of the simulation
    * @return
    *   A [[Seq]] of results of the constituent thermal model
    */
  def results(currentTick: Long, state: ThermalGridState)(implicit
      startDateTime: ZonedDateTime
  ): Seq[ResultEntity] = {

    val maybeHouseResult = house
      .zip(state.houseState)
      .filter { case (_, state) => state.tick == currentTick }
      .map {
        case (
              thermalHouse,
              ThermalHouseState(tick, innerTemperature, thermalInfeed),
            ) =>
          new ThermalHouseResult(
            tick.toDateTime,
            thermalHouse.uuid,
            thermalInfeed.toMegawatts.asMegaWatt,
            innerTemperature.toKelvinScale.asKelvin,
          )
      }

    val maybeStorageResult = storage
      .zip(state.storageState)
      .filter { case (_, state) => state.tick == currentTick }
      .map {
        case (
              storage: CylindricalThermalStorage,
              ThermalStorageState(tick, storedEnergy, qDot),
            ) =>
          new CylindricalStorageResult(
            tick.toDateTime,
            storage.uuid,
            storedEnergy.toMegawattHours.asMegaWattHour,
            qDot.toMegawatts.asMegaWatt,
            (storedEnergy / storage.maxEnergyThreshold).asPu,
          )
        case _ =>
          throw new NotImplementedError(
            s"Result handling for storage type '${storage.getClass.getSimpleName}' not supported."
          )
      }

    Seq(maybeHouseResult, maybeStorageResult).flatten
  }
}

object ThermalGrid {
  def apply(
      input: edu.ie3.datamodel.models.input.container.ThermalGrid
  ): ThermalGrid = {
    val houses = input.houses().asScala.map(ThermalHouse(_)).toSet
    val storages: Set[ThermalStorage] = input
      .storages()
      .asScala
      .flatMap {
        case cylindricalInput: CylindricalStorageInput =>
          Some(CylindricalThermalStorage(cylindricalInput))
        case _ => None
      }
      .toSet
    new ThermalGrid(
      houses.headOption,
      storages.headOption,
    )
  }

  /** Current state of a grid
    * @param houseState
    *   State of the thermal house
    * @param storageState
    *   State of the thermal storage
    */
  final case class ThermalGridState(
      houseState: Option[ThermalHouseState],
      storageState: Option[ThermalStorageState],
  ) {

    /** This method will return booleans whether there is a heat demand of house
      * or thermal storage as well as a boolean indicating if there is no
      * thermal storage, or it is empty.
      *
      * @return
      *   boolean which is true, if there is no thermalStorage, or it's empty.
      */
    def isThermalStorageEmpty: Boolean = {
      implicit val tolerance: Energy = KilowattHours(1e-3)
      storageState.isEmpty || storageState
        .exists(
          _.storedEnergy =~ zeroKWh
        )
    }
  }

  def startingState(thermalGrid: ThermalGrid): ThermalGridState =
    ThermalGridState(
      thermalGrid.house.map(house => ThermalHouse.startingState(house)),
      thermalGrid.storage.map(_.startingState),
    )

  /** Wraps the demand of thermal units (thermal house, thermal storage).
    *
    * @param houseDemand
    *   the demand of the thermal house
    * @param heatStorageDemand
    *   the demand of the thermal heat storage
    */
  final case class ThermalDemandWrapper private (
      houseDemand: ThermalEnergyDemand,
      heatStorageDemand: ThermalEnergyDemand,
  )

  /** Defines the thermal energy demand of a thermal grid. It comprises the
    * absolutely required energy demand to reach the target state as well as an
    * energy, that can be handled. The possible energy always has to be greater
    * than or equal to the absolutely required energy. Thus, this class can only
    * be instantiated via factory.
    * @param required
    *   The absolutely required energy to reach target state
    * @param possible
    *   The maximum possible energy, that can be handled
    */
  final case class ThermalEnergyDemand private (
      required: Energy,
      possible: Energy,
  ) {
    def +(rhs: ThermalEnergyDemand): ThermalEnergyDemand = ThermalEnergyDemand(
      required + rhs.required,
      possible + rhs.possible,
    )

    def hasRequiredDemand: Boolean = required > zeroMWh

    def hasAdditionalDemand: Boolean = possible > zeroMWh
  }
  object ThermalEnergyDemand {

    /** Builds a new instance of [[ThermalEnergyDemand]]. If the possible energy
      * is less than the required energy, this is considered to be a bad state.
      * @param required
      *   The absolutely required energy to reach target state
      * @param possible
      *   The maximum possible energy, that can be handled
      * @return
      *   Thermal energy demand container class, that meets all specifications
      */
    def apply(
        required: Energy,
        possible: Energy,
    ): ThermalEnergyDemand = {
      if (
        math.abs(possible.toKilowattHours) < math.abs(required.toKilowattHours)
      )
        throw new InvalidParameterException(
          s"The possible amount of energy {$possible} is smaller than the required amount of energy {$required}. This is not supported."
        )
      else
        new ThermalEnergyDemand(required, possible)
    }

    def noDemand: ThermalEnergyDemand = ThermalEnergyDemand(
      zeroMWh,
      zeroMWh,
    )
  }
}<|MERGE_RESOLUTION|>--- conflicted
+++ resolved
@@ -152,11 +152,6 @@
     *   Currently applicable state
     * @param lastAmbientTemperature
     *   Ambient temperature valid up until (not including) the current tick
-<<<<<<< HEAD
-    * @param ambientTemperature
-    *   Current ambient temperature
-=======
->>>>>>> 6163afd4
     * @param isRunning
     *   determines whether the heat pump is running or not
     * @param qDot
@@ -170,23 +165,14 @@
       relevantData: HpRelevantData,
       state: ThermalGridState,
       lastAmbientTemperature: Temperature,
-<<<<<<< HEAD
-      ambientTemperature: Temperature,
-=======
->>>>>>> 6163afd4
       isRunning: Boolean,
       qDot: Power,
       thermalDemands: ThermalDemandWrapper,
   ): (ThermalGridState, Option[ThermalThreshold]) = if (qDot > zeroKW)
     handleInfeed(
-<<<<<<< HEAD
-      tick,
-      lastAmbientTemperature,
-      ambientTemperature,
-=======
       relevantData,
       lastAmbientTemperature,
->>>>>>> 6163afd4
+
       state,
       isRunning,
       qDot,
@@ -246,14 +232,8 @@
     ) {
       val (updatedHouseState, thermalHouseThreshold, remainingQDotHouse) =
         handleInfeedHouse(
-<<<<<<< HEAD
-          tick,
-          lastAmbientTemperature,
-          ambientTemperature,
-=======
-          relevantData,
-          lastAmbientTemperature,
->>>>>>> 6163afd4
+          relevantData,
+          lastAmbientTemperature,
           state,
           qDotHouseLastState,
         )
@@ -262,21 +242,13 @@
           qDotStorageLastState >= zeroKW && remainingQDotHouse > qDotStorageLastState
         ) {
           handleInfeedStorage(
-<<<<<<< HEAD
-            tick,
-=======
             relevantData.currentTick,
->>>>>>> 6163afd4
             state,
             remainingQDotHouse,
           )
         } else {
           handleInfeedStorage(
-<<<<<<< HEAD
-            tick,
-=======
             relevantData.currentTick,
->>>>>>> 6163afd4
             state,
             qDotStorageLastState,
           )
@@ -295,20 +267,11 @@
       )
     }
     // Handle edge case where house was heated from storage and HP will be activated in between
-<<<<<<< HEAD
-    else if ((qDotHouseLastState > zeroKW && qDotStorageLastState < zeroKW)) {
-      if (isRunning) {
-        handleCases(
-          tick,
-          lastAmbientTemperature,
-          ambientTemperature,
-=======
     else if (qDotHouseLastState > zeroKW && qDotStorageLastState < zeroKW) {
       if (isRunning) {
         handleCases(
           relevantData,
           lastAmbientTemperature,
->>>>>>> 6163afd4
           state,
           qDot,
           zeroKW,
@@ -316,14 +279,8 @@
       } else {
 
         handleCases(
-<<<<<<< HEAD
-          tick,
-          lastAmbientTemperature,
-          ambientTemperature,
-=======
-          relevantData,
-          lastAmbientTemperature,
->>>>>>> 6163afd4
+          relevantData,
+          lastAmbientTemperature,
           state,
           qDotHouseLastState,
           qDotStorageLastState,
@@ -331,25 +288,14 @@
       }
     }
     // Handle edge case where house should be heated from storage
-<<<<<<< HEAD
-    else if ((!isRunning && qDot > zeroKW)) {
-      handleCases(
-        tick,
-        lastAmbientTemperature,
-        ambientTemperature,
-=======
     else if (!isRunning && qDot > zeroKW) {
       handleCases(
         relevantData,
         lastAmbientTemperature,
->>>>>>> 6163afd4
         state,
         qDot,
         -qDot,
       )
-<<<<<<< HEAD
-    } else handleFinaleInfeedCases(thermalDemands, tick, lastAmbientTemperature, ambientTemperature, state, qDot)
-=======
     } else
       handleFinaleInfeedCases(
         thermalDemands,
@@ -358,7 +304,6 @@
         state,
         qDot,
       )
->>>>>>> 6163afd4
   }
 
   /** Handles the last cases of [[ThermalGrid.handleInfeed]], where the thermal
@@ -392,16 +337,6 @@
     * | 4  | if(!house.reqD && house.addD && !storage.reqD && !storage.addD) => house | house     |
     * | 5  | if(all == false) => no output                                            | no output |
     */
-<<<<<<< HEAD
-  def handleFinaleInfeedCases(
-      thermalDemands: ThermalDemandWrapper,
-      tick: Long,
-      lastAmbientTemperature: Temperature,
-      ambientTemperature: Temperature,
-      state: ThermalGridState,
-      qDot: Power,
-  ) = {
-=======
   private def handleFinaleInfeedCases(
       thermalDemands: ThermalDemandWrapper,
       relevantData: HpRelevantData,
@@ -409,7 +344,6 @@
       state: ThermalGridState,
       qDot: Power,
   ): (ThermalGridState, Option[ThermalThreshold]) = {
->>>>>>> 6163afd4
     (
       thermalDemands.houseDemand.hasRequiredDemand,
       thermalDemands.houseDemand.hasAdditionalDemand,
@@ -420,71 +354,6 @@
       case (true, _, _, _) =>
         // house first then heatStorage after heating House
         handleCases(
-<<<<<<< HEAD
-          tick,
-          lastAmbientTemperature,
-          ambientTemperature,
-          state,
-          qDot,
-          zeroKW,
-        )
-
-      case (_, _, true, _) =>
-        handleCases(
-          tick,
-          lastAmbientTemperature,
-          ambientTemperature,
-          state,
-          zeroKW,
-          qDot,
-        )
-
-      case (false, _, false, true) =>
-        handleCases(
-          tick,
-          lastAmbientTemperature,
-          ambientTemperature,
-          state,
-          zeroKW,
-          qDot,
-        )
-
-      case (_, true, false, false) =>
-        handleCases(
-          tick,
-          lastAmbientTemperature,
-          ambientTemperature,
-          state,
-          qDot,
-          zeroKW,
-        )
-
-      case (false, false, false, false) =>
-        handleCases(
-          tick,
-          lastAmbientTemperature,
-          ambientTemperature,
-          state,
-          zeroKW,
-          zeroKW,
-        )
-      case _ =>
-        throw new InconsistentStateException(
-          "There should be at least a house or a storage state."
-        )
-    }
-  }
-
-  /** Handles the different cases, of thermal flows from and into the thermal
-    * grid.
-    *
-    * @param tick
-    *   Current tick
-    * @param lastAmbientTemperature
-    *   Ambient temperature until this tick
-    * @param ambientTemperature
-    *   actual ambient temperature
-=======
           relevantData,
           lastAmbientTemperature,
           state,
@@ -541,7 +410,6 @@
     *   data of heat pump including state of the heat pump
     * @param lastAmbientTemperature
     *   Ambient temperature until this tick
->>>>>>> 6163afd4
     * @param state
     *   Current state of the thermal grid
     * @param qDotHouse
@@ -552,38 +420,22 @@
     *   Updated thermal grid state and the next threshold if there is one
     */
   private def handleCases(
-<<<<<<< HEAD
-      tick: Long,
-      lastAmbientTemperature: Temperature,
-      ambientTemperature: Temperature,
-=======
       relevantData: HpRelevantData,
       lastAmbientTemperature: Temperature,
->>>>>>> 6163afd4
       state: ThermalGridState,
       qDotHouse: Power,
       qDotHeatStorage: Power,
   ): (ThermalGridState, Option[ThermalThreshold]) = {
     val (updatedHouseState, thermalHouseThreshold, _) =
       handleInfeedHouse(
-<<<<<<< HEAD
-        tick,
-        lastAmbientTemperature,
-        ambientTemperature,
-=======
         relevantData,
         lastAmbientTemperature,
->>>>>>> 6163afd4
         state,
         qDotHouse,
       )
 
     val (updatedStorageState, thermalStorageThreshold) =
-<<<<<<< HEAD
-      handleInfeedStorage(tick, state, qDotHeatStorage)
-=======
       handleInfeedStorage(relevantData.currentTick, state, qDotHeatStorage)
->>>>>>> 6163afd4
 
     val nextThreshold = determineMostRecentThreshold(
       thermalHouseThreshold,
@@ -602,19 +454,10 @@
   /** Handles the case, when the house has heat demand and will be heated up
     * here.
     *
-<<<<<<< HEAD
-    * @param tick
-    *   Current tick
-    * @param lastAmbientTemperature
-    *   Ambient temperature until this tick
-    * @param ambientTemperature
-    *   actual ambient temperature
-=======
     * @param relevantData
     *   data of heat pump including state of the heat pump
     * @param lastAmbientTemperature
     *   Ambient temperature until this tick
->>>>>>> 6163afd4
     * @param state
     *   Current state of the houses
     * @param qDot
@@ -623,30 +466,17 @@
     *   Updated thermal house state, a ThermalThreshold and the remaining qDot
     */
   private def handleInfeedHouse(
-<<<<<<< HEAD
-      tick: Long,
-      lastAmbientTemperature: Temperature,
-      ambientTemperature: Temperature,
-=======
       relevantData: HpRelevantData,
       lastAmbientTemperature: Temperature,
->>>>>>> 6163afd4
       state: ThermalGridState,
       qDot: Power,
   ): (Option[ThermalHouseState], Option[ThermalThreshold], Power) = {
     (house, state.houseState) match {
       case (Some(thermalHouse), Some(lastHouseState)) =>
         val (newState, threshold) = thermalHouse.determineState(
-<<<<<<< HEAD
-          tick,
+          relevantData,
           lastHouseState,
           lastAmbientTemperature,
-          ambientTemperature,
-=======
-          relevantData,
-          lastHouseState,
-          lastAmbientTemperature,
->>>>>>> 6163afd4
           qDot,
         )
         /* Check if house can handle the thermal feed in */
@@ -698,19 +528,7 @@
       case _ => (None, None)
     }
   }
-<<<<<<< HEAD
-
-  /** Determines the most recent threshold of two given input thresholds
-    *
-    * @param maybeHouseThreshold
-    *   Option of a possible next threshold of the thermal house
-    * @param maybeStorageThreshold
-    *   Option of a possible next threshold of the thermal storage
-    * @return
-    *   The next threshold
-    */
-=======
->>>>>>> 6163afd4
+
 
   /** Determines the most recent threshold of two given input thresholds
     *
