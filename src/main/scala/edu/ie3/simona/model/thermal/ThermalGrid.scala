/*
 * © 2022. TU Dortmund University,
 * Institute of Energy Systems, Energy Efficiency and Energy Economics,
 * Research group Distribution grid planning and operation
 */

package edu.ie3.simona.model.thermal

import com.typesafe.scalalogging.LazyLogging
import edu.ie3.datamodel.models.input.thermal.{
  CylindricalStorageInput,
  DomesticHotWaterStorageInput,
}
import edu.ie3.datamodel.models.result.ResultEntity
import edu.ie3.datamodel.models.result.thermal.{
  CylindricalStorageResult,
  DomesticHotWaterStorageResult,
  ThermalHouseResult,
}
import edu.ie3.simona.exceptions.InvalidParameterException
import edu.ie3.simona.exceptions.agent.InconsistentStateException
import edu.ie3.simona.model.participant.HpModel.{HpRelevantData, HpState}
import edu.ie3.simona.model.thermal.ThermalGrid.{
  ThermalDemandWrapper,
  ThermalEnergyDemand,
  ThermalGridState,
}
import edu.ie3.simona.model.thermal.ThermalHouse.ThermalHouseState
import edu.ie3.simona.model.thermal.ThermalStorage.ThermalStorageState
import edu.ie3.simona.util.TickUtil.TickLong
import edu.ie3.util.quantities.QuantityUtils.RichQuantityDouble
import edu.ie3.util.scala.quantities.DefaultQuantities._
import squants.energy.{KilowattHours, Kilowatts}
import squants.{Energy, Power, Seconds, Temperature}

import java.time.ZonedDateTime
import scala.jdk.CollectionConverters.SetHasAsScala

/** Calculation model for a thermal grid. It is assumed, that all elements are
  * connected directly with exactly one thermal bus
  *
  * @param house
  *   Thermal houses connected to the bus
  * @param heatStorage
  *   Thermal storages
  * @param domesticHotWaterStorage
  *   Storages for domestic hot water / tap water
  */
final case class ThermalGrid(
    house: Option[ThermalHouse],
    heatStorage: Option[ThermalStorage],
    domesticHotWaterStorage: Option[ThermalStorage],
) extends LazyLogging {

  /** Determine the energy demand of the total grid at the given instance in
    * time and returns it including the updatedState
    *
    * @param lastHpState
    *   Last state of the heat pump
    * @param relevantData
    *   data of heat pump including
    * @return
    *   The total energy demand of the house and the storage and an updated
    *   [[ThermalGridState]]
    */
  def energyDemandAndUpdatedState(
      relevantData: HpRelevantData,
      lastHpState: HpState,
  ): (ThermalDemandWrapper, ThermalGridState) = {
    /* First get the energy demand of the houses but only if inner temperature is below target temperature */
    val (houseDemand, updatedHouseState, demandHotDomesticWater) =
      house.zip(lastHpState.thermalGridState.houseState) match {
        case Some((thermalHouse, lastHouseState)) => {
          val (updatedHouseState, _) =
            thermalHouse.determineState(
              relevantData,
              lastHouseState,
              lastHpState.ambientTemperature.getOrElse(
                relevantData.ambientTemperature
              ),
              lastHouseState.qDot,
            )
          val (heatDemand, newHouseState) = if (
            updatedHouseState.innerTemperature < thermalHouse.targetTemperature | (lastHouseState.qDot > zeroKW && updatedHouseState.innerTemperature < thermalHouse.upperBoundaryTemperature)
          ) {
            (
<<<<<<< HEAD
              thermalHouse.energyDemandHeating(
                relevantData.currentTick,
                relevantData.ambientTemperature,
=======
              thermalHouse.energyDemand(
                relevantData,
>>>>>>> b90144dc
                updatedHouseState,
              ),
              Some(updatedHouseState),
            )

          } else {
            (ThermalEnergyDemand.noDemand, Some(updatedHouseState))
          }

          val energyDemandDomesticHotWater =
            thermalHouse.energyDemandDomesticHotWater(
              relevantData.currentTick,
              Some(lastHouseState),
              relevantData.simulationStart,
              relevantData.houseInhabitants,
            )
          (heatDemand, newHouseState, energyDemandDomesticHotWater)
        }
        case None =>
          (ThermalEnergyDemand.noDemand, None, ThermalEnergyDemand.noDemand)
      }

    /* Then go over the storages, see what they can provide and what they might be able to charge */
    // Heat storages first
    val (storageDemand, updatedStorageState) = {

      heatStorage
        .zip(lastHpState.thermalGridState.storageState)
        .map { case (storage, state) =>
          val (updatedStorageState, _) =
            storage.updateState(relevantData.currentTick, state.qDot, state)
          val storedEnergy = updatedStorageState.storedEnergy
          val soc = storedEnergy / storage.getMaxEnergyThreshold
          val storageRequired = {
            if (soc == 0d) {
              storage.getMaxEnergyThreshold - storedEnergy

            } else {
              zeroKWh
            }
          }

          val storagePossible = storage.getMaxEnergyThreshold - storedEnergy
          (
            ThermalEnergyDemand(
              storageRequired,
              storagePossible,
            ),
            Some(updatedStorageState),
          )

        }
        .getOrElse(
          ThermalEnergyDemand(zeroKWh, zeroKWh),
          None,
        )
    }

    // Domestic hot water storages
    val (domesticHotWaterStorageDemand, updatedDomesticHotWaterStorageState) = {
      val domesticHotWaterDemand: ThermalEnergyDemand = house
        .map(
          _.energyDemandDomesticHotWater(
            relevantData.currentTick,
            lastHpState.thermalGridState.houseState,
            relevantData.simulationStart,
            relevantData.houseInhabitants,
          )
        )
        .getOrElse(ThermalEnergyDemand(zeroKWh, zeroKWh))
      val (applicableqDotDomesticStorage, _) =
        identifyApplicableQDot(relevantData.currentTick, domesticHotWaterDemand)

      domesticHotWaterStorage
        .zip(lastHpState.thermalGridState.domesticHotWaterStorageState)
        .map { case (storage, state) =>
          val updatedStorageState =
            storage
              .updateState(
                relevantData.currentTick,
                state.qDot.plus(applicableqDotDomesticStorage),
                state,
              )
              ._1
          val storedEnergy = updatedStorageState.storedEnergy

          // Declare demand of domestic hot water storage if demand is higher than stored energy or stored energy is less than 20% of capacity
          val demandOfStorage =
            if (
              storedEnergy < demandHotDomesticWater.required || storedEnergy < storage.getMaxEnergyThreshold * 0.2
            ) {

              storage.getMaxEnergyThreshold + demandHotDomesticWater.required - storedEnergy

            } else zeroKWh
          (
            ThermalEnergyDemand(demandOfStorage, demandOfStorage),
            Some(updatedStorageState),
          )
        }
        .getOrElse(
          ThermalEnergyDemand(zeroKWh, zeroKWh),
          None,
        )
    }

    (
      ThermalDemandWrapper(
        ThermalEnergyDemand(
          houseDemand.required,
          houseDemand.possible,
        ),
        ThermalEnergyDemand(
          storageDemand.required,
          storageDemand.possible,
        ),
        ThermalEnergyDemand(
          domesticHotWaterStorageDemand.required,
          domesticHotWaterStorageDemand.possible,
        ),
      ),
      ThermalGridState(
        updatedHouseState,
        updatedStorageState,
        updatedDomesticHotWaterStorageState,
      ),
    )
  }

  /** Update the current state of the grid
    *
    * @param relevantData
    *   data of heat pump including state of the heat pump
    * @param state
    *   Currently applicable state
    * @param lastAmbientTemperature
    *   Ambient temperature valid up until (not including) the current tick
    * @param isRunning
    *   determines whether the heat pump is running or not
    * @param qDot
    *   Thermal energy balance
    * @param thermalDemands
    *   holds the thermal demands of the thermal units (house, storage)
    * @return
    *   The updated state of the grid
    */
  def updateState(
      relevantData: HpRelevantData,
      state: ThermalGridState,
      lastAmbientTemperature: Temperature,
      isRunning: Boolean,
      qDot: Power,
      thermalDemands: ThermalDemandWrapper,
  ): (ThermalGridState, Option[ThermalThreshold]) = if (qDot > zeroKW)
    handleInfeed(
      relevantData,
      lastAmbientTemperature,
<<<<<<< HEAD
=======

>>>>>>> b90144dc
      state,
      isRunning,
      qDot,
      thermalDemands,
    )
  else
    handleConsumption(
      relevantData,
      lastAmbientTemperature,
      state,
      qDot,
    )

  /** Handles the case, when a grid has infeed. Depending which entity has some
    * heat demand the house or the storage will be heated up / filled up.
    *
    * @param relevantData
    *   data of heat pump including state of the heat pump
    * @param lastAmbientTemperature
    *   Ambient temperature valid up until (not including) the current tick
    * @param state
    *   Current state of the houses
    * @param isRunning
    *   determines whether the heat pump is running or not
    * @param qDot
    *   Infeed to the grid
    * @param thermalDemands
    *   holds the thermal demands of the thermal units (house, storage)
    * @return
    *   Updated thermal grid state
    */
  private def handleInfeed(
      relevantData: HpRelevantData,
      lastAmbientTemperature: Temperature,
      state: ThermalGridState,
      isRunning: Boolean,
      qDot: Power,
      thermalDemands: ThermalDemandWrapper,
  ): (ThermalGridState, Option[ThermalThreshold]) = {
    // TODO: We would need to issue a storage result model here...

<<<<<<< HEAD
    /* Consider the action in the last state and if it's possible to continue*/
    val (_, qDotHouseLastState, houseReachedBoundary, houseLeftBoundary) =
      updateStateGetLastThermalActionAndCheckIfCanContinueThermalHouse(
        relevantData.currentTick,
        state,
        lastAmbientTemperature,
        relevantData.ambientTemperature,
=======
    /* Consider the action in the last state */
    val (qDotHouseLastState, qDotStorageLastState) = state match {
      case ThermalGridState(Some(houseState), Some(storageState)) =>
        (houseState.qDot, storageState.qDot)
      case ThermalGridState(Some(houseState), None) => (houseState.qDot, zeroKW)
      case ThermalGridState(None, Some(storageState)) =>
        (zeroKW, storageState.qDot)
      case _ =>
        throw new InconsistentStateException(
          "There should be at least a house or a storage state."
        )
    }

    if (
      (qDotHouseLastState > zeroKW && (qDotStorageLastState >= zeroKW)) | (qDotStorageLastState > zeroKW && thermalDemands.heatStorageDemand.hasAdditionalDemand)
    ) {
      val (updatedHouseState, thermalHouseThreshold, remainingQDotHouse) =
        handleInfeedHouse(
          relevantData,
          lastAmbientTemperature,
          state,
          qDotHouseLastState,
        )
      val (updatedStorageState, thermalStorageThreshold) =
        if (
          qDotStorageLastState >= zeroKW && remainingQDotHouse > qDotStorageLastState
        ) {
          handleInfeedStorage(
            relevantData.currentTick,
            state,
            remainingQDotHouse,
          )
        } else {
          handleInfeedStorage(
            relevantData.currentTick,
            state,
            qDotStorageLastState,
          )
        }

      val nextThreshold = determineMostRecentThreshold(
        thermalHouseThreshold,
        thermalStorageThreshold,
>>>>>>> b90144dc
      )
    val (
      updatedHeatStorageState,
      qDotStorageLastState,
      thermalStorageReachedBoundary,
      thermalStorageLeftBoundary,
    ) =
      updateStateGetLastThermalActionAndCheckIfCanContinueThermalStorage(
        relevantData.currentTick,
        state,
      )
    val (
      _,
      qDotDomesticWaterStorageLastState,
      domesticHotWaterStorageReachedBoundary,
      domesticHotWaterStorageLeftBoundary,
    ) =
      updateStateGetLastThermalActionAndCheckIfCanContinueDomesticHotWaterStorage(
        relevantData.currentTick,
        state,
      )
<<<<<<< HEAD

    val houseDemand = thermalDemands.houseDemand
    val heatStorageDemand = thermalDemands.heatStorageDemand
    val domesticHotWaterStorageDemand =
      thermalDemands.domesticHotWaterStorageDemand

    if (
      !houseReachedBoundary && !houseLeftBoundary &&
      !thermalStorageReachedBoundary && !thermalStorageLeftBoundary &&
      !domesticHotWaterStorageReachedBoundary && !domesticHotWaterStorageLeftBoundary
    ) {
      handleCases(
        relevantData.currentTick,
        lastAmbientTemperature,
        relevantData.ambientTemperature,
        state,
        qDotHouseLastState.getOrElse(zeroKW),
        qDotStorageLastState.getOrElse(zeroKW),
        if (domesticHotWaterStorageDemand.hasRequiredDemand)
          qDotDomesticWaterStorageLastState.getOrElse(zeroKW)
        else zeroKW,
        relevantData.simulationStart,
        relevantData.houseInhabitants,
      )
    } else {
      handleFinaleInfeedCases(
        thermalDemands,
=======
    }
    // Handle edge case where house was heated from storage and HP will be activated in between
    else if (qDotHouseLastState > zeroKW && qDotStorageLastState < zeroKW) {
      if (isRunning) {
        handleCases(
          relevantData,
          lastAmbientTemperature,
          state,
          qDot,
          zeroKW,
        )
      } else {

        handleCases(
          relevantData,
          lastAmbientTemperature,
          state,
          qDotHouseLastState,
          qDotStorageLastState,
        )
      }
    }
    // Handle edge case where house should be heated from storage
    else if (!isRunning && qDot > zeroKW) {
      handleCases(
>>>>>>> b90144dc
        relevantData,
        lastAmbientTemperature,
        state,
        qDot,
        updatedHeatStorageState,
        qDotHouseLastState,
        qDotStorageLastState,
        qDotDomesticWaterStorageLastState,
        domesticHotWaterStorageLeftBoundary,
        isRunning,
      )
<<<<<<< HEAD
    }
=======
    } else
      handleFinaleInfeedCases(
        thermalDemands,
        relevantData,
        lastAmbientTemperature,
        state,
        qDot,
      )
>>>>>>> b90144dc
  }

  /** Handles the last cases of [[ThermalGrid.handleInfeed]], where the thermal
    * infeed should be determined. FIXME adapt whole table
    * | house req. demand | house add. demand | storage req. demand | storage add. demand | qDot to house | qDot to storage |
    * |:------------------|:------------------|:--------------------|:--------------------|:--------------|:----------------|
    * | true              | true              | true                | true                | true          | false           |
    * | true              | true              | true                | false               | true          | false           |
    * | true              | true              | false               | true                | true          | false           |
    * | true              | true              | false               | false               | true          | false           |
    * | true              | false             | true                | true                | true          | false           |
    * | true              | false             | true                | false               | true          | false           |
    * | true              | false             | false               | true                | true          | false           |
    * | true              | false             | false               | false               | true          | false           |
    * | false             | true              | true                | true                | false         | true            |
    * | false             | true              | true                | false               | false         | true            |
    * | false             | true              | false               | true                | false         | true            |
    * | false             | true              | false               | false               | true          | false           |
    * | false             | false             | true                | true                | false         | true            |
    * | false             | false             | true                | false               | false         | true            |
    * | false             | false             | false               | true                | false         | true            |
    * | false             | false             | false               | false               | false         | false           |
    *
    * This can be simplified to five cases FIXME adapt whole table
    * | No | Conditions                                                               | Result    |
    * |:---|:-------------------------------------------------------------------------|:----------|
    * | 1  | if(house.reqD) => house                                                  | house     |
    * | 2  | if(!house.reqD && !storage.reqD) => storage                              | storage   |
    * | 3  | if(!house.reqD && !storage.reqD && storage.addD) => storage              | storage   |
    * | 4  | if(!house.reqD && house.addD && !storage.reqD && !storage.addD) => house | house     |
    * | 5  | if(all == false) => no output                                            | no output |
    */
  private def handleFinaleInfeedCases(
      thermalDemands: ThermalDemandWrapper,
      relevantData: HpRelevantData,
      lastAmbientTemperature: Temperature,
      state: ThermalGridState,
      qDot: Power,
<<<<<<< HEAD
      updatedHeatStorageState: Option[ThermalStorageState],
      qDotHouseLastState: Option[Power],
      qDotStorageLastState: Option[Power],
      qDotDomesticWaterStorageLastState: Option[Power],
      domesticHotWaterStorageLeftBoundary: Boolean,
      isRunning: Boolean,
  ) = {
=======
  ): (ThermalGridState, Option[ThermalThreshold]) = {
>>>>>>> b90144dc
    (
      thermalDemands.houseDemand.hasRequiredDemand,
      thermalDemands.houseDemand.hasAdditionalDemand,
      thermalDemands.heatStorageDemand.hasRequiredDemand,
      thermalDemands.heatStorageDemand.hasAdditionalDemand,
      thermalDemands.domesticHotWaterStorageDemand.hasRequiredDemand,
      thermalDemands.domesticHotWaterStorageDemand.hasAdditionalDemand,
    ) match {
      case (true, _, _, _, true, _) =>
        updatedHeatStorageState match {
          // if heatStorage is not empty, house and hot water storage can handleDemand
          // take qDot to recharge domesticHotWaterStorage and
          // cover thermal demand of house by heatStorage
          case Some(storageState) if storageState.storedEnergy > zeroKWh =>
            handleCases(
              relevantData.currentTick,
              lastAmbientTemperature,
              relevantData.ambientTemperature,
              state,
              heatStorage.map(_.getChargingPower).getOrElse(zeroKW),
              heatStorage.map(_.getChargingPower).getOrElse(zeroKW) * (-1),
              qDot,
              relevantData.simulationStart,
              relevantData.houseInhabitants,
            )
          case _ =>
            splitThermalHeatAndPushIntoHouseAndDomesticStorage(
              relevantData.currentTick,
              lastAmbientTemperature,
              relevantData.ambientTemperature,
              state,
              qDotHouseLastState,
              qDotDomesticWaterStorageLastState,
              qDot,
              relevantData.simulationStart,
              relevantData.houseInhabitants,
            )
        }

<<<<<<< HEAD
      case (true, _, _, _, false, _) =>
        // if there is a heatStorage that isn't empty, take energy from storage
        updatedHeatStorageState match {
          case Some(storageState)
              if (storageState.storedEnergy > zeroKWh && !isRunning) =>
            handleCases(
              relevantData.currentTick,
              lastAmbientTemperature,
              relevantData.ambientTemperature,
              state,
              heatStorage.map(_.getChargingPower).getOrElse(zeroKW),
              heatStorage.map(_.getChargingPower).getOrElse(zeroKW) * (-1),
              zeroKW,
              relevantData.simulationStart,
              relevantData.houseInhabitants,
            )
          case _ =>
            pushThermalHeatIntoHouseOnly(
              relevantData.currentTick,
              lastAmbientTemperature,
              relevantData.ambientTemperature,
              state,
              qDot,
              relevantData.simulationStart,
              relevantData.houseInhabitants,
            )
        }

      // Prioritize domestic hot water storage
      // Same case if there is Some(heatStorageDemand) or not
      case (false, _, _, _, true, _) =>
        pushThermalHeatIntoDomesticHotWaterStorageOnly(
          relevantData.currentTick,
          lastAmbientTemperature,
          relevantData.ambientTemperature,
=======
      case (true, _, _, _) =>
        // house first then heatStorage after heating House
        handleCases(
          relevantData,
          lastAmbientTemperature,
          state,
          qDot,
          zeroKW,
        )

      case (_, _, true, _) =>
        handleCases(
          relevantData,
          lastAmbientTemperature,
>>>>>>> b90144dc
          state,
          qDot,
          relevantData.simulationStart,
          relevantData.houseInhabitants,
        )

<<<<<<< HEAD
      case (false, _, true, _, false, _) =>
        pushThermalHeatIntoThermalStorageOnly(
          relevantData.currentTick,
          lastAmbientTemperature,
          relevantData.ambientTemperature,
=======
      case (false, _, false, true) =>
        handleCases(
          relevantData,
          lastAmbientTemperature,
>>>>>>> b90144dc
          state,
          qDot,
          relevantData.simulationStart,
          relevantData.houseInhabitants,
        )
      //  all cases for required demands are now handled
      // now take last action into account
      case _ =>
        // House and domestic hot water storage can only have additional demand now
        domesticHotWaterStorageLeftBoundary match {
          case true =>
            handleCases(
              relevantData.currentTick,
              lastAmbientTemperature,
              relevantData.ambientTemperature,
              state,
              qDotHouseLastState.getOrElse(zeroKW),
              qDotStorageLastState.getOrElse(zeroKW),
              zeroKW,
              relevantData.simulationStart,
              relevantData.houseInhabitants,
            )
          // if storage has additional demand charge it before heating the house
          case _ =>
            if (thermalDemands.heatStorageDemand.hasAdditionalDemand)
              handleCases(
                relevantData.currentTick,
                lastAmbientTemperature,
                relevantData.ambientTemperature,
                state,
                zeroKW,
                qDot,
                zeroKW,
                relevantData.simulationStart,
                relevantData.houseInhabitants,
              )
            else {
              handleCases(
                relevantData.currentTick,
                lastAmbientTemperature,
                relevantData.ambientTemperature,
                state,
                qDot,
                zeroKW,
                zeroKW,
                relevantData.simulationStart,
                relevantData.houseInhabitants,
              )
            }
        }

    }
  }

  /** Method that updates the state of thermal house, get its last thermal
    * action (qDot) and if it reached or left any boundaries this tick.
    *
    * @param tick
    *   Current tick
    * @param state
    *   Current state of the houses
    * @param lastAmbientTemperature
    *   Ambient temperature valid up until (not including) the current tick
    * @param ambientTemperature
    *   Current ambient temperature
    * @return
    *   Option of the updated house state, option of the last qDot and Booleans
    *   if some boundaries are reached or left.
    */

  private def updateStateGetLastThermalActionAndCheckIfCanContinueThermalHouse(
      tick: Long,
      state: ThermalGridState,
      lastAmbientTemperature: Temperature,
      ambientTemperature: Temperature,
  ): (Option[ThermalHouseState], Option[Power], Boolean, Boolean) = {
    state match {
      case ThermalGridState(
            Some(lastHouseState),
            _,
            _,
          ) =>
        (house, state.houseState) match {
          case (Some(thermalHouse), Some(lastHouseState)) =>
            val (newState, _) = thermalHouse.determineState(
              tick,
              lastHouseState,
              lastAmbientTemperature,
              ambientTemperature,
              lastHouseState.qDot,
            )
            val houseReachedBoundary = thermalHouse.isInnerTemperatureTooHigh(
              newState.innerTemperature
            ) || thermalHouse.isInnerTemperatureTooLow(
              newState.innerTemperature
            )
            val houseLeftBoundary = (thermalHouse.isInnerTemperatureTooHigh(
              lastHouseState.innerTemperature
            ) && !thermalHouse.isInnerTemperatureTooHigh(
              newState.innerTemperature
            )) || (thermalHouse.isInnerTemperatureTooLow(
              newState.innerTemperature
            ) && !thermalHouse.isInnerTemperatureTooLow(
              newState.innerTemperature
            ))
            (
              Some(newState),
              Some(lastHouseState.qDot),
              houseReachedBoundary,
              houseLeftBoundary,
            )
        }
      case ThermalGridState(
            None,
            _,
            _,
          ) =>
        (None, None, false, false)
    }
  }

  /** Method that updates the state of thermal storage, get its last thermal
    * action (qDot) and if it reached or left any boundaries this tick.
    *
    * @param tick
    *   Current tick
    * @param state
    *   Current state of the houses
    * @return
    *   Option of the updated storage state, option of the last qDot and
    *   Booleans if some boundaries are reached or left.
    */

  private def updateStateGetLastThermalActionAndCheckIfCanContinueThermalStorage(
      tick: Long,
      state: ThermalGridState,
  ): (Option[ThermalStorageState], Option[Power], Boolean, Boolean) = {
    getLastThermalActionAndCheckIfCanContinueStorage(
      tick,
      state,
      heatStorage,
      state.storageState,
    )
  }

  /** Method that updates the state of domestic hot water storage, get its last
    * thermal action (qDot) and if it reached or left any boundaries this tick.
    *
    * @param tick
    *   Current tick
    * @param state
    *   Current state of the houses
    * @return
    *   Option of the updated storage state, option of the last qDot and
    *   Booleans if some boundaries are reached or left.
    */

  private def updateStateGetLastThermalActionAndCheckIfCanContinueDomesticHotWaterStorage(
      tick: Long,
      state: ThermalGridState,
  ): (Option[ThermalStorageState], Option[Power], Boolean, Boolean) = {
    getLastThermalActionAndCheckIfCanContinueStorage(
      tick,
      state,
      domesticHotWaterStorage,
      state.domesticHotWaterStorageState,
    )
  }

  /** Abstract method that updates the state of thermal storage, get its last
    * thermal action (qDot) and if it reached or left any boundaries this tick.
    * @param tick
    *   Current tick
    * @param state
    *   Current state of the houses
    * @param storage
    *   The storage handled here
    * @param lastStorageState
    *   Last state of the storage
    * @return
    *   Option of the updated storage state, option of the last qDot and
    *   Booleans if some boundaries are reached or left.
    */

<<<<<<< HEAD
  private def getLastThermalActionAndCheckIfCanContinueStorage(
      tick: Long,
      state: ThermalGridState,
      storage: Option[ThermalStorage],
      lastStorageState: Option[ThermalStorageState],
  ): (Option[ThermalStorageState], Option[Power], Boolean, Boolean) = {
    (storage, lastStorageState) match {
      case (Some(storage), Some(lastStorageState)) =>
        val (newState, _) = storage.updateState(
          tick,
          lastStorageState.qDot,
          lastStorageState,
        )

        val storageReachedBorder =
          (newState.storedEnergy == storage.getMaxEnergyThreshold) ||
            (newState.storedEnergy == zeroKWh)

        val storageLeftBorder =
          (lastStorageState.storedEnergy == storage.getMaxEnergyThreshold && newState.storedEnergy != zeroKWh) ||
            (lastStorageState.storedEnergy == zeroKWh && newState.storedEnergy != zeroKWh)
        (
          Some(newState),
          Some(lastStorageState.qDot),
          storageReachedBorder,
          storageLeftBorder,
=======
      case (_, true, false, false) =>
        handleCases(
          relevantData,
          lastAmbientTemperature,
          state,
          qDot,
          zeroKW,
        )

      case (false, false, false, false) =>
        handleCases(
          relevantData,
          lastAmbientTemperature,
          state,
          zeroKW,
          zeroKW,
>>>>>>> b90144dc
        )
      case _ =>
        (None, None, false, false)
    }
  }

  /** Helper method to push energy directly into the thermal house
    *
    * @param tick
    *   Current tick
    * @param lastAmbientTemperature
    *   Ambient temperature valid up until (not including) the current tick
    * @param ambientTemperature
    *   Current ambient temperature
    * @param state
    *   Current state of the houses
    * @param qDot
    *   Infeed to the grid
    * @param simulationStartTime
    *   simulationStartDate as ZonedDateTime
    * @param houseInhabitants
    *   number of people living in the building
    * @return
    */

  private def pushThermalHeatIntoHouseOnly(
      tick: Long,
      lastAmbientTemperature: Temperature,
      ambientTemperature: Temperature,
      state: ThermalGridState,
      qDot: Power,
      simulationStartTime: ZonedDateTime,
      houseInhabitants: Double,
  ) = {
    handleCases(
      tick,
      lastAmbientTemperature,
      ambientTemperature,
      state,
      qDot,
      zeroKW,
      zeroKW,
      simulationStartTime,
      houseInhabitants,
    )
  }

  /** Helper method to push energy directly into the thermal heat storage
    *
    * @param tick
    *   Current tick
    * @param lastAmbientTemperature
    *   Ambient temperature valid up until (not including) the current tick
    * @param ambientTemperature
    *   Current ambient temperature
    * @param state
    *   Current state of the houses
    * @param qDot
    *   Infeed to the grid
    * @param simulationStartTime
    *   simulationStartDate as ZonedDateTime
    * @param houseInhabitants
    *   number of people living in the building
    * @return
    */

  private def pushThermalHeatIntoThermalStorageOnly(
      tick: Long,
      lastAmbientTemperature: Temperature,
      ambientTemperature: Temperature,
      state: ThermalGridState,
      qDot: Power,
      simulationStartTime: ZonedDateTime,
      houseInhabitants: Double,
  ) = {
    handleCases(
      tick,
      lastAmbientTemperature,
      ambientTemperature,
      state,
      zeroKW,
      qDot,
      zeroKW,
      simulationStartTime,
      houseInhabitants,
    )
  }

  /** Helper method to push energy directly into the domestic hot water storage
    *
    * @param tick
    *   Current tick
    * @param lastAmbientTemperature
    *   Ambient temperature valid up until (not including) the current tick
    * @param ambientTemperature
    *   Current ambient temperature
    * @param state
    *   Current state of the houses
    * @param qDot
    *   Infeed to the grid
    * @param simulationStartTime
    *   simulationStartDate as ZonedDateTime
    * @param houseInhabitants
    *   number of people living in the building
    * @return
    */

  private def pushThermalHeatIntoDomesticHotWaterStorageOnly(
      tick: Long,
      lastAmbientTemperature: Temperature,
      ambientTemperature: Temperature,
      state: ThermalGridState,
      qDot: Power,
      simulationStartTime: ZonedDateTime,
      houseInhabitants: Double,
  ) = {
    handleCases(
      tick,
      lastAmbientTemperature,
      ambientTemperature,
      state,
      zeroKW,
      zeroKW,
      qDot,
      simulationStartTime,
      houseInhabitants,
    )
  }

  /** Helper method to split qDot of the heat pump and push energy directly into
    * house and the domestic hot water storage
    *
    * @param tick
    *   Current tick
    * @param lastAmbientTemperature
    *   Ambient temperature valid up until (not including) the current tick
    * @param ambientTemperature
    *   Current ambient temperature
    * @param state
    *   Current state of the houses
    * @param qDotHouseLastState
    *   The infeed into the thermal house in the last state
    * @param qDotDomesticHotWaterStorageLastState
    *   The infeed into the domestic hot water storage in the last state
    * @param qDot
    *   Infeed to the grid
    * @param simulationStartTime
    *   simulationStartDate as ZonedDateTime
    * @param houseInhabitants
    *   number of people living in the building
    * @return
    */

  private def splitThermalHeatAndPushIntoHouseAndDomesticStorage(
      tick: Long,
      lastAmbientTemperature: Temperature,
      ambientTemperature: Temperature,
      state: ThermalGridState,
      qDotHouseLastState: Option[Power],
      qDotDomesticHotWaterStorageLastState: Option[Power],
      qDot: Power,
      simulationStartTime: ZonedDateTime,
      houseInhabitants: Double,
  ) = {
    val qDotDomesticHotWaterStorage: Power =
      if (
        (qDot / 2) > domesticHotWaterStorage
          .map(_.getChargingPower)
          .getOrElse(Kilowatts(0d))
      ) {
        domesticHotWaterStorage
          .map(_.getChargingPower)
          .getOrElse(Kilowatts(0d))
      } else {
        qDot / 2
      }

    handleCases(
      tick,
      lastAmbientTemperature,
      ambientTemperature,
      state,
      qDot - qDotDomesticHotWaterStorage,
      zeroKW,
      qDotDomesticHotWaterStorage,
      simulationStartTime,
      houseInhabitants,
    )
  }

  /** Handles the different cases, of thermal flows from and into the thermal
    * grid.
    *
    * @param relevantData
    *   data of heat pump including state of the heat pump
    * @param lastAmbientTemperature
<<<<<<< HEAD
    *   Ambient temperature valid up until (not including) the current tick
    * @param ambientTemperature
    *   Current ambient temperature
=======
    *   Ambient temperature until this tick
>>>>>>> b90144dc
    * @param state
    *   Current state of the thermal grid
    * @param qDotHouse
    *   Infeed to the house
    * @param qDotHeatStorage
    *   Infeed to the heat storage
    * @param qDotDomesticHotWaterStorage
    *   Infeed to the domestic hot water storage
    * @param simulationStartTime
    *   simulationStartDate as ZonedDateTime
    * @param houseInhabitants
    *   number of people living in the building
    * @return
    *   Updated thermal grid state and the next threshold if there is one
    */
  private def handleCases(
      relevantData: HpRelevantData,
      lastAmbientTemperature: Temperature,
      state: ThermalGridState,
      qDotHouse: Power,
      qDotHeatStorage: Power,
      qDotDomesticHotWaterStorage: Power,
      simulationStartTime: ZonedDateTime,
      houseInhabitants: Double,
  ): (ThermalGridState, Option[ThermalThreshold]) = {
    // FIXME: Is there any case where we get back some remainingQDotHouse?
    val (updatedHouseState, thermalHouseThreshold, remainingQDotHouse) =
      handleInfeedHouse(
        relevantData,
        lastAmbientTemperature,
        state,
        qDotHouse,
      )

    val (updatedStorageState, thermalStorageThreshold) =
<<<<<<< HEAD
      handleInfeedStorage(
        tick,
        state,
        qDotHeatStorage,
        heatStorage,
        simulationStartTime,
        houseInhabitants,
      )

    val (
      updatedDomesticHotWaterStorageState,
      domesticHotWaterStorageThreshold,
    ) = handleInfeedStorage(
      tick,
      state,
      qDotDomesticHotWaterStorage,
      domesticHotWaterStorage,
      simulationStartTime,
      houseInhabitants,
    )
=======
      handleInfeedStorage(relevantData.currentTick, state, qDotHeatStorage)
>>>>>>> b90144dc

    val nextThreshold = determineMostRecentThreshold(
      Seq(
        thermalHouseThreshold,
        thermalStorageThreshold,
        domesticHotWaterStorageThreshold,
      )
    )

    (
      state.copy(
        houseState = updatedHouseState,
        storageState = updatedStorageState,
        domesticHotWaterStorageState = updatedDomesticHotWaterStorageState,
      ),
      nextThreshold,
    )
  }

  /** Handles the case, when the house has heat demand and will be heated up
    * here.
    *
    * @param relevantData
    *   data of heat pump including state of the heat pump
    * @param lastAmbientTemperature
<<<<<<< HEAD
    *   Ambient temperature valid up until (not including) the current tick
    * @param ambientTemperature
    *   Current ambient temperature
=======
    *   Ambient temperature until this tick
>>>>>>> b90144dc
    * @param state
    *   Current state of the houses
    * @param qDot
    *   Infeed to the grid
    * @return
    *   Updated thermal house state, a ThermalThreshold and the remaining qDot
    */
  private def handleInfeedHouse(
      relevantData: HpRelevantData,
      lastAmbientTemperature: Temperature,
      state: ThermalGridState,
      qDot: Power,
  ): (Option[ThermalHouseState], Option[ThermalThreshold], Power) = {
    (house, state.houseState) match {
      case (Some(thermalHouse), Some(lastHouseState)) =>
        val (newState, threshold) = thermalHouse.determineState(
          relevantData,
          lastHouseState,
          lastAmbientTemperature,
          qDot,
        )
        /* Check if house can handle the thermal feed in */
        if (
          thermalHouse.isInnerTemperatureTooHigh(
            newState.innerTemperature
          )
        ) {
          val (fullHouseState, maybeFullHouseThreshold) =
            thermalHouse.determineState(
              relevantData,
              lastHouseState,
              lastAmbientTemperature,
              zeroKW,
            )
          (Some(fullHouseState), maybeFullHouseThreshold, qDot)
        } else {
          (Some(newState), threshold, zeroKW)
        }
      case _ => (None, None, zeroKW)
    }
  }

  /** Handles the cases, when the storage has heat demand and will be filled up
    * here (positive qDot) or will be return its stored energy into the thermal
    * grid (negative qDot). Same if the storage is used for domestic hot water.
    * Positive qDot will fill the storage, negative will cover the demand.
    *
    * @param tick
    *   Current tick
    * @param state
    *   Current state of the houses
    * @param qDot
    *   Infeed to the grid
    * @param storage
    *   the storage that should be handled
    * @param simulationStartTime
    *   simulationStartDate as ZonedDateTime
    * @param houseInhabitants
    *   number of people living in the building
    * @return
    *   Updated thermal grid state
    */
  private def handleInfeedStorage(
      tick: Long,
      state: ThermalGridState,
      qDot: Power,
      storage: Option[ThermalStorage],
      simulationStartTime: ZonedDateTime,
      houseInhabitants: Double,
  ): (Option[ThermalStorageState], Option[ThermalThreshold]) = {
    // FIXME: We should somewhere check that pThermalMax of Storage is always capable for qDot pThermalMax >= pThermal of Hp
    val selectedState = storage match {
      case Some(_: CylindricalThermalStorage) => state.storageState
      case Some(_: DomesticHotWaterStorage) =>
        state.domesticHotWaterStorageState
      case _ => None
    }

    (storage, selectedState) match {
      case (
            Some(thermalStorage: CylindricalThermalStorage),
            Some(lastStorageState),
          ) =>
        val (newState, threshold) = thermalStorage.updateState(
          tick,
          qDot,
          lastStorageState,
        )
        (Some(newState), threshold)

      case (
            Some(domesticHotWaterStorage: DomesticHotWaterStorage),
            Some(lastDomesticHotWaterStorageState),
          ) =>
        val storedEnergy = domesticHotWaterStorage
          .updateState(
            tick,
            lastDomesticHotWaterStorageState.qDot,
            lastDomesticHotWaterStorageState,
          )
          ._1
          .storedEnergy

        val domesticHotWaterDemand = house
          .map(
            _.energyDemandDomesticHotWater(
              tick,
              state.houseState,
              simulationStartTime,
              houseInhabitants,
            )
          )
          .getOrElse(ThermalEnergyDemand(zeroKWh, zeroKWh))

        val (applicableQDotDomesticStorage, thresholdToCoverDemand) =
          domesticHotWaterDemand match {
            case demand
                if demand.required > zeroKWh && storedEnergy == zeroKWh =>
              // Use qDot from Hp directly to cover hot water demand
              val threshold = Some(
                SimpleThermalThreshold(
                  (domesticHotWaterDemand.required / qDot).toSeconds.toLong
                )
              )
              (zeroKW, threshold)
            case demand
                if demand.required > zeroKWh && storedEnergy > zeroKWh =>
              // Use storage to cover hot water demand
              identifyApplicableQDot(tick, demand)

            case demand
                if demand.required == zeroKWh && lastDomesticHotWaterStorageState.qDot > zeroKW && storedEnergy != domesticHotWaterStorage.maxEnergyThreshold =>
              // Storage got recharged in the last state
              // Threshold will be calculated later
              (lastDomesticHotWaterStorageState.qDot, None)
            case demand if demand.required == zeroKWh & qDot == zeroKW =>
              // Don't do anything with domestic hot water storage
              (zeroKW, None)
            case demand if demand.required == zeroKWh & qDot > zeroKW =>
              // Use qDot from Hp to recharge domestic hot water storage
              // Threshold will be calculated later
              (qDot, None)

            case _ =>
              throw new RuntimeException(
                s"Unexpected case occur when try to handle infeed into domestic hot water storage ${domesticHotWaterStorage.uuid}."
              )
          }

        val (updatedStorageState, updatedThreshold) =
          domesticHotWaterStorage
            .updateState(
              tick,
              applicableQDotDomesticStorage,
              lastDomesticHotWaterStorageState,
            )

        val nextThreshold = determineMostRecentThreshold(
          Seq(updatedThreshold, thresholdToCoverDemand)
        )
        (
          Some(updatedStorageState),
          nextThreshold,
        )
      case _ => (None, None)
    }
  }

<<<<<<< HEAD
  /** Returns the very next threshold or None if there isn't any.
=======

  /** Determines the most recent threshold of two given input thresholds
>>>>>>> b90144dc
    *
    * @param thresholds
    *   A sequence of thresholds
    * @return
    *   The next [[ThermalThreshold]] or [[None]].
    */
  private def determineMostRecentThreshold(
      thresholds: Seq[Option[ThermalThreshold]]
  ): Option[ThermalThreshold] = {

    @annotation.tailrec
    def findMostRecent(
        remaining: Seq[ThermalThreshold],
        currentMin: Option[ThermalThreshold],
    ): Option[ThermalThreshold] = {
      remaining match {
        case Nil => currentMin
        case head :: tail =>
          val newMin = currentMin match {
            case None => Some(head)
            case Some(minThreshold) =>
              if (head.tick < minThreshold.tick) Some(head) else currentMin
          }
          findMostRecent(tail, newMin)
      }
    }

    findMostRecent(thresholds.flatten, None)
  }

  /** Handle consumption (or no infeed) from thermal grid
    *
    * @param relevantData
    *   data of heat pump including state of the heat pump
    * @param lastAmbientTemperature
    *   Ambient temperature valid up until (not including) the current tick
    * @param state
    *   Current state of the houses
    * @param qDot
    *   Infeed to the grid
    * @param simulationStartTime
    *   simulationStartDate as ZonedDateTime
    * @param houseInhabitants
    *   number of people living in the building
    * @return
    *   Updated thermal grid state
    */
  private def handleConsumption(
      relevantData: HpRelevantData,
      lastAmbientTemperature: Temperature,
      state: ThermalGridState,
      qDot: Power,
  ): (ThermalGridState, Option[ThermalThreshold]) = {
    /* House will be left with no influx in all cases. Determine if and when a threshold is reached */
    val maybeUpdatedHouseState =
      house.zip(state.houseState).map { case (house, houseState) =>
        house.determineState(
<<<<<<< HEAD
          relevantData.currentTick,
          houseState,
          lastAmbientTemperature,
          relevantData.ambientTemperature,
          zeroKW,
=======
          relevantData,
          houseState,
          lastAmbientTemperature,
          zeroMW,
>>>>>>> b90144dc
        )
      }

    /* Update the state of the storage */
    val maybeUpdatedStorageState =
<<<<<<< HEAD
      heatStorage.zip(state.storageState).map { case (storage, storageState) =>
=======
      storage.zip(state.storageState).map { case (storage, storageState) =>
>>>>>>> b90144dc
        storage.updateState(relevantData.currentTick, qDot, storageState)
      }

    val (revisedHouseState, revisedStorageState) =
      reviseInfeedFromStorage(
<<<<<<< HEAD
        relevantData.currentTick,
=======
        relevantData,
>>>>>>> b90144dc
        maybeUpdatedHouseState,
        maybeUpdatedStorageState,
        state.houseState,
        state.storageState,
        lastAmbientTemperature,
<<<<<<< HEAD
        relevantData.ambientTemperature,
=======
>>>>>>> b90144dc
        qDot,
      )

    heatStorage.zip(state.storageState).map { case (storage, storageState) =>
      storage.updateState(relevantData.currentTick, qDot, storageState)
    }

    val domesticHotWaterDemand = house
      .map(
        _.energyDemandDomesticHotWater(
          relevantData.currentTick,
          state.houseState,
          relevantData.simulationStart,
          relevantData.houseInhabitants,
        )
      )
      .getOrElse(ThermalEnergyDemand(zeroKWh, zeroKWh))

    val (
      qDotDomesticHotWaterDemand,
      tickWhenStorageDemandEnds,
    ) =
      identifyApplicableQDot(relevantData.currentTick, domesticHotWaterDemand)

    val (
      updatedDomesticHotWaterStorageState,
      domesticHotWaterStorageThreshold,
    ) = handleInfeedStorage(
      relevantData.currentTick,
      state,
      qDotDomesticHotWaterDemand,
      domesticHotWaterStorage,
      relevantData.simulationStart,
      relevantData.houseInhabitants,
    )

    val nextThresholdHotWaterStorage = determineMostRecentThreshold(
      Seq(tickWhenStorageDemandEnds, domesticHotWaterStorageThreshold)
    )

    val nextThreshold = determineMostRecentThreshold(
      Seq(
        revisedHouseState.flatMap(_._2),
        revisedStorageState.flatMap(_._2),
        nextThresholdHotWaterStorage,
      )
    )

    (
      state.copy(
        houseState = revisedHouseState.map(_._1),
        storageState = revisedStorageState.map(_._1),
        domesticHotWaterStorageState = updatedDomesticHotWaterStorageState,
      ),
      nextThreshold,
    )
  }

  private def identifyApplicableQDot(
      tick: Long,
      domesticHotWaterDemand: ThermalEnergyDemand,
  ): (Power, Option[SimpleThermalThreshold]) = {

    if (domesticHotWaterDemand.required > zeroKWh) {
      val chargingPower = domesticHotWaterStorage
        .map(_.getChargingPower)
        .getOrElse(
          throw new RuntimeException(
            s"Trying to get the chargingPower of domesticHotWaterStorage was not possible"
          )
        )

      val approxDurationAtFullPower =
        domesticHotWaterDemand.required / chargingPower

      if (approxDurationAtFullPower > Seconds(1)) {
        val preciseChargingPower =
          -1 * domesticHotWaterDemand.required / (Seconds(
            approxDurationAtFullPower.toSeconds.toLong + 1
          ))
        val threshold =
          -1 * domesticHotWaterDemand.required / preciseChargingPower

        (
          preciseChargingPower,
          Some(
            SimpleThermalThreshold(tick + math.round(threshold.toSeconds))
          ),
        )
      } else {
        (
          (-1) * domesticHotWaterDemand.required / Seconds(1d),
          Some(SimpleThermalThreshold(tick + 1)),
        )
      }
    } else {
      (zeroKW, None)
    }
  }

  /** Check, if the storage can heat the house. This is only done, if <ul>
    * <li>the house has reached it's lower temperature boundary,</li> <li>there
    * is no infeed from external and</li> <li>the storage is not empty
    * itself</li> </ul>
    *
    * @param relevantData
    *   data of heat pump including state of the heat pump
    * @param maybeHouseState
    *   Optional thermal house state
    * @param maybeStorageState
    *   Optional thermal storage state
    * @param formerHouseState
    *   Previous thermal house state before a first update was performed
    * @param formerStorageState
    *   Previous thermal storage state before a first update was performed
    * @param lastAmbientTemperature
    *   Ambient temperature valid up until (not including) the current tick
    * @param qDot
    *   Thermal influx
    * @return
    *   Options to revised thermal house and storage state
    */
  def reviseInfeedFromStorage(
      relevantData: HpRelevantData,
      maybeHouseState: Option[(ThermalHouseState, Option[ThermalThreshold])],
      maybeStorageState: Option[
        (ThermalStorageState, Option[ThermalThreshold])
      ],
      formerHouseState: Option[ThermalHouseState],
      formerStorageState: Option[ThermalStorageState],
      lastAmbientTemperature: Temperature,
      qDot: Power,
  ): (
      Option[(ThermalHouseState, Option[ThermalThreshold])],
      Option[(ThermalStorageState, Option[ThermalThreshold])],
  ) = house.zip(maybeHouseState).zip(heatStorage.zip(maybeStorageState)) match {
    case Some(
          (
            (thermalHouse, (houseState, _)),
            (thermalStorage, (storageState, _)),
          )
        )
        if qDot.~=(zeroKW)(Kilowatts(10e-3)) &&
          thermalHouse.isInnerTemperatureTooLow(
            houseState.innerTemperature
          ) && !thermalStorage.isEmpty(storageState.storedEnergy) =>
      /* Storage is meant to heat the house only, if there is no infeed from external (+/- 10 W) and the house is cold */
      val revisedStorageState = thermalStorage.updateState(
        relevantData.currentTick,
        thermalStorage.getChargingPower * -1,
        formerStorageState.getOrElse(
          throw new InconsistentStateException(
            "Impossible to find no storage state"
          )
        ),
      )
      val revisedHouseState = thermalHouse.determineState(
        relevantData,
        formerHouseState.getOrElse(
          throw new InconsistentStateException(
            "Impossible to find no house state"
          )
        ),
        lastAmbientTemperature,
        thermalStorage.getChargingPower,
      )
      (Some(revisedHouseState), Some(revisedStorageState))
    case _ => (maybeHouseState, maybeStorageState)
  }

  /** Convert the given state of the thermal grid into result models of its
    * constituent models
    *
    * @param currentTick
    *   Actual simulation tick
    * @param state
    *   State to be converted
    * @param startDateTime
    *   Start date time of the simulation
    * @return
    *   A [[Seq]] of results of the constituent thermal model
    */
  def results(currentTick: Long, state: ThermalGridState)(implicit
      startDateTime: ZonedDateTime
  ): Seq[ResultEntity] = {

    val maybeHouseResult = house
      .zip(state.houseState)
      .filter { case (_, state) => state.tick == currentTick }
      .map {
        case (
              thermalHouse,
              ThermalHouseState(tick, innerTemperature, thermalInfeed),
            ) =>
          new ThermalHouseResult(
            tick.toDateTime,
            thermalHouse.uuid,
            thermalInfeed.toMegawatts.asMegaWatt,
            innerTemperature.toKelvinScale.asKelvin,
          )
      }

    val maybeThermalStorageResult = heatStorage
      .zip(state.storageState)
      .filter { case (_, state) => state.tick == currentTick }
      .map {
        case (
              storage: CylindricalThermalStorage,
              ThermalStorageState(tick, storedEnergy, qDot),
            ) =>
          new CylindricalStorageResult(
            tick.toDateTime,
            storage.uuid,
            storedEnergy.toMegawattHours.asMegaWattHour,
            qDot.toMegawatts.asMegaWatt,
            (storedEnergy / storage.maxEnergyThreshold).asPu,
          )
        case _ =>
          throw new NotImplementedError(
            s"Result handling for storage type '${heatStorage.getClass.getSimpleName}' not supported."
          )
      }

    val maybeDomesticHotWaterStorageResult = domesticHotWaterStorage
      .zip(state.domesticHotWaterStorageState)
      .filter { case (_, state) => state.tick == currentTick }
      .map {
        case (
              storage: DomesticHotWaterStorage,
              ThermalStorageState(tick, storedEnergy, qDot),
            ) =>
          new DomesticHotWaterStorageResult(
            tick.toDateTime,
            storage.uuid,
            storedEnergy.toMegawattHours.asMegaWattHour,
            qDot.toMegawatts.asMegaWatt,
            (storedEnergy / storage.maxEnergyThreshold).asPu,
          )
        case _ =>
          throw new NotImplementedError(
            s"Result handling for storage type '${domesticHotWaterStorage.getClass.getSimpleName}' not supported."
          )
      }

    Seq(
      maybeHouseResult,
      maybeThermalStorageResult,
      maybeDomesticHotWaterStorageResult,
    ).flatten

  }
}

object ThermalGrid {
  def apply(
      input: edu.ie3.datamodel.models.input.container.ThermalGrid
  ): ThermalGrid = {
    val houses = input.houses().asScala.map(ThermalHouse(_)).toSet
    val storages: Set[CylindricalThermalStorage] = input
      .heatStorages()
      .asScala
      .flatMap {
        case cylindricalInput: CylindricalStorageInput =>
          Some(CylindricalThermalStorage(cylindricalInput))
        case _ => None
      }
      .toSet
    val domesticHotWaterStorage: Set[DomesticHotWaterStorage] = input
      .domesticHotWaterStorages()
      .asScala
      .flatMap {

        case domesticHotWaterInput: DomesticHotWaterStorageInput =>
          Some(DomesticHotWaterStorage(domesticHotWaterInput))
        case _ => None
      }
      .toSet
    new ThermalGrid(
      houses.headOption,
      storages.headOption,
      domesticHotWaterStorage.headOption,
    )
  }

  /** Current state of a grid
    * @param houseState
    *   State of the thermal house
    * @param storageState
    *   State of the thermal storage
    */
  final case class ThermalGridState(
      houseState: Option[ThermalHouseState],
      storageState: Option[ThermalStorageState],
      domesticHotWaterStorageState: Option[ThermalStorageState],
  ) {

    /** This method will return booleans whether there is a heat demand of house
      * or thermal storage as well as a boolean indicating if there is no
      * thermal storage, or it is empty.
      *
      * @return
      *   boolean which is true, if there is no thermalStorage, or it's empty.
      */
    def isThermalStorageEmpty: Boolean = {
      implicit val tolerance: Energy = KilowattHours(1e-3)
      storageState.isEmpty || storageState
        .exists(
          _.storedEnergy =~ zeroKWh
        )
    }
  }

  def startingState(thermalGrid: ThermalGrid): ThermalGridState =
    ThermalGridState(
      thermalGrid.house.map(house => ThermalHouse.startingState(house)),
      thermalGrid.heatStorage.map(_.startingState),
      thermalGrid.domesticHotWaterStorage.map(_.startingState),
    )

  /** Wraps the demand of thermal units (thermal house, thermal storage).
    *
    * @param houseDemand
    *   the demand of the thermal house
    * @param heatStorageDemand
    *   the demand of the thermal heat storage
    */
  final case class ThermalDemandWrapper private (
      houseDemand: ThermalEnergyDemand,
      heatStorageDemand: ThermalEnergyDemand,
      domesticHotWaterStorageDemand: ThermalEnergyDemand,
  )

  /** Defines the thermal energy demand of a thermal grid. It comprises the
    * absolutely required energy demand to reach the target state as well as an
    * energy, that can be handled. The possible energy always has to be greater
    * than or equal to the absolutely required energy. Thus, this class can only
    * be instantiated via factory.
    * @param required
    *   The absolutely required energy to reach target state
    * @param possible
    *   The maximum possible energy, that can be handled
    */
  final case class ThermalEnergyDemand private (
      required: Energy,
      possible: Energy,
  ) {
    def +(rhs: ThermalEnergyDemand): ThermalEnergyDemand = ThermalEnergyDemand(
      required + rhs.required,
      possible + rhs.possible,
    )

    def hasRequiredDemand: Boolean = required > zeroKWh

    def hasAdditionalDemand: Boolean = possible > zeroKWh
  }
  object ThermalEnergyDemand {

    /** Builds a new instance of [[ThermalEnergyDemand]]. If the possible energy
      * is less than the required energy, this is considered to be a bad state.
      * @param required
      *   The absolutely required energy to reach target state
      * @param possible
      *   The maximum possible energy, that can be handled
      * @return
      *   Thermal energy demand container class, that meets all specifications
      */
    def apply(
        required: Energy,
        possible: Energy,
    ): ThermalEnergyDemand = {
      if (
        math.abs(possible.toKilowattHours) < math.abs(required.toKilowattHours)
      )
        throw new InvalidParameterException(
          s"The possible amount of energy {$possible} is smaller than the required amount of energy {$required}. This is not supported."
        )
      else
        new ThermalEnergyDemand(required, possible)
    }

    def noDemand: ThermalEnergyDemand = ThermalEnergyDemand(
      zeroKWh,
      zeroKWh,
    )
  }
}<|MERGE_RESOLUTION|>--- conflicted
+++ resolved
@@ -84,14 +84,8 @@
             updatedHouseState.innerTemperature < thermalHouse.targetTemperature | (lastHouseState.qDot > zeroKW && updatedHouseState.innerTemperature < thermalHouse.upperBoundaryTemperature)
           ) {
             (
-<<<<<<< HEAD
               thermalHouse.energyDemandHeating(
-                relevantData.currentTick,
-                relevantData.ambientTemperature,
-=======
-              thermalHouse.energyDemand(
                 relevantData,
->>>>>>> b90144dc
                 updatedHouseState,
               ),
               Some(updatedHouseState),
@@ -249,10 +243,6 @@
     handleInfeed(
       relevantData,
       lastAmbientTemperature,
-<<<<<<< HEAD
-=======
-
->>>>>>> b90144dc
       state,
       isRunning,
       qDot,
@@ -294,7 +284,7 @@
   ): (ThermalGridState, Option[ThermalThreshold]) = {
     // TODO: We would need to issue a storage result model here...
 
-<<<<<<< HEAD
+
     /* Consider the action in the last state and if it's possible to continue*/
     val (_, qDotHouseLastState, houseReachedBoundary, houseLeftBoundary) =
       updateStateGetLastThermalActionAndCheckIfCanContinueThermalHouse(
@@ -302,51 +292,6 @@
         state,
         lastAmbientTemperature,
         relevantData.ambientTemperature,
-=======
-    /* Consider the action in the last state */
-    val (qDotHouseLastState, qDotStorageLastState) = state match {
-      case ThermalGridState(Some(houseState), Some(storageState)) =>
-        (houseState.qDot, storageState.qDot)
-      case ThermalGridState(Some(houseState), None) => (houseState.qDot, zeroKW)
-      case ThermalGridState(None, Some(storageState)) =>
-        (zeroKW, storageState.qDot)
-      case _ =>
-        throw new InconsistentStateException(
-          "There should be at least a house or a storage state."
-        )
-    }
-
-    if (
-      (qDotHouseLastState > zeroKW && (qDotStorageLastState >= zeroKW)) | (qDotStorageLastState > zeroKW && thermalDemands.heatStorageDemand.hasAdditionalDemand)
-    ) {
-      val (updatedHouseState, thermalHouseThreshold, remainingQDotHouse) =
-        handleInfeedHouse(
-          relevantData,
-          lastAmbientTemperature,
-          state,
-          qDotHouseLastState,
-        )
-      val (updatedStorageState, thermalStorageThreshold) =
-        if (
-          qDotStorageLastState >= zeroKW && remainingQDotHouse > qDotStorageLastState
-        ) {
-          handleInfeedStorage(
-            relevantData.currentTick,
-            state,
-            remainingQDotHouse,
-          )
-        } else {
-          handleInfeedStorage(
-            relevantData.currentTick,
-            state,
-            qDotStorageLastState,
-          )
-        }
-
-      val nextThreshold = determineMostRecentThreshold(
-        thermalHouseThreshold,
-        thermalStorageThreshold,
->>>>>>> b90144dc
       )
     val (
       updatedHeatStorageState,
@@ -368,8 +313,6 @@
         relevantData.currentTick,
         state,
       )
-<<<<<<< HEAD
-
     val houseDemand = thermalDemands.houseDemand
     val heatStorageDemand = thermalDemands.heatStorageDemand
     val domesticHotWaterStorageDemand =
@@ -396,33 +339,6 @@
     } else {
       handleFinaleInfeedCases(
         thermalDemands,
-=======
-    }
-    // Handle edge case where house was heated from storage and HP will be activated in between
-    else if (qDotHouseLastState > zeroKW && qDotStorageLastState < zeroKW) {
-      if (isRunning) {
-        handleCases(
-          relevantData,
-          lastAmbientTemperature,
-          state,
-          qDot,
-          zeroKW,
-        )
-      } else {
-
-        handleCases(
-          relevantData,
-          lastAmbientTemperature,
-          state,
-          qDotHouseLastState,
-          qDotStorageLastState,
-        )
-      }
-    }
-    // Handle edge case where house should be heated from storage
-    else if (!isRunning && qDot > zeroKW) {
-      handleCases(
->>>>>>> b90144dc
         relevantData,
         lastAmbientTemperature,
         state,
@@ -434,19 +350,6 @@
         domesticHotWaterStorageLeftBoundary,
         isRunning,
       )
-<<<<<<< HEAD
-    }
-=======
-    } else
-      handleFinaleInfeedCases(
-        thermalDemands,
-        relevantData,
-        lastAmbientTemperature,
-        state,
-        qDot,
-      )
->>>>>>> b90144dc
-  }
 
   /** Handles the last cases of [[ThermalGrid.handleInfeed]], where the thermal
     * infeed should be determined. FIXME adapt whole table
@@ -484,17 +387,13 @@
       lastAmbientTemperature: Temperature,
       state: ThermalGridState,
       qDot: Power,
-<<<<<<< HEAD
       updatedHeatStorageState: Option[ThermalStorageState],
       qDotHouseLastState: Option[Power],
       qDotStorageLastState: Option[Power],
       qDotDomesticWaterStorageLastState: Option[Power],
       domesticHotWaterStorageLeftBoundary: Boolean,
       isRunning: Boolean,
-  ) = {
-=======
   ): (ThermalGridState, Option[ThermalThreshold]) = {
->>>>>>> b90144dc
     (
       thermalDemands.houseDemand.hasRequiredDemand,
       thermalDemands.houseDemand.hasAdditionalDemand,
@@ -534,7 +433,6 @@
             )
         }
 
-<<<<<<< HEAD
       case (true, _, _, _, false, _) =>
         // if there is a heatStorage that isn't empty, take energy from storage
         updatedHeatStorageState match {
@@ -570,40 +468,17 @@
           relevantData.currentTick,
           lastAmbientTemperature,
           relevantData.ambientTemperature,
-=======
-      case (true, _, _, _) =>
-        // house first then heatStorage after heating House
-        handleCases(
-          relevantData,
-          lastAmbientTemperature,
-          state,
-          qDot,
-          zeroKW,
-        )
-
-      case (_, _, true, _) =>
-        handleCases(
-          relevantData,
-          lastAmbientTemperature,
->>>>>>> b90144dc
           state,
           qDot,
           relevantData.simulationStart,
           relevantData.houseInhabitants,
         )
 
-<<<<<<< HEAD
       case (false, _, true, _, false, _) =>
         pushThermalHeatIntoThermalStorageOnly(
           relevantData.currentTick,
           lastAmbientTemperature,
           relevantData.ambientTemperature,
-=======
-      case (false, _, false, true) =>
-        handleCases(
-          relevantData,
-          lastAmbientTemperature,
->>>>>>> b90144dc
           state,
           qDot,
           relevantData.simulationStart,
@@ -788,7 +663,6 @@
     *   Booleans if some boundaries are reached or left.
     */
 
-<<<<<<< HEAD
   private def getLastThermalActionAndCheckIfCanContinueStorage(
       tick: Long,
       state: ThermalGridState,
@@ -815,24 +689,6 @@
           Some(lastStorageState.qDot),
           storageReachedBorder,
           storageLeftBorder,
-=======
-      case (_, true, false, false) =>
-        handleCases(
-          relevantData,
-          lastAmbientTemperature,
-          state,
-          qDot,
-          zeroKW,
-        )
-
-      case (false, false, false, false) =>
-        handleCases(
-          relevantData,
-          lastAmbientTemperature,
-          state,
-          zeroKW,
-          zeroKW,
->>>>>>> b90144dc
         )
       case _ =>
         (None, None, false, false)
@@ -868,9 +724,9 @@
       houseInhabitants: Double,
   ) = {
     handleCases(
-      tick,
+      relevantData,
       lastAmbientTemperature,
-      ambientTemperature,
+
       state,
       qDot,
       zeroKW,
@@ -909,9 +765,9 @@
       houseInhabitants: Double,
   ) = {
     handleCases(
-      tick,
+      relevantData,
       lastAmbientTemperature,
-      ambientTemperature,
+
       state,
       zeroKW,
       qDot,
@@ -950,9 +806,9 @@
       houseInhabitants: Double,
   ) = {
     handleCases(
-      tick,
+      relevantData,
       lastAmbientTemperature,
-      ambientTemperature,
+
       state,
       zeroKW,
       zeroKW,
@@ -1029,13 +885,7 @@
     * @param relevantData
     *   data of heat pump including state of the heat pump
     * @param lastAmbientTemperature
-<<<<<<< HEAD
     *   Ambient temperature valid up until (not including) the current tick
-    * @param ambientTemperature
-    *   Current ambient temperature
-=======
-    *   Ambient temperature until this tick
->>>>>>> b90144dc
     * @param state
     *   Current state of the thermal grid
     * @param qDotHouse
@@ -1071,9 +921,8 @@
       )
 
     val (updatedStorageState, thermalStorageThreshold) =
-<<<<<<< HEAD
       handleInfeedStorage(
-        tick,
+        relevantData.currentTick,
         state,
         qDotHeatStorage,
         heatStorage,
@@ -1092,9 +941,6 @@
       simulationStartTime,
       houseInhabitants,
     )
-=======
-      handleInfeedStorage(relevantData.currentTick, state, qDotHeatStorage)
->>>>>>> b90144dc
 
     val nextThreshold = determineMostRecentThreshold(
       Seq(
@@ -1120,13 +966,7 @@
     * @param relevantData
     *   data of heat pump including state of the heat pump
     * @param lastAmbientTemperature
-<<<<<<< HEAD
     *   Ambient temperature valid up until (not including) the current tick
-    * @param ambientTemperature
-    *   Current ambient temperature
-=======
-    *   Ambient temperature until this tick
->>>>>>> b90144dc
     * @param state
     *   Current state of the houses
     * @param qDot
@@ -1295,12 +1135,8 @@
     }
   }
 
-<<<<<<< HEAD
+
   /** Returns the very next threshold or None if there isn't any.
-=======
-
-  /** Determines the most recent threshold of two given input thresholds
->>>>>>> b90144dc
     *
     * @param thresholds
     *   A sequence of thresholds
@@ -1358,47 +1194,29 @@
     val maybeUpdatedHouseState =
       house.zip(state.houseState).map { case (house, houseState) =>
         house.determineState(
-<<<<<<< HEAD
           relevantData.currentTick,
           houseState,
           lastAmbientTemperature,
           relevantData.ambientTemperature,
           zeroKW,
-=======
-          relevantData,
-          houseState,
-          lastAmbientTemperature,
-          zeroMW,
->>>>>>> b90144dc
         )
       }
 
     /* Update the state of the storage */
     val maybeUpdatedStorageState =
-<<<<<<< HEAD
       heatStorage.zip(state.storageState).map { case (storage, storageState) =>
-=======
-      storage.zip(state.storageState).map { case (storage, storageState) =>
->>>>>>> b90144dc
         storage.updateState(relevantData.currentTick, qDot, storageState)
       }
 
     val (revisedHouseState, revisedStorageState) =
       reviseInfeedFromStorage(
-<<<<<<< HEAD
         relevantData.currentTick,
-=======
-        relevantData,
->>>>>>> b90144dc
         maybeUpdatedHouseState,
         maybeUpdatedStorageState,
         state.houseState,
         state.storageState,
         lastAmbientTemperature,
-<<<<<<< HEAD
         relevantData.ambientTemperature,
-=======
->>>>>>> b90144dc
         qDot,
       )
 
