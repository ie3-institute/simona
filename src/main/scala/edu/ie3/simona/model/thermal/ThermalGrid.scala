--- conflicted
+++ resolved
@@ -67,15 +67,9 @@
     /* First get the energy demand of the houses but only if inner temperature is below target temperature */
 
     val (houseDemand, updatedHouseState) =
-<<<<<<< HEAD
-      house.zip(state.houseState).headOption match {
-        case Some((thermalHouse, lastHouseState)) =>
-          val (updatedHouseState, updatedStorageState) =
-=======
       house.zip(state.houseState) match {
         case Some((thermalHouse, lastHouseState)) =>
           val (updatedHouseState, _) =
->>>>>>> 08055f2d
             thermalHouse.determineState(
               tick,
               lastHouseState,
@@ -84,12 +78,8 @@
               lastHouseState.qDot,
             )
           if (
-<<<<<<< HEAD
-            updatedHouseState.innerTemperature < thermalHouse.targetTemperature | (lastHouseState.qDot > zeroKW && updatedHouseState.innerTemperature < thermalHouse.upperBoundaryTemperature)
-=======
             updatedHouseState.innerTemperature < thermalHouse.targetTemperature |
               (lastHouseState.qDot > zeroKW && updatedHouseState.innerTemperature < thermalHouse.upperBoundaryTemperature)
->>>>>>> 08055f2d
           ) {
             (
               thermalHouse.energyDemand(
