--- conflicted
+++ resolved
@@ -53,12 +53,9 @@
     *   Last state of the heat pump.
     * @param relevantData
     *   Required data for calculation.
-<<<<<<< HEAD
     * @param useUpperTempBoundaryForFlexibility
     *   Determines whether the upper temperature boundary of the house will be
     *   applied or not.
-=======
->>>>>>> d7844884
     * @return
     *   The total energy demand of the house and the storage and an updated
     *   [[ThermalGridState]].
@@ -168,12 +165,9 @@
     *   Ambient temperature valid up until (not including) the current tick.
     * @param isRunning
     *   Determines whether the heat pump is running or not.
-<<<<<<< HEAD
     * @param useUpperTempBoundaryForFlexibility
     *   Determines whether the upper temperature boundary of the house will be
     *   applied or not.
-=======
->>>>>>> d7844884
     * @param qDot
     *   Infeed to the grid from thermal generation (e.g. heat pump) or thermal
     *   storages.
@@ -223,14 +217,10 @@
     * @param lastThermalGridState
     *   state of the thermalGrid until this tick.
     * @param isRunning
-<<<<<<< HEAD
-    *   determines whether the heat pump is running or not
+    *   determines whether the heat pump is running or not.
     * @param useUpperTempBoundaryForFlexibility
     *   determines whether the upper temperature boundary of the house will be
-    *   applied or not
-=======
-    *   determines whether the heat pump is running or not.
->>>>>>> d7844884
+    *   applied or not.
     * @param qDot
     *   Infeed to the grid from thermal generation (e.g. heat pump) or thermal
     *   storages.
@@ -391,14 +381,10 @@
     *   Current state of the thermalGrid.
     * @param qDot
     *   Infeed to the grid from thermal generation (e.g. heat pump) or thermal
-<<<<<<< HEAD
-    *   storages
+    *   storages.
     * @param useUpperTempBoundaryForFlexibility
     *   determines whether the upper temperature boundary of the house will be
-    *   applied or not
-=======
-    *   storages.
->>>>>>> d7844884
+    *   applied or not.
     * @return
     *   Updated thermal grid state and the thermalThreshold if there is one.
     */
@@ -465,14 +451,10 @@
     *   Infeed to the house.
     * @param qDotHeatStorage
     *   Infeed to the heat storage (positive: Storage is charging, negative:
-<<<<<<< HEAD
-    *   Storage is discharging)
+    *   Storage is discharging).
     * @param useUpperTempBoundaryForFlexibility
     *   * determines whether the upper temperature boundary of the house will be
-    *   applied or not
-=======
-    *   Storage is discharging).
->>>>>>> d7844884
+    *   applied or not.
     * @return
     *   Updated thermal grid state and the next threshold if there is one.
     */
@@ -520,14 +502,10 @@
     * @param state
     *   Current state of the houses.
     * @param qDotHouse
-<<<<<<< HEAD
     *   Infeed into the house
     * @param useUpperTempBoundaryForFlexibility
     *   determines whether the upper temperature boundary of the house will be
-    *   applied or not
-=======
-    *   Infeed into the house.
->>>>>>> d7844884
+    *   applied or not.
     * @return
     *   Updated thermal house state, a ThermalThreshold and the remaining qDot.
     */
@@ -636,14 +614,10 @@
     * @param lastAmbientTemperature
     *   Ambient temperature valid up until (not including) the current tick.
     * @param lastThermalGridState
-<<<<<<< HEAD
     *   state of the thermalGrid until this tick
     * @param useUpperTempBoundaryForFlexibility
     *   determines whether the upper temperature boundary of the house will be
-    *   applied or not
-=======
-    *   state of the thermalGrid until this tick.
->>>>>>> d7844884
+    *   applied or not.
     * @param qDot
     *   Infeed to the grid from thermal generation (e.g. heat pump) or thermal
     *   storages.
@@ -727,14 +701,10 @@
     *   Ambient temperature valid up until (not including) the current tick.
     * @param qDot
     *   Infeed to the grid from thermal generation (e.g. heat pump) or thermal
-<<<<<<< HEAD
-    *   storages
+    *   storages.
     * @param useUpperTempBoundaryForFlexibility
     *   determines whether the upper temperature boundary of the house will be
-    *   applied or not
-=======
-    *   storages.
->>>>>>> d7844884
+    *   applied or not.
     * @return
     *   Options to revised thermal house and storage state.
     */
