/*
 * © 2022. TU Dortmund University,
 * Institute of Energy Systems, Energy Efficiency and Energy Economics,
 * Research group Distribution grid planning and operation
 */

package edu.ie3.simona.model.thermal

import com.typesafe.scalalogging.LazyLogging
import edu.ie3.datamodel.models.input.thermal.{
  CylindricalStorageInput,
  DomesticHotWaterStorageInput,
}
import edu.ie3.datamodel.models.result.ResultEntity
import edu.ie3.datamodel.models.result.thermal.{
  CylindricalStorageResult,
  DomesticHotWaterStorageResult,
  ThermalHouseResult,
}
import edu.ie3.simona.exceptions.InvalidParameterException
import edu.ie3.simona.exceptions.agent.InconsistentStateException
import edu.ie3.simona.model.participant.HpModel.{HpRelevantData, HpState}
import edu.ie3.simona.model.thermal.ThermalGrid.{
  ThermalDemandWrapper,
  ThermalEnergyDemand,
  ThermalGridState,
}
import edu.ie3.simona.model.thermal.ThermalHouse.ThermalHouseState
import edu.ie3.simona.model.thermal.ThermalStorage.ThermalStorageState
import edu.ie3.simona.util.TickUtil.TickLong
import edu.ie3.util.quantities.QuantityUtils.RichQuantityDouble
import edu.ie3.util.scala.quantities.DefaultQuantities._
import squants.energy.{KilowattHours, Kilowatts}
import squants.{Energy, Power, Seconds, Temperature}

import java.time.ZonedDateTime
import scala.jdk.CollectionConverters.SetHasAsScala
import scala.language.postfixOps

/** Calculation model for a thermal grid. It is assumed, that all elements are
  * connected directly with exactly one thermal bus.
  *
  * @param house
  *   Thermal houses connected to the bus.
  * @param heatStorage
  *   Thermal storages connected to the bus.
  * @param domesticHotWaterStorage
  *   Storages for domestic hot water / tap water connected to the bus.
  */
final case class ThermalGrid(
    house: Option[ThermalHouse],
    heatStorage: Option[ThermalStorage],
<<<<<<< HEAD
    domesticHotWaterStorage: Option[ThermalStorage],
=======
>>>>>>> 75ec12f4
) extends LazyLogging {

  /** Determine the energy demand of the total grid at the given instance in
    * time and returns it including the updatedState.
    *
    * @param lastHpState
    *   Last state of the heat pump.
    * @param relevantData
    *   Required data for calculation.
    * @return
    *   The total energy demand of the house and the storage and an updated
    *   [[ThermalGridState]].
    */
  def energyDemandAndUpdatedState(
      relevantData: HpRelevantData,
      lastHpState: HpState,
  ): (ThermalDemandWrapper, ThermalGridState) = {
    /* First get the energy demand of the houses but only if inner temperature is below target temperature */
    val (houseDemand, updatedHouseState, demandHotDomesticWater) =
      house.zip(lastHpState.thermalGridState.houseState) match {
        case Some((thermalHouse, lastHouseState)) => {
          val (updatedHouseState, _) =
            thermalHouse.updateState(
              relevantData,
              lastHouseState,
              lastHpState.ambientTemperature.getOrElse(
                relevantData.ambientTemperature
              ),
              lastHouseState.qDot,
            )
          val (heatDemand, newHouseState) = if (
            updatedHouseState.innerTemperature < thermalHouse.targetTemperature | (lastHouseState.qDot > zeroKW && updatedHouseState.innerTemperature < thermalHouse.upperBoundaryTemperature)
          ) {
            (
              thermalHouse.energyDemandHeating(
                relevantData,
                updatedHouseState,
              ),
              Some(updatedHouseState),
            )

          } else {
            (ThermalEnergyDemand.noDemand, Some(updatedHouseState))
          }

          val energyDemandDomesticHotWater =
            thermalHouse.energyDemandDomesticHotWater(
              relevantData,
              Some(lastHouseState),
            )
          (heatDemand, newHouseState, energyDemandDomesticHotWater)
        }
        case None =>
          (ThermalEnergyDemand.noDemand, None, ThermalEnergyDemand.noDemand)
      }

    /* Then go over the storages, see what they can provide and what they might be able to charge */
    // Heat storages first
    val (storageDemand, updatedStorageState) = {

      heatStorage
        .zip(lastHpState.thermalGridState.storageState)
        .map { case (storage, state) =>
          val (updatedStorageState, _) =
            storage.updateState(relevantData.currentTick, state.qDot, state)
          val storedEnergy = updatedStorageState.storedEnergy
          val soc = storedEnergy / storage.getMaxEnergyThreshold
          val storageRequired = {
            if (soc == 0d) {
              storage.getMaxEnergyThreshold - storedEnergy

            } else {
              zeroKWh
            }
          }

          val storagePossible = storage.getMaxEnergyThreshold - storedEnergy
          (
            ThermalEnergyDemand(
              storageRequired,
              storagePossible,
            ),
            Some(updatedStorageState),
          )

        }
        .getOrElse(
          ThermalEnergyDemand(zeroKWh, zeroKWh),
          None,
        )
    }

    // Domestic hot water storages
    val (domesticHotWaterStorageDemand, updatedDomesticHotWaterStorageState) = {
      val domesticHotWaterDemand: ThermalEnergyDemand = house
        .map(
          _.energyDemandDomesticHotWater(
            relevantData,
            lastHpState.thermalGridState.houseState,
          )
        )
        .getOrElse(ThermalEnergyDemand(zeroKWh, zeroKWh))
      val (applicableqDotDomesticStorage, _) =
        identifyApplicableQDot(relevantData.currentTick, domesticHotWaterDemand)

      domesticHotWaterStorage
        .zip(lastHpState.thermalGridState.domesticHotWaterStorageState)
        .map { case (storage, state) =>
          val updatedStorageState =
            storage
              .updateState(
                relevantData.currentTick,
                state.qDot.plus(applicableqDotDomesticStorage),
                state,
              )
              ._1
          val storedEnergy = updatedStorageState.storedEnergy

          // Declare demand of domestic hot water storage if demand is higher than stored energy or stored energy is less than 20% of capacity
          val demandOfStorage =
            if (
              storedEnergy < demandHotDomesticWater.required || storedEnergy < storage.getMaxEnergyThreshold * 0.2
            ) {

              storage.getMaxEnergyThreshold + demandHotDomesticWater.required - storedEnergy

            } else zeroKWh
          (
            ThermalEnergyDemand(demandOfStorage, demandOfStorage),
            Some(updatedStorageState),
          )
        }
        .getOrElse(
          ThermalEnergyDemand(zeroKWh, zeroKWh),
          None,
        )
    }

    (
      ThermalDemandWrapper(
        ThermalEnergyDemand(
          houseDemand.required,
          houseDemand.possible,
        ),
        ThermalEnergyDemand(
          storageDemand.required,
          storageDemand.possible,
        ),
        ThermalEnergyDemand(
          domesticHotWaterStorageDemand.required,
          domesticHotWaterStorageDemand.possible,
        ),
      ),
      ThermalGridState(
        updatedHouseState,
        updatedStorageState,
        updatedDomesticHotWaterStorageState,
      ),
    )
  }

  /** Update the current state of the grid. Whether there are two cases to
    * handle, external infeed into the thermal grid and no infeed.
    *
    * @param relevantData
    *   Data of heat pump including state of the heat pump.
    * @param lastThermalGridState
    *   State of the thermalGrid until this tick.
    * @param lastAmbientTemperature
    *   Ambient temperature valid up until (not including) the current tick.
    * @param isRunning
    *   Determines whether the heat pump is running or not.
    * @param qDot
    *   Infeed to the grid from thermal generation (e.g. heat pump) or thermal
    *   storages.
    * @param thermalDemands
    *   Holds the thermal demands of the thermal units (house, storage).
    * @return
    *   The updated state of the grid.
    */
  def updateState(
      relevantData: HpRelevantData,
      lastThermalGridState: ThermalGridState,
      lastAmbientTemperature: Temperature,
      isRunning: Boolean,
      qDot: Power,
      thermalDemands: ThermalDemandWrapper,
  ): (ThermalGridState, Option[ThermalThreshold]) = if (qDot > zeroKW)
    handleInfeed(
      relevantData,
      lastAmbientTemperature,
      lastThermalGridState,
      isRunning,
      qDot,
      thermalDemands,
    )
  else
    handleConsumption(
      relevantData,
      lastAmbientTemperature,
      lastThermalGridState,
      qDot,
    )

  /** Handles the case, when a grid has infeed. Depending on which entity has
    * some heat demand the house or the storage will be heated up / filled up.
    * First the actions from lastState will be considered and checked if the
    * behaviour should be continued. This might be the case, if we got activated
    * by updated weather data. If this is not the case, all other cases will be
    * handled by [[ThermalGrid.handleFinalInfeedCases]].
    *
    * @param relevantData
    *   data of heat pump including state of the heat pump.
    * @param lastAmbientTemperature
    *   Ambient temperature valid up until (not including) the current tick.
    * @param lastThermalGridState
    *   state of the thermalGrid until this tick.
    * @param isRunning
    *   determines whether the heat pump is running or not.
    * @param qDot
    *   Infeed to the grid from thermal generation (e.g. heat pump) or thermal
    *   storages.
    * @param thermalDemands
    *   holds the thermal demands of the thermal units (house, storage).
    * @return
    *   Updated thermal grid state and the thermalThreshold if there is one.
    */
  private def handleInfeed(
      relevantData: HpRelevantData,
      lastAmbientTemperature: Temperature,
      lastThermalGridState: ThermalGridState,
      isRunning: Boolean,
      qDot: Power,
      thermalDemands: ThermalDemandWrapper,
  ): (ThermalGridState, Option[ThermalThreshold]) = {
    // TODO: We would need to issue a storage result model here...

    /* Consider the action in the last state and if it's possible to continue*/
    val (_, qDotHouseLastState, houseReachedBoundary, houseLeftBoundary) =
      updateStateGetLastThermalActionAndCheckIfCanContinueThermalHouse(
        relevantData,
        lastThermalGridState,
        lastAmbientTemperature,
      )
    val (
      updatedHeatStorageState,
      qDotStorageLastState,
      thermalStorageReachedBoundary,
      thermalStorageLeftBoundary,
    ) =
      updateStateGetLastThermalActionAndCheckIfCanContinueThermalStorage(
        relevantData.currentTick,
        lastThermalGridState,
      )
    val (
      _,
      qDotDomesticWaterStorageLastState,
      domesticHotWaterStorageReachedBoundary,
      domesticHotWaterStorageLeftBoundary,
    ) =
      updateStateGetLastThermalActionAndCheckIfCanContinueDomesticHotWaterStorage(
        relevantData.currentTick,
        lastThermalGridState,
      )
    val domesticHotWaterStorageDemand =
      thermalDemands.domesticHotWaterStorageDemand

    if (
      !houseReachedBoundary && !houseLeftBoundary &&
      !thermalStorageReachedBoundary && !thermalStorageLeftBoundary &&
      !domesticHotWaterStorageReachedBoundary && !domesticHotWaterStorageLeftBoundary
    ) {
      handleCases(
        relevantData,
        lastAmbientTemperature,
        lastThermalGridState,
        qDotHouseLastState.getOrElse(zeroKW),
        qDotStorageLastState.getOrElse(zeroKW),
        if (domesticHotWaterStorageDemand.hasRequiredDemand)
          qDotDomesticWaterStorageLastState.getOrElse(zeroKW)
        else zeroKW,
      )
    } else {
      handleFinalInfeedCases(
        thermalDemands,
        relevantData,
        lastAmbientTemperature,
        lastThermalGridState,
        qDot,
        updatedHeatStorageState,
        qDotHouseLastState,
        qDotStorageLastState,
        qDotDomesticWaterStorageLastState,
        domesticHotWaterStorageLeftBoundary,
        isRunning,
      )
    }
  }

  /** Handles the last cases of [[ThermalGrid.handleInfeed]], where the thermal
    * infeed should be determined. *
    * | No | Conditions                      | Result                                                                                       |
    * |:---|:--------------------------------|:---------------------------------------------------------------------------------------------|
    * | 1  | if WStorage.reqD AND house.reqD | if HStorage !empty: qDot to WStorage + HStorage to House else split qDot to WStorage + House |
    * | 2  | if house.reqD                   | if HStorage !empty: HStorage to House else qDot to House                                     |
    * | 3  | if WStorage.reqD                | qDot to WStorage                                                                             |
    * | 4  | if HStorage.reqD                | qDot to HStorage                                                                             |
    * | 5  | else only additionalDemands     |                                                                                              |
    * | 5a | continue as before              | qDot as in lastState                                                                         |
    * | 5b | if HStorage.addD                | qDot to HStorage                                                                             |
    * | 5c | else                            | qDot to House                                                                                |
    *
    * @param thermalDemands
    *   holds the thermal demands of the thermal units (house, storage).
    * @param relevantData
    *   data of heat pump including state of the heat pump.
    * @param lastAmbientTemperature
    *   Ambient temperature valid up until (not including) the current tick.
    * @param gridState
    *   Current state of the thermalGrid.
    * @param qDot
    *   Infeed to the grid from thermal generation (e.g. heat pump) or thermal
    *   storages.
    * @param updatedHeatStorageState
    *   Updated state of the heat storage.
    * @param qDotHouseLastState
    *   Thermal infeed into the house at the last state.
    * @param qDotStorageLastState
    *   Thermal infeed into the heat storage at the last state.
    * @param qDotDomesticWaterStorageLastState
    *   Thermal infeed into the domestic hot water storage at the last state.
    * @param domesticHotWaterStorageLeftBoundary
    *   Indicates if the domestic hot water storage has left on of its
    *   boundaries (if true, its neither full or empty).
    * @param isRunning
    *   Determines whether the heat pump is running or not.
    * @return
    *   Updated thermal grid state and the thermalThreshold if there is one.
    */
  private def handleFinalInfeedCases(
      thermalDemands: ThermalDemandWrapper,
      relevantData: HpRelevantData,
      lastAmbientTemperature: Temperature,
      gridState: ThermalGridState,
      qDot: Power,
      updatedHeatStorageState: Option[ThermalStorageState],
      qDotHouseLastState: Option[Power],
      qDotStorageLastState: Option[Power],
      qDotDomesticWaterStorageLastState: Option[Power],
      domesticHotWaterStorageLeftBoundary: Boolean,
      isRunning: Boolean,
  ): (ThermalGridState, Option[ThermalThreshold]) = {
    (
      thermalDemands.houseDemand.hasRequiredDemand,
      thermalDemands.houseDemand.hasAdditionalDemand,
      thermalDemands.heatStorageDemand.hasRequiredDemand,
      thermalDemands.heatStorageDemand.hasAdditionalDemand,
      thermalDemands.domesticHotWaterStorageDemand.hasRequiredDemand,
      thermalDemands.domesticHotWaterStorageDemand.hasAdditionalDemand,
    ) match {
      case (true, _, _, _, true, _) =>
        updatedHeatStorageState match {
          // if heatStorage is not empty, house and hot water storage have reqDemand
          // take qDot to recharge domesticHotWaterStorage and
          // cover thermal demand of house by heatStorage
          case Some(storageState) if storageState.storedEnergy > zeroKWh =>
            handleCases(
              relevantData,
              lastAmbientTemperature,
              gridState,
              heatStorage.map(_.getChargingPower).getOrElse(zeroKW),
              heatStorage.map(_.getChargingPower).getOrElse(zeroKW) * (-1),
              qDot,
            )
          // else split qDot into house and domesticHotWaterStorage
          case _ =>
            splitThermalHeatAndPushIntoHouseAndDomesticStorage(
              relevantData,
              lastAmbientTemperature,
              gridState,
              qDotHouseLastState,
              qDotDomesticWaterStorageLastState,
              qDot,
            )
        }

      case (true, _, _, _, false, _) =>
        // if there is a heatStorage that isn't empty, take energy from storage
        updatedHeatStorageState match {
          case Some(storageState)
              if (storageState.storedEnergy > zeroKWh && !isRunning) =>
            handleCases(
              relevantData,
              lastAmbientTemperature,
              gridState,
              heatStorage.map(_.getChargingPower).getOrElse(zeroKW),
              heatStorage.map(_.getChargingPower).getOrElse(zeroKW) * (-1),
              zeroKW,
            )
          case _ =>
            pushThermalHeatIntoHouseOnly(
              relevantData,
              lastAmbientTemperature,
              gridState,
              qDot,
            )
        }
      // Prioritize domestic hot water storage
      // Same case if there is Some(heatStorageDemand) or not
      case (false, _, _, _, true, _) =>
        pushThermalHeatIntoDomesticHotWaterStorageOnly(
          relevantData,
          lastAmbientTemperature,
          gridState,
          qDot,
        )

      // No reqDemand of house or domestic hot water storage but of thermal storage
      case (false, _, true, _, false, _) =>
        pushThermalHeatIntoThermalStorageOnly(
          relevantData,
          lastAmbientTemperature,
          gridState,
          qDot,
        )
      //  all cases for required demands are handled now
      // now take last action into account
      case _ =>
        // House and domestic hot water storage can only have additional demand now
        domesticHotWaterStorageLeftBoundary match {
          case true =>
            handleCases(
              relevantData,
              lastAmbientTemperature,
              gridState,
              qDotHouseLastState.getOrElse(zeroKW),
              qDotStorageLastState.getOrElse(zeroKW),
              zeroKW,
            )
          // if storage has additional demand charge it before heating the house
          case _ =>
            if (thermalDemands.heatStorageDemand.hasAdditionalDemand)
              handleCases(
                relevantData,
                lastAmbientTemperature,
                gridState,
                zeroKW,
                qDot,
                zeroKW,
              )
            else {
              handleCases(
                relevantData,
                lastAmbientTemperature,
                gridState,
                qDot,
                zeroKW,
                zeroKW,
              )
            }
        }

    }
  }

  /** Method that updates the state of thermal house, get its last thermal
    * action (qDot) and if it reached or left any boundaries this tick.
    *
    * @param relevantData
    *   data of heat pump including state of the heat pump
    * @param state
    *   Current state of the houses
    * @param lastAmbientTemperature
    *   Ambient temperature valid up until (not including) the current tick
    * @return
    *   Option of the updated house state, option of the last qDot and Booleans
    *   if some boundaries are reached or left.
    */

  private def updateStateGetLastThermalActionAndCheckIfCanContinueThermalHouse(
      relevantData: HpRelevantData,
      state: ThermalGridState,
      lastAmbientTemperature: Temperature,
  ): (Option[ThermalHouseState], Option[Power], Boolean, Boolean) = {
    state match {
      case ThermalGridState(
            Some(_),
            _,
            _,
          ) =>
        (house, state.houseState) match {
          case (Some(thermalHouse), Some(lastHouseState)) =>
            val (newState, _) = thermalHouse.updateState(
              relevantData,
              lastHouseState,
              lastAmbientTemperature,
              lastHouseState.qDot,
            )
            val houseReachedBoundary = thermalHouse.isInnerTemperatureTooHigh(
              newState.innerTemperature
            ) || thermalHouse.isInnerTemperatureTooLow(
              newState.innerTemperature
            )
            val houseLeftBoundary = (thermalHouse.isInnerTemperatureTooHigh(
              lastHouseState.innerTemperature
            ) && !thermalHouse.isInnerTemperatureTooHigh(
              newState.innerTemperature
            )) || (thermalHouse.isInnerTemperatureTooLow(
              newState.innerTemperature
            ) && !thermalHouse.isInnerTemperatureTooLow(
              newState.innerTemperature
            ))
            (
              Some(newState),
              Some(lastHouseState.qDot),
              houseReachedBoundary,
              houseLeftBoundary,
            )
        }
      case ThermalGridState(
            None,
            _,
            _,
          ) =>
        (None, None, false, false)
    }
  }

  /** Method that updates the state of thermal storage, get its last thermal
    * action (qDot) and if it reached or left any boundaries this tick.
    *
    * @param tick
    *   Current tick
    * @param state
    *   Current state of the houses
    * @return
    *   Option of the updated storage state, option of the last qDot and
    *   Booleans if some boundaries are reached or left.
    */

  private def updateStateGetLastThermalActionAndCheckIfCanContinueThermalStorage(
      tick: Long,
      state: ThermalGridState,
  ): (Option[ThermalStorageState], Option[Power], Boolean, Boolean) = {
    getLastThermalActionAndCheckIfCanContinueStorage(
      tick,
      state,
      heatStorage,
      state.storageState,
    )
  }

  /** Method that updates the state of domestic hot water storage, get its last
    * thermal action (qDot) and if it reached or left any boundaries this tick.
    *
    * @param tick
    *   Current tick
    * @param state
    *   Current state of the houses
    * @return
    *   Option of the updated storage state, option of the last qDot and
    *   Booleans if some boundaries are reached or left.
    */

  private def updateStateGetLastThermalActionAndCheckIfCanContinueDomesticHotWaterStorage(
      tick: Long,
      state: ThermalGridState,
  ): (Option[ThermalStorageState], Option[Power], Boolean, Boolean) = {
    getLastThermalActionAndCheckIfCanContinueStorage(
      tick,
      state,
      domesticHotWaterStorage,
      state.domesticHotWaterStorageState,
    )
  }

  /** Abstract method that updates the state of thermal storage, get its last
    * thermal action (qDot) and if it reached or left any boundaries this tick.
    * @param tick
    *   Current tick
    * @param state
    *   Current state of the houses
    * @param storage
    *   The storage handled here
    * @param lastStorageState
    *   Last state of the storage
    * @return
    *   Option of the updated storage state, option of the last qDot and
    *   Booleans if some boundaries are reached or left.
    */

  private def getLastThermalActionAndCheckIfCanContinueStorage(
      tick: Long,
      state: ThermalGridState,
      storage: Option[ThermalStorage],
      lastStorageState: Option[ThermalStorageState],
  ): (Option[ThermalStorageState], Option[Power], Boolean, Boolean) = {
    (storage, lastStorageState) match {
      case (Some(storage), Some(lastStorageState)) =>
        val (newState, _) = storage.updateState(
          tick,
          lastStorageState.qDot,
          lastStorageState,
        )

        val storageReachedBorder =
          (newState.storedEnergy == storage.getMaxEnergyThreshold) ||
            (newState.storedEnergy == zeroKWh)

        val storageLeftBorder =
          (lastStorageState.storedEnergy == storage.getMaxEnergyThreshold && newState.storedEnergy != zeroKWh) ||
            (lastStorageState.storedEnergy == zeroKWh && newState.storedEnergy != zeroKWh)
        (
          Some(newState),
          Some(lastStorageState.qDot),
          storageReachedBorder,
          storageLeftBorder,
        )
      case _ =>
        (None, None, false, false)
    }
  }

  /** Helper method to push energy directly into the thermal house
    *
    * @param relevantData
    *   data of heat pump including state of the heat pump
    * @param lastAmbientTemperature
    *   Ambient temperature valid up until (not including) the current tick
    * @param state
    *   Current state of the houses
    * @param qDot
    *   Infeed to the grid
    * @return
    */

  private def pushThermalHeatIntoHouseOnly(
      relevantData: HpRelevantData,
      lastAmbientTemperature: Temperature,
      state: ThermalGridState,
      qDot: Power,
  ) = {
    handleCases(
      relevantData,
      lastAmbientTemperature,
      state,
      qDot,
      zeroKW,
      zeroKW,
    )
  }

  /** Helper method to push energy directly into the thermal heat storage
    *
    * @param relevantData
    *   data of heat pump including state of the heat pump
    * @param lastAmbientTemperature
    *   Ambient temperature valid up until (not including) the current tick
    * @param state
    *   Current state of the houses
    * @param qDot
    *   Infeed to the grid
    * @return
    */

  private def pushThermalHeatIntoThermalStorageOnly(
      relevantData: HpRelevantData,
      lastAmbientTemperature: Temperature,
      state: ThermalGridState,
      qDot: Power,
  ) = {
    handleCases(
      relevantData,
      lastAmbientTemperature,
      state,
      zeroKW,
      qDot,
      zeroKW,
    )
  }

  /** Helper method to push energy directly into the domestic hot water storage
    *
    * @param relevantData
    *   data of heat pump including state of the heat pump
    * @param lastAmbientTemperature
    *   Ambient temperature valid up until (not including) the current tick
    * @param state
    *   Current state of the houses
    * @param qDot
    *   Infeed to the grid
    * @return
    */

  private def pushThermalHeatIntoDomesticHotWaterStorageOnly(
      relevantData: HpRelevantData,
      lastAmbientTemperature: Temperature,
      state: ThermalGridState,
      qDot: Power,
  ) = {
    handleCases(
      relevantData,
      lastAmbientTemperature,
      state,
      zeroKW,
      zeroKW,
      qDot,
    )
  }

  /** Helper method to split qDot of the heat pump and push energy directly into
    * house and the domestic hot water storage
    *
    * @param relevantData
    *   data of heat pump including state of the heat pump
    * @param lastAmbientTemperature
    *   Ambient temperature valid up until (not including) the current tick
    * @param state
    *   Current state of the houses
    * @param qDotHouseLastState
    *   The infeed into the thermal house in the last state
    * @param qDotDomesticHotWaterStorageLastState
    *   The infeed into the domestic hot water storage in the last state
    * @param qDot
    *   Infeed to the grid
    * @return
    */

  private def splitThermalHeatAndPushIntoHouseAndDomesticStorage(
      relevantData: HpRelevantData,
      lastAmbientTemperature: Temperature,
      state: ThermalGridState,
      qDotHouseLastState: Option[Power],
      qDotDomesticHotWaterStorageLastState: Option[Power],
      qDot: Power,
  ) = {
    val qDotDomesticHotWaterStorage: Power =
      if (
        (qDot / 2) > domesticHotWaterStorage
          .map(_.getChargingPower)
          .getOrElse(Kilowatts(0d))
      ) {
        domesticHotWaterStorage
          .map(_.getChargingPower)
          .getOrElse(Kilowatts(0d))
      } else {
        qDot / 2
      }

    handleCases(
      relevantData,
      lastAmbientTemperature,
      state,
      qDot - qDotDomesticHotWaterStorage,
      zeroKW,
      qDotDomesticHotWaterStorage,
    )
  }

  /** Handles the different cases, of thermal flows from and into the thermal
    * grid.
    *
    * @param relevantData
    *   data of heat pump including state of the heat pump.
    * @param lastAmbientTemperature
    *   Ambient temperature valid up until (not including) the current tick.
    * @param state
    *   Current state of the thermal grid.
    * @param qDotHouse
    *   Infeed to the house.
    * @param qDotHeatStorage
    *   Infeed to the heat storage (positive: Storage is charging, negative:
    *   Storage is discharging).
    * @param qDotDomesticHotWaterStorage
    *   Infeed to the domestic hot water storage.
    * @return
    *   Updated thermal grid state and the next threshold if there is one.
    */
  private def handleCases(
      relevantData: HpRelevantData,
      lastAmbientTemperature: Temperature,
      state: ThermalGridState,
      qDotHouse: Power,
      qDotHeatStorage: Power,
      qDotDomesticHotWaterStorage: Power,
  ): (ThermalGridState, Option[ThermalThreshold]) = {
    // FIXME: Is there any case where we get back some remainingQDotHouse?
    val (updatedHouseState, thermalHouseThreshold, remainingQDotHouse) =
      handleInfeedHouse(
        relevantData,
        lastAmbientTemperature,
        state,
        qDotHouse,
      )

    val (updatedStorageState, thermalStorageThreshold) =
      handleStorageCases(relevantData, state, qDotHeatStorage, heatStorage)

    val (
      updatedDomesticHotWaterStorageState,
      domesticHotWaterStorageThreshold,
    ) = handleStorageCases(
      relevantData,
      state,
      qDotDomesticHotWaterStorage,
      domesticHotWaterStorage,
    )

    val nextThreshold = determineMostRecentThreshold(
      Seq(
        thermalHouseThreshold,
        thermalStorageThreshold,
        domesticHotWaterStorageThreshold,
      )
    )

    (
      state.copy(
        houseState = updatedHouseState,
        storageState = updatedStorageState,
        domesticHotWaterStorageState = updatedDomesticHotWaterStorageState,
      ),
      nextThreshold,
    )
  }

  /** Handles the case, when the house has heat demand and will be heated up
    * here.
    *
    * @param relevantData
    *   Data of heat pump including state of the heat pump.
    * @param lastAmbientTemperature
    *   Ambient temperature valid up until (not including) the current tick.
    * @param state
    *   Current state of the houses.
    * @param qDotHouse
    *   Infeed into the house.
    * @return
    *   Updated thermal house state, a ThermalThreshold and the remaining qDot.
    */
  private def handleInfeedHouse(
      relevantData: HpRelevantData,
      lastAmbientTemperature: Temperature,
      state: ThermalGridState,
      qDotHouse: Power,
  ): (Option[ThermalHouseState], Option[ThermalThreshold], Power) = {
    (house, state.houseState) match {
      case (Some(thermalHouse), Some(lastHouseState)) =>
        val (newState, threshold) = thermalHouse.updateState(
          relevantData,
          lastHouseState,
          lastAmbientTemperature,
          qDotHouse,
        )
        /* Check if house can handle the thermal feed in */
        if (
          thermalHouse.isInnerTemperatureTooHigh(
            newState.innerTemperature
          )
        ) {
          val (fullHouseState, maybeFullHouseThreshold) =
            thermalHouse.updateState(
              relevantData,
              lastHouseState,
              lastAmbientTemperature,
              zeroKW,
            )
          (Some(fullHouseState), maybeFullHouseThreshold, qDotHouse)
        } else {
          (Some(newState), threshold, zeroKW)
        }
      case _ => (None, None, zeroKW)
    }
  }

  /** Handles the cases, when the storage has heat demand and will be filled up
    * here (positive qDot) or will return its stored energy into the thermal
    * grid (negative qDot). Same if the storage is used for domestic hot water.
    * Positive qDot will fill the storage, negative will cover the demand.
    *
    * @param relevantData
    *   data of heat pump including state of the heat pump.
    * @param state
    *   Current state of the houses.
    * @param qDotStorage
    *   Infeed to the storage (positive: Storage is charging, negative: Storage
    *   is discharging).
    * @param storage
    *   the storage that should be handled.
    * @return
    *   Updated thermal grid state.
    */
  private def handleStorageCases(
      relevantData: HpRelevantData,
      state: ThermalGridState,
      qDotStorage: Power,
      storage: Option[ThermalStorage],
  ): (Option[ThermalStorageState], Option[ThermalThreshold]) = {
<<<<<<< HEAD
    // FIXME: We should somewhere check that pThermalMax of Storage is always capable for qDot pThermalMax >= pThermal of Hp
    val selectedState = storage match {
      case Some(_: CylindricalThermalStorage) => state.storageState
      case Some(_: DomesticHotWaterStorage) =>
        state.domesticHotWaterStorageState
      case _ => None
    }

    (storage, selectedState) match {
      case (
            Some(domesticHotWaterStorage: DomesticHotWaterStorage),
            Some(lastDomesticHotWaterStorageState),
          ) =>
        val storedEnergy = domesticHotWaterStorage
          .updateState(
            relevantData.currentTick,
            lastDomesticHotWaterStorageState.qDot,
            lastDomesticHotWaterStorageState,
          )
          ._1
          .storedEnergy

        val domesticHotWaterDemand = house
          .map(
            _.energyDemandDomesticHotWater(
              relevantData,
              state.houseState,
            )
          )
          .getOrElse(ThermalEnergyDemand(zeroKWh, zeroKWh))

        val (applicableQDotDomesticStorage, thresholdToCoverDemand) =
          domesticHotWaterDemand match {
            case demand
                if demand.required > zeroKWh && storedEnergy == zeroKWh =>
              // Use qDot from Hp directly to cover hot water demand
              val threshold = Some(
                SimpleThermalThreshold(
                  (domesticHotWaterDemand.required / qDotStorage).toSeconds.toLong
                )
              )
              (zeroKW, threshold)
            case demand
                if demand.required > zeroKWh && storedEnergy > zeroKWh =>
              // Use storage to cover hot water demand
              identifyApplicableQDot(relevantData.currentTick, demand)

            case demand
                if demand.required == zeroKWh && lastDomesticHotWaterStorageState.qDot > zeroKW && storedEnergy != domesticHotWaterStorage.maxEnergyThreshold =>
              // Storage got recharged in the last state
              // Threshold will be calculated later
              (lastDomesticHotWaterStorageState.qDot, None)
            case demand if demand.required == zeroKWh & qDotStorage == zeroKW =>
              // Don't do anything with domestic hot water storage
              (zeroKW, None)
            case demand if demand.required == zeroKWh & qDotStorage > zeroKW =>
              // Use qDot from Hp to recharge domestic hot water storage
              // Threshold will be calculated later
              (qDotStorage, None)
            case demand if demand.required == zeroKWh & qDotStorage < zeroKW =>
              // Storage was discharging but demand is now covered. Set output to zeroKw
              (zeroKW, None)

            case _ =>
              throw new RuntimeException(
                s"Unexpected case occur when try to handle infeed into domestic hot water storage ${domesticHotWaterStorage.uuid}."
              )
          }

        val (updatedStorageState, updatedThreshold) =
          domesticHotWaterStorage
            .updateState(
              relevantData.currentTick,
              applicableQDotDomesticStorage,
              lastDomesticHotWaterStorageState,
            )

        val nextThreshold = determineMostRecentThreshold(
          Seq(updatedThreshold, thresholdToCoverDemand)
        )
        (
          Some(updatedStorageState),
          nextThreshold,
        )

      case (
            Some(thermalStorage: CylindricalThermalStorage),
            Some(lastStorageState),
          ) =>
=======
    (heatStorage, state.storageState) match {
      case (Some(thermalStorage), Some(lastStorageState)) =>
>>>>>>> 75ec12f4
        val (newState, threshold) = thermalStorage.updateState(
          relevantData.currentTick,
          qDotStorage,
          lastStorageState,
        )
        (Some(newState), threshold)

      case _ => (None, None)
    }
  }

  /** Returns the very next threshold or None if there isn't any.
    *
    * @param thresholds
    *   A sequence of thresholds.
    * @return
    *   The next [[ThermalThreshold]] or [[None]].
    */
  private def determineMostRecentThreshold(
      thresholds: Seq[Option[ThermalThreshold]]
  ): Option[ThermalThreshold] = {

    @annotation.tailrec
    def findMostRecent(
        remaining: Seq[ThermalThreshold],
        currentMin: Option[ThermalThreshold],
    ): Option[ThermalThreshold] = {
      remaining match {
        case Nil => currentMin
        case head :: tail =>
          val newMin = currentMin match {
            case None => Some(head)
            case Some(minThreshold) =>
              if (head.tick < minThreshold.tick) Some(head) else currentMin
          }
          findMostRecent(tail, newMin)
      }
    }

    findMostRecent(thresholds.flatten, None)
  }

  /** Handle consumption (or no infeed) from thermal grid.
    *
    * @param relevantData
    *   data of heat pump including state of the heat pump.
    * @param lastAmbientTemperature
    *   Ambient temperature valid up until (not including) the current tick.
    * @param lastThermalGridState
    *   state of the thermalGrid until this tick.
    * @param qDot
    *   Infeed to the grid from thermal generation (e.g. heat pump) or thermal
    *   storages.
    * @param simulationStartTime
    *   simulationStartDate as ZonedDateTime.
    * @param houseInhabitants
    *   number of people living in the building.
    * @return
    *   Updated thermal grid state.
    */
  private def handleConsumption(
      relevantData: HpRelevantData,
      lastAmbientTemperature: Temperature,
      lastThermalGridState: ThermalGridState,
      qDot: Power,
  ): (ThermalGridState, Option[ThermalThreshold]) = {
    /* House will be left with no influx in all cases. Determine if and when a threshold is reached */
    val maybeUpdatedHouseState =
      house.zip(lastThermalGridState.houseState).map {
        case (thermalHouse, houseState) =>
          thermalHouse.updateState(
            relevantData,
            houseState,
            lastAmbientTemperature,
            zeroKW,
          )
      }

    /* Update the state of the storage */
    val maybeUpdatedStorageState =
      heatStorage.zip(lastThermalGridState.storageState).map {
        case (storage, storageState) =>
          storage.updateState(relevantData.currentTick, qDot, storageState)
      }

    val (revisedHouseState, revisedStorageState) =
      reviseInfeedFromStorage(
        relevantData,
        maybeUpdatedHouseState,
        maybeUpdatedStorageState,
        lastThermalGridState.houseState,
        lastThermalGridState.storageState,
        lastAmbientTemperature,
        qDot,
      )

    heatStorage.zip(lastThermalGridState.storageState).map {
      case (storage, storageState) =>
        storage.updateState(relevantData.currentTick, qDot, storageState)
    }

    val domesticHotWaterDemand = house
      .map(
        _.energyDemandDomesticHotWater(
          relevantData,
          lastThermalGridState.houseState,
        )
      )
      .getOrElse(ThermalEnergyDemand(zeroKWh, zeroKWh))

    val (
      qDotDomesticHotWaterDemand,
      tickWhenStorageDemandEnds,
    ) =
      identifyApplicableQDot(relevantData.currentTick, domesticHotWaterDemand)

    val (
      updatedDomesticHotWaterStorageState,
      domesticHotWaterStorageThreshold,
    ) = handleStorageCases(
      relevantData,
      lastThermalGridState,
      qDotDomesticHotWaterDemand,
      domesticHotWaterStorage,
    )

    val nextThresholdHotWaterStorage = determineMostRecentThreshold(
      Seq(tickWhenStorageDemandEnds, domesticHotWaterStorageThreshold)
    )

    val nextThreshold = determineMostRecentThreshold(
      Seq(
        revisedHouseState.flatMap(_._2),
        revisedStorageState.flatMap(_._2),
        nextThresholdHotWaterStorage,
      )
    )

    (
      lastThermalGridState.copy(
        houseState = revisedHouseState.map(_._1),
        storageState = revisedStorageState.map(_._1),
        domesticHotWaterStorageState = updatedDomesticHotWaterStorageState,
      ),
      nextThreshold,
    )
  }

  private def identifyApplicableQDot(
      tick: Long,
      domesticHotWaterDemand: ThermalEnergyDemand,
  ): (Power, Option[SimpleThermalThreshold]) = {

    if (domesticHotWaterDemand.required > zeroKWh) {
      val chargingPower = domesticHotWaterStorage
        .map(_.getChargingPower)
        .getOrElse(
          throw new RuntimeException(
            s"Trying to get the chargingPower of domesticHotWaterStorage was not possible"
          )
        )

      val approxDurationAtFullPower =
        domesticHotWaterDemand.required / chargingPower

      if (approxDurationAtFullPower > Seconds(1)) {
        val preciseChargingPower =
          -1 * domesticHotWaterDemand.required / (Seconds(
            approxDurationAtFullPower.toSeconds.toLong + 1
          ))
        val threshold =
          -1 * domesticHotWaterDemand.required / preciseChargingPower

        (
          preciseChargingPower,
          Some(
            SimpleThermalThreshold(tick + math.round(threshold.toSeconds))
          ),
        )
      } else {
        (
          (-1) * domesticHotWaterDemand.required / Seconds(1d),
          Some(SimpleThermalThreshold(tick + 1)),
        )
      }
    } else {
      (zeroKW, None)
    }
  }

  /** Check, if the storage can heat the house. This is only done, if <ul>
    * <li>the house has reached it's lower temperature boundary,</li> <li>there
    * is no infeed from external and</li> <li>the storage is not empty
    * itself</li> </ul>
    *
    * @param relevantData
    *   data of heat pump including state of the heat pump.
    * @param maybeHouseState
    *   Optional thermal house state.
    * @param maybeStorageState
    *   Optional thermal storage state.
    * @param formerHouseState
    *   Previous thermal house state before a first update was performed.
    * @param formerStorageState
    *   Previous thermal storage state before a first update was performed.
    * @param lastAmbientTemperature
    *   Ambient temperature valid up until (not including) the current tick.
    * @param qDot
    *   Infeed to the grid from thermal generation (e.g. heat pump) or thermal
    *   storages.
    * @return
    *   Options to revised thermal house and storage state.
    */
  def reviseInfeedFromStorage(
      relevantData: HpRelevantData,
      maybeHouseState: Option[(ThermalHouseState, Option[ThermalThreshold])],
      maybeStorageState: Option[
        (ThermalStorageState, Option[ThermalThreshold])
      ],
      formerHouseState: Option[ThermalHouseState],
      formerStorageState: Option[ThermalStorageState],
      lastAmbientTemperature: Temperature,
      qDot: Power,
  ): (
      Option[(ThermalHouseState, Option[ThermalThreshold])],
      Option[(ThermalStorageState, Option[ThermalThreshold])],
  ) = house.zip(maybeHouseState).zip(heatStorage.zip(maybeStorageState)) match {
    case Some(
          (
            (thermalHouse, (houseState, _)),
            (thermalStorage, (storageState, _)),
          )
        )
        if qDot.~=(zeroKW)(Kilowatts(10e-3)) &&
          thermalHouse.isInnerTemperatureTooLow(
            houseState.innerTemperature
          ) && !thermalStorage.isEmpty(storageState.storedEnergy) =>
      /* Storage is meant to heat the house only, if there is no infeed from external (+/- 10 W) and the house is cold */
      val revisedStorageState = thermalStorage.updateState(
        relevantData.currentTick,
        thermalStorage.getpThermalMax * -1,
        formerStorageState.getOrElse(
          throw new InconsistentStateException(
            "Impossible to find no storage state"
          )
        ),
      )
      val revisedHouseState = thermalHouse.updateState(
        relevantData,
        formerHouseState.getOrElse(
          throw new InconsistentStateException(
            "Impossible to find no house state"
          )
        ),
        lastAmbientTemperature,
        thermalStorage.getpThermalMax,
      )
      (Some(revisedHouseState), Some(revisedStorageState))
    case _ => (maybeHouseState, maybeStorageState)
  }

  /** Convert the given state of the thermal grid into result models of its
    * constituent models.
    *
    * @param currentTick
    *   Actual simulation tick.
    * @param state
    *   State to be converted.
    * @param startDateTime
    *   Start date time of the simulation.
    * @return
    *   A [[Seq]] of results of the constituent thermal model.
    */
  def results(currentTick: Long, state: ThermalGridState)(implicit
      startDateTime: ZonedDateTime
  ): Seq[ResultEntity] = {

    val maybeHouseResult = house
      .zip(state.houseState)
      .filter { case (_, state) => state.tick == currentTick }
      .map {
        case (
              thermalHouse,
              ThermalHouseState(tick, innerTemperature, thermalInfeed),
            ) =>
          new ThermalHouseResult(
            tick.toDateTime,
            thermalHouse.uuid,
            thermalInfeed.toMegawatts.asMegaWatt,
            innerTemperature.toKelvinScale.asKelvin,
          )
      }

<<<<<<< HEAD
    val maybeThermalStorageResult = heatStorage
=======
    val maybeStorageResult = heatStorage
>>>>>>> 75ec12f4
      .zip(state.storageState)
      .filter { case (_, state) => state.tick == currentTick }
      .map {
        case (
              storage: CylindricalThermalStorage,
              ThermalStorageState(tick, storedEnergy, qDot),
            ) =>
          new CylindricalStorageResult(
            tick.toDateTime,
            storage.uuid,
            storedEnergy.toMegawattHours.asMegaWattHour,
            qDot.toMegawatts.asMegaWatt,
            (storedEnergy / storage.maxEnergyThreshold).asPu,
          )
        case _ =>
          throw new NotImplementedError(
            s"Result handling for storage type '${heatStorage.getClass.getSimpleName}' not supported."
          )
      }

    val maybeDomesticHotWaterStorageResult = domesticHotWaterStorage
      .zip(state.domesticHotWaterStorageState)
      .filter { case (_, state) => state.tick == currentTick }
      .map {
        case (
              storage: DomesticHotWaterStorage,
              ThermalStorageState(tick, storedEnergy, qDot),
            ) =>
          new DomesticHotWaterStorageResult(
            tick.toDateTime,
            storage.uuid,
            storedEnergy.toMegawattHours.asMegaWattHour,
            qDot.toMegawatts.asMegaWatt,
            (storedEnergy / storage.maxEnergyThreshold).asPu,
          )
        case _ =>
          throw new NotImplementedError(
            s"Result handling for storage type '${domesticHotWaterStorage.getClass.getSimpleName}' not supported."
          )
      }

    Seq(
      maybeHouseResult,
      maybeThermalStorageResult,
      maybeDomesticHotWaterStorageResult,
    ).flatten

  }
}

object ThermalGrid {
  def apply(
      input: edu.ie3.datamodel.models.input.container.ThermalGrid
  ): ThermalGrid = {
    val houses = input.houses().asScala.map(ThermalHouse(_)).toSet
<<<<<<< HEAD
    val storages: Set[CylindricalThermalStorage] = input
=======
    val storages: Set[ThermalStorage] = input
>>>>>>> 75ec12f4
      .heatStorages()
      .asScala
      .flatMap {
        case _: DomesticHotWaterStorageInput =>
          None
        case cylindricalInput: CylindricalStorageInput =>
          Some(CylindricalThermalStorage(cylindricalInput))
        case _ => None
      }
      .toSet
    val domesticHotWaterStorage: Set[DomesticHotWaterStorage] = input
      .domesticHotWaterStorages()
      .asScala
      .flatMap {
        case domesticHotWaterInput: DomesticHotWaterStorageInput =>
          Some(DomesticHotWaterStorage(domesticHotWaterInput))
        case _ => None
      }
      .toSet
    new ThermalGrid(
      houses.headOption,
      storages.headOption,
      domesticHotWaterStorage.headOption,
    )
  }

  /** Current state of a grid.
    * @param houseState
    *   State of the thermal house.
    * @param storageState
    *   State of the thermal storage.
    */
  final case class ThermalGridState(
      houseState: Option[ThermalHouseState],
      storageState: Option[ThermalStorageState],
      domesticHotWaterStorageState: Option[ThermalStorageState],
  ) {

    /** This method will return booleans whether there is a heat demand of house
      * or thermal storage as well as a boolean indicating if there is no
      * thermal storage, or it is empty.
      *
      * @return
      *   boolean which is true, if there is no thermalStorage, or it's empty.
      */
    def isThermalStorageEmpty: Boolean = {
      implicit val tolerance: Energy = KilowattHours(1e-3)
      storageState.isEmpty || storageState
        .exists(
          _.storedEnergy =~ zeroKWh
        )
    }
  }

  def startingState(thermalGrid: ThermalGrid): ThermalGridState =
    ThermalGridState(
      thermalGrid.house.map(house => ThermalHouse.startingState(house)),
      thermalGrid.heatStorage.map(_.startingState),
<<<<<<< HEAD
      thermalGrid.domesticHotWaterStorage.map(_.startingState),
=======
>>>>>>> 75ec12f4
    )

  /** Wraps the demand of thermal units (thermal house, thermal storage).
    *
    * @param houseDemand
    *   The demand of the thermal house.
    * @param heatStorageDemand
    *   The demand of the thermal heat storage.
    */
  final case class ThermalDemandWrapper private (
      houseDemand: ThermalEnergyDemand,
      heatStorageDemand: ThermalEnergyDemand,
      domesticHotWaterStorageDemand: ThermalEnergyDemand,
  )

  /** Defines the thermal energy demand of a thermal grid. It comprises the
    * absolutely required energy demand to reach the target state as well as an
    * energy, that can be handled. The possible energy always has to be greater
    * than or equal to the absolutely required energy. Thus, this class can only
    * be instantiated via factory.
    * @param required
    *   The absolutely required energy to reach target state. For
    *   [[ThermalHouse]] this would be the energy demand to reach the boundary
    *   or targetTemperature. For [[ThermalStorage]] this would be the amount of
    *   Energy to get fully charged when empty. If the [[ThermalStorage]] is not
    *   empty, the required energy is zero.
    * @param possible
    *   The maximum possible energy, that can be handled.
    */
  final case class ThermalEnergyDemand private (
      required: Energy,
      possible: Energy,
  ) {
    def +(rhs: ThermalEnergyDemand): ThermalEnergyDemand = ThermalEnergyDemand(
      required + rhs.required,
      possible + rhs.possible,
    )

    def hasRequiredDemand: Boolean = required > zeroKWh

    def hasAdditionalDemand: Boolean = possible > required
  }
  object ThermalEnergyDemand {

    /** Builds a new instance of [[ThermalEnergyDemand]]. If the possible energy
      * is less than the required energy, this is considered to be a bad state.
      * @param required
      *   The absolutely required energy to reach target state.
      * @param possible
      *   The maximum possible energy, that can be handled.
      * @return
      *   Thermal energy demand container class, that meets all specifications.
      */
    def apply(
        required: Energy,
        possible: Energy,
    ): ThermalEnergyDemand = {
      if (
        math.abs(possible.toKilowattHours) < math.abs(required.toKilowattHours)
      )
        throw new InvalidParameterException(
          s"The possible amount of energy $possible is smaller than the required amount of energy $required. This is not supported."
        )

      if (possible.toKilowattHours < 0 || required.toKilowattHours < 0)
        throw new InvalidParameterException(
          s"The possible $possible or required $required amount of energy cannot be negative. This is not supported."
        )

      new ThermalEnergyDemand(required, possible)
    }

    def noDemand: ThermalEnergyDemand = ThermalEnergyDemand(
      zeroKWh,
      zeroKWh,
    )
  }
}<|MERGE_RESOLUTION|>--- conflicted
+++ resolved
@@ -50,10 +50,7 @@
 final case class ThermalGrid(
     house: Option[ThermalHouse],
     heatStorage: Option[ThermalStorage],
-<<<<<<< HEAD
     domesticHotWaterStorage: Option[ThermalStorage],
-=======
->>>>>>> 75ec12f4
 ) extends LazyLogging {
 
   /** Determine the energy demand of the total grid at the given instance in
@@ -952,7 +949,6 @@
       qDotStorage: Power,
       storage: Option[ThermalStorage],
   ): (Option[ThermalStorageState], Option[ThermalThreshold]) = {
-<<<<<<< HEAD
     // FIXME: We should somewhere check that pThermalMax of Storage is always capable for qDot pThermalMax >= pThermal of Hp
     val selectedState = storage match {
       case Some(_: CylindricalThermalStorage) => state.storageState
@@ -1042,10 +1038,6 @@
             Some(thermalStorage: CylindricalThermalStorage),
             Some(lastStorageState),
           ) =>
-=======
-    (heatStorage, state.storageState) match {
-      case (Some(thermalStorage), Some(lastStorageState)) =>
->>>>>>> 75ec12f4
         val (newState, threshold) = thermalStorage.updateState(
           relevantData.currentTick,
           qDotStorage,
@@ -1339,11 +1331,7 @@
           )
       }
 
-<<<<<<< HEAD
     val maybeThermalStorageResult = heatStorage
-=======
-    val maybeStorageResult = heatStorage
->>>>>>> 75ec12f4
       .zip(state.storageState)
       .filter { case (_, state) => state.tick == currentTick }
       .map {
@@ -1399,11 +1387,7 @@
       input: edu.ie3.datamodel.models.input.container.ThermalGrid
   ): ThermalGrid = {
     val houses = input.houses().asScala.map(ThermalHouse(_)).toSet
-<<<<<<< HEAD
     val storages: Set[CylindricalThermalStorage] = input
-=======
-    val storages: Set[ThermalStorage] = input
->>>>>>> 75ec12f4
       .heatStorages()
       .asScala
       .flatMap {
@@ -1462,10 +1446,7 @@
     ThermalGridState(
       thermalGrid.house.map(house => ThermalHouse.startingState(house)),
       thermalGrid.heatStorage.map(_.startingState),
-<<<<<<< HEAD
       thermalGrid.domesticHotWaterStorage.map(_.startingState),
-=======
->>>>>>> 75ec12f4
     )
 
   /** Wraps the demand of thermal units (thermal house, thermal storage).
