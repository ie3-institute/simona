--- conflicted
+++ resolved
@@ -92,17 +92,11 @@
     /* Then go over the storages, see what they can provide and what they might be able to charge */
     val (storageDemand, updatedStorageState) = {
 
-<<<<<<< HEAD
-      storage
+      heatStorage
         .zip(state.lastThermalGridState.storageState)
-        .map { case (storage, storageState) =>
-=======
-      heatStorage
-        .zip(lastHpState.thermalGridState.storageState)
-        .map { case (storage, state) =>
->>>>>>> 26ec7f3f
+        .map { case (storage, heatStorageState) =>
           val (updatedStorageState, _) =
-            storage.updateState(state.tick, storageState.qDot, storageState)
+            storage.updateState(state.tick, heatStorageState.qDot, storageState)
           val storedEnergy = updatedStorageState.storedEnergy
           val soc = storedEnergy / storage.getMaxEnergyThreshold
           val storageRequired = {
@@ -467,11 +461,7 @@
       state: HpState,
       qDotStorage: Power,
   ): (Option[ThermalStorageState], Option[ThermalThreshold]) = {
-<<<<<<< HEAD
-    (storage, state.lastThermalGridState.storageState) match {
-=======
-    (heatStorage, state.storageState) match {
->>>>>>> 26ec7f3f
+    (heatStorage, state.lastThermalGridState.storageState) match {
       case (Some(thermalStorage), Some(lastStorageState)) =>
         val (newState, threshold) = thermalStorage.updateState(
           state.tick,
@@ -534,11 +524,7 @@
 
     /* Update the state of the storage */
     val maybeUpdatedStorageState =
-<<<<<<< HEAD
-      storage.zip(state.lastThermalGridState.storageState).map {
-=======
-      heatStorage.zip(lastThermalGridState.storageState).map {
->>>>>>> 26ec7f3f
+      heatStorage.zip(state.lastThermalGridState.storageState).map {
         case (storage, storageState) =>
           storage.updateState(state.tick, qDot, storageState)
       }
@@ -605,15 +591,9 @@
           ) && !thermalStorage.isEmpty(storageState.storedEnergy) =>
       /* Storage is meant to heat the house only, if there is no infeed from external (+/- 10 W) and the house is cold */
       val revisedStorageState = thermalStorage.updateState(
-<<<<<<< HEAD
         state.tick,
-        thermalStorage.getChargingPower * -1,
+        thermalStorage.getpThermalMax * -1,
         state.lastThermalGridState.storageState.getOrElse(
-=======
-        relevantData.currentTick,
-        thermalStorage.getpThermalMax * -1,
-        formerStorageState.getOrElse(
->>>>>>> 26ec7f3f
           throw new InconsistentStateException(
             "Impossible to find no storage state"
           )
@@ -626,12 +606,7 @@
             "Impossible to find no house state"
           )
         ),
-<<<<<<< HEAD
-        thermalStorage.getChargingPower,
-=======
-        lastAmbientTemperature,
         thermalStorage.getpThermalMax,
->>>>>>> 26ec7f3f
       )
       (Some(revisedHouseState), Some(revisedStorageState))
     case _ => (maybeHouseState, maybeStorageState)
@@ -669,13 +644,8 @@
           )
       }
 
-<<<<<<< HEAD
-    val maybeStorageResult = storage
+    val maybeStorageResult = heatStorage
       .zip(thermalGridState.storageState)
-=======
-    val maybeStorageResult = heatStorage
-      .zip(state.storageState)
->>>>>>> 26ec7f3f
       .filter { case (_, state) => state.tick == currentTick }
       .map {
         case (
