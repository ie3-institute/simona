--- conflicted
+++ resolved
@@ -86,22 +86,6 @@
         Some(
           thermalHouse
             .determineState(
-<<<<<<< HEAD
-              tick,
-              houseState,
-              houseQDot,
-            )
-        )
-      case _ => None
-    }
-
-    val updatedHeatStorageState =
-      heatStorage.zip(lastState.heatStorageState) match {
-        case Some((storage, heatStorageState)) =>
-          Some(
-            storage.determineState(
-=======
->>>>>>> 2cf8fe61
               tick,
               houseState,
               houseQDot,
@@ -118,33 +102,27 @@
             heatStorageState,
             heatStorageQDot,
           )
-<<<<<<< HEAD
-        case _ => None
-      }
-=======
         )
       case _ => None
-    }
->>>>>>> 2cf8fe61
-
-    val updatedDomesticHotWaterStorageState =
-      domesticHotWaterStorage
-        .zip(lastState.domesticHotWaterStorageState)
-        .map {
-          case (
+
+        val updatedDomesticHotWaterStorageState =
+          domesticHotWaterStorage
+            .zip(lastState.domesticHotWaterStorageState)
+            .map {
+              case (
                 storage: DomesticHotWaterStorage,
                 waterStorageState: ThermalStorageState,
-              ) =>
-            storage.determineState(
-              tick,
-              waterStorageState,
-              waterStorageQDot,
-            )
-          case _ =>
-            throw new IllegalStateException(
-              "Could not find state of domestic hot water storage."
-            )
-        }
+                ) =>
+                storage.determineState(
+                  tick,
+                  waterStorageState,
+                  waterStorageQDot,
+                )
+              case _ =>
+                throw new IllegalStateException(
+                  "Could not find state of domestic hot water storage."
+                )
+    }
 
     ThermalGridState(
       updatedHouseState,
@@ -435,12 +413,7 @@
   }
 
   /** Handles the case, when the storage has heat demand and will be filled up
-<<<<<<< HEAD
-    * here (positive qDot). It will return the next thermal threshold of the
-    * storage.
-=======
     * here (positive qDot).
->>>>>>> 2cf8fe61
     * @param state
     *   State of the heat pump.
     * @param qDotStorage
@@ -747,7 +720,6 @@
         )
     }
 
-<<<<<<< HEAD
     def createDomesticHotWaterStorageResult(
         storage: DomesticHotWaterStorage
     ): Option[DomesticHotWaterStorageResult] = {
@@ -768,17 +740,6 @@
         )
     }
 
-    val maybeHouseResult = {
-      (
-        house,
-        lastOpThermals.forall(_.qDotHouse != currentOpThermals.qDotHouse),
-        state.tick == 0,
-      ) match {
-        case (Some(house: ThermalHouse), true, _) =>
-          createThermalHouseResult(house)
-        // We always want the results of the first tick
-        case (Some(house: ThermalHouse), _, true) =>
-=======
     // We always want the results if there are changes or it's the first tick
     val maybeHouseResult = {
       (
@@ -788,35 +749,20 @@
         ) || state.tick == 0,
       ) match {
         case (Some(house: ThermalHouse), true) =>
->>>>>>> 2cf8fe61
           createThermalHouseResult(house)
         case _ => None
       }
     }
 
-<<<<<<< HEAD
+    // We always want the results if there are changes or it's the first tick
     val maybeHeatStorageResult = {
-=======
-    // We always want the results if there are changes or it's the first tick
-    val maybeStorageResult = {
->>>>>>> 2cf8fe61
       (
         heatStorage,
         lastOpThermals.forall(
           _.qDotHeatStorage != currentOpThermals.qDotHeatStorage
-<<<<<<< HEAD
-        ),
-        state.tick == 0,
-      ) match {
-        case (Some(storage: CylindricalThermalStorage), true, _) =>
-          createCylindricalStorageResult(storage)
-        // We always want the results of the first tick
-        case (Some(storage: CylindricalThermalStorage), _, true) =>
-=======
         ) || state.tick == 0,
       ) match {
         case (Some(storage: CylindricalThermalStorage), true) =>
->>>>>>> 2cf8fe61
           createCylindricalStorageResult(storage)
         case _ => None
       }
@@ -852,11 +798,7 @@
       input: edu.ie3.datamodel.models.input.container.ThermalGrid
   ): ThermalGrid = {
     val houses = input.houses().asScala.map(ThermalHouse(_)).toSet
-<<<<<<< HEAD
-    val heatStorages: Set[CylindricalThermalStorage] = input
-=======
-    val storages = input
->>>>>>> 2cf8fe61
+    val heatStorages = input
       .heatStorages()
       .asScala
       .flatMap {
