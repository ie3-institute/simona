/*
 * © 2022. TU Dortmund University,
 * Institute of Energy Systems, Energy Efficiency and Energy Economics,
 * Research group Distribution grid planning and operation
 */

package edu.ie3.simona.model.thermal

import com.typesafe.scalalogging.LazyLogging
import edu.ie3.datamodel.models.input.thermal.CylindricalStorageInput
import edu.ie3.datamodel.models.result.ResultEntity
import edu.ie3.datamodel.models.result.thermal.{
  CylindricalStorageResult,
  ThermalHouseResult,
}
import edu.ie3.simona.exceptions.InvalidParameterException
import edu.ie3.simona.exceptions.agent.InconsistentStateException
import edu.ie3.simona.model.participant.HpModel.{HpRelevantData, HpState}
import edu.ie3.simona.model.thermal.ThermalGrid.{
  ThermalDemandWrapper,
  ThermalEnergyDemand,
  ThermalGridState,
}
import edu.ie3.simona.model.thermal.ThermalHouse.ThermalHouseState
import edu.ie3.simona.model.thermal.ThermalStorage.ThermalStorageState
import edu.ie3.simona.util.TickUtil.TickLong
import edu.ie3.util.quantities.QuantityUtils.RichQuantityDouble
import edu.ie3.util.scala.quantities.DefaultQuantities._
import squants.energy.{KilowattHours, Kilowatts}
import squants.{Energy, Power, Temperature}

import java.time.ZonedDateTime
import scala.jdk.CollectionConverters.SetHasAsScala
import scala.language.postfixOps

/** Calculation model for a thermal grid. It is assumed, that all elements are
  * connected directly with exactly one thermal bus
  *
  * @param house
  *   Thermal houses connected to the bus
  * @param storage
  *   Thermal storages
  */
final case class ThermalGrid(
    house: Option[ThermalHouse],
    storage: Option[ThermalStorage],
) extends LazyLogging {

  /** Determine the energy demand of the total grid at the given instance in
    * time and returns it including the updatedState
    *
    * @param lastHpState
    *   Last state of the heat pump
    * @param relevantData
    *   data of heat pump including
    * @param useUpperTempBoundaryForFlexibility
    *   determines whether the upper temperature boundary of the house will be
    *   applied or not
    * @return
    *   The total energy demand of the house and the storage and an updated
    *   [[ThermalGridState]]
    */
  def energyDemandAndUpdatedState(
      relevantData: HpRelevantData,
      lastHpState: HpState,
      useUpperTempBoundaryForFlexibility: Boolean,
  ): (ThermalDemandWrapper, ThermalGridState) = {
    /* First get the energy demand of the houses but only if inner temperature is below target temperature */

    val (houseDemand, updatedHouseState) =
      house.zip(lastHpState.thermalGridState.houseState) match {
        case Some((thermalHouse, lastHouseState)) =>
          val actualTargetTemperature =
            if (useUpperTempBoundaryForFlexibility)
              thermalHouse.upperBoundaryTemperature
            else thermalHouse.targetTemperature

          val (updatedHouseState, _) =
            thermalHouse.determineState(
              relevantData,
              lastHouseState,
              lastHpState.ambientTemperature.getOrElse(
                relevantData.ambientTemperature
              ),
              lastHouseState.qDot,
              actualTargetTemperature,
            )
<<<<<<< HEAD
          if (updatedHouseState.innerTemperature < actualTargetTemperature) {
=======
          if (
            updatedHouseState.innerTemperature < thermalHouse.targetTemperature |
              (lastHouseState.qDot > zeroKW && updatedHouseState.innerTemperature < thermalHouse.upperBoundaryTemperature)
          ) {
>>>>>>> 86e6d230

            (
              thermalHouse.energyDemand(
                relevantData,
                updatedHouseState,
                actualTargetTemperature,
              ),
              Some(updatedHouseState),
            )

          } else {
            (ThermalEnergyDemand.noDemand, Some(updatedHouseState))
          }

        case None =>
          (ThermalEnergyDemand.noDemand, None)
      }

    /* Then go over the storages, see what they can provide and what they might be able to charge */
    val (storageDemand, updatedStorageState) = {

      storage
        .zip(lastHpState.thermalGridState.storageState)
        .map { case (storage, state) =>
          val (updatedStorageState, _) =
            storage.updateState(relevantData.currentTick, state.qDot, state)
          val storedEnergy = updatedStorageState.storedEnergy
          val soc = storedEnergy / storage.getMaxEnergyThreshold
          val storageRequired = {
            if (soc == 0d) {
              storage.getMaxEnergyThreshold - storedEnergy

            } else {
              zeroMWh
            }
          }

          val storagePossible = storage.getMaxEnergyThreshold - storedEnergy
          (
            ThermalEnergyDemand(
              storageRequired,
              storagePossible,
            ),
            Some(updatedStorageState),
          )

        }
        .getOrElse(
          ThermalEnergyDemand(zeroMWh, zeroMWh),
          None,
        )
    }

    (
      ThermalDemandWrapper(
        ThermalEnergyDemand(
          houseDemand.required,
          houseDemand.possible,
        ),
        ThermalEnergyDemand(
          storageDemand.required,
          storageDemand.possible,
        ),
      ),
      ThermalGridState(updatedHouseState, updatedStorageState),
    )
  }

  /** Update the current state of the grid
    *
    * @param relevantData
    *   data of heat pump including state of the heat pump
    * @param lastThermalGridState
    *   state of the thermalGrid until this tick
    * @param lastAmbientTemperature
    *   Ambient temperature valid up until (not including) the current tick
    * @param isRunning
    *   determines whether the heat pump is running or not
    * @param useUpperTempBoundaryForFlexibility
    *   determines whether the upper temperature boundary of the house will be
    *   applied or not
    * @param qDot
    *   Infeed to the grid from thermal generation (e.g. heat pump) or thermal
    *   storages
    * @param thermalDemands
    *   holds the thermal demands of the thermal units (house, storage)
    * @return
    *   The updated state of the grid
    */
  def updateState(
      relevantData: HpRelevantData,
      lastThermalGridState: ThermalGridState,
      lastAmbientTemperature: Temperature,
      isRunning: Boolean,
      useUpperTempBoundaryForFlexibility: Boolean,
      qDot: Power,
      thermalDemands: ThermalDemandWrapper,
  ): (ThermalGridState, Option[ThermalThreshold]) = if (qDot > zeroKW)
    handleInfeed(
      relevantData,
      lastAmbientTemperature,
      lastThermalGridState,
      isRunning,
      useUpperTempBoundaryForFlexibility,
      qDot,
      thermalDemands,
    )
  else
    handleConsumption(
      relevantData,
      lastAmbientTemperature,
      lastThermalGridState,
      useUpperTempBoundaryForFlexibility,
      qDot,
    )

  /** Handles the case, when a grid has infeed. Depending on which entity has
    * some heat demand the house or the storage will be heated up / filled up.
    * First the actions from lastState will be considered and checked if the
    * behaviour should be continued. This might be the case, if we got activated
    * by updated weather data. If this is not the case, all other cases will be
    * handled by [[ThermalGrid.handleFinalInfeedCases]]
    *
    * @param relevantData
    *   data of heat pump including state of the heat pump
    * @param lastAmbientTemperature
    *   Ambient temperature valid up until (not including) the current tick
    * @param lastThermalGridState
    *   state of the thermalGrid until this tick
    * @param isRunning
    *   determines whether the heat pump is running or not
    * @param useUpperTempBoundaryForFlexibility
    *   determines whether the upper temperature boundary of the house will be
    *   applied or not
    * @param qDot
    *   Infeed to the grid from thermal generation (e.g. heat pump) or thermal
    *   storages
    * @param thermalDemands
    *   holds the thermal demands of the thermal units (house, storage)
    * @return
    *   Updated thermal grid state and the thermalThreshold if there is one
    */
  private def handleInfeed(
      relevantData: HpRelevantData,
      lastAmbientTemperature: Temperature,
      lastThermalGridState: ThermalGridState,
      isRunning: Boolean,
      useUpperTempBoundaryForFlexibility: Boolean,
      qDot: Power,
      thermalDemands: ThermalDemandWrapper,
  ): (ThermalGridState, Option[ThermalThreshold]) = {
    // TODO: We would need to issue a storage result model here...

    /* Consider the action in the last state */
    val qDotHouseLastState =
      lastThermalGridState.houseState.map(_.qDot).getOrElse(zeroKW)
    val qDotStorageLastState =
      lastThermalGridState.storageState.map(_.qDot).getOrElse(zeroKW)

    // We can use the qDots from lastState to keep continuity. If...
    if (
      // ... house was heated in lastState but not from Storage and has still some demand. Hp must still run for this.
      ((qDotHouseLastState > zeroKW && (qDotStorageLastState >= zeroKW) && thermalDemands.houseDemand.hasAdditionalDemand) && isRunning ||
      // ... storage was filled up in the lastState and has still additional demand
      // But only if the house not reached some requiredDemand. Hp must still run for this.
      qDotStorageLastState > zeroKW && thermalDemands.heatStorageDemand.hasAdditionalDemand && !thermalDemands.houseDemand.hasRequiredDemand && isRunning)
    ) {
      // We can continue for the house
      val (updatedHouseState, thermalHouseThreshold, remainingQDotHouse) =
        handleInfeedHouse(
          relevantData,
          lastAmbientTemperature,
          lastThermalGridState,
          qDotHouseLastState,
          useUpperTempBoundaryForFlexibility,
        )

      // ...and for the storage
      val (updatedStorageState, thermalStorageThreshold) = {
        // In case the ThermalHouse could not handle the infeed it will be used for the storage.
        if (remainingQDotHouse > qDotStorageLastState) {
          handleStorageCases(
            relevantData.currentTick,
            lastThermalGridState,
            remainingQDotHouse,
          )
        } else {
          handleStorageCases(
            relevantData.currentTick,
            lastThermalGridState,
            qDotStorageLastState,
          )
        }
      }

      val nextThreshold = determineMostRecentThreshold(
        thermalHouseThreshold,
        thermalStorageThreshold,
      )
      (
        lastThermalGridState.copy(
          houseState = updatedHouseState,
          storageState = updatedStorageState,
        ),
        nextThreshold,
      )
    }
    // Handle edge case where house was heated from storage...
    else if (qDotHouseLastState > zeroKW && qDotStorageLastState < zeroKW) {
      // ...and HP gets activated in current tick
      if (isRunning) {
        handleCases(
          relevantData,
          lastAmbientTemperature,
          lastThermalGridState,
          qDot,
          zeroKW,
          useUpperTempBoundaryForFlexibility,
        )
      } else {
        // ... or continue lastState's behaviour
        handleCases(
          relevantData,
          lastAmbientTemperature,
          lastThermalGridState,
          qDotHouseLastState,
          qDotStorageLastState,
          useUpperTempBoundaryForFlexibility,
        )
      }
    }
    // Handle edge case where house should be heated from storage
    else if (!isRunning && qDot > zeroKW) {
      handleCases(
        relevantData,
        lastAmbientTemperature,
        lastThermalGridState,
        qDot,
        -qDot,
        useUpperTempBoundaryForFlexibility,
      )
    }
    // or finally check for all other cases.
    else
      handleFinalInfeedCases(
        thermalDemands,
        relevantData,
        lastAmbientTemperature,
        lastThermalGridState,
        qDot,
        useUpperTempBoundaryForFlexibility,
      )
  }

  /** Handles the last cases of [[ThermalGrid.handleInfeed]], where the thermal
    * infeed should be determined.
    *
    * | house req. demand | house add. demand | storage req. demand | storage add. demand | qDot to house | qDot to storage |
    * |:------------------|:------------------|:--------------------|:--------------------|:--------------|:----------------|
    * | true              | true              | true                | true                | true          | false           |
    * | true              | true              | true                | false               | true          | false           |
    * | true              | true              | false               | true                | true          | false           |
    * | true              | true              | false               | false               | true          | false           |
    * | true              | false             | true                | true                | true          | false           |
    * | true              | false             | true                | false               | true          | false           |
    * | true              | false             | false               | true                | true          | false           |
    * | true              | false             | false               | false               | true          | false           |
    * | false             | true              | true                | true                | false         | true            |
    * | false             | true              | true                | false               | false         | true            |
    * | false             | true              | false               | true                | false         | true            |
    * | false             | true              | false               | false               | true          | false           |
    * | false             | false             | true                | true                | false         | true            |
    * | false             | false             | true                | false               | false         | true            |
    * | false             | false             | false               | true                | false         | true            |
    * | false             | false             | false               | false               | false         | false           |
    *
    * This can be simplified to four cases
    * | No | Conditions                           | Result    |
    * |:---|:-------------------------------------|:----------|
    * | 1  | if house.reqD                        | house     |
    * | 2  | else if storage.reqD OR storage.addD | storage   |
    * | 3  | else if house.addD                   | house     |
    * | 4  | else                                 | no output |
    *
    * @param thermalDemands
    *   holds the thermal demands of the thermal units (house, storage)
    * @param relevantData
    *   data of heat pump including state of the heat pump
    * @param lastAmbientTemperature
    *   Ambient temperature valid up until (not including) the current tick
    * @param gridState
    *   Current state of the thermalGrid
    * @param qDot
    *   Infeed to the grid from thermal generation (e.g. heat pump) or thermal
    *   storages
    * @param useUpperTempBoundaryForFlexibility
    *   determines whether the upper temperature boundary of the house will be
    *   applied or not
    * @return
    *   Updated thermal grid state and the thermalThreshold if there is one
    */
  private def handleFinalInfeedCases(
      thermalDemands: ThermalDemandWrapper,
      relevantData: HpRelevantData,
      lastAmbientTemperature: Temperature,
      gridState: ThermalGridState,
      qDot: Power,
      useUpperTempBoundaryForFlexibility: Boolean,
  ): (ThermalGridState, Option[ThermalThreshold]) = {

    if (thermalDemands.houseDemand.hasRequiredDemand)
      handleCases(
        relevantData,
        lastAmbientTemperature,
        gridState,
        qDot,
        zeroKW,
        useUpperTempBoundaryForFlexibility,
      )
    else if (
      thermalDemands.heatStorageDemand.hasRequiredDemand || thermalDemands.heatStorageDemand.hasAdditionalDemand
    )
      handleCases(
        relevantData,
        lastAmbientTemperature,
        gridState,
        zeroKW,
        qDot,
        useUpperTempBoundaryForFlexibility,
      )
    else if (thermalDemands.houseDemand.hasAdditionalDemand)
      handleCases(
        relevantData,
        lastAmbientTemperature,
        gridState,
        qDot,
        zeroKW,
        useUpperTempBoundaryForFlexibility,
      )
    else
      handleCases(
        relevantData,
        lastAmbientTemperature,
        gridState,
        zeroKW,
        zeroKW,
        useUpperTempBoundaryForFlexibility,
      )

  }

  /** Handles the different cases, of thermal flows from and into the thermal
    * grid.
    *
    * @param relevantData
    *   data of heat pump including state of the heat pump
    * @param lastAmbientTemperature
    *   Ambient temperature until this tick
    * @param state
    *   Current state of the thermal grid
    * @param qDotHouse
    *   Infeed to the house
    * @param qDotHeatStorage
    *   Infeed to the heat storage (positive: Storage is charging, negative:
<<<<<<< HEAD
    *   Storage is discharging)
    * @param useUpperTempBoundaryForFlexibility
    *   * determines whether the upper temperature boundary of the house will be
=======
    *   Storage is discharging) * @param useUpperTempBoundaryForFlexibility *
    *   determines whether the upper temperature boundary of the house will be
>>>>>>> 86e6d230
    *   applied or not
    * @return
    *   Updated thermal grid state and the next threshold if there is one
    */
  private def handleCases(
      relevantData: HpRelevantData,
      lastAmbientTemperature: Temperature,
      state: ThermalGridState,
      qDotHouse: Power,
      qDotHeatStorage: Power,
      useUpperTempBoundaryForFlexibility: Boolean,
  ): (ThermalGridState, Option[ThermalThreshold]) = {
    val (updatedHouseState, thermalHouseThreshold, _) =
      handleInfeedHouse(
        relevantData,
        lastAmbientTemperature,
        state,
        qDotHouse,
        useUpperTempBoundaryForFlexibility,
      )

    val (updatedStorageState, thermalStorageThreshold) =
      handleStorageCases(relevantData.currentTick, state, qDotHeatStorage)

    val nextThreshold = determineMostRecentThreshold(
      thermalHouseThreshold,
      thermalStorageThreshold,
    )

    (
      state.copy(
        houseState = updatedHouseState,
        storageState = updatedStorageState,
      ),
      nextThreshold,
    )
  }

  /** Handles the case, when the house has heat demand and will be heated up
    * here.
    *
    * @param relevantData
    *   data of heat pump including state of the heat pump
    * @param lastAmbientTemperature
    *   Ambient temperature until this tick
    * @param state
    *   Current state of the houses
    * @param qDotHouse
    *   Infeed into the house
    * @param useUpperTempBoundaryForFlexibility
    *   determines whether the upper temperature boundary of the house will be
    *   applied or not
    * @return
    *   Updated thermal house state, a ThermalThreshold and the remaining qDot
    */
  private def handleInfeedHouse(
      relevantData: HpRelevantData,
      lastAmbientTemperature: Temperature,
      state: ThermalGridState,
      qDotHouse: Power,
      useUpperTempBoundaryForFlexibility: Boolean,
  ): (Option[ThermalHouseState], Option[ThermalThreshold], Power) = {
    (house, state.houseState) match {
      case (Some(thermalHouse), Some(lastHouseState)) =>
        val actualTargetTemperature =
          if (useUpperTempBoundaryForFlexibility)
            thermalHouse.upperBoundaryTemperature
          else thermalHouse.targetTemperature

        val (newState, threshold) = thermalHouse.determineState(
          relevantData,
          lastHouseState,
          lastAmbientTemperature,
          qDotHouse,
          actualTargetTemperature,
        )
        /* Check if house can handle the thermal feed in */
        if (
          thermalHouse.isInnerTemperatureTooHigh(
            newState.innerTemperature,
<<<<<<< HEAD
            actualTargetTemperature,
=======
            actualTargetTemperature
>>>>>>> 86e6d230
          )
        ) {
          val (fullHouseState, maybeFullHouseThreshold) =
            thermalHouse.determineState(
              relevantData,
              lastHouseState,
              lastAmbientTemperature,
              zeroKW,
              actualTargetTemperature,
            )
          (Some(fullHouseState), maybeFullHouseThreshold, qDotHouse)
        } else {
          (Some(newState), threshold, zeroKW)
        }
      case _ => (None, None, zeroKW)
    }
  }

  /** Handles the cases, when the storage has heat demand and will be filled up
    * here (positive qDot) or will return its stored energy into the thermal
    * grid (negative qDot).
    * @param tick
    *   Current tick
    * @param state
    *   Current state of the houses
    * @param qDotStorage
    *   Infeed to the storage (positive: Storage is charging, negative: Storage
    *   is discharging)
    * @return
    *   Updated thermal grid state
    */
  private def handleStorageCases(
      tick: Long,
      state: ThermalGridState,
      qDotStorage: Power,
  ): (Option[ThermalStorageState], Option[ThermalThreshold]) = {
    (storage, state.storageState) match {
      case (Some(thermalStorage), Some(lastStorageState)) =>
        val (newState, threshold) = thermalStorage.updateState(
          tick,
          qDotStorage,
          lastStorageState,
        )
        (Some(newState), threshold)
      case _ => (None, None)
    }
  }

  /** Determines the most recent threshold of two given input thresholds
    *
    * @param maybeHouseThreshold
    *   Option of a possible next threshold of the thermal house
    * @param maybeStorageThreshold
    *   Option of a possible next threshold of the thermal storage
    * @return
    *   The next threshold
    */
  private def determineMostRecentThreshold(
      maybeHouseThreshold: Option[ThermalThreshold],
      maybeStorageThreshold: Option[ThermalThreshold],
  ): Option[ThermalThreshold] =
    (maybeHouseThreshold, maybeStorageThreshold) match {
      case (Some(houseThreshold), Some(storageThreshold)) =>
        if (houseThreshold.tick <= storageThreshold.tick)
          maybeHouseThreshold
        else
          maybeStorageThreshold
      case (None, Some(_)) => maybeStorageThreshold
      case (Some(_), None) => maybeHouseThreshold
      case _               => None
    }

  /** Handle consumption (or no infeed) from thermal grid
    *
    * @param relevantData
    *   data of heat pump including state of the heat pump
    * @param lastAmbientTemperature
    *   Ambient temperature valid up until (not including) the current tick
    * @param lastThermalGridState
    *   state of the thermalGrid until this tick
    * @param useUpperTempBoundaryForFlexibility
    *   determines whether the upper temperature boundary of the house will be
    *   applied or not
    * @param qDot
    *   Infeed to the grid from thermal generation (e.g. heat pump) or thermal
    *   storages
    * @return
    *   Updated thermal grid state
    */
  private def handleConsumption(
      relevantData: HpRelevantData,
      lastAmbientTemperature: Temperature,
      lastThermalGridState: ThermalGridState,
      useUpperTempBoundaryForFlexibility: Boolean,
      qDot: Power,
  ): (ThermalGridState, Option[ThermalThreshold]) = {
    /* House will be left with no influx in all cases. Determine if and when a threshold is reached */

    val maybeUpdatedHouseState =
      house.zip(lastThermalGridState.houseState).map {
        case (thermalHouse, houseState) =>
          val actualTargetTemperature =
            if (useUpperTempBoundaryForFlexibility)
              thermalHouse.upperBoundaryTemperature
            else thermalHouse.targetTemperature

          thermalHouse.determineState(
            relevantData,
            houseState,
            lastAmbientTemperature,
            zeroMW,
            actualTargetTemperature,
          )
      }

    /* Update the state of the storage */
    val maybeUpdatedStorageState =
      storage.zip(lastThermalGridState.storageState).map {
        case (storage, storageState) =>
          storage.updateState(relevantData.currentTick, qDot, storageState)
      }

    val (revisedHouseState, revisedStorageState) =
      reviseInfeedFromStorage(
        relevantData,
        maybeUpdatedHouseState,
        maybeUpdatedStorageState,
        lastThermalGridState.houseState,
        lastThermalGridState.storageState,
        lastAmbientTemperature,
        qDot,
        useUpperTempBoundaryForFlexibility,
      )

    val nextThreshold = determineMostRecentThreshold(
      revisedHouseState.flatMap(_._2),
      revisedStorageState.flatMap(_._2),
    )

    (
      lastThermalGridState.copy(
        houseState = revisedHouseState.map(_._1),
        storageState = revisedStorageState.map(_._1),
      ),
      nextThreshold,
    )
  }

  /** Check, if the storage can heat the house. This is only done, if <ul>
    * <li>the house has reached it's lower temperature boundary,</li> <li>there
    * is no infeed from external and</li> <li>the storage is not empty
    * itself</li> </ul>
    *
    * @param relevantData
    *   data of heat pump including state of the heat pump
    * @param maybeHouseState
    *   Optional thermal house state
    * @param maybeStorageState
    *   Optional thermal storage state
    * @param formerHouseState
    *   Previous thermal house state before a first update was performed
    * @param formerStorageState
    *   Previous thermal storage state before a first update was performed
    * @param lastAmbientTemperature
    *   Ambient temperature valid up until (not including) the current tick
    * @param qDot
    *   Infeed to the grid from thermal generation (e.g. heat pump) or thermal
    *   storages
    * @param useUpperTempBoundaryForFlexibility
    *   determines whether the upper temperature boundary of the house will be
    *   applied or not
    * @return
    *   Options to revised thermal house and storage state
    */
  def reviseInfeedFromStorage(
      relevantData: HpRelevantData,
      maybeHouseState: Option[(ThermalHouseState, Option[ThermalThreshold])],
      maybeStorageState: Option[
        (ThermalStorageState, Option[ThermalThreshold])
      ],
      formerHouseState: Option[ThermalHouseState],
      formerStorageState: Option[ThermalStorageState],
      lastAmbientTemperature: Temperature,
      qDot: Power,
      useUpperTempBoundaryForFlexibility: Boolean,
  ): (
      Option[(ThermalHouseState, Option[ThermalThreshold])],
      Option[(ThermalStorageState, Option[ThermalThreshold])],
  ) = house.zip(maybeHouseState).zip(storage.zip(maybeStorageState)) match {
    case Some(
          (
            (thermalHouse, (houseState, _)),
            (thermalStorage, (storageState, _)),
          )
        )
        if qDot.~=(zeroKW)(Kilowatts(10e-3)) &&
          thermalHouse.isInnerTemperatureTooLow(
            houseState.innerTemperature
          ) && !thermalStorage.isEmpty(storageState.storedEnergy) =>
      /* Storage is meant to heat the house only, if there is no infeed from external (+/- 10 W) and the house is cold */
      val revisedStorageState = thermalStorage.updateState(
        relevantData.currentTick,
        thermalStorage.getChargingPower * -1,
        formerStorageState.getOrElse(
          throw new InconsistentStateException(
            "Impossible to find no storage state"
          )
        ),
      )

      val actualTargetTemperature =
        if (useUpperTempBoundaryForFlexibility)
          thermalHouse.upperBoundaryTemperature
        else thermalHouse.targetTemperature

      val revisedHouseState = thermalHouse.determineState(
        relevantData,
        formerHouseState.getOrElse(
          throw new InconsistentStateException(
            "Impossible to find no house state"
          )
        ),
        lastAmbientTemperature,
        thermalStorage.getChargingPower,
        actualTargetTemperature,
      )
      (Some(revisedHouseState), Some(revisedStorageState))
    case _ => (maybeHouseState, maybeStorageState)
  }

  /** Convert the given state of the thermal grid into result models of its
    * constituent models
    *
    * @param currentTick
    *   Actual simulation tick
    * @param state
    *   State to be converted
    * @param startDateTime
    *   Start date time of the simulation
    * @return
    *   A [[Seq]] of results of the constituent thermal model
    */
  def results(currentTick: Long, state: ThermalGridState)(implicit
      startDateTime: ZonedDateTime
  ): Seq[ResultEntity] = {

    val maybeHouseResult = house
      .zip(state.houseState)
      .filter { case (_, state) => state.tick == currentTick }
      .map {
        case (
              thermalHouse,
              ThermalHouseState(tick, innerTemperature, thermalInfeed),
            ) =>
          new ThermalHouseResult(
            tick.toDateTime,
            thermalHouse.uuid,
            thermalInfeed.toMegawatts.asMegaWatt,
            innerTemperature.toKelvinScale.asKelvin,
          )
      }

    val maybeStorageResult = storage
      .zip(state.storageState)
      .filter { case (_, state) => state.tick == currentTick }
      .map {
        case (
              storage: CylindricalThermalStorage,
              ThermalStorageState(tick, storedEnergy, qDot),
            ) =>
          new CylindricalStorageResult(
            tick.toDateTime,
            storage.uuid,
            storedEnergy.toMegawattHours.asMegaWattHour,
            qDot.toMegawatts.asMegaWatt,
            (storedEnergy / storage.maxEnergyThreshold).asPu,
          )
        case _ =>
          throw new NotImplementedError(
            s"Result handling for storage type '${storage.getClass.getSimpleName}' not supported."
          )
      }

    Seq(maybeHouseResult, maybeStorageResult).flatten
  }
}

object ThermalGrid {
  def apply(
      input: edu.ie3.datamodel.models.input.container.ThermalGrid
  ): ThermalGrid = {
    val houses = input.houses().asScala.map(ThermalHouse(_)).toSet
    val storages: Set[ThermalStorage] = input
      .storages()
      .asScala
      .flatMap {
        case cylindricalInput: CylindricalStorageInput =>
          Some(CylindricalThermalStorage(cylindricalInput))
        case _ => None
      }
      .toSet
    new ThermalGrid(
      houses.headOption,
      storages.headOption,
    )
  }

  /** Current state of a grid
    * @param houseState
    *   State of the thermal house
    * @param storageState
    *   State of the thermal storage
    */
  final case class ThermalGridState(
      houseState: Option[ThermalHouseState],
      storageState: Option[ThermalStorageState],
  ) {

    /** This method will return booleans whether there is a heat demand of house
      * or thermal storage as well as a boolean indicating if there is no
      * thermal storage, or it is empty.
      *
      * @return
      *   boolean which is true, if there is no thermalStorage, or it's empty.
      */
    def isThermalStorageEmpty: Boolean = {
      implicit val tolerance: Energy = KilowattHours(1e-3)
      storageState.isEmpty || storageState
        .exists(
          _.storedEnergy =~ zeroKWh
        )
    }
  }

  def startingState(thermalGrid: ThermalGrid): ThermalGridState =
    ThermalGridState(
      thermalGrid.house.map(house => ThermalHouse.startingState(house)),
      thermalGrid.storage.map(_.startingState),
    )

  /** Wraps the demand of thermal units (thermal house, thermal storage).
    *
    * @param houseDemand
    *   the demand of the thermal house
    * @param heatStorageDemand
    *   the demand of the thermal heat storage
    */
  final case class ThermalDemandWrapper private (
      houseDemand: ThermalEnergyDemand,
      heatStorageDemand: ThermalEnergyDemand,
  )

  /** Defines the thermal energy demand of a thermal grid. It comprises the
    * absolutely required energy demand to reach the target state as well as an
    * energy, that can be handled. The possible energy always has to be greater
    * than or equal to the absolutely required energy. Thus, this class can only
    * be instantiated via factory.
    * @param required
    *   The absolutely required energy to reach target state. For
    *   [[ThermalHouse]] this would be the energy demand to reach the boundary
    *   or targetTemperature. For [[ThermalStorage]] this would be the amount of
    *   energy to get fully charged when empty. If the [[ThermalStorage]] is not
    *   empty, the required energy is zero.
    * @param possible
    *   The maximum possible energy, that can be handled
    */
  final case class ThermalEnergyDemand private (
      required: Energy,
      possible: Energy,
  ) {
    def +(rhs: ThermalEnergyDemand): ThermalEnergyDemand = ThermalEnergyDemand(
      required + rhs.required,
      possible + rhs.possible,
    )

    def hasRequiredDemand: Boolean = required > zeroMWh

    def hasAdditionalDemand: Boolean = possible > required
  }
  object ThermalEnergyDemand {

    /** Builds a new instance of [[ThermalEnergyDemand]]. If the possible energy
      * is less than the required energy, this is considered to be a bad state.
      * @param required
      *   The absolutely required energy to reach target state
      * @param possible
      *   The maximum possible energy, that can be handled
      * @return
      *   Thermal energy demand container class, that meets all specifications
      */
    def apply(
        required: Energy,
        possible: Energy,
    ): ThermalEnergyDemand = {
      if (
        math.abs(possible.toKilowattHours) < math.abs(required.toKilowattHours)
      )
        throw new InvalidParameterException(
          s"The possible amount of energy $possible is smaller than the required amount of energy $required. This is not supported."
        )

      if (possible.toKilowattHours < 0 || required.toKilowattHours < 0)
        throw new InvalidParameterException(
          s"The possible $possible or required $required amount of energy cannot be negative. This is not supported."
        )

      new ThermalEnergyDemand(required, possible)
    }

    def noDemand: ThermalEnergyDemand = ThermalEnergyDemand(
      zeroMWh,
      zeroMWh,
    )
  }
}<|MERGE_RESOLUTION|>--- conflicted
+++ resolved
@@ -85,14 +85,7 @@
               lastHouseState.qDot,
               actualTargetTemperature,
             )
-<<<<<<< HEAD
           if (updatedHouseState.innerTemperature < actualTargetTemperature) {
-=======
-          if (
-            updatedHouseState.innerTemperature < thermalHouse.targetTemperature |
-              (lastHouseState.qDot > zeroKW && updatedHouseState.innerTemperature < thermalHouse.upperBoundaryTemperature)
-          ) {
->>>>>>> 86e6d230
 
             (
               thermalHouse.energyDemand(
@@ -457,14 +450,9 @@
     *   Infeed to the house
     * @param qDotHeatStorage
     *   Infeed to the heat storage (positive: Storage is charging, negative:
-<<<<<<< HEAD
     *   Storage is discharging)
     * @param useUpperTempBoundaryForFlexibility
     *   * determines whether the upper temperature boundary of the house will be
-=======
-    *   Storage is discharging) * @param useUpperTempBoundaryForFlexibility *
-    *   determines whether the upper temperature boundary of the house will be
->>>>>>> 86e6d230
     *   applied or not
     * @return
     *   Updated thermal grid state and the next threshold if there is one
@@ -545,11 +533,7 @@
         if (
           thermalHouse.isInnerTemperatureTooHigh(
             newState.innerTemperature,
-<<<<<<< HEAD
             actualTargetTemperature,
-=======
-            actualTargetTemperature
->>>>>>> 86e6d230
           )
         ) {
           val (fullHouseState, maybeFullHouseThreshold) =
