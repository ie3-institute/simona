--- conflicted
+++ resolved
@@ -185,17 +185,12 @@
       qDot,
     )
 
-<<<<<<< HEAD
-  /** Handles the case, when a grid has infeed. Depending which entity has some
-    * heat demand the house or the storage will be heated up / filled up.
-=======
   /** Handles the case, when a grid has infeed. Depending on which entity has
     * some heat demand the house or the storage will be heated up / filled up.
     * First the actions from lastState will be considered and checked if the
     * behaviour should be continued. This might be the case, if we got activated
     * by updated weather data. If this is not the case, all other cases will be
     * handled by [[ThermalGrid.handleFinalInfeedCases]]
->>>>>>> c34a83ba
     *
     * @param relevantData
     *   data of heat pump including state of the heat pump
@@ -223,36 +218,6 @@
     // TODO: We would need to issue a storage result model here...
 
     /* Consider the action in the last state */
-<<<<<<< HEAD
-    val (qDotHouseLastState, qDotStorageLastState) =
-      lastThermalGridState match {
-        case ThermalGridState(Some(houseState), Some(storageState)) =>
-          (houseState.qDot, storageState.qDot)
-        case ThermalGridState(Some(houseState), None) =>
-          (houseState.qDot, zeroKW)
-        case ThermalGridState(None, Some(storageState)) =>
-          (zeroKW, storageState.qDot)
-        case _ =>
-          throw new InconsistentStateException(
-            "There should be at least a house or a storage state."
-          )
-      }
-
-    if (
-      (qDotHouseLastState > zeroKW && (qDotStorageLastState >= zeroKW)) | (qDotStorageLastState > zeroKW && thermalDemands.heatStorageDemand.hasAdditionalDemand)
-    ) {
-      val (updatedHouseState, thermalHouseThreshold, remainingQDotHouse) =
-        handleInfeedHouse(
-          relevantData,
-          lastAmbientTemperature,
-          lastThermalGridState,
-          qDotHouseLastState,
-        )
-      val (updatedStorageState, thermalStorageThreshold) =
-        if (
-          qDotStorageLastState >= zeroKW && remainingQDotHouse > qDotStorageLastState
-        ) {
-=======
     val qDotHouseLastState =
       lastThermalGridState.houseState.map(_.qDot).getOrElse(zeroKW)
     val qDotStorageLastState =
@@ -279,7 +244,6 @@
       val (updatedStorageState, thermalStorageThreshold) = {
         // In case the ThermalHouse could not handle the infeed it will be used for the storage.
         if (remainingQDotHouse > qDotStorageLastState) {
->>>>>>> c34a83ba
           handleInfeedStorage(
             relevantData.currentTick,
             lastThermalGridState,
@@ -292,10 +256,7 @@
             qDotStorageLastState,
           )
         }
-<<<<<<< HEAD
-=======
       }
->>>>>>> c34a83ba
 
       val nextThreshold = determineMostRecentThreshold(
         thermalHouseThreshold,
@@ -309,14 +270,9 @@
         nextThreshold,
       )
     }
-<<<<<<< HEAD
-    // Handle edge case where house was heated from storage and HP will be activated in between
-    else if (qDotHouseLastState > zeroKW && qDotStorageLastState < zeroKW) {
-=======
     // Handle edge case where house was heated from storage...
     else if (qDotHouseLastState > zeroKW && qDotStorageLastState < zeroKW) {
       // ...and HP gets activated in current tick
->>>>>>> c34a83ba
       if (isRunning) {
         handleCases(
           relevantData,
@@ -326,11 +282,7 @@
           zeroKW,
         )
       } else {
-<<<<<<< HEAD
-
-=======
         // ... or continue lastState's behaviour
->>>>>>> c34a83ba
         handleCases(
           relevantData,
           lastAmbientTemperature,
@@ -349,15 +301,10 @@
         qDot,
         -qDot,
       )
-<<<<<<< HEAD
-    } else
-      handleFinaleInfeedCases(
-=======
     }
     // or finally check for all other cases.
     else
       handleFinalInfeedCases(
->>>>>>> c34a83ba
         thermalDemands,
         relevantData,
         lastAmbientTemperature,
@@ -396,14 +343,6 @@
     * | 3  | if(!house.reqD && !storage.reqD && storage.addD) => storage              | storage   |
     * | 4  | if(!house.reqD && house.addD && !storage.reqD && !storage.addD) => house | house     |
     * | 5  | if(all == false) => no output                                            | no output |
-<<<<<<< HEAD
-    */
-  private def handleFinaleInfeedCases(
-      thermalDemands: ThermalDemandWrapper,
-      relevantData: HpRelevantData,
-      lastAmbientTemperature: Temperature,
-      state: ThermalGridState,
-=======
     *
     * @param thermalDemands
     *   holds the thermal demands of the thermal units (house, storage)
@@ -423,7 +362,6 @@
       relevantData: HpRelevantData,
       lastAmbientTemperature: Temperature,
       gridState: ThermalGridState,
->>>>>>> c34a83ba
       qDot: Power,
   ): (ThermalGridState, Option[ThermalThreshold]) = {
     (
@@ -438,11 +376,7 @@
         handleCases(
           relevantData,
           lastAmbientTemperature,
-<<<<<<< HEAD
-          state,
-=======
           gridState,
->>>>>>> c34a83ba
           qDot,
           zeroKW,
         )
@@ -451,11 +385,7 @@
         handleCases(
           relevantData,
           lastAmbientTemperature,
-<<<<<<< HEAD
-          state,
-=======
           gridState,
->>>>>>> c34a83ba
           zeroKW,
           qDot,
         )
@@ -464,8 +394,7 @@
         handleCases(
           relevantData,
           lastAmbientTemperature,
-<<<<<<< HEAD
-          state,
+          gridState,
           zeroKW,
           qDot,
         )
@@ -474,7 +403,7 @@
         handleCases(
           relevantData,
           lastAmbientTemperature,
-          state,
+          gridState,
           qDot,
           zeroKW,
         )
@@ -483,7 +412,7 @@
         handleCases(
           relevantData,
           lastAmbientTemperature,
-          state,
+          gridState,
           zeroKW,
           zeroKW,
         )
@@ -528,71 +457,6 @@
     val (updatedStorageState, thermalStorageThreshold) =
       handleInfeedStorage(relevantData.currentTick, state, qDotHeatStorage)
 
-=======
-          gridState,
-          zeroKW,
-          qDot,
-        )
-
-      case (_, true, false, false) =>
-        handleCases(
-          relevantData,
-          lastAmbientTemperature,
-          gridState,
-          qDot,
-          zeroKW,
-        )
-
-      case (false, false, false, false) =>
-        handleCases(
-          relevantData,
-          lastAmbientTemperature,
-          gridState,
-          zeroKW,
-          zeroKW,
-        )
-      case _ =>
-        throw new InconsistentStateException(
-          "There should be at least a house or a storage state."
-        )
-    }
-  }
-
-  /** Handles the different cases, of thermal flows from and into the thermal
-    * grid.
-    *
-    * @param relevantData
-    *   data of heat pump including state of the heat pump
-    * @param lastAmbientTemperature
-    *   Ambient temperature until this tick
-    * @param state
-    *   Current state of the thermal grid
-    * @param qDotHouse
-    *   Infeed to the house
-    * @param qDotHeatStorage
-    *   Infeed to the heat storage
-    * @return
-    *   Updated thermal grid state and the next threshold if there is one
-    */
-  private def handleCases(
-      relevantData: HpRelevantData,
-      lastAmbientTemperature: Temperature,
-      state: ThermalGridState,
-      qDotHouse: Power,
-      qDotHeatStorage: Power,
-  ): (ThermalGridState, Option[ThermalThreshold]) = {
-    val (updatedHouseState, thermalHouseThreshold, _) =
-      handleInfeedHouse(
-        relevantData,
-        lastAmbientTemperature,
-        state,
-        qDotHouse,
-      )
-
-    val (updatedStorageState, thermalStorageThreshold) =
-      handleInfeedStorage(relevantData.currentTick, state, qDotHeatStorage)
-
->>>>>>> c34a83ba
     val nextThreshold = determineMostRecentThreshold(
       thermalHouseThreshold,
       thermalStorageThreshold,
