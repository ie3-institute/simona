/*
 * © 2022. TU Dortmund University,
 * Institute of Energy Systems, Energy Efficiency and Energy Economics,
 * Research group Distribution grid planning and operation
 */

package edu.ie3.simona.model.thermal

import com.typesafe.scalalogging.LazyLogging
import edu.ie3.datamodel.models.input.thermal.CylindricalStorageInput
import edu.ie3.datamodel.models.result.ResultEntity
import edu.ie3.datamodel.models.result.thermal.{
  CylindricalStorageResult,
  ThermalHouseResult,
}
import edu.ie3.simona.exceptions.agent.InconsistentStateException
import edu.ie3.simona.model.thermal.ThermalGrid.{
  ThermalEnergyDemand,
  ThermalGridState,
}
import edu.ie3.simona.model.thermal.ThermalHouse.ThermalHouseState
import edu.ie3.simona.model.thermal.ThermalStorage.ThermalStorageState
import edu.ie3.simona.util.TickUtil.TickLong
import edu.ie3.util.quantities.QuantityUtils.RichQuantityDouble
import edu.ie3.util.scala.quantities.DefaultQuantities._
import squants.energy.Kilowatts
import squants.{Energy, Power, Temperature}

import java.time.ZonedDateTime
import scala.jdk.CollectionConverters.SetHasAsScala

/** Calculation model for a thermal grid. It is assumed, that all elements are
  * connected directly with exactly one thermal bus
  *
  * @param house
  *   Thermal houses connected to the bus
  * @param storage
  *   Thermal storages
  */
final case class ThermalGrid(
    house: Option[ThermalHouse],
    storage: Option[ThermalStorage],
) extends LazyLogging {

  /** Determine the energy demand of the total grid at the given instance in
<<<<<<< HEAD
    * time and returns it including the updatedState
=======
    * time
>>>>>>> 2eb05670
    *
    * @param tick
    *   Questioned instance in time
    * @param lastAmbientTemperature
    *   Ambient temperature until this tick
    * @param ambientTemperature
    *   Ambient temperature in the instance in question
    * @param state
    *   Currently applicable state of the thermal grid
    * @return
    *   The total energy demand of the house and the storage and an updated
    *   [[ThermalGridState]]
    */
  def energyDemandAndUpdatedState(
      tick: Long,
      // FIXME this is also in state
      lastAmbientTemperature: Temperature,
      ambientTemperature: Temperature,
      state: ThermalGridState,
  ): (ThermalEnergyDemand, ThermalEnergyDemand, ThermalGridState) = {
    /* First get the energy demand of the houses but only if inner temperature is below target temperature */

    val (houseDemand, updatedHouseState) =
      house.zip(state.houseState).headOption match {
        case Some((thermalHouse, lastHouseState)) =>
          val (updatedHouseState, updatedStorageState) =
            thermalHouse.determineState(
              tick,
              lastHouseState,
              lastAmbientTemperature,
              ambientTemperature,
              lastHouseState.qDot,
            )
          if (
            updatedHouseState.innerTemperature < thermalHouse.targetTemperature | (lastHouseState.qDot > zeroKW && updatedHouseState.innerTemperature < thermalHouse.upperBoundaryTemperature)
          ) {
            (
              thermalHouse.energyDemand(
                tick,
                ambientTemperature,
                updatedHouseState,
              ),
              Some(updatedHouseState),
            )

          } else {
            (ThermalEnergyDemand.noDemand, Some(updatedHouseState))
          }

        case None =>
          (ThermalEnergyDemand.noDemand, None)
      }

    /* Then go over the storages, see what they can provide and what they might be able to charge */
    val (storageDemand, updatedStorageState) = {

      storage
        .zip(state.storageState)
        .map { case (storage, state) =>
          val (updatedStorageState, _) =
            storage.updateState(tick, state.qDot, state)
          val storedEnergy = updatedStorageState.storedEnergy
          val soc = storedEnergy / storage.getMaxEnergyThreshold
          val storageRequired = {
            if (soc == 0d) {
              storage.getMaxEnergyThreshold - storedEnergy

            } else {
              zeroMWH
            }
          }

          val storagePossible = storage.getMaxEnergyThreshold - storedEnergy
          (
            ThermalEnergyDemand(
              storageRequired,
              storagePossible,
            ),
            Some(updatedStorageState),
          )

        }
        .getOrElse(
          ThermalEnergyDemand(zeroMWH, zeroMWH),
          None,
        )
    }

    (
      ThermalEnergyDemand(
        houseDemand.required,
        houseDemand.possible,
      ),
      ThermalEnergyDemand(
        storageDemand.required,
        storageDemand.possible,
      ),
      ThermalGridState(updatedHouseState, updatedStorageState),
    )
  }

  /** Update the current state of the grid
    *
    * @param tick
    *   Instance in time
    * @param state
    *   Currently applicable state
    * @param lastAmbientTemperature
    *   Ambient temperature valid up until (not including) the current tick
    * @param ambientTemperature
    *   Current ambient temperature
    * @param isRunning
    *   determines whether the heat pump is running or not
    * @param qDot
    *   Thermal energy balance
    * @param houseDemand
    *   determines if the thermal house has heat demand
    * @param storageDemand
    *   determines if the thermal storage has heat demand
    * @return
    *   The updated state of the grid
    */
  def updateState(
      tick: Long,
      state: ThermalGridState,
      lastAmbientTemperature: Temperature,
      ambientTemperature: Temperature,
      isRunning: Boolean,
      qDot: Power,
      houseDemand: Boolean,
      storageDemand: Boolean,
  ): (ThermalGridState, Option[ThermalThreshold]) = if (qDot > zeroKW)
    handleInfeed(
      tick,
      lastAmbientTemperature,
      ambientTemperature,
      state,
      isRunning,
      qDot,
      houseDemand,
      storageDemand,
    )
  else
    handleConsumption(
      tick,
      lastAmbientTemperature,
      ambientTemperature,
      state,
      qDot,
    )

<<<<<<< HEAD
  /** Handles the case, when a grid has infeed. Depending which entity has some
    * heat demand the house or the storage will be heated up / filled up.
=======
  /** Handles the case, when a grid has infeed. First, heat up all the houses to
    * their maximum temperature, then fill up the storages
>>>>>>> 2eb05670
    *
    * @param tick
    *   Current tick
    * @param lastAmbientTemperature
    *   Ambient temperature valid up until (not including) the current tick
    * @param ambientTemperature
    *   Current ambient temperature
    * @param state
    *   Current state of the houses
    * @param isRunning
    *   determines whether the heat pump is running or not
    * @param qDot
    *   Infeed to the grid
    * @param houseDemand
    *   determines if the thermal house has heat demand
    * @param storageDemand
    *   determines if the thermal storage has heat demand
    * @return
    *   Updated thermal grid state
    */
  private def handleInfeed(
      tick: Long,
      lastAmbientTemperature: Temperature,
      ambientTemperature: Temperature,
      state: ThermalGridState,
      isRunning: Boolean,
      qDot: Power,
      houseDemand: Boolean,
      heatStorageDemand: Boolean,
  ): (ThermalGridState, Option[ThermalThreshold]) = {
    // TODO: We would need to issue a storage result model here...

    /* Consider the action in the last state */
    val (qDotHouseLastState, qDotStorageLastState) = state match {
      case ThermalGridState(Some(houseState), Some(storageState)) =>
        (houseState.qDot, storageState.qDot)
      case ThermalGridState(Some(houseState), None) => (houseState.qDot, zeroKW)
      case ThermalGridState(None, Some(storageState)) =>
        (zeroKW, storageState.qDot)
      case _ =>
        throw new InconsistentStateException(
          "There should be at least a house or a storage state."
        )
    }

    if (
      (qDotHouseLastState > zeroKW && !(qDotStorageLastState < zeroKW)) | (qDotStorageLastState > zeroKW & heatStorageDemand)
    ) {
      val (updatedHouseState, thermalHouseThreshold, remainingQDotHouse) =
        handleInfeedHouse(
          tick,
          lastAmbientTemperature,
          ambientTemperature,
          state,
          qDotHouseLastState,
        )
      val (updatedStorageState, thermalStorageThreshold) =
        if (
          qDotStorageLastState >= zeroKW && remainingQDotHouse > qDotStorageLastState
        ) {
          handleInfeedStorage(
            tick,
            state,
            remainingQDotHouse,
          )
        } else {
          handleInfeedStorage(
            tick,
            state,
            qDotStorageLastState,
          )
        }

      val nextThreshold = determineMostRecentThreshold(
        thermalHouseThreshold,
        thermalStorageThreshold,
      )
      (
        state.copy(
          houseState = updatedHouseState,
          storageState = updatedStorageState,
        ),
        nextThreshold,
      )
    }
    // Handle edge case where house get heated from storage and HP will be activated in between
    else if ((qDotHouseLastState > zeroKW && qDotStorageLastState < zeroKW)) {
      if (isRunning) {
        handleCases(
          tick,
          lastAmbientTemperature,
          ambientTemperature,
          state,
          qDot,
          zeroKW,
        )
      } else {

        handleCases(
          tick,
          lastAmbientTemperature,
          ambientTemperature,
          state,
          qDotHouseLastState,
          qDotStorageLastState,
        )
      }
    } else {

      (houseDemand, heatStorageDemand) match {

        case (true, _) =>
          // house first then heatStorage after heating House
          handleCases(
            tick,
            lastAmbientTemperature,
            ambientTemperature,
            state,
            qDot,
            zeroKW,
          )

        case (false, true) =>
          handleCases(
            tick,
            lastAmbientTemperature,
            ambientTemperature,
            state,
            zeroKW,
            qDot,
          )

        case (false, false) =>
          handleCases(
            tick,
            lastAmbientTemperature,
            ambientTemperature,
            state,
            zeroKW,
            zeroKW,
          )
        case _ =>
          throw new InconsistentStateException(
            "There should be at least a house or a storage state."
          )
      }
    }
  }

  /** Handles the different cases, of thermal flows from and into the thermal
    * grid.
    *
    * @param tick
    *   Current tick
    * @param lastAmbientTemperature
    *   Ambient temperature until this tick
    * @param ambientTemperature
    *   actual ambient temperature
    * @param state
    *   Current state of the thermal grid
    * @param qDotHouse
    *   Infeed to the house
    * @param qDotStorage
    *   Infeed to the heat storage
    * @return
    *   Updated thermal grid state and the next threshold if there is one
    */
  private def handleCases(
      tick: Long,
      lastAmbientTemperature: Temperature,
      ambientTemperature: Temperature,
      state: ThermalGridState,
      qDotHouse: Power,
      qDotHeatStorage: Power,
  ): (ThermalGridState, Option[ThermalThreshold]) = {
    // FIXME: Is there any case where we get back some remainingQDotHouse?
    val (updatedHouseState, thermalHouseThreshold, remainingQDotHouse) =
      handleInfeedHouse(
        tick,
        lastAmbientTemperature,
        ambientTemperature,
        state,
        qDotHouse,
      )

    val (updatedStorageState, thermalStorageThreshold) =
      handleInfeedStorage(tick, state, qDotHeatStorage)

    val nextThreshold = determineMostRecentThreshold(
      thermalHouseThreshold,
      thermalStorageThreshold,
    )

    (
      state.copy(
        houseState = updatedHouseState,
        storageState = updatedStorageState,
      ),
      nextThreshold,
    )
  }

  /** Handles the case, when the house has heat demand and will be heated up
    * here.
    *
    * @param tick
    *   Current tick
    * @param lastAmbientTemperature
    *   Ambient temperature until this tick
    * @param ambientTemperature
    *   actual ambient temperature
    * @param state
    *   Current state of the houses
    * @param qDot
    *   Infeed to the grid
    * @return
    *   Updated thermal house state, a ThermalThreshold and the remaining qDot
    */
  private def handleInfeedHouse(
      tick: Long,
      lastAmbientTemperature: Temperature,
      ambientTemperature: Temperature,
      state: ThermalGridState,
      qDot: Power,
  ): (Option[ThermalHouseState], Option[ThermalThreshold], Power) = {
    (house, state.houseState) match {
      case (Some(thermalHouse), Some(lastHouseState)) =>
        val (newState, threshold) = thermalHouse.determineState(
          tick,
          lastHouseState,
          lastAmbientTemperature,
          ambientTemperature,
          qDot,
        )
        /* Check if house can handle the thermal feed in */
        if (
          thermalHouse.isInnerTemperatureTooHigh(
            newState.innerTemperature
          )
        ) {
          val (fullHouseState, maybeFullHouseThreshold) =
            thermalHouse.determineState(
              tick,
              lastHouseState,
              lastAmbientTemperature,
              ambientTemperature,
              zeroKW,
            )
          (Some(fullHouseState), maybeFullHouseThreshold, qDot)
        } else {
          (Some(newState), threshold, zeroKW)
        }
      case _ => (None, None, zeroKW)
    }
  }

  /** Handles the cases, when the storage has heat demand and will be filled up
    * here (positive qDot) or will be return its stored energy into the thermal
    * grid (negative qDot).
    * @param tick
    *   Current tick
    * @param ambientTemperature
    *   Ambient temperature
    * @param state
    *   Current state of the houses
    * @param qDot
    *   Infeed to the grid
    * @return
    *   Updated thermal grid state
    */
  private def handleInfeedStorage(
      tick: Long,
      state: ThermalGridState,
      qDot: Power,
  ): (Option[ThermalStorageState], Option[ThermalThreshold]) = {
    (storage, state.storageState) match {
      case (Some(thermalStorage), Some(lastStorageState)) =>
        val (newState, threshold) = thermalStorage.updateState(
          tick,
          qDot,
          lastStorageState,
        )
        (Some(newState), threshold)
      case _ => (None, None)
    }
  }

  private def determineMostRecentThreshold(
      maybeHouseThreshold: Option[ThermalThreshold],
      maybeStorageThreshold: Option[ThermalThreshold],
  ): Option[ThermalThreshold] =
    (maybeHouseThreshold, maybeStorageThreshold) match {
      case (Some(houseThreshold), Some(storageThreshold)) =>
        if (houseThreshold.tick <= storageThreshold.tick)
          maybeHouseThreshold
        else
          maybeStorageThreshold
      case (None, Some(_)) => maybeStorageThreshold
      case (Some(_), None) => maybeHouseThreshold
      case _               => None
    }

  /** Handle consumption (or no infeed) from thermal grid
    *
    * @param tick
    *   Current tick
    * @param lastAmbientTemperature
    *   Ambient temperature valid up until (not including) the current tick
    * @param ambientTemperature
    *   Current ambient temperature
    * @param state
    *   Current state of the houses
    * @param qDot
    *   Infeed to the grid
    * @return
    *   Updated thermal grid state
    */
  private def handleConsumption(
      tick: Long,
      lastAmbientTemperature: Temperature,
      ambientTemperature: Temperature,
      state: ThermalGridState,
      qDot: Power,
  ): (ThermalGridState, Option[ThermalThreshold]) = {
    /* House will be left with no influx in all cases. Determine if and when a threshold is reached */
    val maybeUpdatedHouseState =
      house.zip(state.houseState).map { case (house, houseState) =>
        house.determineState(
          tick,
          houseState,
          lastAmbientTemperature,
          ambientTemperature,
          zeroMW,
        )
      }

    /* Update the state of the storage */
    val maybeUpdatedStorageState =
      storage.zip(state.storageState).map { case (storage, storageState) =>
        storage.updateState(tick, qDot, storageState)
      }

    val (revisedHouseState, revisedStorageState) =
      reviseInfeedFromStorage(
        tick,
        maybeUpdatedHouseState,
        maybeUpdatedStorageState,
        state.houseState,
        state.storageState,
        lastAmbientTemperature,
        ambientTemperature,
        qDot,
      )

    val nextThreshold = determineMostRecentThreshold(
      revisedHouseState.flatMap(_._2),
      revisedStorageState.flatMap(_._2),
    )

    (
      state.copy(
        houseState = revisedHouseState.map(_._1),
        storageState = revisedStorageState.map(_._1),
      ),
      nextThreshold,
    )
  }

  /** Check, if the storage can heat the house. This is only done, if <ul>
    * <li>the house has reached it's lower temperature boundary,</li> <li>there
    * is no infeed from external and</li> <li>the storage is not empty
    * itself</li> </ul>
    *
    * @param tick
    *   The current tick
    * @param maybeHouseState
    *   Optional thermal house state
    * @param maybeStorageState
    *   Optional thermal storage state
    * @param formerHouseState
    *   Previous thermal house state before a first update was performed
    * @param formerStorageState
    *   Previous thermal storage state before a first update was performed
    * @param lastAmbientTemperature
    *   Ambient temperature valid up until (not including) the current tick
    * @param ambientTemperature
    *   Current ambient temperature
    * @param qDot
    *   Thermal influx
    * @return
    *   Options to revised thermal house and storage state
    */
  def reviseInfeedFromStorage(
      tick: Long,
      maybeHouseState: Option[(ThermalHouseState, Option[ThermalThreshold])],
      maybeStorageState: Option[
        (ThermalStorageState, Option[ThermalThreshold])
      ],
      formerHouseState: Option[ThermalHouseState],
      formerStorageState: Option[ThermalStorageState],
      lastAmbientTemperature: Temperature,
      ambientTemperature: Temperature,
      qDot: Power,
  ): (
      Option[(ThermalHouseState, Option[ThermalThreshold])],
      Option[(ThermalStorageState, Option[ThermalThreshold])],
  ) = house.zip(maybeHouseState).zip(storage.zip(maybeStorageState)) match {
    case Some(
          (
            (thermalHouse, (houseState, _)),
            (thermalStorage, (storageState, _)),
          )
        )
        if qDot.~=(zeroKW)(Kilowatts(10e-3)) &&
          thermalHouse.isInnerTemperatureTooLow(
            houseState.innerTemperature
          ) && !thermalStorage.isEmpty(storageState.storedEnergy) =>
      /* Storage is meant to heat the house only, if there is no infeed from external (+/- 10 W) and the house is cold */
      val revisedStorageState = thermalStorage.updateState(
        tick,
        thermalStorage.getChargingPower * -1,
        formerStorageState.getOrElse(
          throw new InconsistentStateException(
            "Impossible to find no storage state"
          )
        ),
      )
      val revisedHouseState = thermalHouse.determineState(
        tick,
        formerHouseState.getOrElse(
          throw new InconsistentStateException(
            "Impossible to find no house state"
          )
        ),
        lastAmbientTemperature,
        ambientTemperature,
        thermalStorage.getChargingPower,
      )
      (Some(revisedHouseState), Some(revisedStorageState))
    case _ => (maybeHouseState, maybeStorageState)
  }

  /** Convert the given state of the thermal grid into result models of it's
    * constituent models
    *
    * @param currentTick
    *   Actual simulation tick
    * @param state
    *   State to be converted
    * @param startDateTime
    *   Start date time of the simulation
    * @return
    *   A [[Seq]] of results of the constituent thermal model
    */
<<<<<<< HEAD
  def results(
      state: ThermalGridState
  )(implicit startDateTime: ZonedDateTime): Seq[ResultEntity] = {
    /* FIXME: We only want to write results when there is a change within the participant.
     * At the moment we write an storage result when the house result gets updated and vice versa.
     * */

    val houseResultTick: Option[Long] = house
      .zip(state.houseState)
      .headOption
      .flatMap {
        case (
              thermalHouse,
              ThermalHouseState(tick, _, _),
            ) =>
          Some(tick)
        case _ => None
      }

    val storageResultTick: Option[Long] = storage
      .zip(state.storageState)
      .headOption
      .flatMap {
        case (
              thermalStorage,
              ThermalStorageState(tick, _, _),
            ) =>
          Some(tick)
        case _ => None
      }

    val actualResultTick: Long = (houseResultTick, storageResultTick) match {
      case (Some(hTick), Some(sTick)) => math.max(hTick, sTick)
      case (Some(hTick), None)        => hTick
      case (None, Some(sTick))        => sTick
      case (None, None) =>
        throw new RuntimeException(
          "ThermalGrid result should be carried out but it was not possible to get the tick for the result"
        )
    }

    val houseResults = house
=======
  def results(currentTick: Long, state: ThermalGridState)(implicit
      startDateTime: ZonedDateTime
  ): Seq[ResultEntity] = {

    val maybeHouseResult = house
>>>>>>> 2eb05670
      .zip(state.houseState)
      .filter { case (_, state) => state.tick == currentTick }
      .map {
        case (
              thermalHouse,
              ThermalHouseState(tick, innerTemperature, thermalInfeed),
            ) =>
<<<<<<< HEAD
          Seq.empty[ResultEntity] :+ new ThermalHouseResult(
            actualResultTick.toDateTime,
=======
          new ThermalHouseResult(
            tick.toDateTime,
>>>>>>> 2eb05670
            thermalHouse.uuid,
            thermalInfeed.toMegawatts.asMegaWatt,
            innerTemperature.toKelvinScale.asKelvin,
          )
      }

    val maybeStorageResult = storage
      .zip(state.storageState)
      .filter { case (_, state) => state.tick == currentTick }
      .map {
        case (
              storage: CylindricalThermalStorage,
              ThermalStorageState(tick, storedEnergy, qDot),
            ) =>
<<<<<<< HEAD
          houseResults :+ new CylindricalStorageResult(
            actualResultTick.toDateTime,
=======
          new CylindricalStorageResult(
            tick.toDateTime,
>>>>>>> 2eb05670
            storage.uuid,
            storedEnergy.toMegawattHours.asMegaWattHour,
            qDot.toMegawatts.asMegaWatt,
            (storedEnergy / storage.maxEnergyThreshold).asPu,
          )
        case _ =>
          throw new NotImplementedError(
            s"Result handling for storage type '${storage.getClass.getSimpleName}' not supported."
          )
      }

    Seq(maybeHouseResult, maybeStorageResult).flatten
  }
}

object ThermalGrid {
  def apply(
      input: edu.ie3.datamodel.models.input.container.ThermalGrid
  ): ThermalGrid = {
    val houses = input.houses().asScala.map(ThermalHouse(_)).toSet
    val storages: Set[ThermalStorage] = input
      .storages()
      .asScala
      .flatMap {
        case cylindricalInput: CylindricalStorageInput =>
          Some(CylindricalThermalStorage(cylindricalInput))
        case _ => None
      }
      .toSet
    new ThermalGrid(
      houses.headOption,
      storages.headOption,
    )
  }

  /** Current state of a grid
    * @param houseState
    *   State of the thermal house
    * @param storageState
    *   State of the thermal storage
    */
  final case class ThermalGridState(
      houseState: Option[ThermalHouseState],
      storageState: Option[ThermalStorageState],
  )

  def startingState(thermalGrid: ThermalGrid): ThermalGridState =
    ThermalGridState(
      thermalGrid.house.map(house => ThermalHouse.startingState(house)),
      thermalGrid.storage.map(_.startingState),
    )

  /** Defines the thermal energy demand of a thermal grid. It comprises the
    * absolutely required energy demand to reach the target state as well as an
    * energy, that can be handled. The possible energy always has to be greater
    * than or equal to the absolutely required energy. Thus, this class can only
    * be instantiated via factory.
    * @param required
    *   The absolutely required energy to reach target state
    * @param possible
    *   The maximum possible energy, that can be handled
    */
  final case class ThermalEnergyDemand private (
      required: Energy,
      possible: Energy,
  ) {
    def +(rhs: ThermalEnergyDemand): ThermalEnergyDemand = ThermalEnergyDemand(
      required + rhs.required,
      possible + rhs.possible,
    )

    def hasRequiredDemand: Boolean = required > zeroMWH

    def hasAdditionalDemand: Boolean = possible > required
  }
  object ThermalEnergyDemand {

    /** Builds a new instance of [[ThermalEnergyDemand]]. If the possible energy
      * is less than the required energy, this is considered to be a bad state
      * and the required energy is curtailed to the possible energy.
      * @param required
      *   The absolutely required energy to reach target state
      * @param possible
      *   The maximum possible energy, that can be handled
      * @return
      *   Thermal energy demand container class, that meets all specifications
      */
    def apply(
        required: Energy,
        possible: Energy,
    ): ThermalEnergyDemand = {
      if (possible < required)
        new ThermalEnergyDemand(possible, possible)
      else
        new ThermalEnergyDemand(required, possible)
    }

    def noDemand: ThermalEnergyDemand = ThermalEnergyDemand(
      zeroMWH,
      zeroMWH,
    )
  }
}<|MERGE_RESOLUTION|>--- conflicted
+++ resolved
@@ -43,11 +43,7 @@
 ) extends LazyLogging {
 
   /** Determine the energy demand of the total grid at the given instance in
-<<<<<<< HEAD
     * time and returns it including the updatedState
-=======
-    * time
->>>>>>> 2eb05670
     *
     * @param tick
     *   Questioned instance in time
@@ -199,13 +195,8 @@
       qDot,
     )
 
-<<<<<<< HEAD
   /** Handles the case, when a grid has infeed. Depending which entity has some
     * heat demand the house or the storage will be heated up / filled up.
-=======
-  /** Handles the case, when a grid has infeed. First, heat up all the houses to
-    * their maximum temperature, then fill up the storages
->>>>>>> 2eb05670
     *
     * @param tick
     *   Current tick
@@ -660,56 +651,11 @@
     * @return
     *   A [[Seq]] of results of the constituent thermal model
     */
-<<<<<<< HEAD
-  def results(
-      state: ThermalGridState
-  )(implicit startDateTime: ZonedDateTime): Seq[ResultEntity] = {
-    /* FIXME: We only want to write results when there is a change within the participant.
-     * At the moment we write an storage result when the house result gets updated and vice versa.
-     * */
-
-    val houseResultTick: Option[Long] = house
-      .zip(state.houseState)
-      .headOption
-      .flatMap {
-        case (
-              thermalHouse,
-              ThermalHouseState(tick, _, _),
-            ) =>
-          Some(tick)
-        case _ => None
-      }
-
-    val storageResultTick: Option[Long] = storage
-      .zip(state.storageState)
-      .headOption
-      .flatMap {
-        case (
-              thermalStorage,
-              ThermalStorageState(tick, _, _),
-            ) =>
-          Some(tick)
-        case _ => None
-      }
-
-    val actualResultTick: Long = (houseResultTick, storageResultTick) match {
-      case (Some(hTick), Some(sTick)) => math.max(hTick, sTick)
-      case (Some(hTick), None)        => hTick
-      case (None, Some(sTick))        => sTick
-      case (None, None) =>
-        throw new RuntimeException(
-          "ThermalGrid result should be carried out but it was not possible to get the tick for the result"
-        )
-    }
-
-    val houseResults = house
-=======
   def results(currentTick: Long, state: ThermalGridState)(implicit
       startDateTime: ZonedDateTime
   ): Seq[ResultEntity] = {
 
     val maybeHouseResult = house
->>>>>>> 2eb05670
       .zip(state.houseState)
       .filter { case (_, state) => state.tick == currentTick }
       .map {
@@ -717,13 +663,8 @@
               thermalHouse,
               ThermalHouseState(tick, innerTemperature, thermalInfeed),
             ) =>
-<<<<<<< HEAD
-          Seq.empty[ResultEntity] :+ new ThermalHouseResult(
-            actualResultTick.toDateTime,
-=======
           new ThermalHouseResult(
             tick.toDateTime,
->>>>>>> 2eb05670
             thermalHouse.uuid,
             thermalInfeed.toMegawatts.asMegaWatt,
             innerTemperature.toKelvinScale.asKelvin,
@@ -738,13 +679,8 @@
               storage: CylindricalThermalStorage,
               ThermalStorageState(tick, storedEnergy, qDot),
             ) =>
-<<<<<<< HEAD
-          houseResults :+ new CylindricalStorageResult(
-            actualResultTick.toDateTime,
-=======
           new CylindricalStorageResult(
             tick.toDateTime,
->>>>>>> 2eb05670
             storage.uuid,
             storedEnergy.toMegawattHours.asMegaWattHour,
             qDot.toMegawatts.asMegaWatt,
