--- conflicted
+++ resolved
@@ -24,7 +24,7 @@
 import edu.ie3.util.quantities.QuantityUtils.RichQuantityDouble
 import edu.ie3.util.scala.quantities.DefaultQuantities._
 import squants.energy.Kilowatts
-import squants.{Each, Energy, Power, Temperature}
+import squants.{Energy, Power, Temperature}
 
 import java.time.ZonedDateTime
 import scala.jdk.CollectionConverters.SetHasAsScala
@@ -58,37 +58,12 @@
       tick: Long,
       ambientTemperature: Temperature,
       state: ThermalGridState,
-<<<<<<< HEAD
   ): (ThermalEnergyDemand, ThermalEnergyDemand) = {
-=======
-  ): ThermalEnergyDemand = {
->>>>>>> d85279a6
     /* First get the energy demand of the houses but only if inner temperature is below target temperature */
 
     val houseDemand =
       house.zip(state.houseState).headOption match {
         case Some((thermalHouse, lastHouseState)) =>
-<<<<<<< HEAD
-          val updatedState = thermalHouse.determineState(
-            tick,
-            lastHouseState,
-            ambientTemperature,
-            lastHouseState.qDot,
-          )
-          if (
-            updatedState._1.innerTemperature < thermalHouse.targetTemperature
-          ) {
-            house
-              .zip(state.houseState)
-              .map { case (house, state) =>
-                house.energyDemand(
-                  tick,
-                  ambientTemperature,
-                  state,
-                )
-              }
-              .getOrElse(ThermalEnergyDemand.noDemand)
-=======
           val (updatedHouseState, updatedStorageState) =
             thermalHouse.determineState(
               tick,
@@ -105,7 +80,6 @@
               updatedHouseState,
             )
 
->>>>>>> d85279a6
           } else {
             ThermalEnergyDemand.noDemand
           }
@@ -122,7 +96,6 @@
         .map { case (storage, state) =>
           val updatedStorageState =
             storage.updateState(tick, state.qDot, state)._1
-<<<<<<< HEAD
           val storedEnergy = updatedStorageState.storedEnergy
           val soc = storedEnergy / storage.getMaxEnergyThreshold
           val storageRequired =
@@ -136,13 +109,6 @@
           ThermalEnergyDemand(
             storageRequired,
             storagePossible,
-=======
-          val usableEnergy = updatedStorageState.storedEnergy
-          val remaining = storage.getMaxEnergyThreshold - usableEnergy
-          (
-            usableEnergy,
-            remaining,
->>>>>>> d85279a6
           )
         }
         .getOrElse(
@@ -221,7 +187,6 @@
       ambientTemperature: Temperature,
       state: ThermalGridState,
       qDot: Power,
-<<<<<<< HEAD
       houseDemand: ThermalEnergyDemand,
       storageDemand: ThermalEnergyDemand,
   ): (ThermalGridState, Option[ThermalThreshold]) = {
@@ -347,125 +312,12 @@
           )
         ) {
           val (fullHouseState, maybeFullHouseThreshold) =
-=======
-  ): (ThermalGridState, Option[ThermalThreshold]) = {
-
-    val (qDotHouseLastState, qDotStorageLastState) =
-      (state.houseState, state.storageState) match {
-        case (Some(house), Some(storage)) => (house.qDot, storage.qDot)
-        case (Some(house), None)          => (house.qDot, zeroKW)
-        case (None, Some(storage))        => (zeroKW, storage.qDot)
-        case (None, None)                 => (zeroKW, zeroKW)
-      }
-
-    val actualThermalStorageSoc =
-      if (storage.nonEmpty && state.storageState.nonEmpty) {
-        val (thermalStorage, lastStorageState) =
-          storage.zip(state.storageState).head
-        val (updatedStorageState, maybeStorageThreshold) =
-          thermalStorage.updateState(
-            tick,
-            qDot,
-            lastStorageState,
-          )
-        Each(
-          updatedStorageState.storedEnergy / thermalStorage.getMaxEnergyThreshold
-        )
-      } else {
-        Each(1.0)
-      }
-
-    if (qDotStorageLastState > zeroKW && actualThermalStorageSoc < Each(1.0)) {
-      {
-        storage.zip(state.storageState) match {
-          case Some((thermalStorage, lastStorageState)) =>
-            val (
-              updatedHouseState: Option[ThermalHouseState],
-              maybeHouseThreshold: Option[ThermalThreshold],
-            ) =
-              /* Set thermal power exchange with house to zero */
-              house.zip(state.houseState) match {
-                case Some((thermalHouse, houseState)) =>
-                  val nextHouseState =
-                    thermalHouse.determineState(
-                      tick,
-                      houseState,
-                      ambientTemperature,
-                      zeroKW,
-                    )
-                  (Some(nextHouseState._1), nextHouseState._2)
-
-                case _ => state.houseState
-              }
-
-            val (updatedStorageState, maybeStorageThreshold) =
-              thermalStorage.updateState(
-                tick,
-                qDot,
-                lastStorageState,
-              )
-
-            /* Both house and storage are updated. Determine what reaches the next threshold */
-            val nextThreshold = determineMostRecentThreshold(
-              maybeHouseThreshold,
-              maybeStorageThreshold,
-            )
-
-            (
-              state.copy(
-                houseState = updatedHouseState,
-                storageState = Some(updatedStorageState),
-              ),
-              nextThreshold,
-            )
-
-          case None =>
-            storage.zip(state.storageState) match {
-              case Some((thermalStorage, storageState)) =>
-                val (updatedStorageState, maybeStorageThreshold) =
-                  thermalStorage.updateState(tick, qDot, storageState)
-                (
-                  state.copy(storageState = Some(updatedStorageState)),
-                  maybeStorageThreshold,
-                )
-              case None =>
-                throw new InconsistentStateException(
-                  "A thermal grid has to contain either at least a house or a storage."
-                )
-            }
-        }
-      }
-    }
-
-    /* Storage was not charged in the last state */
-    else {
-      house.zip(state.houseState) match {
-        case Some((thermalHouse, lastHouseState)) =>
-          /* Set thermal power exchange with storage to zero */
-          // TODO: We would need to issue a storage result model here...
-          val updatedStorageState = storage.zip(state.storageState) match {
-            case Some((thermalStorage, storageState)) =>
-              Some(
-                thermalStorage
-                  .updateState(
-                    tick,
-                    zeroKW,
-                    storageState,
-                  )
-                  ._1
-              )
-            case _ => state.storageState
-          }
-
-          val (updatedHouseState, maybeHouseThreshold) =
->>>>>>> d85279a6
             thermalHouse.determineState(
               tick,
               lastHouseState,
               ambientTemperature,
-              qDot,
+              zeroKW,
             )
-<<<<<<< HEAD
           (Some(fullHouseState), maybeFullHouseThreshold, qDot)
         } else {
           (Some(newState), threshold, zeroKW)
@@ -502,70 +354,6 @@
         )
         (Some(newState), threshold)
       case _ => (None, None)
-=======
-
-          if (
-            thermalHouse.isInnerTemperatureTooHigh(
-              updatedHouseState.innerTemperature
-            )
-          ) {
-            /* The house is already heated up fully, set back the infeed and put it into storage, if available */
-            val (fullHouseState, maybeFullHouseThreshold) =
-              thermalHouse.determineState(
-                tick,
-                lastHouseState,
-                ambientTemperature,
-                zeroKW,
-              )
-            storage.zip(updatedStorageState) match {
-              case Some((thermalStorage, storageState)) =>
-                val (updatedStorageState, maybeStorageThreshold) =
-                  thermalStorage.updateState(tick, qDot, storageState)
-
-                /* Both house and storage are updated. Determine what reaches the next threshold */
-                val nextThreshold = determineMostRecentThreshold(
-                  maybeFullHouseThreshold,
-                  maybeStorageThreshold,
-                )
-
-                (
-                  state.copy(
-                    houseState = Some(fullHouseState),
-                    storageState = Some(updatedStorageState),
-                  ),
-                  nextThreshold,
-                )
-              case None =>
-                /* There is no storage, house determines the next activation */
-                (
-                  state.copy(houseState = Some(fullHouseState)),
-                  maybeFullHouseThreshold,
-                )
-            }
-          } else {
-            /* The house can handle the infeed */
-            (
-              state.copy(houseState = Some(updatedHouseState)),
-              maybeHouseThreshold,
-            )
-          }
-
-        case None =>
-          storage.zip(state.storageState) match {
-            case Some((thermalStorage, storageState)) =>
-              val (updatedStorageState, maybeStorageThreshold) =
-                thermalStorage.updateState(tick, qDot, storageState)
-              (
-                state.copy(storageState = Some(updatedStorageState)),
-                maybeStorageThreshold,
-              )
-            case None =>
-              throw new InconsistentStateException(
-                "A thermal grid has to contain either at least a house or a storage."
-              )
-          }
-      }
->>>>>>> d85279a6
     }
   }
 
@@ -727,11 +515,7 @@
       state: ThermalGridState
   )(implicit startDateTime: ZonedDateTime): Seq[ResultEntity] = {
     /* FIXME: We only want to write results when there is a change within the participant.
-<<<<<<< HEAD
      * At the moment we write an storage result when the house result gets updated and vice versa.
-=======
-       At the moment we write an storage result when the house result gets updated and vice versa.
->>>>>>> d85279a6
      * */
 
     val houseResultTick: Option[Long] = house
