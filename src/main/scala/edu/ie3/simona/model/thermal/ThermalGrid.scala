--- conflicted
+++ resolved
@@ -299,7 +299,7 @@
       qDotStorageLastState,
       thermalStorageReachedBoundary,
       thermalStorageLeftBoundary,
-    ) =
+      ) =
       updateStateGetLastThermalActionAndCheckIfCanContinueThermalStorage(
         relevantData.currentTick,
         lastThermalGridState,
@@ -309,7 +309,7 @@
       qDotDomesticWaterStorageLastState,
       domesticHotWaterStorageReachedBoundary,
       domesticHotWaterStorageLeftBoundary,
-    ) =
+      ) =
       updateStateGetLastThermalActionAndCheckIfCanContinueDomesticHotWaterStorage(
         relevantData.currentTick,
         lastThermalGridState,
@@ -318,17 +318,9 @@
       thermalDemands.domesticHotWaterStorageDemand
 
     if (
-<<<<<<< HEAD
       !houseReachedBoundary && !houseLeftBoundary &&
-      !thermalStorageReachedBoundary && !thermalStorageLeftBoundary &&
-      !domesticHotWaterStorageReachedBoundary && !domesticHotWaterStorageLeftBoundary
-=======
-      // ... house was heated in lastState but not from Storage and has still some demand. Hp must still run for this.
-      ((qDotHouseLastState > zeroKW && (qDotStorageLastState >= zeroKW) && thermalDemands.houseDemand.hasAdditionalDemand) && isRunning ||
-      // ... storage was filled up in the lastState and has still additional demand
-      // But only if the house not reached some requiredDemand. Hp must still run for this.
-      qDotStorageLastState > zeroKW && thermalDemands.heatStorageDemand.hasAdditionalDemand && !thermalDemands.houseDemand.hasRequiredDemand && isRunning)
->>>>>>> 483ff7f5
+        !thermalStorageReachedBoundary && !thermalStorageLeftBoundary &&
+        !domesticHotWaterStorageReachedBoundary && !domesticHotWaterStorageLeftBoundary
     ) {
       handleCases(
         relevantData,
