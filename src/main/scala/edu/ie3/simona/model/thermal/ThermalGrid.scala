/*
 * © 2022. TU Dortmund University,
 * Institute of Energy Systems, Energy Efficiency and Energy Economics,
 * Research group Distribution grid planning and operation
 */

package edu.ie3.simona.model.thermal

import com.typesafe.scalalogging.LazyLogging
import edu.ie3.datamodel.models.input.thermal.{
  CylindricalStorageInput,
  DomesticHotWaterStorageInput,
}
import edu.ie3.datamodel.models.result.ResultEntity
import edu.ie3.datamodel.models.result.thermal.{
  CylindricalStorageResult,
  DomesticHotWaterStorageResult,
  ThermalHouseResult,
}
import edu.ie3.simona.exceptions.InvalidParameterException
import edu.ie3.simona.exceptions.agent.InconsistentStateException
import edu.ie3.simona.model.participant.HpModel.{HpRelevantData, HpState}
import edu.ie3.simona.model.thermal.ThermalGrid.{
  ThermalDemandWrapper,
  ThermalEnergyDemand,
  ThermalGridState,
}
import edu.ie3.simona.model.thermal.ThermalHouse.ThermalHouseState
import edu.ie3.simona.model.thermal.ThermalStorage.ThermalStorageState
import edu.ie3.simona.util.TickUtil.TickLong
import edu.ie3.util.quantities.QuantityUtils.RichQuantityDouble
import edu.ie3.util.scala.quantities.DefaultQuantities._
import squants.energy.{KilowattHours, Kilowatts}
import squants.{Energy, Power, Seconds, Temperature}

import java.time.ZonedDateTime
import scala.jdk.CollectionConverters.SetHasAsScala
import scala.language.postfixOps

/** Calculation model for a thermal grid. It is assumed, that all elements are
  * connected directly with exactly one thermal bus
  *
  * @param house
  *   Thermal houses connected to the bus
  * @param heatStorage
  *   Thermal storages
  * @param domesticHotWaterStorage
  *   Storages for domestic hot water / tap water
  */
final case class ThermalGrid(
    house: Option[ThermalHouse],
    heatStorage: Option[ThermalStorage],
    domesticHotWaterStorage: Option[ThermalStorage],
) extends LazyLogging {

  /** Determine the energy demand of the total grid at the given instance in
    * time and returns it including the updatedState
    *
    * @param lastHpState
    *   Last state of the heat pump
    * @param relevantData
    *   data of heat pump including
    * @return
    *   The total energy demand of the house and the storage and an updated
    *   [[ThermalGridState]]
    */
  def energyDemandAndUpdatedState(
      relevantData: HpRelevantData,
      lastHpState: HpState,
  ): (ThermalDemandWrapper, ThermalGridState) = {
    /* First get the energy demand of the houses but only if inner temperature is below target temperature */
    val (houseDemand, updatedHouseState, demandHotDomesticWater) =
      house.zip(lastHpState.thermalGridState.houseState) match {
        case Some((thermalHouse, lastHouseState)) => {
          val (updatedHouseState, _) =
            thermalHouse.determineState(
              relevantData,
              lastHouseState,
              lastHpState.ambientTemperature.getOrElse(
                relevantData.ambientTemperature
              ),
              lastHouseState.qDot,
            )
          val (heatDemand, newHouseState) = if (
            updatedHouseState.innerTemperature < thermalHouse.targetTemperature | (lastHouseState.qDot > zeroKW && updatedHouseState.innerTemperature < thermalHouse.upperBoundaryTemperature)
          ) {
            (
              thermalHouse.energyDemandHeating(
                relevantData,
                updatedHouseState,
              ),
              Some(updatedHouseState),
            )

          } else {
            (ThermalEnergyDemand.noDemand, Some(updatedHouseState))
          }

          val energyDemandDomesticHotWater =
            thermalHouse.energyDemandDomesticHotWater(
              relevantData,
              Some(lastHouseState),
            )
          (heatDemand, newHouseState, energyDemandDomesticHotWater)
        }
        case None =>
          (ThermalEnergyDemand.noDemand, None, ThermalEnergyDemand.noDemand)
      }

    /* Then go over the storages, see what they can provide and what they might be able to charge */
    // Heat storages first
    val (storageDemand, updatedStorageState) = {

      heatStorage
        .zip(lastHpState.thermalGridState.storageState)
        .map { case (storage, state) =>
          val (updatedStorageState, _) =
            storage.updateState(relevantData.currentTick, state.qDot, state)
          val storedEnergy = updatedStorageState.storedEnergy
          val soc = storedEnergy / storage.getMaxEnergyThreshold
          val storageRequired = {
            if (soc == 0d) {
              storage.getMaxEnergyThreshold - storedEnergy

            } else {
              zeroKWh
            }
          }

          val storagePossible = storage.getMaxEnergyThreshold - storedEnergy
          (
            ThermalEnergyDemand(
              storageRequired,
              storagePossible,
            ),
            Some(updatedStorageState),
          )

        }
        .getOrElse(
          ThermalEnergyDemand(zeroKWh, zeroKWh),
          None,
        )
    }

    // Domestic hot water storages
    val (domesticHotWaterStorageDemand, updatedDomesticHotWaterStorageState) = {
      val domesticHotWaterDemand: ThermalEnergyDemand = house
        .map(
          _.energyDemandDomesticHotWater(
            relevantData,
            lastHpState.thermalGridState.houseState,
          )
        )
        .getOrElse(ThermalEnergyDemand(zeroKWh, zeroKWh))
      val (applicableqDotDomesticStorage, _) =
        identifyApplicableQDot(relevantData.currentTick, domesticHotWaterDemand)

      domesticHotWaterStorage
        .zip(lastHpState.thermalGridState.domesticHotWaterStorageState)
        .map { case (storage, state) =>
          val updatedStorageState =
            storage
              .updateState(
                relevantData.currentTick,
                state.qDot.plus(applicableqDotDomesticStorage),
                state,
              )
              ._1
          val storedEnergy = updatedStorageState.storedEnergy

          // Declare demand of domestic hot water storage if demand is higher than stored energy or stored energy is less than 20% of capacity
          val demandOfStorage =
            if (
              storedEnergy < demandHotDomesticWater.required || storedEnergy < storage.getMaxEnergyThreshold * 0.2
            ) {

              storage.getMaxEnergyThreshold + demandHotDomesticWater.required - storedEnergy

            } else zeroKWh
          (
            ThermalEnergyDemand(demandOfStorage, demandOfStorage),
            Some(updatedStorageState),
          )
        }
        .getOrElse(
          ThermalEnergyDemand(zeroKWh, zeroKWh),
          None,
        )
    }

    (
      ThermalDemandWrapper(
        ThermalEnergyDemand(
          houseDemand.required,
          houseDemand.possible,
        ),
        ThermalEnergyDemand(
          storageDemand.required,
          storageDemand.possible,
        ),
        ThermalEnergyDemand(
          domesticHotWaterStorageDemand.required,
          domesticHotWaterStorageDemand.possible,
        ),
      ),
      ThermalGridState(
        updatedHouseState,
        updatedStorageState,
        updatedDomesticHotWaterStorageState,
      ),
    )
  }

  /** Update the current state of the grid
    *
    * @param relevantData
    *   data of heat pump including state of the heat pump
    * @param lastThermalGridState
    *   state of the thermalGrid until this tick
    * @param lastAmbientTemperature
    *   Ambient temperature valid up until (not including) the current tick
    * @param isRunning
    *   determines whether the heat pump is running or not
    * @param qDot
    *   Infeed to the grid from thermal generation (e.g. heat pump) or thermal
    *   storages
    * @param thermalDemands
    *   holds the thermal demands of the thermal units (house, storage)
    * @return
    *   The updated state of the grid
    */
  def updateState(
      relevantData: HpRelevantData,
      lastThermalGridState: ThermalGridState,
      lastAmbientTemperature: Temperature,
      isRunning: Boolean,
      qDot: Power,
      thermalDemands: ThermalDemandWrapper,
  ): (ThermalGridState, Option[ThermalThreshold]) = if (qDot > zeroKW)
    handleInfeed(
      relevantData,
      lastAmbientTemperature,
      lastThermalGridState,
      isRunning,
      qDot,
      thermalDemands,
    )
  else
    handleConsumption(
      relevantData,
      lastAmbientTemperature,
      lastThermalGridState,
      qDot,
    )

  /** Handles the case, when a grid has infeed. Depending on which entity has
    * some heat demand the house or the storage will be heated up / filled up.
    * First the actions from lastState will be considered and checked if the
    * behaviour should be continued. This might be the case, if we got activated
    * by updated weather data. If this is not the case, all other cases will be
    * handled by [[ThermalGrid.handleFinalInfeedCases]]
    *
    * @param relevantData
    *   data of heat pump including state of the heat pump
    * @param lastAmbientTemperature
    *   Ambient temperature valid up until (not including) the current tick
    * @param lastThermalGridState
    *   state of the thermalGrid until this tick
    * @param isRunning
    *   determines whether the heat pump is running or not
    * @param qDot
    *   Infeed to the grid from thermal generation (e.g. heat pump) or thermal
    *   storages
    * @param thermalDemands
    *   holds the thermal demands of the thermal units (house, storage)
    * @return
    *   Updated thermal grid state and the thermalThreshold if there is one
    */
  private def handleInfeed(
      relevantData: HpRelevantData,
      lastAmbientTemperature: Temperature,
      lastThermalGridState: ThermalGridState,
      isRunning: Boolean,
      qDot: Power,
      thermalDemands: ThermalDemandWrapper,
  ): (ThermalGridState, Option[ThermalThreshold]) = {
    // TODO: We would need to issue a storage result model here...

    /* Consider the action in the last state and if it's possible to continue*/
    val (_, qDotHouseLastState, houseReachedBoundary, houseLeftBoundary) =
      updateStateGetLastThermalActionAndCheckIfCanContinueThermalHouse(
        relevantData,
        lastThermalGridState,
        lastAmbientTemperature,
      )
    val (
      updatedHeatStorageState,
      qDotStorageLastState,
      thermalStorageReachedBoundary,
      thermalStorageLeftBoundary,
    ) =
      updateStateGetLastThermalActionAndCheckIfCanContinueThermalStorage(
        relevantData.currentTick,
        lastThermalGridState,
      )
    val (
      _,
      qDotDomesticWaterStorageLastState,
      domesticHotWaterStorageReachedBoundary,
      domesticHotWaterStorageLeftBoundary,
    ) =
      updateStateGetLastThermalActionAndCheckIfCanContinueDomesticHotWaterStorage(
        relevantData.currentTick,
        lastThermalGridState,
      )
    val domesticHotWaterStorageDemand =
      thermalDemands.domesticHotWaterStorageDemand

    if (
      !houseReachedBoundary && !houseLeftBoundary &&
      !thermalStorageReachedBoundary && !thermalStorageLeftBoundary &&
      !domesticHotWaterStorageReachedBoundary && !domesticHotWaterStorageLeftBoundary
    ) {
<<<<<<< HEAD
=======
      // We can continue for the house
      val (updatedHouseState, thermalHouseThreshold, remainingQDotHouse) =
        handleInfeedHouse(
          relevantData,
          lastAmbientTemperature,
          lastThermalGridState,
          qDotHouseLastState,
        )

      // ...and for the storage
      val (updatedStorageState, thermalStorageThreshold) = {
        // In case the ThermalHouse could not handle the infeed it will be used for the storage.
        if (remainingQDotHouse > qDotStorageLastState) {
          handleStorageCases(
            relevantData.currentTick,
            lastThermalGridState,
            remainingQDotHouse,
          )
        } else {
          handleStorageCases(
            relevantData.currentTick,
            lastThermalGridState,
            qDotStorageLastState,
          )
        }
      }

      val nextThreshold = determineMostRecentThreshold(
        thermalHouseThreshold,
        thermalStorageThreshold,
      )
      (
        lastThermalGridState.copy(
          houseState = updatedHouseState,
          storageState = updatedStorageState,
        ),
        nextThreshold,
      )
    }
    // Handle edge case where house was heated from storage...
    else if (qDotHouseLastState > zeroKW && qDotStorageLastState < zeroKW) {
      // ...and HP gets activated in current tick
      if (isRunning) {
        handleCases(
          relevantData,
          lastAmbientTemperature,
          lastThermalGridState,
          qDot,
          zeroKW,
        )
      } else {
        // ... or continue lastState's behaviour
        handleCases(
          relevantData,
          lastAmbientTemperature,
          lastThermalGridState,
          qDotHouseLastState,
          qDotStorageLastState,
        )
      }
    }
    // Handle edge case where house should be heated from storage
    else if (!isRunning && qDot > zeroKW) {
>>>>>>> 63e63da7
      handleCases(
        relevantData,
        lastAmbientTemperature,
        lastThermalGridState,
        qDotHouseLastState.getOrElse(zeroKW),
        qDotStorageLastState.getOrElse(zeroKW),
        if (domesticHotWaterStorageDemand.hasRequiredDemand)
          qDotDomesticWaterStorageLastState.getOrElse(zeroKW)
        else zeroKW,
      )
    } else {
      handleFinalInfeedCases(
        thermalDemands,
        relevantData,
        lastAmbientTemperature,
        lastThermalGridState,
        qDot,
        updatedHeatStorageState,
        qDotHouseLastState,
        qDotStorageLastState,
        qDotDomesticWaterStorageLastState,
        domesticHotWaterStorageLeftBoundary,
        isRunning,
      )
    }
  }

  /** Handles the last cases of [[ThermalGrid.handleInfeed]], where the thermal
    * infeed should be determined. FIXME adapt whole table
    * | house req. demand | house add. demand | storage req. demand | storage add. demand | qDot to house | qDot to storage |
    * |:------------------|:------------------|:--------------------|:--------------------|:--------------|:----------------|
    * | true              | true              | true                | true                | true          | false           |
    * | true              | true              | true                | false               | true          | false           |
    * | true              | true              | false               | true                | true          | false           |
    * | true              | true              | false               | false               | true          | false           |
    * | true              | false             | true                | true                | true          | false           |
    * | true              | false             | true                | false               | true          | false           |
    * | true              | false             | false               | true                | true          | false           |
    * | true              | false             | false               | false               | true          | false           |
    * | false             | true              | true                | true                | false         | true            |
    * | false             | true              | true                | false               | false         | true            |
    * | false             | true              | false               | true                | false         | true            |
    * | false             | true              | false               | false               | true          | false           |
    * | false             | false             | true                | true                | false         | true            |
    * | false             | false             | true                | false               | false         | true            |
    * | false             | false             | false               | true                | false         | true            |
    * | false             | false             | false               | false               | false         | false           |
    *
<<<<<<< HEAD
    * This can be simplified to five cases FIXME adapt whole table
    * | No | Conditions                                                               | Result    |
    * |:---|:-------------------------------------------------------------------------|:----------|
    * | 1  | if(house.reqD) => house                                                  | house     |
    * | 2  | if(!house.reqD && !storage.reqD) => storage                              | storage   |
    * | 3  | if(!house.reqD && !storage.reqD && storage.addD) => storage              | storage   |
    * | 4  | if(!house.reqD && house.addD && !storage.reqD && !storage.addD) => house | house     |
    * | 5  | if(all == false) => no output                                            | no output |
=======
    * This can be simplified to four cases
    * | No | Conditions                           | Result    |
    * |:---|:-------------------------------------|:----------|
    * | 1  | if house.reqD                        | house     |
    * | 2  | else if storage.reqD OR storage.addD | storage   |
    * | 3  | else if house.addD                   | house     |
    * | 4  | else                                 | no output |
>>>>>>> 63e63da7
    *
    * @param thermalDemands
    *   holds the thermal demands of the thermal units (house, storage)
    * @param relevantData
    *   data of heat pump including state of the heat pump
    * @param lastAmbientTemperature
    *   Ambient temperature valid up until (not including) the current tick
    * @param gridState
    *   Current state of the thermalGrid
    * @param qDot
    *   Infeed to the grid from thermal generation (e.g. heat pump) or thermal
    *   storages
    * @return
    *   Updated thermal grid state and the thermalThreshold if there is one
    */
  private def handleFinalInfeedCases(
      thermalDemands: ThermalDemandWrapper,
      relevantData: HpRelevantData,
      lastAmbientTemperature: Temperature,
      gridState: ThermalGridState,
      qDot: Power,
      updatedHeatStorageState: Option[ThermalStorageState],
      qDotHouseLastState: Option[Power],
      qDotStorageLastState: Option[Power],
      qDotDomesticWaterStorageLastState: Option[Power],
      domesticHotWaterStorageLeftBoundary: Boolean,
      isRunning: Boolean,
  ): (ThermalGridState, Option[ThermalThreshold]) = {
<<<<<<< HEAD
    (
      thermalDemands.houseDemand.hasRequiredDemand,
      thermalDemands.houseDemand.hasAdditionalDemand,
      thermalDemands.heatStorageDemand.hasRequiredDemand,
      thermalDemands.heatStorageDemand.hasAdditionalDemand,
      thermalDemands.domesticHotWaterStorageDemand.hasRequiredDemand,
      thermalDemands.domesticHotWaterStorageDemand.hasAdditionalDemand,
    ) match {
      case (true, _, _, _, true, _) =>
        updatedHeatStorageState match {
          // if heatStorage is not empty, house and hot water storage can handleDemand
          // take qDot to recharge domesticHotWaterStorage and
          // cover thermal demand of house by heatStorage
          case Some(storageState) if storageState.storedEnergy > zeroKWh =>
            handleCases(
              relevantData,
              lastAmbientTemperature,
              gridState,
              heatStorage.map(_.getChargingPower).getOrElse(zeroKW),
              heatStorage.map(_.getChargingPower).getOrElse(zeroKW) * (-1),
              qDot,
            )
          case _ =>
            splitThermalHeatAndPushIntoHouseAndDomesticStorage(
              relevantData,
              lastAmbientTemperature,
              gridState,
              qDotHouseLastState,
              qDotDomesticWaterStorageLastState,
              qDot,
            )
        }

      case (true, _, _, _, false, _) =>
        // if there is a heatStorage that isn't empty, take energy from storage
        updatedHeatStorageState match {
          case Some(storageState)
              if (storageState.storedEnergy > zeroKWh && !isRunning) =>
            handleCases(
              relevantData,
              lastAmbientTemperature,
              gridState,
              heatStorage.map(_.getChargingPower).getOrElse(zeroKW),
              heatStorage.map(_.getChargingPower).getOrElse(zeroKW) * (-1),
              zeroKW,
            )
          case _ =>
            pushThermalHeatIntoHouseOnly(
              relevantData,
              lastAmbientTemperature,
              gridState,
              qDot,
            )
        }

      // Prioritize domestic hot water storage
      // Same case if there is Some(heatStorageDemand) or not
      case (false, _, _, _, true, _) =>
        pushThermalHeatIntoDomesticHotWaterStorageOnly(
          relevantData,
          lastAmbientTemperature,
          gridState,
          qDot,
        )

      case (false, _, true, _, false, _) =>
        pushThermalHeatIntoThermalStorageOnly(
          relevantData,
          lastAmbientTemperature,
          gridState,
          qDot,
        )
      //  all cases for required demands are handled now
      // now take last action into account
      case _ =>
        // House and domestic hot water storage can only have additional demand now
        domesticHotWaterStorageLeftBoundary match {
          case true =>
            handleCases(
              relevantData,
              lastAmbientTemperature,
              gridState,
              qDotHouseLastState.getOrElse(zeroKW),
              qDotStorageLastState.getOrElse(zeroKW),
              zeroKW,
            )
          // if storage has additional demand charge it before heating the house
          case _ =>
            if (thermalDemands.heatStorageDemand.hasAdditionalDemand)
              handleCases(
                relevantData,
                lastAmbientTemperature,
                gridState,
                zeroKW,
                qDot,
                zeroKW,
              )
            else {
              handleCases(
                relevantData,
                lastAmbientTemperature,
                gridState,
                qDot,
                zeroKW,
                zeroKW,
              )
            }
        }

    }
  }

  /** Method that updates the state of thermal house, get its last thermal
    * action (qDot) and if it reached or left any boundaries this tick.
    *
    * @param relevantData
    *   data of heat pump including state of the heat pump
    * @param state
    *   Current state of the houses
    * @param lastAmbientTemperature
    *   Ambient temperature valid up until (not including) the current tick
    * @return
    *   Option of the updated house state, option of the last qDot and Booleans
    *   if some boundaries are reached or left.
    */

  private def updateStateGetLastThermalActionAndCheckIfCanContinueThermalHouse(
      relevantData: HpRelevantData,
      state: ThermalGridState,
      lastAmbientTemperature: Temperature,
  ): (Option[ThermalHouseState], Option[Power], Boolean, Boolean) = {
    state match {
      case ThermalGridState(
            Some(_),
            _,
            _,
          ) =>
        (house, state.houseState) match {
          case (Some(thermalHouse), Some(lastHouseState)) =>
            val (newState, _) = thermalHouse.determineState(
              relevantData,
              lastHouseState,
              lastAmbientTemperature,
              lastHouseState.qDot,
            )
            val houseReachedBoundary = thermalHouse.isInnerTemperatureTooHigh(
              newState.innerTemperature
            ) || thermalHouse.isInnerTemperatureTooLow(
              newState.innerTemperature
            )
            val houseLeftBoundary = (thermalHouse.isInnerTemperatureTooHigh(
              lastHouseState.innerTemperature
            ) && !thermalHouse.isInnerTemperatureTooHigh(
              newState.innerTemperature
            )) || (thermalHouse.isInnerTemperatureTooLow(
              newState.innerTemperature
            ) && !thermalHouse.isInnerTemperatureTooLow(
              newState.innerTemperature
            ))
            (
              Some(newState),
              Some(lastHouseState.qDot),
              houseReachedBoundary,
              houseLeftBoundary,
            )
        }
      case ThermalGridState(
            None,
            _,
            _,
          ) =>
        (None, None, false, false)
    }
  }

  /** Method that updates the state of thermal storage, get its last thermal
    * action (qDot) and if it reached or left any boundaries this tick.
    *
    * @param tick
    *   Current tick
    * @param state
    *   Current state of the houses
    * @return
    *   Option of the updated storage state, option of the last qDot and
    *   Booleans if some boundaries are reached or left.
    */

  private def updateStateGetLastThermalActionAndCheckIfCanContinueThermalStorage(
      tick: Long,
      state: ThermalGridState,
  ): (Option[ThermalStorageState], Option[Power], Boolean, Boolean) = {
    getLastThermalActionAndCheckIfCanContinueStorage(
      tick,
      state,
      heatStorage,
      state.storageState,
    )
  }

  /** Method that updates the state of domestic hot water storage, get its last
    * thermal action (qDot) and if it reached or left any boundaries this tick.
    *
    * @param tick
    *   Current tick
    * @param state
    *   Current state of the houses
    * @return
    *   Option of the updated storage state, option of the last qDot and
    *   Booleans if some boundaries are reached or left.
    */

  private def updateStateGetLastThermalActionAndCheckIfCanContinueDomesticHotWaterStorage(
      tick: Long,
      state: ThermalGridState,
  ): (Option[ThermalStorageState], Option[Power], Boolean, Boolean) = {
    getLastThermalActionAndCheckIfCanContinueStorage(
      tick,
      state,
      domesticHotWaterStorage,
      state.domesticHotWaterStorageState,
    )
  }

  /** Abstract method that updates the state of thermal storage, get its last
    * thermal action (qDot) and if it reached or left any boundaries this tick.
    * @param tick
    *   Current tick
    * @param state
    *   Current state of the houses
    * @param storage
    *   The storage handled here
    * @param lastStorageState
    *   Last state of the storage
    * @return
    *   Option of the updated storage state, option of the last qDot and
    *   Booleans if some boundaries are reached or left.
    */

  private def getLastThermalActionAndCheckIfCanContinueStorage(
      tick: Long,
      state: ThermalGridState,
      storage: Option[ThermalStorage],
      lastStorageState: Option[ThermalStorageState],
  ): (Option[ThermalStorageState], Option[Power], Boolean, Boolean) = {
    (storage, lastStorageState) match {
      case (Some(storage), Some(lastStorageState)) =>
        val (newState, _) = storage.updateState(
          tick,
          lastStorageState.qDot,
          lastStorageState,
        )

        val storageReachedBorder =
          (newState.storedEnergy == storage.getMaxEnergyThreshold) ||
            (newState.storedEnergy == zeroKWh)

        val storageLeftBorder =
          (lastStorageState.storedEnergy == storage.getMaxEnergyThreshold && newState.storedEnergy != zeroKWh) ||
            (lastStorageState.storedEnergy == zeroKWh && newState.storedEnergy != zeroKWh)
        (
          Some(newState),
          Some(lastStorageState.qDot),
          storageReachedBorder,
          storageLeftBorder,
        )
      case _ =>
        (None, None, false, false)
    }
=======

    if (thermalDemands.houseDemand.hasRequiredDemand)
      handleCases(
        relevantData,
        lastAmbientTemperature,
        gridState,
        qDot,
        zeroKW,
      )
    else if (
      thermalDemands.heatStorageDemand.hasRequiredDemand || thermalDemands.heatStorageDemand.hasAdditionalDemand
    )
      handleCases(
        relevantData,
        lastAmbientTemperature,
        gridState,
        zeroKW,
        qDot,
      )
    else if (thermalDemands.houseDemand.hasAdditionalDemand)
      handleCases(
        relevantData,
        lastAmbientTemperature,
        gridState,
        qDot,
        zeroKW,
      )
    else
      handleCases(
        relevantData,
        lastAmbientTemperature,
        gridState,
        zeroKW,
        zeroKW,
      )

>>>>>>> 63e63da7
  }

  /** Helper method to push energy directly into the thermal house
    *
    * @param relevantData
    *   data of heat pump including state of the heat pump
    * @param lastAmbientTemperature
    *   Ambient temperature valid up until (not including) the current tick
    * @param state
    *   Current state of the houses
    * @param qDot
    *   Infeed to the grid
    * @return
    */

  private def pushThermalHeatIntoHouseOnly(
      relevantData: HpRelevantData,
      lastAmbientTemperature: Temperature,
      state: ThermalGridState,
      qDot: Power,
  ) = {
    handleCases(
      relevantData,
      lastAmbientTemperature,
      state,
      qDot,
      zeroKW,
      zeroKW,
    )
  }

  /** Helper method to push energy directly into the thermal heat storage
    *
    * @param relevantData
    *   data of heat pump including state of the heat pump
    * @param lastAmbientTemperature
    *   Ambient temperature valid up until (not including) the current tick
    * @param state
    *   Current state of the houses
    * @param qDot
    *   Infeed to the grid
    * @return
    */

  private def pushThermalHeatIntoThermalStorageOnly(
      relevantData: HpRelevantData,
      lastAmbientTemperature: Temperature,
      state: ThermalGridState,
      qDot: Power,
  ) = {
    handleCases(
      relevantData,
      lastAmbientTemperature,
      state,
      zeroKW,
      qDot,
      zeroKW,
    )
  }

  /** Helper method to push energy directly into the domestic hot water storage
    *
    * @param relevantData
    *   data of heat pump including state of the heat pump
    * @param lastAmbientTemperature
    *   Ambient temperature valid up until (not including) the current tick
    * @param state
    *   Current state of the houses
    * @param qDot
    *   Infeed to the grid
    * @return
    */

  private def pushThermalHeatIntoDomesticHotWaterStorageOnly(
      relevantData: HpRelevantData,
      lastAmbientTemperature: Temperature,
      state: ThermalGridState,
      qDot: Power,
  ) = {
    handleCases(
      relevantData,
      lastAmbientTemperature,
      state,
      zeroKW,
      zeroKW,
      qDot,
    )
  }

  /** Helper method to split qDot of the heat pump and push energy directly into
    * house and the domestic hot water storage
    *
    * @param relevantData
    *   data of heat pump including state of the heat pump
    * @param lastAmbientTemperature
    *   Ambient temperature valid up until (not including) the current tick
    * @param state
    *   Current state of the houses
    * @param qDotHouseLastState
    *   The infeed into the thermal house in the last state
    * @param qDotDomesticHotWaterStorageLastState
    *   The infeed into the domestic hot water storage in the last state
    * @param qDot
    *   Infeed to the grid
    * @return
    */

  private def splitThermalHeatAndPushIntoHouseAndDomesticStorage(
      relevantData: HpRelevantData,
      lastAmbientTemperature: Temperature,
      state: ThermalGridState,
      qDotHouseLastState: Option[Power],
      qDotDomesticHotWaterStorageLastState: Option[Power],
      qDot: Power,
  ) = {
    val qDotDomesticHotWaterStorage: Power =
      if (
        (qDot / 2) > domesticHotWaterStorage
          .map(_.getChargingPower)
          .getOrElse(Kilowatts(0d))
      ) {
        domesticHotWaterStorage
          .map(_.getChargingPower)
          .getOrElse(Kilowatts(0d))
      } else {
        qDot / 2
      }

    handleCases(
      relevantData,
      lastAmbientTemperature,
      state,
      qDot - qDotDomesticHotWaterStorage,
      zeroKW,
      qDotDomesticHotWaterStorage,
    )
  }

  /** Handles the different cases, of thermal flows from and into the thermal
    * grid.
    *
    * @param relevantData
    *   data of heat pump including state of the heat pump
    * @param lastAmbientTemperature
    *   Ambient temperature valid up until (not including) the current tick
    * @param state
    *   Current state of the thermal grid
    * @param qDotHouse
    *   Infeed to the house
    * @param qDotHeatStorage
    *   Infeed to the heat storage (positive: Storage is charging, negative:
    *   Storage is discharging)
    * @param qDotDomesticHotWaterStorage
    *   Infeed to the domestic hot water storage
    * @return
    *   Updated thermal grid state and the next threshold if there is one
    */
  private def handleCases(
      relevantData: HpRelevantData,
      lastAmbientTemperature: Temperature,
      state: ThermalGridState,
      qDotHouse: Power,
      qDotHeatStorage: Power,
      qDotDomesticHotWaterStorage: Power,
  ): (ThermalGridState, Option[ThermalThreshold]) = {
    // FIXME: Is there any case where we get back some remainingQDotHouse?
    val (updatedHouseState, thermalHouseThreshold, remainingQDotHouse) =
      handleInfeedHouse(
        relevantData,
        lastAmbientTemperature,
        state,
        qDotHouse,
      )

    val (updatedStorageState, thermalStorageThreshold) =
<<<<<<< HEAD
      handleInfeedStorage(
        relevantData,
        state,
        qDotHeatStorage,
        heatStorage,
      )

    val (
      updatedDomesticHotWaterStorageState,
      domesticHotWaterStorageThreshold,
    ) = handleInfeedStorage(
      relevantData,
      state,
      qDotDomesticHotWaterStorage,
      domesticHotWaterStorage,
    )
=======
      handleStorageCases(relevantData.currentTick, state, qDotHeatStorage)
>>>>>>> 63e63da7

    val nextThreshold = determineMostRecentThreshold(
      Seq(
        thermalHouseThreshold,
        thermalStorageThreshold,
        domesticHotWaterStorageThreshold,
      )
    )

    (
      state.copy(
        houseState = updatedHouseState,
        storageState = updatedStorageState,
        domesticHotWaterStorageState = updatedDomesticHotWaterStorageState,
      ),
      nextThreshold,
    )
  }

  /** Handles the case, when the house has heat demand and will be heated up
    * here.
    *
    * @param relevantData
    *   data of heat pump including state of the heat pump
    * @param lastAmbientTemperature
    *   Ambient temperature valid up until (not including) the current tick
    * @param state
    *   Current state of the houses
    * @param qDotHouse
    *   Infeed into the house
    * @return
    *   Updated thermal house state, a ThermalThreshold and the remaining qDot
    */
  private def handleInfeedHouse(
      relevantData: HpRelevantData,
      lastAmbientTemperature: Temperature,
      state: ThermalGridState,
      qDotHouse: Power,
  ): (Option[ThermalHouseState], Option[ThermalThreshold], Power) = {
    (house, state.houseState) match {
      case (Some(thermalHouse), Some(lastHouseState)) =>
        val (newState, threshold) = thermalHouse.determineState(
          relevantData,
          lastHouseState,
          lastAmbientTemperature,
          qDotHouse,
        )
        /* Check if house can handle the thermal feed in */
        if (
          thermalHouse.isInnerTemperatureTooHigh(
            newState.innerTemperature
          )
        ) {
          val (fullHouseState, maybeFullHouseThreshold) =
            thermalHouse.determineState(
              relevantData,
              lastHouseState,
              lastAmbientTemperature,
              zeroKW,
            )
          (Some(fullHouseState), maybeFullHouseThreshold, qDotHouse)
        } else {
          (Some(newState), threshold, zeroKW)
        }
      case _ => (None, None, zeroKW)
    }
  }

  /** Handles the cases, when the storage has heat demand and will be filled up
<<<<<<< HEAD
    * here (positive qDot) or will be return its stored energy into the thermal
    * grid (negative qDot). Same if the storage is used for domestic hot water.
    * Positive qDot will fill the storage, negative will cover the demand.
    *
    * @param relevantData
    *   data of heat pump including state of the heat pump
=======
    * here (positive qDot) or will return its stored energy into the thermal
    * grid (negative qDot).
    * @param tick
    *   Current tick
>>>>>>> 63e63da7
    * @param state
    *   Current state of the houses
    * @param qDotStorage
    *   Infeed to the storage (positive: Storage is charging, negative: Storage
    *   is discharging)
    * @param storage
    *   the storage that should be handled
    * @return
    *   Updated thermal grid state
    */
<<<<<<< HEAD
  private def handleInfeedStorage(
      relevantData: HpRelevantData,
=======
  private def handleStorageCases(
      tick: Long,
>>>>>>> 63e63da7
      state: ThermalGridState,
      qDotStorage: Power,
      storage: Option[ThermalStorage],
  ): (Option[ThermalStorageState], Option[ThermalThreshold]) = {
    // FIXME: We should somewhere check that pThermalMax of Storage is always capable for qDot pThermalMax >= pThermal of Hp
    val selectedState = storage match {
      case Some(_: CylindricalThermalStorage) => state.storageState
      case Some(_: DomesticHotWaterStorage) =>
        state.domesticHotWaterStorageState
      case _ => None
    }

    (storage, selectedState) match {
      case (
            Some(domesticHotWaterStorage: DomesticHotWaterStorage),
            Some(lastDomesticHotWaterStorageState),
          ) =>
        val storedEnergy = domesticHotWaterStorage
          .updateState(
            relevantData.currentTick,
            lastDomesticHotWaterStorageState.qDot,
            lastDomesticHotWaterStorageState,
          )
          ._1
          .storedEnergy

        val domesticHotWaterDemand = house
          .map(
            _.energyDemandDomesticHotWater(
              relevantData,
              state.houseState,
            )
          )
          .getOrElse(ThermalEnergyDemand(zeroKWh, zeroKWh))

        val (applicableQDotDomesticStorage, thresholdToCoverDemand) =
          domesticHotWaterDemand match {
            case demand
                if demand.required > zeroKWh && storedEnergy == zeroKWh =>
              // Use qDot from Hp directly to cover hot water demand
              val threshold = Some(
                SimpleThermalThreshold(
                  (domesticHotWaterDemand.required / qDotStorage).toSeconds.toLong
                )
              )
              (zeroKW, threshold)
            case demand
                if demand.required > zeroKWh && storedEnergy > zeroKWh =>
              // Use storage to cover hot water demand
              identifyApplicableQDot(relevantData.currentTick, demand)

            case demand
                if demand.required == zeroKWh && lastDomesticHotWaterStorageState.qDot > zeroKW && storedEnergy != domesticHotWaterStorage.maxEnergyThreshold =>
              // Storage got recharged in the last state
              // Threshold will be calculated later
              (lastDomesticHotWaterStorageState.qDot, None)
            case demand if demand.required == zeroKWh & qDotStorage == zeroKW =>
              // Don't do anything with domestic hot water storage
              (zeroKW, None)
            case demand if demand.required == zeroKWh & qDotStorage > zeroKW =>
              // Use qDot from Hp to recharge domestic hot water storage
              // Threshold will be calculated later
              (qDotStorage, None)
            case demand if demand.required == zeroKWh & qDotStorage < zeroKW =>
              // Storage was discharging but demand is now covered. Set output to zeroKw
              (zeroKW, None)

            case _ =>
              throw new RuntimeException(
                s"Unexpected case occur when try to handle infeed into domestic hot water storage ${domesticHotWaterStorage.uuid}."
              )
          }

        val (updatedStorageState, updatedThreshold) =
          domesticHotWaterStorage
            .updateState(
              relevantData.currentTick,
              applicableQDotDomesticStorage,
              lastDomesticHotWaterStorageState,
            )

        val nextThreshold = determineMostRecentThreshold(
          Seq(updatedThreshold, thresholdToCoverDemand)
        )
        (
          Some(updatedStorageState),
          nextThreshold,
        )

      case (
            Some(thermalStorage: CylindricalThermalStorage),
            Some(lastStorageState),
          ) =>
        val (newState, threshold) = thermalStorage.updateState(
          relevantData.currentTick,
          qDotStorage,
          lastStorageState,
        )
        (Some(newState), threshold)

      case _ => (None, None)
    }
  }

  /** Returns the very next threshold or None if there isn't any.
    *
    * @param thresholds
    *   A sequence of thresholds
    * @return
    *   The next [[ThermalThreshold]] or [[None]].
    */
  private def determineMostRecentThreshold(
      thresholds: Seq[Option[ThermalThreshold]]
  ): Option[ThermalThreshold] = {

    @annotation.tailrec
    def findMostRecent(
        remaining: Seq[ThermalThreshold],
        currentMin: Option[ThermalThreshold],
    ): Option[ThermalThreshold] = {
      remaining match {
        case Nil => currentMin
        case head :: tail =>
          val newMin = currentMin match {
            case None => Some(head)
            case Some(minThreshold) =>
              if (head.tick < minThreshold.tick) Some(head) else currentMin
          }
          findMostRecent(tail, newMin)
      }
    }

    findMostRecent(thresholds.flatten, None)
  }

  /** Handle consumption (or no infeed) from thermal grid
    *
    * @param relevantData
    *   data of heat pump including state of the heat pump
    * @param lastAmbientTemperature
    *   Ambient temperature valid up until (not including) the current tick
    * @param lastThermalGridState
    *   state of the thermalGrid until this tick
    * @param qDot
<<<<<<< HEAD
    *   Infeed to the grid from thermal generation (e.g. heat pump)
    * @param simulationStartTime
    *   simulationStartDate as ZonedDateTime
    * @param houseInhabitants
    *   number of people living in the building
=======
    *   Infeed to the grid from thermal generation (e.g. heat pump) or thermal
    *   storages
>>>>>>> 63e63da7
    * @return
    *   Updated thermal grid state
    */
  private def handleConsumption(
      relevantData: HpRelevantData,
      lastAmbientTemperature: Temperature,
      lastThermalGridState: ThermalGridState,
      qDot: Power,
  ): (ThermalGridState, Option[ThermalThreshold]) = {
    /* House will be left with no influx in all cases. Determine if and when a threshold is reached */
    val maybeUpdatedHouseState =
      house.zip(lastThermalGridState.houseState).map {
        case (house, houseState) =>
          house.determineState(
            relevantData,
            houseState,
            lastAmbientTemperature,
            zeroKW,
          )
      }

    /* Update the state of the storage */
    val maybeUpdatedStorageState =
      heatStorage.zip(lastThermalGridState.storageState).map {
        case (storage, storageState) =>
          storage.updateState(relevantData.currentTick, qDot, storageState)
      }

    val (revisedHouseState, revisedStorageState) =
      reviseInfeedFromStorage(
        relevantData,
        maybeUpdatedHouseState,
        maybeUpdatedStorageState,
        lastThermalGridState.houseState,
        lastThermalGridState.storageState,
        lastAmbientTemperature,
        qDot,
      )

    heatStorage.zip(lastThermalGridState.storageState).map {
      case (storage, storageState) =>
        storage.updateState(relevantData.currentTick, qDot, storageState)
    }

    val domesticHotWaterDemand = house
      .map(
        _.energyDemandDomesticHotWater(
          relevantData,
          lastThermalGridState.houseState,
        )
      )
      .getOrElse(ThermalEnergyDemand(zeroKWh, zeroKWh))

    val (
      qDotDomesticHotWaterDemand,
      tickWhenStorageDemandEnds,
    ) =
      identifyApplicableQDot(relevantData.currentTick, domesticHotWaterDemand)

    val (
      updatedDomesticHotWaterStorageState,
      domesticHotWaterStorageThreshold,
    ) = handleInfeedStorage(
      relevantData,
      lastThermalGridState,
      qDotDomesticHotWaterDemand,
      domesticHotWaterStorage,
    )

    val nextThresholdHotWaterStorage = determineMostRecentThreshold(
      Seq(tickWhenStorageDemandEnds, domesticHotWaterStorageThreshold)
    )

    val nextThreshold = determineMostRecentThreshold(
      Seq(
        revisedHouseState.flatMap(_._2),
        revisedStorageState.flatMap(_._2),
        nextThresholdHotWaterStorage,
      )
    )

    (
      lastThermalGridState.copy(
        houseState = revisedHouseState.map(_._1),
        storageState = revisedStorageState.map(_._1),
        domesticHotWaterStorageState = updatedDomesticHotWaterStorageState,
      ),
      nextThreshold,
    )
  }

  private def identifyApplicableQDot(
      tick: Long,
      domesticHotWaterDemand: ThermalEnergyDemand,
  ): (Power, Option[SimpleThermalThreshold]) = {

    if (domesticHotWaterDemand.required > zeroKWh) {
      val chargingPower = domesticHotWaterStorage
        .map(_.getChargingPower)
        .getOrElse(
          throw new RuntimeException(
            s"Trying to get the chargingPower of domesticHotWaterStorage was not possible"
          )
        )

      val approxDurationAtFullPower =
        domesticHotWaterDemand.required / chargingPower

      if (approxDurationAtFullPower > Seconds(1)) {
        val preciseChargingPower =
          -1 * domesticHotWaterDemand.required / (Seconds(
            approxDurationAtFullPower.toSeconds.toLong + 1
          ))
        val threshold =
          -1 * domesticHotWaterDemand.required / preciseChargingPower

        (
          preciseChargingPower,
          Some(
            SimpleThermalThreshold(tick + math.round(threshold.toSeconds))
          ),
        )
      } else {
        (
          (-1) * domesticHotWaterDemand.required / Seconds(1d),
          Some(SimpleThermalThreshold(tick + 1)),
        )
      }
    } else {
      (zeroKW, None)
    }
  }

  /** Check, if the storage can heat the house. This is only done, if <ul>
    * <li>the house has reached it's lower temperature boundary,</li> <li>there
    * is no infeed from external and</li> <li>the storage is not empty
    * itself</li> </ul>
    *
    * @param relevantData
    *   data of heat pump including state of the heat pump
    * @param maybeHouseState
    *   Optional thermal house state
    * @param maybeStorageState
    *   Optional thermal storage state
    * @param formerHouseState
    *   Previous thermal house state before a first update was performed
    * @param formerStorageState
    *   Previous thermal storage state before a first update was performed
    * @param lastAmbientTemperature
    *   Ambient temperature valid up until (not including) the current tick
    * @param qDot
    *   Infeed to the grid from thermal generation (e.g. heat pump) or thermal
    *   storages
    * @return
    *   Options to revised thermal house and storage state
    */
  def reviseInfeedFromStorage(
      relevantData: HpRelevantData,
      maybeHouseState: Option[(ThermalHouseState, Option[ThermalThreshold])],
      maybeStorageState: Option[
        (ThermalStorageState, Option[ThermalThreshold])
      ],
      formerHouseState: Option[ThermalHouseState],
      formerStorageState: Option[ThermalStorageState],
      lastAmbientTemperature: Temperature,
      qDot: Power,
  ): (
      Option[(ThermalHouseState, Option[ThermalThreshold])],
      Option[(ThermalStorageState, Option[ThermalThreshold])],
  ) = house.zip(maybeHouseState).zip(heatStorage.zip(maybeStorageState)) match {
    case Some(
          (
            (thermalHouse, (houseState, _)),
            (thermalStorage, (storageState, _)),
          )
        )
        if qDot.~=(zeroKW)(Kilowatts(10e-3)) &&
          thermalHouse.isInnerTemperatureTooLow(
            houseState.innerTemperature
          ) && !thermalStorage.isEmpty(storageState.storedEnergy) =>
      /* Storage is meant to heat the house only, if there is no infeed from external (+/- 10 W) and the house is cold */
      val revisedStorageState = thermalStorage.updateState(
        relevantData.currentTick,
        thermalStorage.getChargingPower * -1,
        formerStorageState.getOrElse(
          throw new InconsistentStateException(
            "Impossible to find no storage state"
          )
        ),
      )
      val revisedHouseState = thermalHouse.determineState(
        relevantData,
        formerHouseState.getOrElse(
          throw new InconsistentStateException(
            "Impossible to find no house state"
          )
        ),
        lastAmbientTemperature,
        thermalStorage.getChargingPower,
      )
      (Some(revisedHouseState), Some(revisedStorageState))
    case _ => (maybeHouseState, maybeStorageState)
  }

  /** Convert the given state of the thermal grid into result models of its
    * constituent models
    *
    * @param currentTick
    *   Actual simulation tick
    * @param state
    *   State to be converted
    * @param startDateTime
    *   Start date time of the simulation
    * @return
    *   A [[Seq]] of results of the constituent thermal model
    */
  def results(currentTick: Long, state: ThermalGridState)(implicit
      startDateTime: ZonedDateTime
  ): Seq[ResultEntity] = {

    val maybeHouseResult = house
      .zip(state.houseState)
      .filter { case (_, state) => state.tick == currentTick }
      .map {
        case (
              thermalHouse,
              ThermalHouseState(tick, innerTemperature, thermalInfeed),
            ) =>
          new ThermalHouseResult(
            tick.toDateTime,
            thermalHouse.uuid,
            thermalInfeed.toMegawatts.asMegaWatt,
            innerTemperature.toKelvinScale.asKelvin,
          )
      }

    val maybeThermalStorageResult = heatStorage
      .zip(state.storageState)
      .filter { case (_, state) => state.tick == currentTick }
      .map {
        case (
              storage: CylindricalThermalStorage,
              ThermalStorageState(tick, storedEnergy, qDot),
            ) =>
          new CylindricalStorageResult(
            tick.toDateTime,
            storage.uuid,
            storedEnergy.toMegawattHours.asMegaWattHour,
            qDot.toMegawatts.asMegaWatt,
            (storedEnergy / storage.maxEnergyThreshold).asPu,
          )
        case _ =>
          throw new NotImplementedError(
            s"Result handling for storage type '${heatStorage.getClass.getSimpleName}' not supported."
          )
      }

    val maybeDomesticHotWaterStorageResult = domesticHotWaterStorage
      .zip(state.domesticHotWaterStorageState)
      .filter { case (_, state) => state.tick == currentTick }
      .map {
        case (
              storage: DomesticHotWaterStorage,
              ThermalStorageState(tick, storedEnergy, qDot),
            ) =>
          new DomesticHotWaterStorageResult(
            tick.toDateTime,
            storage.uuid,
            storedEnergy.toMegawattHours.asMegaWattHour,
            qDot.toMegawatts.asMegaWatt,
            (storedEnergy / storage.maxEnergyThreshold).asPu,
          )
        case _ =>
          throw new NotImplementedError(
            s"Result handling for storage type '${domesticHotWaterStorage.getClass.getSimpleName}' not supported."
          )
      }

    Seq(
      maybeHouseResult,
      maybeThermalStorageResult,
      maybeDomesticHotWaterStorageResult,
    ).flatten

  }
}

object ThermalGrid {
  def apply(
      input: edu.ie3.datamodel.models.input.container.ThermalGrid
  ): ThermalGrid = {
    val houses = input.houses().asScala.map(ThermalHouse(_)).toSet
    val storages: Set[CylindricalThermalStorage] = input
      .heatStorages()
      .asScala
      .flatMap {
        case _: DomesticHotWaterStorageInput =>
          None
        case cylindricalInput: CylindricalStorageInput =>
          Some(CylindricalThermalStorage(cylindricalInput))
        case _ => None
      }
      .toSet
    val domesticHotWaterStorage: Set[DomesticHotWaterStorage] = input
      .domesticHotWaterStorages()
      .asScala
      .flatMap {
        case domesticHotWaterInput: DomesticHotWaterStorageInput =>
          Some(DomesticHotWaterStorage(domesticHotWaterInput))
        case _ => None
      }
      .toSet
    new ThermalGrid(
      houses.headOption,
      storages.headOption,
      domesticHotWaterStorage.headOption,
    )
  }

  /** Current state of a grid
    * @param houseState
    *   State of the thermal house
    * @param storageState
    *   State of the thermal storage
    */
  final case class ThermalGridState(
      houseState: Option[ThermalHouseState],
      storageState: Option[ThermalStorageState],
      domesticHotWaterStorageState: Option[ThermalStorageState],
  ) {

    /** This method will return booleans whether there is a heat demand of house
      * or thermal storage as well as a boolean indicating if there is no
      * thermal storage, or it is empty.
      *
      * @return
      *   boolean which is true, if there is no thermalStorage, or it's empty.
      */
    def isThermalStorageEmpty: Boolean = {
      implicit val tolerance: Energy = KilowattHours(1e-3)
      storageState.isEmpty || storageState
        .exists(
          _.storedEnergy =~ zeroKWh
        )
    }
  }

  def startingState(thermalGrid: ThermalGrid): ThermalGridState =
    ThermalGridState(
      thermalGrid.house.map(house => ThermalHouse.startingState(house)),
      thermalGrid.heatStorage.map(_.startingState),
      thermalGrid.domesticHotWaterStorage.map(_.startingState),
    )

  /** Wraps the demand of thermal units (thermal house, thermal storage).
    *
    * @param houseDemand
    *   the demand of the thermal house
    * @param heatStorageDemand
    *   the demand of the thermal heat storage
    */
  final case class ThermalDemandWrapper private (
      houseDemand: ThermalEnergyDemand,
      heatStorageDemand: ThermalEnergyDemand,
      domesticHotWaterStorageDemand: ThermalEnergyDemand,
  )

  /** Defines the thermal energy demand of a thermal grid. It comprises the
    * absolutely required energy demand to reach the target state as well as an
    * energy, that can be handled. The possible energy always has to be greater
    * than or equal to the absolutely required energy. Thus, this class can only
    * be instantiated via factory.
    * @param required
    *   The absolutely required energy to reach target state. For
    *   [[ThermalHouse]] this would be the energy demand to reach the boundary
    *   or targetTemperature. For [[ThermalStorage]] this would be the amount of
    *   energy to get fully charged when empty. If the [[ThermalStorage]] is not
    *   empty, the required energy is zero.
    * @param possible
    *   The maximum possible energy, that can be handled
    */
  final case class ThermalEnergyDemand private (
      required: Energy,
      possible: Energy,
  ) {
    def +(rhs: ThermalEnergyDemand): ThermalEnergyDemand = ThermalEnergyDemand(
      required + rhs.required,
      possible + rhs.possible,
    )

    def hasRequiredDemand: Boolean = required > zeroKWh

    def hasAdditionalDemand: Boolean = possible > required
  }
  object ThermalEnergyDemand {

    /** Builds a new instance of [[ThermalEnergyDemand]]. If the possible energy
      * is less than the required energy, this is considered to be a bad state.
      * @param required
      *   The absolutely required energy to reach target state
      * @param possible
      *   The maximum possible energy, that can be handled
      * @return
      *   Thermal energy demand container class, that meets all specifications
      */
    def apply(
        required: Energy,
        possible: Energy,
    ): ThermalEnergyDemand = {
      if (
        math.abs(possible.toKilowattHours) < math.abs(required.toKilowattHours)
      )
        throw new InvalidParameterException(
          s"The possible amount of energy $possible is smaller than the required amount of energy $required. This is not supported."
        )

      if (possible.toKilowattHours < 0 || required.toKilowattHours < 0)
        throw new InvalidParameterException(
          s"The possible $possible or required $required amount of energy cannot be negative. This is not supported."
        )

      new ThermalEnergyDemand(required, possible)
    }

    def noDemand: ThermalEnergyDemand = ThermalEnergyDemand(
      zeroKWh,
      zeroKWh,
    )
  }
}<|MERGE_RESOLUTION|>--- conflicted
+++ resolved
@@ -322,72 +322,6 @@
       !thermalStorageReachedBoundary && !thermalStorageLeftBoundary &&
       !domesticHotWaterStorageReachedBoundary && !domesticHotWaterStorageLeftBoundary
     ) {
-<<<<<<< HEAD
-=======
-      // We can continue for the house
-      val (updatedHouseState, thermalHouseThreshold, remainingQDotHouse) =
-        handleInfeedHouse(
-          relevantData,
-          lastAmbientTemperature,
-          lastThermalGridState,
-          qDotHouseLastState,
-        )
-
-      // ...and for the storage
-      val (updatedStorageState, thermalStorageThreshold) = {
-        // In case the ThermalHouse could not handle the infeed it will be used for the storage.
-        if (remainingQDotHouse > qDotStorageLastState) {
-          handleStorageCases(
-            relevantData.currentTick,
-            lastThermalGridState,
-            remainingQDotHouse,
-          )
-        } else {
-          handleStorageCases(
-            relevantData.currentTick,
-            lastThermalGridState,
-            qDotStorageLastState,
-          )
-        }
-      }
-
-      val nextThreshold = determineMostRecentThreshold(
-        thermalHouseThreshold,
-        thermalStorageThreshold,
-      )
-      (
-        lastThermalGridState.copy(
-          houseState = updatedHouseState,
-          storageState = updatedStorageState,
-        ),
-        nextThreshold,
-      )
-    }
-    // Handle edge case where house was heated from storage...
-    else if (qDotHouseLastState > zeroKW && qDotStorageLastState < zeroKW) {
-      // ...and HP gets activated in current tick
-      if (isRunning) {
-        handleCases(
-          relevantData,
-          lastAmbientTemperature,
-          lastThermalGridState,
-          qDot,
-          zeroKW,
-        )
-      } else {
-        // ... or continue lastState's behaviour
-        handleCases(
-          relevantData,
-          lastAmbientTemperature,
-          lastThermalGridState,
-          qDotHouseLastState,
-          qDotStorageLastState,
-        )
-      }
-    }
-    // Handle edge case where house should be heated from storage
-    else if (!isRunning && qDot > zeroKW) {
->>>>>>> 63e63da7
       handleCases(
         relevantData,
         lastAmbientTemperature,
@@ -436,24 +370,13 @@
     * | false             | false             | false               | true                | false         | true            |
     * | false             | false             | false               | false               | false         | false           |
     *
-<<<<<<< HEAD
-    * This can be simplified to five cases FIXME adapt whole table
-    * | No | Conditions                                                               | Result    |
-    * |:---|:-------------------------------------------------------------------------|:----------|
-    * | 1  | if(house.reqD) => house                                                  | house     |
-    * | 2  | if(!house.reqD && !storage.reqD) => storage                              | storage   |
-    * | 3  | if(!house.reqD && !storage.reqD && storage.addD) => storage              | storage   |
-    * | 4  | if(!house.reqD && house.addD && !storage.reqD && !storage.addD) => house | house     |
-    * | 5  | if(all == false) => no output                                            | no output |
-=======
-    * This can be simplified to four cases
-    * | No | Conditions                           | Result    |
+   * This can be simplified to five cases FIXME adapt whole table
+   * | No | Conditions                         | Result    |
     * |:---|:-------------------------------------|:----------|
     * | 1  | if house.reqD                        | house     |
     * | 2  | else if storage.reqD OR storage.addD | storage   |
     * | 3  | else if house.addD                   | house     |
     * | 4  | else                                 | no output |
->>>>>>> 63e63da7
     *
     * @param thermalDemands
     *   holds the thermal demands of the thermal units (house, storage)
@@ -482,7 +405,6 @@
       domesticHotWaterStorageLeftBoundary: Boolean,
       isRunning: Boolean,
   ): (ThermalGridState, Option[ThermalThreshold]) = {
-<<<<<<< HEAD
     (
       thermalDemands.houseDemand.hasRequiredDemand,
       thermalDemands.houseDemand.hasAdditionalDemand,
@@ -751,44 +673,6 @@
       case _ =>
         (None, None, false, false)
     }
-=======
-
-    if (thermalDemands.houseDemand.hasRequiredDemand)
-      handleCases(
-        relevantData,
-        lastAmbientTemperature,
-        gridState,
-        qDot,
-        zeroKW,
-      )
-    else if (
-      thermalDemands.heatStorageDemand.hasRequiredDemand || thermalDemands.heatStorageDemand.hasAdditionalDemand
-    )
-      handleCases(
-        relevantData,
-        lastAmbientTemperature,
-        gridState,
-        zeroKW,
-        qDot,
-      )
-    else if (thermalDemands.houseDemand.hasAdditionalDemand)
-      handleCases(
-        relevantData,
-        lastAmbientTemperature,
-        gridState,
-        qDot,
-        zeroKW,
-      )
-    else
-      handleCases(
-        relevantData,
-        lastAmbientTemperature,
-        gridState,
-        zeroKW,
-        zeroKW,
-      )
-
->>>>>>> 63e63da7
   }
 
   /** Helper method to push energy directly into the thermal house
@@ -964,26 +848,18 @@
       )
 
     val (updatedStorageState, thermalStorageThreshold) =
-<<<<<<< HEAD
-      handleInfeedStorage(
-        relevantData,
-        state,
-        qDotHeatStorage,
-        heatStorage,
-      )
+
+      handleStorageCases(relevantData.currentTick, state, qDotHeatStorage)
 
     val (
       updatedDomesticHotWaterStorageState,
       domesticHotWaterStorageThreshold,
     ) = handleInfeedStorage(
-      relevantData,
+      relevantData.currentTick,
       state,
       qDotDomesticHotWaterStorage,
       domesticHotWaterStorage,
     )
-=======
-      handleStorageCases(relevantData.currentTick, state, qDotHeatStorage)
->>>>>>> 63e63da7
 
     val nextThreshold = determineMostRecentThreshold(
       Seq(
@@ -1053,19 +929,12 @@
   }
 
   /** Handles the cases, when the storage has heat demand and will be filled up
-<<<<<<< HEAD
-    * here (positive qDot) or will be return its stored energy into the thermal
+    * here (positive qDot) or will return its stored energy into the thermal
     * grid (negative qDot). Same if the storage is used for domestic hot water.
     * Positive qDot will fill the storage, negative will cover the demand.
     *
     * @param relevantData
     *   data of heat pump including state of the heat pump
-=======
-    * here (positive qDot) or will return its stored energy into the thermal
-    * grid (negative qDot).
-    * @param tick
-    *   Current tick
->>>>>>> 63e63da7
     * @param state
     *   Current state of the houses
     * @param qDotStorage
@@ -1076,13 +945,8 @@
     * @return
     *   Updated thermal grid state
     */
-<<<<<<< HEAD
-  private def handleInfeedStorage(
-      relevantData: HpRelevantData,
-=======
   private def handleStorageCases(
-      tick: Long,
->>>>>>> 63e63da7
+                                  relevantData: HpRelevantData,
       state: ThermalGridState,
       qDotStorage: Power,
       storage: Option[ThermalStorage],
@@ -1227,16 +1091,12 @@
     * @param lastThermalGridState
     *   state of the thermalGrid until this tick
     * @param qDot
-<<<<<<< HEAD
-    *   Infeed to the grid from thermal generation (e.g. heat pump)
+    *   Infeed to the grid from thermal generation (e.g. heat pump) or thermal
+    *   storages
     * @param simulationStartTime
     *   simulationStartDate as ZonedDateTime
     * @param houseInhabitants
     *   number of people living in the building
-=======
-    *   Infeed to the grid from thermal generation (e.g. heat pump) or thermal
-    *   storages
->>>>>>> 63e63da7
     * @return
     *   Updated thermal grid state
     */
