/*
 * © 2022. TU Dortmund University,
 * Institute of Energy Systems, Energy Efficiency and Energy Economics,
 * Research group Distribution grid planning and operation
 */

package edu.ie3.simona.model.thermal

import com.typesafe.scalalogging.LazyLogging
import edu.ie3.datamodel.models.input.thermal.CylindricalStorageInput
import edu.ie3.datamodel.models.result.ResultEntity
import edu.ie3.datamodel.models.result.thermal.{
  CylindricalStorageResult,
  ThermalHouseResult,
}
import edu.ie3.simona.exceptions.agent.InconsistentStateException
import edu.ie3.simona.model.participant.HpModel.{HpRelevantData, HpState}
import edu.ie3.simona.model.thermal.ThermalGrid.{
  ThermalDemandWrapper,
  ThermalEnergyDemand,
  ThermalGridState,
}
import edu.ie3.simona.model.thermal.ThermalHouse.ThermalHouseState
import edu.ie3.simona.model.thermal.ThermalStorage.ThermalStorageState
import edu.ie3.simona.util.TickUtil.TickLong
import edu.ie3.util.quantities.QuantityUtils.RichQuantityDouble
import edu.ie3.util.scala.quantities.DefaultQuantities._
import squants.energy.{KilowattHours, Kilowatts}
import squants.{Energy, Power, Temperature}

import java.time.ZonedDateTime
import scala.jdk.CollectionConverters.SetHasAsScala

/** Calculation model for a thermal grid. It is assumed, that all elements are
  * connected directly with exactly one thermal bus
  *
  * @param house
  *   Thermal houses connected to the bus
  * @param storage
  *   Thermal storages
  */
final case class ThermalGrid(
    house: Option[ThermalHouse],
    storage: Option[ThermalStorage],
) extends LazyLogging {

  /** Determine the energy demand of the total grid at the given instance in
    * time and returns it including the updatedState
    *
    * @param lastHpState
    *   Last state of the heat pump
    * @param relevantData
    *   data of heat pump including
    * @return
    *   The total energy demand of the house and the storage and an updated
    *   [[ThermalGridState]]
    */
  def energyDemandAndUpdatedState(
      relevantData: HpRelevantData,
      lastHpState: HpState,
  ): (ThermalDemandWrapper, ThermalGridState) = {
    /* First get the energy demand of the houses but only if inner temperature is below target temperature */

    val (houseDemand, updatedHouseState) =
      house.zip(lastHpState.thermalGridState.houseState) match {
        case Some((thermalHouse, lastHouseState)) =>
          val (updatedHouseState, _) =
            thermalHouse.determineState(
              relevantData,
              lastHouseState,
              lastHpState.ambientTemperature.getOrElse(
                relevantData.ambientTemperature
              ),
              lastHouseState.qDot,
            )
          if (
            updatedHouseState.innerTemperature < thermalHouse.targetTemperature |
              (lastHouseState.qDot > zeroKW && updatedHouseState.innerTemperature < thermalHouse.upperBoundaryTemperature)
          ) {
            (
              thermalHouse.energyDemand(
                relevantData,
                updatedHouseState,
              ),
              Some(updatedHouseState),
            )

          } else {
            (ThermalEnergyDemand.noDemand, Some(updatedHouseState))
          }

        case None =>
          (ThermalEnergyDemand.noDemand, None)
      }

    /* Then go over the storages, see what they can provide and what they might be able to charge */
    val (storageDemand, updatedStorageState) = {

      storage
        .zip(lastHpState.thermalGridState.storageState)
        .map { case (storage, state) =>
          val (updatedStorageState, _) =
            storage.updateState(relevantData.currentTick, state.qDot, state)
          val storedEnergy = updatedStorageState.storedEnergy
          val soc = storedEnergy / storage.getMaxEnergyThreshold
          val storageRequired = {
            if (soc == 0d) {
              storage.getMaxEnergyThreshold - storedEnergy

            } else {
              zeroMWh
            }
          }

          val storagePossible = storage.getMaxEnergyThreshold - storedEnergy
          (
            ThermalEnergyDemand(
              storageRequired,
              storagePossible,
            ),
            Some(updatedStorageState),
          )

        }
        .getOrElse(
          ThermalEnergyDemand(zeroMWh, zeroMWh),
          None,
        )
    }

    (
      ThermalDemandWrapper(
        ThermalEnergyDemand(
          houseDemand.required,
          houseDemand.possible,
        ),
        ThermalEnergyDemand(
          storageDemand.required,
          storageDemand.possible,
        ),
      ),
      ThermalGridState(updatedHouseState, updatedStorageState),
    )
  }

  /** Update the current state of the grid
    *
    * @param relevantData
    *   data of heat pump including state of the heat pump
    * @param lastThermalGridState
    *   state of the thermalGrid until this tick
    * @param lastAmbientTemperature
    *   Ambient temperature valid up until (not including) the current tick
    * @param isRunning
    *   determines whether the heat pump is running or not
    * @param qDot
    *   Thermal energy balance
    * @param thermalDemands
    *   holds the thermal demands of the thermal units (house, storage)
    * @return
    *   The updated state of the grid
    */
  def updateState(
      relevantData: HpRelevantData,
      lastThermalGridState: ThermalGridState,
      lastAmbientTemperature: Temperature,
      isRunning: Boolean,
      qDot: Power,
      thermalDemands: ThermalDemandWrapper,
  ): (ThermalGridState, Option[ThermalThreshold]) = if (qDot > zeroKW)
    handleInfeed(
      relevantData,
      lastAmbientTemperature,
      lastThermalGridState,
      isRunning,
      qDot,
      thermalDemands,
    )
  else
    handleConsumption(
      relevantData,
      lastAmbientTemperature,
      lastThermalGridState,
      qDot,
    )

  /** Handles the case, when a grid has infeed. Depending on which entity has some
    * heat demand the house or the storage will be heated up / filled up.
    *
    * @param relevantData
    *   data of heat pump including state of the heat pump
    * @param lastAmbientTemperature
    *   Ambient temperature valid up until (not including) the current tick
    * @param lastThermalGridState
    *   state of the thermalGrid until this tick
    * @param isRunning
    *   determines whether the heat pump is running or not
    * @param qDot
    *   Infeed to the grid
    * @param thermalDemands
    *   holds the thermal demands of the thermal units (house, storage)
    * @return
    *   Updated thermal grid state and the thermalThreshold if there is one
    */
  private def handleInfeed(
      relevantData: HpRelevantData,
      lastAmbientTemperature: Temperature,
      lastThermalGridState: ThermalGridState,
      isRunning: Boolean,
      qDot: Power,
      thermalDemands: ThermalDemandWrapper,
  ): (ThermalGridState, Option[ThermalThreshold]) = {
    // TODO: We would need to issue a storage result model here...

    /* Consider the action in the last state */
<<<<<<< HEAD
    val (qDotHouseLastState, qDotStorageLastState) =
      lastThermalGridState match {
        case ThermalGridState(Some(houseState), Some(storageState)) =>
          (houseState.qDot, storageState.qDot)
        case ThermalGridState(Some(houseState), None) =>
          (houseState.qDot, zeroKW)
        case ThermalGridState(None, Some(storageState)) =>
          (zeroKW, storageState.qDot)
        case _ =>
          throw new InconsistentStateException(
            "There should be at least a house or a storage state."
          )
      }
=======
    val qDotHouseLastState =
      thermalGridState.houseState.map(_.qDot).getOrElse(zeroKW)
    val qDotStorageLastState =
      thermalGridState.storageState.map(_.qDot).getOrElse(zeroKW)
>>>>>>> 35f601f4

    if (
      (qDotHouseLastState > zeroKW && (qDotStorageLastState >= zeroKW)) | (qDotStorageLastState > zeroKW && thermalDemands.heatStorageDemand.hasAdditionalDemand)
    ) {
      val (updatedHouseState, thermalHouseThreshold, remainingQDotHouse) =
        handleInfeedHouse(
          relevantData,
          lastAmbientTemperature,
          lastThermalGridState,
          qDotHouseLastState,
        )
      val (updatedStorageState, thermalStorageThreshold) =
        if (
          qDotStorageLastState >= zeroKW && remainingQDotHouse > qDotStorageLastState
        ) {
          handleInfeedStorage(
            relevantData.currentTick,
            lastThermalGridState,
            remainingQDotHouse,
          )
        } else {
          handleInfeedStorage(
            relevantData.currentTick,
            lastThermalGridState,
            qDotStorageLastState,
          )
        }

      val nextThreshold = determineMostRecentThreshold(
        thermalHouseThreshold,
        thermalStorageThreshold,
      )
      (
        lastThermalGridState.copy(
          houseState = updatedHouseState,
          storageState = updatedStorageState,
        ),
        nextThreshold,
      )
    }
    // Handle edge case where house was heated from storage and HP will be activated in between
    else if (qDotHouseLastState > zeroKW && qDotStorageLastState < zeroKW) {
      if (isRunning) {
        handleCases(
          relevantData,
          lastAmbientTemperature,
          lastThermalGridState,
          qDot,
          zeroKW,
        )
      } else {

        handleCases(
          relevantData,
          lastAmbientTemperature,
          lastThermalGridState,
          qDotHouseLastState,
          qDotStorageLastState,
        )
      }
    }
    // Handle edge case where house should be heated from storage
    else if (!isRunning && qDot > zeroKW) {
      handleCases(
        relevantData,
        lastAmbientTemperature,
        lastThermalGridState,
        qDot,
        -qDot,
      )
    } else
      handleFinalInfeedCases(
        thermalDemands,
        relevantData,
        lastAmbientTemperature,
        lastThermalGridState,
        qDot,
      )
  }

  /** Handles the last cases of [[ThermalGrid.handleInfeed]], where the thermal
    * infeed should be determined.
    *
    * | house req. demand | house add. demand | storage req. demand | storage add. demand | qDot to house | qDot to storage |
    * |:------------------|:------------------|:--------------------|:--------------------|:--------------|:----------------|
    * | true              | true              | true                | true                | true          | false           |
    * | true              | true              | true                | false               | true          | false           |
    * | true              | true              | false               | true                | true          | false           |
    * | true              | true              | false               | false               | true          | false           |
    * | true              | false             | true                | true                | true          | false           |
    * | true              | false             | true                | false               | true          | false           |
    * | true              | false             | false               | true                | true          | false           |
    * | true              | false             | false               | false               | true          | false           |
    * | false             | true              | true                | true                | false         | true            |
    * | false             | true              | true                | false               | false         | true            |
    * | false             | true              | false               | true                | false         | true            |
    * | false             | true              | false               | false               | true          | false           |
    * | false             | false             | true                | true                | false         | true            |
    * | false             | false             | true                | false               | false         | true            |
    * | false             | false             | false               | true                | false         | true            |
    * | false             | false             | false               | false               | false         | false           |
    *
    * This can be simplified to five cases
    * | No | Conditions                                                               | Result    |
    * |:---|:-------------------------------------------------------------------------|:----------|
    * | 1  | if(house.reqD) => house                                                  | house     |
    * | 2  | if(!house.reqD && !storage.reqD) => storage                              | storage   |
    * | 3  | if(!house.reqD && !storage.reqD && storage.addD) => storage              | storage   |
    * | 4  | if(!house.reqD && house.addD && !storage.reqD && !storage.addD) => house | house     |
    * | 5  | if(all == false) => no output                                            | no output |
    *
    * @param thermalDemands
    *   holds the thermal demands of the thermal units (house, storage)
    * @param relevantData
    *   data of heat pump including state of the heat pump
    * @param lastAmbientTemperature
    *   Ambient temperature valid up until (not including) the current tick
    * @param gridState
    *   Current state of the thermalGrid
    * @param qDot
    *   Infeed to the grid
    * @return
    *   Updated thermal grid state and the thermalThreshold if there is one
    */
  private def handleFinalInfeedCases(
      thermalDemands: ThermalDemandWrapper,
      relevantData: HpRelevantData,
      lastAmbientTemperature: Temperature,
      gridState: ThermalGridState,
      qDot: Power,
  ): (ThermalGridState, Option[ThermalThreshold]) = {
    (
      thermalDemands.houseDemand.hasRequiredDemand,
      thermalDemands.houseDemand.hasAdditionalDemand,
      thermalDemands.heatStorageDemand.hasRequiredDemand,
      thermalDemands.heatStorageDemand.hasAdditionalDemand,
    ) match {

      case (true, _, _, _) =>
        // house first then heatStorage after heating House
        handleCases(
          relevantData,
          lastAmbientTemperature,
          gridState,
          qDot,
          zeroKW,
        )

      case (_, _, true, _) =>
        handleCases(
          relevantData,
          lastAmbientTemperature,
          gridState,
          zeroKW,
          qDot,
        )

      case (false, _, false, true) =>
        handleCases(
          relevantData,
          lastAmbientTemperature,
          gridState,
          zeroKW,
          qDot,
        )

      case (_, true, false, false) =>
        handleCases(
          relevantData,
          lastAmbientTemperature,
          gridState,
          qDot,
          zeroKW,
        )

      case (false, false, false, false) =>
        handleCases(
          relevantData,
          lastAmbientTemperature,
          gridState,
          zeroKW,
          zeroKW,
        )
      case _ =>
        throw new InconsistentStateException(
          "There should be at least a house or a storage state."
        )
    }
  }

  /** Handles the different cases, of thermal flows from and into the thermal
    * grid.
    *
    * @param relevantData
    *   data of heat pump including state of the heat pump
    * @param lastAmbientTemperature
    *   Ambient temperature until this tick
    * @param state
    *   Current state of the thermal grid
    * @param qDotHouse
    *   Infeed to the house
    * @param qDotHeatStorage
    *   Infeed to the heat storage
    * @return
    *   Updated thermal grid state and the next threshold if there is one
    */
  private def handleCases(
      relevantData: HpRelevantData,
      lastAmbientTemperature: Temperature,
      state: ThermalGridState,
      qDotHouse: Power,
      qDotHeatStorage: Power,
  ): (ThermalGridState, Option[ThermalThreshold]) = {
    val (updatedHouseState, thermalHouseThreshold, _) =
      handleInfeedHouse(
        relevantData,
        lastAmbientTemperature,
        state,
        qDotHouse,
      )

    val (updatedStorageState, thermalStorageThreshold) =
      handleInfeedStorage(relevantData.currentTick, state, qDotHeatStorage)

    val nextThreshold = determineMostRecentThreshold(
      thermalHouseThreshold,
      thermalStorageThreshold,
    )

    (
      state.copy(
        houseState = updatedHouseState,
        storageState = updatedStorageState,
      ),
      nextThreshold,
    )
  }

  /** Handles the case, when the house has heat demand and will be heated up
    * here.
    *
    * @param relevantData
    *   data of heat pump including state of the heat pump
    * @param lastAmbientTemperature
    *   Ambient temperature until this tick
    * @param state
    *   Current state of the houses
    * @param qDot
    *   Infeed to the grid
    * @return
    *   Updated thermal house state, a ThermalThreshold and the remaining qDot
    */
  private def handleInfeedHouse(
      relevantData: HpRelevantData,
      lastAmbientTemperature: Temperature,
      state: ThermalGridState,
      qDot: Power,
  ): (Option[ThermalHouseState], Option[ThermalThreshold], Power) = {
    (house, state.houseState) match {
      case (Some(thermalHouse), Some(lastHouseState)) =>
        val (newState, threshold) = thermalHouse.determineState(
          relevantData,
          lastHouseState,
          lastAmbientTemperature,
          qDot,
        )
        /* Check if house can handle the thermal feed in */
        if (
          thermalHouse.isInnerTemperatureTooHigh(
            newState.innerTemperature
          )
        ) {
          val (fullHouseState, maybeFullHouseThreshold) =
            thermalHouse.determineState(
              relevantData,
              lastHouseState,
              lastAmbientTemperature,
              zeroKW,
            )
          (Some(fullHouseState), maybeFullHouseThreshold, qDot)
        } else {
          (Some(newState), threshold, zeroKW)
        }
      case _ => (None, None, zeroKW)
    }
  }

  /** Handles the cases, when the storage has heat demand and will be filled up
    * here (positive qDot) or will be return its stored energy into the thermal
    * grid (negative qDot).
    * @param tick
    *   Current tick
    * @param state
    *   Current state of the houses
    * @param qDot
    *   Infeed to the grid
    * @return
    *   Updated thermal grid state
    */
  private def handleInfeedStorage(
      tick: Long,
      state: ThermalGridState,
      qDot: Power,
  ): (Option[ThermalStorageState], Option[ThermalThreshold]) = {
    (storage, state.storageState) match {
      case (Some(thermalStorage), Some(lastStorageState)) =>
        val (newState, threshold) = thermalStorage.updateState(
          tick,
          qDot,
          lastStorageState,
        )
        (Some(newState), threshold)
      case _ => (None, None)
    }
  }

  /** Determines the most recent threshold of two given input thresholds
    *
    * @param maybeHouseThreshold
    *   Option of a possible next threshold of the thermal house
    * @param maybeStorageThreshold
    *   Option of a possible next threshold of the thermal storage
    * @return
    *   The next threshold
    */
  private def determineMostRecentThreshold(
      maybeHouseThreshold: Option[ThermalThreshold],
      maybeStorageThreshold: Option[ThermalThreshold],
  ): Option[ThermalThreshold] =
    (maybeHouseThreshold, maybeStorageThreshold) match {
      case (Some(houseThreshold), Some(storageThreshold)) =>
        if (houseThreshold.tick <= storageThreshold.tick)
          maybeHouseThreshold
        else
          maybeStorageThreshold
      case (None, Some(_)) => maybeStorageThreshold
      case (Some(_), None) => maybeHouseThreshold
      case _               => None
    }

  /** Handle consumption (or no infeed) from thermal grid
    *
    * @param relevantData
    *   data of heat pump including state of the heat pump
    * @param lastAmbientTemperature
    *   Ambient temperature valid up until (not including) the current tick
    * @param lastThermalGridState
    *   state of the thermalGrid until this tick
    * @param qDot
    *   Infeed to the grid
    * @return
    *   Updated thermal grid state
    */
  private def handleConsumption(
      relevantData: HpRelevantData,
      lastAmbientTemperature: Temperature,
      lastThermalGridState: ThermalGridState,
      qDot: Power,
  ): (ThermalGridState, Option[ThermalThreshold]) = {
    /* House will be left with no influx in all cases. Determine if and when a threshold is reached */
    val maybeUpdatedHouseState =
      house.zip(lastThermalGridState.houseState).map {
        case (house, houseState) =>
          house.determineState(
            relevantData,
            houseState,
            lastAmbientTemperature,
            zeroMW,
          )
      }

    /* Update the state of the storage */
    val maybeUpdatedStorageState =
      storage.zip(lastThermalGridState.storageState).map {
        case (storage, storageState) =>
          storage.updateState(relevantData.currentTick, qDot, storageState)
      }

    val (revisedHouseState, revisedStorageState) =
      reviseInfeedFromStorage(
        relevantData,
        maybeUpdatedHouseState,
        maybeUpdatedStorageState,
        lastThermalGridState.houseState,
        lastThermalGridState.storageState,
        lastAmbientTemperature,
        qDot,
      )

    val nextThreshold = determineMostRecentThreshold(
      revisedHouseState.flatMap(_._2),
      revisedStorageState.flatMap(_._2),
    )

    (
      lastThermalGridState.copy(
        houseState = revisedHouseState.map(_._1),
        storageState = revisedStorageState.map(_._1),
      ),
      nextThreshold,
    )
  }

  /** Check, if the storage can heat the house. This is only done, if <ul>
    * <li>the house has reached it's lower temperature boundary,</li> <li>there
    * is no infeed from external and</li> <li>the storage is not empty
    * itself</li> </ul>
    *
    * @param relevantData
    *   data of heat pump including state of the heat pump
    * @param maybeHouseState
    *   Optional thermal house state
    * @param maybeStorageState
    *   Optional thermal storage state
    * @param formerHouseState
    *   Previous thermal house state before a first update was performed
    * @param formerStorageState
    *   Previous thermal storage state before a first update was performed
    * @param lastAmbientTemperature
    *   Ambient temperature valid up until (not including) the current tick
    * @param qDot
    *   Thermal influx
    * @return
    *   Options to revised thermal house and storage state
    */
  def reviseInfeedFromStorage(
      relevantData: HpRelevantData,
      maybeHouseState: Option[(ThermalHouseState, Option[ThermalThreshold])],
      maybeStorageState: Option[
        (ThermalStorageState, Option[ThermalThreshold])
      ],
      formerHouseState: Option[ThermalHouseState],
      formerStorageState: Option[ThermalStorageState],
      lastAmbientTemperature: Temperature,
      qDot: Power,
  ): (
      Option[(ThermalHouseState, Option[ThermalThreshold])],
      Option[(ThermalStorageState, Option[ThermalThreshold])],
  ) = house.zip(maybeHouseState).zip(storage.zip(maybeStorageState)) match {
    case Some(
          (
            (thermalHouse, (houseState, _)),
            (thermalStorage, (storageState, _)),
          )
        )
        if qDot.~=(zeroKW)(Kilowatts(10e-3)) &&
          thermalHouse.isInnerTemperatureTooLow(
            houseState.innerTemperature
          ) && !thermalStorage.isEmpty(storageState.storedEnergy) =>
      /* Storage is meant to heat the house only, if there is no infeed from external (+/- 10 W) and the house is cold */
      val revisedStorageState = thermalStorage.updateState(
        relevantData.currentTick,
        thermalStorage.getChargingPower * -1,
        formerStorageState.getOrElse(
          throw new InconsistentStateException(
            "Impossible to find no storage state"
          )
        ),
      )
      val revisedHouseState = thermalHouse.determineState(
        relevantData,
        formerHouseState.getOrElse(
          throw new InconsistentStateException(
            "Impossible to find no house state"
          )
        ),
        lastAmbientTemperature,
        thermalStorage.getChargingPower,
      )
      (Some(revisedHouseState), Some(revisedStorageState))
    case _ => (maybeHouseState, maybeStorageState)
  }

  /** Convert the given state of the thermal grid into result models of its
    * constituent models
    *
    * @param currentTick
    *   Actual simulation tick
    * @param state
    *   State to be converted
    * @param startDateTime
    *   Start date time of the simulation
    * @return
    *   A [[Seq]] of results of the constituent thermal model
    */
  def results(currentTick: Long, state: ThermalGridState)(implicit
      startDateTime: ZonedDateTime
  ): Seq[ResultEntity] = {

    val maybeHouseResult = house
      .zip(state.houseState)
      .filter { case (_, state) => state.tick == currentTick }
      .map {
        case (
              thermalHouse,
              ThermalHouseState(tick, innerTemperature, thermalInfeed),
            ) =>
          new ThermalHouseResult(
            tick.toDateTime,
            thermalHouse.uuid,
            thermalInfeed.toMegawatts.asMegaWatt,
            innerTemperature.toKelvinScale.asKelvin,
          )
      }

    val maybeStorageResult = storage
      .zip(state.storageState)
      .filter { case (_, state) => state.tick == currentTick }
      .map {
        case (
              storage: CylindricalThermalStorage,
              ThermalStorageState(tick, storedEnergy, qDot),
            ) =>
          new CylindricalStorageResult(
            tick.toDateTime,
            storage.uuid,
            storedEnergy.toMegawattHours.asMegaWattHour,
            qDot.toMegawatts.asMegaWatt,
            (storedEnergy / storage.maxEnergyThreshold).asPu,
          )
        case _ =>
          throw new NotImplementedError(
            s"Result handling for storage type '${storage.getClass.getSimpleName}' not supported."
          )
      }

    Seq(maybeHouseResult, maybeStorageResult).flatten
  }
}

object ThermalGrid {
  def apply(
      input: edu.ie3.datamodel.models.input.container.ThermalGrid
  ): ThermalGrid = {
    val houses = input.houses().asScala.map(ThermalHouse(_)).toSet
    val storages: Set[ThermalStorage] = input
      .storages()
      .asScala
      .flatMap {
        case cylindricalInput: CylindricalStorageInput =>
          Some(CylindricalThermalStorage(cylindricalInput))
        case _ => None
      }
      .toSet
    new ThermalGrid(
      houses.headOption,
      storages.headOption,
    )
  }

  /** Current state of a grid
    * @param houseState
    *   State of the thermal house
    * @param storageState
    *   State of the thermal storage
    */
  final case class ThermalGridState(
      houseState: Option[ThermalHouseState],
      storageState: Option[ThermalStorageState],
  ) {

    /** This method will return booleans whether there is a heat demand of house
      * or thermal storage as well as a boolean indicating if there is no
      * thermal storage, or it is empty.
      *
      * @return
      *   boolean which is true, if there is no thermalStorage, or it's empty.
      */
    def isThermalStorageEmpty: Boolean = {
      implicit val tolerance: Energy = KilowattHours(1e-3)
      storageState.isEmpty || storageState
        .exists(
          _.storedEnergy =~ zeroKWh
        )
    }
  }

  def startingState(thermalGrid: ThermalGrid): ThermalGridState =
    ThermalGridState(
      thermalGrid.house.map(house => ThermalHouse.startingState(house)),
      thermalGrid.storage.map(_.startingState),
    )

  /** Wraps the demand of thermal units (thermal house, thermal storage).
    *
    * @param houseDemand
    *   the demand of the thermal house
    * @param heatStorageDemand
    *   the demand of the thermal heat storage
    */
  final case class ThermalDemandWrapper private (
      houseDemand: ThermalEnergyDemand,
      heatStorageDemand: ThermalEnergyDemand,
  )

  /** Defines the thermal energy demand of a thermal grid. It comprises the
    * absolutely required energy demand to reach the target state as well as an
    * energy, that can be handled. The possible energy always has to be greater
    * than or equal to the absolutely required energy. Thus, this class can only
    * be instantiated via factory.
    * @param required
    *   The absolutely required energy to reach target state
    * @param possible
    *   The maximum possible energy, that can be handled
    */
  final case class ThermalEnergyDemand private (
      required: Energy,
      possible: Energy,
  ) {
    def +(rhs: ThermalEnergyDemand): ThermalEnergyDemand = ThermalEnergyDemand(
      required + rhs.required,
      possible + rhs.possible,
    )

    def hasRequiredDemand: Boolean = required > zeroMWh

    def hasAdditionalDemand: Boolean = possible > required
  }
  object ThermalEnergyDemand {

    /** Builds a new instance of [[ThermalEnergyDemand]]. If the possible energy
      * is less than the required energy, this is considered to be a bad state.
      * @param required
      *   The absolutely required energy to reach target state
      * @param possible
      *   The maximum possible energy, that can be handled
      * @return
      *   Thermal energy demand container class, that meets all specifications
      */
    def apply(
        required: Energy,
        possible: Energy,
    ): ThermalEnergyDemand = {
      if (possible < required)
        new ThermalEnergyDemand(possible, possible)
      else
        new ThermalEnergyDemand(required, possible)
    }

    def noDemand: ThermalEnergyDemand = ThermalEnergyDemand(
      zeroMWh,
      zeroMWh,
    )
  }
}<|MERGE_RESOLUTION|>--- conflicted
+++ resolved
@@ -213,26 +213,10 @@
     // TODO: We would need to issue a storage result model here...
 
     /* Consider the action in the last state */
-<<<<<<< HEAD
-    val (qDotHouseLastState, qDotStorageLastState) =
-      lastThermalGridState match {
-        case ThermalGridState(Some(houseState), Some(storageState)) =>
-          (houseState.qDot, storageState.qDot)
-        case ThermalGridState(Some(houseState), None) =>
-          (houseState.qDot, zeroKW)
-        case ThermalGridState(None, Some(storageState)) =>
-          (zeroKW, storageState.qDot)
-        case _ =>
-          throw new InconsistentStateException(
-            "There should be at least a house or a storage state."
-          )
-      }
-=======
     val qDotHouseLastState =
-      thermalGridState.houseState.map(_.qDot).getOrElse(zeroKW)
+      lastThermalGridState.houseState.map(_.qDot).getOrElse(zeroKW)
     val qDotStorageLastState =
-      thermalGridState.storageState.map(_.qDot).getOrElse(zeroKW)
->>>>>>> 35f601f4
+      lastThermalGridState.storageState.map(_.qDot).getOrElse(zeroKW)
 
     if (
       (qDotHouseLastState > zeroKW && (qDotStorageLastState >= zeroKW)) | (qDotStorageLastState > zeroKW && thermalDemands.heatStorageDemand.hasAdditionalDemand)
