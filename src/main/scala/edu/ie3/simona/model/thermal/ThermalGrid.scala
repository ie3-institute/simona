--- conflicted
+++ resolved
@@ -232,17 +232,11 @@
     * @param state
     *   Currently applicable state
     * @param lastAmbientTemperature
-<<<<<<< HEAD
-    *   Ambient temperature until this tick
-    * @param ambientTemperature
-    *   actual ambient temperature
-    * @param isRunning
-    *   determines whether the heat pump is running or not
-=======
     *   Ambient temperature valid up until (not including) the current tick
     * @param ambientTemperature
     *   Current ambient temperature
->>>>>>> b870fe78
+    * @param isRunning
+    *   determines whether the heat pump is running or not
     * @param qDot
     *   Thermal energy balance
     * @param houseDemand
@@ -271,7 +265,6 @@
       simulationStartTime: ZonedDateTime,
       houseInhabitants: Double,
   ): (ThermalGridState, Option[ThermalThreshold]) = if (qDot > zeroKW)
-<<<<<<< HEAD
     handleInfeed(
       tick,
       lastAmbientTemperature,
@@ -285,9 +278,6 @@
       simulationStartTime,
       houseInhabitants,
     )
-=======
-    handleInfeed(tick, lastAmbientTemperature, ambientTemperature, state, qDot)
->>>>>>> b870fe78
   else
     handleConsumption(
       tick,
@@ -295,11 +285,8 @@
       ambientTemperature,
       state,
       qDot,
-<<<<<<< HEAD
       simulationStartTime,
       houseInhabitants,
-=======
->>>>>>> b870fe78
     )
 
   /** Handles the case, when a grid has infeed. Depending which entity has some
@@ -308,15 +295,9 @@
     * @param tick
     *   Current tick
     * @param lastAmbientTemperature
-<<<<<<< HEAD
-    *   Ambient temperature until this tick
-    * @param ambientTemperature
-    *   actual ambient temperature
-=======
     *   Ambient temperature valid up until (not including) the current tick
     * @param ambientTemperature
     *   Current ambient temperature
->>>>>>> b870fe78
     * @param state
     *   Current state of the houses
     * @param isRunning
@@ -589,7 +570,6 @@
     }
   }
 
-<<<<<<< HEAD
   /** Method that updates the state of thermal storage, get its last thermal
     * action (qDot) and if it reached or left any boundaries this tick.
     *
@@ -601,16 +581,6 @@
     *   Option of the updated storage state, option of the last qDot and
     *   Booleans if some boundaries are reached or left.
     */
-=======
-        val (updatedHouseState, maybeHouseThreshold) =
-          thermalHouse.determineState(
-            tick,
-            lastHouseState,
-            lastAmbientTemperature,
-            ambientTemperature,
-            qDot,
-          )
->>>>>>> b870fe78
 
   private def updateStateGetLastThermalActionAndCheckIfCanContinueThermalStorage(
       tick: Long,
@@ -970,6 +940,7 @@
     * @param tick
     *   Current tick
     * @param lastAmbientTemperature
+   * FIXME
     *   Ambient temperature until this tick
     * @param ambientTemperature
     *   actual ambient temperature
@@ -1181,15 +1152,9 @@
     * @param tick
     *   Current tick
     * @param lastAmbientTemperature
-<<<<<<< HEAD
-    *   Ambient temperature until this tick
-    * @param ambientTemperature
-    *   actual ambient temperature
-=======
     *   Ambient temperature valid up until (not including) the current tick
     * @param ambientTemperature
     *   Current ambient temperature
->>>>>>> b870fe78
     * @param state
     *   Current state of the houses
     * @param qDot
@@ -1352,15 +1317,9 @@
     * @param formerStorageState
     *   Previous thermal storage state before a first update was performed
     * @param lastAmbientTemperature
-<<<<<<< HEAD
-    *   Ambient temperature until this tick
-    * @param ambientTemperature
-    *   actual ambient temperature
-=======
     *   Ambient temperature valid up until (not including) the current tick
     * @param ambientTemperature
     *   Current ambient temperature
->>>>>>> b870fe78
     * @param qDot
     *   Thermal influx
     * @return
