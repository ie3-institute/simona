/*
 * © 2022. TU Dortmund University,
 * Institute of Energy Systems, Energy Efficiency and Energy Economics,
 * Research group Distribution grid planning and operation
 */

package edu.ie3.simona.model.thermal

import com.typesafe.scalalogging.LazyLogging
import edu.ie3.datamodel.models.input.thermal.CylindricalStorageInput
import edu.ie3.datamodel.models.result.ResultEntity
import edu.ie3.datamodel.models.result.thermal.{
  CylindricalStorageResult,
  ThermalHouseResult,
}
import edu.ie3.simona.exceptions.agent.InconsistentStateException
import edu.ie3.simona.model.participant.HpModel.{HpRelevantData, HpState}
import edu.ie3.simona.model.thermal.ThermalGrid.{
  ThermalDemandWrapper,
  ThermalEnergyDemand,
  ThermalGridState,
}
import edu.ie3.simona.model.thermal.ThermalHouse.ThermalHouseState
import edu.ie3.simona.model.thermal.ThermalStorage.ThermalStorageState
import edu.ie3.simona.util.TickUtil.TickLong
import edu.ie3.util.quantities.QuantityUtils.RichQuantityDouble
import edu.ie3.util.scala.quantities.DefaultQuantities._
import squants.energy.{KilowattHours, Kilowatts}
import squants.{Energy, Power, Temperature}

import java.time.ZonedDateTime
import scala.jdk.CollectionConverters.SetHasAsScala

/** Calculation model for a thermal grid. It is assumed, that all elements are
  * connected directly with exactly one thermal bus
  *
  * @param house
  *   Thermal houses connected to the bus
  * @param storage
  *   Thermal storages
  */
final case class ThermalGrid(
    house: Option[ThermalHouse],
    storage: Option[ThermalStorage],
) extends LazyLogging {

  /** Determine the energy demand of the total grid at the given instance in
    * time and returns it including the updatedState
    *
<<<<<<< HEAD
    * @param tick
    *   Questioned instance in time
    * @param lastAmbientTemperature
    *   Ambient temperature until this tick
    * @param ambientTemperature
    *   Current ambient temperature in the instance in question
    * @param state
    *   Currently applicable state of the thermal grid
=======
    * @param lastHpState
    *   Last state of the heat pump
    * @param relevantData
    *   data of heat pump including
>>>>>>> 6d97c3bc
    * @return
    *   The total energy demand of the house and the storage and an updated
    *   [[ThermalGridState]]
    */
  def energyDemandAndUpdatedState(
<<<<<<< HEAD
      tick: Long,
      // FIXME this is also in state
      lastAmbientTemperature: Temperature,
      ambientTemperature: Temperature,
      state: ThermalGridState,
=======
      relevantData: HpRelevantData,
      lastHpState: HpState,
>>>>>>> 6d97c3bc
  ): (ThermalDemandWrapper, ThermalGridState) = {
    /* First get the energy demand of the houses but only if inner temperature is below target temperature */

    val (houseDemand, updatedHouseState) =
      house.zip(lastHpState.thermalGridState.houseState) match {
        case Some((thermalHouse, lastHouseState)) =>
          val (updatedHouseState, _) =
            thermalHouse.determineState(
              relevantData.currentTick,
              lastHouseState,
              lastHpState.ambientTemperature.getOrElse(
                relevantData.ambientTemperature
              ),
              relevantData.ambientTemperature,
              lastHouseState.qDot,
            )
          if (
            updatedHouseState.innerTemperature < thermalHouse.targetTemperature |
              (lastHouseState.qDot > zeroKW && updatedHouseState.innerTemperature < thermalHouse.upperBoundaryTemperature)
          ) {
            (
              thermalHouse.energyDemand(
                relevantData.currentTick,
                relevantData.ambientTemperature,
                updatedHouseState,
              ),
              Some(updatedHouseState),
            )

          } else {
            (ThermalEnergyDemand.noDemand, Some(updatedHouseState))
          }

        case None =>
          (ThermalEnergyDemand.noDemand, None)
      }

    /* Then go over the storages, see what they can provide and what they might be able to charge */
    val (storageDemand, updatedStorageState) = {

      storage
        .zip(lastHpState.thermalGridState.storageState)
        .map { case (storage, state) =>
          val (updatedStorageState, _) =
            storage.updateState(relevantData.currentTick, state.qDot, state)
          val storedEnergy = updatedStorageState.storedEnergy
          val soc = storedEnergy / storage.getMaxEnergyThreshold
          val storageRequired = {
            if (soc == 0d) {
              storage.getMaxEnergyThreshold - storedEnergy

            } else {
              zeroMWh
            }
          }

          val storagePossible = storage.getMaxEnergyThreshold - storedEnergy
          (
            ThermalEnergyDemand(
              storageRequired,
              storagePossible,
            ),
            Some(updatedStorageState),
          )

        }
        .getOrElse(
          ThermalEnergyDemand(zeroMWh, zeroMWh),
          None,
        )
    }

    (
      ThermalDemandWrapper(
        ThermalEnergyDemand(
          houseDemand.required,
          houseDemand.possible,
        ),
        ThermalEnergyDemand(
          storageDemand.required,
          storageDemand.possible,
        ),
      ),
      ThermalGridState(updatedHouseState, updatedStorageState),
    )
  }

  /** Update the current state of the grid
    *
    * @param tick
    *   Instance in time
    * @param state
    *   Currently applicable state
    * @param lastAmbientTemperature
    *   Ambient temperature valid up until (not including) the current tick
    * @param ambientTemperature
    *   Current ambient temperature
    * @param isRunning
    *   determines whether the heat pump is running or not
    * @param qDot
    *   Thermal energy balance
    * @param thermalDemands
    *   holds the thermal demands of the thermal units (house, storage)
    * @return
    *   The updated state of the grid
    */
  def updateState(
      tick: Long,
      state: ThermalGridState,
      lastAmbientTemperature: Temperature,
      ambientTemperature: Temperature,
      isRunning: Boolean,
      qDot: Power,
      thermalDemands: ThermalDemandWrapper,
  ): (ThermalGridState, Option[ThermalThreshold]) = if (qDot > zeroKW)
    handleInfeed(
      tick,
      lastAmbientTemperature,
      ambientTemperature,
      state,
      isRunning,
      qDot,
      thermalDemands,
    )
  else
    handleConsumption(
      tick,
      lastAmbientTemperature,
      ambientTemperature,
      state,
      qDot,
    )

  /** Handles the case, when a grid has infeed. Depending which entity has some
    * heat demand the house or the storage will be heated up / filled up.
    *
    * @param tick
    *   Current tick
    * @param lastAmbientTemperature
    *   Ambient temperature valid up until (not including) the current tick
    * @param ambientTemperature
    *   Current ambient temperature
    * @param state
    *   Current state of the houses
    * @param isRunning
    *   determines whether the heat pump is running or not
    * @param qDot
    *   Infeed to the grid
    * @param thermalDemands
    *   holds the thermal demands of the thermal units (house, storage)
    * @return
    *   Updated thermal grid state
    */
  private def handleInfeed(
      tick: Long,
      lastAmbientTemperature: Temperature,
      ambientTemperature: Temperature,
      state: ThermalGridState,
      isRunning: Boolean,
      qDot: Power,
      thermalDemands: ThermalDemandWrapper,
  ): (ThermalGridState, Option[ThermalThreshold]) = {
    // TODO: We would need to issue a storage result model here...

    /* Consider the action in the last state */
    val (qDotHouseLastState, qDotStorageLastState) = state match {
      case ThermalGridState(Some(houseState), Some(storageState)) =>
        (houseState.qDot, storageState.qDot)
      case ThermalGridState(Some(houseState), None) => (houseState.qDot, zeroKW)
      case ThermalGridState(None, Some(storageState)) =>
        (zeroKW, storageState.qDot)
      case _ =>
        throw new InconsistentStateException(
          "There should be at least a house or a storage state."
        )
    }

    if (
      (qDotHouseLastState > zeroKW && (qDotStorageLastState >= zeroKW)) | (qDotStorageLastState > zeroKW && thermalDemands.heatStorageDemand.hasAdditionalDemand)
    ) {
      val (updatedHouseState, thermalHouseThreshold, remainingQDotHouse) =
        handleInfeedHouse(
          tick,
          lastAmbientTemperature,
          ambientTemperature,
          state,
          qDotHouseLastState,
        )
      val (updatedStorageState, thermalStorageThreshold) =
        if (
          qDotStorageLastState >= zeroKW && remainingQDotHouse > qDotStorageLastState
        ) {
          handleInfeedStorage(
            tick,
            state,
            remainingQDotHouse,
          )
        } else {
          handleInfeedStorage(
            tick,
            state,
            qDotStorageLastState,
          )
        }

      val nextThreshold = determineMostRecentThreshold(
        thermalHouseThreshold,
        thermalStorageThreshold,
      )
      (
        state.copy(
          houseState = updatedHouseState,
          storageState = updatedStorageState,
        ),
        nextThreshold,
      )
    }
    // Handle edge case where house was heated from storage and HP will be activated in between
    else if ((qDotHouseLastState > zeroKW && qDotStorageLastState < zeroKW)) {
      if (isRunning) {
        handleCases(
          tick,
          lastAmbientTemperature,
          ambientTemperature,
          state,
          qDot,
          zeroKW,
        )
      } else {

        handleCases(
          tick,
          lastAmbientTemperature,
          ambientTemperature,
          state,
          qDotHouseLastState,
          qDotStorageLastState,
        )
      }
    }
    // Handle edge case where house should be heated from storage
    else if ((!isRunning && qDot > zeroKW)) {
      handleCases(
        tick,
        lastAmbientTemperature,
        ambientTemperature,
        state,
        qDot,
        -qDot,
      )
    } else {
      (
        thermalDemands.houseDemand.hasRequiredDemand,
        thermalDemands.houseDemand.hasAdditionalDemand,
        thermalDemands.heatStorageDemand.hasAdditionalDemand,
      ) match {

        case (true, _, _) =>
          // house first then heatStorage after heating House
          handleCases(
            tick,
            lastAmbientTemperature,
            ambientTemperature,
            state,
            qDot,
            zeroKW,
          )

        case (false, _, true) =>
          handleCases(
            tick,
            lastAmbientTemperature,
            ambientTemperature,
            state,
            zeroKW,
            qDot,
          )

        case (false, true, false) =>
          handleCases(
            tick,
            lastAmbientTemperature,
            ambientTemperature,
            state,
            qDot,
            zeroKW,
          )

        case (false, false, false) =>
          handleCases(
            tick,
            lastAmbientTemperature,
            ambientTemperature,
            state,
            zeroKW,
            zeroKW,
          )
        case _ =>
          throw new InconsistentStateException(
            "There should be at least a house or a storage state."
          )
      }
    }
  }

  /** Handles the different cases, of thermal flows from and into the thermal
    * grid.
    *
    * @param tick
    *   Current tick
    * @param lastAmbientTemperature
    *   Ambient temperature until this tick
    * @param ambientTemperature
    *   actual ambient temperature
    * @param state
    *   Current state of the thermal grid
    * @param qDotHouse
    *   Infeed to the house
    * @param qDotHeatStorage
    *   Infeed to the heat storage
    * @return
    *   Updated thermal grid state and the next threshold if there is one
    */
  private def handleCases(
      tick: Long,
      lastAmbientTemperature: Temperature,
      ambientTemperature: Temperature,
      state: ThermalGridState,
      qDotHouse: Power,
      qDotHeatStorage: Power,
  ): (ThermalGridState, Option[ThermalThreshold]) = {
    val (updatedHouseState, thermalHouseThreshold, _) =
      handleInfeedHouse(
        tick,
        lastAmbientTemperature,
        ambientTemperature,
        state,
        qDotHouse,
      )

    val (updatedStorageState, thermalStorageThreshold) =
      handleInfeedStorage(tick, state, qDotHeatStorage)

    val nextThreshold = determineMostRecentThreshold(
      thermalHouseThreshold,
      thermalStorageThreshold,
    )

    (
      state.copy(
        houseState = updatedHouseState,
        storageState = updatedStorageState,
      ),
      nextThreshold,
    )
  }

  /** Handles the case, when the house has heat demand and will be heated up
    * here.
    *
    * @param tick
    *   Current tick
    * @param lastAmbientTemperature
    *   Ambient temperature until this tick
    * @param ambientTemperature
    *   actual ambient temperature
    * @param state
    *   Current state of the houses
    * @param qDot
    *   Infeed to the grid
    * @return
    *   Updated thermal house state, a ThermalThreshold and the remaining qDot
    */
  private def handleInfeedHouse(
      tick: Long,
      lastAmbientTemperature: Temperature,
      ambientTemperature: Temperature,
      state: ThermalGridState,
      qDot: Power,
  ): (Option[ThermalHouseState], Option[ThermalThreshold], Power) = {
    (house, state.houseState) match {
      case (Some(thermalHouse), Some(lastHouseState)) =>
        val (newState, threshold) = thermalHouse.determineState(
          tick,
          lastHouseState,
          lastAmbientTemperature,
          ambientTemperature,
          qDot,
        )
        /* Check if house can handle the thermal feed in */
        if (
          thermalHouse.isInnerTemperatureTooHigh(
            newState.innerTemperature
          )
        ) {
          val (fullHouseState, maybeFullHouseThreshold) =
            thermalHouse.determineState(
              tick,
              lastHouseState,
              lastAmbientTemperature,
              ambientTemperature,
              zeroKW,
            )
          (Some(fullHouseState), maybeFullHouseThreshold, qDot)
        } else {
          (Some(newState), threshold, zeroKW)
        }
      case _ => (None, None, zeroKW)
    }
  }

  /** Handles the cases, when the storage has heat demand and will be filled up
    * here (positive qDot) or will be return its stored energy into the thermal
    * grid (negative qDot).
    * @param tick
    *   Current tick
    * @param state
    *   Current state of the houses
    * @param qDot
    *   Infeed to the grid
    * @return
    *   Updated thermal grid state
    */
  private def handleInfeedStorage(
      tick: Long,
      state: ThermalGridState,
      qDot: Power,
  ): (Option[ThermalStorageState], Option[ThermalThreshold]) = {
    (storage, state.storageState) match {
      case (Some(thermalStorage), Some(lastStorageState)) =>
        val (newState, threshold) = thermalStorage.updateState(
          tick,
          qDot,
          lastStorageState,
        )
        (Some(newState), threshold)
      case _ => (None, None)
    }
  }

  /** Determines the most recent threshold of two given input thresholds
    *
    * @param maybeHouseThreshold
    *   Option of a possible next threshold of the thermal house
    * @param maybeStorageThreshold
    *   Option of a possible next threshold of the thermal storage
    * @return
    *   The next threshold
    */

  private def determineMostRecentThreshold(
      maybeHouseThreshold: Option[ThermalThreshold],
      maybeStorageThreshold: Option[ThermalThreshold],
  ): Option[ThermalThreshold] =
    (maybeHouseThreshold, maybeStorageThreshold) match {
      case (Some(houseThreshold), Some(storageThreshold)) =>
        if (houseThreshold.tick <= storageThreshold.tick)
          maybeHouseThreshold
        else
          maybeStorageThreshold
      case (None, Some(_)) => maybeStorageThreshold
      case (Some(_), None) => maybeHouseThreshold
      case _               => None
    }

  /** Handle consumption (or no infeed) from thermal grid
    *
    * @param tick
    *   Current tick
    * @param lastAmbientTemperature
    *   Ambient temperature valid up until (not including) the current tick
    * @param ambientTemperature
    *   Current ambient temperature
    * @param state
    *   Current state of the houses
    * @param qDot
    *   Infeed to the grid
    * @return
    *   Updated thermal grid state
    */
  private def handleConsumption(
      tick: Long,
      lastAmbientTemperature: Temperature,
      ambientTemperature: Temperature,
      state: ThermalGridState,
      qDot: Power,
  ): (ThermalGridState, Option[ThermalThreshold]) = {
    /* House will be left with no influx in all cases. Determine if and when a threshold is reached */
    val maybeUpdatedHouseState =
      house.zip(state.houseState).map { case (house, houseState) =>
        house.determineState(
          tick,
          houseState,
          lastAmbientTemperature,
          ambientTemperature,
          zeroMW,
        )
      }

    /* Update the state of the storage */
    val maybeUpdatedStorageState =
      storage.zip(state.storageState).map { case (storage, storageState) =>
        storage.updateState(tick, qDot, storageState)
      }

    val (revisedHouseState, revisedStorageState) =
      reviseInfeedFromStorage(
        tick,
        maybeUpdatedHouseState,
        maybeUpdatedStorageState,
        state.houseState,
        state.storageState,
        lastAmbientTemperature,
        ambientTemperature,
        qDot,
      )

    val nextThreshold = determineMostRecentThreshold(
      revisedHouseState.flatMap(_._2),
      revisedStorageState.flatMap(_._2),
    )

    (
      state.copy(
        houseState = revisedHouseState.map(_._1),
        storageState = revisedStorageState.map(_._1),
      ),
      nextThreshold,
    )
  }

  /** Check, if the storage can heat the house. This is only done, if <ul>
    * <li>the house has reached it's lower temperature boundary,</li> <li>there
    * is no infeed from external and</li> <li>the storage is not empty
    * itself</li> </ul>
    *
    * @param tick
    *   The current tick
    * @param maybeHouseState
    *   Optional thermal house state
    * @param maybeStorageState
    *   Optional thermal storage state
    * @param formerHouseState
    *   Previous thermal house state before a first update was performed
    * @param formerStorageState
    *   Previous thermal storage state before a first update was performed
    * @param lastAmbientTemperature
    *   Ambient temperature valid up until (not including) the current tick
    * @param ambientTemperature
    *   Current ambient temperature
    * @param qDot
    *   Thermal influx
    * @return
    *   Options to revised thermal house and storage state
    */
  def reviseInfeedFromStorage(
      tick: Long,
      maybeHouseState: Option[(ThermalHouseState, Option[ThermalThreshold])],
      maybeStorageState: Option[
        (ThermalStorageState, Option[ThermalThreshold])
      ],
      formerHouseState: Option[ThermalHouseState],
      formerStorageState: Option[ThermalStorageState],
      lastAmbientTemperature: Temperature,
      ambientTemperature: Temperature,
      qDot: Power,
  ): (
      Option[(ThermalHouseState, Option[ThermalThreshold])],
      Option[(ThermalStorageState, Option[ThermalThreshold])],
  ) = house.zip(maybeHouseState).zip(storage.zip(maybeStorageState)) match {
    case Some(
          (
            (thermalHouse, (houseState, _)),
            (thermalStorage, (storageState, _)),
          )
        )
        if qDot.~=(zeroKW)(Kilowatts(10e-3)) &&
          thermalHouse.isInnerTemperatureTooLow(
            houseState.innerTemperature
          ) && !thermalStorage.isEmpty(storageState.storedEnergy) =>
      /* Storage is meant to heat the house only, if there is no infeed from external (+/- 10 W) and the house is cold */
      val revisedStorageState = thermalStorage.updateState(
        tick,
        thermalStorage.getChargingPower * -1,
        formerStorageState.getOrElse(
          throw new InconsistentStateException(
            "Impossible to find no storage state"
          )
        ),
      )
      val revisedHouseState = thermalHouse.determineState(
        tick,
        formerHouseState.getOrElse(
          throw new InconsistentStateException(
            "Impossible to find no house state"
          )
        ),
        lastAmbientTemperature,
        ambientTemperature,
        thermalStorage.getChargingPower,
      )
      (Some(revisedHouseState), Some(revisedStorageState))
    case _ => (maybeHouseState, maybeStorageState)
  }

  /** Convert the given state of the thermal grid into result models of its
    * constituent models
    *
    * @param currentTick
    *   Actual simulation tick
    * @param state
    *   State to be converted
    * @param startDateTime
    *   Start date time of the simulation
    * @return
    *   A [[Seq]] of results of the constituent thermal model
    */
  def results(currentTick: Long, state: ThermalGridState)(implicit
      startDateTime: ZonedDateTime
  ): Seq[ResultEntity] = {

    val maybeHouseResult = house
      .zip(state.houseState)
      .filter { case (_, state) => state.tick == currentTick }
      .map {
        case (
              thermalHouse,
              ThermalHouseState(tick, innerTemperature, thermalInfeed),
            ) =>
          new ThermalHouseResult(
            tick.toDateTime,
            thermalHouse.uuid,
            thermalInfeed.toMegawatts.asMegaWatt,
            innerTemperature.toKelvinScale.asKelvin,
          )
      }

    val maybeStorageResult = storage
      .zip(state.storageState)
      .filter { case (_, state) => state.tick == currentTick }
      .map {
        case (
              storage: CylindricalThermalStorage,
              ThermalStorageState(tick, storedEnergy, qDot),
            ) =>
          new CylindricalStorageResult(
            tick.toDateTime,
            storage.uuid,
            storedEnergy.toMegawattHours.asMegaWattHour,
            qDot.toMegawatts.asMegaWatt,
            (storedEnergy / storage.maxEnergyThreshold).asPu,
          )
        case _ =>
          throw new NotImplementedError(
            s"Result handling for storage type '${storage.getClass.getSimpleName}' not supported."
          )
      }

    Seq(maybeHouseResult, maybeStorageResult).flatten
  }
}

object ThermalGrid {
  def apply(
      input: edu.ie3.datamodel.models.input.container.ThermalGrid
  ): ThermalGrid = {
    val houses = input.houses().asScala.map(ThermalHouse(_)).toSet
    val storages: Set[ThermalStorage] = input
      .storages()
      .asScala
      .flatMap {
        case cylindricalInput: CylindricalStorageInput =>
          Some(CylindricalThermalStorage(cylindricalInput))
        case _ => None
      }
      .toSet
    new ThermalGrid(
      houses.headOption,
      storages.headOption,
    )
  }

  /** Current state of a grid
    * @param houseState
    *   State of the thermal house
    * @param storageState
    *   State of the thermal storage
    */
  final case class ThermalGridState(
      houseState: Option[ThermalHouseState],
      storageState: Option[ThermalStorageState],
  )

  def startingState(thermalGrid: ThermalGrid): ThermalGridState =
    ThermalGridState(
      thermalGrid.house.map(house => ThermalHouse.startingState(house)),
      thermalGrid.storage.map(_.startingState),
    )

<<<<<<< HEAD
=======
  /** This method will return booleans whether there is a heat demand of house
    * or thermal storage as well as a boolean indicating if there is no thermal
    * storage, or it is empty.
    *
    * @param updatedGridState
    *   The updated state of the [[ThermalGrid]]
    * @return
    *   boolean which is true, if there is no thermalStorage, or it's empty.
    */

  def isThermalStorageEmpty(
      updatedGridState: ThermalGridState
  ): Boolean = {
    implicit val tolerance: Energy = KilowattHours(1e-3)
    updatedGridState.storageState.isEmpty || updatedGridState.storageState
      .exists(
        _.storedEnergy =~ zeroKWh
      )
  }

>>>>>>> 6d97c3bc
  /** Wraps the demand of thermal units (thermal house, thermal storage).
    *
    * @param houseDemand
    *   the demand of the thermal house
    * @param heatStorageDemand
    *   the demand of the thermal heat storage
    */
  final case class ThermalDemandWrapper private (
      houseDemand: ThermalEnergyDemand,
      heatStorageDemand: ThermalEnergyDemand,
  )

  /** Defines the thermal energy demand of a thermal grid. It comprises the
    * absolutely required energy demand to reach the target state as well as an
    * energy, that can be handled. The possible energy always has to be greater
    * than or equal to the absolutely required energy. Thus, this class can only
    * be instantiated via factory.
    * @param required
    *   The absolutely required energy to reach target state
    * @param possible
    *   The maximum possible energy, that can be handled
    */
  final case class ThermalEnergyDemand private (
      required: Energy,
      possible: Energy,
  ) {
    def +(rhs: ThermalEnergyDemand): ThermalEnergyDemand = ThermalEnergyDemand(
      required + rhs.required,
      possible + rhs.possible,
    )

    def hasRequiredDemand: Boolean = required > zeroMWh

    def hasAdditionalDemand: Boolean = possible > required
  }
  object ThermalEnergyDemand {

    /** Builds a new instance of [[ThermalEnergyDemand]]. If the possible energy
      * is less than the required energy, this is considered to be a bad state.
      * @param required
      *   The absolutely required energy to reach target state
      * @param possible
      *   The maximum possible energy, that can be handled
      * @return
      *   Thermal energy demand container class, that meets all specifications
      */
    def apply(
        required: Energy,
        possible: Energy,
    ): ThermalEnergyDemand = {
      if (possible < required)
        new ThermalEnergyDemand(possible, possible)
      else
        new ThermalEnergyDemand(required, possible)
    }

    def noDemand: ThermalEnergyDemand = ThermalEnergyDemand(
      zeroMWh,
      zeroMWh,
    )
  }
}<|MERGE_RESOLUTION|>--- conflicted
+++ resolved
@@ -47,36 +47,17 @@
   /** Determine the energy demand of the total grid at the given instance in
     * time and returns it including the updatedState
     *
-<<<<<<< HEAD
-    * @param tick
-    *   Questioned instance in time
-    * @param lastAmbientTemperature
-    *   Ambient temperature until this tick
-    * @param ambientTemperature
-    *   Current ambient temperature in the instance in question
-    * @param state
-    *   Currently applicable state of the thermal grid
-=======
     * @param lastHpState
     *   Last state of the heat pump
     * @param relevantData
     *   data of heat pump including
->>>>>>> 6d97c3bc
     * @return
     *   The total energy demand of the house and the storage and an updated
     *   [[ThermalGridState]]
     */
   def energyDemandAndUpdatedState(
-<<<<<<< HEAD
-      tick: Long,
-      // FIXME this is also in state
-      lastAmbientTemperature: Temperature,
-      ambientTemperature: Temperature,
-      state: ThermalGridState,
-=======
       relevantData: HpRelevantData,
       lastHpState: HpState,
->>>>>>> 6d97c3bc
   ): (ThermalDemandWrapper, ThermalGridState) = {
     /* First get the energy demand of the houses but only if inner temperature is below target temperature */
 
@@ -776,8 +757,6 @@
       thermalGrid.storage.map(_.startingState),
     )
 
-<<<<<<< HEAD
-=======
   /** This method will return booleans whether there is a heat demand of house
     * or thermal storage as well as a boolean indicating if there is no thermal
     * storage, or it is empty.
@@ -798,7 +777,6 @@
       )
   }
 
->>>>>>> 6d97c3bc
   /** Wraps the demand of thermal units (thermal house, thermal storage).
     *
     * @param houseDemand
