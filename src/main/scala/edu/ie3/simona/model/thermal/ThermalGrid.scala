--- conflicted
+++ resolved
@@ -176,11 +176,7 @@
     if (
       state.lastHpOperatingPoint.thermalOps.qDotHouse > zeroKW && state.thermalDemands.houseDemand.hasPossibleDemand
     )
-<<<<<<< HEAD
-      handleCases(state, qDot, zeroKW)
-=======
-      handleCase(state.tick, state, qDot, zeroKW)
->>>>>>> 86b1e55b
+      handleCase(state, qDot, zeroKW)
     // or finally check for all other cases.
     else
       handleFinalFeedInCases(state, qDot)
@@ -217,13 +213,7 @@
     * | 4  | else                                 | no output |
     *
     * @param state
-<<<<<<< HEAD
-    *   Last state of the heat pump.
-=======
-    *   State of the heat pump.
-    * @param thermalDemands
-    *   holds the thermal demands of the thermal units (house, storage).
->>>>>>> 86b1e55b
+    *   State of the heat pump.
     * @param qDot
     *   Feed in to the grid from thermal generation (e.g. heat pump) or thermal
     *   storages.
@@ -236,29 +226,16 @@
       qDot: Power,
   ): (ThermalGridOperatingPoint, Option[ThermalThreshold]) = {
 
-<<<<<<< HEAD
     if (state.thermalDemands.houseDemand.hasRequiredDemand)
-      handleCases(state, qDot, zeroKW)
-=======
-    if (thermalDemands.houseDemand.hasRequiredDemand)
-      handleCase(tick, state, qDot, zeroKW)
->>>>>>> 86b1e55b
+      handleCase(state, qDot, zeroKW)
     else if (
       state.thermalDemands.heatStorageDemand.hasRequiredDemand || state.thermalDemands.heatStorageDemand.hasPossibleDemand
     )
-<<<<<<< HEAD
-      handleCases(state, zeroKW, qDot)
+      handleCase(state, zeroKW, qDot)
     else if (state.thermalDemands.houseDemand.hasPossibleDemand)
-      handleCases(state, qDot, zeroKW)
+      handleCase(state, qDot, zeroKW)
     else
-      handleCases(state, zeroKW, zeroKW)
-=======
-      handleCase(tick, state, zeroKW, qDot)
-    else if (thermalDemands.houseDemand.hasPossibleDemand)
-      handleCase(tick, state, qDot, zeroKW)
-    else
-      handleCase(tick, state, zeroKW, zeroKW)
->>>>>>> 86b1e55b
+      handleCase(state, zeroKW, zeroKW)
   }
 
   /** Handles the different thermal flows from and into the thermal grid.
@@ -274,12 +251,7 @@
     *   The operating point of the thermal grid and the next threshold if there
     *   is one.
     */
-<<<<<<< HEAD
-  private def handleCases(
-=======
   private def handleCase(
-      tick: Long,
->>>>>>> 86b1e55b
       state: HpState,
       qDotHouse: Power,
       qDotHeatStorage: Power,
@@ -287,13 +259,8 @@
     val (_, thermalHouseThreshold) =
       handleFeedInHouse(state, qDotHouse)
 
-<<<<<<< HEAD
     val thermalStorageThreshold =
-      handleStorageCases(state, qDotHeatStorage)
-=======
-    val (updatedStorageState, thermalStorageThreshold) =
       handleFeedInStorage(state, qDotHeatStorage)
->>>>>>> 86b1e55b
 
     val nextThreshold = determineMostRecentThreshold(
       thermalHouseThreshold,
@@ -420,65 +387,6 @@
       state: HpState
   ): (ThermalGridOperatingPoint, Option[ThermalThreshold]) = {
     /* House will be left with no influx in all cases. Determine if and when a threshold is reached */
-<<<<<<< HEAD
-    val maybeUpdatedHouseState =
-      house.zip(state.thermalGridState.houseState).map {
-        case (thermalHouse, houseState) =>
-          thermalHouse.determineState(
-            state.tick,
-            houseState,
-            zeroKW,
-          )
-      }
-
-    /* Update the state of the storage */
-    val maybeUpdatedStorageState =
-      heatStorage.zip(state.thermalGridState.storageState).map {
-        case (storage, storageState) =>
-          storage.determineState(state.tick, storageState, zeroKW)
-      }
-
-    val (
-      revisedHouseState,
-      revisedQDotHouse,
-      revisedStorageState,
-      revisedQDotStorage,
-    ) =
-      reviseFeedInFromStorage(
-        state,
-        maybeUpdatedHouseState,
-        maybeUpdatedStorageState,
-      )
-
-    val revisedThermalGridOperatingPoint = ThermalGridOperatingPoint(
-      zeroKW,
-      revisedQDotHouse,
-      revisedQDotStorage,
-    )
-
-    val revisedHouseThreshold =
-      house.zip(revisedHouseState).flatMap { case (thermalHouse, houseState) =>
-        thermalHouse
-          .determineNextThreshold(
-            houseState,
-            revisedThermalGridOperatingPoint.qDotHouse,
-          )
-      }
-
-    val revisedStorageThreshold =
-      heatStorage.zip(revisedStorageState).flatMap {
-        case (thermalStorage: ThermalStorage, storageState) =>
-          thermalStorage
-            .determineNextThreshold(
-              storageState,
-              revisedThermalGridOperatingPoint.qDotHeatStorage,
-            )
-      }
-
-    val nextThreshold = determineMostRecentThreshold(
-      revisedHouseThreshold,
-      revisedStorageThreshold,
-=======
     val (maybeThermalGridState, maybeNextThreshold) =
       handleCase(state.tick, state, zeroKW, zeroKW)
 
@@ -488,10 +396,7 @@
       maybeThermalGridState,
       maybeNextThreshold,
       zeroKW,
->>>>>>> 86b1e55b
-    )
-
-    (revisedThermalGridOperatingPoint, nextThreshold)
+    )
   }
 
   /** Check, if the storage can heat the house. This is only done, if <ul>
@@ -511,16 +416,6 @@
     */
   def reviseFeedInFromStorage(
       state: HpState,
-<<<<<<< HEAD
-      maybeHouseState: Option[ThermalHouseState],
-      maybeStorageState: Option[ThermalStorageState],
-  ): (
-      Option[ThermalHouseState],
-      Power,
-      Option[ThermalStorageState],
-      Power,
-  ) = house.zip(maybeHouseState).zip(heatStorage.zip(maybeStorageState)) match {
-=======
       maybeThermalGridState: ThermalGridState,
       maybeThreshold: Option[ThermalThreshold],
       qDot: Power,
@@ -530,7 +425,6 @@
   ) = house
     .zip(maybeThermalGridState.houseState)
     .zip(heatStorage.zip(maybeThermalGridState.storageState)) match {
->>>>>>> 86b1e55b
     case Some(
           (
             (thermalHouse, houseState),
@@ -544,34 +438,6 @@
         if !thermalStorage.isEmpty(storageState.storedEnergy) &&
           (thermalHouse.isInnerTemperatureTooLow(houseState.innerTemperature) ||
             (state.thermalDemands.houseDemand.hasPossibleDemand && state.lastHpOperatingPoint.thermalOps.qDotHouse > zeroKW)) =>
-<<<<<<< HEAD
-      /* Storage is meant to heat the house only, if there is no feed in from external and the house is cold */
-      val updatedQDotHouse = thermalStorage.getpThermalMax
-
-      val revisedHouseState = Some(
-        thermalHouse.determineState(
-          state.tick,
-          houseState,
-          updatedQDotHouse,
-        )
-      )
-
-      val revisedStorageState = Some(
-        thermalStorage.determineState(
-          state.tick,
-          storageState,
-          updatedQDotHouse * -1,
-        )
-      )
-
-      (
-        revisedHouseState,
-        updatedQDotHouse,
-        revisedStorageState,
-        updatedQDotHouse * -1,
-      )
-    case _ => (maybeHouseState, zeroKW, maybeStorageState, zeroKW)
-=======
       /* Storage is meant to heat the house only, if there is no feed in from external (+/- 10 W) and the house is cold */
       val (revisedStorageState, revisedStorageThreshold) =
         thermalStorage.updateState(
@@ -606,7 +472,6 @@
       )
     case _ =>
       (maybeThermalGridState, maybeThreshold)
->>>>>>> 86b1e55b
   }
 
   /** Convert the given state of the thermal grid into result models of its
