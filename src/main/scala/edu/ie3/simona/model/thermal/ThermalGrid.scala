--- conflicted
+++ resolved
@@ -41,11 +41,7 @@
   * connected directly with exactly one thermal bus.
   *
   * @param house
-<<<<<<< HEAD
-  *   Thermal houses connected to the bus
-=======
   *   Thermal houses connected to the bus.
->>>>>>> dbd6b8ff
   * @param heatStorage
   *   Thermal storages connected to the bus.
   * @param domesticHotWaterStorage
@@ -54,10 +50,7 @@
 final case class ThermalGrid(
     house: Option[ThermalHouse],
     heatStorage: Option[ThermalStorage],
-<<<<<<< HEAD
     domesticHotWaterStorage: Option[ThermalStorage],
-=======
->>>>>>> dbd6b8ff
 ) extends LazyLogging {
 
   /** Determine the energy demand of the total grid at the given instance in
@@ -956,7 +949,6 @@
       qDotStorage: Power,
       storage: Option[ThermalStorage],
   ): (Option[ThermalStorageState], Option[ThermalThreshold]) = {
-<<<<<<< HEAD
     // FIXME: We should somewhere check that pThermalMax of Storage is always capable for qDot pThermalMax >= pThermal of Hp
     val selectedState = storage match {
       case Some(_: CylindricalThermalStorage) => state.storageState
@@ -1046,10 +1038,6 @@
             Some(thermalStorage: CylindricalThermalStorage),
             Some(lastStorageState),
           ) =>
-=======
-    (heatStorage, state.storageState) match {
-      case (Some(thermalStorage), Some(lastStorageState)) =>
->>>>>>> dbd6b8ff
         val (newState, threshold) = thermalStorage.updateState(
           relevantData.currentTick,
           qDotStorage,
@@ -1343,11 +1331,7 @@
           )
       }
 
-<<<<<<< HEAD
     val maybeThermalStorageResult = heatStorage
-=======
-    val maybeStorageResult = heatStorage
->>>>>>> dbd6b8ff
       .zip(state.storageState)
       .filter { case (_, state) => state.tick == currentTick }
       .map {
@@ -1403,11 +1387,7 @@
       input: edu.ie3.datamodel.models.input.container.ThermalGrid
   ): ThermalGrid = {
     val houses = input.houses().asScala.map(ThermalHouse(_)).toSet
-<<<<<<< HEAD
     val storages: Set[CylindricalThermalStorage] = input
-=======
-    val storages: Set[ThermalStorage] = input
->>>>>>> dbd6b8ff
       .heatStorages()
       .asScala
       .flatMap {
@@ -1466,10 +1446,7 @@
     ThermalGridState(
       thermalGrid.house.map(house => ThermalHouse.startingState(house)),
       thermalGrid.heatStorage.map(_.startingState),
-<<<<<<< HEAD
       thermalGrid.domesticHotWaterStorage.map(_.startingState),
-=======
->>>>>>> dbd6b8ff
     )
 
   /** Wraps the demand of thermal units (thermal house, thermal storage).
