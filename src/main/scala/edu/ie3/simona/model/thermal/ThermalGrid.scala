/*
 * © 2022. TU Dortmund University,
 * Institute of Energy Systems, Energy Efficiency and Energy Economics,
 * Research group Distribution grid planning and operation
 */

package edu.ie3.simona.model.thermal

import com.typesafe.scalalogging.LazyLogging
import edu.ie3.datamodel.models.input.thermal.CylindricalStorageInput
import edu.ie3.datamodel.models.result.ResultEntity
import edu.ie3.datamodel.models.result.thermal.{
  CylindricalStorageResult,
  ThermalHouseResult,
}
import edu.ie3.simona.exceptions.agent.InconsistentStateException
import edu.ie3.simona.exceptions.{
  CriticalFailureException,
  InvalidParameterException,
}
import edu.ie3.simona.model.participant2.HpModel.{HpOperatingPoint, HpState}
import edu.ie3.simona.model.thermal.ThermalGrid.{
  ThermalDemandWrapper,
  ThermalEnergyDemand,
  ThermalGridState,
}
import edu.ie3.simona.model.thermal.ThermalHouse.ThermalHouseState
import edu.ie3.simona.model.thermal.ThermalStorage.ThermalStorageState
import edu.ie3.util.quantities.QuantityUtils.RichQuantityDouble
import edu.ie3.util.scala.quantities.DefaultQuantities._
import squants.energy.{KilowattHours, Kilowatts}
import squants.{Energy, Power}

import java.time.ZonedDateTime
import scala.jdk.CollectionConverters.SetHasAsScala
import scala.language.postfixOps

/** Calculation model for a thermal grid. It is assumed, that all elements are
  * connected directly with exactly one thermal bus.
  *
  * @param house
  *   Thermal houses connected to the bus.
  * @param heatStorage
  *   Thermal storages connected to the bus.
  */
final case class ThermalGrid(
    house: Option[ThermalHouse],
    heatStorage: Option[ThermalStorage],
) extends LazyLogging {

  /** Determine the energy demand of the total grid at the given instance in
    * time and returns it including the updatedState.
    * @param tick
    *   The actual tick of simulation.
    * @param state
    *   Last state of the heat pump.
    * @param operatingPoint
    *   The operating point of the heat pump.
    * @return
    *   The total energy demand of the house and the storage and an updated
    *   [[ThermalGridState]].
    */
  def energyDemandAndUpdatedState(
      tick: Long,
      state: HpState,
      operatingPoint: HpOperatingPoint,
  ): (ThermalDemandWrapper, ThermalGridState) = {

    val (_, houseQDot, heatStorageQDot) =
      operatingPoint.thermalOps match {
        case Some(thermalOp) =>
          (thermalOp.qDotHp, thermalOp.qDotHouse, thermalOp.qDotHeatStorage)
        case None => (zeroKW, zeroKW, zeroKW)
      }

    /* First get the energy demand of the houses but only if inner temperature is below target temperature */
    val (houseDemand, updatedHouseState) =
      house.zip(state.thermalGridState.houseState) match {
        case Some((thermalHouse, lastHouseState)) =>
          val (updatedHouseState, _) =
            thermalHouse.updateState(
              tick,
              lastHouseState.copy(qDot = houseQDot),
              state.ambientTemperature,
              state.lastStateAmbientTemperature,
              houseQDot,
            )
          if (
            updatedHouseState.innerTemperature < thermalHouse.targetTemperature
          ) {
            (
              thermalHouse.energyDemand(
                updatedHouseState
              ),
              Some(updatedHouseState),
            )
          } else {
            (ThermalEnergyDemand.noDemand, Some(updatedHouseState))
          }
        case None =>
          (ThermalEnergyDemand.noDemand, None)
      }

    /* Then go over the storages, see what they can provide and what they might be able to charge */
    val (storageDemand, updatedStorageState) = {

      heatStorage
        .zip(state.thermalGridState.storageState)
        .map { case (storage, heatStorageState) =>
          val (updatedStorageState, _) =
            storage.updateState(
              tick,
              heatStorageQDot,
              heatStorageState.copy(qDot = heatStorageQDot),
            )
          val storedEnergy = updatedStorageState.storedEnergy
          val soc = storedEnergy / storage.getMaxEnergyThreshold
          val storageRequired = {
            if (soc == 0d) {
              storage.getMaxEnergyThreshold - storedEnergy

            } else {
              zeroMWh
            }
          }

          val storagePossible = storage.getMaxEnergyThreshold - storedEnergy
          (
            ThermalEnergyDemand(
              storageRequired,
              storagePossible,
            ),
            Some(updatedStorageState),
          )

        }
        .getOrElse(
          ThermalEnergyDemand(zeroMWh, zeroMWh),
          None,
        )
    }

    (
      ThermalDemandWrapper(
        ThermalEnergyDemand(
          houseDemand.required,
          houseDemand.possible,
        ),
        ThermalEnergyDemand(
          storageDemand.required,
          storageDemand.possible,
        ),
      ),
      ThermalGridState(updatedHouseState, updatedStorageState),
    )
  }

  /** Update the current state of the grid. Whether there are two cases to
    * handle, external infeed into the thermal grid and no infeed.
    *
    * @param tick
    *   The actual tick of simulation.
    * @param state
    *   Last state of the heat pump.
    * @param isRunning
    *   Determines whether the heat pump is running or not.
    * @param qDot
    *   Infeed to the grid from thermal generation (e.g. heat pump) or thermal
    *   storages.
    * @param thermalDemands
    *   Holds the thermal demands of the thermal units (house, storage).
    * @return
    *   The updated state of the grid.
    */
  def updateState(
      tick: Long,
      state: HpState,
      isRunning: Boolean,
      qDot: Power,
      thermalDemands: ThermalDemandWrapper,
  ): (ThermalGridState, Option[ThermalThreshold]) = if (qDot > zeroKW)
    handleInfeed(
      tick,
      state,
      isRunning,
      qDot,
      thermalDemands,
    )
  else
    handleConsumption(
      tick,
      state,
      qDot,
    )

  /** Handles the case, when a grid has infeed. Depending on which entity has
    * some heat demand the house or the storage will be heated up / filled up.
    * First the actions from lastState will be considered and checked if the
    * behaviour should be continued. This might be the case, if we got activated
    * by updated weather data. If this is not the case, all other cases will be
    * handled by [[ThermalGrid.handleFinalInfeedCases]].
    *
    * @param tick
    *   The actual tick of simulation.
    * @param state
    *   Last state of the heat pump.
    * @param isRunning
    *   determines whether the heat pump is running or not.
    * @param qDot
    *   Infeed to the grid from thermal generation (e.g. heat pump) or thermal
    *   storages.
    * @param thermalDemands
    *   holds the thermal demands of the thermal units (house, storage).
    * @return
    *   Updated thermal grid state and the thermalThreshold if there is one.
    */
  private def handleInfeed(
      tick: Long,
      state: HpState,
      isRunning: Boolean,
      qDot: Power,
      thermalDemands: ThermalDemandWrapper,
  ): (ThermalGridState, Option[ThermalThreshold]) = {
    // TODO: We would need to issue a storage result model here...

    /* Consider the action in the last state */
    val lastHouseQDot =
      state.lastHpOperatingPoint.thermalOps.map(_.qDotHouse).getOrElse(zeroKW)
    val lastHeatStorageQDot = state.lastHpOperatingPoint.thermalOps
      .map(_.qDotHeatStorage)
      .getOrElse(zeroKW)

    // We can use the qDots from lastState to keep continuity. If...
    if (
      // ... house was heated in lastState but not from Storage and has still some demand. Hp must still run for this.
<<<<<<< HEAD
      ((lastHouseQDot > zeroKW && (lastHeatStorageQDot >= zeroKW) && thermalDemands.houseDemand.hasAdditionalDemand) && isRunning ||
      // ... storage was filled up in the lastState and has still additional demand
      // But only if the house not reached some requiredDemand. Hp must still run for this.
      lastHeatStorageQDot > zeroKW && thermalDemands.heatStorageDemand.hasAdditionalDemand && !thermalDemands.houseDemand.hasRequiredDemand && isRunning)
=======
      ((qDotHouseLastState > zeroKW && (qDotStorageLastState >= zeroKW) && thermalDemands.houseDemand.hasPossibleDemand) && isRunning ||
      // ... storage was filled up in the lastState and has still possible demand
      // But only if the house not reached some requiredDemand. Hp must still run for this.
      qDotStorageLastState > zeroKW && thermalDemands.heatStorageDemand.hasPossibleDemand && !thermalDemands.houseDemand.hasRequiredDemand && isRunning)
>>>>>>> 4ce92f92
    ) {
      // We can continue for the house
      val (updatedHouseState, thermalHouseThreshold, remainingQDotHouse) =
        handleInfeedHouse(tick, state, lastHouseQDot)

      // ...and for the storage
      val (updatedStorageState, thermalStorageThreshold) = {
        // In case the ThermalHouse could not handle the infeed it will be used for the storage.
        if (remainingQDotHouse > lastHeatStorageQDot) {
          handleStorageCases(state, remainingQDotHouse)
        } else {
          handleStorageCases(state, lastHeatStorageQDot)
        }
      }

      val nextThreshold = determineMostRecentThreshold(
        thermalHouseThreshold,
        thermalStorageThreshold,
      )
      (
        state.thermalGridState.copy(
          houseState = updatedHouseState,
          storageState = updatedStorageState,
        ),
        nextThreshold,
      )
    }
    // Handle edge case where house was heated from storage...
    else if (lastHouseQDot > zeroKW && lastHeatStorageQDot < zeroKW) {
      // ...and HP gets activated in current tick
      if (isRunning) {
        handleCases(tick, state, qDot, zeroKW)
      } else {
        // ... or continue lastState's behaviour
        handleCases(tick, state, lastHouseQDot, lastHeatStorageQDot)
      }
    }
    // Handle edge case where house should be heated from storage
    else if (!isRunning && qDot > zeroKW) {
      handleCases(tick, state, qDot, -qDot)
    }
    // or finally check for all other cases.
    else
      handleFinalInfeedCases(tick, state, thermalDemands, qDot)
  }

  /** Handles the last cases of [[ThermalGrid.handleInfeed]], where the thermal
    * infeed should be determined.
    *
    * | house req. demand | house add. demand | storage req. demand | storage add. demand | qDot to house | qDot to storage |
    * |:------------------|:------------------|:--------------------|:--------------------|:--------------|:----------------|
    * | true              | true              | true                | true                | true          | false           |
    * | true              | true              | true                | false               | true          | false           |
    * | true              | true              | false               | true                | true          | false           |
    * | true              | true              | false               | false               | true          | false           |
    * | true              | false             | true                | true                | true          | false           |
    * | true              | false             | true                | false               | true          | false           |
    * | true              | false             | false               | true                | true          | false           |
    * | true              | false             | false               | false               | true          | false           |
    * | false             | true              | true                | true                | false         | true            |
    * | false             | true              | true                | false               | false         | true            |
    * | false             | true              | false               | true                | false         | true            |
    * | false             | true              | false               | false               | true          | false           |
    * | false             | false             | true                | true                | false         | true            |
    * | false             | false             | true                | false               | false         | true            |
    * | false             | false             | false               | true                | false         | true            |
    * | false             | false             | false               | false               | false         | false           |
    *
    * This can be simplified to four cases
    * | No | Conditions                           | Result    |
    * |:---|:-------------------------------------|:----------|
    * | 1  | if house.reqD                        | house     |
    * | 2  | else if storage.reqD OR storage.addD | storage   |
    * | 3  | else if house.addD                   | house     |
    * | 4  | else                                 | no output |
    *
    * @param tick
    *   The actual tick of simulation.
    * @param state
    *   Last state of the heat pump.
    * @param thermalDemands
    *   holds the thermal demands of the thermal units (house, storage).
    * @param qDot
    *   Infeed to the grid from thermal generation (e.g. heat pump) or thermal
    *   storages.
    * @return
    *   Updated thermal grid state and the thermalThreshold if there is one.
    */
  private def handleFinalInfeedCases(
      tick: Long,
      state: HpState,
      thermalDemands: ThermalDemandWrapper,
      qDot: Power,
  ): (ThermalGridState, Option[ThermalThreshold]) = {

    if (thermalDemands.houseDemand.hasRequiredDemand)
      handleCases(tick, state, qDot, zeroKW)
    else if (
      thermalDemands.heatStorageDemand.hasRequiredDemand || thermalDemands.heatStorageDemand.hasPossibleDemand
    )
<<<<<<< HEAD
      handleCases(tick, state, zeroKW, qDot)
    else if (thermalDemands.houseDemand.hasAdditionalDemand)
      handleCases(tick, state, qDot, zeroKW)
=======
      handleCases(
        relevantData,
        lastAmbientTemperature,
        gridState,
        zeroKW,
        qDot,
      )
    else if (thermalDemands.houseDemand.hasPossibleDemand)
      handleCases(
        relevantData,
        lastAmbientTemperature,
        gridState,
        qDot,
        zeroKW,
      )
>>>>>>> 4ce92f92
    else
      handleCases(tick, state, zeroKW, zeroKW)
  }

  /** Handles the different cases, of thermal flows from and into the thermal
    * grid.
    *
    * @param tick
    *   The actual tick of simulation.
    * @param state
    *   Last state of the heat pump.
    * @param qDotHouse
    *   Infeed to the house.
    * @param qDotHeatStorage
    *   Infeed to the heat storage (positive: Storage is charging, negative:
    *   Storage is discharging).
    * @return
    *   Updated thermal grid state and the next threshold if there is one.
    */
  private def handleCases(
      tick: Long,
      state: HpState,
      qDotHouse: Power,
      qDotHeatStorage: Power,
  ): (ThermalGridState, Option[ThermalThreshold]) = {
    val (updatedHouseState, thermalHouseThreshold, _) =
      handleInfeedHouse(tick, state, qDotHouse)

    val (updatedStorageState, thermalStorageThreshold) =
      handleStorageCases(state, qDotHeatStorage)

    val nextThreshold = determineMostRecentThreshold(
      thermalHouseThreshold,
      thermalStorageThreshold,
    )

    (
      state.thermalGridState.copy(
        houseState = updatedHouseState,
        storageState = updatedStorageState,
      ),
      nextThreshold,
    )
  }

  /** Handles the case, when the house has heat demand and will be heated up
    * here.
    *
    * @param tick
    *   The actual tick of simulation.
    * @param state
    *   Last state of the heat pump.
    * @param lastAmbientTemperature
    *   Ambient temperature until this tick.
    * @param qDotHouse
    *   Infeed into the house.
    * @return
    *   Updated thermal house state, a ThermalThreshold and the remaining qDot.
    */
  private def handleInfeedHouse(
      tick: Long,
      state: HpState,
      qDotHouse: Power,
  ): (Option[ThermalHouseState], Option[ThermalThreshold], Power) = {
    (house, state.thermalGridState.houseState) match {
      case (Some(thermalHouse), Some(lastHouseState)) =>
        val (newState, threshold) = thermalHouse.updateState(
          tick,
          lastHouseState,
          state.ambientTemperature,
          state.lastStateAmbientTemperature,
          qDotHouse,
        )
        /* Check if house can handle the thermal feed in */
        if (
          thermalHouse.isInnerTemperatureTooHigh(
            newState.innerTemperature
          )
        ) {
          val (fullHouseState, maybeFullHouseThreshold) =
            thermalHouse.updateState(
              tick,
              lastHouseState,
              state.ambientTemperature,
              state.lastStateAmbientTemperature,
              zeroKW,
            )
          (Some(fullHouseState), maybeFullHouseThreshold, qDotHouse)
        } else {
          (Some(newState), threshold, zeroKW)
        }
      case _ => (None, None, zeroKW)
    }
  }

  /** Handles the cases, when the storage has heat demand and will be filled up
    * here (positive qDot) or will return its stored energy into the thermal
    * grid (negative qDot).
    * @param state
    *   Last state of the heat pump.
    * @param qDotStorage
    *   Infeed to the storage (positive: Storage is charging, negative: Storage
    *   is discharging).
    * @return
    *   Updated thermal grid state.
    */
  private def handleStorageCases(
      state: HpState,
      qDotStorage: Power,
  ): (Option[ThermalStorageState], Option[ThermalThreshold]) = {
    (heatStorage, state.thermalGridState.storageState) match {
      case (Some(thermalStorage), Some(lastStorageState)) =>
        val (newState, threshold) = thermalStorage.updateState(
          state.tick,
          qDotStorage,
          lastStorageState,
        )
        (Some(newState), threshold)
      case _ => (None, None)
    }
  }

  /** Determines the most recent threshold of two given input thresholds.
    *
    * @param maybeHouseThreshold
    *   Option of a possible next threshold of the thermal house.
    * @param maybeStorageThreshold
    *   Option of a possible next threshold of the thermal storage.
    * @return
    *   The next threshold.
    */
  private def determineMostRecentThreshold(
      maybeHouseThreshold: Option[ThermalThreshold],
      maybeStorageThreshold: Option[ThermalThreshold],
  ): Option[ThermalThreshold] =
    (maybeHouseThreshold, maybeStorageThreshold) match {
      case (Some(houseThreshold), Some(storageThreshold)) =>
        if (houseThreshold.tick <= storageThreshold.tick)
          maybeHouseThreshold
        else
          maybeStorageThreshold
      case (None, Some(_)) => maybeStorageThreshold
      case (Some(_), None) => maybeHouseThreshold
      case _               => None
    }

  /** Handle consumption (or no infeed) from thermal grid.
    *
    * @param tick
    *   The actual tick of simulation.
    * @param state
    *   Last state of the heat pump.
    * @param qDot
    *   Infeed to the grid from thermal generation (e.g. heat pump) or thermal
    *   storages.
    * @return
    *   Updated thermal grid state.
    */
  private def handleConsumption(
      tick: Long,
      state: HpState,
      qDot: Power,
  ): (ThermalGridState, Option[ThermalThreshold]) = {
    /* House will be left with no influx in all cases. Determine if and when a threshold is reached */
    val maybeUpdatedHouseState =
      house.zip(state.thermalGridState.houseState).map {
        case (thermalHouse, houseState) =>
          thermalHouse.updateState(
            tick,
            houseState,
            state.ambientTemperature,
            state.lastStateAmbientTemperature,
            zeroMW,
          )
      }

    /* Update the state of the storage */
    val maybeUpdatedStorageState =
      heatStorage.zip(state.thermalGridState.storageState).map {
        case (storage, storageState) =>
          storage.updateState(
            state.tick,
            qDot,
            storageState,
          )
      }

    val (revisedHouseState, revisedStorageState) =
      reviseInfeedFromStorage(
        tick,
        state,
        maybeUpdatedHouseState,
        maybeUpdatedStorageState,
        qDot,
      )

    val nextThreshold = determineMostRecentThreshold(
      revisedHouseState.flatMap(_._2),
      revisedStorageState.flatMap(_._2),
    )

    (
      state.thermalGridState.copy(
        houseState = revisedHouseState.map(_._1),
        storageState = revisedStorageState.map(_._1),
      ),
      nextThreshold,
    )
  }

  /** Check, if the storage can heat the house. This is only done, if <ul>
    * <li>the house has reached it's lower temperature boundary,</li> <li>there
    * is no infeed from external and</li> <li>the storage is not empty
    * itself</li> </ul>
    *
    * @param tick
    *   The actual tick of simulation.
    * @param state
    *   Last state of the heat pump.
    * @param maybeHouseState
    *   Optional thermal house state.
    * @param maybeStorageState
    *   Optional thermal storage state.
    * @param qDot
    *   Infeed to the grid from thermal generation (e.g. heat pump) or thermal
    *   storages.
    * @return
    *   Options to revised thermal house and storage state.
    */
  def reviseInfeedFromStorage(
      tick: Long,
      state: HpState,
      maybeHouseState: Option[(ThermalHouseState, Option[ThermalThreshold])],
      maybeStorageState: Option[
        (ThermalStorageState, Option[ThermalThreshold])
      ],
      qDot: Power,
  ): (
      Option[(ThermalHouseState, Option[ThermalThreshold])],
      Option[(ThermalStorageState, Option[ThermalThreshold])],
  ) = house.zip(maybeHouseState).zip(heatStorage.zip(maybeStorageState)) match {
    case Some(
          (
            (thermalHouse, (houseState, _)),
            (thermalStorage, (storageState, _)),
          )
        )
        if qDot.~=(zeroKW)(Kilowatts(10e-3)) &&
          thermalHouse.isInnerTemperatureTooLow(
            houseState.innerTemperature
          ) && !thermalStorage.isEmpty(storageState.storedEnergy) =>
      /* Storage is meant to heat the house only, if there is no infeed from external (+/- 10 W) and the house is cold */
      val revisedStorageState = thermalStorage.updateState(
        state.tick,
        thermalStorage.getpThermalMax * -1,
        state.thermalGridState.storageState.getOrElse(
          throw new InconsistentStateException(
            "Impossible to find no storage state"
          )
        ),
      )
      val revisedHouseState = thermalHouse.updateState(
        tick,
        state.thermalGridState.houseState.getOrElse(
          throw new InconsistentStateException(
            "Impossible to find no house state"
          )
        ),
        state.ambientTemperature,
        state.lastStateAmbientTemperature,
        thermalStorage.getpThermalMax,
      )
      (Some(revisedHouseState), Some(revisedStorageState))
    case _ => (maybeHouseState, maybeStorageState)
  }

  /** Convert the given state of the thermal grid into result models of its
    * constituent models.
    *
    * @param state
    *   Last state of the heat pump.
    * @param currentOperatingPoint
    *   The operating point of the heat pump.
    * @param dateTime
    *   The actual date and time of the actual simulation tick.
    * @return
    *   A [[Seq]] of results of the constituent thermal model.
    */
  def results(
      state: HpState,
      currentOperatingPoint: HpOperatingPoint,
      dateTime: ZonedDateTime,
  ): Seq[ResultEntity] = {

    val (_, currentThermalGridState) =
      energyDemandAndUpdatedState(state.tick, state, currentOperatingPoint)

    // FIXME? We would only write results if there is a change, which would only be the case if there is an actual Op.
    val currentOp = currentOperatingPoint.thermalOps match {
      case Some(op) => op
      case _ =>
        throw new CriticalFailureException(
          s"There should be an OperatingPoint at this step, but there isn't one: $currentOperatingPoint"
        )
    }

    val maybeHouseResult = house
      .zip(currentThermalGridState.houseState)
      .map {
        case (
              thermalHouse,
              ThermalHouseState(_, innerTemperature, _),
            ) =>
          new ThermalHouseResult(
            dateTime,
            thermalHouse.uuid,
            currentOp.qDotHouse.toMegawatts.asMegaWatt,
            innerTemperature.toKelvinScale.asKelvin,
          )
      }

    val maybeStorageResult = heatStorage
      .zip(currentThermalGridState.storageState)
      .map {
        case (
              storage: CylindricalThermalStorage,
              ThermalStorageState(_, storedEnergy, _),
            ) =>
          new CylindricalStorageResult(
            dateTime,
            storage.uuid,
            storedEnergy.toMegawattHours.asMegaWattHour,
            currentOp.qDotHeatStorage.toMegawatts.asMegaWatt,
            (storedEnergy / storage.maxEnergyThreshold).asPu,
          )
        case _ =>
          throw new NotImplementedError(
            s"Result handling for storage type '${heatStorage.getClass.getSimpleName}' not supported."
          )
      }

    Seq(maybeHouseResult, maybeStorageResult).flatten
  }
}

object ThermalGrid {
  def apply(
      input: edu.ie3.datamodel.models.input.container.ThermalGrid
  ): ThermalGrid = {
    val houses = input.houses().asScala.map(ThermalHouse(_)).toSet
    val storages: Set[ThermalStorage] = input
      .heatStorages()
      .asScala
      .flatMap {
        case cylindricalInput: CylindricalStorageInput =>
          Some(CylindricalThermalStorage(cylindricalInput))
        case _ => None
      }
      .toSet
    new ThermalGrid(
      houses.headOption,
      storages.headOption,
    )
  }

  /** Current state of a grid.
    * @param houseState
    *   State of the thermal house.
    * @param storageState
    *   State of the thermal storage.
    */
  final case class ThermalGridState(
      houseState: Option[ThermalHouseState],
      storageState: Option[ThermalStorageState],
  ) {

    /** This method will return booleans whether there is a heat demand of house
      * or thermal storage as well as a boolean indicating if there is no
      * thermal storage, or it is empty.
      *
      * @return
      *   boolean which is true, if there is no thermalStorage, or it's empty.
      */
    def isThermalStorageEmpty: Boolean = {
      implicit val tolerance: Energy = KilowattHours(1e-3)
      storageState.isEmpty || storageState
        .exists(
          _.storedEnergy =~ zeroKWh
        )
    }
  }

  def startingState(thermalGrid: ThermalGrid): ThermalGridState =
    ThermalGridState(
      thermalGrid.house.map(house => ThermalHouse.startingState(house)),
      thermalGrid.heatStorage.map(_.startingState),
    )

  /** Wraps the demand of thermal units (thermal house, thermal storage).
    *
    * @param houseDemand
    *   The demand of the thermal house.
    * @param heatStorageDemand
    *   The demand of the thermal heat storage.
    */
  final case class ThermalDemandWrapper private (
      houseDemand: ThermalEnergyDemand,
      heatStorageDemand: ThermalEnergyDemand,
  )

  /** Defines the thermal energy demand of a thermal grid. It comprises the
    * absolutely required energy demand to reach the target state as well as an
    * energy, that can be handled. The possible energy always has to be greater
    * than or equal to the absolutely required energy. Thus, this class can only
    * be instantiated via factory.
    * @param required
    *   The absolutely required energy to reach target state. For
    *   [[ThermalHouse]] this would be the energy demand to reach the boundary
    *   or targetTemperature. For [[ThermalStorage]] this would be the amount of
    *   Energy to get fully charged when empty. If the [[ThermalStorage]] is not
    *   empty, the required energy is zero.
    * @param possible
    *   The maximum possible energy, that can be handled.
    */
  final case class ThermalEnergyDemand private (
      required: Energy,
      possible: Energy,
  ) {
    def +(rhs: ThermalEnergyDemand): ThermalEnergyDemand = ThermalEnergyDemand(
      required + rhs.required,
      possible + rhs.possible,
    )

    def hasRequiredDemand: Boolean = required > zeroMWh

<<<<<<< HEAD
    def hasAdditionalDemand: Boolean = possible > zeroMWh
=======
    def hasPossibleDemand: Boolean = possible > required
>>>>>>> 4ce92f92
  }
  object ThermalEnergyDemand {

    /** Builds a new instance of [[ThermalEnergyDemand]]. If the possible energy
      * is less than the required energy, this is considered to be a bad state.
      * @param required
      *   The absolutely required energy to reach target state.
      * @param possible
      *   The maximum possible energy, that can be handled.
      * @return
      *   Thermal energy demand container class, that meets all specifications.
      */
    def apply(
        required: Energy,
        possible: Energy,
    ): ThermalEnergyDemand = {
      if (
        math.abs(possible.toKilowattHours) < math.abs(required.toKilowattHours)
      )
        throw new InvalidParameterException(
          s"The possible amount of energy $possible is smaller than the required amount of energy $required. This is not supported."
        )

      if (possible.toKilowattHours < 0 || required.toKilowattHours < 0)
        throw new InvalidParameterException(
          s"The possible $possible or required $required amount of energy cannot be negative. This is not supported."
        )

      new ThermalEnergyDemand(required, possible)
    }

    def noDemand: ThermalEnergyDemand = ThermalEnergyDemand(
      zeroMWh,
      zeroMWh,
    )
  }
}<|MERGE_RESOLUTION|>--- conflicted
+++ resolved
@@ -233,17 +233,10 @@
     // We can use the qDots from lastState to keep continuity. If...
     if (
       // ... house was heated in lastState but not from Storage and has still some demand. Hp must still run for this.
-<<<<<<< HEAD
-      ((lastHouseQDot > zeroKW && (lastHeatStorageQDot >= zeroKW) && thermalDemands.houseDemand.hasAdditionalDemand) && isRunning ||
-      // ... storage was filled up in the lastState and has still additional demand
-      // But only if the house not reached some requiredDemand. Hp must still run for this.
-      lastHeatStorageQDot > zeroKW && thermalDemands.heatStorageDemand.hasAdditionalDemand && !thermalDemands.houseDemand.hasRequiredDemand && isRunning)
-=======
-      ((qDotHouseLastState > zeroKW && (qDotStorageLastState >= zeroKW) && thermalDemands.houseDemand.hasPossibleDemand) && isRunning ||
+      ((lastHouseQDot > zeroKW && (lastHeatStorageQDot >= zeroKW) && thermalDemands.houseDemand.hasPossibleDemand) && isRunning ||
       // ... storage was filled up in the lastState and has still possible demand
       // But only if the house not reached some requiredDemand. Hp must still run for this.
-      qDotStorageLastState > zeroKW && thermalDemands.heatStorageDemand.hasPossibleDemand && !thermalDemands.houseDemand.hasRequiredDemand && isRunning)
->>>>>>> 4ce92f92
+      lastHeatStorageQDot > zeroKW && thermalDemands.heatStorageDemand.hasPossibleDemand && !thermalDemands.houseDemand.hasRequiredDemand && isRunning)
     ) {
       // We can continue for the house
       val (updatedHouseState, thermalHouseThreshold, remainingQDotHouse) =
@@ -344,27 +337,9 @@
     else if (
       thermalDemands.heatStorageDemand.hasRequiredDemand || thermalDemands.heatStorageDemand.hasPossibleDemand
     )
-<<<<<<< HEAD
       handleCases(tick, state, zeroKW, qDot)
-    else if (thermalDemands.houseDemand.hasAdditionalDemand)
+    else if (thermalDemands.houseDemand.hasPossibleDemand)
       handleCases(tick, state, qDot, zeroKW)
-=======
-      handleCases(
-        relevantData,
-        lastAmbientTemperature,
-        gridState,
-        zeroKW,
-        qDot,
-      )
-    else if (thermalDemands.houseDemand.hasPossibleDemand)
-      handleCases(
-        relevantData,
-        lastAmbientTemperature,
-        gridState,
-        qDot,
-        zeroKW,
-      )
->>>>>>> 4ce92f92
     else
       handleCases(tick, state, zeroKW, zeroKW)
   }
@@ -800,11 +775,7 @@
 
     def hasRequiredDemand: Boolean = required > zeroMWh
 
-<<<<<<< HEAD
-    def hasAdditionalDemand: Boolean = possible > zeroMWh
-=======
-    def hasPossibleDemand: Boolean = possible > required
->>>>>>> 4ce92f92
+    def hasPossibleDemand: Boolean = possible > zeroMWh
   }
   object ThermalEnergyDemand {
 
