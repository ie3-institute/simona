/*
 * © 2022. TU Dortmund University,
 * Institute of Energy Systems, Energy Efficiency and Energy Economics,
 * Research group Distribution grid planning and operation
 */

package edu.ie3.simona.model.thermal

import com.typesafe.scalalogging.LazyLogging
import edu.ie3.datamodel.models.input.thermal.CylindricalStorageInput
import edu.ie3.datamodel.models.result.ResultEntity
import edu.ie3.datamodel.models.result.thermal.{
  CylindricalStorageResult,
  ThermalHouseResult,
}
import edu.ie3.simona.exceptions.agent.InconsistentStateException
import edu.ie3.simona.model.thermal.ThermalGrid.{
  ThermalEnergyDemand,
  ThermalGridState,
}
import edu.ie3.simona.model.thermal.ThermalHouse.ThermalHouseState
import edu.ie3.simona.model.thermal.ThermalStorage.ThermalStorageState
import edu.ie3.simona.util.TickUtil.TickLong
import edu.ie3.util.quantities.QuantityUtils.RichQuantityDouble
import edu.ie3.util.scala.quantities.DefaultQuantities._
import squants.energy.Kilowatts
import squants.{Energy, Power, Temperature}

import java.time.ZonedDateTime
import scala.jdk.CollectionConverters.SetHasAsScala

/** Calculation model for a thermal grid. It is assumed, that all elements are
  * connected directly with exactly one thermal bus
  *
  * @param house
  *   Thermal houses connected to the bus
  * @param storage
  *   Thermal storages
  */
final case class ThermalGrid(
    house: Option[ThermalHouse],
    storage: Option[ThermalStorage],
) extends LazyLogging {

  /** Determine the energy demand of the total grid at the given instance in
    * time and returns it including the updatedState
    *
    * @param tick
    *   Questioned instance in time
    * @param lastAmbientTemperature
    *   Ambient temperature until this tick
    * @param ambientTemperature
    *   Ambient temperature in the instance in question
    * @param state
    *   Currently applicable state of the thermal grid
    * @return
    *   The total energy demand of the house and the storage and an updated
    *   [[ThermalGridState]]
    */
  def energyDemandAndUpdatedState(
      tick: Long,
      // FIXME this is also in state
      lastAmbientTemperature: Temperature,
      ambientTemperature: Temperature,
      state: ThermalGridState,
  ): (ThermalEnergyDemand, ThermalEnergyDemand, ThermalGridState) = {
    /* First get the energy demand of the houses but only if inner temperature is below target temperature */

    val (houseDemand, updatedHouseState) =
      house.zip(state.houseState).headOption match {
        case Some((thermalHouse, lastHouseState)) =>
          val (updatedHouseState, updatedStorageState) =
            thermalHouse.determineState(
              tick,
              lastHouseState,
              lastAmbientTemperature,
              ambientTemperature,
              lastHouseState.qDot,
            )
          if (
            updatedHouseState.innerTemperature < thermalHouse.targetTemperature | (lastHouseState.qDot > zeroKW && updatedHouseState.innerTemperature < thermalHouse.upperBoundaryTemperature)
          ) {
            (
              thermalHouse.energyDemand(
                tick,
                ambientTemperature,
                updatedHouseState,
              ),
              Some(updatedHouseState),
            )

          } else {
            (ThermalEnergyDemand.noDemand, Some(updatedHouseState))
          }

        case None =>
          (ThermalEnergyDemand.noDemand, None)
      }

    /* Then go over the storages, see what they can provide and what they might be able to charge */
    val (storageDemand, updatedStorageState) = {

      storage
        .zip(state.storageState)
        .map { case (storage, state) =>
          val (updatedStorageState, _) =
            storage.updateState(tick, state.qDot, state)
          val storedEnergy = updatedStorageState.storedEnergy
          val soc = storedEnergy / storage.getMaxEnergyThreshold
          val storageRequired = {
            if (soc == 0d) {
              storage.getMaxEnergyThreshold - storedEnergy

            } else {
              zeroMWH
            }
          }

          val storagePossible = storage.getMaxEnergyThreshold - storedEnergy
          (
            ThermalEnergyDemand(
              storageRequired,
              storagePossible,
            ),
            Some(updatedStorageState),
          )

        }
        .getOrElse(
          ThermalEnergyDemand(zeroMWH, zeroMWH),
          None,
        )
    }

    (
      ThermalEnergyDemand(
        houseDemand.required,
        houseDemand.possible,
      ),
      ThermalEnergyDemand(
        storageDemand.required,
        storageDemand.possible,
      ),
      ThermalGridState(updatedHouseState, updatedStorageState),
    )
  }

  /** Update the current state of the grid
    *
    * @param tick
    *   Instance in time
    * @param state
    *   Currently applicable state
    * @param lastAmbientTemperature
    *   Ambient temperature valid up until (not including) the current tick
    * @param ambientTemperature
<<<<<<< HEAD
    *   Actual ambient temperature
    * @param isRunning
    *   determines whether the heat pump is running or not
=======
    *   Current ambient temperature
>>>>>>> b870fe78
    * @param qDot
    *   Thermal energy balance
    * @param houseDemand
    *   determines if the thermal house has heat demand
    * @param storageDemand
    *   determines if the thermal storage has heat demand
    * @return
    *   The updated state of the grid
    */
  def updateState(
      tick: Long,
      state: ThermalGridState,
      lastAmbientTemperature: Temperature,
      ambientTemperature: Temperature,
      isRunning: Boolean,
      qDot: Power,
      houseDemand: Boolean,
      storageDemand: Boolean,
  ): (ThermalGridState, Option[ThermalThreshold]) = if (qDot > zeroKW)
    handleInfeed(
      tick,
      lastAmbientTemperature,
      ambientTemperature,
      state,
      isRunning,
      qDot,
      houseDemand,
      storageDemand,
    )
  else
    handleConsumption(
      tick,
      lastAmbientTemperature,
      ambientTemperature,
      state,
      qDot,
    )

  /** Handles the case, when a grid has infeed. Depending which entity has some
    * heat demand the house or the storage will be heated up / filled up.
    *
    * @param tick
    *   Current tick
    * @param lastAmbientTemperature
    *   Ambient temperature valid up until (not including) the current tick
    * @param ambientTemperature
    *   Current ambient temperature
    * @param state
    *   Current state of the houses
    * @param isRunning
    *   determines whether the heat pump is running or not
    * @param qDot
    *   Infeed to the grid
    * @param houseDemand
    *   determines if the thermal house has heat demand
    * @param storageDemand
    *   determines if the thermal storage has heat demand
    * @return
    *   Updated thermal grid state
    */
  private def handleInfeed(
      tick: Long,
      lastAmbientTemperature: Temperature,
      ambientTemperature: Temperature,
      state: ThermalGridState,
      isRunning: Boolean,
      qDot: Power,
      houseDemand: Boolean,
      heatStorageDemand: Boolean,
  ): (ThermalGridState, Option[ThermalThreshold]) = {
    // TODO: We would need to issue a storage result model here...

    /* Consider the action in the last state */
    val (qDotHouseLastState, qDotStorageLastState) = state match {
      case ThermalGridState(Some(houseState), Some(storageState)) =>
        (houseState.qDot, storageState.qDot)
      case ThermalGridState(Some(houseState), None) => (houseState.qDot, zeroKW)
      case ThermalGridState(None, Some(storageState)) =>
        (zeroKW, storageState.qDot)
      case _ =>
        throw new InconsistentStateException(
          "There should be at least a house or a storage state."
        )
    }

    if (
      (qDotHouseLastState > zeroKW && !(qDotStorageLastState < zeroKW)) | (qDotStorageLastState > zeroKW & heatStorageDemand)
    ) {
      val (updatedHouseState, thermalHouseThreshold, remainingQDotHouse) =
        handleInfeedHouse(
          tick,
          lastAmbientTemperature,
          ambientTemperature,
          state,
          qDotHouseLastState,
        )
      val (updatedStorageState, thermalStorageThreshold) =
        if (
          qDotStorageLastState >= zeroKW && remainingQDotHouse > qDotStorageLastState
        ) {
          handleInfeedStorage(
            tick,
            state,
            remainingQDotHouse,
          )
        } else {
          handleInfeedStorage(
            tick,
            state,
            qDotStorageLastState,
          )
        }

      val nextThreshold = determineMostRecentThreshold(
        thermalHouseThreshold,
        thermalStorageThreshold,
      )
      (
        state.copy(
          houseState = updatedHouseState,
          storageState = updatedStorageState,
        ),
        nextThreshold,
      )
    }
    // Handle edge case where house get heated from storage and HP will be activated in between
    else if ((qDotHouseLastState > zeroKW && qDotStorageLastState < zeroKW)) {
      if (isRunning) {
        handleCases(
          tick,
          lastAmbientTemperature,
          ambientTemperature,
          state,
          qDot,
          zeroKW,
        )
      } else {

        handleCases(
          tick,
          lastAmbientTemperature,
          ambientTemperature,
          state,
          qDotHouseLastState,
          qDotStorageLastState,
        )
      }
    } else {

      (houseDemand, heatStorageDemand) match {

        case (true, _) =>
          // house first then heatStorage after heating House
          handleCases(
            tick,
            lastAmbientTemperature,
            ambientTemperature,
            state,
            qDot,
            zeroKW,
          )

        case (false, true) =>
          handleCases(
            tick,
            lastAmbientTemperature,
            ambientTemperature,
            state,
            zeroKW,
            qDot,
          )

        case (false, false) =>
          handleCases(
            tick,
            lastAmbientTemperature,
            ambientTemperature,
            state,
            zeroKW,
            zeroKW,
          )
        case _ =>
          throw new InconsistentStateException(
            "There should be at least a house or a storage state."
          )
      }
    }
  }

  /** Handles the different cases, of thermal flows from and into the thermal
    * grid.
    *
    * @param tick
    *   Current tick
    * @param lastAmbientTemperature
    *   Ambient temperature until this tick
    * @param ambientTemperature
    *   actual ambient temperature
    * @param state
    *   Current state of the thermal grid
    * @param qDotHouse
    *   Infeed to the house
    * @param qDotStorage
    *   Infeed to the heat storage
    * @return
    *   Updated thermal grid state and the next threshold if there is one
    */
  private def handleCases(
      tick: Long,
      lastAmbientTemperature: Temperature,
      ambientTemperature: Temperature,
      state: ThermalGridState,
      qDotHouse: Power,
      qDotHeatStorage: Power,
  ): (ThermalGridState, Option[ThermalThreshold]) = {
    // FIXME: Is there any case where we get back some remainingQDotHouse?
    val (updatedHouseState, thermalHouseThreshold, remainingQDotHouse) =
      handleInfeedHouse(
        tick,
        lastAmbientTemperature,
        ambientTemperature,
        state,
        qDotHouse,
      )

    val (updatedStorageState, thermalStorageThreshold) =
      handleInfeedStorage(tick, state, qDotHeatStorage)

    val nextThreshold = determineMostRecentThreshold(
      thermalHouseThreshold,
      thermalStorageThreshold,
    )

    (
      state.copy(
        houseState = updatedHouseState,
        storageState = updatedStorageState,
      ),
      nextThreshold,
    )
  }

  /** Handles the case, when the house has heat demand and will be heated up
    * here.
    *
    * @param tick
    *   Current tick
    * @param lastAmbientTemperature
    *   Ambient temperature until this tick
    * @param ambientTemperature
    *   actual ambient temperature
    * @param state
    *   Current state of the houses
    * @param qDot
    *   Infeed to the grid
    * @return
    *   Updated thermal house state, a ThermalThreshold and the remaining qDot
    */
  private def handleInfeedHouse(
      tick: Long,
      lastAmbientTemperature: Temperature,
      ambientTemperature: Temperature,
      state: ThermalGridState,
      qDot: Power,
  ): (Option[ThermalHouseState], Option[ThermalThreshold], Power) = {
    (house, state.houseState) match {
      case (Some(thermalHouse), Some(lastHouseState)) =>
        val (newState, threshold) = thermalHouse.determineState(
          tick,
          lastHouseState,
          lastAmbientTemperature,
          ambientTemperature,
          qDot,
        )
        /* Check if house can handle the thermal feed in */
        if (
          thermalHouse.isInnerTemperatureTooHigh(
            newState.innerTemperature
          )
        ) {
          val (fullHouseState, maybeFullHouseThreshold) =
            thermalHouse.determineState(
              tick,
              lastHouseState,
              lastAmbientTemperature,
              ambientTemperature,
              zeroKW,
            )
          (Some(fullHouseState), maybeFullHouseThreshold, qDot)
        } else {
          (Some(newState), threshold, zeroKW)
        }
      case _ => (None, None, zeroKW)
    }
  }

  /** Handles the cases, when the storage has heat demand and will be filled up
    * here (positive qDot) or will be return its stored energy into the thermal
    * grid (negative qDot).
    * @param tick
    *   Current tick
    * @param ambientTemperature
    *   Ambient temperature
    * @param state
    *   Current state of the houses
    * @param qDot
    *   Infeed to the grid
    * @return
    *   Updated thermal grid state
    */
  private def handleInfeedStorage(
      tick: Long,
      state: ThermalGridState,
      qDot: Power,
  ): (Option[ThermalStorageState], Option[ThermalThreshold]) = {
    (storage, state.storageState) match {
      case (Some(thermalStorage), Some(lastStorageState)) =>
        val (newState, threshold) = thermalStorage.updateState(
          tick,
          qDot,
          lastStorageState,
        )
        (Some(newState), threshold)
      case _ => (None, None)
    }
  }

  private def determineMostRecentThreshold(
      maybeHouseThreshold: Option[ThermalThreshold],
      maybeStorageThreshold: Option[ThermalThreshold],
  ): Option[ThermalThreshold] =
    (maybeHouseThreshold, maybeStorageThreshold) match {
      case (Some(houseThreshold), Some(storageThreshold)) =>
        if (houseThreshold.tick <= storageThreshold.tick)
          maybeHouseThreshold
        else
          maybeStorageThreshold
      case (None, Some(_)) => maybeStorageThreshold
      case (Some(_), None) => maybeHouseThreshold
      case _               => None
    }

  /** Handle consumption (or no infeed) from thermal grid
    *
    * @param tick
    *   Current tick
    * @param lastAmbientTemperature
    *   Ambient temperature valid up until (not including) the current tick
    * @param ambientTemperature
    *   Current ambient temperature
    * @param state
    *   Current state of the houses
    * @param qDot
    *   Infeed to the grid
    * @return
    *   Updated thermal grid state
    */
  private def handleConsumption(
      tick: Long,
      lastAmbientTemperature: Temperature,
      ambientTemperature: Temperature,
      state: ThermalGridState,
      qDot: Power,
  ): (ThermalGridState, Option[ThermalThreshold]) = {
    /* House will be left with no influx in all cases. Determine if and when a threshold is reached */
    val maybeUpdatedHouseState =
      house.zip(state.houseState).map { case (house, houseState) =>
        house.determineState(
          tick,
          houseState,
          lastAmbientTemperature,
          ambientTemperature,
          zeroMW,
        )
      }

    /* Update the state of the storage */
    val maybeUpdatedStorageState =
      storage.zip(state.storageState).map { case (storage, storageState) =>
        storage.updateState(tick, qDot, storageState)
      }

    val (revisedHouseState, revisedStorageState) =
      reviseInfeedFromStorage(
        tick,
        maybeUpdatedHouseState,
        maybeUpdatedStorageState,
        state.houseState,
        state.storageState,
        lastAmbientTemperature,
        ambientTemperature,
        qDot,
      )

    val nextThreshold = determineMostRecentThreshold(
      revisedHouseState.flatMap(_._2),
      revisedStorageState.flatMap(_._2),
    )

    (
      state.copy(
        houseState = revisedHouseState.map(_._1),
        storageState = revisedStorageState.map(_._1),
      ),
      nextThreshold,
    )
  }

  /** Check, if the storage can heat the house. This is only done, if <ul>
    * <li>the house has reached it's lower temperature boundary,</li> <li>there
    * is no infeed from external and</li> <li>the storage is not empty
    * itself</li> </ul>
    * @param tick
    *   The current tick
    * @param maybeHouseState
    *   Optional thermal house state
    * @param maybeStorageState
    *   Optional thermal storage state
    * @param formerHouseState
    *   Previous thermal house state before a first update was performed
    * @param formerStorageState
    *   Previous thermal storage state before a first update was performed
    * @param lastAmbientTemperature
    *   Ambient temperature valid up until (not including) the current tick
    * @param ambientTemperature
    *   Current ambient temperature
    * @param qDot
    *   Thermal influx
    * @return
    *   Options to revised thermal house and storage state
    */
  def reviseInfeedFromStorage(
      tick: Long,
      maybeHouseState: Option[(ThermalHouseState, Option[ThermalThreshold])],
      maybeStorageState: Option[
        (ThermalStorageState, Option[ThermalThreshold])
      ],
      formerHouseState: Option[ThermalHouseState],
      formerStorageState: Option[ThermalStorageState],
      lastAmbientTemperature: Temperature,
      ambientTemperature: Temperature,
      qDot: Power,
  ): (
      Option[(ThermalHouseState, Option[ThermalThreshold])],
      Option[(ThermalStorageState, Option[ThermalThreshold])],
  ) = house.zip(maybeHouseState).zip(storage.zip(maybeStorageState)) match {
    case Some(
          (
            (thermalHouse, (houseState, _)),
            (thermalStorage, (storageState, _)),
          )
        )
        if qDot.~=(zeroKW)(Kilowatts(10e-3)) &&
          thermalHouse.isInnerTemperatureTooLow(
            houseState.innerTemperature
          ) && !thermalStorage.isEmpty(storageState.storedEnergy) =>
      /* Storage is meant to heat the house only, if there is no infeed from external (+/- 10 W) and the house is cold */
      val revisedStorageState = thermalStorage.updateState(
        tick,
        thermalStorage.getChargingPower * -1,
        formerStorageState.getOrElse(
          throw new InconsistentStateException(
            "Impossible to find no storage state"
          )
        ),
      )
      val revisedHouseState = thermalHouse.determineState(
        tick,
        formerHouseState.getOrElse(
          throw new InconsistentStateException(
            "Impossible to find no house state"
          )
        ),
        lastAmbientTemperature,
        ambientTemperature,
        thermalStorage.getChargingPower,
      )
      (Some(revisedHouseState), Some(revisedStorageState))
    case _ => (maybeHouseState, maybeStorageState)
  }

  /** Convert the given state of the thermal grid into result models of it's
    * constituent models
    * @param state
    *   State to be converted
    * @param startDateTime
    *   Start date time of the simulation
    * @return
    *   A [[Seq]] of results of the constituent thermal model
    */
  def results(
      state: ThermalGridState
  )(implicit startDateTime: ZonedDateTime): Seq[ResultEntity] = {
    /* FIXME: We only want to write results when there is a change within the participant.
     * At the moment we write an storage result when the house result gets updated and vice versa.
     * */

    val houseResultTick: Option[Long] = house
      .zip(state.houseState)
      .headOption
      .flatMap {
        case (
              thermalHouse,
              ThermalHouseState(tick, _, _),
            ) =>
          Some(tick)
        case _ => None
      }

    val storageResultTick: Option[Long] = storage
      .zip(state.storageState)
      .headOption
      .flatMap {
        case (
              thermalStorage,
              ThermalStorageState(tick, _, _),
            ) =>
          Some(tick)
        case _ => None
      }

    val actualResultTick: Long = (houseResultTick, storageResultTick) match {
      case (Some(hTick), Some(sTick)) => math.max(hTick, sTick)
      case (Some(hTick), None)        => hTick
      case (None, Some(sTick))        => sTick
      case (None, None) =>
        throw new RuntimeException(
          "ThermalGrid result should be carried out but it was not possible to get the tick for the result"
        )
    }

    val houseResults = house
      .zip(state.houseState)
      .map {
        case (
              thermalHouse,
              ThermalHouseState(tick, innerTemperature, thermalInfeed),
            ) =>
          Seq.empty[ResultEntity] :+ new ThermalHouseResult(
            actualResultTick.toDateTime,
            thermalHouse.uuid,
            thermalInfeed.toMegawatts.asMegaWatt,
            innerTemperature.toKelvinScale.asKelvin,
          )
      }
      .getOrElse(Seq.empty[ResultEntity])

    storage
      .zip(state.storageState)
      .map {
        case (
              storage: CylindricalThermalStorage,
              ThermalStorageState(tick, storedEnergy, qDot),
            ) =>
          houseResults :+ new CylindricalStorageResult(
            actualResultTick.toDateTime,
            storage.uuid,
            storedEnergy.toMegawattHours.asMegaWattHour,
            qDot.toMegawatts.asMegaWatt,
            (storedEnergy / storage.maxEnergyThreshold).asPu,
          )
        case _ =>
          throw new NotImplementedError(
            s"Result handling for storage type '${storage.getClass.getSimpleName}' not supported."
          )
      }
      .getOrElse(houseResults)
  }
}

object ThermalGrid {
  def apply(
      input: edu.ie3.datamodel.models.input.container.ThermalGrid
  ): ThermalGrid = {
    val houses = input.houses().asScala.map(ThermalHouse(_)).toSet
    val storages: Set[ThermalStorage] = input
      .storages()
      .asScala
      .flatMap {
        case cylindricalInput: CylindricalStorageInput =>
          Some(CylindricalThermalStorage(cylindricalInput))
        case _ => None
      }
      .toSet
    new ThermalGrid(
      houses.headOption,
      storages.headOption,
    )
  }

  /** Current state of a grid
    * @param houseState
    *   State of the thermal house
    * @param storageState
    *   State of the thermal storage
    */
  final case class ThermalGridState(
      houseState: Option[ThermalHouseState],
      storageState: Option[ThermalStorageState],
  )

  def startingState(thermalGrid: ThermalGrid): ThermalGridState =
    ThermalGridState(
      thermalGrid.house.map(house => ThermalHouse.startingState(house)),
      thermalGrid.storage.map(_.startingState),
    )

  /** Defines the thermal energy demand of a thermal grid. It comprises the
    * absolutely required energy demand to reach the target state as well as an
    * energy, that can be handled. The possible energy always has to be greater
    * than or equal to the absolutely required energy. Thus, this class can only
    * be instantiated via factory.
    * @param required
    *   The absolutely required energy to reach target state
    * @param possible
    *   The maximum possible energy, that can be handled
    */
  final case class ThermalEnergyDemand private (
      required: Energy,
      possible: Energy,
  ) {
    def +(rhs: ThermalEnergyDemand): ThermalEnergyDemand = ThermalEnergyDemand(
      required + rhs.required,
      possible + rhs.possible,
    )

    def hasRequiredDemand: Boolean = required > zeroMWH

    def hasAdditionalDemand: Boolean = possible > required
  }
  object ThermalEnergyDemand {

    /** Builds a new instance of [[ThermalEnergyDemand]]. If the possible energy
      * is less than the required energy, this is considered to be a bad state
      * and the required energy is curtailed to the possible energy.
      * @param required
      *   The absolutely required energy to reach target state
      * @param possible
      *   The maximum possible energy, that can be handled
      * @return
      *   Thermal energy demand container class, that meets all specifications
      */
    def apply(
        required: Energy,
        possible: Energy,
    ): ThermalEnergyDemand = {
      if (possible < required)
        new ThermalEnergyDemand(possible, possible)
      else
        new ThermalEnergyDemand(required, possible)
    }

    def noDemand: ThermalEnergyDemand = ThermalEnergyDemand(
      zeroMWH,
      zeroMWH,
    )
  }
}<|MERGE_RESOLUTION|>--- conflicted
+++ resolved
@@ -154,13 +154,9 @@
     * @param lastAmbientTemperature
     *   Ambient temperature valid up until (not including) the current tick
     * @param ambientTemperature
-<<<<<<< HEAD
-    *   Actual ambient temperature
+    *   Current ambient temperature
     * @param isRunning
     *   determines whether the heat pump is running or not
-=======
-    *   Current ambient temperature
->>>>>>> b870fe78
     * @param qDot
     *   Thermal energy balance
     * @param houseDemand
