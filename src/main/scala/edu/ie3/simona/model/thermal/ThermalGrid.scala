/*
 * © 2022. TU Dortmund University,
 * Institute of Energy Systems, Energy Efficiency and Energy Economics,
 * Research group Distribution grid planning and operation
 */

package edu.ie3.simona.model.thermal

import com.typesafe.scalalogging.LazyLogging
import edu.ie3.datamodel.models.input.thermal.CylindricalStorageInput
import edu.ie3.datamodel.models.result.ResultEntity
import edu.ie3.datamodel.models.result.thermal.{
  CylindricalStorageResult,
  ThermalHouseResult,
}
import edu.ie3.simona.exceptions.agent.InconsistentStateException
import edu.ie3.simona.model.participant.HpModel.{HpRelevantData, HpState}
import edu.ie3.simona.model.thermal.ThermalGrid.{
  ThermalDemandWrapper,
  ThermalEnergyDemand,
  ThermalGridState,
}
import edu.ie3.simona.model.thermal.ThermalHouse.ThermalHouseState
import edu.ie3.simona.model.thermal.ThermalStorage.ThermalStorageState
import edu.ie3.simona.util.TickUtil.TickLong
import edu.ie3.util.quantities.QuantityUtils.RichQuantityDouble
import edu.ie3.util.scala.quantities.DefaultQuantities._
import squants.energy.Kilowatts
import squants.{Energy, Power, Temperature}

import java.time.ZonedDateTime
import scala.jdk.CollectionConverters.SetHasAsScala

/** Calculation model for a thermal grid. It is assumed, that all elements are
  * connected directly with exactly one thermal bus
  *
  * @param house
  *   Thermal houses connected to the bus
  * @param storage
  *   Thermal storages
  */
final case class ThermalGrid(
    house: Option[ThermalHouse],
    storage: Option[ThermalStorage],
) extends LazyLogging {

  /** Determine the energy demand of the total grid at the given instance in
    * time and returns it including the updatedState
    *
    * @param lastHpState
    *   Last state of the heat pump
    * @param relevantData
    *   data of heat pump including
    * @return
    *   The total energy demand of the house and the storage and an updated
    *   [[ThermalGridState]]
    */
  def energyDemandAndUpdatedState(
<<<<<<< HEAD
      tick: Long,
      // FIXME this is also in state
      lastAmbientTemperature: Temperature,
      ambientTemperature: Temperature,
      state: ThermalGridState,
  ): (ThermalDemandWrapper, ThermalGridState) = {
=======
      relevantData: HpRelevantData,
      lastHpState: HpState,
  ): (ThermalEnergyDemand, ThermalEnergyDemand, ThermalGridState) = {
>>>>>>> 57f68db8
    /* First get the energy demand of the houses but only if inner temperature is below target temperature */

    val (houseDemand, updatedHouseState) =
      house.zip(lastHpState.thermalGridState.houseState) match {
        case Some((thermalHouse, lastHouseState)) =>
          val (updatedHouseState, _) =
            thermalHouse.determineState(
              relevantData.currentTick,
              lastHouseState,
              lastHpState.ambientTemperature.getOrElse(
                relevantData.ambientTemperature
              ),
              relevantData.ambientTemperature,
              lastHouseState.qDot,
            )
          if (
            updatedHouseState.innerTemperature < thermalHouse.targetTemperature |
              (lastHouseState.qDot > zeroKW && updatedHouseState.innerTemperature < thermalHouse.upperBoundaryTemperature)
          ) {
            (
              thermalHouse.energyDemand(
                relevantData.currentTick,
                relevantData.ambientTemperature,
                updatedHouseState,
              ),
              Some(updatedHouseState),
            )

          } else {
            (ThermalEnergyDemand.noDemand, Some(updatedHouseState))
          }

        case None =>
          (ThermalEnergyDemand.noDemand, None)
      }

    /* Then go over the storages, see what they can provide and what they might be able to charge */
    val (storageDemand, updatedStorageState) = {

      storage
        .zip(lastHpState.thermalGridState.storageState)
        .map { case (storage, state) =>
          val (updatedStorageState, _) =
            storage.updateState(relevantData.currentTick, state.qDot, state)
          val storedEnergy = updatedStorageState.storedEnergy
          val soc = storedEnergy / storage.getMaxEnergyThreshold
          val storageRequired = {
            if (soc == 0d) {
              storage.getMaxEnergyThreshold - storedEnergy

            } else {
              zeroMWh
            }
          }

          val storagePossible = storage.getMaxEnergyThreshold - storedEnergy
          (
            ThermalEnergyDemand(
              storageRequired,
              storagePossible,
            ),
            Some(updatedStorageState),
          )

        }
        .getOrElse(
          ThermalEnergyDemand(zeroMWh, zeroMWh),
          None,
        )
    }

    (
      ThermalDemandWrapper(
        ThermalEnergyDemand(
          houseDemand.required,
          houseDemand.possible,
        ),
        ThermalEnergyDemand(
          storageDemand.required,
          storageDemand.possible,
        ),
      ),
      ThermalGridState(updatedHouseState, updatedStorageState),
    )
  }

  /** Update the current state of the grid
    *
    * @param tick
    *   Instance in time
    * @param state
    *   Currently applicable state
    * @param lastAmbientTemperature
    *   Ambient temperature valid up until (not including) the current tick
    * @param ambientTemperature
    *   Current ambient temperature
    * @param qDot
    *   Thermal energy balance
    * @return
    *   The updated state of the grid
    */
  def updateState(
      tick: Long,
      state: ThermalGridState,
      lastAmbientTemperature: Temperature,
      ambientTemperature: Temperature,
      qDot: Power,
  ): (ThermalGridState, Option[ThermalThreshold]) = if (qDot > zeroKW)
    handleInfeed(tick, lastAmbientTemperature, ambientTemperature, state, qDot)
  else
    handleConsumption(
      tick,
      lastAmbientTemperature,
      ambientTemperature,
      state,
      qDot,
    )

  /** Handles the case, when a grid has infeed. First, heat up all the houses to
    * their maximum temperature, then fill up the storages
    *
    * @param tick
    *   Current tick
    * @param lastAmbientTemperature
    *   Ambient temperature valid up until (not including) the current tick
    * @param ambientTemperature
    *   Current ambient temperature
    * @param state
    *   Current state of the houses
    * @param qDot
    *   Infeed to the grid
    * @return
    *   Updated thermal grid state
    */
  private def handleInfeed(
      tick: Long,
      lastAmbientTemperature: Temperature,
      ambientTemperature: Temperature,
      state: ThermalGridState,
      qDot: Power,
  ): (ThermalGridState, Option[ThermalThreshold]) =
    house.zip(state.houseState) match {
      case Some((thermalHouse, lastHouseState)) =>
        /* Set thermal power exchange with storage to zero */
        // TODO: We would need to issue a storage result model here...
        val updatedStorageState = storage.zip(state.storageState) match {
          case Some((thermalStorage, storageState)) =>
            Some(
              thermalStorage
                .updateState(
                  tick,
                  zeroKW,
                  storageState,
                )
                ._1
            )
          case _ => state.storageState
        }

        val (updatedHouseState, maybeHouseThreshold) =
          thermalHouse.determineState(
            tick,
            lastHouseState,
            lastAmbientTemperature,
            ambientTemperature,
            qDot,
          )

        if (
          thermalHouse.isInnerTemperatureTooHigh(
            updatedHouseState.innerTemperature
          )
        ) {
          /* The house is already heated up fully, set back the infeed and put it into storage, if available */
          val (fullHouseState, maybeFullHouseThreshold) =
            thermalHouse.determineState(
              tick,
              lastHouseState,
              lastAmbientTemperature,
              ambientTemperature,
              zeroKW,
            )
          storage.zip(updatedStorageState) match {
            case Some((thermalStorage, storageState)) =>
              val (updatedStorageState, maybeStorageThreshold) =
                thermalStorage.updateState(tick, qDot, storageState)

              /* Both house and storage are updated. Determine what reaches the next threshold */
              val nextThreshold = determineMostRecentThreshold(
                maybeFullHouseThreshold,
                maybeStorageThreshold,
              )

              (
                state.copy(
                  houseState = Some(fullHouseState),
                  storageState = Some(updatedStorageState),
                ),
                nextThreshold,
              )
            case None =>
              /* There is no storage, house determines the next activation */
              (
                state.copy(houseState = Some(fullHouseState)),
                maybeFullHouseThreshold,
              )
          }
        } else {
          /* The house can handle the infeed */
          (
            state.copy(houseState = Some(updatedHouseState)),
            maybeHouseThreshold,
          )
        }

      case None =>
        storage.zip(state.storageState) match {
          case Some((thermalStorage, storageState)) =>
            val (updatedStorageState, maybeStorageThreshold) =
              thermalStorage.updateState(tick, qDot, storageState)
            (
              state.copy(storageState = Some(updatedStorageState)),
              maybeStorageThreshold,
            )
          case None =>
            throw new InconsistentStateException(
              "A thermal grid has to contain either at least a house or a storage."
            )
        }
    }

  private def determineMostRecentThreshold(
      maybeHouseThreshold: Option[ThermalThreshold],
      maybeStorageThreshold: Option[ThermalThreshold],
  ): Option[ThermalThreshold] =
    (maybeHouseThreshold, maybeStorageThreshold) match {
      case (Some(houseThreshold), Some(storageThreshold)) =>
        if (houseThreshold.tick <= storageThreshold.tick)
          maybeHouseThreshold
        else
          maybeStorageThreshold
      case (None, Some(_)) => maybeStorageThreshold
      case (Some(_), None) => maybeHouseThreshold
      case _               => None
    }

  /** Handle consumption (or no infeed) from thermal grid
    *
    * @param tick
    *   Current tick
    * @param lastAmbientTemperature
    *   Ambient temperature valid up until (not including) the current tick
    * @param ambientTemperature
    *   Current ambient temperature
    * @param state
    *   Current state of the houses
    * @param qDot
    *   Infeed to the grid
    * @return
    *   Updated thermal grid state
    */
  private def handleConsumption(
      tick: Long,
      lastAmbientTemperature: Temperature,
      ambientTemperature: Temperature,
      state: ThermalGridState,
      qDot: Power,
  ): (ThermalGridState, Option[ThermalThreshold]) = {
    /* House will be left with no influx in all cases. Determine if and when a threshold is reached */
    val maybeUpdatedHouseState =
      house.zip(state.houseState).map { case (house, houseState) =>
        house.determineState(
          tick,
          houseState,
          lastAmbientTemperature,
          ambientTemperature,
          zeroMW,
        )
      }

    /* Update the state of the storage */
    val maybeUpdatedStorageState =
      storage.zip(state.storageState).map { case (storage, storageState) =>
        storage.updateState(tick, qDot, storageState)
      }

    val (revisedHouseState, revisedStorageState) =
      reviseInfeedFromStorage(
        tick,
        maybeUpdatedHouseState,
        maybeUpdatedStorageState,
        state.houseState,
        state.storageState,
        lastAmbientTemperature,
        ambientTemperature,
        qDot,
      )

    val nextThreshold = determineMostRecentThreshold(
      revisedHouseState.flatMap(_._2),
      revisedStorageState.flatMap(_._2),
    )

    (
      state.copy(
        houseState = revisedHouseState.map(_._1),
        storageState = revisedStorageState.map(_._1),
      ),
      nextThreshold,
    )
  }

  /** Check, if the storage can heat the house. This is only done, if <ul>
    * <li>the house has reached it's lower temperature boundary,</li> <li>there
    * is no infeed from external and</li> <li>the storage is not empty
    * itself</li> </ul>
    *
    * @param tick
    *   The current tick
    * @param maybeHouseState
    *   Optional thermal house state
    * @param maybeStorageState
    *   Optional thermal storage state
    * @param formerHouseState
    *   Previous thermal house state before a first update was performed
    * @param formerStorageState
    *   Previous thermal storage state before a first update was performed
    * @param lastAmbientTemperature
    *   Ambient temperature valid up until (not including) the current tick
    * @param ambientTemperature
    *   Current ambient temperature
    * @param qDot
    *   Thermal influx
    * @return
    *   Options to revised thermal house and storage state
    */
  def reviseInfeedFromStorage(
      tick: Long,
      maybeHouseState: Option[(ThermalHouseState, Option[ThermalThreshold])],
      maybeStorageState: Option[
        (ThermalStorageState, Option[ThermalThreshold])
      ],
      formerHouseState: Option[ThermalHouseState],
      formerStorageState: Option[ThermalStorageState],
      lastAmbientTemperature: Temperature,
      ambientTemperature: Temperature,
      qDot: Power,
  ): (
      Option[(ThermalHouseState, Option[ThermalThreshold])],
      Option[(ThermalStorageState, Option[ThermalThreshold])],
  ) = house.zip(maybeHouseState).zip(storage.zip(maybeStorageState)) match {
    case Some(
          (
            (thermalHouse, (houseState, _)),
            (thermalStorage, (storageState, _)),
          )
        )
        if qDot.~=(zeroKW)(Kilowatts(10e-3)) &&
          thermalHouse.isInnerTemperatureTooLow(
            houseState.innerTemperature
          ) && !thermalStorage.isEmpty(storageState.storedEnergy) =>
      /* Storage is meant to heat the house only, if there is no infeed from external (+/- 10 W) and the house is cold */
      val revisedStorageState = thermalStorage.updateState(
        tick,
        thermalStorage.getChargingPower * -1,
        formerStorageState.getOrElse(
          throw new InconsistentStateException(
            "Impossible to find no storage state"
          )
        ),
      )
      val revisedHouseState = thermalHouse.determineState(
        tick,
        formerHouseState.getOrElse(
          throw new InconsistentStateException(
            "Impossible to find no house state"
          )
        ),
        lastAmbientTemperature,
        ambientTemperature,
        thermalStorage.getChargingPower,
      )
      (Some(revisedHouseState), Some(revisedStorageState))
    case _ => (maybeHouseState, maybeStorageState)
  }

  /** Convert the given state of the thermal grid into result models of its
    * constituent models
    *
    * @param currentTick
    *   Actual simulation tick
    * @param state
    *   State to be converted
    * @param startDateTime
    *   Start date time of the simulation
    * @return
    *   A [[Seq]] of results of the constituent thermal model
    */
  def results(currentTick: Long, state: ThermalGridState)(implicit
      startDateTime: ZonedDateTime
  ): Seq[ResultEntity] = {

    val maybeHouseResult = house
      .zip(state.houseState)
      .filter { case (_, state) => state.tick == currentTick }
      .map {
        case (
              thermalHouse,
              ThermalHouseState(tick, innerTemperature, thermalInfeed),
            ) =>
          new ThermalHouseResult(
            tick.toDateTime,
            thermalHouse.uuid,
            thermalInfeed.toMegawatts.asMegaWatt,
            innerTemperature.toKelvinScale.asKelvin,
          )
      }

    val maybeStorageResult = storage
      .zip(state.storageState)
      .filter { case (_, state) => state.tick == currentTick }
      .map {
        case (
              storage: CylindricalThermalStorage,
              ThermalStorageState(tick, storedEnergy, qDot),
            ) =>
          new CylindricalStorageResult(
            tick.toDateTime,
            storage.uuid,
            storedEnergy.toMegawattHours.asMegaWattHour,
            qDot.toMegawatts.asMegaWatt,
            (storedEnergy / storage.maxEnergyThreshold).asPu,
          )
        case _ =>
          throw new NotImplementedError(
            s"Result handling for storage type '${storage.getClass.getSimpleName}' not supported."
          )
      }

    Seq(maybeHouseResult, maybeStorageResult).flatten
  }
}

object ThermalGrid {
  def apply(
      input: edu.ie3.datamodel.models.input.container.ThermalGrid
  ): ThermalGrid = {
    val houses = input.houses().asScala.map(ThermalHouse(_)).toSet
    val storages: Set[ThermalStorage] = input
      .storages()
      .asScala
      .flatMap {
        case cylindricalInput: CylindricalStorageInput =>
          Some(CylindricalThermalStorage(cylindricalInput))
        case _ => None
      }
      .toSet
    new ThermalGrid(
      houses.headOption,
      storages.headOption,
    )
  }

  /** Current state of a grid
    * @param houseState
    *   State of the thermal house
    * @param storageState
    *   State of the thermal storage
    */
  final case class ThermalGridState(
      houseState: Option[ThermalHouseState],
      storageState: Option[ThermalStorageState],
  )

  def startingState(thermalGrid: ThermalGrid): ThermalGridState =
    ThermalGridState(
      thermalGrid.house.map(house => ThermalHouse.startingState(house)),
      thermalGrid.storage.map(_.startingState),
    )

  /** Wraps the demand of thermal units (thermal house, thermal storage).
    *
    * @param houseDemand
    *   the demand of the thermal house
    * @param heatStorageDemand
    *   the demand of the thermal heat storage
    */
  final case class ThermalDemandWrapper private (
      houseDemand: ThermalEnergyDemand,
      heatStorageDemand: ThermalEnergyDemand,
  )

  /** Defines the thermal energy demand of a thermal grid. It comprises the
    * absolutely required energy demand to reach the target state as well as an
    * energy, that can be handled. The possible energy always has to be greater
    * than or equal to the absolutely required energy. Thus, this class can only
    * be instantiated via factory.
    * @param required
    *   The absolutely required energy to reach target state
    * @param possible
    *   The maximum possible energy, that can be handled
    */
  final case class ThermalEnergyDemand private (
      required: Energy,
      possible: Energy,
  ) {
    def +(rhs: ThermalEnergyDemand): ThermalEnergyDemand = ThermalEnergyDemand(
      required + rhs.required,
      possible + rhs.possible,
    )

    def hasRequiredDemand: Boolean = required > zeroMWh

    def hasAdditionalDemand: Boolean = possible > required
  }
  object ThermalEnergyDemand {

    /** Builds a new instance of [[ThermalEnergyDemand]]. If the possible energy
      * is less than the required energy, this is considered to be a bad state
      * and the required energy is curtailed to the possible energy.
      * @param required
      *   The absolutely required energy to reach target state
      * @param possible
      *   The maximum possible energy, that can be handled
      * @return
      *   Thermal energy demand container class, that meets all specifications
      */
    def apply(
        required: Energy,
        possible: Energy,
    ): ThermalEnergyDemand = {
      if (possible < required)
        new ThermalEnergyDemand(possible, possible)
      else
        new ThermalEnergyDemand(required, possible)
    }

    def noDemand: ThermalEnergyDemand = ThermalEnergyDemand(
      zeroMWh,
      zeroMWh,
    )
  }
}<|MERGE_RESOLUTION|>--- conflicted
+++ resolved
@@ -56,18 +56,9 @@
     *   [[ThermalGridState]]
     */
   def energyDemandAndUpdatedState(
-<<<<<<< HEAD
-      tick: Long,
-      // FIXME this is also in state
-      lastAmbientTemperature: Temperature,
-      ambientTemperature: Temperature,
-      state: ThermalGridState,
-  ): (ThermalDemandWrapper, ThermalGridState) = {
-=======
       relevantData: HpRelevantData,
       lastHpState: HpState,
   ): (ThermalEnergyDemand, ThermalEnergyDemand, ThermalGridState) = {
->>>>>>> 57f68db8
     /* First get the energy demand of the houses but only if inner temperature is below target temperature */
 
     val (houseDemand, updatedHouseState) =
