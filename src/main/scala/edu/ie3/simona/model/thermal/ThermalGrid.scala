--- conflicted
+++ resolved
@@ -41,17 +41,11 @@
   * connected directly with exactly one thermal bus.
   *
   * @param house
-<<<<<<< HEAD
   *   Thermal houses connected to the bus
   * @param heatStorage
-  *   Thermal storages
+  *   Thermal storages connected to the bus.
   * @param domesticHotWaterStorage
-  *   Storages for domestic hot water / tap water
-=======
-  *   Thermal houses connected to the bus.
-  * @param storage
-  *   Thermal storages connected to the bus.
->>>>>>> b6086b41
+  *   Storages for domestic hot water / tap water connected to the bus.
   */
 final case class ThermalGrid(
     house: Option[ThermalHouse],
@@ -380,7 +374,6 @@
     * @param qDot
     *   Infeed to the grid from thermal generation (e.g. heat pump) or thermal
     *   storages.
-<<<<<<< HEAD
     * @param updatedHeatStorageState
     *   Updated state of the heat storage.
     * @param qDotHouseLastState
@@ -394,8 +387,6 @@
     *   boundaries (if true, its neither full or empty).
     * @param isRunning
     *   Determines whether the heat pump is running or not.
-=======
->>>>>>> b6086b41
     * @return
     *   Updated thermal grid state and the thermalThreshold if there is one.
     */
@@ -825,24 +816,16 @@
     * @param relevantData
     *   data of heat pump including state of the heat pump.
     * @param lastAmbientTemperature
-<<<<<<< HEAD
-    *   Ambient temperature valid up until (not including) the current tick
-=======
-    *   Ambient temperature until this tick.
->>>>>>> b6086b41
+    *   Ambient temperature valid up until (not including) the current tick.
     * @param state
     *   Current state of the thermal grid.
     * @param qDotHouse
     *   Infeed to the house.
     * @param qDotHeatStorage
     *   Infeed to the heat storage (positive: Storage is charging, negative:
-<<<<<<< HEAD
-    *   Storage is discharging)
+    *   Storage is discharging).
     * @param qDotDomesticHotWaterStorage
-    *   Infeed to the domestic hot water storage
-=======
-    *   Storage is discharging).
->>>>>>> b6086b41
+    *   Infeed to the domestic hot water storage.
     * @return
     *   Updated thermal grid state and the next threshold if there is one.
     */
@@ -900,11 +883,7 @@
     * @param relevantData
     *   Data of heat pump including state of the heat pump.
     * @param lastAmbientTemperature
-<<<<<<< HEAD
-    *   Ambient temperature valid up until (not including) the current tick
-=======
-    *   Ambient temperature until this tick.
->>>>>>> b6086b41
+    *   Ambient temperature valid up until (not including) the current tick.
     * @param state
     *   Current state of the houses.
     * @param qDotHouse
@@ -949,28 +928,18 @@
 
   /** Handles the cases, when the storage has heat demand and will be filled up
     * here (positive qDot) or will return its stored energy into the thermal
-<<<<<<< HEAD
     * grid (negative qDot). Same if the storage is used for domestic hot water.
     * Positive qDot will fill the storage, negative will cover the demand.
     *
     * @param relevantData
-    *   data of heat pump including state of the heat pump
-=======
-    * grid (negative qDot).
-    * @param tick
-    *   Current tick.
->>>>>>> b6086b41
+    *   data of heat pump including state of the heat pump.
     * @param state
     *   Current state of the houses.
     * @param qDotStorage
     *   Infeed to the storage (positive: Storage is charging, negative: Storage
-<<<<<<< HEAD
-    *   is discharging)
+    *   is discharging).
     * @param storage
-    *   the storage that should be handled
-=======
-    *   is discharging).
->>>>>>> b6086b41
+    *   the storage that should be handled.
     * @return
     *   Updated thermal grid state.
     */
@@ -1080,23 +1049,12 @@
     }
   }
 
-<<<<<<< HEAD
   /** Returns the very next threshold or None if there isn't any.
     *
     * @param thresholds
-    *   A sequence of thresholds
+    *   A sequence of thresholds.
     * @return
     *   The next [[ThermalThreshold]] or [[None]].
-=======
-  /** Determines the most recent threshold of two given input thresholds.
-    *
-    * @param maybeHouseThreshold
-    *   Option of a possible next threshold of the thermal house.
-    * @param maybeStorageThreshold
-    *   Option of a possible next threshold of the thermal storage.
-    * @return
-    *   The next threshold.
->>>>>>> b6086b41
     */
   private def determineMostRecentThreshold(
       thresholds: Seq[Option[ThermalThreshold]]
@@ -1119,14 +1077,10 @@
       }
     }
 
-<<<<<<< HEAD
     findMostRecent(thresholds.flatten, None)
   }
 
-  /** Handle consumption (or no infeed) from thermal grid
-=======
   /** Handle consumption (or no infeed) from thermal grid.
->>>>>>> b6086b41
     *
     * @param relevantData
     *   data of heat pump including state of the heat pump.
@@ -1136,15 +1090,11 @@
     *   state of the thermalGrid until this tick.
     * @param qDot
     *   Infeed to the grid from thermal generation (e.g. heat pump) or thermal
-<<<<<<< HEAD
-    *   storages
+    *   storages.
     * @param simulationStartTime
-    *   simulationStartDate as ZonedDateTime
+    *   simulationStartDate as ZonedDateTime.
     * @param houseInhabitants
-    *   number of people living in the building
-=======
-    *   storages.
->>>>>>> b6086b41
+    *   number of people living in the building.
     * @return
     *   Updated thermal grid state.
     */
