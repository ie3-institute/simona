/*
 * © 2022. TU Dortmund University,
 * Institute of Energy Systems, Energy Efficiency and Energy Economics,
 * Research group Distribution grid planning and operation
 */

package edu.ie3.simona.model.thermal

import com.typesafe.scalalogging.LazyLogging
import edu.ie3.datamodel.models.input.thermal.{
  CylindricalStorageInput,
  DomesticHotWaterStorageInput,
}
import edu.ie3.datamodel.models.result.ResultEntity
import edu.ie3.datamodel.models.result.thermal.{
  CylindricalStorageResult,
  ThermalHouseResult,
}
import edu.ie3.simona.exceptions.agent.InconsistentStateException
import edu.ie3.simona.model.thermal.ThermalGrid.{
  ThermalEnergyDemand,
  ThermalGridState,
}
import edu.ie3.simona.model.thermal.ThermalHouse.ThermalHouseState
import edu.ie3.simona.model.thermal.ThermalStorage.ThermalStorageState
import edu.ie3.simona.util.TickUtil.TickLong
import edu.ie3.util.quantities.QuantityUtils.RichQuantityDouble
import edu.ie3.util.scala.quantities.DefaultQuantities._
import squants.energy.Kilowatts
import squants.{Energy, Power, Seconds, Temperature}

import java.time.ZonedDateTime
import scala.jdk.CollectionConverters.SetHasAsScala

/** Calculation model for a thermal grid. It is assumed, that all elements are
  * connected directly with exactly one thermal bus
  *
  * @param house
  *   Thermal houses connected to the bus
  * @param heatStorage
  *   Thermal storages
  * @param domesticHotWaterStorage
  *   Storages for domestic hot water / tap water
  */
final case class ThermalGrid(
    house: Option[ThermalHouse],
    heatStorage: Option[ThermalStorage],
    domesticHotWaterStorage: Option[ThermalStorage],
) extends LazyLogging {

  /** Determine the energy demand of the total grid at the given instance in
    * time and returns it including the updatedState
    *
    * @param tick
    *   Questioned instance in time
    * @param lastAmbientTemperature
    *   Ambient temperature until this tick
    * @param ambientTemperature
    *   Ambient temperature in the instance in question
    * @param state
    *   Currently applicable state of the thermal grid
    * @param simulationStart
    *   simulationStartDate as ZonedDateTime
    * @param houseInhabitants
    *   number of people living in the building
    * @return
    *   The total energy demand of the house and the storage and an updated
    *   [[ThermalGridState]]
    */
  def energyDemandAndUpdatedState(
      tick: Long,
      // FIXME this is also in state
      lastAmbientTemperature: Temperature,
      ambientTemperature: Temperature,
      state: ThermalGridState,
<<<<<<< HEAD
      simulationStart: ZonedDateTime,
      houseInhabitants: Double,
  ): (
      ThermalEnergyDemand,
      ThermalEnergyDemand,
      ThermalEnergyDemand,
      ThermalGridState,
  ) = {
    /* First get the energy demand of the houses but only if inner temperature is below target temperature */

    val (houseDemand, updatedHouseState, demandHotDomesticWater) =
      house.zip(state.houseState).headOption match {
        case Some((thermalHouse, lastHouseState)) => {
=======
  ): (ThermalEnergyDemand, ThermalEnergyDemand, ThermalGridState) = {
    /* First get the energy demand of the houses but only if inner temperature is below target temperature */

    val (houseDemand, updatedHouseState) =
      house.zip(state.houseState).headOption match {
        case Some((thermalHouse, lastHouseState)) =>
>>>>>>> 0c36ce5b
          val (updatedHouseState, updatedStorageState) =
            thermalHouse.determineState(
              tick,
              lastHouseState,
<<<<<<< HEAD
              ambientTemperature,
              lastHouseState.qDot,
            )
          val (heatDemand, newHouseState) = if (
            updatedHouseState.innerTemperature < thermalHouse.targetTemperature
          ) {
            (
              thermalHouse.energyDemandHeating(
=======
              lastAmbientTemperature,
              ambientTemperature,
              lastHouseState.qDot,
            )
          if (
            updatedHouseState.innerTemperature < thermalHouse.targetTemperature | (lastHouseState.qDot > zeroKW && updatedHouseState.innerTemperature < thermalHouse.upperBoundaryTemperature)
          ) {
            (
              thermalHouse.energyDemand(
>>>>>>> 0c36ce5b
                tick,
                ambientTemperature,
                updatedHouseState,
              ),
              Some(updatedHouseState),
            )

          } else {
            (ThermalEnergyDemand.noDemand, Some(updatedHouseState))
          }

<<<<<<< HEAD
          val energyDemandDomesticHotWater =
            thermalHouse.energyDemandDomesticHotWater(
              tick,
              Some(lastHouseState),
              simulationStart,
              houseInhabitants,
            )
          (heatDemand, newHouseState, energyDemandDomesticHotWater)
        }
        case None =>
          (ThermalEnergyDemand.noDemand, None, ThermalEnergyDemand.noDemand)
      }

    /* Then go over the storages, see what they can provide and what they might be able to charge */
    // Heat storages first
    val (storageDemand, updatedStorageState) = {

      heatStorage
=======
        case None =>
          (ThermalEnergyDemand.noDemand, None)
      }

    /* Then go over the storages, see what they can provide and what they might be able to charge */
    val (storageDemand, updatedStorageState) = {

      storage
>>>>>>> 0c36ce5b
        .zip(state.storageState)
        .map { case (storage, state) =>
          val updatedStorageState =
            storage.updateState(tick, state.qDot, state)._1
          val storedEnergy = updatedStorageState.storedEnergy
          val soc = storedEnergy / storage.getMaxEnergyThreshold
          val storageRequired = {
            if (soc == 0d) {
              storage.getMaxEnergyThreshold - storedEnergy

            } else {
              zeroMWH
            }
          }

          val storagePossible = storage.getMaxEnergyThreshold - storedEnergy
          (
            ThermalEnergyDemand(
              storageRequired,
              storagePossible,
            ),
            Some(updatedStorageState),
          )

        }
        .getOrElse(
          ThermalEnergyDemand(zeroMWH, zeroMWH),
          None,
        )
    }

<<<<<<< HEAD
    // Domestic hot water storages
    val (domesticHotWaterStorageDemand, updatedDomesticHotWaterStorageState) = {
      val domesticHotWaterDemand: ThermalEnergyDemand = house
        .map(
          _.energyDemandDomesticHotWater(
            tick,
            state.houseState,
            simulationStart,
            houseInhabitants,
          )
        )
        .getOrElse(ThermalEnergyDemand(zeroKWH, zeroKWH))
      val applicableqDotDomesticStorage =
        identifyApplicableQDot(tick, domesticHotWaterDemand)._1

      domesticHotWaterStorage
        .zip(state.domesticHotWaterStorageState)
        .map { case (storage, state) =>
          val updatedStorageState =
            storage
              .updateState(
                tick,
                state.qDot.plus(applicableqDotDomesticStorage),
                state,
              )
              ._1
          val storedEnergy = updatedStorageState.storedEnergy

          val demandOfStorage =
            if (storedEnergy < demandHotDomesticWater.required)
              demandHotDomesticWater.required.minus(storedEnergy)
            else zeroMWH
          (
            ThermalEnergyDemand(demandOfStorage, demandOfStorage),
            Some(updatedStorageState),
          )
        }
        .getOrElse(
          ThermalEnergyDemand(zeroMWH, zeroMWH),
          None,
        )
    }

=======
>>>>>>> 0c36ce5b
    (
      ThermalEnergyDemand(
        houseDemand.required,
        houseDemand.possible,
      ),
      ThermalEnergyDemand(
        storageDemand.required,
        storageDemand.possible,
      ),
<<<<<<< HEAD
      ThermalEnergyDemand(
        domesticHotWaterStorageDemand.required,
        domesticHotWaterStorageDemand.possible,
      ),
      ThermalGridState(
        updatedHouseState,
        updatedStorageState,
        updatedDomesticHotWaterStorageState,
      ),
=======
      ThermalGridState(updatedHouseState, updatedStorageState),
>>>>>>> 0c36ce5b
    )
  }

  /** Update the current state of the grid
    *
    * @param tick
    *   Instance in time
    * @param state
    *   Currently applicable state
    * @param lastAmbientTemperature
    *   Ambient temperature until this tick
    * @param ambientTemperature
    *   actual ambient temperature
    * @param isRunning
    *   determines whether the heat pump is running or not
    * @param qDot
    *   Thermal energy balance
    * @param houseDemand
    *   determines if the thermal house has heat demand
    * @param storageDemand
    *   determines if the thermal storage has heat demand
<<<<<<< HEAD
    * @param domesticHotWaterStorageDemand
    *   determines if the domestic hot water storage has heat demand
    * @param simulationStart
    *   simulationStartDate as ZonedDateTime
    * @param houseInhabitants
    *   number of people living in the building
=======
>>>>>>> 0c36ce5b
    * @return
    *   The updated state of the grid
    */
  def updateState(
      tick: Long,
      state: ThermalGridState,
      lastAmbientTemperature: Temperature,
      ambientTemperature: Temperature,
      isRunning: Boolean,
      qDot: Power,
      houseDemand: Boolean,
      storageDemand: Boolean,
<<<<<<< HEAD
      domesticHotWaterStorageDemand: Boolean,
      simulationStartTime: ZonedDateTime,
      houseInhabitants: Double,
  ): (ThermalGridState, Option[ThermalThreshold]) = if (qDot > zeroKW)
    handleInfeed(
      tick,
      ambientTemperature,
      state,
      qDot,
      houseDemand,
      storageDemand,
      domesticHotWaterStorageDemand,
=======
  ): (ThermalGridState, Option[ThermalThreshold]) = if (qDot > zeroKW)
    handleInfeed(
      tick,
      lastAmbientTemperature,
      ambientTemperature,
      state,
      isRunning,
      qDot,
      houseDemand,
      storageDemand,
>>>>>>> 0c36ce5b
    )
  else
    handleConsumption(
      tick,
<<<<<<< HEAD
      ambientTemperature,
      state,
      qDot,
      simulationStartTime,
      houseInhabitants,
=======
      lastAmbientTemperature,
      ambientTemperature,
      state,
      qDot,
>>>>>>> 0c36ce5b
    )

  /** Handles the case, when a grid has infeed. Depending which entity has some
    * heat demand the house or the storage will be heated up / filled up.
    *
    * @param tick
    *   Current tick
    * @param lastAmbientTemperature
    *   Ambient temperature until this tick
    * @param ambientTemperature
    *   actual ambient temperature
    * @param state
    *   Current state of the houses
    * @param isRunning
    *   determines whether the heat pump is running or not
    * @param qDot
    *   Infeed to the grid
    * @param houseDemand
    *   determines if the thermal house has heat demand
<<<<<<< HEAD
    * @param heatStorageDemand
    *   determines if the thermal storage has heat demand
    * @param domesticHotWaterStorageDemand
    *   determines if the domestic hot water storage has heat demand
=======
    * @param storageDemand
    *   determines if the thermal storage has heat demand
>>>>>>> 0c36ce5b
    * @return
    *   Updated thermal grid state
    */
  private def handleInfeed(
      tick: Long,
      lastAmbientTemperature: Temperature,
      ambientTemperature: Temperature,
      state: ThermalGridState,
      isRunning: Boolean,
      qDot: Power,
      houseDemand: Boolean,
      heatStorageDemand: Boolean,
<<<<<<< HEAD
      domesticHotWaterStorageDemand: Boolean,
=======
>>>>>>> 0c36ce5b
  ): (ThermalGridState, Option[ThermalThreshold]) = {
    // TODO: We would need to issue a storage result model here...

    /* Consider the action in the last state */
<<<<<<< HEAD
    val (
      qDotHouseLastState,
      qDotStorageLastState,
      qDotDomesticWaterStorageLastState,
    ) = state match {
      case ThermalGridState(
            Some(houseState),
            Some(storageState),
            Some(domesticWaterState),
          ) =>
        (houseState.qDot, storageState.qDot, domesticWaterState.qDot)
      case ThermalGridState(Some(houseState), Some(storageState), None) =>
        (houseState.qDot, storageState.qDot, zeroKW)
      case ThermalGridState(Some(houseState), None, Some(domesticWaterState)) =>
        (houseState.qDot, zeroKW, domesticWaterState.qDot)
      case ThermalGridState(Some(houseState), None, None) =>
        (houseState.qDot, zeroKW, zeroKW)
      case ThermalGridState(None, Some(storageState), None) =>
        (zeroKW, storageState.qDot, zeroKW)
=======
    val (qDotHouseLastState, qDotStorageLastState) = state match {
      case ThermalGridState(Some(houseState), Some(storageState)) =>
        (houseState.qDot, storageState.qDot)
      case ThermalGridState(Some(houseState), None) => (houseState.qDot, zeroKW)
      case ThermalGridState(None, Some(storageState)) =>
        (zeroKW, storageState.qDot)
>>>>>>> 0c36ce5b
      case _ =>
        throw new InconsistentStateException(
          "There should be at least a house or a storage state."
        )
    }

    if (
<<<<<<< HEAD
      (qDotHouseLastState > zeroKW && qDotHouseLastState == qDot) | qDotStorageLastState > zeroKW | qDotDomesticWaterStorageLastState > zeroKW
    ) {
      val (updatedHouseState, thermalHouseThreshold, remainingQDotHouse) =
        handleInfeedHouse(tick, ambientTemperature, state, qDotHouseLastState)
=======
      (qDotHouseLastState > zeroKW && !(qDotStorageLastState < zeroKW)) | (qDotStorageLastState > zeroKW & heatStorageDemand)
    ) {
      val (updatedHouseState, thermalHouseThreshold, remainingQDotHouse) =
        handleInfeedHouse(
          tick,
          lastAmbientTemperature,
          ambientTemperature,
          state,
          qDotHouseLastState,
        )
>>>>>>> 0c36ce5b
      val (updatedStorageState, thermalStorageThreshold) =
        if (
          qDotStorageLastState >= zeroKW && remainingQDotHouse > qDotStorageLastState
        ) {
          handleInfeedStorage(
            tick,
            state,
            remainingQDotHouse,
<<<<<<< HEAD
            heatStorage,
=======
>>>>>>> 0c36ce5b
          )
        } else {
          handleInfeedStorage(
            tick,
            state,
            qDotStorageLastState,
<<<<<<< HEAD
            heatStorage,
          )
        }

      val (
        updatedDomesticHotWaterStorageState,
        domesticHotWaterStorageThreshold,
      ) = handleInfeedStorage(
        tick,
        state,
        qDotDomesticWaterStorageLastState,
        domesticHotWaterStorage,
      )

      val nextThreshold = determineMostRecentThreshold(
        thermalHouseThreshold,
        thermalStorageThreshold,
        domesticHotWaterStorageThreshold,
=======
          )
        }

      val nextThreshold = determineMostRecentThreshold(
        thermalHouseThreshold,
        thermalStorageThreshold,
>>>>>>> 0c36ce5b
      )
      (
        state.copy(
          houseState = updatedHouseState,
          storageState = updatedStorageState,
<<<<<<< HEAD
          domesticHotWaterStorageState = updatedDomesticHotWaterStorageState,
        ),
        nextThreshold,
      )
    } else {

      (houseDemand, heatStorageDemand, domesticHotWaterStorageDemand) match {

        case (true, _, true) =>
          // hot water and house first then heatStorage after heating House
          // Split qDot but max. ChargingPower of Storage
          val qDotDomesticHotWaterStorage: Power =
            if (
              (qDot / 2) > domesticHotWaterStorage
                .map(_.getChargingPower)
                .getOrElse(Kilowatts(0d))
            ) {
              domesticHotWaterStorage
                .map(_.getChargingPower)
                .getOrElse(Kilowatts(0d))
            } else {
              qDot / 2
            }
          handleCases(
            tick,
            ambientTemperature,
            state,
            qDot - qDotDomesticHotWaterStorage,
            zeroKW,
            qDotDomesticHotWaterStorage,
          )

        // Same if there is Some(heatStorageDemand) or not
        case (true, _, false) =>
          handleCases(tick, ambientTemperature, state, qDot, zeroKW, zeroKW)

        // Same if there is Some(heatStorageDemand) or not
        case (false, _, true) =>
          handleCases(tick, ambientTemperature, state, zeroKW, zeroKW, qDot)

        case (false, true, false) =>
          handleCases(tick, ambientTemperature, state, zeroKW, qDot, zeroKW)
        case _ =>
          throw new InconsistentStateException(
            "There should be at least a house or a storage state."
=======
        ),
        nextThreshold,
      )
    }
    // Handle edge case where house get heated from storage and HP will be activated in between
    else if ((qDotHouseLastState > zeroKW && qDotStorageLastState < zeroKW)) {
      if (isRunning) {
        handleCases(
          tick,
          lastAmbientTemperature,
          ambientTemperature,
          state,
          qDot,
          zeroKW,
        )
      } else {

        handleCases(
          tick,
          lastAmbientTemperature,
          ambientTemperature,
          state,
          qDotHouseLastState,
          qDotStorageLastState,
        )
      }
    } else {

      (houseDemand, heatStorageDemand) match {

        case (true, _) =>
          // house first then heatStorage after heating House
          handleCases(
            tick,
            lastAmbientTemperature,
            ambientTemperature,
            state,
            qDot,
            zeroKW,
>>>>>>> 0c36ce5b
          )
      }

<<<<<<< HEAD
    }

  }

  private def handleCases(
      tick: Long,
=======
        case (false, true) =>
          handleCases(
            tick,
            lastAmbientTemperature,
            ambientTemperature,
            state,
            zeroKW,
            qDot,
          )

        case (false, false) =>
          handleCases(
            tick,
            lastAmbientTemperature,
            ambientTemperature,
            state,
            zeroKW,
            zeroKW,
          )
        case _ =>
          throw new InconsistentStateException(
            "There should be at least a house or a storage state."
          )
      }
    }
  }

  /** Handles the different cases, of thermal flows from and into the thermal
    * grid.
    *
    * @param tick
    *   Current tick
    * @param lastAmbientTemperature
    *   Ambient temperature until this tick
    * @param ambientTemperature
    *   actual ambient temperature
    * @param state
    *   Current state of the thermal grid
    * @param qDotHouse
    *   Infeed to the house
    * @param qDotStorage
    *   Infeed to the heat storage
    * @return
    *   Updated thermal grid state and the next threshold if there is one
    */
  private def handleCases(
      tick: Long,
      lastAmbientTemperature: Temperature,
>>>>>>> 0c36ce5b
      ambientTemperature: Temperature,
      state: ThermalGridState,
      qDotHouse: Power,
      qDotHeatStorage: Power,
<<<<<<< HEAD
      qDotDomesticHotWaterStorage: Power,
  ): (ThermalGridState, Option[ThermalThreshold]) = {
    // FIXME: Is there any case where we get back some remainingQDotHouse?
    val (updatedHouseState, thermalHouseThreshold, remainingQDotHouse) =
      handleInfeedHouse(tick, ambientTemperature, state, qDotHouse)

    val (updatedStorageState, thermalStorageThreshold) =
      handleInfeedStorage(tick, state, qDotHeatStorage, heatStorage)

    val (
      updatedDomesticHotWaterStorageState,
      domesticHotWaterStorageThreshold,
    ) = handleInfeedStorage(
      tick,
      state,
      qDotDomesticHotWaterStorage,
      domesticHotWaterStorage,
    )
=======
  ): (ThermalGridState, Option[ThermalThreshold]) = {
    // FIXME: Is there any case where we get back some remainingQDotHouse?
    val (updatedHouseState, thermalHouseThreshold, remainingQDotHouse) =
      handleInfeedHouse(
        tick,
        lastAmbientTemperature,
        ambientTemperature,
        state,
        qDotHouse,
      )

    val (updatedStorageState, thermalStorageThreshold) =
      handleInfeedStorage(tick, state, qDotHeatStorage)
>>>>>>> 0c36ce5b

    val nextThreshold = determineMostRecentThreshold(
      thermalHouseThreshold,
      thermalStorageThreshold,
<<<<<<< HEAD
      domesticHotWaterStorageThreshold,
=======
>>>>>>> 0c36ce5b
    )

    (
      state.copy(
        houseState = updatedHouseState,
        storageState = updatedStorageState,
<<<<<<< HEAD
        domesticHotWaterStorageState = updatedDomesticHotWaterStorageState,
=======
>>>>>>> 0c36ce5b
      ),
      nextThreshold,
    )
  }

  /** Handles the case, when the house has heat demand and will be heated up
    * here.
    *
    * @param tick
    *   Current tick
<<<<<<< HEAD
    * @param ambientTemperature
    *   Ambient temperature
=======
    * @param lastAmbientTemperature
    *   Ambient temperature until this tick
    * @param ambientTemperature
    *   actual ambient temperature
>>>>>>> 0c36ce5b
    * @param state
    *   Current state of the houses
    * @param qDot
    *   Infeed to the grid
    * @return
    *   Updated thermal house state, a ThermalThreshold and the remaining qDot
    */
  private def handleInfeedHouse(
      tick: Long,
<<<<<<< HEAD
=======
      lastAmbientTemperature: Temperature,
>>>>>>> 0c36ce5b
      ambientTemperature: Temperature,
      state: ThermalGridState,
      qDot: Power,
  ): (Option[ThermalHouseState], Option[ThermalThreshold], Power) = {
    (house, state.houseState) match {
      case (Some(thermalHouse), Some(lastHouseState)) =>
        val (newState, threshold) = thermalHouse.determineState(
          tick,
          lastHouseState,
<<<<<<< HEAD
=======
          lastAmbientTemperature,
>>>>>>> 0c36ce5b
          ambientTemperature,
          qDot,
        )
        /* Check if house can handle the thermal feed in */
        if (
          thermalHouse.isInnerTemperatureTooHigh(
            newState.innerTemperature
          )
        ) {
          val (fullHouseState, maybeFullHouseThreshold) =
            thermalHouse.determineState(
              tick,
              lastHouseState,
              lastAmbientTemperature,
              ambientTemperature,
              zeroKW,
            )
          (Some(fullHouseState), maybeFullHouseThreshold, qDot)
        } else {
          (Some(newState), threshold, zeroKW)
        }
      case _ => (None, None, zeroKW)
    }
  }

  /** Handles the cases, when the storage has heat demand and will be filled up
    * here (positive qDot) or will be return its stored energy into the thermal
<<<<<<< HEAD
    * grid (negative qDot). Same if the storage is used for domestic hot water.
    * Positive qDot will fill the storage, negative will cover the demand.
    *
    * @param tick
    *   Current tick
=======
    * grid (negative qDot).
    * @param tick
    *   Current tick
    * @param ambientTemperature
    *   Ambient temperature
>>>>>>> 0c36ce5b
    * @param state
    *   Current state of the houses
    * @param qDot
    *   Infeed to the grid
<<<<<<< HEAD
    * @param storage
    *   the storage that should be handled
=======
>>>>>>> 0c36ce5b
    * @return
    *   Updated thermal grid state
    */
  private def handleInfeedStorage(
      tick: Long,
      state: ThermalGridState,
      qDot: Power,
<<<<<<< HEAD
      storage: Option[ThermalStorage],
  ): (Option[ThermalStorageState], Option[ThermalThreshold]) = {

    val selectedState = storage match {
      case Some(_: CylindricalThermalStorage) => state.storageState
      case Some(_: DomesticHotWaterStorage) =>
        state.domesticHotWaterStorageState
      case _ => None
    }

    (storage, selectedState) match {
=======
  ): (Option[ThermalStorageState], Option[ThermalThreshold]) = {
    (storage, state.storageState) match {
>>>>>>> 0c36ce5b
      case (Some(thermalStorage), Some(lastStorageState)) =>
        val (newState, threshold) = thermalStorage.updateState(
          tick,
          qDot,
          lastStorageState,
        )
        (Some(newState), threshold)
      case _ => (None, None)
    }
  }

  private def determineMostRecentThreshold(
      maybeHouseThreshold: Option[ThermalThreshold],
      maybeStorageThreshold: Option[ThermalThreshold],
      maybeDomesticHotWaterStorageThreshold: Option[ThermalThreshold],
  ): Option[ThermalThreshold] = {
    val thresholds = List(
      maybeHouseThreshold,
      maybeStorageThreshold,
      maybeDomesticHotWaterStorageThreshold,
    ).flatten

    thresholds.foldLeft(Option.empty[ThermalThreshold]) { (noTick, threshold) =>
      noTick match {
        case None => Some(threshold)
        case Some(minThreshold) =>
          if (threshold.tick < minThreshold.tick) Some(threshold) else noTick
      }
    }
  }

  /** Handle consumption (or no infeed) from thermal grid
    *
    * @param tick
    *   Current tick
    * @param lastAmbientTemperature
    *   Ambient temperature until this tick
    * @param ambientTemperature
    *   actual ambient temperature
    * @param state
    *   Current state of the houses
    * @param qDot
    *   Infeed to the grid
    * @param simulationStart
    *   simulationStartDate as ZonedDateTime
    * @param houseInhabitants
    *   number of people living in the building
    * @return
    *   Updated thermal grid state
    */
  private def handleConsumption(
      tick: Long,
      lastAmbientTemperature: Temperature,
      ambientTemperature: Temperature,
      state: ThermalGridState,
      qDot: Power,
      simulationStartTime: ZonedDateTime,
      houseInhabitants: Double,
  ): (ThermalGridState, Option[ThermalThreshold]) = {
    /* House will be left with no influx in all cases. Determine if and when a threshold is reached */
    val maybeUpdatedHouseState =
      house.zip(state.houseState).map { case (house, houseState) =>
        house.determineState(
          tick,
          houseState,
          lastAmbientTemperature,
          ambientTemperature,
          zeroMW,
        )
      }

    /* Update the state of the storage */
    val maybeUpdatedStorageState =
      heatStorage.zip(state.storageState).map { case (storage, storageState) =>
        storage.updateState(tick, qDot, storageState)
      }

    val (revisedHouseState, revisedStorageState) =
      reviseInfeedFromStorage(
        tick,
        maybeUpdatedHouseState,
        maybeUpdatedStorageState,
        state.houseState,
        state.storageState,
        lastAmbientTemperature,
        ambientTemperature,
        qDot,
      )

    heatStorage.zip(state.storageState).map { case (storage, storageState) =>
      storage.updateState(tick, qDot, storageState)
    }

    val domesticHotWaterDemand = house
      .map(
        _.energyDemandDomesticHotWater(
          tick,
          state.houseState,
          simulationStartTime,
          houseInhabitants,
        )
      )
      .getOrElse(ThermalEnergyDemand(zeroKWH, zeroKWH))

    val (
      qDotDomesticHotWaterDemand,
      tickWhenStorageDemandEnds,
    ) =
      identifyApplicableQDot(tick, domesticHotWaterDemand)

    val (
      updatedDomesticHotWaterStorageState,
      domesticHotWaterStorageThreshold,
    ) = handleInfeedStorage(
      tick,
      state,
      qDotDomesticHotWaterDemand,
      domesticHotWaterStorage,
    )

    val nextThresholdHotWaterStorage = determineMostRecentThreshold(
      tickWhenStorageDemandEnds,
      domesticHotWaterStorageThreshold,
      None,
    )

    val nextThreshold = determineMostRecentThreshold(
      revisedHouseState.flatMap(_._2),
      revisedStorageState.flatMap(_._2),
      nextThresholdHotWaterStorage,
    )

    (
      state.copy(
        houseState = revisedHouseState.map(_._1),
        storageState = revisedStorageState.map(_._1),
        domesticHotWaterStorageState = updatedDomesticHotWaterStorageState,
      ),
      nextThreshold,
    )
  }

  private def identifyApplicableQDot(
      tick: Long,
      domesticHotWaterDemand: ThermalEnergyDemand,
  ): (Power, Option[SimpleThermalThreshold]) = {

    if (domesticHotWaterDemand.required > zeroKWH) {
      val chargingPower = domesticHotWaterStorage
        .map(_.getChargingPower)
        .getOrElse(
          throw new RuntimeException(
            s"Trying to get the chargingPower of domesticHotWaterStorage was not possible"
          )
        )

      val durationAtFullPower =
        domesticHotWaterDemand.required / chargingPower

      if (durationAtFullPower > Seconds(1)) {
        (
          chargingPower * (-1),
          Some(
            SimpleThermalThreshold(
              tick + Math.round(durationAtFullPower.toSeconds)
            )
          ),
        )
      } else {
        (
          (-1) * domesticHotWaterDemand.required / Seconds(1d),
          Some(SimpleThermalThreshold(tick + 1)),
        )
      }
    } else {
      (zeroKW, None)
    }
  }

  /** Check, if the storage can heat the house. This is only done, if <ul>
    * <li>the house has reached it's lower temperature boundary,</li> <li>there
    * is no infeed from external and</li> <li>the storage is not empty
    * itself</li> </ul>
    * @param tick
    *   The current tick
    * @param maybeHouseState
    *   Optional thermal house state
    * @param maybeStorageState
    *   Optional thermal storage state
    * @param formerHouseState
    *   Previous thermal house state before a first update was performed
    * @param formerStorageState
    *   Previous thermal storage state before a first update was performed
    * @param lastAmbientTemperature
    *   Ambient temperature until this tick
    * @param ambientTemperature
    *   actual ambient temperature
    * @param qDot
    *   Thermal influx
    * @return
    *   Options to revised thermal house and storage state
    */
  def reviseInfeedFromStorage(
      tick: Long,
      maybeHouseState: Option[(ThermalHouseState, Option[ThermalThreshold])],
      maybeStorageState: Option[
        (ThermalStorageState, Option[ThermalThreshold])
      ],
      formerHouseState: Option[ThermalHouseState],
      formerStorageState: Option[ThermalStorageState],
      lastAmbientTemperature: Temperature,
      ambientTemperature: Temperature,
      qDot: Power,
  ): (
      Option[(ThermalHouseState, Option[ThermalThreshold])],
      Option[(ThermalStorageState, Option[ThermalThreshold])],
  ) = house.zip(maybeHouseState).zip(heatStorage.zip(maybeStorageState)) match {
    case Some(
          (
            (thermalHouse, (houseState, _)),
            (thermalStorage, (storageState, _)),
          )
        )
        if qDot.~=(zeroKW)(Kilowatts(10e-3)) &&
          thermalHouse.isInnerTemperatureTooLow(
            houseState.innerTemperature
          ) && !thermalStorage.isEmpty(storageState.storedEnergy) =>
      /* Storage is meant to heat the house only, if there is no infeed from external (+/- 10 W) and the house is cold */
      val revisedStorageState = thermalStorage.updateState(
        tick,
        thermalStorage.getChargingPower * -1,
        formerStorageState.getOrElse(
          throw new InconsistentStateException(
            "Impossible to find no storage state"
          )
        ),
      )
      val revisedHouseState = thermalHouse.determineState(
        tick,
        formerHouseState.getOrElse(
          throw new InconsistentStateException(
            "Impossible to find no house state"
          )
        ),
        lastAmbientTemperature,
        ambientTemperature,
        thermalStorage.getChargingPower,
      )
      (Some(revisedHouseState), Some(revisedStorageState))
    case _ => (maybeHouseState, maybeStorageState)
  }

  /** Convert the given state of the thermal grid into result models of it's
    * constituent models
    * @param state
    *   State to be converted
    * @param startDateTime
    *   Start date time of the simulation
    * @return
    *   A [[Seq]] of results of the constituent thermal model
    */
  def results(
      state: ThermalGridState
  )(implicit startDateTime: ZonedDateTime): Seq[ResultEntity] = {
    /* FIXME: We only want to write results when there is a change within the participant.
     * At the moment we write an storage result when the house result gets updated and vice versa.
     * */

    val houseResultTick: Option[Long] = house
      .zip(state.houseState)
      .headOption
      .flatMap {
        case (
              thermalHouse,
              ThermalHouseState(tick, _, _),
            ) =>
          Some(tick)
        case _ => None
      }

<<<<<<< HEAD
    val storageResultTick: Option[Long] = heatStorage
=======
    val storageResultTick: Option[Long] = storage
>>>>>>> 0c36ce5b
      .zip(state.storageState)
      .headOption
      .flatMap {
        case (
              thermalStorage,
              ThermalStorageState(tick, _, _),
            ) =>
          Some(tick)
        case _ => None
      }

    val actualResultTick: Long = (houseResultTick, storageResultTick) match {
      case (Some(hTick), Some(sTick)) => math.max(hTick, sTick)
      case (Some(hTick), None)        => hTick
      case (None, Some(sTick))        => sTick
      case (None, None) =>
        throw new RuntimeException(
          "ThermalGrid result should be carried out but it was not possible to get the tick for the result"
        )
    }

    val houseResults = house
      .zip(state.houseState)
      .map {
        case (
              thermalHouse,
              ThermalHouseState(tick, innerTemperature, thermalInfeed),
            ) =>
          Seq.empty[ResultEntity] :+ new ThermalHouseResult(
            actualResultTick.toDateTime,
            thermalHouse.uuid,
            thermalInfeed.toMegawatts.asMegaWatt,
            innerTemperature.toKelvinScale.asKelvin,
          )
      }
      .getOrElse(Seq.empty[ResultEntity])

    heatStorage
      .zip(state.storageState)
      .map {
        case (
              storage: CylindricalThermalStorage,
              ThermalStorageState(tick, storedEnergy, qDot),
            ) =>
          houseResults :+ new CylindricalStorageResult(
            actualResultTick.toDateTime,
            storage.uuid,
            storedEnergy.toMegawattHours.asMegaWattHour,
            qDot.toMegawatts.asMegaWatt,
            (storedEnergy / storage.maxEnergyThreshold).asPu,
          )
        case _ =>
          throw new NotImplementedError(
            s"Result handling for storage type '${heatStorage.getClass.getSimpleName}' not supported."
          )
      }
      .getOrElse(houseResults)
  }
}

object ThermalGrid {
  def apply(
      input: edu.ie3.datamodel.models.input.container.ThermalGrid
  ): ThermalGrid = {
    val houses = input.houses().asScala.map(ThermalHouse(_)).toSet
    val storages: Set[CylindricalThermalStorage] = input
      .heatStorages()
      .asScala
      .flatMap {
        case cylindricalInput: CylindricalStorageInput =>
          Some(CylindricalThermalStorage(cylindricalInput))
        case _ => None
      }
      .toSet
    val domesticHotWaterStorage: Set[DomesticHotWaterStorage] = input
      .domesticHotWaterStorages()
      .asScala
      .flatMap {

        case domesticHotWaterInput: DomesticHotWaterStorageInput =>
          Some(DomesticHotWaterStorage(domesticHotWaterInput))
        case _ => None
      }
      .toSet
    new ThermalGrid(
      houses.headOption,
      storages.headOption,
      domesticHotWaterStorage.headOption,
    )
  }

  /** Current state of a grid
    * @param houseState
    *   State of the thermal house
    * @param storageState
    *   State of the thermal storage
    */
  final case class ThermalGridState(
      houseState: Option[ThermalHouseState],
      storageState: Option[ThermalStorageState],
      domesticHotWaterStorageState: Option[ThermalStorageState],
  )

  def startingState(thermalGrid: ThermalGrid): ThermalGridState =
    ThermalGridState(
      thermalGrid.house.map(house => ThermalHouse.startingState(house)),
      thermalGrid.heatStorage.map(_.startingState),
      thermalGrid.domesticHotWaterStorage.map(_.startingState),
    )

  /** Defines the thermal energy demand of a thermal grid. It comprises the
    * absolutely required energy demand to reach the target state as well as an
    * energy, that can be handled. The possible energy always has to be greater
    * than or equal to the absolutely required energy. Thus, this class can only
    * be instantiated via factory.
    * @param required
    *   The absolutely required energy to reach target state
    * @param possible
    *   The maximum possible energy, that can be handled
    */
  final case class ThermalEnergyDemand private (
      required: Energy,
      possible: Energy,
  ) {
    def +(rhs: ThermalEnergyDemand): ThermalEnergyDemand = ThermalEnergyDemand(
      required + rhs.required,
      possible + rhs.possible,
    )

    def hasRequiredDemand: Boolean = required > zeroMWH

    def hasAdditionalDemand: Boolean = possible > required
  }
  object ThermalEnergyDemand {

    /** Builds a new instance of [[ThermalEnergyDemand]]. If the possible energy
      * is less than the required energy, this is considered to be a bad state
      * and the required energy is curtailed to the possible energy.
      * @param required
      *   The absolutely required energy to reach target state
      * @param possible
      *   The maximum possible energy, that can be handled
      * @return
      *   Thermal energy demand container class, that meets all specifications
      */
    def apply(
        required: Energy,
        possible: Energy,
    ): ThermalEnergyDemand = {
      if (possible < required)
        new ThermalEnergyDemand(possible, possible)
      else
        new ThermalEnergyDemand(required, possible)
    }

    def noDemand: ThermalEnergyDemand = ThermalEnergyDemand(
      zeroMWH,
      zeroMWH,
    )
  }
}<|MERGE_RESOLUTION|>--- conflicted
+++ resolved
@@ -73,7 +73,6 @@
       lastAmbientTemperature: Temperature,
       ambientTemperature: Temperature,
       state: ThermalGridState,
-<<<<<<< HEAD
       simulationStart: ZonedDateTime,
       houseInhabitants: Double,
   ): (
@@ -87,38 +86,19 @@
     val (houseDemand, updatedHouseState, demandHotDomesticWater) =
       house.zip(state.houseState).headOption match {
         case Some((thermalHouse, lastHouseState)) => {
-=======
-  ): (ThermalEnergyDemand, ThermalEnergyDemand, ThermalGridState) = {
-    /* First get the energy demand of the houses but only if inner temperature is below target temperature */
-
-    val (houseDemand, updatedHouseState) =
-      house.zip(state.houseState).headOption match {
-        case Some((thermalHouse, lastHouseState)) =>
->>>>>>> 0c36ce5b
           val (updatedHouseState, updatedStorageState) =
             thermalHouse.determineState(
               tick,
               lastHouseState,
-<<<<<<< HEAD
+              lastAmbientTemperature,
               ambientTemperature,
               lastHouseState.qDot,
             )
           val (heatDemand, newHouseState) = if (
-            updatedHouseState.innerTemperature < thermalHouse.targetTemperature
+            updatedHouseState.innerTemperature < thermalHouse.targetTemperature | (lastHouseState.qDot > zeroKW && updatedHouseState.innerTemperature < thermalHouse.upperBoundaryTemperature)
           ) {
             (
               thermalHouse.energyDemandHeating(
-=======
-              lastAmbientTemperature,
-              ambientTemperature,
-              lastHouseState.qDot,
-            )
-          if (
-            updatedHouseState.innerTemperature < thermalHouse.targetTemperature | (lastHouseState.qDot > zeroKW && updatedHouseState.innerTemperature < thermalHouse.upperBoundaryTemperature)
-          ) {
-            (
-              thermalHouse.energyDemand(
->>>>>>> 0c36ce5b
                 tick,
                 ambientTemperature,
                 updatedHouseState,
@@ -130,7 +110,6 @@
             (ThermalEnergyDemand.noDemand, Some(updatedHouseState))
           }
 
-<<<<<<< HEAD
           val energyDemandDomesticHotWater =
             thermalHouse.energyDemandDomesticHotWater(
               tick,
@@ -149,16 +128,6 @@
     val (storageDemand, updatedStorageState) = {
 
       heatStorage
-=======
-        case None =>
-          (ThermalEnergyDemand.noDemand, None)
-      }
-
-    /* Then go over the storages, see what they can provide and what they might be able to charge */
-    val (storageDemand, updatedStorageState) = {
-
-      storage
->>>>>>> 0c36ce5b
         .zip(state.storageState)
         .map { case (storage, state) =>
           val updatedStorageState =
@@ -190,7 +159,6 @@
         )
     }
 
-<<<<<<< HEAD
     // Domestic hot water storages
     val (domesticHotWaterStorageDemand, updatedDomesticHotWaterStorageState) = {
       val domesticHotWaterDemand: ThermalEnergyDemand = house
@@ -234,8 +202,6 @@
         )
     }
 
-=======
->>>>>>> 0c36ce5b
     (
       ThermalEnergyDemand(
         houseDemand.required,
@@ -245,7 +211,6 @@
         storageDemand.required,
         storageDemand.possible,
       ),
-<<<<<<< HEAD
       ThermalEnergyDemand(
         domesticHotWaterStorageDemand.required,
         domesticHotWaterStorageDemand.possible,
@@ -255,9 +220,6 @@
         updatedStorageState,
         updatedDomesticHotWaterStorageState,
       ),
-=======
-      ThermalGridState(updatedHouseState, updatedStorageState),
->>>>>>> 0c36ce5b
     )
   }
 
@@ -279,15 +241,12 @@
     *   determines if the thermal house has heat demand
     * @param storageDemand
     *   determines if the thermal storage has heat demand
-<<<<<<< HEAD
     * @param domesticHotWaterStorageDemand
     *   determines if the domestic hot water storage has heat demand
     * @param simulationStart
     *   simulationStartDate as ZonedDateTime
     * @param houseInhabitants
     *   number of people living in the building
-=======
->>>>>>> 0c36ce5b
     * @return
     *   The updated state of the grid
     */
@@ -300,20 +259,9 @@
       qDot: Power,
       houseDemand: Boolean,
       storageDemand: Boolean,
-<<<<<<< HEAD
       domesticHotWaterStorageDemand: Boolean,
       simulationStartTime: ZonedDateTime,
       houseInhabitants: Double,
-  ): (ThermalGridState, Option[ThermalThreshold]) = if (qDot > zeroKW)
-    handleInfeed(
-      tick,
-      ambientTemperature,
-      state,
-      qDot,
-      houseDemand,
-      storageDemand,
-      domesticHotWaterStorageDemand,
-=======
   ): (ThermalGridState, Option[ThermalThreshold]) = if (qDot > zeroKW)
     handleInfeed(
       tick,
@@ -324,23 +272,17 @@
       qDot,
       houseDemand,
       storageDemand,
->>>>>>> 0c36ce5b
+      domesticHotWaterStorageDemand,
     )
   else
     handleConsumption(
       tick,
-<<<<<<< HEAD
+      lastAmbientTemperature,
       ambientTemperature,
       state,
       qDot,
       simulationStartTime,
       houseInhabitants,
-=======
-      lastAmbientTemperature,
-      ambientTemperature,
-      state,
-      qDot,
->>>>>>> 0c36ce5b
     )
 
   /** Handles the case, when a grid has infeed. Depending which entity has some
@@ -360,15 +302,10 @@
     *   Infeed to the grid
     * @param houseDemand
     *   determines if the thermal house has heat demand
-<<<<<<< HEAD
     * @param heatStorageDemand
     *   determines if the thermal storage has heat demand
     * @param domesticHotWaterStorageDemand
     *   determines if the domestic hot water storage has heat demand
-=======
-    * @param storageDemand
-    *   determines if the thermal storage has heat demand
->>>>>>> 0c36ce5b
     * @return
     *   Updated thermal grid state
     */
@@ -381,15 +318,11 @@
       qDot: Power,
       houseDemand: Boolean,
       heatStorageDemand: Boolean,
-<<<<<<< HEAD
       domesticHotWaterStorageDemand: Boolean,
-=======
->>>>>>> 0c36ce5b
   ): (ThermalGridState, Option[ThermalThreshold]) = {
     // TODO: We would need to issue a storage result model here...
 
     /* Consider the action in the last state */
-<<<<<<< HEAD
     val (
       qDotHouseLastState,
       qDotStorageLastState,
@@ -409,14 +342,6 @@
         (houseState.qDot, zeroKW, zeroKW)
       case ThermalGridState(None, Some(storageState), None) =>
         (zeroKW, storageState.qDot, zeroKW)
-=======
-    val (qDotHouseLastState, qDotStorageLastState) = state match {
-      case ThermalGridState(Some(houseState), Some(storageState)) =>
-        (houseState.qDot, storageState.qDot)
-      case ThermalGridState(Some(houseState), None) => (houseState.qDot, zeroKW)
-      case ThermalGridState(None, Some(storageState)) =>
-        (zeroKW, storageState.qDot)
->>>>>>> 0c36ce5b
       case _ =>
         throw new InconsistentStateException(
           "There should be at least a house or a storage state."
@@ -424,13 +349,7 @@
     }
 
     if (
-<<<<<<< HEAD
-      (qDotHouseLastState > zeroKW && qDotHouseLastState == qDot) | qDotStorageLastState > zeroKW | qDotDomesticWaterStorageLastState > zeroKW
-    ) {
-      val (updatedHouseState, thermalHouseThreshold, remainingQDotHouse) =
-        handleInfeedHouse(tick, ambientTemperature, state, qDotHouseLastState)
-=======
-      (qDotHouseLastState > zeroKW && !(qDotStorageLastState < zeroKW)) | (qDotStorageLastState > zeroKW & heatStorageDemand)
+      (qDotHouseLastState > zeroKW && !(qDotStorageLastState < zeroKW)) | (qDotStorageLastState > zeroKW & heatStorageDemand | qDotDomesticWaterStorageLastState > zeroKW)
     ) {
       val (updatedHouseState, thermalHouseThreshold, remainingQDotHouse) =
         handleInfeedHouse(
@@ -440,7 +359,6 @@
           state,
           qDotHouseLastState,
         )
->>>>>>> 0c36ce5b
       val (updatedStorageState, thermalStorageThreshold) =
         if (
           qDotStorageLastState >= zeroKW && remainingQDotHouse > qDotStorageLastState
@@ -449,17 +367,13 @@
             tick,
             state,
             remainingQDotHouse,
-<<<<<<< HEAD
             heatStorage,
-=======
->>>>>>> 0c36ce5b
           )
         } else {
           handleInfeedStorage(
             tick,
             state,
             qDotStorageLastState,
-<<<<<<< HEAD
             heatStorage,
           )
         }
@@ -478,24 +392,38 @@
         thermalHouseThreshold,
         thermalStorageThreshold,
         domesticHotWaterStorageThreshold,
-=======
-          )
-        }
-
-      val nextThreshold = determineMostRecentThreshold(
-        thermalHouseThreshold,
-        thermalStorageThreshold,
->>>>>>> 0c36ce5b
       )
       (
         state.copy(
           houseState = updatedHouseState,
           storageState = updatedStorageState,
-<<<<<<< HEAD
           domesticHotWaterStorageState = updatedDomesticHotWaterStorageState,
         ),
         nextThreshold,
       )
+    }
+    // Handle edge case where house get heated from storage and HP will be activated in between
+    else if ((qDotHouseLastState > zeroKW && qDotStorageLastState < zeroKW)) {
+      if (isRunning) {
+        handleCases(
+          tick,
+          lastAmbientTemperature,
+          ambientTemperature,
+          state,
+          qDot,
+          zeroKW,
+        )
+      } else {
+
+        handleCases(
+          tick,
+          lastAmbientTemperature,
+          ambientTemperature,
+          state,
+          qDotHouseLastState,
+          qDotStorageLastState,
+        )
+      }
     } else {
 
       (houseDemand, heatStorageDemand, domesticHotWaterStorageDemand) match {
@@ -537,112 +465,19 @@
         case _ =>
           throw new InconsistentStateException(
             "There should be at least a house or a storage state."
-=======
-        ),
-        nextThreshold,
-      )
-    }
-    // Handle edge case where house get heated from storage and HP will be activated in between
-    else if ((qDotHouseLastState > zeroKW && qDotStorageLastState < zeroKW)) {
-      if (isRunning) {
-        handleCases(
-          tick,
-          lastAmbientTemperature,
-          ambientTemperature,
-          state,
-          qDot,
-          zeroKW,
-        )
-      } else {
-
-        handleCases(
-          tick,
-          lastAmbientTemperature,
-          ambientTemperature,
-          state,
-          qDotHouseLastState,
-          qDotStorageLastState,
-        )
-      }
-    } else {
-
-      (houseDemand, heatStorageDemand) match {
-
-        case (true, _) =>
-          // house first then heatStorage after heating House
-          handleCases(
-            tick,
-            lastAmbientTemperature,
-            ambientTemperature,
-            state,
-            qDot,
-            zeroKW,
->>>>>>> 0c36ce5b
-          )
-      }
-
-<<<<<<< HEAD
+          )
+      }
+
     }
 
   }
 
   private def handleCases(
       tick: Long,
-=======
-        case (false, true) =>
-          handleCases(
-            tick,
-            lastAmbientTemperature,
-            ambientTemperature,
-            state,
-            zeroKW,
-            qDot,
-          )
-
-        case (false, false) =>
-          handleCases(
-            tick,
-            lastAmbientTemperature,
-            ambientTemperature,
-            state,
-            zeroKW,
-            zeroKW,
-          )
-        case _ =>
-          throw new InconsistentStateException(
-            "There should be at least a house or a storage state."
-          )
-      }
-    }
-  }
-
-  /** Handles the different cases, of thermal flows from and into the thermal
-    * grid.
-    *
-    * @param tick
-    *   Current tick
-    * @param lastAmbientTemperature
-    *   Ambient temperature until this tick
-    * @param ambientTemperature
-    *   actual ambient temperature
-    * @param state
-    *   Current state of the thermal grid
-    * @param qDotHouse
-    *   Infeed to the house
-    * @param qDotStorage
-    *   Infeed to the heat storage
-    * @return
-    *   Updated thermal grid state and the next threshold if there is one
-    */
-  private def handleCases(
-      tick: Long,
-      lastAmbientTemperature: Temperature,
->>>>>>> 0c36ce5b
       ambientTemperature: Temperature,
       state: ThermalGridState,
       qDotHouse: Power,
       qDotHeatStorage: Power,
-<<<<<<< HEAD
       qDotDomesticHotWaterStorage: Power,
   ): (ThermalGridState, Option[ThermalThreshold]) = {
     // FIXME: Is there any case where we get back some remainingQDotHouse?
@@ -661,39 +496,18 @@
       qDotDomesticHotWaterStorage,
       domesticHotWaterStorage,
     )
-=======
-  ): (ThermalGridState, Option[ThermalThreshold]) = {
-    // FIXME: Is there any case where we get back some remainingQDotHouse?
-    val (updatedHouseState, thermalHouseThreshold, remainingQDotHouse) =
-      handleInfeedHouse(
-        tick,
-        lastAmbientTemperature,
-        ambientTemperature,
-        state,
-        qDotHouse,
-      )
-
-    val (updatedStorageState, thermalStorageThreshold) =
-      handleInfeedStorage(tick, state, qDotHeatStorage)
->>>>>>> 0c36ce5b
 
     val nextThreshold = determineMostRecentThreshold(
       thermalHouseThreshold,
       thermalStorageThreshold,
-<<<<<<< HEAD
       domesticHotWaterStorageThreshold,
-=======
->>>>>>> 0c36ce5b
     )
 
     (
       state.copy(
         houseState = updatedHouseState,
         storageState = updatedStorageState,
-<<<<<<< HEAD
         domesticHotWaterStorageState = updatedDomesticHotWaterStorageState,
-=======
->>>>>>> 0c36ce5b
       ),
       nextThreshold,
     )
@@ -704,15 +518,10 @@
     *
     * @param tick
     *   Current tick
-<<<<<<< HEAD
-    * @param ambientTemperature
-    *   Ambient temperature
-=======
     * @param lastAmbientTemperature
     *   Ambient temperature until this tick
     * @param ambientTemperature
     *   actual ambient temperature
->>>>>>> 0c36ce5b
     * @param state
     *   Current state of the houses
     * @param qDot
@@ -722,10 +531,7 @@
     */
   private def handleInfeedHouse(
       tick: Long,
-<<<<<<< HEAD
-=======
       lastAmbientTemperature: Temperature,
->>>>>>> 0c36ce5b
       ambientTemperature: Temperature,
       state: ThermalGridState,
       qDot: Power,
@@ -735,10 +541,7 @@
         val (newState, threshold) = thermalHouse.determineState(
           tick,
           lastHouseState,
-<<<<<<< HEAD
-=======
           lastAmbientTemperature,
->>>>>>> 0c36ce5b
           ambientTemperature,
           qDot,
         )
@@ -766,28 +569,17 @@
 
   /** Handles the cases, when the storage has heat demand and will be filled up
     * here (positive qDot) or will be return its stored energy into the thermal
-<<<<<<< HEAD
     * grid (negative qDot). Same if the storage is used for domestic hot water.
     * Positive qDot will fill the storage, negative will cover the demand.
     *
     * @param tick
     *   Current tick
-=======
-    * grid (negative qDot).
-    * @param tick
-    *   Current tick
-    * @param ambientTemperature
-    *   Ambient temperature
->>>>>>> 0c36ce5b
     * @param state
     *   Current state of the houses
     * @param qDot
     *   Infeed to the grid
-<<<<<<< HEAD
     * @param storage
     *   the storage that should be handled
-=======
->>>>>>> 0c36ce5b
     * @return
     *   Updated thermal grid state
     */
@@ -795,7 +587,6 @@
       tick: Long,
       state: ThermalGridState,
       qDot: Power,
-<<<<<<< HEAD
       storage: Option[ThermalStorage],
   ): (Option[ThermalStorageState], Option[ThermalThreshold]) = {
 
@@ -807,10 +598,6 @@
     }
 
     (storage, selectedState) match {
-=======
-  ): (Option[ThermalStorageState], Option[ThermalThreshold]) = {
-    (storage, state.storageState) match {
->>>>>>> 0c36ce5b
       case (Some(thermalStorage), Some(lastStorageState)) =>
         val (newState, threshold) = thermalStorage.updateState(
           tick,
@@ -1091,11 +878,7 @@
         case _ => None
       }
 
-<<<<<<< HEAD
     val storageResultTick: Option[Long] = heatStorage
-=======
-    val storageResultTick: Option[Long] = storage
->>>>>>> 0c36ce5b
       .zip(state.storageState)
       .headOption
       .flatMap {
