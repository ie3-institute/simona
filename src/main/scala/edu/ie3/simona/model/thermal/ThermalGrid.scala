/*
 * © 2022. TU Dortmund University,
 * Institute of Energy Systems, Energy Efficiency and Energy Economics,
 * Research group Distribution grid planning and operation
 */

package edu.ie3.simona.model.thermal

import com.typesafe.scalalogging.LazyLogging
import edu.ie3.datamodel.models.input.thermal.CylindricalStorageInput
import edu.ie3.datamodel.models.result.ResultEntity
import edu.ie3.datamodel.models.result.thermal.{
  CylindricalStorageResult,
  ThermalHouseResult,
}
import edu.ie3.simona.exceptions.InvalidParameterException
<<<<<<< HEAD
import edu.ie3.simona.model.participant2.HpModel.{
  HpOperatingPoint,
  HpState,
  ThermalGridOperatingPoint,
}
=======
import edu.ie3.simona.exceptions.agent.InconsistentStateException
import edu.ie3.simona.model.participant2.HpModel.{HpOperatingPoint, HpState}
>>>>>>> 6b77033c
import edu.ie3.simona.model.thermal.ThermalGrid.{
  ThermalDemandWrapper,
  ThermalEnergyDemand,
  ThermalGridState,
}
import edu.ie3.simona.model.thermal.ThermalHouse.ThermalHouseState
import edu.ie3.simona.model.thermal.ThermalStorage.ThermalStorageState
import edu.ie3.util.quantities.QuantityUtils.RichQuantityDouble
import edu.ie3.util.scala.quantities.DefaultQuantities._
import squants.energy.KilowattHours
<<<<<<< HEAD
import squants.{Energy, Power, Temperature}
=======
import squants.{Energy, Power}
>>>>>>> 6b77033c

import java.time.ZonedDateTime
import scala.jdk.CollectionConverters.SetHasAsScala
import scala.language.postfixOps

/** Calculation model for a thermal grid. It is assumed, that all elements are
  * connected directly with exactly one thermal bus.
  *
  * @param house
  *   Thermal houses connected to the bus.
  * @param heatStorage
  *   Thermal storages connected to the bus.
  */
final case class ThermalGrid(
    house: Option[ThermalHouse],
    heatStorage: Option[ThermalStorage],
) extends LazyLogging {

  /** Updates the state of the ThermalGrid by using the actual HpOperatingPoint.
    * @param tick
    *   The actual tick of simulation.
    * @param state
    *   Last state of the heat pump.
    * @param operatingPoint
    *   The operating point of the heat pump.
    * @return
    *   an updated [[ThermalGridState]].
    */
<<<<<<< HEAD
  def updateThermalGridState(
=======
  def updatedThermalGridState(
>>>>>>> 6b77033c
      tick: Long,
      state: HpState,
      operatingPoint: HpOperatingPoint,
  ): ThermalGridState = {
    val houseQDot = operatingPoint.thermalOps.qDotHouse
    val heatStorageQDot = operatingPoint.thermalOps.qDotHeatStorage

    val updatedHouseState: Option[ThermalHouseState] =
      house.zip(state.thermalGridState.houseState) match {
<<<<<<< HEAD
        case Some((thermalHouse, houseState)) =>
          Some(
            thermalHouse
              .determineState(
                tick,
                houseState,
                houseQDot,
              )
          )
        case _ => None
=======
        case Some((thermalHouse, lastHouseState)) =>
          Some(
            thermalHouse
              .updateState(
                tick,
                lastHouseState.copy(qDot = houseQDot),
                state.ambientTemperature,
                state.lastStateAmbientTemperature,
                houseQDot,
              )
              ._1
          )
        case _ => None
      }

    val updatedStorageState: Option[ThermalStorageState] = {
      heatStorage.zip(state.thermalGridState.storageState) match {
        case Some((storage, heatStorageState)) =>
          val (updatedStorageState, _) =
            storage.updateState(
              tick,
              heatStorageQDot,
              heatStorageState.copy(qDot = heatStorageQDot),
            )
          Some(updatedStorageState)
        case _ => None
>>>>>>> 6b77033c
      }
    }

<<<<<<< HEAD
    val updatedStorageState: Option[ThermalStorageState] = {
      heatStorage.zip(state.thermalGridState.storageState) match {
        case Some((storage, heatStorageState)) =>
          Some(
            storage.determineState(
              tick,
              heatStorageState,
              heatStorageQDot,
            )
          )
        case _ => None
      }
    }

    ThermalGridState(updatedHouseState, updatedStorageState)
  }

  /** Determine the energy demand of the thermalGrid.
    * @param thermalGridState
    *   Last state of the thermal grid.
    * @return
    *   The energy demand of elements of thermalGrid.
    */

  def determineEnergyDemand(
      thermalGridState: ThermalGridState
  ): ThermalDemandWrapper = {

=======
    ThermalGridState(updatedHouseState, updatedStorageState)
  }

  /** Determine the energy demand of the thermalGrid.
    * @param thermalGridState
    *   Last state of the thermal grid.
    * @return
    *   The total energy demand of the house and the storage.
    */

  def determineEnergyDemand(
      thermalGridState: ThermalGridState
  ): ThermalDemandWrapper = {

>>>>>>> 6b77033c
    val houseDemand = house.zip(thermalGridState.houseState) match {
      case Some((thermalHouse, houseState)) =>
        if (houseState.innerTemperature < thermalHouse.targetTemperature) {
          thermalHouse.energyDemand(houseState)
        } else {
          ThermalEnergyDemand.noDemand
        }
      case None => ThermalEnergyDemand.noDemand
    }

    val storageDemand = heatStorage.zip(thermalGridState.storageState) match {
      case Some((storage, storageState)) =>
        val storedEnergy = storageState.storedEnergy
        val storageRequired = {
          if (storedEnergy == zeroKWh)
            storage.getMaxEnergyThreshold
          else
            zeroMWh
        }

        val storagePossible = storage.getMaxEnergyThreshold - storedEnergy
        ThermalEnergyDemand(
          storageRequired,
          storagePossible,
        )
      case None => ThermalEnergyDemand.noDemand
    }

    ThermalDemandWrapper(
      ThermalEnergyDemand(
        houseDemand.required,
        houseDemand.possible,
      ),
      ThermalEnergyDemand(
        storageDemand.required,
        storageDemand.possible,
      ),
    )
  }

  /** Handles the case, when a grid has feed in. Depending on which entity has
    * some heat demand the house or the storage will be heated up / filled up.
    * First the actions from lastState will be considered and checked if the
    * behaviour should be continued. This might be the case, if we got activated
    * by updated weather data. If this is not the case, all other cases will be
    * handled by [[ThermalGrid.handleFinalFeedInCases]].
    *
    * @param state
    *   Last state of the heat pump.
    * @param isRunning
    *   determines whether the heat pump is running or not.
    * @param qDot
    *   Feed in to the grid from thermal generation (e.g. heat pump) or thermal
    *   storages.
    * @param thermalDemands
    *   holds the thermal demands of the thermal units (house, storage).
    * @return
    *   Updated thermal grid state and the thermalThreshold if there is one.
    */
  def handleFeedIn(
      state: HpState,
      isRunning: Boolean,
      qDot: Power,
      thermalDemands: ThermalDemandWrapper,
  ): (ThermalGridState, Option[ThermalThreshold], ThermalGridOperatingPoint) = {
    // TODO: We would need to issue a storage result model here...

    /* Consider the action in the last state */
    val lastHouseQDot = state.lastHpOperatingPoint.thermalOps.qDotHouse
    val lastHeatStorageQDot =
      state.lastHpOperatingPoint.thermalOps.qDotHeatStorage

    // We can use the qDots from lastState to keep continuity. If...
    if (
      // ... house was heated in lastState but not from Storage and has still some demand. Hp must still run for this.
      lastHouseQDot > zeroKW && lastHeatStorageQDot >= zeroKW && thermalDemands.houseDemand.hasPossibleDemand && isRunning ||
      // ... storage was filled up in the lastState and has still possible demand
      // But only if the house not reached some requiredDemand. Hp must still run for this.
      lastHeatStorageQDot > zeroKW && thermalDemands.heatStorageDemand.hasPossibleDemand && !thermalDemands.houseDemand.hasRequiredDemand && isRunning
    ) {
      // We can continue for the house
      val (updatedHouseState, thermalHouseThreshold, remainingQDotHouse) =
<<<<<<< HEAD
        handleFeedInHouse(state, lastHouseQDot)
=======
        handleFeedInHouse(state.tick, state, lastHouseQDot)
>>>>>>> 6b77033c

      // ...and for the storage
      val (updatedStorageState, thermalStorageThreshold) = {
        // In case the ThermalHouse could not handle the feed in it will be used for the storage.
        if (remainingQDotHouse > lastHeatStorageQDot) {
          handleStorageCases(state, remainingQDotHouse)
        } else {
          handleStorageCases(state, lastHeatStorageQDot)
        }
      }

      val nextThreshold = determineMostRecentThreshold(
        thermalHouseThreshold,
        thermalStorageThreshold,
      )
      (
        state.thermalGridState.copy(
          houseState = updatedHouseState,
          storageState = updatedStorageState,
        ),
        nextThreshold,
        ThermalGridOperatingPoint(
          lastHouseQDot + lastHeatStorageQDot,
          lastHouseQDot,
          lastHeatStorageQDot,
        ),
      )
    }
    // Handle edge case where house was heated from storage...
    else if (lastHouseQDot > zeroKW && lastHeatStorageQDot < zeroKW) {
      // ...and HP gets activated in current tick
      if (isRunning) {
<<<<<<< HEAD
        handleCases(state, qDot, zeroKW)
      } else {
        // ... or continue lastState's behaviour
        handleCases(state, lastHouseQDot, lastHeatStorageQDot)
=======
        handleCases(state.tick, state, qDot, zeroKW)
      } else {
        // ... or continue lastState's behaviour
        handleCases(state.tick, state, lastHouseQDot, lastHeatStorageQDot)
>>>>>>> 6b77033c
      }
    }
    // Handle edge case where house should be heated from storage
    // FIXME Is there a case where we got here?
    else if (!isRunning && qDot > zeroKW) {
<<<<<<< HEAD
      handleCases(state, qDot, -qDot)
    }
    // or finally check for all other cases.
    else
      handleFinalFeedInCases(state, thermalDemands, qDot)
=======
      handleCases(state.tick, state, qDot, -qDot)
    }
    // or finally check for all other cases.
    else
      handleFinalFeedInCases(state.tick, state, thermalDemands, qDot)
>>>>>>> 6b77033c
  }

  /** Handles the last cases of [[ThermalGrid.handleFeedIn]], where the thermal
    * feed in should be determined.
    *
    * | house req. demand | house add. demand | storage req. demand | storage add. demand | qDot to house | qDot to storage |
    * |:------------------|:------------------|:--------------------|:--------------------|:--------------|:----------------|
    * | true              | true              | true                | true                | true          | false           |
    * | true              | true              | true                | false               | true          | false           |
    * | true              | true              | false               | true                | true          | false           |
    * | true              | true              | false               | false               | true          | false           |
    * | true              | false             | true                | true                | true          | false           |
    * | true              | false             | true                | false               | true          | false           |
    * | true              | false             | false               | true                | true          | false           |
    * | true              | false             | false               | false               | true          | false           |
    * | false             | true              | true                | true                | false         | true            |
    * | false             | true              | true                | false               | false         | true            |
    * | false             | true              | false               | true                | false         | true            |
    * | false             | true              | false               | false               | true          | false           |
    * | false             | false             | true                | true                | false         | true            |
    * | false             | false             | true                | false               | false         | true            |
    * | false             | false             | false               | true                | false         | true            |
    * | false             | false             | false               | false               | false         | false           |
    *
    * This can be simplified to four cases
    * | No | Conditions                           | Result    |
    * |:---|:-------------------------------------|:----------|
    * | 1  | if house.reqD                        | house     |
    * | 2  | else if storage.reqD OR storage.addD | storage   |
    * | 3  | else if house.addD                   | house     |
    * | 4  | else                                 | no output |
    *
<<<<<<< HEAD
=======
    * @param tick
    *   The actual tick of simulation.
>>>>>>> 6b77033c
    * @param state
    *   Last state of the heat pump.
    * @param thermalDemands
    *   holds the thermal demands of the thermal units (house, storage).
    * @param qDot
    *   Feed in to the grid from thermal generation (e.g. heat pump) or thermal
    *   storages.
    * @return
    *   Updated thermal grid state and the thermalThreshold if there is one.
    */
  private def handleFinalFeedInCases(
<<<<<<< HEAD
=======
      tick: Long,
>>>>>>> 6b77033c
      state: HpState,
      thermalDemands: ThermalDemandWrapper,
      qDot: Power,
  ): (ThermalGridState, Option[ThermalThreshold], ThermalGridOperatingPoint) = {

    if (thermalDemands.houseDemand.hasRequiredDemand)
<<<<<<< HEAD
      handleCases(state, qDot, zeroKW)
    else if (
      thermalDemands.heatStorageDemand.hasRequiredDemand || thermalDemands.heatStorageDemand.hasPossibleDemand
    )
      handleCases(state, zeroKW, qDot)
    else if (thermalDemands.houseDemand.hasPossibleDemand)
      handleCases(state, qDot, zeroKW)
    else
      handleCases(state, zeroKW, zeroKW)
=======
      handleCases(tick, state, qDot, zeroKW)
    else if (
      thermalDemands.heatStorageDemand.hasRequiredDemand || thermalDemands.heatStorageDemand.hasPossibleDemand
    )
      handleCases(tick, state, zeroKW, qDot)
    else if (thermalDemands.houseDemand.hasPossibleDemand)
      handleCases(tick, state, qDot, zeroKW)
    else
      handleCases(tick, state, zeroKW, zeroKW)
>>>>>>> 6b77033c
  }

  /** Handles the different cases, of thermal flows from and into the thermal
    * grid.
    *
<<<<<<< HEAD
=======
    * @param tick
    *   The actual tick of simulation.
>>>>>>> 6b77033c
    * @param state
    *   Last state of the heat pump.
    * @param qDotHouse
    *   Feed in to the house.
    * @param qDotHeatStorage
    *   Feed in to the heat storage (positive: Storage is charging, negative:
    *   Storage is discharging).
    * @return
    *   Updated thermal grid state and the next threshold if there is one.
    */
  private def handleCases(
<<<<<<< HEAD
=======
      tick: Long,
>>>>>>> 6b77033c
      state: HpState,
      qDotHouse: Power,
      qDotHeatStorage: Power,
  ): (ThermalGridState, Option[ThermalThreshold], ThermalGridOperatingPoint) = {
    val (updatedHouseState, thermalHouseThreshold, _) =
<<<<<<< HEAD
      handleFeedInHouse(state, qDotHouse)
=======
      handleFeedInHouse(tick, state, qDotHouse)
>>>>>>> 6b77033c

    val (updatedStorageState, thermalStorageThreshold) =
      handleStorageCases(state, qDotHeatStorage)

    val nextThreshold = determineMostRecentThreshold(
      thermalHouseThreshold,
      thermalStorageThreshold,
    )

    (
      state.thermalGridState.copy(
        houseState = updatedHouseState,
        storageState = updatedStorageState,
      ),
      nextThreshold,
      ThermalGridOperatingPoint(
        qDotHouse + qDotHeatStorage,
        qDotHouse,
        qDotHeatStorage,
      ),
    )
  }

  /** Handles the case, when the house has heat demand and will be heated up
    * here.
    *
<<<<<<< HEAD
=======
    * @param tick
    *   The actual tick of simulation.
>>>>>>> 6b77033c
    * @param state
    *   Last state of the heat pump.
    * @param qDotHouse
    *   Feed in into the house.
    * @return
    *   Updated thermal house state, a ThermalThreshold and the thermal feed in
    *   into the thermal house.
    */
  private def handleFeedInHouse(
<<<<<<< HEAD
      state: HpState,
      qDotHouse: Power,
  ): (
      Option[ThermalHouseState],
      Option[ThermalThreshold],
      Power,
  ) = {
    (house, state.thermalGridState.houseState) match {
      case (Some(thermalHouse), Some(lastHouseState)) =>
        val newState = thermalHouse.determineState(
          state.tick,
          lastHouseState,
=======
      tick: Long,
      state: HpState,
      qDotHouse: Power,
  ): (Option[ThermalHouseState], Option[ThermalThreshold], Power) = {
    (house, state.thermalGridState.houseState) match {
      case (Some(thermalHouse), Some(lastHouseState)) =>
        val (newState, threshold) = thermalHouse.updateState(
          tick,
          lastHouseState,
          state.ambientTemperature,
          state.lastStateAmbientTemperature,
>>>>>>> 6b77033c
          qDotHouse,
        )
        /* Check if house can handle the thermal feed in */
        if (
          thermalHouse.isInnerTemperatureTooHigh(
            newState.innerTemperature
          )
        ) {
<<<<<<< HEAD
          val fullHouseState =
            thermalHouse.determineState(
              state.tick,
              lastHouseState,
=======
          val (fullHouseState, maybeFullHouseThreshold) =
            thermalHouse.updateState(
              tick,
              lastHouseState,
              state.ambientTemperature,
              state.lastStateAmbientTemperature,
>>>>>>> 6b77033c
              zeroKW,
            )

          val maybeFullHouseThreshold =
            thermalHouse.determineNextThreshold(newState, zeroKW)

          (Some(fullHouseState), maybeFullHouseThreshold, qDotHouse)

        } else {
          val threshold = thermalHouse.determineNextThreshold(
            newState,
            qDotHouse,
          )
          (Some(newState), threshold, zeroKW)
        }
      case _ => (None, None, zeroKW)
    }
  }

  /** Handles the cases, when the storage has heat demand and will be filled up
    * here (positive qDot) or will return its stored energy into the thermal
    * grid (negative qDot).
<<<<<<< HEAD
    *
=======
>>>>>>> 6b77033c
    * @param state
    *   Last state of the heat pump.
    * @param qDotStorage
    *   Feed in to the storage (positive: Storage is charging, negative: Storage
    *   is discharging).
    * @return
    *   Updated thermal grid state. Updated thermal storage state amd the
    *   ThermalThreshold.
    */
  private def handleStorageCases(
      state: HpState,
      qDotStorage: Power,
  ): (Option[ThermalStorageState], Option[ThermalThreshold]) = {
    (heatStorage, state.thermalGridState.storageState) match {
      case (Some(thermalStorage), Some(lastStorageState)) =>
<<<<<<< HEAD
        val newState = thermalStorage.determineState(
          state.tick,
=======
        val (newState, threshold) = thermalStorage.updateState(
          state.tick,
          qDotStorage,
>>>>>>> 6b77033c
          lastStorageState,
          qDotStorage,
        )
        val threshold = thermalStorage.determineNextThreshold(
          newState,
          qDotStorage,
        )
        (Some(newState), threshold)
      case _ => (None, None)
    }
  }

  /** Determines the most recent threshold of two given input thresholds.
    *
    * @param maybeHouseThreshold
    *   Option of a possible next threshold of the thermal house.
    * @param maybeStorageThreshold
    *   Option of a possible next threshold of the thermal storage.
    * @return
    *   The next threshold.
    */
  private def determineMostRecentThreshold(
      maybeHouseThreshold: Option[ThermalThreshold],
      maybeStorageThreshold: Option[ThermalThreshold],
  ): Option[ThermalThreshold] =
    (maybeHouseThreshold, maybeStorageThreshold) match {
      case (Some(houseThreshold), Some(storageThreshold)) =>
        if (houseThreshold.tick <= storageThreshold.tick)
          maybeHouseThreshold
        else
          maybeStorageThreshold
      case (None, Some(_)) => maybeStorageThreshold
      case (Some(_), None) => maybeHouseThreshold
      case _               => None
    }

  /** Handle consumption (or no feed in) from thermal grid.
    *
    * @param state
    *   Last state of the heat pump.
    * @return
    *   Updated thermal grid state, the ThermalThreshold, and the
    *   ThermalGridOperatingPoint.
    */
  def handleConsumption(
      state: HpState
<<<<<<< HEAD
  ): (ThermalGridState, Option[ThermalThreshold], ThermalGridOperatingPoint) = {
=======
  ): (ThermalGridState, Option[ThermalThreshold]) = {
>>>>>>> 6b77033c
    /* House will be left with no influx in all cases. Determine if and when a threshold is reached */
    val maybeUpdatedHouseState =
      house.zip(state.thermalGridState.houseState).map {
        case (thermalHouse, houseState) =>
<<<<<<< HEAD
          thermalHouse.determineState(
            state.tick,
            houseState,
            zeroKW,
=======
          thermalHouse.updateState(
            state.tick,
            houseState,
            state.ambientTemperature,
            state.lastStateAmbientTemperature,
            zeroMW,
>>>>>>> 6b77033c
          )
      }

    /* Update the state of the storage */
    val maybeUpdatedStorageState =
      heatStorage.zip(state.thermalGridState.storageState).map {
        case (storage, storageState) =>
<<<<<<< HEAD
          storage.determineState(state.tick, storageState, zeroKW)
      }

    val (
      revisedHouseState,
      revisedQDotHouse,
      revisedStorageState,
      revisedQDotStorage,
    ) =
=======
          storage.updateState(
            state.tick,
            zeroKW,
            storageState,
          )
      }

    val (revisedHouseState, revisedStorageState) =
>>>>>>> 6b77033c
      reviseFeedInFromStorage(
        state,
        maybeUpdatedHouseState,
        maybeUpdatedStorageState,
<<<<<<< HEAD
=======
        zeroKW,
>>>>>>> 6b77033c
      )

    val revisedThermalGridOperatingPoint = ThermalGridOperatingPoint(
      zeroKW,
      revisedQDotHouse,
      revisedQDotStorage,
    )

    val revisedHouseThreshold =
      house.zip(revisedHouseState).flatMap { case (thermalHouse, houseState) =>
        thermalHouse
          .determineNextThreshold(
            houseState,
            revisedThermalGridOperatingPoint.qDotHouse,
          )
      }

    val revisedStorageThreshold =
      heatStorage.zip(revisedStorageState).flatMap {
        case (thermalStorage: ThermalStorage, storageState) =>
          thermalStorage
            .determineNextThreshold(
              storageState,
              revisedThermalGridOperatingPoint.qDotHeatStorage,
            )
      }

    val nextThreshold = determineMostRecentThreshold(
      revisedHouseThreshold,
      revisedStorageThreshold,
    )

    (
      state.thermalGridState.copy(
<<<<<<< HEAD
        houseState = revisedHouseState,
        storageState = revisedStorageState,
=======
        houseState = revisedHouseState.map(_._1),
        storageState = revisedStorageState.map(_._1),
>>>>>>> 6b77033c
      ),
      nextThreshold,
      revisedThermalGridOperatingPoint,
    )
  }

  /** Check, if the storage can heat the house. This is only done, if <ul>
    * <li>the house has reached it's lower temperature boundary,</li> <li>there
    * is no feed in from external and</li> <li>the storage is not empty
    * itself</li> </ul>
    *
    * @param state
    *   Last state of the heat pump.
    * @param maybeHouseState
    *   Optional thermal house state.
    * @param maybeStorageState
    *   Optional thermal storage state.
<<<<<<< HEAD
=======
    * @param qDot
    *   Feed in to the grid from thermal generation (e.g. heat pump) or thermal
    *   storages.
>>>>>>> 6b77033c
    * @return
    *   Options to revised thermal house and storage state and the updated qDot
    *   of house and storage.
    */
  def reviseFeedInFromStorage(
      state: HpState,
<<<<<<< HEAD
      maybeHouseState: Option[ThermalHouseState],
      maybeStorageState: Option[ThermalStorageState],
=======
      maybeHouseState: Option[(ThermalHouseState, Option[ThermalThreshold])],
      maybeStorageState: Option[
        (ThermalStorageState, Option[ThermalThreshold])
      ],
      qDot: Power,
>>>>>>> 6b77033c
  ): (
      Option[ThermalHouseState],
      Power,
      Option[ThermalStorageState],
      Power,
  ) = house.zip(maybeHouseState).zip(heatStorage.zip(maybeStorageState)) match {
    case Some(
          (
            (thermalHouse, houseState),
            (thermalStorage, storageState),
          )
        )
        if thermalHouse.isInnerTemperatureTooLow(
          houseState.innerTemperature
        ) && !thermalStorage.isEmpty(storageState.storedEnergy) =>
<<<<<<< HEAD
      /* Storage is meant to heat the house only, if there is no feed in from external and the house is cold */
      val updatedQDotHouse = thermalStorage.getpThermalMax

      val revisedHouseState = Some(
        thermalHouse.determineState(
          state.tick,
          houseState,
          updatedQDotHouse,
        )
      )

      val revisedStorageState = Some(
        thermalStorage.determineState(
          state.tick,
          storageState,
          updatedQDotHouse * -1,
        )
=======
      /* Storage is meant to heat the house only, if there is no feed in from external (+/- 10 W) and the house is cold */
      val revisedStorageState = thermalStorage.updateState(
        state.tick,
        thermalStorage.getpThermalMax * -1,
        state.thermalGridState.storageState.getOrElse(
          throw new InconsistentStateException(
            "Impossible to find no storage state"
          )
        ),
      )
      val revisedHouseState = thermalHouse.updateState(
        state.tick,
        state.thermalGridState.houseState.getOrElse(
          throw new InconsistentStateException(
            "Impossible to find no house state"
          )
        ),
        state.ambientTemperature,
        state.lastStateAmbientTemperature,
        thermalStorage.getpThermalMax,
>>>>>>> 6b77033c
      )

      (
        revisedHouseState,
        updatedQDotHouse,
        revisedStorageState,
        updatedQDotHouse * -1,
      )
    case _ => (maybeHouseState, zeroKW, maybeStorageState, zeroKW)
  }

  /** Convert the given state of the thermal grid into result models of its
    * constituent models.
    *
    * @param state
    *   Last state of the heat pump.
    * @param lastOperatingPoint
    *   The last operating point of the heat pump.
    * @param currentOperatingPoint
    *   The actual operating point of the heat pump.
    * @param dateTime
    *   The actual date and time of the actual simulation tick.
    * @return
    *   A [[Seq]] of results of the constituent thermal model.
    */
  def results(
      state: HpState,
      lastOperatingPoint: Option[HpOperatingPoint],
      currentOperatingPoint: HpOperatingPoint,
      dateTime: ZonedDateTime,
  ): Seq[ResultEntity] = {
    val currentOpThermals = currentOperatingPoint.thermalOps

    val lastOpThermals = lastOperatingPoint.map(_.thermalOps)

    def createThermalHouseResult(
        thermalHouse: ThermalHouse
    ): Option[ThermalHouseResult] = {
      state.thermalGridState.houseState
<<<<<<< HEAD
        .collectFirst { case ThermalHouseState(_, _, innerTemperature) =>
=======
        .collectFirst { case ThermalHouseState(_, innerTemperature, _) =>
>>>>>>> 6b77033c
          new ThermalHouseResult(
            dateTime,
            thermalHouse.uuid,
            currentOpThermals.qDotHouse.toMegawatts.asMegaWatt,
            innerTemperature.toKelvinScale.asKelvin,
          )
        }
        .orElse(
          throw new NotImplementedError(
            s"Result handling for thermalHouse type '${thermalHouse.getClass.getSimpleName}' not supported."
          )
        )
    }

    def createCylindricalStorageResult(
        storage: CylindricalThermalStorage
    ): Option[CylindricalStorageResult] = {
      state.thermalGridState.storageState
<<<<<<< HEAD
        .collectFirst { case ThermalStorageState(_, storedEnergy) =>
=======
        .collectFirst { case ThermalStorageState(_, storedEnergy, _) =>
>>>>>>> 6b77033c
          new CylindricalStorageResult(
            dateTime,
            storage.uuid,
            storedEnergy.toMegawattHours.asMegaWattHour,
            currentOpThermals.qDotHeatStorage.toMegawatts.asMegaWatt,
            (storedEnergy / storage.maxEnergyThreshold).asPu,
          )
        }
        .orElse(
          throw new NotImplementedError(
            s"Result handling for storage type '${storage.getClass.getSimpleName}' not supported."
          )
        )
    }

    val maybeHouseResult = {
      (
        house,
        lastOpThermals.forall(_.qDotHouse != currentOpThermals.qDotHouse),
        state.tick != 0,
      ) match {
        case (Some(house: ThermalHouse), true, true) =>
          createThermalHouseResult(house)
        // We always want the results of the first tick
        case (Some(house: ThermalHouse), _, false) =>
          createThermalHouseResult(house)
        case _ => None
      }
    }

    val maybeStorageResult = {
      (
        heatStorage,
        lastOpThermals.forall(
          _.qDotHeatStorage != currentOpThermals.qDotHeatStorage
        ),
        state.tick != 0,
      ) match {
        case (Some(storage: CylindricalThermalStorage), true, true) =>
          createCylindricalStorageResult(storage)
        // We always want the results of the first tick
        case (Some(storage: CylindricalThermalStorage), _, false) =>
          createCylindricalStorageResult(storage)
        case _ => None
      }
    }

    Seq(maybeHouseResult, maybeStorageResult).flatten
  }
}

object ThermalGrid {
  def apply(
      input: edu.ie3.datamodel.models.input.container.ThermalGrid
  ): ThermalGrid = {
    val houses = input.houses().asScala.map(ThermalHouse(_)).toSet
    val storages: Set[ThermalStorage] = input
      .heatStorages()
      .asScala
      .flatMap {
        case cylindricalInput: CylindricalStorageInput =>
          Some(CylindricalThermalStorage(cylindricalInput))
        case _ => None
      }
      .toSet
    new ThermalGrid(
      houses.headOption,
      storages.headOption,
    )
  }

  /** Current state of a grid.
    * @param houseState
    *   State of the thermal house.
    * @param storageState
    *   State of the thermal storage.
    */
  final case class ThermalGridState(
      houseState: Option[ThermalHouseState],
      storageState: Option[ThermalStorageState],
  ) {

    /** This method will return booleans whether there is a heat demand of house
      * or thermal storage as well as a boolean indicating if there is no
      * thermal storage, or it is empty.
      *
      * @return
      *   boolean which is true, if there is no thermalStorage, or it's empty.
      */
    def isThermalStorageEmpty: Boolean = {
      implicit val tolerance: Energy = KilowattHours(1e-3)
      storageState.isEmpty || storageState
        .exists(
          _.storedEnergy =~ zeroKWh
        )
    }
  }

  def startingState(
      thermalGrid: ThermalGrid,
      ambientTemperature: Temperature,
  ): ThermalGridState =
    ThermalGridState(
      thermalGrid.house.map(house =>
        ThermalHouse.startingState(house, ambientTemperature)
      ),
      thermalGrid.heatStorage.map(_.startingState),
    )

  /** Wraps the demand of thermal units (thermal house, thermal storage).
    *
    * @param houseDemand
    *   The demand of the thermal house.
    * @param heatStorageDemand
    *   The demand of the thermal heat storage.
    */
  final case class ThermalDemandWrapper private (
      houseDemand: ThermalEnergyDemand,
      heatStorageDemand: ThermalEnergyDemand,
  )

  /** Defines the thermal energy demand of a thermal grid. It comprises the
    * absolutely required energy demand to reach the target state as well as an
    * energy, that can be handled. The possible energy always has to be greater
    * than or equal to the absolutely required energy. Thus, this class can only
    * be instantiated via factory.
    * @param required
    *   The absolutely required energy to reach target state. For
    *   [[ThermalHouse]] this would be the energy demand to reach the boundary
    *   or targetTemperature. For [[ThermalStorage]] this would be the amount of
    *   Energy to get fully charged when empty. If the [[ThermalStorage]] is not
    *   empty, the required energy is zero.
    * @param possible
    *   The maximum possible energy, that can be handled.
    */
  final case class ThermalEnergyDemand private (
      required: Energy,
      possible: Energy,
  ) {
    def +(rhs: ThermalEnergyDemand): ThermalEnergyDemand = ThermalEnergyDemand(
      required + rhs.required,
      possible + rhs.possible,
    )

    def hasRequiredDemand: Boolean = required > zeroMWh

    def hasPossibleDemand: Boolean = possible > zeroMWh
  }
  object ThermalEnergyDemand {

    /** Builds a new instance of [[ThermalEnergyDemand]]. If the possible energy
      * is less than the required energy, this is considered to be a bad state.
      * @param required
      *   The absolutely required energy to reach target state.
      * @param possible
      *   The maximum possible energy, that can be handled.
      * @return
      *   Thermal energy demand container class, that meets all specifications.
      */
    def apply(
        required: Energy,
        possible: Energy,
    ): ThermalEnergyDemand = {
      if (
        math.abs(possible.toKilowattHours) < math.abs(required.toKilowattHours)
      )
        throw new InvalidParameterException(
          s"The possible amount of energy $possible is smaller than the required amount of energy $required. This is not supported."
        )

      if (possible.toKilowattHours < 0 || required.toKilowattHours < 0)
        throw new InvalidParameterException(
          s"The possible $possible or required $required amount of energy cannot be negative. This is not supported."
        )

      new ThermalEnergyDemand(required, possible)
    }

    def noDemand: ThermalEnergyDemand = ThermalEnergyDemand(
      zeroMWh,
      zeroMWh,
    )
  }
}<|MERGE_RESOLUTION|>--- conflicted
+++ resolved
@@ -14,16 +14,11 @@
   ThermalHouseResult,
 }
 import edu.ie3.simona.exceptions.InvalidParameterException
-<<<<<<< HEAD
 import edu.ie3.simona.model.participant2.HpModel.{
   HpOperatingPoint,
   HpState,
   ThermalGridOperatingPoint,
 }
-=======
-import edu.ie3.simona.exceptions.agent.InconsistentStateException
-import edu.ie3.simona.model.participant2.HpModel.{HpOperatingPoint, HpState}
->>>>>>> 6b77033c
 import edu.ie3.simona.model.thermal.ThermalGrid.{
   ThermalDemandWrapper,
   ThermalEnergyDemand,
@@ -34,11 +29,7 @@
 import edu.ie3.util.quantities.QuantityUtils.RichQuantityDouble
 import edu.ie3.util.scala.quantities.DefaultQuantities._
 import squants.energy.KilowattHours
-<<<<<<< HEAD
-import squants.{Energy, Power, Temperature}
-=======
 import squants.{Energy, Power}
->>>>>>> 6b77033c
 
 import java.time.ZonedDateTime
 import scala.jdk.CollectionConverters.SetHasAsScala
@@ -67,11 +58,7 @@
     * @return
     *   an updated [[ThermalGridState]].
     */
-<<<<<<< HEAD
   def updateThermalGridState(
-=======
-  def updatedThermalGridState(
->>>>>>> 6b77033c
       tick: Long,
       state: HpState,
       operatingPoint: HpOperatingPoint,
@@ -81,7 +68,6 @@
 
     val updatedHouseState: Option[ThermalHouseState] =
       house.zip(state.thermalGridState.houseState) match {
-<<<<<<< HEAD
         case Some((thermalHouse, houseState)) =>
           Some(
             thermalHouse
@@ -92,38 +78,8 @@
               )
           )
         case _ => None
-=======
-        case Some((thermalHouse, lastHouseState)) =>
-          Some(
-            thermalHouse
-              .updateState(
-                tick,
-                lastHouseState.copy(qDot = houseQDot),
-                state.ambientTemperature,
-                state.lastStateAmbientTemperature,
-                houseQDot,
-              )
-              ._1
-          )
-        case _ => None
-      }
-
-    val updatedStorageState: Option[ThermalStorageState] = {
-      heatStorage.zip(state.thermalGridState.storageState) match {
-        case Some((storage, heatStorageState)) =>
-          val (updatedStorageState, _) =
-            storage.updateState(
-              tick,
-              heatStorageQDot,
-              heatStorageState.copy(qDot = heatStorageQDot),
-            )
-          Some(updatedStorageState)
-        case _ => None
->>>>>>> 6b77033c
-      }
-    }
-
-<<<<<<< HEAD
+      }
+
     val updatedStorageState: Option[ThermalStorageState] = {
       heatStorage.zip(state.thermalGridState.storageState) match {
         case Some((storage, heatStorageState)) =>
@@ -152,22 +108,6 @@
       thermalGridState: ThermalGridState
   ): ThermalDemandWrapper = {
 
-=======
-    ThermalGridState(updatedHouseState, updatedStorageState)
-  }
-
-  /** Determine the energy demand of the thermalGrid.
-    * @param thermalGridState
-    *   Last state of the thermal grid.
-    * @return
-    *   The total energy demand of the house and the storage.
-    */
-
-  def determineEnergyDemand(
-      thermalGridState: ThermalGridState
-  ): ThermalDemandWrapper = {
-
->>>>>>> 6b77033c
     val houseDemand = house.zip(thermalGridState.houseState) match {
       case Some((thermalHouse, houseState)) =>
         if (houseState.innerTemperature < thermalHouse.targetTemperature) {
@@ -250,11 +190,7 @@
     ) {
       // We can continue for the house
       val (updatedHouseState, thermalHouseThreshold, remainingQDotHouse) =
-<<<<<<< HEAD
         handleFeedInHouse(state, lastHouseQDot)
-=======
-        handleFeedInHouse(state.tick, state, lastHouseQDot)
->>>>>>> 6b77033c
 
       // ...and for the storage
       val (updatedStorageState, thermalStorageThreshold) = {
@@ -287,35 +223,20 @@
     else if (lastHouseQDot > zeroKW && lastHeatStorageQDot < zeroKW) {
       // ...and HP gets activated in current tick
       if (isRunning) {
-<<<<<<< HEAD
         handleCases(state, qDot, zeroKW)
       } else {
         // ... or continue lastState's behaviour
         handleCases(state, lastHouseQDot, lastHeatStorageQDot)
-=======
-        handleCases(state.tick, state, qDot, zeroKW)
-      } else {
-        // ... or continue lastState's behaviour
-        handleCases(state.tick, state, lastHouseQDot, lastHeatStorageQDot)
->>>>>>> 6b77033c
       }
     }
     // Handle edge case where house should be heated from storage
     // FIXME Is there a case where we got here?
     else if (!isRunning && qDot > zeroKW) {
-<<<<<<< HEAD
       handleCases(state, qDot, -qDot)
     }
     // or finally check for all other cases.
     else
       handleFinalFeedInCases(state, thermalDemands, qDot)
-=======
-      handleCases(state.tick, state, qDot, -qDot)
-    }
-    // or finally check for all other cases.
-    else
-      handleFinalFeedInCases(state.tick, state, thermalDemands, qDot)
->>>>>>> 6b77033c
   }
 
   /** Handles the last cases of [[ThermalGrid.handleFeedIn]], where the thermal
@@ -348,11 +269,6 @@
     * | 3  | else if house.addD                   | house     |
     * | 4  | else                                 | no output |
     *
-<<<<<<< HEAD
-=======
-    * @param tick
-    *   The actual tick of simulation.
->>>>>>> 6b77033c
     * @param state
     *   Last state of the heat pump.
     * @param thermalDemands
@@ -364,17 +280,12 @@
     *   Updated thermal grid state and the thermalThreshold if there is one.
     */
   private def handleFinalFeedInCases(
-<<<<<<< HEAD
-=======
-      tick: Long,
->>>>>>> 6b77033c
       state: HpState,
       thermalDemands: ThermalDemandWrapper,
       qDot: Power,
   ): (ThermalGridState, Option[ThermalThreshold], ThermalGridOperatingPoint) = {
 
     if (thermalDemands.houseDemand.hasRequiredDemand)
-<<<<<<< HEAD
       handleCases(state, qDot, zeroKW)
     else if (
       thermalDemands.heatStorageDemand.hasRequiredDemand || thermalDemands.heatStorageDemand.hasPossibleDemand
@@ -384,27 +295,11 @@
       handleCases(state, qDot, zeroKW)
     else
       handleCases(state, zeroKW, zeroKW)
-=======
-      handleCases(tick, state, qDot, zeroKW)
-    else if (
-      thermalDemands.heatStorageDemand.hasRequiredDemand || thermalDemands.heatStorageDemand.hasPossibleDemand
-    )
-      handleCases(tick, state, zeroKW, qDot)
-    else if (thermalDemands.houseDemand.hasPossibleDemand)
-      handleCases(tick, state, qDot, zeroKW)
-    else
-      handleCases(tick, state, zeroKW, zeroKW)
->>>>>>> 6b77033c
   }
 
   /** Handles the different cases, of thermal flows from and into the thermal
     * grid.
     *
-<<<<<<< HEAD
-=======
-    * @param tick
-    *   The actual tick of simulation.
->>>>>>> 6b77033c
     * @param state
     *   Last state of the heat pump.
     * @param qDotHouse
@@ -416,20 +311,12 @@
     *   Updated thermal grid state and the next threshold if there is one.
     */
   private def handleCases(
-<<<<<<< HEAD
-=======
-      tick: Long,
->>>>>>> 6b77033c
       state: HpState,
       qDotHouse: Power,
       qDotHeatStorage: Power,
   ): (ThermalGridState, Option[ThermalThreshold], ThermalGridOperatingPoint) = {
     val (updatedHouseState, thermalHouseThreshold, _) =
-<<<<<<< HEAD
       handleFeedInHouse(state, qDotHouse)
-=======
-      handleFeedInHouse(tick, state, qDotHouse)
->>>>>>> 6b77033c
 
     val (updatedStorageState, thermalStorageThreshold) =
       handleStorageCases(state, qDotHeatStorage)
@@ -456,11 +343,6 @@
   /** Handles the case, when the house has heat demand and will be heated up
     * here.
     *
-<<<<<<< HEAD
-=======
-    * @param tick
-    *   The actual tick of simulation.
->>>>>>> 6b77033c
     * @param state
     *   Last state of the heat pump.
     * @param qDotHouse
@@ -470,7 +352,6 @@
     *   into the thermal house.
     */
   private def handleFeedInHouse(
-<<<<<<< HEAD
       state: HpState,
       qDotHouse: Power,
   ): (
@@ -483,19 +364,6 @@
         val newState = thermalHouse.determineState(
           state.tick,
           lastHouseState,
-=======
-      tick: Long,
-      state: HpState,
-      qDotHouse: Power,
-  ): (Option[ThermalHouseState], Option[ThermalThreshold], Power) = {
-    (house, state.thermalGridState.houseState) match {
-      case (Some(thermalHouse), Some(lastHouseState)) =>
-        val (newState, threshold) = thermalHouse.updateState(
-          tick,
-          lastHouseState,
-          state.ambientTemperature,
-          state.lastStateAmbientTemperature,
->>>>>>> 6b77033c
           qDotHouse,
         )
         /* Check if house can handle the thermal feed in */
@@ -504,19 +372,10 @@
             newState.innerTemperature
           )
         ) {
-<<<<<<< HEAD
           val fullHouseState =
             thermalHouse.determineState(
               state.tick,
               lastHouseState,
-=======
-          val (fullHouseState, maybeFullHouseThreshold) =
-            thermalHouse.updateState(
-              tick,
-              lastHouseState,
-              state.ambientTemperature,
-              state.lastStateAmbientTemperature,
->>>>>>> 6b77033c
               zeroKW,
             )
 
@@ -539,10 +398,7 @@
   /** Handles the cases, when the storage has heat demand and will be filled up
     * here (positive qDot) or will return its stored energy into the thermal
     * grid (negative qDot).
-<<<<<<< HEAD
-    *
-=======
->>>>>>> 6b77033c
+    *
     * @param state
     *   Last state of the heat pump.
     * @param qDotStorage
@@ -558,14 +414,8 @@
   ): (Option[ThermalStorageState], Option[ThermalThreshold]) = {
     (heatStorage, state.thermalGridState.storageState) match {
       case (Some(thermalStorage), Some(lastStorageState)) =>
-<<<<<<< HEAD
         val newState = thermalStorage.determineState(
           state.tick,
-=======
-        val (newState, threshold) = thermalStorage.updateState(
-          state.tick,
-          qDotStorage,
->>>>>>> 6b77033c
           lastStorageState,
           qDotStorage,
         )
@@ -612,28 +462,15 @@
     */
   def handleConsumption(
       state: HpState
-<<<<<<< HEAD
   ): (ThermalGridState, Option[ThermalThreshold], ThermalGridOperatingPoint) = {
-=======
-  ): (ThermalGridState, Option[ThermalThreshold]) = {
->>>>>>> 6b77033c
     /* House will be left with no influx in all cases. Determine if and when a threshold is reached */
     val maybeUpdatedHouseState =
       house.zip(state.thermalGridState.houseState).map {
         case (thermalHouse, houseState) =>
-<<<<<<< HEAD
           thermalHouse.determineState(
             state.tick,
             houseState,
             zeroKW,
-=======
-          thermalHouse.updateState(
-            state.tick,
-            houseState,
-            state.ambientTemperature,
-            state.lastStateAmbientTemperature,
-            zeroMW,
->>>>>>> 6b77033c
           )
       }
 
@@ -641,7 +478,6 @@
     val maybeUpdatedStorageState =
       heatStorage.zip(state.thermalGridState.storageState).map {
         case (storage, storageState) =>
-<<<<<<< HEAD
           storage.determineState(state.tick, storageState, zeroKW)
       }
 
@@ -651,24 +487,10 @@
       revisedStorageState,
       revisedQDotStorage,
     ) =
-=======
-          storage.updateState(
-            state.tick,
-            zeroKW,
-            storageState,
-          )
-      }
-
-    val (revisedHouseState, revisedStorageState) =
->>>>>>> 6b77033c
       reviseFeedInFromStorage(
         state,
         maybeUpdatedHouseState,
         maybeUpdatedStorageState,
-<<<<<<< HEAD
-=======
-        zeroKW,
->>>>>>> 6b77033c
       )
 
     val revisedThermalGridOperatingPoint = ThermalGridOperatingPoint(
@@ -703,13 +525,8 @@
 
     (
       state.thermalGridState.copy(
-<<<<<<< HEAD
         houseState = revisedHouseState,
         storageState = revisedStorageState,
-=======
-        houseState = revisedHouseState.map(_._1),
-        storageState = revisedStorageState.map(_._1),
->>>>>>> 6b77033c
       ),
       nextThreshold,
       revisedThermalGridOperatingPoint,
@@ -727,28 +544,14 @@
     *   Optional thermal house state.
     * @param maybeStorageState
     *   Optional thermal storage state.
-<<<<<<< HEAD
-=======
-    * @param qDot
-    *   Feed in to the grid from thermal generation (e.g. heat pump) or thermal
-    *   storages.
->>>>>>> 6b77033c
     * @return
     *   Options to revised thermal house and storage state and the updated qDot
     *   of house and storage.
     */
   def reviseFeedInFromStorage(
       state: HpState,
-<<<<<<< HEAD
       maybeHouseState: Option[ThermalHouseState],
       maybeStorageState: Option[ThermalStorageState],
-=======
-      maybeHouseState: Option[(ThermalHouseState, Option[ThermalThreshold])],
-      maybeStorageState: Option[
-        (ThermalStorageState, Option[ThermalThreshold])
-      ],
-      qDot: Power,
->>>>>>> 6b77033c
   ): (
       Option[ThermalHouseState],
       Power,
@@ -764,7 +567,6 @@
         if thermalHouse.isInnerTemperatureTooLow(
           houseState.innerTemperature
         ) && !thermalStorage.isEmpty(storageState.storedEnergy) =>
-<<<<<<< HEAD
       /* Storage is meant to heat the house only, if there is no feed in from external and the house is cold */
       val updatedQDotHouse = thermalStorage.getpThermalMax
 
@@ -782,28 +584,6 @@
           storageState,
           updatedQDotHouse * -1,
         )
-=======
-      /* Storage is meant to heat the house only, if there is no feed in from external (+/- 10 W) and the house is cold */
-      val revisedStorageState = thermalStorage.updateState(
-        state.tick,
-        thermalStorage.getpThermalMax * -1,
-        state.thermalGridState.storageState.getOrElse(
-          throw new InconsistentStateException(
-            "Impossible to find no storage state"
-          )
-        ),
-      )
-      val revisedHouseState = thermalHouse.updateState(
-        state.tick,
-        state.thermalGridState.houseState.getOrElse(
-          throw new InconsistentStateException(
-            "Impossible to find no house state"
-          )
-        ),
-        state.ambientTemperature,
-        state.lastStateAmbientTemperature,
-        thermalStorage.getpThermalMax,
->>>>>>> 6b77033c
       )
 
       (
@@ -843,11 +623,7 @@
         thermalHouse: ThermalHouse
     ): Option[ThermalHouseResult] = {
       state.thermalGridState.houseState
-<<<<<<< HEAD
         .collectFirst { case ThermalHouseState(_, _, innerTemperature) =>
-=======
-        .collectFirst { case ThermalHouseState(_, innerTemperature, _) =>
->>>>>>> 6b77033c
           new ThermalHouseResult(
             dateTime,
             thermalHouse.uuid,
@@ -866,11 +642,7 @@
         storage: CylindricalThermalStorage
     ): Option[CylindricalStorageResult] = {
       state.thermalGridState.storageState
-<<<<<<< HEAD
         .collectFirst { case ThermalStorageState(_, storedEnergy) =>
-=======
-        .collectFirst { case ThermalStorageState(_, storedEnergy, _) =>
->>>>>>> 6b77033c
           new CylindricalStorageResult(
             dateTime,
             storage.uuid,
