--- conflicted
+++ resolved
@@ -159,22 +159,12 @@
     * @param ambientTemperature
     *   Current ambient temperature
     * @param isRunning
-<<<<<<< HEAD
-    *   Determines whether the heat pump is running or not
-    * @param qDot
-    *   Thermal energy balance
-    * @param houseDemand
-    *   Determines if the thermal house has heat demand
-    * @param storageDemand
-    *   Determines if the thermal storage has heat demand
-=======
     *   determines whether the heat pump is running or not
     * @param qDot
     *   Thermal energy balance
     * @param demandIndicator
     *   determines if the thermal units (house, storage) having some heat demand
     *   or not
->>>>>>> 95d0562c
     * @return
     *   The updated state of the grid
     */
@@ -185,12 +175,7 @@
       ambientTemperature: Temperature,
       isRunning: Boolean,
       qDot: Power,
-<<<<<<< HEAD
-      houseDemand: Boolean,
-      storageDemand: Boolean,
-=======
       demandIndicator: ThermalDemandIndicator,
->>>>>>> 95d0562c
   ): (ThermalGridState, Option[ThermalThreshold]) = if (qDot > zeroKW)
     handleInfeed(
       tick,
@@ -199,12 +184,7 @@
       state,
       isRunning,
       qDot,
-<<<<<<< HEAD
-      houseDemand,
-      storageDemand,
-=======
       demandIndicator,
->>>>>>> 95d0562c
     )
   else
     handleConsumption(
@@ -227,22 +207,12 @@
     * @param state
     *   Current state of the houses
     * @param isRunning
-<<<<<<< HEAD
-    *   Determines whether the heat pump is running or not
-    * @param qDot
-    *   Infeed to the grid
-    * @param houseDemand
-    *   Determines if the thermal house has heat demand
-    * @param storageDemand
-    *   Determines if the thermal storage has heat demand
-=======
     *   determines whether the heat pump is running or not
     * @param qDot
     *   Infeed to the grid
     * @param demandIndicator
     *   determines if the thermal units (house, storage) having some heat demand
     *   or not
->>>>>>> 95d0562c
     * @return
     *   Updated thermal grid state
     */
@@ -253,12 +223,7 @@
       state: ThermalGridState,
       isRunning: Boolean,
       qDot: Power,
-<<<<<<< HEAD
-      houseDemand: Boolean,
-      heatStorageDemand: Boolean,
-=======
       demandIndicator: ThermalDemandIndicator,
->>>>>>> 95d0562c
   ): (ThermalGridState, Option[ThermalThreshold]) = {
     // TODO: We would need to issue a storage result model here...
 
@@ -276,11 +241,7 @@
     }
 
     if (
-<<<<<<< HEAD
-      (qDotHouseLastState > zeroKW && !(qDotStorageLastState < zeroKW)) | (qDotStorageLastState > zeroKW & heatStorageDemand)
-=======
       (qDotHouseLastState > zeroKW && (qDotStorageLastState >= zeroKW)) | (qDotStorageLastState > zeroKW & demandIndicator.heatStorageDemand)
->>>>>>> 95d0562c
     ) {
       val (updatedHouseState, thermalHouseThreshold, remainingQDotHouse) =
         handleInfeedHouse(
@@ -343,36 +304,15 @@
       }
     } else {
 
-<<<<<<< HEAD
-      (houseDemand, heatStorageDemand) match {
-=======
       (demandIndicator.houseDemand, demandIndicator.heatStorageDemand) match {
->>>>>>> 95d0562c
 
         case (true, _) =>
           // house first then heatStorage after heating House
           handleCases(
-<<<<<<< HEAD
-=======
             tick,
             lastAmbientTemperature,
             ambientTemperature,
             state,
-            qDot,
-            zeroKW,
-          )
-
-        case (false, true) =>
-          handleCases(
->>>>>>> 95d0562c
-            tick,
-            lastAmbientTemperature,
-            ambientTemperature,
-            state,
-<<<<<<< HEAD
-=======
-            zeroKW,
->>>>>>> 95d0562c
             qDot,
             zeroKW,
           )
@@ -404,50 +344,20 @@
     }
   }
 
-<<<<<<< HEAD
-=======
-        case (false, false) =>
-          handleCases(
-            tick,
-            lastAmbientTemperature,
-            ambientTemperature,
-            state,
-            zeroKW,
-            zeroKW,
-          )
-        case _ =>
-          throw new InconsistentStateException(
-            "There should be at least a house or a storage state."
-          )
-      }
-    }
-  }
-
->>>>>>> 95d0562c
   /** Handles the different cases, of thermal flows from and into the thermal
     * grid.
     *
     * @param tick
     *   Current tick
     * @param lastAmbientTemperature
-<<<<<<< HEAD
-    *   Ambient temperature valid up until (not including) the current tick
-    * @param ambientTemperature
-    *   Current ambient temperature
-=======
     *   Ambient temperature until this tick
     * @param ambientTemperature
     *   actual ambient temperature
->>>>>>> 95d0562c
     * @param state
     *   Current state of the thermal grid
     * @param qDotHouse
     *   Infeed to the house
-<<<<<<< HEAD
-    * @param qDotStorage
-=======
     * @param qDotHeatStorage
->>>>>>> 95d0562c
     *   Infeed to the heat storage
     * @return
     *   Updated thermal grid state and the next threshold if there is one
@@ -493,15 +403,9 @@
     * @param tick
     *   Current tick
     * @param lastAmbientTemperature
-<<<<<<< HEAD
-    *   Ambient temperature valid up until (not including) the current tick
-    * @param ambientTemperature
-    *   Current ambient temperature
-=======
     *   Ambient temperature until this tick
     * @param ambientTemperature
     *   actual ambient temperature
->>>>>>> 95d0562c
     * @param state
     *   Current state of the houses
     * @param qDot
@@ -552,11 +456,6 @@
     * grid (negative qDot).
     * @param tick
     *   Current tick
-<<<<<<< HEAD
-    * @param ambientTemperature
-    *   Ambient temperature
-=======
->>>>>>> 95d0562c
     * @param state
     *   Current state of the houses
     * @param qDot
@@ -580,8 +479,6 @@
       case _ => (None, None)
     }
   }
-<<<<<<< HEAD
-=======
 
   /** Determines the most recent threshold of two given input thresholds
     *
@@ -592,7 +489,6 @@
     * @return
     *   The next threshold
     */
->>>>>>> 95d0562c
 
   private def determineMostRecentThreshold(
       maybeHouseThreshold: Option[ThermalThreshold],
