/*
 * © 2022. TU Dortmund University,
 * Institute of Energy Systems, Energy Efficiency and Energy Economics,
 * Research group Distribution grid planning and operation
 */

package edu.ie3.simona.model.thermal

import com.typesafe.scalalogging.LazyLogging
import edu.ie3.datamodel.models.input.thermal.CylindricalStorageInput
import edu.ie3.datamodel.models.result.ResultEntity
import edu.ie3.datamodel.models.result.thermal.{
  CylindricalStorageResult,
  ThermalHouseResult,
}
import edu.ie3.simona.exceptions.agent.InconsistentStateException
import edu.ie3.simona.model.thermal.ThermalGrid.{
  ThermalEnergyDemand,
  ThermalGridState,
}
import edu.ie3.simona.model.thermal.ThermalHouse.ThermalHouseState
import edu.ie3.simona.model.thermal.ThermalStorage.ThermalStorageState
import edu.ie3.simona.util.TickUtil.TickLong
import edu.ie3.util.quantities.QuantityUtils.RichQuantityDouble
import edu.ie3.util.scala.quantities.DefaultQuantities._
import squants.energy.Kilowatts
import squants.{Energy, Power, Temperature}

import java.time.ZonedDateTime
import scala.jdk.CollectionConverters.SetHasAsScala

/** Calculation model for a thermal grid. It is assumed, that all elements are
  * connected directly with exactly one thermal bus
  *
  * @param house
  *   Thermal houses connected to the bus
  * @param storage
  *   Thermal storages
  */
final case class ThermalGrid(
    house: Option[ThermalHouse],
    storage: Option[ThermalStorage],
) extends LazyLogging {

  /** Determine the energy demand of the total grid at the given instance in
    * time and returns it including the updatedState
    *
    * @param tick
    *   Questioned instance in time
    * @param lastAmbientTemperature
    *   Ambient temperature until this tick
    * @param ambientTemperature
    *   Ambient temperature in the instance in question
    * @param state
    *   Currently applicable state of the thermal grid
    * @return
    *   The total energy demand of the house and the storage and an updated
    *   [[ThermalGridState]]
    */
  def energyDemandAndUpdatedState(
      tick: Long,
      // FIXME this is also in state
      lastAmbientTemperature: Temperature,
      ambientTemperature: Temperature,
      state: ThermalGridState,
  ): (ThermalEnergyDemand, ThermalEnergyDemand, ThermalGridState) = {
    /* First get the energy demand of the houses but only if inner temperature is below target temperature */

    val (houseDemand, updatedHouseState) =
      house.zip(state.houseState).headOption match {
        case Some((thermalHouse, lastHouseState)) =>
          val (updatedHouseState, updatedStorageState) =
            thermalHouse.determineState(
              tick,
              lastHouseState,
              lastAmbientTemperature,
              ambientTemperature,
              lastHouseState.qDot,
            )
          if (
            updatedHouseState.innerTemperature < thermalHouse.targetTemperature | (lastHouseState.qDot > zeroKW && updatedHouseState.innerTemperature < thermalHouse.upperBoundaryTemperature)
          ) {
            (
              thermalHouse.energyDemand(
                tick,
                ambientTemperature,
                updatedHouseState,
              ),
              Some(updatedHouseState),
            )

          } else {
            (ThermalEnergyDemand.noDemand, Some(updatedHouseState))
          }

        case None =>
          (ThermalEnergyDemand.noDemand, None)
      }

    /* Then go over the storages, see what they can provide and what they might be able to charge */
    val (storageDemand, updatedStorageState) = {

      storage
        .zip(state.storageState)
        .map { case (storage, state) =>
          val (updatedStorageState, _) =
            storage.updateState(tick, state.qDot, state)
          val storedEnergy = updatedStorageState.storedEnergy
          val soc = storedEnergy / storage.getMaxEnergyThreshold
          val storageRequired = {
            if (soc == 0d) {
              storage.getMaxEnergyThreshold - storedEnergy

            } else {
              zeroMWH
            }
          }

          val storagePossible = storage.getMaxEnergyThreshold - storedEnergy
          (
            ThermalEnergyDemand(
              storageRequired,
              storagePossible,
            ),
            Some(updatedStorageState),
          )

        }
        .getOrElse(
          ThermalEnergyDemand(zeroMWH, zeroMWH),
          None,
        )
    }

    (
      ThermalEnergyDemand(
        houseDemand.required,
        houseDemand.possible,
      ),
      ThermalEnergyDemand(
        storageDemand.required,
        storageDemand.possible,
      ),
      ThermalGridState(updatedHouseState, updatedStorageState),
    )
  }

  /** Update the current state of the grid
    * @param tick
    *   Instance in time
    * @param state
    *   Currently applicable state
    * @param lastAmbientTemperature
<<<<<<< HEAD
    *   Ambient temperature until this tick
    * @param ambientTemperature
    *   Actual ambient temperature
=======
    *   Ambient temperature valid up until (not including) the current tick
    * @param ambientTemperature
    *   Current ambient temperature
>>>>>>> b870fe78
    * @param qDot
    *   Thermal energy balance
    * @return
    *   The updated state of the grid
    */
  def updateState(
      tick: Long,
      state: ThermalGridState,
      lastAmbientTemperature: Temperature,
      ambientTemperature: Temperature,
      qDot: Power,
  ): (ThermalGridState, Option[ThermalThreshold]) = if (qDot > zeroKW)
    handleInfeed(tick, lastAmbientTemperature, ambientTemperature, state, qDot)
  else
    handleConsumption(
      tick,
      lastAmbientTemperature,
      ambientTemperature,
      state,
      qDot,
    )

  /** Handles the case, when a grid has infeed. First, heat up all the houses to
    * their maximum temperature, then fill up the storages
    * @param tick
    *   Current tick
    * @param lastAmbientTemperature
<<<<<<< HEAD
    *   Ambient temperature until this tick
    * @param ambientTemperature
    *   Actual ambient temperature
=======
    *   Ambient temperature valid up until (not including) the current tick
    * @param ambientTemperature
    *   Current ambient temperature
>>>>>>> b870fe78
    * @param state
    *   Current state of the houses
    * @param qDot
    *   Infeed to the grid
    * @return
    *   Updated thermal grid state
    */
  private def handleInfeed(
      tick: Long,
      lastAmbientTemperature: Temperature,
      ambientTemperature: Temperature,
      state: ThermalGridState,
      qDot: Power,
  ): (ThermalGridState, Option[ThermalThreshold]) =
    house.zip(state.houseState) match {
      case Some((thermalHouse, lastHouseState)) =>
        /* Set thermal power exchange with storage to zero */
        // TODO: We would need to issue a storage result model here...
        val updatedStorageState = storage.zip(state.storageState) match {
          case Some((thermalStorage, storageState)) =>
            Some(
              thermalStorage
                .updateState(
                  tick,
                  zeroKW,
                  storageState,
                )
                ._1
            )
          case _ => state.storageState
        }

        val (updatedHouseState, maybeHouseThreshold) =
          thermalHouse.determineState(
            tick,
            lastHouseState,
            lastAmbientTemperature,
            ambientTemperature,
            qDot,
          )

        if (
          thermalHouse.isInnerTemperatureTooHigh(
            updatedHouseState.innerTemperature
          )
        ) {
          /* The house is already heated up fully, set back the infeed and put it into storage, if available */
          val (fullHouseState, maybeFullHouseThreshold) =
            thermalHouse.determineState(
              tick,
              lastHouseState,
              lastAmbientTemperature,
              ambientTemperature,
              zeroKW,
            )
          storage.zip(updatedStorageState) match {
            case Some((thermalStorage, storageState)) =>
              val (updatedStorageState, maybeStorageThreshold) =
                thermalStorage.updateState(tick, qDot, storageState)

              /* Both house and storage are updated. Determine what reaches the next threshold */
              val nextThreshold = determineMostRecentThreshold(
                maybeFullHouseThreshold,
                maybeStorageThreshold,
              )

              (
                state.copy(
                  houseState = Some(fullHouseState),
                  storageState = Some(updatedStorageState),
                ),
                nextThreshold,
              )
            case None =>
              /* There is no storage, house determines the next activation */
              (
                state.copy(houseState = Some(fullHouseState)),
                maybeFullHouseThreshold,
              )
          }
        } else {
          /* The house can handle the infeed */
          (
            state.copy(houseState = Some(updatedHouseState)),
            maybeHouseThreshold,
          )
        }

      case None =>
        storage.zip(state.storageState) match {
          case Some((thermalStorage, storageState)) =>
            val (updatedStorageState, maybeStorageThreshold) =
              thermalStorage.updateState(tick, qDot, storageState)
            (
              state.copy(storageState = Some(updatedStorageState)),
              maybeStorageThreshold,
            )
          case None =>
            throw new InconsistentStateException(
              "A thermal grid has to contain either at least a house or a storage."
            )
        }
    }

  private def determineMostRecentThreshold(
      maybeHouseThreshold: Option[ThermalThreshold],
      maybeStorageThreshold: Option[ThermalThreshold],
  ): Option[ThermalThreshold] =
    (maybeHouseThreshold, maybeStorageThreshold) match {
      case (Some(houseThreshold), Some(storageThreshold)) =>
        if (houseThreshold.tick <= storageThreshold.tick)
          maybeHouseThreshold
        else
          maybeStorageThreshold
      case (None, Some(_)) => maybeStorageThreshold
      case (Some(_), None) => maybeHouseThreshold
      case _               => None
    }

  /** Handle consumption (or no infeed) from thermal grid
    *
    * @param tick
    *   Current tick
    * @param lastAmbientTemperature
<<<<<<< HEAD
    *   Ambient temperature until this tick
    * @param ambientTemperature
    *   Actual ambient temperature
=======
    *   Ambient temperature valid up until (not including) the current tick
    * @param ambientTemperature
    *   Current ambient temperature
>>>>>>> b870fe78
    * @param state
    *   Current state of the houses
    * @param qDot
    *   Infeed to the grid
    * @return
    *   Updated thermal grid state
    */
  private def handleConsumption(
      tick: Long,
      lastAmbientTemperature: Temperature,
      ambientTemperature: Temperature,
      state: ThermalGridState,
      qDot: Power,
  ): (ThermalGridState, Option[ThermalThreshold]) = {
    /* House will be left with no influx in all cases. Determine if and when a threshold is reached */
    val maybeUpdatedHouseState =
      house.zip(state.houseState).map { case (house, houseState) =>
        house.determineState(
          tick,
          houseState,
          lastAmbientTemperature,
          ambientTemperature,
          zeroMW,
        )
      }

    /* Update the state of the storage */
    val maybeUpdatedStorageState =
      storage.zip(state.storageState).map { case (storage, storageState) =>
        storage.updateState(tick, qDot, storageState)
      }

    val (revisedHouseState, revisedStorageState) =
      reviseInfeedFromStorage(
        tick,
        maybeUpdatedHouseState,
        maybeUpdatedStorageState,
        state.houseState,
        state.storageState,
        lastAmbientTemperature,
        ambientTemperature,
        qDot,
      )

    val nextThreshold = determineMostRecentThreshold(
      revisedHouseState.flatMap(_._2),
      revisedStorageState.flatMap(_._2),
    )

    (
      state.copy(
        houseState = revisedHouseState.map(_._1),
        storageState = revisedStorageState.map(_._1),
      ),
      nextThreshold,
    )
  }

  /** Check, if the storage can heat the house. This is only done, if <ul>
    * <li>the house has reached it's lower temperature boundary,</li> <li>there
    * is no infeed from external and</li> <li>the storage is not empty
    * itself</li> </ul>
    * @param tick
    *   The current tick
    * @param maybeHouseState
    *   Optional thermal house state
    * @param maybeStorageState
    *   Optional thermal storage state
    * @param formerHouseState
    *   Previous thermal house state before a first update was performed
    * @param formerStorageState
    *   Previous thermal storage state before a first update was performed
    * @param lastAmbientTemperature
<<<<<<< HEAD
    *   Ambient temperature until this tick
    * @param ambientTemperature
    *   Actual ambient temperature
=======
    *   Ambient temperature valid up until (not including) the current tick
    * @param ambientTemperature
    *   Current ambient temperature
>>>>>>> b870fe78
    * @param qDot
    *   Thermal influx
    * @return
    *   Options to revised thermal house and storage state
    */
  def reviseInfeedFromStorage(
      tick: Long,
      maybeHouseState: Option[(ThermalHouseState, Option[ThermalThreshold])],
      maybeStorageState: Option[
        (ThermalStorageState, Option[ThermalThreshold])
      ],
      formerHouseState: Option[ThermalHouseState],
      formerStorageState: Option[ThermalStorageState],
      lastAmbientTemperature: Temperature,
      ambientTemperature: Temperature,
      qDot: Power,
  ): (
      Option[(ThermalHouseState, Option[ThermalThreshold])],
      Option[(ThermalStorageState, Option[ThermalThreshold])],
  ) = house.zip(maybeHouseState).zip(storage.zip(maybeStorageState)) match {
    case Some(
          (
            (thermalHouse, (houseState, _)),
            (thermalStorage, (storageState, _)),
          )
        )
        if qDot.~=(zeroKW)(Kilowatts(10e-3)) &&
          thermalHouse.isInnerTemperatureTooLow(
            houseState.innerTemperature
          ) && !thermalStorage.isEmpty(storageState.storedEnergy) =>
      /* Storage is meant to heat the house only, if there is no infeed from external (+/- 10 W) and the house is cold */
      val revisedStorageState = thermalStorage.updateState(
        tick,
        thermalStorage.getChargingPower * -1,
        formerStorageState.getOrElse(
          throw new InconsistentStateException(
            "Impossible to find no storage state"
          )
        ),
      )
      val revisedHouseState = thermalHouse.determineState(
        tick,
        formerHouseState.getOrElse(
          throw new InconsistentStateException(
            "Impossible to find no house state"
          )
        ),
        lastAmbientTemperature,
        ambientTemperature,
        thermalStorage.getChargingPower,
      )
      (Some(revisedHouseState), Some(revisedStorageState))
    case _ => (maybeHouseState, maybeStorageState)
  }

  /** Convert the given state of the thermal grid into result models of it's
    * constituent models
    * @param state
    *   State to be converted
    * @param startDateTime
    *   Start date time of the simulation
    * @return
    *   A [[Seq]] of results of the constituent thermal model
    */
  def results(
      state: ThermalGridState
  )(implicit startDateTime: ZonedDateTime): Seq[ResultEntity] = {
    val houseResults = house
      .zip(state.houseState)
      .map {
        case (
              thermalHouse,
              ThermalHouseState(tick, innerTemperature, thermalInfeed),
            ) =>
          Seq.empty[ResultEntity] :+ new ThermalHouseResult(
            tick.toDateTime,
            thermalHouse.uuid,
            thermalInfeed.toMegawatts.asMegaWatt,
            innerTemperature.toKelvinScale.asKelvin,
          )
      }
      .getOrElse(Seq.empty[ResultEntity])

    storage
      .zip(state.storageState)
      .map {
        case (
              storage: CylindricalThermalStorage,
              ThermalStorageState(tick, storedEnergy, qDot),
            ) =>
          houseResults :+ new CylindricalStorageResult(
            tick.toDateTime,
            storage.uuid,
            storedEnergy.toMegawattHours.asMegaWattHour,
            qDot.toMegawatts.asMegaWatt,
            (storedEnergy / storage.maxEnergyThreshold).asPu,
          )
        case _ =>
          throw new NotImplementedError(
            s"Result handling for storage type '${storage.getClass.getSimpleName}' not supported."
          )
      }
      .getOrElse(houseResults)
  }
}

object ThermalGrid {
  def apply(
      input: edu.ie3.datamodel.models.input.container.ThermalGrid
  ): ThermalGrid = {
    val houses = input.houses().asScala.map(ThermalHouse(_)).toSet
    val storages: Set[ThermalStorage] = input
      .storages()
      .asScala
      .flatMap {
        case cylindricalInput: CylindricalStorageInput =>
          Some(CylindricalThermalStorage(cylindricalInput))
        case _ => None
      }
      .toSet
    new ThermalGrid(
      houses.headOption,
      storages.headOption,
    )
  }

  /** Current state of a grid
    * @param houseState
    *   State of the thermal house
    * @param storageState
    *   State of the thermal storage
    */
  final case class ThermalGridState(
      houseState: Option[ThermalHouseState],
      storageState: Option[ThermalStorageState],
  )

  def startingState(thermalGrid: ThermalGrid): ThermalGridState =
    ThermalGridState(
      thermalGrid.house.map(house => ThermalHouse.startingState(house)),
      thermalGrid.storage.map(_.startingState),
    )

  /** Defines the thermal energy demand of a thermal grid. It comprises the
    * absolutely required energy demand to reach the target state as well as an
    * energy, that can be handled. The possible energy always has to be greater
    * than or equal to the absolutely required energy. Thus, this class can only
    * be instantiated via factory.
    * @param required
    *   The absolutely required energy to reach target state
    * @param possible
    *   The maximum possible energy, that can be handled
    */
  final case class ThermalEnergyDemand private (
      required: Energy,
      possible: Energy,
  ) {
    def +(rhs: ThermalEnergyDemand): ThermalEnergyDemand = ThermalEnergyDemand(
      required + rhs.required,
      possible + rhs.possible,
    )

    def hasRequiredDemand: Boolean = required > zeroMWH

    def hasAdditionalDemand: Boolean = possible > required
  }
  object ThermalEnergyDemand {

    /** Builds a new instance of [[ThermalEnergyDemand]]. If the possible energy
      * is less than the required energy, this is considered to be a bad state
      * and the required energy is curtailed to the possible energy.
      * @param required
      *   The absolutely required energy to reach target state
      * @param possible
      *   The maximum possible energy, that can be handled
      * @return
      *   Thermal energy demand container class, that meets all specifications
      */
    def apply(
        required: Energy,
        possible: Energy,
    ): ThermalEnergyDemand = {
      if (possible < required)
        new ThermalEnergyDemand(possible, possible)
      else
        new ThermalEnergyDemand(required, possible)
    }

    def noDemand: ThermalEnergyDemand = ThermalEnergyDemand(
      zeroMWH,
      zeroMWH,
    )
  }
}<|MERGE_RESOLUTION|>--- conflicted
+++ resolved
@@ -151,15 +151,9 @@
     * @param state
     *   Currently applicable state
     * @param lastAmbientTemperature
-<<<<<<< HEAD
-    *   Ambient temperature until this tick
-    * @param ambientTemperature
-    *   Actual ambient temperature
-=======
     *   Ambient temperature valid up until (not including) the current tick
     * @param ambientTemperature
     *   Current ambient temperature
->>>>>>> b870fe78
     * @param qDot
     *   Thermal energy balance
     * @return
@@ -187,15 +181,9 @@
     * @param tick
     *   Current tick
     * @param lastAmbientTemperature
-<<<<<<< HEAD
-    *   Ambient temperature until this tick
-    * @param ambientTemperature
-    *   Actual ambient temperature
-=======
     *   Ambient temperature valid up until (not including) the current tick
     * @param ambientTemperature
     *   Current ambient temperature
->>>>>>> b870fe78
     * @param state
     *   Current state of the houses
     * @param qDot
@@ -320,15 +308,9 @@
     * @param tick
     *   Current tick
     * @param lastAmbientTemperature
-<<<<<<< HEAD
-    *   Ambient temperature until this tick
-    * @param ambientTemperature
-    *   Actual ambient temperature
-=======
     *   Ambient temperature valid up until (not including) the current tick
     * @param ambientTemperature
     *   Current ambient temperature
->>>>>>> b870fe78
     * @param state
     *   Current state of the houses
     * @param qDot
@@ -402,15 +384,9 @@
     * @param formerStorageState
     *   Previous thermal storage state before a first update was performed
     * @param lastAmbientTemperature
-<<<<<<< HEAD
-    *   Ambient temperature until this tick
-    * @param ambientTemperature
-    *   Actual ambient temperature
-=======
     *   Ambient temperature valid up until (not including) the current tick
     * @param ambientTemperature
     *   Current ambient temperature
->>>>>>> b870fe78
     * @param qDot
     *   Thermal influx
     * @return
