--- conflicted
+++ resolved
@@ -74,19 +74,12 @@
             thermalHouse.determineState(
               tick,
               lastHouseState,
-<<<<<<< HEAD
               lastAmbientTemperature,
-=======
->>>>>>> 1f829e61
               ambientTemperature,
               lastHouseState.qDot,
             )
           if (
-<<<<<<< HEAD
             updatedHouseState.innerTemperature < thermalHouse.targetTemperature | (lastHouseState.qDot > zeroKW && updatedHouseState.innerTemperature < thermalHouse.upperBoundaryTemperature)
-=======
-            updatedHouseState.innerTemperature < thermalHouse.targetTemperature
->>>>>>> 1f829e61
           ) {
             (
               thermalHouse.energyDemand(
@@ -111,13 +104,8 @@
       storage
         .zip(state.storageState)
         .map { case (storage, state) =>
-<<<<<<< HEAD
-          val updatedStorageState =
-            storage.updateState(tick, state.qDot, state)._1
-=======
           val (updatedStorageState, _) =
             storage.updateState(tick, state.qDot, state)
->>>>>>> 1f829e61
           val storedEnergy = updatedStorageState.storedEnergy
           val soc = storedEnergy / storage.getMaxEnergyThreshold
           val storageRequired = {
@@ -186,7 +174,6 @@
       ambientTemperature: Temperature,
       isRunning: Boolean,
       qDot: Power,
-<<<<<<< HEAD
       houseDemand: Boolean,
       storageDemand: Boolean,
   ): (ThermalGridState, Option[ThermalThreshold]) = if (qDot > zeroKW)
@@ -196,15 +183,6 @@
       ambientTemperature,
       state,
       isRunning,
-=======
-      houseDemand: ThermalEnergyDemand,
-      storageDemand: ThermalEnergyDemand,
-  ): (ThermalGridState, Option[ThermalThreshold]) = if (qDot > zeroKW)
-    handleInfeed(
-      tick,
-      ambientTemperature,
-      state,
->>>>>>> 1f829e61
       qDot,
       houseDemand,
       storageDemand,
@@ -247,13 +225,8 @@
       state: ThermalGridState,
       isRunning: Boolean,
       qDot: Power,
-<<<<<<< HEAD
       houseDemand: Boolean,
       heatStorageDemand: Boolean,
-=======
-      houseDemand: ThermalEnergyDemand,
-      storageDemand: ThermalEnergyDemand,
->>>>>>> 1f829e61
   ): (ThermalGridState, Option[ThermalThreshold]) = {
     // TODO: We would need to issue a storage result model here...
 
@@ -269,7 +242,6 @@
           "There should be at least a house or a storage state."
         )
     }
-<<<<<<< HEAD
 
     if (
       (qDotHouseLastState > zeroKW && !(qDotStorageLastState < zeroKW)) | (qDotStorageLastState > zeroKW & heatStorageDemand)
@@ -426,91 +398,6 @@
       ),
       nextThreshold,
     )
-=======
-
-    if (
-      (qDotHouseLastState > zeroKW && qDotHouseLastState == qDot) | qDotStorageLastState > zeroKW
-    ) {
-      val (updatedHouseState, thermalHouseThreshold, remainingQDotHouse) =
-        handleInfeedHouse(tick, ambientTemperature, state, qDotHouseLastState)
-      val (updatedStorageState, thermalStorageThreshold) =
-        if (
-          qDotStorageLastState >= zeroKW && remainingQDotHouse > qDotStorageLastState
-        ) {
-          handleInfeedStorage(
-            tick,
-            ambientTemperature,
-            state,
-            remainingQDotHouse,
-          )
-        } else {
-          handleInfeedStorage(
-            tick,
-            ambientTemperature,
-            state,
-            qDotStorageLastState,
-          )
-        }
-
-      val nextThreshold = determineMostRecentThreshold(
-        thermalHouseThreshold,
-        thermalStorageThreshold,
-      )
-      (
-        state.copy(
-          houseState = updatedHouseState,
-          storageState = updatedStorageState,
-        ),
-        nextThreshold,
-      )
-    } else {
-      (
-        state,
-        houseDemand.hasAdditionalDemand,
-        storageDemand.hasAdditionalDemand,
-      ) match {
-        case (_, true, _) =>
-          val (updatedHouseState, thermalHouseThreshold, remainingQDotHouse) =
-            handleInfeedHouse(tick, ambientTemperature, state, qDot)
-          val (updatedStorageState, thermalStorageThreshold) =
-            handleInfeedStorage(tick, ambientTemperature, state, zeroKW)
-          val nextThreshold = determineMostRecentThreshold(
-            thermalHouseThreshold,
-            thermalStorageThreshold,
-          )
-          (
-            state.copy(
-              houseState = updatedHouseState,
-              storageState = updatedStorageState,
-            ),
-            nextThreshold,
-          )
-
-        case (_, _, true) =>
-          val (updatedHouseState, thermalHouseThreshold, remainingQDotHouse) =
-            handleInfeedHouse(tick, ambientTemperature, state, zeroKW)
-          val (updatedStorageState, thermalStorageThreshold) =
-            handleInfeedStorage(tick, ambientTemperature, state, qDot)
-          val nextThreshold = determineMostRecentThreshold(
-            thermalHouseThreshold,
-            thermalStorageThreshold,
-          )
-          (
-            state.copy(
-              houseState = updatedHouseState,
-              storageState = updatedStorageState,
-            ),
-            nextThreshold,
-          )
-
-        case _ =>
-          throw new RuntimeException(
-            "Heat pump is running but neither house nor storage has additional demand. This should not happen."
-          )
-      }
-
-    }
->>>>>>> 1f829e61
   }
 
   /** Handles the case, when the house has heat demand and will be heated up
@@ -518,15 +405,10 @@
     *
     * @param tick
     *   Current tick
-<<<<<<< HEAD
     * @param lastAmbientTemperature
     *   Ambient temperature until this tick
     * @param ambientTemperature
     *   actual ambient temperature
-=======
-    * @param ambientTemperature
-    *   Ambient temperature
->>>>>>> 1f829e61
     * @param state
     *   Current state of the houses
     * @param qDot
@@ -536,10 +418,7 @@
     */
   private def handleInfeedHouse(
       tick: Long,
-<<<<<<< HEAD
       lastAmbientTemperature: Temperature,
-=======
->>>>>>> 1f829e61
       ambientTemperature: Temperature,
       state: ThermalGridState,
       qDot: Power,
@@ -549,10 +428,7 @@
         val (newState, threshold) = thermalHouse.determineState(
           tick,
           lastHouseState,
-<<<<<<< HEAD
           lastAmbientTemperature,
-=======
->>>>>>> 1f829e61
           ambientTemperature,
           qDot,
         )
@@ -594,10 +470,6 @@
     */
   private def handleInfeedStorage(
       tick: Long,
-<<<<<<< HEAD
-=======
-      ambientTemperature: Temperature,
->>>>>>> 1f829e61
       state: ThermalGridState,
       qDot: Power,
   ): (Option[ThermalStorageState], Option[ThermalThreshold]) = {
