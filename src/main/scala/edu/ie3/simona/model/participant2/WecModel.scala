--- conflicted
+++ resolved
@@ -267,18 +267,6 @@
 
   final case class Factory(
       input: WecInput
-<<<<<<< HEAD
-  ): WecModel =
-    new WecModel(
-      input.getUuid,
-      input.getId,
-      input.getType.getsRated.toKilovoltamperes,
-      input.getType.getCosPhiRated,
-      QControl(input.getqCharacteristics),
-      input.getType.getRotorArea.toSquareMeters,
-      WecCharacteristic(input.getType.getCpCharacteristic),
-    )
-=======
   ) extends ParticipantModelFactory[WecState] {
 
     override def getRequiredSecondaryServices: Iterable[ServiceType] =
@@ -299,18 +287,13 @@
       new WecModel(
         input.getUuid,
         input.getId,
-        Kilovoltamperes(
-          input.getType.getsRated.to(KILOVOLTAMPERE).getValue.doubleValue
-        ),
+        input.getType.getsRated.toKilovoltamperes,
         input.getType.getCosPhiRated,
         QControl(input.getqCharacteristics),
-        SquareMeters(
-          input.getType.getRotorArea.to(SQUARE_METRE).getValue.doubleValue
-        ),
+        input.getType.getRotorArea.toSquareMeters,
         WecCharacteristic(input.getType.getCpCharacteristic),
       )
 
   }
->>>>>>> 853c1a00
 
 }