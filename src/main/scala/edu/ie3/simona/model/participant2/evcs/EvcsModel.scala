--- conflicted
+++ resolved
@@ -586,21 +586,6 @@
   final case class Factory(
       input: EvcsInput,
       modelConfig: EvcsRuntimeConfig,
-<<<<<<< HEAD
-  ): EvcsModel =
-    new EvcsModel(
-      input.getUuid,
-      input.getId,
-      input.getType.getsRated.toKilovoltamperes,
-      input.getCosPhiRated,
-      QControl(input.getqCharacteristics),
-      EvcsChargingStrategy(modelConfig.chargingStrategy),
-      input.getType.getElectricCurrentType,
-      modelConfig.lowestEvSoc,
-      input.getChargingPoints,
-      input.getV2gSupport,
-    )
-=======
   ) extends ParticipantModelFactory[EvcsState] {
 
     override def getRequiredSecondaryServices: Iterable[ServiceType] =
@@ -615,9 +600,7 @@
       new EvcsModel(
         input.getUuid,
         input.getId,
-        Kilovoltamperes(
-          input.getType.getsRated.to(KILOVOLTAMPERE).getValue.doubleValue
-        ),
+        input.getType.getsRated.toKilovoltamperes,
         input.getCosPhiRated,
         QControl(input.getqCharacteristics),
         EvcsChargingStrategy(modelConfig.chargingStrategy),
@@ -628,6 +611,5 @@
       )
 
   }
->>>>>>> 853c1a00
 
 }