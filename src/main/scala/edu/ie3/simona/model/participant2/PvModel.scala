/*
 * © 2020. TU Dortmund University,
 * Institute of Energy Systems, Energy Efficiency and Energy Economics,
 * Research group Distribution grid planning and operation
 */

package edu.ie3.simona.model.participant2

import com.typesafe.scalalogging.LazyLogging
import edu.ie3.datamodel.models.input.system.PvInput
import edu.ie3.datamodel.models.result.system.{
  PvResult,
  SystemParticipantResult,
}
import edu.ie3.simona.agent.participant.data.Data
import edu.ie3.simona.agent.participant.data.Data.PrimaryData.{
  ComplexPower,
  PrimaryDataWithComplexPower,
}
import edu.ie3.simona.exceptions.CriticalFailureException
import edu.ie3.simona.model.participant.control.QControl
import edu.ie3.simona.model.participant2.ParticipantFlexibility.ParticipantSimpleFlexibility
import edu.ie3.simona.model.participant2.ParticipantModel.{
  ActivePowerOperatingPoint,
  ModelState,
}
import edu.ie3.simona.model.participant2.PvModel.PvState
import edu.ie3.simona.ontology.messages.services.WeatherMessage.WeatherData
import edu.ie3.simona.service.ServiceType
import edu.ie3.util.quantities.PowerSystemUnits
import edu.ie3.util.quantities.QuantityUtils.RichQuantityDouble
import edu.ie3.util.scala.quantities.DefaultQuantities.zeroWPerSM
import edu.ie3.util.scala.quantities._
import squants._
import squants.space.{Degrees, SquareMeters}
import squants.time.Minutes
import tech.units.indriya.unit.Units._

import java.time.ZonedDateTime
import java.util.UUID
import scala.math._

class PvModel private (
    override val uuid: UUID,
    override val id: String,
    override val sRated: ApparentPower,
    override val cosPhiRated: Double,
    override val qControl: QControl,
    private val lat: Angle,
    private val lon: Angle,
    private val albedo: Double,
    private val etaConv: Dimensionless,
    private val alphaE: Angle,
    private val gammaE: Angle,
    private val moduleSurface: Area = SquareMeters(1d),
) extends ParticipantModel[
      ActivePowerOperatingPoint,
      PvState,
    ]
    with ParticipantSimpleFlexibility[PvState]
    with LazyLogging {

  /** Override sMax as the power output of a pv unit could become easily up to
    * 10% higher than the sRated value found in the technical sheets.
    */
  val sMax: ApparentPower = sRated * 1.1

  /** Permissible maximum active power feed in (therefore negative). */
  protected val pMax: Power = sMax.toActivePower(cosPhiRated) * -1

  /** Reference yield at standard testing conditions (STC). */
  private val yieldSTC = WattsPerSquareMeter(1000d)

  private val activationThreshold =
    sRated.toActivePower(cosPhiRated) * 0.001 * -1

<<<<<<< HEAD
  override val initialState: (Long, ZonedDateTime) => PvState = {
=======
  override val initialState: (Long, ZonedDateTime) => PvState =
>>>>>>> 022650a5
    (tick, simulationTime) =>
      PvState(
        tick,
        simulationTime,
        zeroWPerSM,
        zeroWPerSM,
      )
<<<<<<< HEAD
  }
=======
>>>>>>> 022650a5

  override def determineState(
      lastState: PvState,
      operatingPoint: ActivePowerOperatingPoint,
      tick: Long,
      simulationTime: ZonedDateTime,
  ): PvState =
    lastState.copy(tick = tick, dateTime = simulationTime)

  override def handleInput(
      state: PvState,
      receivedData: Seq[Data],
      nodalVoltage: Dimensionless,
  ): PvState = {
    val weatherData = receivedData
      .collectFirst { case weatherData: WeatherData =>
        weatherData
      }
      .getOrElse {
        throw new CriticalFailureException(
          s"Expected WeatherData, got $receivedData"
        )
      }

    state.copy(
      diffIrradiance = weatherData.diffIrr,
      dirIrradiance = weatherData.dirIrr,
    )
  }

  /** Calculate the active power behaviour of the model.
    *
    * @param state
    *   The current state including weather data.
    * @return
    *   The active power.
    */
  override def determineOperatingPoint(
      state: PvState
  ): (ActivePowerOperatingPoint, Option[Long]) = {
    // Irradiance on a horizontal surface
    val gBeamH = state.dirIrradiance
    val gDifH = state.diffIrradiance

    // === Beam irradiance parameters  === //
    val angleJ = calcAngleJ(state.dateTime)
    val delta = calcSunDeclinationDelta(angleJ)

    val omega = calcHourAngleOmega(state.dateTime, angleJ, lon)

    val omegaSS = calcSunsetAngleOmegaSS(lat, delta)
    val omegaSR = calcSunriseAngleOmegaSR(omegaSS)

    val alphaS = calcSolarAltitudeAngleAlphaS(omega, delta, lat)
    val thetaG =
      calcAngleOfIncidenceThetaG(delta, lat, gammaE, alphaE, omega)

    val omegas = calculateBeamOmegas(thetaG, omega, omegaSS, omegaSR)

    // === Beam irradiance ===//
    val gBeamS = calcBeamIrradianceOnSlopedSurface(
      gBeamH,
      omegas,
      delta,
      lat,
      gammaE,
      alphaE,
    )

    // === Diffuse irradiance parameters ===//
    val thetaZ = calcZenithAngleThetaZ(alphaS)
    val airMass = calcAirMass(thetaZ)
    val g0 = calcExtraterrestrialRadianceG0(angleJ)

    // === Diffuse irradiance ===//
    val gDifS = calcDiffuseIrradianceOnSlopedSurfacePerez(
      gDifH,
      gBeamH,
      airMass,
      g0,
      thetaZ,
      thetaG,
      gammaE,
    )

    // === Reflected irradiance ===//
    val gRefS =
      calcReflectedIrradianceOnSlopedSurface(gBeamH, gDifH, gammaE, albedo)

    // === Total irradiance ===//
    val gTotal = gDifS + gBeamS + gRefS

    val power = calcOutput(
      gTotal,
      state.dateTime,
      yieldSTC,
    )

    (ActivePowerOperatingPoint(power), None)
  }

  override def zeroPowerOperatingPoint: ActivePowerOperatingPoint =
    ActivePowerOperatingPoint.zero

  /** Calculates the position of the earth in relation to the sun (day angle)
    * for the provided time.
    *
    * @param time
    *   The time.
    * @return
    *   The day angle J.
    */
  def calcAngleJ(time: ZonedDateTime): Angle = {
    val day = time.getDayOfYear // day of the year
    val j = 2d * Math.PI * ((day - 1d) / 365)
    Radians(j)
  }

  /** Calculates the declination angle delta of the sun at solar noon (i.e.,
    * when the sun is on the local meridian) with respect to the plane of the
    * equator. Formula taken from Spencer, J.W. "Fourier series representation
    * of the position of the sun". Appl. Opt. 1971, 10, 2569–2571
    *
    * @param angleJ
    *   The day angle J.
    * @return
    *   The declination angle.
    */
  def calcSunDeclinationDelta(
      angleJ: Angle
  ): Angle = {
    val jInRad = angleJ.toRadians
    Radians(
      0.006918 -
        0.399912 * cos(jInRad) +
        0.070257 * sin(jInRad) -
        0.006758 * cos(2d * jInRad) +
        0.000907 * sin(2d * jInRad) -
        0.002697 * cos(3d * jInRad) +
        0.00148 * sin(3d * jInRad)
    )
  }

  /** Calculates the hour angle omega which represents the angular displacement
    * of the sun east or west of the local meridian due to rotation of the earth
    * on its axis at 15◦ per hour; morning negative, afternoon positive.
    *
    * @param time
    *   The requested time (which is transformed to solar time).
    * @param angleJ
    *   The day angle J.
    * @param longitude
    *   The longitude of the position.
    * @return
    *   The hour angle omega.
    */
  def calcHourAngleOmega(
      time: ZonedDateTime,
      angleJ: Angle,
      longitude: Angle,
  ): Angle = {
    val jInRad = angleJ.toRadians
    val lambda = longitude.toDegrees
    val et = Minutes(
      0.0066 + 7.3525 * cos(jInRad + 1.4992378274631293) + 9.9359 * cos(
        2d * jInRad + 1.9006635554218247
      ) + 0.3387 * cos(3d * jInRad + 1.8360863730980346)
    )

    val lmt = Minutes(time.getHour * 60d + time.getMinute - 4d * (15d - lambda))
    val st = lmt + et

    Radians((st.toHours - 12).toRadians * 15d)
  }

  /** Calculates the sunset hour angle omegaSS which represents the omega value
    * when the sun sets. The sunrise hour angle omegaSR is the negative of
    * omegaSS.
    *
    * @param latitude
    *   The latitude of the position.
    * @param delta
    *   The sun declination angle.
    * @return
    *   The sunset angle omegaSS.
    */
  def calcSunsetAngleOmegaSS(
      latitude: Angle,
      delta: Angle,
  ): Angle = {
    val latInRad = latitude.toRadians
    val deltaInRad = delta.toRadians

    Radians(acos(-tan(latInRad) * tan(deltaInRad)))
  }

  /** Calculates the sunrise hour angle omegaSR given omegaSS.
    */
  private val calcSunriseAngleOmegaSR =
    (omegaSS: Angle) => omegaSS * -1

  /** Calculates the solar altitude angle alphaS which represents the angle
    * between the horizontal and the line to the sun, that is, the complement of
    * the zenith angle.
    *
    * @param omega
    *   The hour angle.
    * @param delta
    *   The sun declination angle.
    * @param latitude
    *   The latitude of the position.
    * @return
    *   The solar altitude angle alphaS.
    */
  def calcSolarAltitudeAngleAlphaS(
      omega: Angle,
      delta: Angle,
      latitude: Angle,
  ): Angle = {
    val latInRad = latitude.toRadians
    val deltaInRad = delta.toRadians
    val omegaInRad = omega.toRadians
    val sinAlphaS =
      min(
        max(
          cos(omegaInRad) * cos(latInRad) * cos(deltaInRad) +
            sin(latInRad) * sin(deltaInRad),
          -1,
        ),
        1,
      )
    Radians(asin(sinAlphaS))
  }

  /** Calculates the zenith angle thetaG which represents the angle between the
    * vertical and the line to the sun, that is, the angle of incidence of beam
    * irradiance on a horizontal surface.
    *
    * @param alphaS
    *   sun altitude angle
    * @return
    *   the zenith angle
    */
  def calcZenithAngleThetaZ(
      alphaS: Angle
  ): Angle = {
    val alphaSInRad = alphaS.toRadians

    // the zenith angle is defined as 90° - gammaS in Radian
    Radians(Pi / 2 - abs(alphaSInRad))
  }

  /** Calculates the ratio of the mass of atmosphere through which beam
    * irradiance passes to the mass it would pass through if the sun were at the
    * zenith (i.e., directly overhead).
    *
    * @param thetaZ
    *   The zenith angle.
    * @return
    *   The air mass.
    */
  def calcAirMass(thetaZ: Angle): Double = {
    val thetaZInRad = thetaZ.toRadians

    // radius of the earth in kilometers
    val re = 6371d
    // approx. effective height of the atmosphere
    val yAtm = 9d

    // Ratio re / yAtm between the earth radius and the atmosphere height
    val airMassRatio = re / yAtm
    sqrt(
      pow(airMassRatio * cos(thetaZInRad), 2d) + 2d * airMassRatio + 1d
    ) - airMassRatio * cos(thetaZInRad)
  }

  /** Calculates the extraterrestrial irradiance, that is, the irradiance that
    * would be received in the absence of the atmosphere.
    *
    * @param angleJ
    *   The day angle J.
    * @return
    *   The extraterrestrial irradiance G0.
    */
  def calcExtraterrestrialRadianceG0(
      angleJ: Angle
  ): Irradiance = {
    val jInRad = angleJ.toRadians

    // eccentricity correction factor
    val e0 = 1.000110 +
      0.034221 * cos(jInRad) +
      0.001280 * sin(jInRad) +
      0.000719 * cos(2d * jInRad) +
      0.000077 * sin(2d * jInRad)

    // solar constant in W/m2
    val gSc = WattsPerSquareMeter(1367) // solar constant
    gSc * e0
  }

  /** Calculates the angle of incidence thetaG of beam irradiance on a surface.
    *
    * @param delta
    *   The sun declination angle.
    * @param latitude
    *   The latitude of the position.
    * @param gammaE
    *   The slope angle (the angle between the plane of the surface in question
    *   and the horizontal).
    * @param alphaE
    *   The surface azimuth angle (the deviation of the projection on a
    *   horizontal plane of the normal to the surface from the local meridian,
    *   with zero due south, east negative, and west positive).
    * @param omega
    *   The hour angle.
    * @return
    *   The angle of incidence thetaG.
    */
  def calcAngleOfIncidenceThetaG(
      delta: Angle,
      latitude: Angle,
      gammaE: Angle,
      alphaE: Angle,
      omega: Angle,
  ): Angle = {
    val deltaInRad = delta.toRadians
    val omegaInRad = omega.toRadians
    val gammaInRad = gammaE.toRadians
    val alphaEInRad = alphaE.toRadians
    val latInRad = latitude.toRadians

    Radians(
      acos(
        sin(deltaInRad) * sin(latInRad) * cos(gammaInRad) -
          sin(deltaInRad) * cos(latInRad) * sin(gammaInRad) * cos(alphaEInRad) +
          cos(deltaInRad) * cos(latInRad) * cos(gammaInRad) * cos(omegaInRad) +
          cos(deltaInRad) * sin(latInRad) * sin(gammaInRad) *
          cos(alphaEInRad) * cos(omegaInRad) +
          cos(deltaInRad) * sin(gammaInRad) * sin(alphaEInRad) * sin(omegaInRad)
      )
    )
  }

  /** Calculates omega1 and omega2, which are parameters for
    * calcBeamIrradianceOnSlopedSurface
    *
    * @param thetaG
    *   The angle of incidence.
    * @param omega
    *   The hour angle.
    * @param omegaSS
    *   The sunset angle.
    * @param omegaSR
    *   The sunrise angle.
    * @return
    *   The omega1 and omega encapsulated in an Option, if applicable. None
    *   otherwise.
    */
  def calculateBeamOmegas(
      thetaG: Angle,
      omega: Angle,
      omegaSS: Angle,
      omegaSR: Angle,
  ): Option[(Angle, Angle)] = {
    val thetaGInRad = thetaG.toRadians
    val omegaSSInRad = omegaSS.toRadians
    val omegaSRInRad = omegaSR.toRadians

    val omegaOneHour = toRadians(15d)
    val omegaHalfHour = omegaOneHour / 2d

    val omega1InRad = omega.toRadians // requested hour
    val omega2InRad = omega1InRad + omegaOneHour // requested hour plus 1 hour

    // (thetaG < 90°): sun is visible
    // (thetaG > 90°), otherwise: sun is behind the surface  -> no direct irradiance
    if (
      thetaGInRad < toRadians(90)
      // omega1 and omega2: sun has risen and has not set yet
      && omega2InRad > omegaSRInRad + omegaHalfHour
      && omega1InRad < omegaSSInRad - omegaHalfHour
    ) {

      val (finalOmega1, finalOmega2) =
        if (omega1InRad < omegaSRInRad) {
          // requested time earlier than sunrise
          (omegaSRInRad, omegaSRInRad + omegaOneHour)
        } else if (omega2InRad > omegaSSInRad) {
          // sunset earlier than requested time
          (omegaSSInRad - omegaOneHour, omegaSSInRad)
        } else {
          (omega1InRad, omega2InRad)
        }

      Some(Radians(finalOmega1), Radians(finalOmega2))
    } else
      None
  }

  /** Calculates the beam irradiance on a sloped surface.
    *
    * @param gBeamH
    *   The beam irradiance on a horizontal surface.
    * @param omegas
    *   Omega1 and omega2.
    * @param delta
    *   The sun declination angle.
    * @param latitude
    *   The latitude of the position.
    * @param gammaE
    *   The slope angle (the angle between the plane of the surface in question
    *   and the horizontal).
    * @param alphaE
    *   The surface azimuth angle (the deviation of the projection on a
    *   horizontal plane of the normal to the surface from the local meridian,
    *   with zero due south, east negative, and west positive).
    * @return
    *   The beam irradiance on the sloped surface.
    */
  def calcBeamIrradianceOnSlopedSurface(
      gBeamH: Irradiance,
      omegas: Option[(Angle, Angle)],
      delta: Angle,
      latitude: Angle,
      gammaE: Angle,
      alphaE: Angle,
  ): Irradiance = {

    omegas match {
      case Some((omega1, omega2)) =>
        val deltaInRad = delta.toRadians
        val gammaEInRad = gammaE.toRadians
        val alphaEInRad = alphaE.toRadians
        val latInRad = latitude.toRadians

        val omega1InRad = omega1.toRadians
        val omega2InRad = omega2.toRadians

        val a = ((sin(deltaInRad) * sin(latInRad) * cos(gammaEInRad)
          - sin(deltaInRad) * cos(latInRad) * sin(gammaEInRad) * cos(
            alphaEInRad
          ))
          * (omega2InRad - omega1InRad)
          + (cos(deltaInRad) * cos(latInRad) * cos(gammaEInRad)
            + cos(deltaInRad) * sin(latInRad) * sin(gammaEInRad) * cos(
              alphaEInRad
            ))
          * (sin(omega2InRad) - sin(omega1InRad))
          - (cos(deltaInRad) * sin(gammaEInRad) * sin(alphaEInRad))
          * (cos(omega2InRad) - cos(omega1InRad)))

        val b = ((cos(latInRad) * cos(deltaInRad)) * (sin(omega2InRad) - sin(
          omega1InRad
        ))
          + (sin(latInRad) * sin(deltaInRad)) * (omega2InRad - omega1InRad))

        // in rare cases (close to sunrise) r can become negative (although very small)
        val r = max(a / b, 0d)
        gBeamH * r
      case None => WattsPerSquareMeter(0d)
    }
  }

  /** Calculates the diffuse irradiance on a sloped surface based on the model
    * of Perez et al.
    *
    * <p>Formula taken from Perez, R., P. Ineichen, R. Seals, J. Michalsky, and
    * R. Stewart, "Modeling Daylight Availability and Irradiance Components from
    * Direct and Global Irradiance". Solar Energy, 44, 271 (1990).
    *
    * @param gDifH
    *   The diffuse irradiance on a horizontal surface.
    * @param gBeamH
    *   The beam irradiance on a horizontal surface.
    * @param airMass
    *   The air mass.
    * @param extraterrestrialRadianceG0
    *   The extraterrestrial irradiance.
    * @param thetaZ
    *   The zenith angle.
    * @param thetaG
    *   The angle of incidence.
    * @param gammaE
    *   The slope angle (the angle between the plane of the surface in question
    *   and the horizontal).
    * @return
    *   The diffuse irradiance on the sloped surface.
    */
  def calcDiffuseIrradianceOnSlopedSurfacePerez(
      gDifH: Irradiance,
      gBeamH: Irradiance,
      airMass: Double,
      extraterrestrialRadianceG0: Irradiance,
      thetaZ: Angle,
      thetaG: Angle,
      gammaE: Angle,
  ): Irradiance = {
    val thetaZInRad = thetaZ.toRadians
    val thetaGInRad = thetaG.toRadians
    val gammaEInRad = gammaE.toRadians

    // == brightness index beta  ==//
    val delta = gDifH * airMass / extraterrestrialRadianceG0

    // == cloud index epsilon  ==//
    val x = if (gDifH.value.doubleValue > 0) {
      // if we have diffuse irradiance on horizontal surface we have to consider
      // the clearness parameter epsilon, which then gives us an epsilon bin x

      // Beam irradiance is required on a plane normal to the beam direction (normal incidence),
      // thus dividing by cos theta_z
      var epsilon = ((gDifH + gBeamH / cos(thetaZInRad)) / gDifH +
        (5.535d * 1.0e-6) * pow(
          thetaZ.toDegrees,
          3,
        )) / (1d + (5.535d * 1.0e-6) * pow(
        thetaZ.toDegrees,
        3,
      ))

      // get the corresponding bin if epsilon is smaller than 6.2
      if (epsilon < 6.2) { // define the bins based on Perez
        val discreteSkyClearnessCategories = Array(
          Array(1, 1.065),
          Array(1.065, 1.230),
          Array(1.230, 1.500),
          Array(1.500, 1.950),
          Array(1.950, 2.800),
          Array(2.800, 4.500),
          Array(4.500, 6.200),
        )
        // adapt the epsilon as we have no bin < 1
        epsilon = max(1, epsilon)

        // get the corresponding bin
        val finalEpsilon = epsilon

        discreteSkyClearnessCategories.indices
          .find { i =>
            (finalEpsilon -
              discreteSkyClearnessCategories(i)(0) >= 0) &&
            (finalEpsilon -
              discreteSkyClearnessCategories(i)(1) < 0)
          }
          .map(_ + 1)
          .getOrElse(8)
      } else {
        // epsilon in [6.2, inf.[
        8
      }
    } else {
      // if we have no clouds, the epsilon bin is 8,
      // as the epsilon bin for an epsilon in [6.2, inf.[ is 8
      8
    }

    // calculate the f_ij components based on the epsilon bin
    val f11 = -0.0161 * pow(x, 3) + 0.1840 * pow(x, 2) - 0.3806 * x + 0.2324
    val f12 = 0.0134 * pow(x, 4) - 0.1938 * pow(x, 3) + 0.8410 * pow(
      x,
      2,
    ) - 1.4018 * x + 1.3579
    val f13 = 0.0032 * pow(x, 3) - 0.0280 * pow(x, 2) - 0.0056 * x - 0.0385
    val f21 = -0.0048 * pow(x, 3) + 0.0536 * pow(x, 2) - 0.1049 * x + 0.0034
    val f22 = 0.0012 * pow(x, 3) - 0.0067 * pow(x, 2) + 0.0091 * x - 0.0269
    val f23 = 0.0052 * pow(x, 3) - 0.0971 * pow(x, 2) + 0.2856 * x - 0.1389

    // calculate circumsolar brightness coefficient f1 and horizon brightness coefficient f2
    val f1 = max(0, f11 + f12 * delta + f13 * thetaZInRad)
    val f2 = f21 + f22 * delta + f23 * thetaZInRad
    val aPerez = max(0, cos(thetaGInRad))
    val bPerez = max(cos(1.4835298641951802), cos(thetaZInRad))

    // finally calculate the diffuse irradiance on an inclined surface
    gDifH * (
      ((1 + cos(gammaEInRad)) / 2) * (1 - f1) +
        (f1 * (aPerez / bPerez)) +
        (f2 * sin(gammaEInRad))
    )
  }

  /** Calculates the reflected irradiance on a sloped surface.
    *
    * @param gBeamH
    *   The beam irradiance on a horizontal surface.
    * @param gDifH
    *   The diffuse irradiance on a horizontal surface.
    * @param gammaE
    *   The slope angle (the angle between the plane of the surface in question
    *   and the horizontal).
    * @param albedo
    *   The albedo / "composite" ground reflection.
    * @return
    *   The reflected irradiance on the sloped surface eRefS.
    */
  def calcReflectedIrradianceOnSlopedSurface(
      gBeamH: Irradiance,
      gDifH: Irradiance,
      gammaE: Angle,
      albedo: Double,
  ): Irradiance = {
    val gammaEInRad = gammaE.toRadians
    (gBeamH + gDifH) * albedo * 0.5 * (1 - cos(gammaEInRad))
  }

  private def generatorCorrectionFactor(
      time: ZonedDateTime,
      gammaE: Angle,
  ): Double = {
    val gammaEValInDeg = gammaE.toDegrees

    val genCorr = new Array[Array[Double]](4)
    genCorr(0) = Array(0.69, 0.73, 0.81, 0.83, 0.84, 0.84, 0.9, 0.84, 0.84,
      0.82, 0.75, 0.66) // 30°
    genCorr(1) = Array(0.8, 0.83, 0.84, 0.85, 0.86, 0.86, 0.86, 0.86, 0.86,
      0.84, 0.82, 0.77) // 45°
    genCorr(2) = Array(0.84, 0.85, 0.86, 0.86, 0.85, 0.85, 0.85, 0.85, 0.86,
      0.86, 0.85, 0.84) // 60°
    genCorr(3) = Array(0.86, 0.86, 0.85, 0.84, 0.82, 0.81, 0.81, 0.82, 0.84,
      0.85, 0.86, 0.86) // 90°

    val genCorrKey: Int = gammaEValInDeg match {
      case gamma if gamma < 38 => 0
      case gamma if gamma < 53 => 1
      case gamma if gamma < 75 => 2
      case _                   => 3
    }

    genCorr(genCorrKey)(time.getMonth.getValue - 1)
  }

  private def temperatureCorrectionFactor(time: ZonedDateTime): Double = {
    val tempCorr =
      Array(1.06, 1.04, 1.01, 0.98, 0.94, 0.93, 0.94, 0.93, 0.96, 1, 1.04, 1.06)

    tempCorr(time.getMonth.getValue - 1)
  }

  private def calcOutput(
      gTotal: Irradiance,
      time: ZonedDateTime,
      irradianceSTC: Irradiance,
  ): Power = {
    val genCorr = generatorCorrectionFactor(time, gammaE)
    val tempCorr = temperatureCorrectionFactor(time)
    /* The actual yield of this sum of available panels. As the solar irradiance summed up over the total panel surface
     * area. The yield also takes care of generator and temperature correction factors as well as the converter's
     * efficiency */
    val actYield =
      gTotal * moduleSurface.toSquareMeters * etaConv.toEach * (genCorr * tempCorr)

    /* Calculate the foreseen active power output without boundary condition adaptions */
    val proposal =
      sRated.toActivePower(cosPhiRated) * -1 * (actYield / irradianceSTC)

    /* Do sanity check, if the proposed feed in is above the estimated maximum to be apparent active power of the plant */
    if (proposal < pMax)
      logger.warn(
        "The fed in active power is higher than the estimated maximum active power of this plant ({} < {}). " +
          "Did you provide wrong weather input data?",
        proposal,
        pMax,
      )

    /* If the output is marginally small, suppress the output, as we are likely to be in night and then only produce incorrect output */
    if (proposal.compareTo(activationThreshold) > 0)
      DefaultQuantities.zeroMW
    else proposal
  }

  override def createResults(
      state: PvState,
      lastOperatingPoint: Option[ActivePowerOperatingPoint],
      currentOperatingPoint: ActivePowerOperatingPoint,
      complexPower: ComplexPower,
      dateTime: ZonedDateTime,
  ): Iterable[SystemParticipantResult] =
    Iterable(
      new PvResult(
        dateTime,
        uuid,
        complexPower.p.toMegawatts.asMegaWatt,
        complexPower.q.toMegavars.asMegaVar,
      )
    )

  override def createPrimaryDataResult(
      data: PrimaryDataWithComplexPower[_],
      dateTime: ZonedDateTime,
  ): SystemParticipantResult =
    new PvResult(
      dateTime,
      uuid,
      data.p.toMegawatts.asMegaWatt,
      data.q.toMegavars.asMegaVar,
    )

  override def getRequiredSecondaryServices: Iterable[ServiceType] =
    Iterable(ServiceType.WeatherService)

}

object PvModel {

  /** Holds all relevant data for a pv model calculation.
    *
    * @param tick
    *   The current tick.
    * @param dateTime
    *   The date and time of the <b>ending</b> of time frame to calculate.
    * @param diffIrradiance
    *   The diffuse solar irradiance on a horizontal surface.
    * @param dirIrradiance
    *   The direct solar irradiance on a horizontal surface.
    */
  final case class PvState(
      override val tick: Long,
      dateTime: ZonedDateTime,
      diffIrradiance: Irradiance,
      dirIrradiance: Irradiance,
  ) extends ModelState

  def apply(
      input: PvInput
  ): PvModel =
    new PvModel(
      input.getUuid,
      input.getId,
      Kilovoltamperes(
        input.getsRated
          .to(PowerSystemUnits.KILOVOLTAMPERE)
          .getValue
          .doubleValue
      ),
      input.getCosPhiRated,
      QControl(input.getqCharacteristics),
      Degrees(input.getNode.getGeoPosition.getY),
      Degrees(input.getNode.getGeoPosition.getX),
      input.getAlbedo,
      Each(
        input.getEtaConv
          .to(PowerSystemUnits.PU)
          .getValue
          .doubleValue
      ),
      Radians(
        input.getAzimuth
          .to(RADIAN)
          .getValue
          .doubleValue
      ),
      Radians(
        input.getElevationAngle
          .to(RADIAN)
          .getValue
          .doubleValue
      ),
    )

}<|MERGE_RESOLUTION|>--- conflicted
+++ resolved
@@ -74,11 +74,7 @@
   private val activationThreshold =
     sRated.toActivePower(cosPhiRated) * 0.001 * -1
 
-<<<<<<< HEAD
-  override val initialState: (Long, ZonedDateTime) => PvState = {
-=======
   override val initialState: (Long, ZonedDateTime) => PvState =
->>>>>>> 022650a5
     (tick, simulationTime) =>
       PvState(
         tick,
@@ -86,10 +82,6 @@
         zeroWPerSM,
         zeroWPerSM,
       )
-<<<<<<< HEAD
-  }
-=======
->>>>>>> 022650a5
 
   override def determineState(
       lastState: PvState,
