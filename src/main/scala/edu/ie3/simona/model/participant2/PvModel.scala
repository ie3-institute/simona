/*
 * © 2020. TU Dortmund University,
 * Institute of Energy Systems, Energy Efficiency and Energy Economics,
 * Research group Distribution grid planning and operation
 */

package edu.ie3.simona.model.participant2

import com.typesafe.scalalogging.LazyLogging
import edu.ie3.datamodel.models.input.system.PvInput
import edu.ie3.datamodel.models.result.system.{
  PvResult,
  SystemParticipantResult,
}
import edu.ie3.simona.agent.participant.data.Data
import edu.ie3.simona.agent.participant.data.Data.PrimaryData.{
  ComplexPower,
  PrimaryDataWithComplexPower,
}
import edu.ie3.simona.exceptions.CriticalFailureException
import edu.ie3.simona.model.participant.control.QControl
import edu.ie3.simona.model.participant2.ParticipantFlexibility.ParticipantSimpleFlexibility
import edu.ie3.simona.model.participant2.ParticipantModel.{
  ActivePowerOperatingPoint,
  ModelInput,
  ModelState,
}
import edu.ie3.simona.model.participant2.PvModel.PvState
import edu.ie3.simona.ontology.messages.services.WeatherMessage.WeatherData
import edu.ie3.simona.service.ServiceType
import edu.ie3.util.quantities.PowerSystemUnits
import edu.ie3.util.quantities.QuantityUtils.RichQuantityDouble
import edu.ie3.util.scala.quantities._
import squants._
import squants.space.{Degrees, SquareMeters}
import squants.time.Minutes
import tech.units.indriya.unit.Units._

import java.time.ZonedDateTime
import java.util.UUID
import scala.math._

class PvModel private (
    override val uuid: UUID,
    override val id: String,
    override val sRated: ApparentPower,
    override val cosPhiRated: Double,
    override val qControl: QControl,
    private val lat: Angle,
    private val lon: Angle,
    private val albedo: Double,
    private val etaConv: Dimensionless,
    private val alphaE: Angle,
    private val gammaE: Angle,
    private val moduleSurface: Area = SquareMeters(1d),
) extends ParticipantModel[
      ActivePowerOperatingPoint,
      PvState,
    ]
    with ParticipantSimpleFlexibility[PvState]
    with LazyLogging {

  /** Override sMax as the power output of a pv unit could become easily up to
<<<<<<< HEAD
    * 10% higher than the sRated value found in the technical sheets
    */
  val sMax: ApparentPower = sRated * 1.1

  /** Permissible maximum active power feed in (therefore negative) */
  protected val pMax: Power = sMax.toActivePower(cosPhiRated) * -1

  /** Reference yield at standard testing conditions (STC) */
=======
    * 10% higher than the sRated value found in the technical sheets.
    */
  val sMax: ApparentPower = sRated * 1.1

  /** Permissible maximum active power feed in (therefore negative). */
  protected val pMax: Power = sMax.toActivePower(cosPhiRated) * -1

  /** Reference yield at standard testing conditions (STC). */
>>>>>>> 6dcda81d
  private val yieldSTC = WattsPerSquareMeter(1000d)

  private val activationThreshold =
    sRated.toActivePower(cosPhiRated) * 0.001 * -1

  override val initialState: ModelInput => PvState = { input =>
    val weatherData = getWeatherData(input.receivedData)
<<<<<<< HEAD
    PvState(
      input.currentTick,
      input.currentSimulationTime,
      ???,
=======

    PvState(
      input.currentTick,
      input.currentSimulationTime,
>>>>>>> 6dcda81d
      weatherData.diffIrr,
      weatherData.dirIrr,
    )
  }

  override def determineState(
      lastState: PvState,
      operatingPoint: ActivePowerOperatingPoint,
      input: ModelInput,
  ): PvState = initialState(input)

  private def getWeatherData(receivedData: Seq[Data]): WeatherData = {
    receivedData
      .collectFirst { case weatherData: WeatherData =>
        weatherData
      }
      .getOrElse {
        throw new CriticalFailureException(
          s"Expected WeatherData, got $receivedData"
        )
      }
  }

<<<<<<< HEAD
  /** Calculate the active power behaviour of the model
    *
    * @param state
    *   The current state including weather data
    * @return
    *   Active power
=======
  /** Calculate the active power behaviour of the model.
    *
    * @param state
    *   The current state including weather data.
    * @return
    *   The active power.
>>>>>>> 6dcda81d
    */
  override def determineOperatingPoint(
      state: PvState
  ): (ActivePowerOperatingPoint, Option[Long]) = {
<<<<<<< HEAD
    // === Weather Base Data  === //
    /* The pv model calculates the power in-feed based on the solar irradiance that is received over a specific
     * time frame (which actually is the solar irradiation). Hence, a multiplication with the time frame within
     * this irradiance is received is required. */
    val duration: Time = Seconds(state.weatherDataFrameLength)

    // eBeamH and eDifH needs to be extract to their double values in some places
    // hence a conversion to watt-hour per square meter is required, to avoid
    // invalid double value extraction!
    val eBeamH =
      state.dirIrradiance * duration
    val eDifH =
      state.diffIrradiance * duration

    // === Beam Radiation Parameters  === //
=======
    // Irradiance on a horizontal surface
    val gBeamH = state.dirIrradiance
    val gDifH = state.diffIrradiance

    // === Beam irradiance parameters  === //
>>>>>>> 6dcda81d
    val angleJ = calcAngleJ(state.dateTime)
    val delta = calcSunDeclinationDelta(angleJ)

    val omega = calcHourAngleOmega(state.dateTime, angleJ, lon)

    val omegaSS = calcSunsetAngleOmegaSS(lat, delta)
    val omegaSR = calcSunriseAngleOmegaSR(omegaSS)

    val alphaS = calcSolarAltitudeAngleAlphaS(omega, delta, lat)
    val thetaG =
      calcAngleOfIncidenceThetaG(delta, lat, gammaE, alphaE, omega)

    val omegas = calculateBeamOmegas(thetaG, omega, omegaSS, omegaSR)

<<<<<<< HEAD
    // === Beam Radiation ===//
    val eBeamS = calcBeamRadiationOnSlopedSurface(
      eBeamH,
=======
    // === Beam irradiance ===//
    val gBeamS = calcBeamIrradianceOnSlopedSurface(
      gBeamH,
>>>>>>> 6dcda81d
      omegas,
      delta,
      lat,
      gammaE,
      alphaE,
    )

<<<<<<< HEAD
    // === Diffuse Radiation Parameters ===//
    val thetaZ = calcZenithAngleThetaZ(alphaS)
    val airMass = calcAirMass(thetaZ)
    val extraterrestrialRadiationI0 = calcExtraterrestrialRadiationI0(angleJ)

    // === Diffuse Radiation ===//
    val eDifS = calcDiffuseRadiationOnSlopedSurfacePerez(
      eDifH,
      eBeamH,
      airMass,
      extraterrestrialRadiationI0,
=======
    // === Diffuse irradiance parameters ===//
    val thetaZ = calcZenithAngleThetaZ(alphaS)
    val airMass = calcAirMass(thetaZ)
    val g0 = calcExtraterrestrialRadianceG0(angleJ)

    // === Diffuse irradiance ===//
    val gDifS = calcDiffuseIrradianceOnSlopedSurfacePerez(
      gDifH,
      gBeamH,
      airMass,
      g0,
>>>>>>> 6dcda81d
      thetaZ,
      thetaG,
      gammaE,
    )

<<<<<<< HEAD
    // === Reflected Radiation ===//
    val eRefS =
      calcReflectedRadiationOnSlopedSurface(eBeamH, eDifH, gammaE, albedo)

    // === Total Radiation ===//
    val eTotal = eDifS + eBeamS + eRefS

    val irraditionSTC = yieldSTC * duration
    val power = calcOutput(
      eTotal,
      state.dateTime,
      irraditionSTC,
=======
    // === Reflected irradiance ===//
    val gRefS =
      calcReflectedIrradianceOnSlopedSurface(gBeamH, gDifH, gammaE, albedo)

    // === Total irradiance ===//
    val gTotal = gDifS + gBeamS + gRefS

    val power = calcOutput(
      gTotal,
      state.dateTime,
      yieldSTC,
>>>>>>> 6dcda81d
    )

    (ActivePowerOperatingPoint(power), None)
  }

  override def zeroPowerOperatingPoint: ActivePowerOperatingPoint =
    ActivePowerOperatingPoint.zero

  /** Calculates the position of the earth in relation to the sun (day angle)
<<<<<<< HEAD
    * for the provided time
    *
    * @param time
    *   the time
    * @return
    *   day angle J
=======
    * for the provided time.
    *
    * @param time
    *   The time.
    * @return
    *   The day angle J.
>>>>>>> 6dcda81d
    */
  def calcAngleJ(time: ZonedDateTime): Angle = {
    val day = time.getDayOfYear // day of the year
    val j = 2d * Math.PI * ((day - 1d) / 365)
    Radians(j)
  }

  /** Calculates the declination angle delta of the sun at solar noon (i.e.,
    * when the sun is on the local meridian) with respect to the plane of the
    * equator. Formula taken from Spencer, J.W. "Fourier series representation
    * of the position of the sun". Appl. Opt. 1971, 10, 2569–2571
    *
    * @param angleJ
<<<<<<< HEAD
    *   day angle J
    * @return
    *   declination angle
=======
    *   The day angle J.
    * @return
    *   The declination angle.
>>>>>>> 6dcda81d
    */
  def calcSunDeclinationDelta(
      angleJ: Angle
  ): Angle = {
    val jInRad = angleJ.toRadians
    Radians(
      0.006918 -
        0.399912 * cos(jInRad) +
        0.070257 * sin(jInRad) -
        0.006758 * cos(2d * jInRad) +
        0.000907 * sin(2d * jInRad) -
        0.002697 * cos(3d * jInRad) +
        0.00148 * sin(3d * jInRad)
    )
  }

  /** Calculates the hour angle omega which represents the angular displacement
    * of the sun east or west of the local meridian due to rotation of the earth
    * on its axis at 15◦ per hour; morning negative, afternoon positive.
    *
    * @param time
<<<<<<< HEAD
    *   the requested time (which is transformed to solar time)
    * @param angleJ
    *   day angle J
    * @param longitude
    *   longitude of the position
    * @return
    *   hour angle omega
=======
    *   The requested time (which is transformed to solar time).
    * @param angleJ
    *   The day angle J.
    * @param longitude
    *   The longitude of the position.
    * @return
    *   The hour angle omega.
>>>>>>> 6dcda81d
    */
  def calcHourAngleOmega(
      time: ZonedDateTime,
      angleJ: Angle,
      longitude: Angle,
  ): Angle = {
    val jInRad = angleJ.toRadians
    val lambda = longitude.toDegrees
    val et = Minutes(
      0.0066 + 7.3525 * cos(jInRad + 1.4992378274631293) + 9.9359 * cos(
        2d * jInRad + 1.9006635554218247
      ) + 0.3387 * cos(3d * jInRad + 1.8360863730980346)
    )

    val lmt = Minutes(time.getHour * 60d + time.getMinute - 4d * (15d - lambda))
    val st = lmt + et

    Radians((st.toHours - 12).toRadians * 15d)
  }

  /** Calculates the sunset hour angle omegaSS which represents the omega value
    * when the sun sets. The sunrise hour angle omegaSR is the negative of
    * omegaSS.
    *
    * @param latitude
<<<<<<< HEAD
    *   latitude of the position
    * @param delta
    *   sun declination angle
    * @return
    *   sunset angle omegaSS
=======
    *   The latitude of the position.
    * @param delta
    *   The sun declination angle.
    * @return
    *   The sunset angle omegaSS.
>>>>>>> 6dcda81d
    */
  def calcSunsetAngleOmegaSS(
      latitude: Angle,
      delta: Angle,
  ): Angle = {
    val latInRad = latitude.toRadians
    val deltaInRad = delta.toRadians

    Radians(acos(-tan(latInRad) * tan(deltaInRad)))
  }

  /** Calculates the sunrise hour angle omegaSR given omegaSS.
    */
  private val calcSunriseAngleOmegaSR =
    (omegaSS: Angle) => omegaSS * -1

  /** Calculates the solar altitude angle alphaS which represents the angle
    * between the horizontal and the line to the sun, that is, the complement of
    * the zenith angle.
    *
    * @param omega
<<<<<<< HEAD
    *   hour angle
    * @param delta
    *   sun declination angle
    * @param latitude
    *   latitude of the position
    * @return
    *   solar altitude angle alphaS
=======
    *   The hour angle.
    * @param delta
    *   The sun declination angle.
    * @param latitude
    *   The latitude of the position.
    * @return
    *   The solar altitude angle alphaS.
>>>>>>> 6dcda81d
    */
  def calcSolarAltitudeAngleAlphaS(
      omega: Angle,
      delta: Angle,
      latitude: Angle,
  ): Angle = {
    val latInRad = latitude.toRadians
    val deltaInRad = delta.toRadians
    val omegaInRad = omega.toRadians
    val sinAlphaS =
      min(
        max(
          cos(omegaInRad) * cos(latInRad) * cos(deltaInRad) +
            sin(latInRad) * sin(deltaInRad),
          -1,
        ),
        1,
      )
    Radians(asin(sinAlphaS))
  }

  /** Calculates the zenith angle thetaG which represents the angle between the
    * vertical and the line to the sun, that is, the angle of incidence of beam
<<<<<<< HEAD
    * radiation on a horizontal surface.
=======
    * irradiance on a horizontal surface.
>>>>>>> 6dcda81d
    *
    * @param alphaS
    *   sun altitude angle
    * @return
    *   the zenith angle
    */
  def calcZenithAngleThetaZ(
      alphaS: Angle
  ): Angle = {
    val alphaSInRad = alphaS.toRadians

    // the zenith angle is defined as 90° - gammaS in Radian
    Radians(Pi / 2 - abs(alphaSInRad))
  }

  /** Calculates the ratio of the mass of atmosphere through which beam
<<<<<<< HEAD
    * radiation passes to the mass it would pass through if the sun were at the
    * zenith (i.e., directly overhead).
    *
    * @param thetaZ
    *   zenith angle
    * @return
    *   air mass
=======
    * irradiance passes to the mass it would pass through if the sun were at the
    * zenith (i.e., directly overhead).
    *
    * @param thetaZ
    *   The zenith angle.
    * @return
    *   The air mass.
>>>>>>> 6dcda81d
    */
  def calcAirMass(thetaZ: Angle): Double = {
    val thetaZInRad = thetaZ.toRadians

    // radius of the earth in kilometers
    val re = 6371d
    // approx. effective height of the atmosphere
    val yAtm = 9d

    // Ratio re / yAtm between the earth radius and the atmosphere height
    val airMassRatio = re / yAtm
    sqrt(
      pow(airMassRatio * cos(thetaZInRad), 2d) + 2d * airMassRatio + 1d
    ) - airMassRatio * cos(thetaZInRad)
  }

<<<<<<< HEAD
  /** Calculates the extraterrestrial radiation, that is, the radiation that
    * would be received in the absence of the atmosphere.
    *
    * @param angleJ
    *   day angle J
    * @return
    *   extraterrestrial radiation I0
    */
  def calcExtraterrestrialRadiationI0(
      angleJ: Angle
  ): Irradiation = {
=======
  /** Calculates the extraterrestrial irradiance, that is, the irradiance that
    * would be received in the absence of the atmosphere.
    *
    * @param angleJ
    *   The day angle J.
    * @return
    *   The extraterrestrial irradiance G0.
    */
  def calcExtraterrestrialRadianceG0(
      angleJ: Angle
  ): Irradiance = {
>>>>>>> 6dcda81d
    val jInRad = angleJ.toRadians

    // eccentricity correction factor
    val e0 = 1.000110 +
      0.034221 * cos(jInRad) +
      0.001280 * sin(jInRad) +
      0.000719 * cos(2d * jInRad) +
      0.000077 * sin(2d * jInRad)

    // solar constant in W/m2
<<<<<<< HEAD
    val Gsc = WattHoursPerSquareMeter(1367) // solar constant
    Gsc * e0
  }

  /** Calculates the angle of incidence thetaG of beam radiation on a surface
    *
    * @param delta
    *   sun declination angle
    * @param latitude
    *   latitude of the position
    * @param gammaE
    *   slope angle (the angle between the plane of the surface in question and
    *   the horizontal)
    * @param alphaE
    *   surface azimuth angle (the deviation of the projection on a horizontal
    *   plane of the normal to the surface from the local meridian, with zero
    *   due south, east negative, and west positive)
    * @param omega
    *   hour angle
    * @return
    *   angle of incidence thetaG
=======
    val gSc = WattsPerSquareMeter(1367) // solar constant
    gSc * e0
  }

  /** Calculates the angle of incidence thetaG of beam irradiance on a surface.
    *
    * @param delta
    *   The sun declination angle.
    * @param latitude
    *   The latitude of the position.
    * @param gammaE
    *   The slope angle (the angle between the plane of the surface in question
    *   and the horizontal).
    * @param alphaE
    *   The surface azimuth angle (the deviation of the projection on a
    *   horizontal plane of the normal to the surface from the local meridian,
    *   with zero due south, east negative, and west positive).
    * @param omega
    *   The hour angle.
    * @return
    *   The angle of incidence thetaG.
>>>>>>> 6dcda81d
    */
  def calcAngleOfIncidenceThetaG(
      delta: Angle,
      latitude: Angle,
      gammaE: Angle,
      alphaE: Angle,
      omega: Angle,
  ): Angle = {
    val deltaInRad = delta.toRadians
    val omegaInRad = omega.toRadians
    val gammaInRad = gammaE.toRadians
    val alphaEInRad = alphaE.toRadians
    val latInRad = latitude.toRadians

    Radians(
      acos(
        sin(deltaInRad) * sin(latInRad) * cos(gammaInRad) -
          sin(deltaInRad) * cos(latInRad) * sin(gammaInRad) * cos(alphaEInRad) +
          cos(deltaInRad) * cos(latInRad) * cos(gammaInRad) * cos(omegaInRad) +
          cos(deltaInRad) * sin(latInRad) * sin(gammaInRad) *
          cos(alphaEInRad) * cos(omegaInRad) +
          cos(deltaInRad) * sin(gammaInRad) * sin(alphaEInRad) * sin(omegaInRad)
      )
    )
  }

  /** Calculates omega1 and omega2, which are parameters for
<<<<<<< HEAD
    * calcBeamRadiationOnSlopedSurface
    *
    * @param thetaG
    *   angle of incidence
    * @param omega
    *   hour angle
    * @param omegaSS
    *   sunset angle
    * @param omegaSR
    *   sunrise angle
    * @return
    *   omega1 and omega encapsulated in an Option, if applicable. None
    *   otherwise
=======
    * calcBeamIrradianceOnSlopedSurface
    *
    * @param thetaG
    *   The angle of incidence.
    * @param omega
    *   The hour angle.
    * @param omegaSS
    *   The sunset angle.
    * @param omegaSR
    *   The sunrise angle.
    * @return
    *   The omega1 and omega encapsulated in an Option, if applicable. None
    *   otherwise.
>>>>>>> 6dcda81d
    */
  def calculateBeamOmegas(
      thetaG: Angle,
      omega: Angle,
      omegaSS: Angle,
      omegaSR: Angle,
  ): Option[(Angle, Angle)] = {
    val thetaGInRad = thetaG.toRadians
    val omegaSSInRad = omegaSS.toRadians
    val omegaSRInRad = omegaSR.toRadians

    val omegaOneHour = toRadians(15d)
    val omegaHalfHour = omegaOneHour / 2d

    val omega1InRad = omega.toRadians // requested hour
    val omega2InRad = omega1InRad + omegaOneHour // requested hour plus 1 hour

    // (thetaG < 90°): sun is visible
<<<<<<< HEAD
    // (thetaG > 90°), otherwise: sun is behind the surface  -> no direct radiation
=======
    // (thetaG > 90°), otherwise: sun is behind the surface  -> no direct irradiance
>>>>>>> 6dcda81d
    if (
      thetaGInRad < toRadians(90)
      // omega1 and omega2: sun has risen and has not set yet
      && omega2InRad > omegaSRInRad + omegaHalfHour
      && omega1InRad < omegaSSInRad - omegaHalfHour
    ) {

      val (finalOmega1, finalOmega2) =
        if (omega1InRad < omegaSRInRad) {
          // requested time earlier than sunrise
          (omegaSRInRad, omegaSRInRad + omegaOneHour)
        } else if (omega2InRad > omegaSSInRad) {
          // sunset earlier than requested time
          (omegaSSInRad - omegaOneHour, omegaSSInRad)
        } else {
          (omega1InRad, omega2InRad)
        }

      Some(Radians(finalOmega1), Radians(finalOmega2))
    } else
      None
  }

<<<<<<< HEAD
  /** Calculates the beam radiation on a sloped surface
    *
    * @param eBeamH
    *   beam radiation on a horizontal surface
    * @param omegas
    *   omega1 and omega2
    * @param delta
    *   sun declination angle
    * @param latitude
    *   latitude of the position
    * @param gammaE
    *   slope angle (the angle between the plane of the surface in question and
    *   the horizontal)
    * @param alphaE
    *   surface azimuth angle (the deviation of the projection on a horizontal
    *   plane of the normal to the surface from the local meridian, with zero
    *   due south, east negative, and west positive)
    * @return
    *   the beam radiation on the sloped surface
    */
  def calcBeamRadiationOnSlopedSurface(
      eBeamH: Irradiation,
=======
  /** Calculates the beam irradiance on a sloped surface.
    *
    * @param gBeamH
    *   The beam irradiance on a horizontal surface.
    * @param omegas
    *   Omega1 and omega2.
    * @param delta
    *   The sun declination angle.
    * @param latitude
    *   The latitude of the position.
    * @param gammaE
    *   The slope angle (the angle between the plane of the surface in question
    *   and the horizontal).
    * @param alphaE
    *   The surface azimuth angle (the deviation of the projection on a
    *   horizontal plane of the normal to the surface from the local meridian,
    *   with zero due south, east negative, and west positive).
    * @return
    *   The beam irradiance on the sloped surface.
    */
  def calcBeamIrradianceOnSlopedSurface(
      gBeamH: Irradiance,
>>>>>>> 6dcda81d
      omegas: Option[(Angle, Angle)],
      delta: Angle,
      latitude: Angle,
      gammaE: Angle,
      alphaE: Angle,
<<<<<<< HEAD
  ): Irradiation = {
=======
  ): Irradiance = {
>>>>>>> 6dcda81d

    omegas match {
      case Some((omega1, omega2)) =>
        val deltaInRad = delta.toRadians
        val gammaEInRad = gammaE.toRadians
        val alphaEInRad = alphaE.toRadians
        val latInRad = latitude.toRadians

        val omega1InRad = omega1.toRadians
        val omega2InRad = omega2.toRadians

        val a = ((sin(deltaInRad) * sin(latInRad) * cos(gammaEInRad)
          - sin(deltaInRad) * cos(latInRad) * sin(gammaEInRad) * cos(
            alphaEInRad
          ))
          * (omega2InRad - omega1InRad)
          + (cos(deltaInRad) * cos(latInRad) * cos(gammaEInRad)
            + cos(deltaInRad) * sin(latInRad) * sin(gammaEInRad) * cos(
              alphaEInRad
            ))
          * (sin(omega2InRad) - sin(omega1InRad))
          - (cos(deltaInRad) * sin(gammaEInRad) * sin(alphaEInRad))
          * (cos(omega2InRad) - cos(omega1InRad)))

        val b = ((cos(latInRad) * cos(deltaInRad)) * (sin(omega2InRad) - sin(
          omega1InRad
        ))
          + (sin(latInRad) * sin(deltaInRad)) * (omega2InRad - omega1InRad))

        // in rare cases (close to sunrise) r can become negative (although very small)
        val r = max(a / b, 0d)
<<<<<<< HEAD
        eBeamH * r
      case None => WattHoursPerSquareMeter(0d)
    }
  }

  /** Calculates the diffuse radiation on a sloped surface based on the model of
    * Perez et al.
=======
        gBeamH * r
      case None => WattsPerSquareMeter(0d)
    }
  }

  /** Calculates the diffuse irradiance on a sloped surface based on the model
    * of Perez et al.
>>>>>>> 6dcda81d
    *
    * <p>Formula taken from Perez, R., P. Ineichen, R. Seals, J. Michalsky, and
    * R. Stewart, "Modeling Daylight Availability and Irradiance Components from
    * Direct and Global Irradiance". Solar Energy, 44, 271 (1990).
    *
<<<<<<< HEAD
    * @param eDifH
    *   diffuse radiation on a horizontal surface
    * @param eBeamH
    *   beam radiation on a horizontal surface
    * @param airMass
    *   the air mass
    * @param extraterrestrialRadiationI0
    *   extraterrestrial radiation
    * @param thetaZ
    *   zenith angle
    * @param thetaG
    *   angle of incidence
    * @param gammaE
    *   slope angle (the angle between the plane of the surface in question and
    *   the horizontal)
    * @return
    *   the diffuse radiation on the sloped surface
    */
  def calcDiffuseRadiationOnSlopedSurfacePerez(
      eDifH: Irradiation,
      eBeamH: Irradiation,
      airMass: Double,
      extraterrestrialRadiationI0: Irradiation,
      thetaZ: Angle,
      thetaG: Angle,
      gammaE: Angle,
  ): Irradiation = {
=======
    * @param gDifH
    *   The diffuse irradiance on a horizontal surface.
    * @param gBeamH
    *   The beam irradiance on a horizontal surface.
    * @param airMass
    *   The air mass.
    * @param extraterrestrialRadianceG0
    *   The extraterrestrial irradiance.
    * @param thetaZ
    *   The zenith angle.
    * @param thetaG
    *   The angle of incidence.
    * @param gammaE
    *   The slope angle (the angle between the plane of the surface in question
    *   and the horizontal).
    * @return
    *   The diffuse irradiance on the sloped surface.
    */
  def calcDiffuseIrradianceOnSlopedSurfacePerez(
      gDifH: Irradiance,
      gBeamH: Irradiance,
      airMass: Double,
      extraterrestrialRadianceG0: Irradiance,
      thetaZ: Angle,
      thetaG: Angle,
      gammaE: Angle,
  ): Irradiance = {
>>>>>>> 6dcda81d
    val thetaZInRad = thetaZ.toRadians
    val thetaGInRad = thetaG.toRadians
    val gammaEInRad = gammaE.toRadians

<<<<<<< HEAD
    // == brightness index delta  ==//
    val delta = eDifH * airMass / extraterrestrialRadiationI0

    // == cloud index epsilon  ==//
    // if we have no clouds,  the epsilon bin is 8, as epsilon bin for an epsilon in [6.2, inf.[ = 8
    val x = if (eDifH.value.doubleValue > 0) {
      // if we have diffuse radiation on horizontal surface we have to consider
      // the clearness parameter epsilon, which then gives us an epsilon bin x

      // Beam radiation is required on a plane normal to the beam direction (normal incidence),
      // thus dividing by cos theta_z
      var epsilon = ((eDifH + eBeamH / cos(thetaZInRad)) / eDifH +
=======
    // == brightness index beta  ==//
    val delta = gDifH * airMass / extraterrestrialRadianceG0

    // == cloud index epsilon  ==//
    val x = if (gDifH.value.doubleValue > 0) {
      // if we have diffuse irradiance on horizontal surface we have to consider
      // the clearness parameter epsilon, which then gives us an epsilon bin x

      // Beam irradiance is required on a plane normal to the beam direction (normal incidence),
      // thus dividing by cos theta_z
      var epsilon = ((gDifH + gBeamH / cos(thetaZInRad)) / gDifH +
>>>>>>> 6dcda81d
        (5.535d * 1.0e-6) * pow(
          thetaZ.toDegrees,
          3,
        )) / (1d + (5.535d * 1.0e-6) * pow(
        thetaZ.toDegrees,
        3,
      ))

      // get the corresponding bin if epsilon is smaller than 6.2
      if (epsilon < 6.2) { // define the bins based on Perez
        val discreteSkyClearnessCategories = Array(
          Array(1, 1.065),
          Array(1.065, 1.230),
          Array(1.230, 1.500),
          Array(1.500, 1.950),
          Array(1.950, 2.800),
          Array(2.800, 4.500),
          Array(4.500, 6.200),
        )
        // adapt the epsilon as we have no bin < 1
        epsilon = max(1, epsilon)

        // get the corresponding bin
        val finalEpsilon = epsilon

        discreteSkyClearnessCategories.indices
          .find { i =>
            (finalEpsilon -
              discreteSkyClearnessCategories(i)(0) >= 0) &&
            (finalEpsilon -
              discreteSkyClearnessCategories(i)(1) < 0)
          }
          .map(_ + 1)
          .getOrElse(8)
      } else {
        // epsilon in [6.2, inf.[
        8
      }
    } else {
      // if we have no clouds, the epsilon bin is 8,
      // as the epsilon bin for an epsilon in [6.2, inf.[ is 8
      8
    }

    // calculate the f_ij components based on the epsilon bin
    val f11 = -0.0161 * pow(x, 3) + 0.1840 * pow(x, 2) - 0.3806 * x + 0.2324
    val f12 = 0.0134 * pow(x, 4) - 0.1938 * pow(x, 3) + 0.8410 * pow(
      x,
      2,
    ) - 1.4018 * x + 1.3579
    val f13 = 0.0032 * pow(x, 3) - 0.0280 * pow(x, 2) - 0.0056 * x - 0.0385
    val f21 = -0.0048 * pow(x, 3) + 0.0536 * pow(x, 2) - 0.1049 * x + 0.0034
    val f22 = 0.0012 * pow(x, 3) - 0.0067 * pow(x, 2) + 0.0091 * x - 0.0269
    val f23 = 0.0052 * pow(x, 3) - 0.0971 * pow(x, 2) + 0.2856 * x - 0.1389

    // calculate circumsolar brightness coefficient f1 and horizon brightness coefficient f2
    val f1 = max(0, f11 + f12 * delta + f13 * thetaZInRad)
    val f2 = f21 + f22 * delta + f23 * thetaZInRad
    val aPerez = max(0, cos(thetaGInRad))
    val bPerez = max(cos(1.4835298641951802), cos(thetaZInRad))

<<<<<<< HEAD
    // finally calculate the diffuse radiation on an inclined surface
    eDifH * (
=======
    // finally calculate the diffuse irradiance on an inclined surface
    gDifH * (
>>>>>>> 6dcda81d
      ((1 + cos(gammaEInRad)) / 2) * (1 - f1) +
        (f1 * (aPerez / bPerez)) +
        (f2 * sin(gammaEInRad))
    )
  }

<<<<<<< HEAD
  /** Calculates the reflected radiation on a sloped surface
    *
    * @param eBeamH
    *   beam radiation on a horizontal surface
    * @param eDifH
    *   diffuse radiation on a horizontal surface
    * @param gammaE
    *   slope angle (the angle between the plane of the surface in question and
    *   the horizontal)
    * @param albedo
    *   albedo / "composite" ground reflection
    * @return
    *   the reflected radiation on the sloped surface eRefS
    */
  def calcReflectedRadiationOnSlopedSurface(
      eBeamH: Irradiation,
      eDifH: Irradiation,
      gammaE: Angle,
      albedo: Double,
  ): Irradiation = {
    val gammaEInRad = gammaE.toRadians
    (eBeamH + eDifH) * (albedo * 0.5 * (1 - cos(gammaEInRad)))
=======
  /** Calculates the reflected irradiance on a sloped surface.
    *
    * @param gBeamH
    *   The beam irradiance on a horizontal surface.
    * @param gDifH
    *   The diffuse irradiance on a horizontal surface.
    * @param gammaE
    *   The slope angle (the angle between the plane of the surface in question
    *   and the horizontal).
    * @param albedo
    *   The albedo / "composite" ground reflection.
    * @return
    *   The reflected irradiance on the sloped surface eRefS.
    */
  def calcReflectedIrradianceOnSlopedSurface(
      gBeamH: Irradiance,
      gDifH: Irradiance,
      gammaE: Angle,
      albedo: Double,
  ): Irradiance = {
    val gammaEInRad = gammaE.toRadians
    (gBeamH + gDifH) * albedo * 0.5 * (1 - cos(gammaEInRad))
>>>>>>> 6dcda81d
  }

  private def generatorCorrectionFactor(
      time: ZonedDateTime,
      gammaE: Angle,
  ): Double = {
    val gammaEValInDeg = gammaE.toDegrees

    val genCorr = new Array[Array[Double]](4)
    genCorr(0) = Array(0.69, 0.73, 0.81, 0.83, 0.84, 0.84, 0.9, 0.84, 0.84,
      0.82, 0.75, 0.66) // 30°
    genCorr(1) = Array(0.8, 0.83, 0.84, 0.85, 0.86, 0.86, 0.86, 0.86, 0.86,
      0.84, 0.82, 0.77) // 45°
    genCorr(2) = Array(0.84, 0.85, 0.86, 0.86, 0.85, 0.85, 0.85, 0.85, 0.86,
      0.86, 0.85, 0.84) // 60°
    genCorr(3) = Array(0.86, 0.86, 0.85, 0.84, 0.82, 0.81, 0.81, 0.82, 0.84,
      0.85, 0.86, 0.86) // 90°

    val genCorrKey: Int = gammaEValInDeg match {
      case gamma if gamma < 38 => 0
      case gamma if gamma < 53 => 1
      case gamma if gamma < 75 => 2
      case _                   => 3
    }

    genCorr(genCorrKey)(time.getMonth.getValue - 1)
  }

  private def temperatureCorrectionFactor(time: ZonedDateTime): Double = {
    val tempCorr =
      Array(1.06, 1.04, 1.01, 0.98, 0.94, 0.93, 0.94, 0.93, 0.96, 1, 1.04, 1.06)

    tempCorr(time.getMonth.getValue - 1)
  }

  private def calcOutput(
<<<<<<< HEAD
      eTotalInWhPerSM: Irradiation,
      time: ZonedDateTime,
      irradiationSTC: Irradiation,
=======
      gTotal: Irradiance,
      time: ZonedDateTime,
      irradianceSTC: Irradiance,
>>>>>>> 6dcda81d
  ): Power = {
    val genCorr = generatorCorrectionFactor(time, gammaE)
    val tempCorr = temperatureCorrectionFactor(time)
    /* The actual yield of this sum of available panels. As the solar irradiance summed up over the total panel surface
     * area. The yield also takes care of generator and temperature correction factors as well as the converter's
     * efficiency */
    val actYield =
<<<<<<< HEAD
      eTotalInWhPerSM * moduleSurface.toSquareMeters * etaConv.toEach * (genCorr * tempCorr)

    /* Calculate the foreseen active power output without boundary condition adaptions */
    val proposal = pRated * -1 * (
      actYield / irradiationSTC
    )
=======
      gTotal * moduleSurface.toSquareMeters * etaConv.toEach * (genCorr * tempCorr)

    /* Calculate the foreseen active power output without boundary condition adaptions */
    val proposal =
      sRated.toActivePower(cosPhiRated) * -1 * (actYield / irradianceSTC)
>>>>>>> 6dcda81d

    /* Do sanity check, if the proposed feed in is above the estimated maximum to be apparent active power of the plant */
    if (proposal < pMax)
      logger.warn(
        "The fed in active power is higher than the estimated maximum active power of this plant ({} < {}). " +
          "Did you provide wrong weather input data?",
        proposal,
        pMax,
      )

    /* If the output is marginally small, suppress the output, as we are likely to be in night and then only produce incorrect output */
    if (proposal.compareTo(activationThreshold) > 0)
      DefaultQuantities.zeroMW
    else proposal
  }

  override def createResults(
      state: PvState,
      lastOperatingPoint: Option[ActivePowerOperatingPoint],
      currentOperatingPoint: ActivePowerOperatingPoint,
      complexPower: ComplexPower,
      dateTime: ZonedDateTime,
  ): Iterable[SystemParticipantResult] =
    Iterable(
      new PvResult(
        dateTime,
        uuid,
        complexPower.p.toMegawatts.asMegaWatt,
        complexPower.q.toMegavars.asMegaVar,
      )
    )

  override def createPrimaryDataResult(
      data: PrimaryDataWithComplexPower[_],
      dateTime: ZonedDateTime,
  ): SystemParticipantResult =
    new PvResult(
      dateTime,
      uuid,
      data.p.toMegawatts.asMegaWatt,
      data.q.toMegavars.asMegaVar,
    )

  override def getRequiredSecondaryServices: Iterable[ServiceType] =
    Iterable(ServiceType.WeatherService)

}

object PvModel {

<<<<<<< HEAD
  /** Holds all relevant data for a pv model calculation
    *
    * @param tick
    *   The current tick
    * @param dateTime
    *   date and time of the <b>ending</b> of time frame to calculate
    * @param weatherDataFrameLength
    *   the duration in ticks (= seconds) the provided irradiance is received by
    *   the pv panel
    * @param diffIrradiance
    *   diffuse solar irradiance
    * @param dirIrradiance
    *   direct solar irradiance
=======
  /** Holds all relevant data for a pv model calculation.
    *
    * @param tick
    *   The current tick.
    * @param dateTime
    *   The date and time of the <b>ending</b> of time frame to calculate.
    * @param diffIrradiance
    *   The diffuse solar irradiance on a horizontal surface.
    * @param dirIrradiance
    *   The direct solar irradiance on a horizontal surface.
>>>>>>> 6dcda81d
    */
  final case class PvState(
      override val tick: Long,
      dateTime: ZonedDateTime,
<<<<<<< HEAD
      weatherDataFrameLength: Long,
=======
>>>>>>> 6dcda81d
      diffIrradiance: Irradiance,
      dirIrradiance: Irradiance,
  ) extends ModelState

  def apply(
      input: PvInput
  ): PvModel =
    new PvModel(
      input.getUuid,
      input.getId,
      Kilovoltamperes(
        input.getsRated
          .to(PowerSystemUnits.KILOVOLTAMPERE)
          .getValue
          .doubleValue
      ),
      input.getCosPhiRated,
      QControl(input.getqCharacteristics),
      Degrees(input.getNode.getGeoPosition.getY),
      Degrees(input.getNode.getGeoPosition.getX),
      input.getAlbedo,
      Each(
        input.getEtaConv
          .to(PowerSystemUnits.PU)
          .getValue
          .doubleValue
      ),
      Radians(
        input.getAzimuth
          .to(RADIAN)
          .getValue
          .doubleValue
      ),
      Radians(
        input.getElevationAngle
          .to(RADIAN)
          .getValue
          .doubleValue
      ),
    )

}<|MERGE_RESOLUTION|>--- conflicted
+++ resolved
@@ -61,16 +61,6 @@
     with LazyLogging {
 
   /** Override sMax as the power output of a pv unit could become easily up to
-<<<<<<< HEAD
-    * 10% higher than the sRated value found in the technical sheets
-    */
-  val sMax: ApparentPower = sRated * 1.1
-
-  /** Permissible maximum active power feed in (therefore negative) */
-  protected val pMax: Power = sMax.toActivePower(cosPhiRated) * -1
-
-  /** Reference yield at standard testing conditions (STC) */
-=======
     * 10% higher than the sRated value found in the technical sheets.
     */
   val sMax: ApparentPower = sRated * 1.1
@@ -79,7 +69,6 @@
   protected val pMax: Power = sMax.toActivePower(cosPhiRated) * -1
 
   /** Reference yield at standard testing conditions (STC). */
->>>>>>> 6dcda81d
   private val yieldSTC = WattsPerSquareMeter(1000d)
 
   private val activationThreshold =
@@ -87,17 +76,10 @@
 
   override val initialState: ModelInput => PvState = { input =>
     val weatherData = getWeatherData(input.receivedData)
-<<<<<<< HEAD
+
     PvState(
       input.currentTick,
       input.currentSimulationTime,
-      ???,
-=======
-
-    PvState(
-      input.currentTick,
-      input.currentSimulationTime,
->>>>>>> 6dcda81d
       weatherData.diffIrr,
       weatherData.dirIrr,
     )
@@ -121,48 +103,21 @@
       }
   }
 
-<<<<<<< HEAD
-  /** Calculate the active power behaviour of the model
-    *
-    * @param state
-    *   The current state including weather data
-    * @return
-    *   Active power
-=======
   /** Calculate the active power behaviour of the model.
     *
     * @param state
     *   The current state including weather data.
     * @return
     *   The active power.
->>>>>>> 6dcda81d
     */
   override def determineOperatingPoint(
       state: PvState
   ): (ActivePowerOperatingPoint, Option[Long]) = {
-<<<<<<< HEAD
-    // === Weather Base Data  === //
-    /* The pv model calculates the power in-feed based on the solar irradiance that is received over a specific
-     * time frame (which actually is the solar irradiation). Hence, a multiplication with the time frame within
-     * this irradiance is received is required. */
-    val duration: Time = Seconds(state.weatherDataFrameLength)
-
-    // eBeamH and eDifH needs to be extract to their double values in some places
-    // hence a conversion to watt-hour per square meter is required, to avoid
-    // invalid double value extraction!
-    val eBeamH =
-      state.dirIrradiance * duration
-    val eDifH =
-      state.diffIrradiance * duration
-
-    // === Beam Radiation Parameters  === //
-=======
     // Irradiance on a horizontal surface
     val gBeamH = state.dirIrradiance
     val gDifH = state.diffIrradiance
 
     // === Beam irradiance parameters  === //
->>>>>>> 6dcda81d
     val angleJ = calcAngleJ(state.dateTime)
     val delta = calcSunDeclinationDelta(angleJ)
 
@@ -177,15 +132,9 @@
 
     val omegas = calculateBeamOmegas(thetaG, omega, omegaSS, omegaSR)
 
-<<<<<<< HEAD
-    // === Beam Radiation ===//
-    val eBeamS = calcBeamRadiationOnSlopedSurface(
-      eBeamH,
-=======
     // === Beam irradiance ===//
     val gBeamS = calcBeamIrradianceOnSlopedSurface(
       gBeamH,
->>>>>>> 6dcda81d
       omegas,
       delta,
       lat,
@@ -193,19 +142,6 @@
       alphaE,
     )
 
-<<<<<<< HEAD
-    // === Diffuse Radiation Parameters ===//
-    val thetaZ = calcZenithAngleThetaZ(alphaS)
-    val airMass = calcAirMass(thetaZ)
-    val extraterrestrialRadiationI0 = calcExtraterrestrialRadiationI0(angleJ)
-
-    // === Diffuse Radiation ===//
-    val eDifS = calcDiffuseRadiationOnSlopedSurfacePerez(
-      eDifH,
-      eBeamH,
-      airMass,
-      extraterrestrialRadiationI0,
-=======
     // === Diffuse irradiance parameters ===//
     val thetaZ = calcZenithAngleThetaZ(alphaS)
     val airMass = calcAirMass(thetaZ)
@@ -217,26 +153,11 @@
       gBeamH,
       airMass,
       g0,
->>>>>>> 6dcda81d
       thetaZ,
       thetaG,
       gammaE,
     )
 
-<<<<<<< HEAD
-    // === Reflected Radiation ===//
-    val eRefS =
-      calcReflectedRadiationOnSlopedSurface(eBeamH, eDifH, gammaE, albedo)
-
-    // === Total Radiation ===//
-    val eTotal = eDifS + eBeamS + eRefS
-
-    val irraditionSTC = yieldSTC * duration
-    val power = calcOutput(
-      eTotal,
-      state.dateTime,
-      irraditionSTC,
-=======
     // === Reflected irradiance ===//
     val gRefS =
       calcReflectedIrradianceOnSlopedSurface(gBeamH, gDifH, gammaE, albedo)
@@ -248,7 +169,6 @@
       gTotal,
       state.dateTime,
       yieldSTC,
->>>>>>> 6dcda81d
     )
 
     (ActivePowerOperatingPoint(power), None)
@@ -258,21 +178,12 @@
     ActivePowerOperatingPoint.zero
 
   /** Calculates the position of the earth in relation to the sun (day angle)
-<<<<<<< HEAD
-    * for the provided time
-    *
-    * @param time
-    *   the time
-    * @return
-    *   day angle J
-=======
     * for the provided time.
     *
     * @param time
     *   The time.
     * @return
     *   The day angle J.
->>>>>>> 6dcda81d
     */
   def calcAngleJ(time: ZonedDateTime): Angle = {
     val day = time.getDayOfYear // day of the year
@@ -286,15 +197,9 @@
     * of the position of the sun". Appl. Opt. 1971, 10, 2569–2571
     *
     * @param angleJ
-<<<<<<< HEAD
-    *   day angle J
-    * @return
-    *   declination angle
-=======
     *   The day angle J.
     * @return
     *   The declination angle.
->>>>>>> 6dcda81d
     */
   def calcSunDeclinationDelta(
       angleJ: Angle
@@ -316,15 +221,6 @@
     * on its axis at 15◦ per hour; morning negative, afternoon positive.
     *
     * @param time
-<<<<<<< HEAD
-    *   the requested time (which is transformed to solar time)
-    * @param angleJ
-    *   day angle J
-    * @param longitude
-    *   longitude of the position
-    * @return
-    *   hour angle omega
-=======
     *   The requested time (which is transformed to solar time).
     * @param angleJ
     *   The day angle J.
@@ -332,7 +228,6 @@
     *   The longitude of the position.
     * @return
     *   The hour angle omega.
->>>>>>> 6dcda81d
     */
   def calcHourAngleOmega(
       time: ZonedDateTime,
@@ -358,19 +253,11 @@
     * omegaSS.
     *
     * @param latitude
-<<<<<<< HEAD
-    *   latitude of the position
-    * @param delta
-    *   sun declination angle
-    * @return
-    *   sunset angle omegaSS
-=======
     *   The latitude of the position.
     * @param delta
     *   The sun declination angle.
     * @return
     *   The sunset angle omegaSS.
->>>>>>> 6dcda81d
     */
   def calcSunsetAngleOmegaSS(
       latitude: Angle,
@@ -392,15 +279,6 @@
     * the zenith angle.
     *
     * @param omega
-<<<<<<< HEAD
-    *   hour angle
-    * @param delta
-    *   sun declination angle
-    * @param latitude
-    *   latitude of the position
-    * @return
-    *   solar altitude angle alphaS
-=======
     *   The hour angle.
     * @param delta
     *   The sun declination angle.
@@ -408,7 +286,6 @@
     *   The latitude of the position.
     * @return
     *   The solar altitude angle alphaS.
->>>>>>> 6dcda81d
     */
   def calcSolarAltitudeAngleAlphaS(
       omega: Angle,
@@ -432,11 +309,7 @@
 
   /** Calculates the zenith angle thetaG which represents the angle between the
     * vertical and the line to the sun, that is, the angle of incidence of beam
-<<<<<<< HEAD
-    * radiation on a horizontal surface.
-=======
     * irradiance on a horizontal surface.
->>>>>>> 6dcda81d
     *
     * @param alphaS
     *   sun altitude angle
@@ -453,15 +326,6 @@
   }
 
   /** Calculates the ratio of the mass of atmosphere through which beam
-<<<<<<< HEAD
-    * radiation passes to the mass it would pass through if the sun were at the
-    * zenith (i.e., directly overhead).
-    *
-    * @param thetaZ
-    *   zenith angle
-    * @return
-    *   air mass
-=======
     * irradiance passes to the mass it would pass through if the sun were at the
     * zenith (i.e., directly overhead).
     *
@@ -469,7 +333,6 @@
     *   The zenith angle.
     * @return
     *   The air mass.
->>>>>>> 6dcda81d
     */
   def calcAirMass(thetaZ: Angle): Double = {
     val thetaZInRad = thetaZ.toRadians
@@ -486,19 +349,6 @@
     ) - airMassRatio * cos(thetaZInRad)
   }
 
-<<<<<<< HEAD
-  /** Calculates the extraterrestrial radiation, that is, the radiation that
-    * would be received in the absence of the atmosphere.
-    *
-    * @param angleJ
-    *   day angle J
-    * @return
-    *   extraterrestrial radiation I0
-    */
-  def calcExtraterrestrialRadiationI0(
-      angleJ: Angle
-  ): Irradiation = {
-=======
   /** Calculates the extraterrestrial irradiance, that is, the irradiance that
     * would be received in the absence of the atmosphere.
     *
@@ -510,7 +360,6 @@
   def calcExtraterrestrialRadianceG0(
       angleJ: Angle
   ): Irradiance = {
->>>>>>> 6dcda81d
     val jInRad = angleJ.toRadians
 
     // eccentricity correction factor
@@ -521,29 +370,6 @@
       0.000077 * sin(2d * jInRad)
 
     // solar constant in W/m2
-<<<<<<< HEAD
-    val Gsc = WattHoursPerSquareMeter(1367) // solar constant
-    Gsc * e0
-  }
-
-  /** Calculates the angle of incidence thetaG of beam radiation on a surface
-    *
-    * @param delta
-    *   sun declination angle
-    * @param latitude
-    *   latitude of the position
-    * @param gammaE
-    *   slope angle (the angle between the plane of the surface in question and
-    *   the horizontal)
-    * @param alphaE
-    *   surface azimuth angle (the deviation of the projection on a horizontal
-    *   plane of the normal to the surface from the local meridian, with zero
-    *   due south, east negative, and west positive)
-    * @param omega
-    *   hour angle
-    * @return
-    *   angle of incidence thetaG
-=======
     val gSc = WattsPerSquareMeter(1367) // solar constant
     gSc * e0
   }
@@ -565,7 +391,6 @@
     *   The hour angle.
     * @return
     *   The angle of incidence thetaG.
->>>>>>> 6dcda81d
     */
   def calcAngleOfIncidenceThetaG(
       delta: Angle,
@@ -593,21 +418,6 @@
   }
 
   /** Calculates omega1 and omega2, which are parameters for
-<<<<<<< HEAD
-    * calcBeamRadiationOnSlopedSurface
-    *
-    * @param thetaG
-    *   angle of incidence
-    * @param omega
-    *   hour angle
-    * @param omegaSS
-    *   sunset angle
-    * @param omegaSR
-    *   sunrise angle
-    * @return
-    *   omega1 and omega encapsulated in an Option, if applicable. None
-    *   otherwise
-=======
     * calcBeamIrradianceOnSlopedSurface
     *
     * @param thetaG
@@ -621,7 +431,6 @@
     * @return
     *   The omega1 and omega encapsulated in an Option, if applicable. None
     *   otherwise.
->>>>>>> 6dcda81d
     */
   def calculateBeamOmegas(
       thetaG: Angle,
@@ -640,11 +449,7 @@
     val omega2InRad = omega1InRad + omegaOneHour // requested hour plus 1 hour
 
     // (thetaG < 90°): sun is visible
-<<<<<<< HEAD
-    // (thetaG > 90°), otherwise: sun is behind the surface  -> no direct radiation
-=======
     // (thetaG > 90°), otherwise: sun is behind the surface  -> no direct irradiance
->>>>>>> 6dcda81d
     if (
       thetaGInRad < toRadians(90)
       // omega1 and omega2: sun has risen and has not set yet
@@ -668,30 +473,6 @@
       None
   }
 
-<<<<<<< HEAD
-  /** Calculates the beam radiation on a sloped surface
-    *
-    * @param eBeamH
-    *   beam radiation on a horizontal surface
-    * @param omegas
-    *   omega1 and omega2
-    * @param delta
-    *   sun declination angle
-    * @param latitude
-    *   latitude of the position
-    * @param gammaE
-    *   slope angle (the angle between the plane of the surface in question and
-    *   the horizontal)
-    * @param alphaE
-    *   surface azimuth angle (the deviation of the projection on a horizontal
-    *   plane of the normal to the surface from the local meridian, with zero
-    *   due south, east negative, and west positive)
-    * @return
-    *   the beam radiation on the sloped surface
-    */
-  def calcBeamRadiationOnSlopedSurface(
-      eBeamH: Irradiation,
-=======
   /** Calculates the beam irradiance on a sloped surface.
     *
     * @param gBeamH
@@ -714,17 +495,12 @@
     */
   def calcBeamIrradianceOnSlopedSurface(
       gBeamH: Irradiance,
->>>>>>> 6dcda81d
       omegas: Option[(Angle, Angle)],
       delta: Angle,
       latitude: Angle,
       gammaE: Angle,
       alphaE: Angle,
-<<<<<<< HEAD
-  ): Irradiation = {
-=======
   ): Irradiance = {
->>>>>>> 6dcda81d
 
     omegas match {
       case Some((omega1, omega2)) =>
@@ -756,15 +532,6 @@
 
         // in rare cases (close to sunrise) r can become negative (although very small)
         val r = max(a / b, 0d)
-<<<<<<< HEAD
-        eBeamH * r
-      case None => WattHoursPerSquareMeter(0d)
-    }
-  }
-
-  /** Calculates the diffuse radiation on a sloped surface based on the model of
-    * Perez et al.
-=======
         gBeamH * r
       case None => WattsPerSquareMeter(0d)
     }
@@ -772,41 +539,11 @@
 
   /** Calculates the diffuse irradiance on a sloped surface based on the model
     * of Perez et al.
->>>>>>> 6dcda81d
     *
     * <p>Formula taken from Perez, R., P. Ineichen, R. Seals, J. Michalsky, and
     * R. Stewart, "Modeling Daylight Availability and Irradiance Components from
     * Direct and Global Irradiance". Solar Energy, 44, 271 (1990).
     *
-<<<<<<< HEAD
-    * @param eDifH
-    *   diffuse radiation on a horizontal surface
-    * @param eBeamH
-    *   beam radiation on a horizontal surface
-    * @param airMass
-    *   the air mass
-    * @param extraterrestrialRadiationI0
-    *   extraterrestrial radiation
-    * @param thetaZ
-    *   zenith angle
-    * @param thetaG
-    *   angle of incidence
-    * @param gammaE
-    *   slope angle (the angle between the plane of the surface in question and
-    *   the horizontal)
-    * @return
-    *   the diffuse radiation on the sloped surface
-    */
-  def calcDiffuseRadiationOnSlopedSurfacePerez(
-      eDifH: Irradiation,
-      eBeamH: Irradiation,
-      airMass: Double,
-      extraterrestrialRadiationI0: Irradiation,
-      thetaZ: Angle,
-      thetaG: Angle,
-      gammaE: Angle,
-  ): Irradiation = {
-=======
     * @param gDifH
     *   The diffuse irradiance on a horizontal surface.
     * @param gBeamH
@@ -834,25 +571,10 @@
       thetaG: Angle,
       gammaE: Angle,
   ): Irradiance = {
->>>>>>> 6dcda81d
     val thetaZInRad = thetaZ.toRadians
     val thetaGInRad = thetaG.toRadians
     val gammaEInRad = gammaE.toRadians
 
-<<<<<<< HEAD
-    // == brightness index delta  ==//
-    val delta = eDifH * airMass / extraterrestrialRadiationI0
-
-    // == cloud index epsilon  ==//
-    // if we have no clouds,  the epsilon bin is 8, as epsilon bin for an epsilon in [6.2, inf.[ = 8
-    val x = if (eDifH.value.doubleValue > 0) {
-      // if we have diffuse radiation on horizontal surface we have to consider
-      // the clearness parameter epsilon, which then gives us an epsilon bin x
-
-      // Beam radiation is required on a plane normal to the beam direction (normal incidence),
-      // thus dividing by cos theta_z
-      var epsilon = ((eDifH + eBeamH / cos(thetaZInRad)) / eDifH +
-=======
     // == brightness index beta  ==//
     val delta = gDifH * airMass / extraterrestrialRadianceG0
 
@@ -864,7 +586,6 @@
       // Beam irradiance is required on a plane normal to the beam direction (normal incidence),
       // thus dividing by cos theta_z
       var epsilon = ((gDifH + gBeamH / cos(thetaZInRad)) / gDifH +
->>>>>>> 6dcda81d
         (5.535d * 1.0e-6) * pow(
           thetaZ.toDegrees,
           3,
@@ -926,43 +647,14 @@
     val aPerez = max(0, cos(thetaGInRad))
     val bPerez = max(cos(1.4835298641951802), cos(thetaZInRad))
 
-<<<<<<< HEAD
-    // finally calculate the diffuse radiation on an inclined surface
-    eDifH * (
-=======
     // finally calculate the diffuse irradiance on an inclined surface
     gDifH * (
->>>>>>> 6dcda81d
       ((1 + cos(gammaEInRad)) / 2) * (1 - f1) +
         (f1 * (aPerez / bPerez)) +
         (f2 * sin(gammaEInRad))
     )
   }
 
-<<<<<<< HEAD
-  /** Calculates the reflected radiation on a sloped surface
-    *
-    * @param eBeamH
-    *   beam radiation on a horizontal surface
-    * @param eDifH
-    *   diffuse radiation on a horizontal surface
-    * @param gammaE
-    *   slope angle (the angle between the plane of the surface in question and
-    *   the horizontal)
-    * @param albedo
-    *   albedo / "composite" ground reflection
-    * @return
-    *   the reflected radiation on the sloped surface eRefS
-    */
-  def calcReflectedRadiationOnSlopedSurface(
-      eBeamH: Irradiation,
-      eDifH: Irradiation,
-      gammaE: Angle,
-      albedo: Double,
-  ): Irradiation = {
-    val gammaEInRad = gammaE.toRadians
-    (eBeamH + eDifH) * (albedo * 0.5 * (1 - cos(gammaEInRad)))
-=======
   /** Calculates the reflected irradiance on a sloped surface.
     *
     * @param gBeamH
@@ -985,7 +677,6 @@
   ): Irradiance = {
     val gammaEInRad = gammaE.toRadians
     (gBeamH + gDifH) * albedo * 0.5 * (1 - cos(gammaEInRad))
->>>>>>> 6dcda81d
   }
 
   private def generatorCorrectionFactor(
@@ -1022,15 +713,9 @@
   }
 
   private def calcOutput(
-<<<<<<< HEAD
-      eTotalInWhPerSM: Irradiation,
-      time: ZonedDateTime,
-      irradiationSTC: Irradiation,
-=======
       gTotal: Irradiance,
       time: ZonedDateTime,
       irradianceSTC: Irradiance,
->>>>>>> 6dcda81d
   ): Power = {
     val genCorr = generatorCorrectionFactor(time, gammaE)
     val tempCorr = temperatureCorrectionFactor(time)
@@ -1038,20 +723,11 @@
      * area. The yield also takes care of generator and temperature correction factors as well as the converter's
      * efficiency */
     val actYield =
-<<<<<<< HEAD
-      eTotalInWhPerSM * moduleSurface.toSquareMeters * etaConv.toEach * (genCorr * tempCorr)
-
-    /* Calculate the foreseen active power output without boundary condition adaptions */
-    val proposal = pRated * -1 * (
-      actYield / irradiationSTC
-    )
-=======
       gTotal * moduleSurface.toSquareMeters * etaConv.toEach * (genCorr * tempCorr)
 
     /* Calculate the foreseen active power output without boundary condition adaptions */
     val proposal =
       sRated.toActivePower(cosPhiRated) * -1 * (actYield / irradianceSTC)
->>>>>>> 6dcda81d
 
     /* Do sanity check, if the proposed feed in is above the estimated maximum to be apparent active power of the plant */
     if (proposal < pMax)
@@ -1102,21 +778,6 @@
 
 object PvModel {
 
-<<<<<<< HEAD
-  /** Holds all relevant data for a pv model calculation
-    *
-    * @param tick
-    *   The current tick
-    * @param dateTime
-    *   date and time of the <b>ending</b> of time frame to calculate
-    * @param weatherDataFrameLength
-    *   the duration in ticks (= seconds) the provided irradiance is received by
-    *   the pv panel
-    * @param diffIrradiance
-    *   diffuse solar irradiance
-    * @param dirIrradiance
-    *   direct solar irradiance
-=======
   /** Holds all relevant data for a pv model calculation.
     *
     * @param tick
@@ -1127,15 +788,10 @@
     *   The diffuse solar irradiance on a horizontal surface.
     * @param dirIrradiance
     *   The direct solar irradiance on a horizontal surface.
->>>>>>> 6dcda81d
     */
   final case class PvState(
       override val tick: Long,
       dateTime: ZonedDateTime,
-<<<<<<< HEAD
-      weatherDataFrameLength: Long,
-=======
->>>>>>> 6dcda81d
       diffIrradiance: Irradiance,
       dirIrradiance: Irradiance,
   ) extends ModelState
