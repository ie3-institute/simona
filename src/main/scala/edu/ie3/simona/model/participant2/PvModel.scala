/*
 * © 2020. TU Dortmund University,
 * Institute of Energy Systems, Energy Efficiency and Energy Economics,
 * Research group Distribution grid planning and operation
 */

package edu.ie3.simona.model.participant2

import com.typesafe.scalalogging.LazyLogging
import edu.ie3.datamodel.models.input.system.PvInput
import edu.ie3.datamodel.models.result.system.{
  PvResult,
  SystemParticipantResult,
}
import edu.ie3.simona.agent.participant.data.Data
import edu.ie3.simona.agent.participant.data.Data.PrimaryData.{
  ComplexPower,
  PrimaryDataWithComplexPower,
}
import edu.ie3.simona.model.participant.control.QControl
import edu.ie3.simona.model.participant2.ParticipantFlexibility.ParticipantSimpleFlexibility
import edu.ie3.simona.model.participant2.ParticipantModel.{
  ActivePowerOperatingPoint,
  ModelState,
  ParticipantModelFactory,
}
import edu.ie3.simona.model.participant2.PvModel.PvState
import edu.ie3.simona.model.participant2.SolarIrradiationCalculation._
import edu.ie3.simona.ontology.messages.services.WeatherMessage.WeatherData
import edu.ie3.simona.service.ServiceType
import edu.ie3.util.quantities.QuantityUtils.RichQuantityDouble
import edu.ie3.util.scala.quantities.DefaultQuantities.zeroWPerSM
import edu.ie3.util.scala.quantities.QuantityConversionUtils.{
  DimensionlessToSimona,
  PowerConversionSimona,
  RadiansConversionSimona,
}
import edu.ie3.util.scala.quantities._
import squants._
import squants.space.{Degrees, SquareMeters}

import java.time.ZonedDateTime
import java.util.UUID

class PvModel private (
    override val uuid: UUID,
    override val id: String,
    override val sRated: ApparentPower,
    override val cosPhiRated: Double,
    override val qControl: QControl,
    private val lat: Angle,
    private val lon: Angle,
    private val albedo: Double,
    private val etaConv: Dimensionless,
    private val alphaE: Angle,
    private val gammaE: Angle,
    private val moduleSurface: Area = SquareMeters(1d),
) extends ParticipantModel[
      ActivePowerOperatingPoint,
      PvState,
    ]
    with ParticipantSimpleFlexibility[PvState]
    with LazyLogging {

  /** Override sMax as the power output of a pv unit could become easily up to
    * 10% higher than the sRated value found in the technical sheets.
    */
  val sMax: ApparentPower = sRated * 1.1

  /** Permissible maximum active power feed in (therefore negative). */
  protected val pMax: Power = sMax.toActivePower(cosPhiRated) * -1

  /** Reference yield at standard testing conditions (STC). */
  private val yieldSTC = WattsPerSquareMeter(1000d)

  private val activationThreshold =
    sRated.toActivePower(cosPhiRated) * 0.001 * -1

  override def determineState(
      lastState: PvState,
      operatingPoint: ActivePowerOperatingPoint,
      tick: Long,
      simulationTime: ZonedDateTime,
  ): PvState =
    lastState.copy(tick = tick, dateTime = simulationTime)

  override def handleInput(
      state: PvState,
      receivedData: Seq[Data],
      nodalVoltage: Dimensionless,
  ): PvState =
    receivedData
      .collectFirst { case weatherData: WeatherData =>
        weatherData
      }
      .map(newData =>
        state.copy(
          diffIrradiance = newData.diffIrr,
          dirIrradiance = newData.dirIrr,
        )
      )
      .getOrElse(state)

  /** Calculate the active power behaviour of the model.
    *
    * @param state
    *   The current state including weather data.
    * @return
    *   The active power.
    */
  override def determineOperatingPoint(
      state: PvState
  ): (ActivePowerOperatingPoint, Option[Long]) = {
    // Irradiance on a horizontal surface
    val gBeamH = state.dirIrradiance
    val gDifH = state.diffIrradiance

    // === Beam irradiance parameters  === //
    val angleJ = calcAngleJ(state.dateTime)
    val delta = calcSunDeclinationDelta(angleJ)

    val omega = calcHourAngleOmega(state.dateTime, angleJ, lon)

    val omegaSS = calcSunsetAngleOmegaSS(lat, delta)
    val omegaSR = calcSunriseAngleOmegaSR(omegaSS)

    val alphaS = calcSolarAltitudeAngleAlphaS(omega, delta, lat)
    val thetaG =
      calcAngleOfIncidenceThetaG(delta, lat, gammaE, alphaE, omega)

    val omegas = calculateBeamOmegas(thetaG, omega, omegaSS, omegaSR)

    // === Beam irradiance ===//
    val gBeamS = calcBeamIrradianceOnSlopedSurface(
      gBeamH,
      omegas,
      delta,
      lat,
      gammaE,
      alphaE,
    )

    // === Diffuse irradiance parameters ===//
    val thetaZ = calcZenithAngleThetaZ(alphaS)
    val airMass = calcAirMass(thetaZ)
    val g0 = calcExtraterrestrialRadianceG0(angleJ)

    // === Diffuse irradiance ===//
    val gDifS = calcDiffuseIrradianceOnSlopedSurfacePerez(
      gDifH,
      gBeamH,
      airMass,
      g0,
      thetaZ,
      thetaG,
      gammaE,
    )

    // === Reflected irradiance ===//
    val gRefS =
      calcReflectedIrradianceOnSlopedSurface(gBeamH, gDifH, gammaE, albedo)

    // === Total irradiance ===//
    val gTotal = gDifS + gBeamS + gRefS

    val power = calcOutput(
      gTotal,
      state.dateTime,
      yieldSTC,
    )

    (ActivePowerOperatingPoint(power), None)
  }

  override def zeroPowerOperatingPoint: ActivePowerOperatingPoint =
    ActivePowerOperatingPoint.zero

  private def calcOutput(
      gTotal: Irradiance,
      time: ZonedDateTime,
      irradianceSTC: Irradiance,
  ): Power = {
    val genCorr = generatorCorrectionFactor(time, gammaE)
    val tempCorr = temperatureCorrectionFactor(time)
    /* The actual yield of this sum of available panels. As the solar irradiance summed up over the total panel surface
     * area. The yield also takes care of generator and temperature correction factors as well as the converter's
     * efficiency */
    val actYield =
      gTotal * moduleSurface.toSquareMeters * etaConv.toEach * (genCorr * tempCorr)

    /* Calculate the foreseen active power output without boundary condition adaptions */
    val proposal =
      sRated.toActivePower(cosPhiRated) * -1 * (actYield / irradianceSTC)

    /* Do sanity check, if the proposed feed in is above the estimated maximum to be apparent active power of the plant */
    if (proposal < pMax)
      logger.warn(
        "The fed in active power is higher than the estimated maximum active power of this plant ({} < {}). " +
          "Did you provide wrong weather input data?",
        proposal,
        pMax,
      )

    /* If the output is marginally small, suppress the output, as we are likely to be in night and then only produce incorrect output */
    if (proposal.compareTo(activationThreshold) > 0)
      DefaultQuantities.zeroMW
    else proposal
  }

  override def createResults(
      state: PvState,
      lastOperatingPoint: Option[ActivePowerOperatingPoint],
      currentOperatingPoint: ActivePowerOperatingPoint,
      complexPower: ComplexPower,
      dateTime: ZonedDateTime,
  ): Iterable[SystemParticipantResult] =
    Iterable(
      new PvResult(
        dateTime,
        uuid,
        complexPower.p.toMegawatts.asMegaWatt,
        complexPower.q.toMegavars.asMegaVar,
      )
    )

  override def createPrimaryDataResult(
      data: PrimaryDataWithComplexPower[_],
      dateTime: ZonedDateTime,
  ): SystemParticipantResult =
    new PvResult(
      dateTime,
      uuid,
      data.p.toMegawatts.asMegaWatt,
      data.q.toMegavars.asMegaVar,
    )

}

object PvModel {

  /** Holds all relevant data for a pv model calculation.
    *
    * @param tick
    *   The current tick.
    * @param dateTime
    *   The date and time of the <b>ending</b> of time frame to calculate.
    * @param diffIrradiance
    *   The diffuse solar irradiance on a horizontal surface.
    * @param dirIrradiance
    *   The direct solar irradiance on a horizontal surface.
    */
  final case class PvState(
      override val tick: Long,
      dateTime: ZonedDateTime,
      diffIrradiance: Irradiance,
      dirIrradiance: Irradiance,
  ) extends ModelState

  final case class Factory(
      input: PvInput
<<<<<<< HEAD
  ): PvModel =
    new PvModel(
      input.getUuid,
      input.getId,
      input.getsRated.toKilovoltamperes,
      input.getCosPhiRated,
      QControl(input.getqCharacteristics),
      Degrees(input.getNode.getGeoPosition.getY),
      Degrees(input.getNode.getGeoPosition.getX),
      input.getAlbedo,
      input.getEtaConv.toPercent,
      input.getAzimuth.toRadians,
      input.getElevationAngle.toRadians,
    )
=======
  ) extends ParticipantModelFactory[PvState] {

    override def getRequiredSecondaryServices: Iterable[ServiceType] =
      Iterable(ServiceType.WeatherService)

    override def getInitialState(
        tick: Long,
        simulationTime: ZonedDateTime,
    ): PvState =
      PvState(
        tick,
        simulationTime,
        zeroWPerSM,
        zeroWPerSM,
      )

    override def create(): PvModel =
      new PvModel(
        input.getUuid,
        input.getId,
        Kilovoltamperes(
          input.getsRated
            .to(PowerSystemUnits.KILOVOLTAMPERE)
            .getValue
            .doubleValue
        ),
        input.getCosPhiRated,
        QControl(input.getqCharacteristics),
        Degrees(input.getNode.getGeoPosition.getY),
        Degrees(input.getNode.getGeoPosition.getX),
        input.getAlbedo,
        Each(
          input.getEtaConv
            .to(PowerSystemUnits.PU)
            .getValue
            .doubleValue
        ),
        Radians(
          input.getAzimuth
            .to(RADIAN)
            .getValue
            .doubleValue
        ),
        Radians(
          input.getElevationAngle
            .to(RADIAN)
            .getValue
            .doubleValue
        ),
      )

  }
>>>>>>> 853c1a00

}<|MERGE_RESOLUTION|>--- conflicted
+++ resolved
@@ -258,22 +258,6 @@
 
   final case class Factory(
       input: PvInput
-<<<<<<< HEAD
-  ): PvModel =
-    new PvModel(
-      input.getUuid,
-      input.getId,
-      input.getsRated.toKilovoltamperes,
-      input.getCosPhiRated,
-      QControl(input.getqCharacteristics),
-      Degrees(input.getNode.getGeoPosition.getY),
-      Degrees(input.getNode.getGeoPosition.getX),
-      input.getAlbedo,
-      input.getEtaConv.toPercent,
-      input.getAzimuth.toRadians,
-      input.getElevationAngle.toRadians,
-    )
-=======
   ) extends ParticipantModelFactory[PvState] {
 
     override def getRequiredSecondaryServices: Iterable[ServiceType] =
@@ -294,38 +278,17 @@
       new PvModel(
         input.getUuid,
         input.getId,
-        Kilovoltamperes(
-          input.getsRated
-            .to(PowerSystemUnits.KILOVOLTAMPERE)
-            .getValue
-            .doubleValue
-        ),
+        input.getsRated.toKilovoltamperes,
         input.getCosPhiRated,
         QControl(input.getqCharacteristics),
         Degrees(input.getNode.getGeoPosition.getY),
         Degrees(input.getNode.getGeoPosition.getX),
         input.getAlbedo,
-        Each(
-          input.getEtaConv
-            .to(PowerSystemUnits.PU)
-            .getValue
-            .doubleValue
-        ),
-        Radians(
-          input.getAzimuth
-            .to(RADIAN)
-            .getValue
-            .doubleValue
-        ),
-        Radians(
-          input.getElevationAngle
-            .to(RADIAN)
-            .getValue
-            .doubleValue
-        ),
+        input.getEtaConv.toPercent,
+        input.getAzimuth.toRadians,
+        input.getElevationAngle.toRadians,
       )
 
   }
->>>>>>> 853c1a00
 
 }