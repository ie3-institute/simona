--- conflicted
+++ resolved
@@ -62,11 +62,7 @@
       }).build()
 
     (scaledParticipantInput, modelConfig) match {
-<<<<<<< HEAD
-      case (input: FixedFeedInInput, config: LoadRuntimeConfig) =>
-=======
       case (input: FixedFeedInInput, _) =>
->>>>>>> 6dcda81d
         FixedFeedInModel(input)
       case (input: LoadInput, config: LoadRuntimeConfig) =>
         LoadModel(input, config)
