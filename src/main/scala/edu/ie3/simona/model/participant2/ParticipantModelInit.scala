/*
 * © 2024. TU Dortmund University,
 * Institute of Energy Systems, Energy Efficiency and Energy Economics,
 * Research group Distribution grid planning and operation
 */

package edu.ie3.simona.model.participant2

import edu.ie3.datamodel.models.input.system.SystemParticipantInput.SystemParticipantInputCopyBuilder
import edu.ie3.datamodel.models.input.system._
import edu.ie3.simona.agent.participant.data.Data.{
  PrimaryData,
  PrimaryDataExtra,
}
import edu.ie3.simona.agent.participant.statedata.ParticipantStateData.{
  InputModelContainer,
  WithHeatInputContainer,
}
import edu.ie3.simona.config.RuntimeConfig.{
  BaseRuntimeConfig,
  EvcsRuntimeConfig,
  LoadRuntimeConfig,
  StorageRuntimeConfig,
}
import edu.ie3.simona.exceptions.CriticalFailureException
import edu.ie3.simona.model.participant2.ParticipantModel.{
  ModelState,
  ParticipantModelFactory,
}
import edu.ie3.simona.model.participant2.evcs.EvcsModel
import edu.ie3.simona.model.participant2.load.LoadModel

import scala.reflect.ClassTag

/** Helper object for constructing all types of [[ParticipantModel]]s, including
  * [[PrimaryDataParticipantModel]].
  */
object ParticipantModelInit {

  /** Constructs the matching [[ParticipantModel]] for the given
    * [[SystemParticipantInput]]. The given [[BaseRuntimeConfig]] has to match
    * the participant input.
    *
    * @param inputContainer
    *   The input container holding the system participant model input that
    *   represents the physical model at the core of the agent.
    * @param modelConfig
    *   The model runtime config.
    * @return
    *   The [[ParticipantModel]].
    */
  def getPhysicalModelFactory(
      inputContainer: InputModelContainer[_ <: SystemParticipantInput],
      modelConfig: BaseRuntimeConfig,
  ): ParticipantModelFactory[_ <: ModelState] = {
    val scaledParticipantInput = {
      (inputContainer.electricalInputModel
        .copy()
        .scale(modelConfig.scaling) match {
        // matching needed because Scala has trouble recognizing the Java type parameter
        case copyBuilder: SystemParticipantInputCopyBuilder[_] => copyBuilder
      }).build()
    }

    (scaledParticipantInput, modelConfig) match {
      case (input: FixedFeedInInput, _) =>
        FixedFeedInModel.Factory(input)
      case (input: LoadInput, config: LoadRuntimeConfig) =>
        LoadModel.getFactory(input, config)
      case (input: HpInput, _) =>
        val thermalGrid = inputContainer match {
          case heatInputContainer: WithHeatInputContainer[_] =>
            heatInputContainer.thermalGrid

          case other =>
            throw new CriticalFailureException(
              s"Handling the input model ${input.getClass.getSimpleName} and " +
                s"model input container ${other.getClass.getSimpleName} is not implemented."
            )
        }
<<<<<<< HEAD

        HpModel(input, thermalGrid)
=======
        HpModel.Factory(input, thermalGrid)
>>>>>>> 0cd7187c
      case (input: PvInput, _) =>
        PvModel.Factory(input)
      case (input: WecInput, _) =>
        WecModel.Factory(input)
      case (input: StorageInput, config: StorageRuntimeConfig) =>
        StorageModel.Factory(input, config)
      case (input: EvcsInput, config: EvcsRuntimeConfig) =>
        EvcsModel.Factory(input, config)
      case (input, config) =>
        throw new CriticalFailureException(
          s"Handling the input model ${input.getClass.getSimpleName} and " +
            s"model config ${config.getClass.getSimpleName} is not implemented."
        )
    }
  }

  /** Constructs a [[PrimaryDataParticipantModel]] for the given
    * [[SystemParticipantInput]] and the given primary data. The given
    * [[BaseRuntimeConfig]] has to match the participant input.
    *
    * @param inputContainer
    *   The input container holding the system participant model input that
    *   represents the physical model at the core of the agent.
    * @param modelConfig
    *   The model runtime config.
    * @param primaryDataExtra
    *   Extra functionality specific to the primary data class.
    * @return
    *   The [[PrimaryDataParticipantModel]].
    */
  def getPrimaryModelFactory[PD <: PrimaryData: ClassTag](
      inputContainer: InputModelContainer[_ <: SystemParticipantInput],
      modelConfig: BaseRuntimeConfig,
      primaryDataExtra: PrimaryDataExtra[PD],
  ): ParticipantModelFactory[_ <: ModelState] = {
    // Create a fitting physical model to extract parameters from
    val modelFactory = getPhysicalModelFactory(
      inputContainer,
      modelConfig,
    )

    PrimaryDataParticipantModel.Factory(
      modelFactory.create(),
      primaryDataExtra,
    )
  }

}<|MERGE_RESOLUTION|>--- conflicted
+++ resolved
@@ -78,12 +78,7 @@
                 s"model input container ${other.getClass.getSimpleName} is not implemented."
             )
         }
-<<<<<<< HEAD
-
-        HpModel(input, thermalGrid)
-=======
         HpModel.Factory(input, thermalGrid)
->>>>>>> 0cd7187c
       case (input: PvInput, _) =>
         PvModel.Factory(input)
       case (input: WecInput, _) =>
