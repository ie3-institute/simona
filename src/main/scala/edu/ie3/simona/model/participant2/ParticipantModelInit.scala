--- conflicted
+++ resolved
@@ -66,8 +66,7 @@
       case (input: FixedFeedInInput, _) =>
         FixedFeedInModel.Factory(input)
       case (input: LoadInput, config: LoadRuntimeConfig) =>
-<<<<<<< HEAD
-        LoadModel(input, config)
+        LoadModel.getFactory(input, config)
       case (input: HpInput, _) =>
         val thermalGrid = inputContainer match {
           case heatInputContainer: WithHeatInputContainer[_] =>
@@ -81,9 +80,6 @@
         }
 
         HpModel(input, thermalGrid)
-=======
-        LoadModel.getFactory(input, config)
->>>>>>> 853c1a00
       case (input: PvInput, _) =>
         PvModel.Factory(input)
       case (input: WecInput, _) =>
