/*
 * © 2024. TU Dortmund University,
 * Institute of Energy Systems, Energy Efficiency and Energy Economics,
 * Research group Distribution grid planning and operation
 */

package edu.ie3.simona.model.participant2

import edu.ie3.datamodel.models.input.system.StorageInput
import edu.ie3.datamodel.models.result.system.{
  StorageResult,
  SystemParticipantResult,
}
import edu.ie3.simona.agent.participant.data.Data.PrimaryData.{
  ComplexPower,
  PrimaryDataWithComplexPower,
}
import edu.ie3.simona.config.RuntimeConfig.StorageRuntimeConfig
import edu.ie3.simona.exceptions.CriticalFailureException
import edu.ie3.simona.model.participant.control.QControl
import edu.ie3.simona.model.participant2.ParticipantModel.{
  ActivePowerOperatingPoint,
  ModelState,
  ParticipantModelFactory,
}
import edu.ie3.simona.model.participant2.StorageModel.{
  RefTargetSocParams,
  StorageState,
}
import edu.ie3.simona.ontology.messages.flex.{FlexOptions, MinMaxFlexOptions}
import edu.ie3.simona.service.ServiceType
import edu.ie3.util.quantities.QuantityUtils.RichQuantityDouble
import edu.ie3.util.scala.quantities.ApparentPower
import edu.ie3.util.scala.quantities.DefaultQuantities.{zeroKW, zeroKWh}
import edu.ie3.util.scala.quantities.QuantityConversionUtils.{
  DimensionlessToSimona,
  EnergyToSimona,
  PowerConversionSimona,
}
import squants.{Dimensionless, Energy, Power, Seconds}

import java.time.ZonedDateTime
import java.util.UUID

class StorageModel private (
    override val uuid: UUID,
    override val id: String,
    override val sRated: ApparentPower,
    override val cosPhiRated: Double,
    override val qControl: QControl,
    eStorage: Energy,
    pMax: Power,
    eta: Dimensionless,
    targetSoc: Option[Double],
) extends ParticipantModel[
      ActivePowerOperatingPoint,
      StorageState,
    ] {

  private val minEnergy = zeroKWh

  /** Tolerance for power comparisons. With very small (dis-)charging powers,
    * problems can occur when calculating the future tick at which storage is
    * full or empty. For sufficiently large time frames, the maximum Long value
    * ([[Long.MaxValue]]) can be exceeded, thus the Long value overflows, and we
    * get undefined behavior.
    *
    * Thus, small (dis-)charging powers compared to storage capacity have to be
    * set to zero. The given tolerance value below amounts to 1 W for 1 GWh
    * storage capacity and is sufficient in preventing Long overflows.
    */
  private implicit val powerTolerance: Power = eStorage / Seconds(1) / 3.6e12

  /** In order to avoid faulty behavior of storages, we want to avoid offering
    * charging/discharging when storage is very close to full, to empty or to a
    * target.
    *
    * In particular, we want to avoid offering the option to (dis-)charge if
    * that operation could last less than our smallest possible time step, which
    * is one second. Thus, we establish a safety margin of the energy
    * (dis-)charged with maximum power in one second.
    */
  private val toleranceMargin: Energy = pMax * Seconds(1d)

  /** Minimal allowed energy with tolerance margin added.
    */
  private val minEnergyWithMargin: Energy =
    minEnergy + (toleranceMargin / eta.toEach)

  /** Maximum allowed energy with tolerance margin added.
    */
  private val maxEnergyWithMargin: Energy =
    eStorage - (toleranceMargin * eta.toEach)

  private val refTargetSoc: Option[RefTargetSocParams] = targetSoc.map {
    target =>
      val targetEnergy = eStorage * target

      val targetWithPosMargin =
        targetEnergy + (toleranceMargin / eta.toEach)

      val targetWithNegMargin =
        targetEnergy - (toleranceMargin * eta.toEach)

      RefTargetSocParams(
        targetEnergy,
        targetWithPosMargin,
        targetWithNegMargin,
      )
  }

  override def determineState(
      lastState: StorageState,
      operatingPoint: ActivePowerOperatingPoint,
      tick: Long,
      simulationTime: ZonedDateTime,
  ): StorageState = {
    val currentEnergy = ChargingHelper.calcEnergy(
      lastState.storedEnergy,
      operatingPoint.activePower,
      lastState.tick,
      tick,
      eStorage,
      minEnergy,
      eta,
    )

    StorageState(currentEnergy, tick)
  }

  override def determineOperatingPoint(
      state: StorageState
  ): (ActivePowerOperatingPoint, Option[Long]) =
    throw new CriticalFailureException(
      "Storage model cannot calculate operation point without flexibility control."
    )

  override def zeroPowerOperatingPoint: ActivePowerOperatingPoint =
    ActivePowerOperatingPoint.zero

  override def createResults(
      state: StorageState,
      lastOperatingPoint: Option[ActivePowerOperatingPoint],
      currentOperatingPoint: ActivePowerOperatingPoint,
      complexPower: ComplexPower,
      dateTime: ZonedDateTime,
  ): Iterable[SystemParticipantResult] =
    Iterable(
      new StorageResult(
        dateTime,
        uuid,
        complexPower.p.toMegawatts.asMegaWatt,
        complexPower.q.toMegavars.asMegaVar,
        (state.storedEnergy / eStorage).asPu,
      )
    )

  override def createPrimaryDataResult(
      data: PrimaryDataWithComplexPower[_],
      dateTime: ZonedDateTime,
  ): SystemParticipantResult =
    new StorageResult(
      dateTime,
      uuid,
      data.p.toMegawatts.asMegaWatt,
      data.q.toMegavars.asMegaVar,
      // Stored energy currently not supported by primary data time series
      -1.asPu,
    )

  override def determineFlexOptions(
      state: StorageState
  ): FlexOptions = {

    val chargingPossible = !isFull(state.storedEnergy)
    val dischargingPossible = !isEmpty(state.storedEnergy)

    val refPower = refTargetSoc
      .map { targetParams =>
        if (state.storedEnergy <= targetParams.targetWithPosMargin) {
          if (state.storedEnergy >= targetParams.targetWithNegMargin) {
            // is within target +/- margin, no charging needed
            zeroKW
          } else {
            // below target - margin, charge up to target
            pMax
          }
        } else {
          // above target + margin, discharge to target
          pMax * -1d
        }
      }
      .getOrElse {
        // no target set
        zeroKW
      }

    MinMaxFlexOptions(
      refPower,
      if (dischargingPossible) pMax * -1 else zeroKW,
      if (chargingPossible) pMax else zeroKW,
    )
  }

  override def determineOperatingPoint(
      state: StorageState,
      setPower: Power,
  ): (ActivePowerOperatingPoint, ParticipantModel.OperationChangeIndicator) = {
    val adaptedSetPower =
      if (
        // if power is close to zero, set it to zero
        (setPower ~= zeroKW)
        // do not keep charging if we're already full (including safety margin)
        || (setPower > zeroKW && isFull(state.storedEnergy))
        // do not keep discharging if we're already empty (including safety margin)
        || (setPower < zeroKW && isEmpty(state.storedEnergy))
      )
        zeroKW
      else
        setPower

    // if the storage is at minimum or maximum charged energy AND we are charging
    // or discharging, flex options will be different at the next activation
    val isEmptyOrFull =
      isEmpty(state.storedEnergy) || isFull(state.storedEnergy)
    // if target soc is enabled, we can also be at that exact point
    val isAtTarget = refTargetSoc.exists { targetParams =>
      state.storedEnergy <= targetParams.targetWithPosMargin &&
      state.storedEnergy >= targetParams.targetWithNegMargin
    }
    val isChargingOrDischarging = adaptedSetPower != zeroKW
    // if we've been triggered just before we hit the minimum or maximum energy,
    // and we're still discharging or charging respectively (happens in edge cases),
    // we already set the power to zero (see above) and also want to refresh flex options
    // at the next activation.
    // Similarly, if the ref target margin area is hit before hitting target SOC, we want
    // to refresh flex options.
    val hasObsoleteFlexOptions =
      (isFull(state.storedEnergy) && setPower > zeroKW) ||
        (isEmpty(state.storedEnergy) && setPower < zeroKW) ||
        (isAtTarget && setPower != zeroKW)

    val activateAtNextTick =
      ((isEmptyOrFull || isAtTarget) && isChargingOrDischarging) || hasObsoleteFlexOptions

    // when charging, calculate time until we're full or at target energy
    val chargingEnergyTarget = () =>
      refTargetSoc
        .filter(_.targetWithNegMargin >= state.storedEnergy)
        .map(_.targetSoc)
        .getOrElse(eStorage)

    // when discharging, calculate time until we're at lowest energy allowed or at target energy
    val dischargingEnergyTarget = () =>
      refTargetSoc
        .filter(_.targetWithPosMargin <= state.storedEnergy)
        .map(_.targetSoc)
        .getOrElse(minEnergy)

    // calculate the tick from time span
    val maybeNextTick = ChargingHelper.calcNextEventTick(
      state.storedEnergy,
      adaptedSetPower,
      state.tick,
      chargingEnergyTarget,
      dischargingEnergyTarget,
      eta,
    )

    (
      ActivePowerOperatingPoint(adaptedSetPower),
      ParticipantModel.OperationChangeIndicator(
        activateAtNextTick,
        maybeNextTick,
      ),
    )
  }

  /** @param storedEnergy
    *   the stored energy amount to check
    * @return
    *   whether the given stored energy is greater than the maximum charged
    *   energy allowed (minus a tolerance margin)
    */
  private def isFull(storedEnergy: Energy): Boolean =
    storedEnergy >= maxEnergyWithMargin

  /** @param storedEnergy
    *   the stored energy amount to check
    * @return
    *   whether the given stored energy is less than the minimal charged energy
    *   allowed (plus a tolerance margin)
    */
  private def isEmpty(storedEnergy: Energy): Boolean =
    storedEnergy <= minEnergyWithMargin

}

object StorageModel {

  /** @param storedEnergy
    *   The amount of currently stored energy
    * @param tick
    *   The tick at which this state is valid
    */
  final case class StorageState(
      storedEnergy: Energy,
      tick: Long,
  ) extends ModelState

  /** @param targetSoc
    *   The SOC that the StorageModel aims at, i.e. that it prefers to
    *   charge/discharge towards
    * @param targetWithPosMargin
    *   The targetSoc plus a tolerance margin
    * @param targetWithNegMargin
    *   The targetSoc minus a tolerance margin
    */
  final case class RefTargetSocParams(
      targetSoc: Energy,
      targetWithPosMargin: Energy,
      targetWithNegMargin: Energy,
  )

  final case class Factory(
      input: StorageInput,
      config: StorageRuntimeConfig,
<<<<<<< HEAD
  ): StorageModel = {
    val eStorage = input.getType.geteStorage.toKilowattHours

    val initialState: (Long, ZonedDateTime) => StorageState =
      (tick, _) => {
        val initialStoredEnergy = eStorage * config.initialSoc
        StorageState(storedEnergy = initialStoredEnergy, tick)
      }

    new StorageModel(
      input.getUuid,
      input.getId,
      input.getType.getsRated.toKilovoltamperes,
      input.getType.getCosPhiRated,
      QControl.apply(input.getqCharacteristics),
      initialState,
      eStorage,
      input.getType.getpMax.toKilowatts,
      input.getType.getEta.toPercent,
      config.targetSoc,
    )
=======
  ) extends ParticipantModelFactory[StorageState] {

    private val eStorage = KilowattHours(
      input.getType.geteStorage
        .to(PowerSystemUnits.KILOWATTHOUR)
        .getValue
        .doubleValue
    )

    override def getRequiredSecondaryServices: Iterable[ServiceType] =
      Iterable.empty

    override def getInitialState(
        tick: Long,
        simulationTime: ZonedDateTime,
    ): StorageState = {
      val initialStoredEnergy = eStorage * config.initialSoc
      StorageState(storedEnergy = initialStoredEnergy, tick)
    }

    override def create(): StorageModel =
      new StorageModel(
        input.getUuid,
        input.getId,
        Kilovoltamperes(
          input.getType.getsRated
            .to(PowerSystemUnits.KILOVOLTAMPERE)
            .getValue
            .doubleValue
        ),
        input.getType.getCosPhiRated,
        QControl.apply(input.getqCharacteristics),
        eStorage,
        Kilowatts(
          input.getType.getpMax
            .to(PowerSystemUnits.KILOWATT)
            .getValue
            .doubleValue
        ),
        Each(
          input.getType.getEta.to(PowerSystemUnits.PU).getValue.doubleValue
        ),
        config.targetSoc,
      )

>>>>>>> 853c1a00
  }

}<|MERGE_RESOLUTION|>--- conflicted
+++ resolved
@@ -325,37 +325,9 @@
   final case class Factory(
       input: StorageInput,
       config: StorageRuntimeConfig,
-<<<<<<< HEAD
-  ): StorageModel = {
-    val eStorage = input.getType.geteStorage.toKilowattHours
-
-    val initialState: (Long, ZonedDateTime) => StorageState =
-      (tick, _) => {
-        val initialStoredEnergy = eStorage * config.initialSoc
-        StorageState(storedEnergy = initialStoredEnergy, tick)
-      }
-
-    new StorageModel(
-      input.getUuid,
-      input.getId,
-      input.getType.getsRated.toKilovoltamperes,
-      input.getType.getCosPhiRated,
-      QControl.apply(input.getqCharacteristics),
-      initialState,
-      eStorage,
-      input.getType.getpMax.toKilowatts,
-      input.getType.getEta.toPercent,
-      config.targetSoc,
-    )
-=======
   ) extends ParticipantModelFactory[StorageState] {
 
-    private val eStorage = KilowattHours(
-      input.getType.geteStorage
-        .to(PowerSystemUnits.KILOWATTHOUR)
-        .getValue
-        .doubleValue
-    )
+    private val eStorage = input.getType.geteStorage.toKilowattHours
 
     override def getRequiredSecondaryServices: Iterable[ServiceType] =
       Iterable.empty
@@ -372,28 +344,15 @@
       new StorageModel(
         input.getUuid,
         input.getId,
-        Kilovoltamperes(
-          input.getType.getsRated
-            .to(PowerSystemUnits.KILOVOLTAMPERE)
-            .getValue
-            .doubleValue
-        ),
+        input.getType.getsRated.toKilovoltamperes,
         input.getType.getCosPhiRated,
         QControl.apply(input.getqCharacteristics),
         eStorage,
-        Kilowatts(
-          input.getType.getpMax
-            .to(PowerSystemUnits.KILOWATT)
-            .getValue
-            .doubleValue
-        ),
-        Each(
-          input.getType.getEta.to(PowerSystemUnits.PU).getValue.doubleValue
-        ),
+        input.getType.getpMax.toKilowatts,
+        input.getType.getEta.toPercent,
         config.targetSoc,
       )
 
->>>>>>> 853c1a00
   }
 
 }