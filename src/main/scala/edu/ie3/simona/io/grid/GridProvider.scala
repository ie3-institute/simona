/*
 * © 2020. TU Dortmund University,
 * Institute of Energy Systems, Energy Efficiency and Energy Economics,
 * Research group Distribution grid planning and operation
 */

package edu.ie3.simona.io.grid

import com.typesafe.scalalogging.LazyLogging
import edu.ie3.datamodel.io.naming.FileNamingStrategy
import edu.ie3.datamodel.io.source.csv.CsvJointGridContainerSource
import edu.ie3.datamodel.models.input.container.{
  JointGridContainer,
  ThermalGrid
}
import edu.ie3.datamodel.models.input.thermal.ThermalBusInput
import edu.ie3.datamodel.utils.validation.ValidationUtils
import edu.ie3.simona.config.SimonaConfig

import java.nio.file.Path
import scala.util.{Failure, Success, Try}

/** Takes [[edu.ie3.simona.config.SimonaConfig.Simona.Input.Grid.Datasource]] as
  * input and provides a [[JointGridContainer]] based on the configuration incl.
  * necessary sanity checks
  *
  * @version 0.1
  * @since 28.04.20
  */
object GridProvider extends LazyLogging {

  def gridFromConfig(
      simulationName: String,
      gridDataSource: SimonaConfig.Simona.Input.Grid.Datasource
  ): JointGridContainer = {
    GridSourceType(gridDataSource.id.toLowerCase) match {
      case GridSourceType.CSV =>
        gridDataSource.csvParams match {
          case Some(params) =>
            val jointGridContainer = CsvJointGridContainerSource.read(
              simulationName,
              params.csvSep,
              Path.of(params.directoryPath),
              params.isHierarchic
            )

            Try(ValidationUtils.check(jointGridContainer)) match {
              case Failure(exception) =>
                logger.warn(
                  s"Validation of grid ${jointGridContainer.getGridName} failed: \n\t{}",
                  exception.getMessage
                )
              case Success(_) =>
                logger.debug(
                  s"Validation of given grid ${jointGridContainer.getGridName} was successful."
                )
            }
            jointGridContainer
          case None =>
            throw new RuntimeException(
              "CSVGridSource requires csv params to be set!"
            )
        }
      case GridSourceType.DB =>
        throw new NotImplementedError(
          "DatabaseGridSource is not implemented yet!"
        )
      case _ =>
        throw new RuntimeException(
          s"No provision of a GridDataSource is not allowed! Please choose from one of the following parameters ${GridSourceType.values
              .mkString(", ")}."
        )
    }
  }

  def getThermalGridsFromConfig(
      gridDataSource: SimonaConfig.Simona.Input.Grid.Datasource
  ): Map[ThermalBusInput, ThermalGrid] = GridSourceType(
    gridDataSource.id.toLowerCase
  ) match {
    case GridSourceType.CSV =>
      gridDataSource.csvParams match {
        case Some(params) =>
          CsvGridSource
            .readThermalGrids(
              params.csvSep,
<<<<<<< HEAD
              params.directoryPath,
=======
              Path.of(params.directoryPath),
>>>>>>> a0252dee
              new FileNamingStrategy()
            )
        case None =>
          throw new RuntimeException(
            "CSVGridSource requires csv params to be set!"
          )
      }
    case GridSourceType.DB =>
      throw new NotImplementedError(
        "DatabaseGridSource is not implemented yet!"
      )
    case _ =>
      throw new RuntimeException(
        s"No provision of a GridDataSource is not allowed! Please choose from one of the following parameters ${GridSourceType.values
            .mkString(", ")}."
      )
  }
}<|MERGE_RESOLUTION|>--- conflicted
+++ resolved
@@ -84,11 +84,7 @@
           CsvGridSource
             .readThermalGrids(
               params.csvSep,
-<<<<<<< HEAD
-              params.directoryPath,
-=======
               Path.of(params.directoryPath),
->>>>>>> a0252dee
               new FileNamingStrategy()
             )
         case None =>
