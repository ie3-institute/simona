--- conflicted
+++ resolved
@@ -18,12 +18,6 @@
   * @tparam PD
   *   Type of primary data, that is carried
   */
-<<<<<<< HEAD
 final case class AccompaniedSimulationResult[
-    PD <: PrimaryDataWithApparentPower
-](primaryData: PD, accompanyingResults: Seq[ResultEntity] = Seq.empty)
-=======
-final case class AccompaniedSimulationResult[PD <: PrimaryDataWithComplexPower[
-  PD
-]](primaryData: PD, accompanyingResults: Seq[ResultEntity] = Seq.empty)
->>>>>>> 76fd935a
+    PD <: PrimaryDataWithComplexPower
+](primaryData: PD, accompanyingResults: Seq[ResultEntity] = Seq.empty)