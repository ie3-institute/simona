/*
 * © 2021. TU Dortmund University,
 * Institute of Energy Systems, Energy Efficiency and Energy Economics,
 * Research group Distribution grid planning and operation
 */

package edu.ie3.simona.service.ev

import edu.ie3.simona.agent.participant2.ParticipantAgent
import edu.ie3.simona.agent.participant2.ParticipantAgent.{
  DataProvision,
  RegistrationSuccessfulMessage,
}
import edu.ie3.simona.api.data.ev.ExtEvDataConnection
import edu.ie3.simona.api.data.ev.model.EvModel
import edu.ie3.simona.api.data.ev.ontology._
import edu.ie3.simona.api.data.ontology.DataMessageFromExt
import edu.ie3.simona.exceptions.WeatherServiceException.InvalidRegistrationRequestException
import edu.ie3.simona.exceptions.{
  CriticalFailureException,
  InitializationException,
  ServiceException,
}
import edu.ie3.simona.model.participant2.evcs.EvModelWrapper
import edu.ie3.simona.ontology.messages.services.EvMessage
import edu.ie3.simona.ontology.messages.services.EvMessage._
import edu.ie3.simona.ontology.messages.services.ServiceMessage.{
<<<<<<< HEAD
  DataResponseMessage,
  ServiceRegistrationMessage,
=======
  RegisterForEvDataMessage,
  ServiceRegistrationMessage,
  ServiceResponseMessage,
>>>>>>> 75ec12f4
}
import edu.ie3.simona.service.ServiceStateData.{
  InitializeServiceStateData,
  ServiceBaseStateData,
}
import edu.ie3.simona.service.{
  ExtDataSupport,
  ServiceStateData,
  TypedSimonaService,
}
import edu.ie3.simona.util.ReceiveDataMap
import edu.ie3.simona.util.SimonaConstants.INIT_SIM_TICK
import org.apache.pekko.actor.typed.ActorRef
import org.apache.pekko.actor.typed.scaladsl.ActorContext
import org.apache.pekko.actor.typed.scaladsl.adapter.TypedActorRefOps
import org.slf4j.Logger

import java.util.UUID
import scala.jdk.CollectionConverters._
import scala.jdk.OptionConverters._
import scala.util.{Failure, Success, Try}

object ExtEvDataService
    extends TypedSimonaService[EvMessage]
    with ExtDataSupport[EvMessage] {

  override type S = ExtEvStateData

  final case class ExtEvStateData(
      extEvData: ExtEvDataConnection,
      uuidToActorRef: Map[UUID, ActorRef[ParticipantAgent.Request]] = Map.empty,
      extEvMessage: Option[EvDataMessageFromExt] = None,
      freeLots: ReceiveDataMap[UUID, Int] = ReceiveDataMap.empty,
      departingEvResponses: ReceiveDataMap[UUID, Seq[EvModelWrapper]] =
        ReceiveDataMap.empty,
  ) extends ServiceBaseStateData

  final case class InitExtEvData(
      extEvData: ExtEvDataConnection
  ) extends InitializeServiceStateData

  override def init(
      initServiceData: ServiceStateData.InitializeServiceStateData
  ): Try[
    (
        ExtEvStateData,
        Option[Long],
    )
  ] =
    initServiceData match {
      case InitExtEvData(extEvData) =>
        val evInitializedStateData = ExtEvStateData(
          extEvData
        )

        Success(
          evInitializedStateData,
          None,
        )

      case invalidData =>
        Failure(
          new InitializationException(
            s"Provided init data '${invalidData.getClass.getSimpleName}' for EV service are invalid!"
          )
        )
    }

  override def handleRegistrationRequest(
      registrationMessage: ServiceRegistrationMessage
  )(implicit
      serviceStateData: S,
      ctx: ActorContext[EvMessage],
  ): Try[S] =
    registrationMessage match {
      case RegisterForEvDataMessage(requestingActor, evcs) =>
        Success(handleRegistrationRequest(requestingActor, evcs))
      case invalidMessage =>
        Failure(
          InvalidRegistrationRequestException(
            "Cannot register an agent for ev movement service with registration " +
              s"request message '${invalidMessage.getClass.getSimpleName}'!"
          )
        )
    }

  /** Try to register the sending agent with its uuid and location type values
    * for ev movement updates
    *
    * @param agentToBeRegistered
    *   the agent that wants to be registered
    * @param evcs
    *   the charging station
    * @param serviceStateData
    *   the current service state data of this service
    * @return
    *   an updated state data of this service that contains registration
    *   information if the registration has been carried out successfully
    */
  private def handleRegistrationRequest(
      agentToBeRegistered: ActorRef[ParticipantAgent.Request],
      evcs: UUID,
  )(implicit
      serviceStateData: ExtEvStateData,
      ctx: ActorContext[EvMessage],
  ): ExtEvStateData = {
    ctx.log.debug(
      "Received ev movement service registration from {} for [Evcs:{}]",
      agentToBeRegistered.path.name,
      evcs,
    )

    serviceStateData.uuidToActorRef.get(evcs) match {
      case None =>
        // Actor is not registered yet
        // (not sending confirmation message yet, because we're waiting
        // for MobSim to tell us what the first tick is going to be)
        serviceStateData.copy(
          uuidToActorRef =
            serviceStateData.uuidToActorRef + (evcs -> agentToBeRegistered)
        )
      case Some(_) =>
        // actor is already registered, do nothing
        ctx.log.warn(
          "Sending actor {} is already registered",
          agentToBeRegistered,
        )
        serviceStateData
    }
  }

  override protected def announceInformation(
      tick: Long
  )(implicit
      serviceStateData: S,
      ctx: ActorContext[EvMessage],
  ): (
      S,
      Option[Long],
  ) = {
    def asScala[E]
        : java.util.Map[UUID, java.util.List[E]] => Map[UUID, Seq[E]] = map =>
      map.asScala.view.mapValues(_.asScala.toSeq).toMap

    implicit val log: Logger = ctx.log

    serviceStateData.extEvMessage
      .map {
        case _: RequestCurrentPrices =>
          requestCurrentPrices()
        case _: RequestEvcsFreeLots =>
          requestFreeLots(tick, ctx)
        case departingEvsRequest: RequestDepartingEvs =>
          requestDepartingEvs(
            tick,
            asScala(departingEvsRequest.departures),
            ctx,
          )
        case arrivingEvsProvision: ProvideArrivingEvs =>
          handleArrivingEvs(
            tick,
            asScala(arrivingEvsProvision.arrivals),
            arrivingEvsProvision.maybeNextTick.toScala.map(Long2long),
          )(
            serviceStateData,
            ctx,
          )
      }
      .getOrElse(
        throw ServiceException(
          "ExtEvDataService was triggered without ExtEvMessage available"
        )
      )
  }

  private def requestCurrentPrices()(implicit
      serviceStateData: ExtEvStateData
  ): (ExtEvStateData, Option[Long]) = {
    // currently not supported, return dummy
    val dummyPrice = double2Double(0d)
    val prices = serviceStateData.uuidToActorRef.map { case (evcs, _) =>
      evcs -> dummyPrice
    }
    serviceStateData.extEvData.queueExtResponseMsg(
      new ProvideCurrentPrices(prices.asJava)
    )

    (
      serviceStateData.copy(
        extEvMessage = None
      ),
      None,
    )
  }

  private def requestFreeLots(tick: Long, ctx: ActorContext[EvMessage])(implicit
      serviceStateData: ExtEvStateData
  ): (ExtEvStateData, Option[Long]) = {
    serviceStateData.uuidToActorRef.foreach { case (_, evcsActor) =>
      evcsActor ! EvFreeLotsRequest(tick, ctx.self)
    }

    val freeLots =
      serviceStateData.uuidToActorRef.map { case (evcs, _) =>
        evcs
      }.toSet

    // if there are no evcs, we're sending response right away
    if (freeLots.isEmpty)
      serviceStateData.extEvData.queueExtResponseMsg(new ProvideEvcsFreeLots())

    (
      serviceStateData.copy(
        extEvMessage = None,
        freeLots = ReceiveDataMap(freeLots),
      ),
      None,
    )
  }

  private def requestDepartingEvs(
      tick: Long,
      requestedDepartingEvs: Map[UUID, Seq[UUID]],
      ctx: ActorContext[EvMessage],
  )(implicit
      serviceStateData: ExtEvStateData,
      log: Logger,
  ): (ExtEvStateData, Option[Long]) = {

    val departingEvResponses =
      requestedDepartingEvs.flatMap { case (evcs, departingEvs) =>
        serviceStateData.uuidToActorRef.get(evcs) match {
          case Some(evcsActor) =>
            evcsActor ! DepartingEvsRequest(tick, departingEvs, ctx.self)

            Some(evcs)

          case None =>
            log.warn(
              "A corresponding actor ref for UUID {} could not be found",
              evcs,
            )

            None
        }
      }

    // if there are no departing evs during this tick,
    // we're sending response right away
    if (departingEvResponses.isEmpty)
      serviceStateData.extEvData.queueExtResponseMsg(new ProvideDepartingEvs())

    (
      serviceStateData.copy(
        extEvMessage = None,
        departingEvResponses = ReceiveDataMap(departingEvResponses.toSet),
      ),
      None,
    )
  }

  private def handleArrivingEvs(
      tick: Long,
      allArrivingEvs: Map[UUID, Seq[EvModel]],
      maybeNextTick: Option[Long],
  )(implicit
      serviceStateData: ExtEvStateData,
      ctx: ActorContext[EvMessage],
  ): (ExtEvStateData, Option[Long]) = {

    if (tick == INIT_SIM_TICK) {
      // During initialization, an empty ProvideArrivingEvs message
      // is sent, which includes the first relevant tick

      val nextTick = maybeNextTick.getOrElse(
        throw new CriticalFailureException(
          s"After initialization, a first simulation tick needs to be provided by the external mobility simulation."
        )
      )

      serviceStateData.uuidToActorRef.foreach { case (_, actor) =>
        actor ! RegistrationSuccessfulMessage(
          ctx.self.toClassic,
          nextTick,
        )
      }

    } else {
      serviceStateData.uuidToActorRef.foreach { case (evcs, actor) =>
        val evs =
          allArrivingEvs.getOrElse(evcs, Seq.empty)

        actor ! DataProvision(
          tick,
          ctx.self.toClassic,
          ArrivingEvs(evs.map(EvModelWrapper.apply)),
          maybeNextTick,
        )
      }
    }

    (
      serviceStateData.copy(
        extEvMessage = None
      ),
      // We still don't return the next tick because departures might come earlier
      None,
    )
  }

  override protected def handleDataMessage(
      extMsg: DataMessageFromExt
  )(implicit serviceStateData: S): S =
    extMsg match {
      case extEvMessage: EvDataMessageFromExt =>
        serviceStateData.copy(
          extEvMessage = Some(extEvMessage)
        )
    }

  override protected def handleDataResponseMessage(
<<<<<<< HEAD
      extResponseMsg: DataResponseMessage
=======
      extResponseMsg: ServiceResponseMessage
>>>>>>> 75ec12f4
  )(implicit serviceStateData: ExtEvStateData): ExtEvStateData = {
    extResponseMsg match {
      case DepartingEvsResponse(evcs, evModels) =>
        val updatedResponses =
          serviceStateData.departingEvResponses.addData(evcs, evModels)

        if (updatedResponses.nonComplete) {
          // responses are still incomplete
          serviceStateData.copy(
            departingEvResponses = updatedResponses
          )
        } else {
          // all responses received, forward them to external simulation in a bundle
          val departingEvs =
            updatedResponses.receivedData.values.flatten.map(_.unwrap())

          serviceStateData.extEvData.queueExtResponseMsg(
            new ProvideDepartingEvs(departingEvs.toList.asJava)
          )

          serviceStateData.copy(
            departingEvResponses = ReceiveDataMap.empty
          )
        }
      case FreeLotsResponse(evcs, freeLots) =>
        val updatedFreeLots = serviceStateData.freeLots.addData(evcs, freeLots)

        if (updatedFreeLots.nonComplete) {
          // responses are still incomplete
          serviceStateData.copy(
            freeLots = updatedFreeLots
          )
        } else {
          // all responses received, forward them to external simulation in a bundle
          val freeLotsResponse = updatedFreeLots.receivedData
            .filter { case (_, freeLotsCount) =>
              freeLotsCount > 0
            }
            .map { case (evcs, freeLotsCount) =>
              evcs -> int2Integer(freeLotsCount)
            }

          serviceStateData.extEvData.queueExtResponseMsg(
            new ProvideEvcsFreeLots(freeLotsResponse.asJava)
          )

          serviceStateData.copy(
            freeLots = ReceiveDataMap.empty
          )
        }
    }
  }
}<|MERGE_RESOLUTION|>--- conflicted
+++ resolved
@@ -25,14 +25,9 @@
 import edu.ie3.simona.ontology.messages.services.EvMessage
 import edu.ie3.simona.ontology.messages.services.EvMessage._
 import edu.ie3.simona.ontology.messages.services.ServiceMessage.{
-<<<<<<< HEAD
-  DataResponseMessage,
-  ServiceRegistrationMessage,
-=======
   RegisterForEvDataMessage,
   ServiceRegistrationMessage,
   ServiceResponseMessage,
->>>>>>> 75ec12f4
 }
 import edu.ie3.simona.service.ServiceStateData.{
   InitializeServiceStateData,
@@ -354,11 +349,7 @@
     }
 
   override protected def handleDataResponseMessage(
-<<<<<<< HEAD
-      extResponseMsg: DataResponseMessage
-=======
       extResponseMsg: ServiceResponseMessage
->>>>>>> 75ec12f4
   )(implicit serviceStateData: ExtEvStateData): ExtEvStateData = {
     extResponseMsg match {
       case DepartingEvsResponse(evcs, evModels) =>
