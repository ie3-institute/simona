/*
 * © 2021. TU Dortmund University,
 * Institute of Energy Systems, Energy Efficiency and Energy Economics,
 * Research group Distribution grid planning and operation
 */

package edu.ie3.simona.service.ev

import edu.ie3.simona.api.data.ev.ExtEvDataConnection
import edu.ie3.simona.api.data.ev.model.EvModel
import edu.ie3.simona.api.data.ev.ontology._
import edu.ie3.simona.api.data.ontology.DataMessageFromExt
import edu.ie3.simona.exceptions.WeatherServiceException.InvalidRegistrationRequestException
import edu.ie3.simona.exceptions.{
  CriticalFailureException,
  InitializationException,
  ServiceException,
}
import edu.ie3.simona.model.participant.evcs.EvModelWrapper
import edu.ie3.simona.ontology.messages.services.EvMessage
import edu.ie3.simona.ontology.messages.services.EvMessage._
import edu.ie3.simona.ontology.messages.services.ServiceMessageUniversal.RegistrationResponseMessage.RegistrationSuccessfulMessage
import edu.ie3.simona.ontology.messages.services.ServiceMessageUniversal.{
  ServiceRegistrationMessage,
  WrappedActivation,
  WrappedExternalMessage,
}
import edu.ie3.simona.ontology.messages.{Activation, SchedulerMessage}
import edu.ie3.simona.service.ServiceStateData.{
  InitializeServiceStateData,
  ServiceBaseStateData,
  ServiceConstantStateData,
}
import edu.ie3.simona.service.ev.ExtEvDataService.{
  ExtEvStateData,
  InitExtEvData,
}
import edu.ie3.simona.service.{ExtDataSupport, ServiceStateData, SimonaService}
import edu.ie3.simona.util.ReceiveDataMap
import edu.ie3.simona.util.SimonaConstants.INIT_SIM_TICK
import org.apache.pekko.actor.typed.scaladsl.{ActorContext, Behaviors}
import org.apache.pekko.actor.typed.{ActorRef, Behavior}
import org.apache.pekko.actor.{ActorRef => ClassicRef}
import org.slf4j.Logger

import java.util.UUID
import scala.concurrent.Future
import scala.jdk.CollectionConverters._
import scala.jdk.OptionConverters._
import scala.util.{Failure, Success, Try}

object ExtEvDataService {

  final case class ExtEvStateData(
<<<<<<< HEAD
      extEvData: ExtEvData,
      uuidToActorRef: Map[UUID, ClassicRef] = Map.empty[UUID, ClassicRef],
=======
      extEvData: ExtEvDataConnection,
      uuidToActorRef: Map[UUID, ActorRef] = Map.empty[UUID, ActorRef],
>>>>>>> 925848fb
      extEvMessage: Option[EvDataMessageFromExt] = None,
      freeLots: ReceiveDataMap[UUID, Int] = ReceiveDataMap.empty,
      departingEvResponses: ReceiveDataMap[UUID, Seq[EvModelWrapper]] =
        ReceiveDataMap.empty,
  ) extends ServiceBaseStateData

  final case class InitExtEvData(
      extEvData: ExtEvDataConnection
  ) extends InitializeServiceStateData

  def adapter(evService: ActorRef[EvMessage]): Behavior[DataMessageFromExt] =
    Behaviors.receiveMessagePartial { extMsg =>
      evService ! WrappedExternalMessage(extMsg)
      Behaviors.same
    }

  def apply(
      scheduler: ActorRef[SchedulerMessage]
  ): Behavior[EvMessage] = Behaviors.withStash[EvMessage](100) { buffer =>
    Behaviors.setup { ctx =>
      val activationAdapter: ActorRef[Activation] =
        ctx.messageAdapter[Activation](msg => WrappedActivation(msg))

      implicit val constantData: ServiceConstantStateData =
        ServiceConstantStateData(
          scheduler,
          activationAdapter,
        )

      new ExtEvDataService().uninitialized(constantData, buffer)
    }
  }
}

private final class ExtEvDataService
    extends SimonaService[ExtEvStateData, EvMessage]
    with ExtDataSupport[ExtEvStateData, EvMessage] {

  /** Initialize the concrete service implementation using the provided
    * initialization data. This method should perform all heavyweight tasks
    * before the actor becomes ready. The return values are a) the state data of
    * the initialized service and b) optional triggers that should be sent to
    * the [[edu.ie3.simona.scheduler.Scheduler]] together with the completion
    * message that is sent in response to the trigger that is sent to start the
    * initialization process
    *
    * @param initServiceData
    *   the data that should be used for initialization
    * @return
    *   the state data of this service and optional tick that should be included
    *   in the completion message
    */
  override def init(
      initServiceData: ServiceStateData.InitializeServiceStateData
  ): Try[
    (
        ExtEvStateData,
        Option[Long],
    )
  ] =
    initServiceData match {
      case InitExtEvData(extEvData) =>
        val evInitializedStateData = ExtEvStateData(
          extEvData
        )

        Success(
          evInitializedStateData,
          None,
        )

      case invalidData =>
        Failure(
          new InitializationException(
            s"Provided init data '${invalidData.getClass.getSimpleName}' for EV service are invalid!"
          )
        )
    }

  /** Handle a request to register for information from this service
    *
    * @param registrationMessage
    *   registration message to handle
    * @param serviceStateData
    *   current state data of the actor
    * @return
    *   the service stata data that should be used in the next state (normally
    *   with updated values)
    */
  override def handleRegistrationRequest(
      registrationMessage: ServiceRegistrationMessage
  )(implicit
      serviceStateData: ExtEvStateData,
      ctx: ActorContext[EvMessage],
  ): Try[ExtEvStateData] =
    registrationMessage match {
      case RegisterForEvDataMessage(actorRef, evcs) =>
        Success(handleRegistrationRequest(actorRef, evcs))
      case invalidMessage =>
        Failure(
          InvalidRegistrationRequestException(
            "Cannot register an agent for ev movement service with registration " +
              s"request message '${invalidMessage.getClass.getSimpleName}'!"
          )
        )
    }

  /** Try to register the sending agent with its uuid and location type values
    * for ev movement updates
    *
    * @param agentToBeRegistered
    *   the agent that wants to be registered
    * @param evcs
    *   the charging station
    * @param serviceStateData
    *   the current service state data of this service
    * @return
    *   an updated state data of this service that contains registration
    *   information if the registration has been carried out successfully
    */
  private def handleRegistrationRequest(
      agentToBeRegistered: ClassicRef,
      evcs: UUID,
  )(implicit
      serviceStateData: ExtEvStateData,
      ctx: ActorContext[EvMessage],
  ): ExtEvStateData = {
    ctx.log.debug(
      "Received ev movement service registration from {} for [Evcs:{}]",
      agentToBeRegistered.path.name,
      evcs,
    )

    serviceStateData.uuidToActorRef.get(evcs) match {
      case None =>
        // Actor is not registered yet
        // (not sending confirmation message yet, because we're waiting
        // for MobSim to tell us what the first tick is going to be)
        serviceStateData.copy(
          uuidToActorRef =
            serviceStateData.uuidToActorRef + (evcs -> agentToBeRegistered)
        )
      case Some(_) =>
        // actor is already registered, do nothing
        ctx.log.warn(
          "Sending actor {} is already registered",
          agentToBeRegistered,
        )
        serviceStateData
    }
  }

  /** Send out the information to all registered recipients
    *
    * @param tick
    *   current tick data should be announced for
    * @param serviceStateData
    *   the current state data of this service
    * @return
    *   the service stata data that should be used in the next state (normally
    *   with updated values) together with the <completion> message that is sent
    *   in response to the trigger that was sent to start this announcement
    */
  override protected def announceInformation(
      tick: Long
  )(implicit
      serviceStateData: ExtEvStateData,
      ctx: ActorContext[EvMessage],
  ): (
      ExtEvStateData,
      Option[Long],
  ) = {
    def asScala[E]
        : java.util.Map[UUID, java.util.List[E]] => Map[UUID, Seq[E]] = map =>
      map.asScala.view.mapValues(_.asScala.toSeq).toMap

    implicit val log: Logger = ctx.log

    serviceStateData.extEvMessage
      .map {
        case _: RequestCurrentPrices =>
          requestCurrentPrices()
        case _: RequestEvcsFreeLots =>
          requestFreeLots(tick)
        case departingEvsRequest: RequestDepartingEvs =>
          requestDepartingEvs(tick, asScala(departingEvsRequest.departures))
        case arrivingEvsProvision: ProvideArrivingEvs =>
          handleArrivingEvs(
            tick,
            asScala(arrivingEvsProvision.arrivals),
            arrivingEvsProvision.maybeNextTick.toScala.map(Long2long),
          )(
            serviceStateData,
            ctx,
          )
      }
      .getOrElse(
        throw ServiceException(
          "ExtEvDataService was triggered without ExtEvMessage available"
        )
      )
  }

  private def requestCurrentPrices()(implicit
      serviceStateData: ExtEvStateData
  ): (ExtEvStateData, Option[Long]) = {
    // currently not supported, return dummy
    val dummyPrice = double2Double(0d)
    val prices = serviceStateData.uuidToActorRef.map { case (evcs, _) =>
      evcs -> dummyPrice
    }
    serviceStateData.extEvData.queueExtResponseMsg(
      new ProvideCurrentPrices(prices.asJava)
    )

    (
      serviceStateData.copy(
        extEvMessage = None
      ),
      None,
    )
  }

  private def requestFreeLots(tick: Long)(implicit
      serviceStateData: ExtEvStateData
  ): (ExtEvStateData, Option[Long]) = {
    serviceStateData.uuidToActorRef.foreach { case (_, evcsActor) =>
      evcsActor ! EvFreeLotsRequest(tick)
    }

    val freeLots =
      serviceStateData.uuidToActorRef.map { case (evcs, _) =>
        evcs
      }.toSet

    // if there are no evcs, we're sending response right away
    if (freeLots.isEmpty)
      serviceStateData.extEvData.queueExtResponseMsg(new ProvideEvcsFreeLots())

    (
      serviceStateData.copy(
        extEvMessage = None,
        freeLots = ReceiveDataMap(freeLots),
      ),
      None,
    )
  }

  private def requestDepartingEvs(
      tick: Long,
      requestedDepartingEvs: Map[UUID, Seq[UUID]],
  )(implicit
      serviceStateData: ExtEvStateData,
      log: Logger,
  ): (ExtEvStateData, Option[Long]) = {

    val departingEvResponses =
      requestedDepartingEvs.flatMap { case (evcs, departingEvs) =>
        serviceStateData.uuidToActorRef.get(evcs) match {
          case Some(evcsActor) =>
            evcsActor ! DepartingEvsRequest(tick, departingEvs)

            Some(evcs)

          case None =>
            log.warn(
              "A corresponding actor ref for UUID {} could not be found",
              evcs,
            )

            None
        }
      }

    // if there are no departing evs during this tick,
    // we're sending response right away
    if (departingEvResponses.isEmpty)
      serviceStateData.extEvData.queueExtResponseMsg(new ProvideDepartingEvs())

    (
      serviceStateData.copy(
        extEvMessage = None,
        departingEvResponses = ReceiveDataMap(departingEvResponses.toSet),
      ),
      None,
    )
  }

  private def handleArrivingEvs(
      tick: Long,
      allArrivingEvs: Map[UUID, Seq[EvModel]],
      maybeNextTick: Option[Long],
  )(implicit
      serviceStateData: ExtEvStateData,
      ctx: ActorContext[EvMessage],
  ): (ExtEvStateData, Option[Long]) = {

    if (tick == INIT_SIM_TICK) {

      maybeNextTick.getOrElse(
        throw new CriticalFailureException(
          s"After initialization, a first simulation tick needs to be provided by the external mobility simulation."
        )
      )

      serviceStateData.uuidToActorRef.foreach { case (_, actor) =>
        actor ! RegistrationSuccessfulMessage(
          ctx.self,
          maybeNextTick,
        )
      }

    } else {
      serviceStateData.uuidToActorRef.foreach { case (evcs, actor) =>
        val evs =
          allArrivingEvs.getOrElse(evcs, Seq.empty)

        actor ! ProvideEvDataMessage(
          tick,
          ctx.self,
          ArrivingEvs(evs.map(EvModelWrapper.apply)),
          maybeNextTick,
        )
      }
    }

    (
      serviceStateData.copy(
        extEvMessage = None
      ),
      // We still don't return the next tick because departures might come earlier
      None,
    )
  }

  override protected def handleDataMessage(
      extMsg: DataMessageFromExt
  )(implicit serviceStateData: ExtEvStateData): ExtEvStateData =
    extMsg match {
      case extEvMessage: EvDataMessageFromExt =>
        serviceStateData.copy(
          extEvMessage = Some(extEvMessage)
        )
    }

  override protected def handleDataResponseMessage(
      extResponseMsg: EvResponseMessage
  )(implicit serviceStateData: ExtEvStateData): ExtEvStateData = {
    extResponseMsg match {
      case DepartingEvsResponse(evcs, evModels) =>
        val updatedResponses =
          serviceStateData.departingEvResponses.addData(evcs, evModels)

        if (updatedResponses.nonComplete) {
          // responses are still incomplete
          serviceStateData.copy(
            departingEvResponses = updatedResponses
          )
        } else {
          // all responses received, forward them to external simulation in a bundle
          val departingEvs =
            updatedResponses.receivedData.values.flatten.map(_.unwrap())

          serviceStateData.extEvData.queueExtResponseMsg(
            new ProvideDepartingEvs(departingEvs.toList.asJava)
          )

          serviceStateData.copy(
            departingEvResponses = ReceiveDataMap.empty
          )
        }
      case FreeLotsResponse(evcs, freeLots) =>
        val updatedFreeLots = serviceStateData.freeLots.addData(evcs, freeLots)

        if (updatedFreeLots.nonComplete) {
          // responses are still incomplete
          serviceStateData.copy(
            freeLots = updatedFreeLots
          )
        } else {
          // all responses received, forward them to external simulation in a bundle
          val freeLotsResponse = updatedFreeLots.receivedData
            .filter { case (_, freeLotsCount) =>
              freeLotsCount > 0
            }
            .map { case (evcs, freeLotsCount) =>
              evcs -> int2Integer(freeLotsCount)
            }

          serviceStateData.extEvData.queueExtResponseMsg(
            new ProvideEvcsFreeLots(freeLotsResponse.asJava)
          )

          serviceStateData.copy(
            freeLots = ReceiveDataMap.empty
          )
        }
    }
  }
}<|MERGE_RESOLUTION|>--- conflicted
+++ resolved
@@ -52,13 +52,8 @@
 object ExtEvDataService {
 
   final case class ExtEvStateData(
-<<<<<<< HEAD
-      extEvData: ExtEvData,
+      extEvData: ExtEvDataConnection,
       uuidToActorRef: Map[UUID, ClassicRef] = Map.empty[UUID, ClassicRef],
-=======
-      extEvData: ExtEvDataConnection,
-      uuidToActorRef: Map[UUID, ActorRef] = Map.empty[UUID, ActorRef],
->>>>>>> 925848fb
       extEvMessage: Option[EvDataMessageFromExt] = None,
       freeLots: ReceiveDataMap[UUID, Int] = ReceiveDataMap.empty,
       departingEvResponses: ReceiveDataMap[UUID, Seq[EvModelWrapper]] =
