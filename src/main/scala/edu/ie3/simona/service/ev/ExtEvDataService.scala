--- conflicted
+++ resolved
@@ -14,22 +14,11 @@
 import edu.ie3.simona.api.data.ontology.DataMessageFromExt
 import edu.ie3.simona.exceptions.WeatherServiceException.InvalidRegistrationRequestException
 import edu.ie3.simona.exceptions.{InitializationException, ServiceException}
-<<<<<<< HEAD
 import edu.ie3.simona.model.participant.evcs.EvModelWrapper
-import edu.ie3.simona.ontology.messages.FlexibilityMessage.RequestFlexOptions
-import edu.ie3.simona.ontology.messages.SchedulerMessage
-import edu.ie3.simona.ontology.messages.SchedulerMessage.ScheduleTriggerMessage
-import edu.ie3.simona.ontology.messages.services.EvMessage._
-import edu.ie3.simona.ontology.messages.services.ServiceMessage.RegistrationResponseMessage.RegistrationSuccessfulMessage
-import edu.ie3.simona.ontology.messages.services.ServiceMessage.ServiceRegistrationMessage
-import edu.ie3.simona.ontology.trigger.Trigger
-import edu.ie3.simona.ontology.trigger.Trigger.ActivityStartTrigger
-=======
 import edu.ie3.simona.ontology.messages.services.EvMessage._
 import edu.ie3.simona.ontology.messages.services.ServiceMessage.RegistrationResponseMessage.RegistrationSuccessfulMessage
 import edu.ie3.simona.ontology.messages.services.ServiceMessage.ServiceRegistrationMessage
 import edu.ie3.simona.scheduler.ScheduleLock
->>>>>>> a0252dee
 import edu.ie3.simona.service.ServiceStateData.{
   InitializeServiceStateData,
   ServiceBaseStateData
@@ -54,14 +43,7 @@
 
   final case class ExtEvStateData(
       extEvData: ExtEvData,
-      uuidToActorRef: Map[
-        UUID,
-        (
-            ActorRef,
-            Trigger => ScheduleTriggerMessage,
-            Boolean
-        )
-      ] = Map.empty,
+      uuidToActorRef: Map[UUID, ActorRef] = Map.empty[UUID, ActorRef],
       extEvMessage: Option[EvDataMessageFromExt] = None,
       freeLots: ReceiveDataMap[UUID, Int] = ReceiveDataMap.empty,
       currentPrices: ReceiveDataMap[UUID, Double] = ReceiveDataMap.empty,
@@ -122,19 +104,8 @@
       serviceStateData: ExtEvStateData
   ): Try[ExtEvStateData] =
     registrationMessage match {
-      case RegisterForEvDataMessage(
-            evcs,
-            scheduleTriggerFunc,
-            emControlled
-          ) =>
-        Success(
-          handleRegistrationRequest(
-            sender(),
-            evcs,
-            scheduleTriggerFunc,
-            emControlled
-          )
-        )
+      case RegisterForEvDataMessage(evcs) =>
+        Success(handleRegistrationRequest(sender(), evcs))
       case invalidMessage =>
         Failure(
           InvalidRegistrationRequestException(
@@ -151,10 +122,6 @@
     *   the agent that wants to be registered
     * @param evcs
     *   the charging station
-    * @param scheduleTriggerFunc
-    *   function providing the proper ScheduleTriggerMessage for a given trigger
-    * @param emControlled
-    *   whether the agent is em-controlled or not
     * @param serviceStateData
     *   the current service state data of this service
     * @return
@@ -163,9 +130,7 @@
     */
   private def handleRegistrationRequest(
       agentToBeRegistered: ActorRef,
-      evcs: UUID,
-      scheduleTriggerFunc: Trigger => ScheduleTriggerMessage,
-      emControlled: Boolean
+      evcs: UUID
   )(implicit
       serviceStateData: ExtEvStateData
   ): ExtEvStateData = {
@@ -182,7 +147,7 @@
 
         serviceStateData.copy(
           uuidToActorRef =
-            serviceStateData.uuidToActorRef + (evcs -> (agentToBeRegistered, scheduleTriggerFunc, emControlled))
+            serviceStateData.uuidToActorRef + (evcs -> agentToBeRegistered)
         )
       case Some(_) =>
         // actor is already registered, do nothing
@@ -232,29 +197,24 @@
 
   private def requestFreeLots(tick: Long)(implicit
       serviceStateData: ExtEvStateData
-<<<<<<< HEAD
-  ): (ExtEvStateData, Option[Seq[ScheduleTriggerMessage]]) = {
-    serviceStateData.uuidToActorRef.values.foreach { case (evcsActor, _, _) =>
-=======
   ): (ExtEvStateData, Option[Long]) = {
     serviceStateData.uuidToActorRef.foreach { case (_, evcsActor) =>
->>>>>>> a0252dee
       evcsActor ! EvFreeLotsRequest(tick)
     }
 
-    val awaitedEvcs =
+    val freeLots =
       serviceStateData.uuidToActorRef.map { case (evcs, _) =>
         evcs
       }.toSet
 
     // if there are no evcs, we're sending response right away
-    if (awaitedEvcs.isEmpty)
+    if (freeLots.isEmpty)
       serviceStateData.extEvData.queueExtResponseMsg(new ProvideEvcsFreeLots())
 
     (
       serviceStateData.copy(
         extEvMessage = None,
-        freeLots = ReceiveDataMap(awaitedEvcs)
+        freeLots = ReceiveDataMap(freeLots)
       ),
       None
     )
@@ -262,8 +222,8 @@
 
   private def requestCurrentPrices(tick: Long)(implicit
       serviceStateData: ExtEvStateData
-  ): (ExtEvStateData, Option[Seq[ScheduleTriggerMessage]]) = {
-    serviceStateData.uuidToActorRef.values.foreach { case (evcsActor, _, _) =>
+  ): (ExtEvStateData, Option[Long]) = {
+    serviceStateData.uuidToActorRef.values.foreach { evcsActor =>
       evcsActor ! CurrentPriceRequest(tick)
     }
 
@@ -292,13 +252,13 @@
       serviceStateData: ExtEvStateData
   ): (ExtEvStateData, Option[Long]) = {
 
-    val evcsWithDepartures =
+    val departingEvResponses =
       requestedDepartingEvs.asScala.flatMap { case (evcs, departingEvs) =>
         serviceStateData.uuidToActorRef.get(evcs) match {
-          case Some((evcsActor, scheduleTriggerFunc, emControlled)) =>
+          case Some(evcsActor) =>
             evcsActor ! DepartingEvsRequest(tick, departingEvs.asScala.toSeq)
 
-            Some(evcs, scheduleTriggerFunc, emControlled)
+            Some(evcs)
 
           case None =>
             log.warning(
@@ -310,53 +270,24 @@
         }
       }
 
-    val awaitedEvcs = evcsWithDepartures.map { case (evcs, _, _) =>
-      evcs
-    }.toSet
-
-    val scheduleTriggerMsgs = evcsWithDepartures.flatMap {
-      case (_, scheduleTriggerFunc, emControlled) =>
-        Option.when(emControlled)(scheduleTriggerFunc(RequestFlexOptions(tick)))
-    }
-
     // if there are no departing evs during this tick,
     // we're sending response right away
-    if (awaitedEvcs.isEmpty)
+    if (departingEvResponses.isEmpty)
       serviceStateData.extEvData.queueExtResponseMsg(new ProvideDepartingEvs())
 
     (
       serviceStateData.copy(
         extEvMessage = None,
-        departingEvResponses = ReceiveDataMap(awaitedEvcs)
+        departingEvResponses = ReceiveDataMap(departingEvResponses.toSet)
       ),
-      Option.when(scheduleTriggerMsgs.nonEmpty) { scheduleTriggerMsgs.toSeq }
+      None
     )
   }
 
   private def handleArrivingEvs(
       tick: Long,
-      arrivingEvs: java.util.Map[UUID, java.util.List[EvModel]]
+      allArrivingEvs: java.util.Map[UUID, java.util.List[EvModel]]
   )(implicit
-<<<<<<< HEAD
-      serviceStateData: ExtEvStateData
-  ): (ExtEvStateData, Option[Seq[ScheduleTriggerMessage]]) = {
-
-    val scheduleTriggerMsgs =
-      arrivingEvs.asScala.flatMap { case (evcs, arrivingEvs) =>
-        serviceStateData.uuidToActorRef.get(evcs) match {
-          case Some((evcsActor, scheduleTriggerFunc, _)) =>
-            evcsActor ! ProvideEvDataMessage(
-              tick,
-              ArrivingEvsData(
-                arrivingEvs.asScala.map(EvModelWrapper.apply).toSeq
-              )
-            )
-
-            // schedule activation of participant
-            Some(scheduleTriggerFunc(ActivityStartTrigger(tick)))
-
-          case None =>
-=======
       serviceStateData: ExtEvStateData,
       ctx: ActorContext
   ): (ExtEvStateData, Option[Long]) = {
@@ -364,9 +295,8 @@
       case (evcs, arrivingEvs) =>
         serviceStateData.uuidToActorRef
           .get(evcs)
-          .map((_, arrivingEvs.asScala.toSeq))
+          .map((_, arrivingEvs.asScala.map(EvModelWrapper.apply).toSeq))
           .orElse {
->>>>>>> a0252dee
             log.warning(
               "A corresponding actor ref for UUID {} could not be found",
               evcs
