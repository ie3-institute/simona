/*
 * © 2021. TU Dortmund University,
 * Institute of Energy Systems, Energy Efficiency and Energy Economics,
 * Research group Distribution grid planning and operation
 */

package edu.ie3.simona.service.ev

import akka.actor.{ActorRef, Props}
import edu.ie3.simona.api.data.ev.ExtEvData
import edu.ie3.simona.api.data.ev.model.EvModel
import edu.ie3.simona.api.data.ev.ontology._
import edu.ie3.simona.api.data.ontology.DataMessageFromExt
import edu.ie3.simona.exceptions.WeatherServiceException.InvalidRegistrationRequestException
import edu.ie3.simona.exceptions.{InitializationException, ServiceException}
import edu.ie3.simona.ontology.messages.SchedulerMessage
import edu.ie3.simona.ontology.messages.SchedulerMessage.ScheduleTriggerMessage
import edu.ie3.simona.ontology.messages.services.EvMessage._
import edu.ie3.simona.ontology.messages.services.ServiceMessage.RegistrationResponseMessage.RegistrationSuccessfulMessage
import edu.ie3.simona.ontology.messages.services.ServiceMessage.ServiceRegistrationMessage
import edu.ie3.simona.service.ServiceStateData.{
  InitializeServiceStateData,
  ServiceBaseStateData
}
import edu.ie3.simona.service.ev.ExtEvDataService.{
  ExtEvStateData,
  InitExtEvData
}
import edu.ie3.simona.service.{ExtDataSupport, ServiceStateData, SimonaService}

import java.util.UUID
import scala.jdk.CollectionConverters._
import scala.util.{Failure, Success, Try}

object ExtEvDataService {

  def props(scheduler: ActorRef): Props =
    Props(
      new ExtEvDataService(scheduler: ActorRef)
    )

  final case class ExtEvStateData(
      extEvData: ExtEvData,
      uuidToActorRef: Map[UUID, (ActorRef, Long => ScheduleTriggerMessage)] =
        Map.empty,
      extEvMessage: Option[EvDataMessageFromExt] = None,
      freeLots: Map[UUID, Option[Int]] = Map.empty,
      currentPrices: Map[UUID, Option[Double]] = Map.empty,
      departingEvResponses: Map[UUID, Option[Seq[EvModel]]] = Map.empty
  ) extends ServiceBaseStateData

  final case class InitExtEvData(
      extEvData: ExtEvData
  ) extends InitializeServiceStateData

}

class ExtEvDataService(override val scheduler: ActorRef)
    extends SimonaService[ExtEvStateData](scheduler)
    with ExtDataSupport[ExtEvStateData] {

  override def init(
      initServiceData: ServiceStateData.InitializeServiceStateData
  ): Try[
    (
        ExtEvStateData,
        Option[Seq[SchedulerMessage.ScheduleTriggerMessage]]
    )
  ] =
    initServiceData match {
      case InitExtEvData(extEvData) =>
        val evInitializedStateData = ExtEvStateData(
          extEvData
        )

        Success(
          evInitializedStateData,
          None
        )

      case invalidData =>
        Failure(
          new InitializationException(
            s"Provided init data '${invalidData.getClass.getSimpleName}' for EV service are invalid!"
          )
        )
    }

  /** Handle a request to register for information from this service
    *
    * @param registrationMessage
    *   registration message to handle
    * @param serviceStateData
    *   current state data of the actor
    * @return
    *   the service stata data that should be used in the next state (normally
    *   with updated values)
    */
  override def handleRegistrationRequest(
      registrationMessage: ServiceRegistrationMessage
  )(implicit
      serviceStateData: ExtEvStateData
  ): Try[ExtEvStateData] =
    registrationMessage match {
      case RegisterForEvDataMessage(evcs, scheduleFunc) =>
        Success(handleRegistrationRequest(sender(), evcs, scheduleFunc))
      case invalidMessage =>
        Failure(
          InvalidRegistrationRequestException(
            "Cannot register an agent for ev movement service with registration " +
              s"request message '${invalidMessage.getClass.getSimpleName}'!"
          )
        )
    }

  /** Try to register the sending agent with its uuid and location type values
    * for ev movement updates
    *
    * @param agentToBeRegistered
    *   the agent that wants to be registered
    * @param evcs
    *   the charging station
    * @param scheduleFunc
    *   function providing the proper ScheduleTriggerMessage for a given tick
    * @param serviceStateData
    *   the current service state data of this service
    * @return
    *   an updated state data of this service that contains registration
    *   information if the registration has been carried out successfully
    */
  private def handleRegistrationRequest(
      agentToBeRegistered: ActorRef,
      evcs: UUID,
      scheduleFunc: Long => ScheduleTriggerMessage
  )(implicit
      serviceStateData: ExtEvStateData
  ): ExtEvStateData = {
    log.debug(
      "Received ev movement service registration from {} for [Evcs:{}]",
      agentToBeRegistered.path.name,
      evcs
    )

    serviceStateData.uuidToActorRef.get(evcs) match {
      case None =>
        // Actor is not registered yet
        agentToBeRegistered ! RegistrationSuccessfulMessage(None)

        serviceStateData.copy(
          uuidToActorRef =
            serviceStateData.uuidToActorRef + (evcs -> (agentToBeRegistered, scheduleFunc))
        )
      case Some(_) =>
        // actor is already registered, do nothing
        log.warning(
          "Sending actor {} is already registered",
          agentToBeRegistered
        )
        serviceStateData
    }
  }

  /** Send out the information to all registered recipients
    *
    * @param tick
    *   current tick data should be announced for
    * @param serviceStateData
    *   the current state data of this service
    * @return
    *   the service stata data that should be used in the next state (normally
    *   with updated values) together with the completion message that is send
    *   in response to the trigger that was sent to start this announcement
    */
  override protected def announceInformation(
      tick: Long
  )(implicit serviceStateData: ExtEvStateData): (
      ExtEvStateData,
      Option[Seq[SchedulerMessage.ScheduleTriggerMessage]]
  ) = {
    serviceStateData.extEvMessage.getOrElse(
      throw ServiceException(
        "ExtEvDataActor was triggered without ExtEvMessage available"
      )
    ) match {
      case _: RequestEvcsFreeLots =>
        requestFreeLots(tick)
      case _: RequestCurrentPrices =>
        requestCurrentPrices(tick)
      case departingEvsRequest: RequestDepartingEvs =>
        requestDepartingEvs(tick, departingEvsRequest.departures)
      case arrivingEvsProvision: ProvideArrivingEvs =>
        handleArrivingEvs(tick, arrivingEvsProvision.arrivals)
    }
  }

  private def requestFreeLots(tick: Long)(implicit
      serviceStateData: ExtEvStateData
  ): (ExtEvStateData, Option[Seq[ScheduleTriggerMessage]]) = {
    serviceStateData.uuidToActorRef.values.foreach { case (evcsActor, _) =>
      evcsActor ! EvFreeLotsRequest(tick)
    }

    val freeLots: Map[UUID, Option[Int]] =
      serviceStateData.uuidToActorRef.map { case (evcs, _) =>
        evcs -> None
      }

    // if there are no evcs, we're sending response right away
    if (freeLots.isEmpty)
      serviceStateData.extEvData.queueExtResponseMsg(new ProvideEvcsFreeLots())

    (
      serviceStateData.copy(
        extEvMessage = None,
        freeLots = freeLots
      ),
      None
    )
  }

  private def requestCurrentPrices(tick: Long)(implicit
      serviceStateData: ExtEvStateData
  ): (ExtEvStateData, Option[Seq[ScheduleTriggerMessage]]) = {
    serviceStateData.uuidToActorRef.values.foreach { case (evcsActor, _) =>
      evcsActor ! CurrentPriceRequest(tick)
    }

    val currentPrices: Map[UUID, Option[Double]] =
      serviceStateData.uuidToActorRef.map { case (evcs, _) =>
        evcs -> None
      }

    // if there are no evcs, we're sending response right away
    if (currentPrices.isEmpty)
      serviceStateData.extEvData.queueExtResponseMsg(new ProvideCurrentPrices())

    (
      serviceStateData.copy(
        extEvMessage = None,
        currentPrices = currentPrices
      ),
      None
    )
  }

  private def requestDepartingEvs(
      tick: Long,
      requestedDepartingEvs: java.util.Map[UUID, java.util.List[UUID]]
  )(implicit
      serviceStateData: ExtEvStateData
  ): (ExtEvStateData, Option[Seq[ScheduleTriggerMessage]]) = {

    val departingEvResponses: Map[UUID, Option[Seq[EvModel]]] =
      requestedDepartingEvs.asScala.flatMap { case (evcs, departingEvs) =>
        serviceStateData.uuidToActorRef.get(evcs) match {
<<<<<<< HEAD
          case Some((evcsActor, _)) =>
=======
          case Some(evcsActor) =>
>>>>>>> 8d3e1fca
            evcsActor ! DepartingEvsRequest(tick, departingEvs.asScala.toSeq)

            Some(evcs -> None)

          case None =>
            log.warning(
              "A corresponding actor ref for UUID {} could not be found",
              evcs
            )

            None
        }
      }.toMap

    // if there are no departing evs during this tick,
    // we're sending response right away
    if (departingEvResponses.isEmpty)
      serviceStateData.extEvData.queueExtResponseMsg(new ProvideDepartingEvs())

    (
      serviceStateData.copy(
        extEvMessage = None,
        departingEvResponses = departingEvResponses
      ),
      None
    )
  }

  private def handleArrivingEvs(
      tick: Long,
      arrivingEvs: java.util.Map[UUID, java.util.List[EvModel]]
  )(implicit
      serviceStateData: ExtEvStateData
  ): (ExtEvStateData, Option[Seq[ScheduleTriggerMessage]]) = {

    val scheduleTriggerMsgs =
      arrivingEvs.asScala.flatMap { case (evcs, arrivingEvs) =>
        serviceStateData.uuidToActorRef.get(evcs) match {
          case Some((evcsActor, scheduleFunc)) =>
            evcsActor ! ProvideEvDataMessage(
              tick,
              ArrivingEvsData(arrivingEvs.asScala.toSeq)
            )

            // schedule activation of participant
            Some(scheduleFunc(tick))

          case None =>
            log.warning(
              "A corresponding actor ref for UUID {} could not be found",
              evcs
            )
            None

        }
      }

    (
      serviceStateData.copy(
        extEvMessage = None
      ),
      Option.when(scheduleTriggerMsgs.nonEmpty)(scheduleTriggerMsgs.toSeq)
    )
  }

  override protected def handleDataMessage(
      extMsg: DataMessageFromExt
  )(implicit serviceStateData: ExtEvStateData): ExtEvStateData =
    extMsg match {
      case extEvMessage: EvDataMessageFromExt =>
        serviceStateData.copy(
          extEvMessage = Some(extEvMessage)
        )
    }

  override protected def handleDataResponseMessage(
      extResponseMsg: EvResponseMessage
  )(implicit serviceStateData: ExtEvStateData): ExtEvStateData = {
    extResponseMsg match {
      case DepartingEvsResponse(evcs, evModels) =>
        val updatedResponses = serviceStateData.departingEvResponses +
          (evcs -> Some(evModels.toList))

        if (updatedResponses.exists { case (_, resp) => resp.isEmpty }) {
          // responses are still incomplete
          serviceStateData.copy(
            departingEvResponses = updatedResponses
          )
        } else {
          // all responses received, forward them to external simulation in a bundle
          val departingEvs = updatedResponses.values.flatten.flatten

          serviceStateData.extEvData.queueExtResponseMsg(
            new ProvideDepartingEvs(departingEvs.toList.asJava)
          )

          serviceStateData.copy(
            departingEvResponses = Map.empty
          )
        }
      case CurrentPriceResponse(evcs, currentPrice) =>
        val updatedCurrentPrices = serviceStateData.currentPrices +
          (evcs -> Some(currentPrice))

        if (updatedCurrentPrices.exists { case (_, resp) => resp.isEmpty }) {
          // responses are still incomplete
          serviceStateData.copy(
            currentPrices = updatedCurrentPrices
          )
        } else {
          // all responses received, forward them to external simulation in a bundle
          val currentPricesResponse = updatedCurrentPrices.flatMap {
            case (evcs, Some(currentPrice)) =>
              Some(evcs -> java.lang.Double.valueOf(currentPrice))
            case _ =>
              None
          }

          serviceStateData.extEvData.queueExtResponseMsg(
            new ProvideCurrentPrices(currentPricesResponse.asJava)
          )

          serviceStateData.copy(
            currentPrices = Map.empty
          )
        }
      case FreeLotsResponse(evcs, freeLots) =>
        val updatedFreeLots = serviceStateData.freeLots +
          (evcs -> Some(freeLots))

        if (updatedFreeLots.exists { case (_, resp) => resp.isEmpty }) {
          // responses are still incomplete
          serviceStateData.copy(
            freeLots = updatedFreeLots
          )
        } else {
          // all responses received, forward them to external simulation in a bundle
          val freeLotsResponse = updatedFreeLots.flatMap {
            case (evcs, Some(freeLotsCount)) if freeLotsCount > 0 =>
              Some(evcs -> Integer.valueOf(freeLotsCount))
            case _ =>
              None
          }

          serviceStateData.extEvData.queueExtResponseMsg(
            new ProvideEvcsFreeLots(freeLotsResponse.asJava)
          )

          serviceStateData.copy(
            freeLots = Map.empty
          )
        }
    }
  }
}<|MERGE_RESOLUTION|>--- conflicted
+++ resolved
@@ -253,11 +253,7 @@
     val departingEvResponses: Map[UUID, Option[Seq[EvModel]]] =
       requestedDepartingEvs.asScala.flatMap { case (evcs, departingEvs) =>
         serviceStateData.uuidToActorRef.get(evcs) match {
-<<<<<<< HEAD
           case Some((evcsActor, _)) =>
-=======
-          case Some(evcsActor) =>
->>>>>>> 8d3e1fca
             evcsActor ! DepartingEvsRequest(tick, departingEvs.asScala.toSeq)
 
             Some(evcs -> None)
