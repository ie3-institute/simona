/*
 * © 2021. TU Dortmund University,
 * Institute of Energy Systems, Energy Efficiency and Energy Economics,
 * Research group Distribution grid planning and operation
 */

package edu.ie3.simona.service.primary

import edu.ie3.datamodel.io.connectors.SqlConnector
import edu.ie3.datamodel.io.factory.timeseries.TimeBasedSimpleValueFactory
import edu.ie3.datamodel.io.naming.timeseries.ColumnScheme
import edu.ie3.datamodel.io.naming.{DatabaseNamingStrategy, FileNamingStrategy}
import edu.ie3.datamodel.io.source.TimeSeriesSource
import edu.ie3.datamodel.io.source.csv.CsvTimeSeriesSource
import edu.ie3.datamodel.io.source.sql.SqlTimeSeriesSource
import edu.ie3.datamodel.models.value.Value
import edu.ie3.simona.agent.participant.data.Data.PrimaryData
import edu.ie3.simona.agent.participant.data.Data.PrimaryData.RichValue
import edu.ie3.simona.agent.participant2.ParticipantAgent
import edu.ie3.simona.agent.participant2.ParticipantAgent.{
  DataProvision,
  PrimaryRegistrationSuccessfulMessage,
}
import edu.ie3.simona.config.ConfigParams.TimeStampedSqlParams
import edu.ie3.simona.exceptions.{
  CriticalFailureException,
  InitializationException,
}
import edu.ie3.simona.exceptions.WeatherServiceException.InvalidRegistrationRequestException
import edu.ie3.simona.exceptions.agent.ServiceRegistrationException
import edu.ie3.simona.ontology.messages.services.ServiceMessage
import edu.ie3.simona.ontology.messages.services.ServiceMessage.{
  ServiceRegistrationMessage,
  WorkerRegistrationMessage,
}
import edu.ie3.simona.service.ServiceStateData.{
  InitializeServiceStateData,
  ServiceActivationBaseStateData,
}
import edu.ie3.simona.service.TypedSimonaService
import edu.ie3.simona.util.TickUtil.{RichZonedDateTime, TickLong}
import edu.ie3.util.scala.collection.immutable.SortedDistinctSeq
import org.apache.pekko.actor.typed.ActorRef
import org.apache.pekko.actor.typed.scaladsl.ActorContext
import org.apache.pekko.actor.typed.scaladsl.adapter.TypedActorRefOps
import org.slf4j.Logger

import java.nio.file.Path
import java.time.ZonedDateTime
import java.time.format.DateTimeFormatter
import java.util.UUID
import scala.jdk.CollectionConverters._
import scala.jdk.OptionConverters.RichOptional
import scala.util.{Failure, Success, Try}

object PrimaryServiceWorker extends TypedSimonaService[ServiceMessage] {

  override type S = PrimaryServiceInitializedStateData[Value]

  /** List of supported column schemes aka. column schemes, that belong to
    * primary data
    */
  val supportedColumnSchemes: Vector[ColumnScheme] = Vector(
    ColumnScheme.ACTIVE_POWER,
    ColumnScheme.ACTIVE_POWER_AND_HEAT_DEMAND,
    ColumnScheme.APPARENT_POWER,
    ColumnScheme.APPARENT_POWER_AND_HEAT_DEMAND,
  )

  /** Abstract class pattern for specific [[InitializeServiceStateData]].
    * Different implementations are needed, because the [[PrimaryServiceProxy]]
    * already has detailed information about different source types, that can be
    * handed over instead of being acquired once again.
    */
  abstract class InitPrimaryServiceStateData[V <: Value]
      extends InitializeServiceStateData {
    val timeSeriesUuid: UUID
    val simulationStart: ZonedDateTime
    val valueClass: Class[V]
  }

  /** Specific implementation of [[InitPrimaryServiceStateData]], if the source
    * to use utilizes csv files.
    *
    * @param timeSeriesUuid
    *   Unique identifier of the time series to read
    * @param simulationStart
    *   Simulation time of the beginning of simulation time
    * @param csvSep
    *   Column separation character of the csv files
    * @param directoryPath
    *   Base directory path, where all input information are given
    * @param filePath
    *   Path of the file to read with respect to the given folder path (Without
    *   ending!)
    * @param fileNamingStrategy
    *   [[FileNamingStrategy]], the input files follow
    * @param timePattern
    *   the time format pattern of the time series
    */
  final case class CsvInitPrimaryServiceStateData[V <: Value](
      override val timeSeriesUuid: UUID,
      override val simulationStart: ZonedDateTime,
      override val valueClass: Class[V],
      csvSep: String,
      directoryPath: Path,
      filePath: Path,
      fileNamingStrategy: FileNamingStrategy,
      timePattern: String,
  ) extends InitPrimaryServiceStateData[V]

  /** Specific implementation of [[InitPrimaryServiceStateData]], if the source
    * to use utilizes an SQL database.
    *
    * @param timeSeriesUuid
    *   Unique identifier of the time series to read
    * @param simulationStart
    *   Simulation time of the beginning of simulation time
    * @param sqlParams
    *   Parameters regarding SQL connection and table selection
    * @param databaseNamingStrategy
    *   Strategy of naming database entities, such as tables
    */
  final case class SqlInitPrimaryServiceStateData[V <: Value](
      override val timeSeriesUuid: UUID,
      override val simulationStart: ZonedDateTime,
      override val valueClass: Class[V],
      sqlParams: SqlParams,
      databaseNamingStrategy: DatabaseNamingStrategy,
  ) extends InitPrimaryServiceStateData[V]

  /** Class carrying the state of a fully initialized [[PrimaryServiceWorker]]
    *
    * @param maybeNextActivationTick
    *   the next tick, when this actor is triggered by scheduler
    * @param activationTicks
    *   Linked collection of ticks, in which data is available
    * @param startDateTime
    *   Simulation time of the first instant in simulation
    * @param valueClass
    *   the class
    * @param source
    *   Implementation of [[TimeSeriesSource]] to use for actual acquisition of
    *   data
    * @param subscribers
    *   Collection of interested actors
    * @tparam V
    *   Type of value to get from source
    */
  final case class PrimaryServiceInitializedStateData[V <: Value](
      override val maybeNextActivationTick: Option[Long],
      override val activationTicks: SortedDistinctSeq[Long] =
        SortedDistinctSeq.empty,
      startDateTime: ZonedDateTime,
      valueClass: Class[V],
      source: TimeSeriesSource[V],
      subscribers: Vector[ActorRef[ParticipantAgent.Request]] = Vector.empty,
  ) extends ServiceActivationBaseStateData

  /** Initialize the actor with the given information. Try to figure out the
    * initialized state data and the next activation ticks, that will then be
    * sent to the scheduler
    *
    * @param initServiceData
    *   the data that should be used for initialization
    * @return
    *   the state data of this service actor and optional tick that should be
    *   included in the completion message
    */
  override def init(
      initServiceData: InitializeServiceStateData
  ): Try[(PrimaryServiceInitializedStateData[Value], Option[Long])] = {
    (initServiceData match {
      case PrimaryServiceWorker.CsvInitPrimaryServiceStateData(
            timeSeriesUuid,
            simulationStart,
            valueClass,
            csvSep,
            directoryPath,
            filePath,
            fileNamingStrategy,
            timePattern,
          ) =>
        Try {
          /* Set up source and acquire information */
          val factory = new TimeBasedSimpleValueFactory(
            valueClass,
            DateTimeFormatter.ofPattern(timePattern),
          )
          val source = new CsvTimeSeriesSource(
            csvSep,
            directoryPath,
            fileNamingStrategy,
            timeSeriesUuid,
            filePath,
            valueClass,
            factory,
          )
          (source, simulationStart, valueClass)
        }

      case PrimaryServiceWorker.SqlInitPrimaryServiceStateData(
            timeSeriesUuid: UUID,
            simulationStart: ZonedDateTime,
<<<<<<< HEAD
            valueClass,
            sqlParams: SqlParams,
=======
            sqlParams: TimeStampedSqlParams,
>>>>>>> c4396472
            namingStrategy: DatabaseNamingStrategy,
          ) =>
        Try {
          val factory =
            new TimeBasedSimpleValueFactory(
              valueClass,
              DateTimeFormatter.ofPattern(sqlParams.timePattern),
            )

          val sqlConnector = new SqlConnector(
            sqlParams.jdbcUrl,
            sqlParams.userName,
            sqlParams.password,
          )

          val source = new SqlTimeSeriesSource(
            sqlConnector,
            sqlParams.schemaName,
            namingStrategy,
            timeSeriesUuid,
            valueClass,
            factory,
          )

          (source, simulationStart, valueClass)
        }

      case unsupported =>
        /* Got the wrong init data */
        Failure(
          new InitializationException(
            s"Provided init data '${unsupported.getClass.getSimpleName}' for primary service are invalid!"
          )
        )
    }).flatMap { case (source, simulationStart, valueClass) =>
      implicit val startDateTime: ZonedDateTime = simulationStart

      // Note: because we want data for the start tick as well, we need to use any tick before the start tick
      val intervalStart = simulationStart.minusSeconds(1)

      val (maybeNextTick, furtherActivationTicks) = SortedDistinctSeq(
        source
          .getTimeKeysAfter(intervalStart)
          .asScala
          .toSeq
          .map(_.toTick)
      ).pop

      (maybeNextTick, furtherActivationTicks) match {
        case (Some(tick), furtherActivationTicks) if tick == 0L =>
          /* Set up the state data and determine the next activation tick. */
          val initializedStateData: PrimaryServiceInitializedStateData[Value] =
            PrimaryServiceInitializedStateData(
              maybeNextTick,
              furtherActivationTicks,
              simulationStart,
              valueClass,
              source,
            )

          Success(initializedStateData, maybeNextTick)

        case (Some(tick), _) if tick > 0L =>
          /* The start of the data needs to be at the first tick of the simulation. */
          Failure(
            new ServiceRegistrationException(
              s"The data for the timeseries '${source.getTimeSeries.getUuid}' starts after the start of this simulation (tick: $tick)! This is not allowed!"
            )
          )

        case _ =>
          /* No data for the simulation. */
          Failure(
            new ServiceRegistrationException(
              s"No appropriate data found within simulation time range in timeseries '${source.getTimeSeries.getUuid}'!"
            )
          )
      }
    }
  }

  override protected def handleRegistrationRequest(
      registrationMessage: ServiceRegistrationMessage
  )(implicit
      serviceStateData: PrimaryServiceInitializedStateData[Value],
      ctx: ActorContext[ServiceMessage],
  ): Try[PrimaryServiceInitializedStateData[Value]] =
    registrationMessage match {
      case WorkerRegistrationMessage(agentToBeRegistered) =>
        agentToBeRegistered ! PrimaryRegistrationSuccessfulMessage(
          ctx.self.toClassic,
          serviceStateData.maybeNextActivationTick.getOrElse(
            throw new CriticalFailureException(
              s"There is no primary data for $agentToBeRegistered"
            )
          ),
          PrimaryData.getPrimaryDataExtra(serviceStateData.valueClass),
        )
        val subscribers = serviceStateData.subscribers :+ agentToBeRegistered
        Success(serviceStateData.copy(subscribers = subscribers))
      case unsupported =>
        Failure(
          InvalidRegistrationRequestException(
            s"A primary service provider is not able to handle registration request '$unsupported'."
          )
        )
    }

  /** Send out the information to all registered recipients
    *
    * @param tick
    *   current tick data should be announced for
    * @param serviceBaseStateData
    *   the current state data of this service
    * @return
    *   the service stata data that should be used in the next state (normally
    *   with updated values) together with the completion message that is sent
    *   in response to the trigger that is sent to start the initialization
    *   process
    */
  override protected def announceInformation(
      tick: Long
  )(implicit
      serviceBaseStateData: PrimaryServiceInitializedStateData[Value],
      ctx: ActorContext[ServiceMessage],
  ): (
      PrimaryServiceInitializedStateData[Value],
      Option[Long],
  ) = {
    /* Get the information to distribute */
    val simulationTime = tick.toDateTime(serviceBaseStateData.startDateTime)
    serviceBaseStateData.source.getValue(simulationTime).toScala match {
      case Some(value) =>
        processDataAndAnnounce(tick, value, serviceBaseStateData)(
          ctx.self,
          ctx.log,
        )
      case None =>
        /* There is no data available in the source. */
        ctx.log.warn(
          s"I expected to get data for tick '{}' ({}), but data is not available",
          tick,
          simulationTime,
        )
        updateStateDataAndBuildTriggerMessages(serviceBaseStateData)
    }
  }

  /** Pop the next activation tick, remove it from given base state data and
    * hand back the updated state data together with an Option on a next tick
    *
    * @param baseStateData
    *   The base state data to update
    * @return
    *   Updated base state data and an option on a sequence of schedule trigger
    *   messages
    */
  private def updateStateDataAndBuildTriggerMessages[V <: Value](
      baseStateData: PrimaryServiceInitializedStateData[V]
  ): (
      PrimaryServiceInitializedStateData[V],
      Option[Long],
  ) = {
    val (maybeNextActivationTick, remainderActivationTicks) =
      baseStateData.activationTicks.pop
    (
      baseStateData.copy(
        maybeNextActivationTick = maybeNextActivationTick,
        activationTicks = remainderActivationTicks,
      ),
      maybeNextActivationTick,
    )
  }

  /** Process the information from source and announce it to subscribers
    *
    * @param tick
    *   Current tick in simulation
    * @param value
    *   Actual value from source
    * @param serviceBaseStateData
    *   State data of the service
    * @return
    *   updated state data as well as an optional sequence of triggers to be
    *   sent to scheduler
    */
  private[service] def processDataAndAnnounce[V <: Value](
      tick: Long,
      value: Value,
      serviceBaseStateData: PrimaryServiceInitializedStateData[V],
  )(implicit
      self: ActorRef[ServiceMessage],
      log: Logger,
  ): (
      PrimaryServiceInitializedStateData[V],
      Option[Long],
  ) = value.toPrimaryData match {
    case Success(primaryData) =>
      announcePrimaryData(tick, primaryData, serviceBaseStateData)
    case Failure(exception) =>
      /* Processing of data failed */
      log.warn(
        "Unable to convert received value to primary data. Skipped that data." +
          "\nException: {}",
        exception,
      )
      updateStateDataAndBuildTriggerMessages(serviceBaseStateData)
  }

  /** Announce the given primary data to all subscribers
    *
    * @param tick
    *   Current tick in simulation
    * @param primaryData
    *   Actual data to distribute
    * @param serviceBaseStateData
    *   State data of the service
    * @return
    *   updated state data as well as an optional sequence of triggers to be
    *   sent to scheduler
    */
  private[service] def announcePrimaryData[V <: Value](
      tick: Long,
      primaryData: PrimaryData,
      serviceBaseStateData: PrimaryServiceInitializedStateData[V],
  )(implicit self: ActorRef[ServiceMessage]): (
      PrimaryServiceInitializedStateData[V],
      Option[Long],
  ) = {
    val (maybeNextTick, remainderActivationTicks) =
      serviceBaseStateData.activationTicks.pop
    val updatedStateData =
      serviceBaseStateData.copy(
        maybeNextActivationTick = maybeNextTick,
        activationTicks = remainderActivationTicks,
      )

    val provisionMessage =
      DataProvision(tick, self.toClassic, primaryData, maybeNextTick)
    serviceBaseStateData.subscribers.foreach(_ ! provisionMessage)
    (updatedStateData, maybeNextTick)
  }
<<<<<<< HEAD
=======
}

object PrimaryServiceWorker {

  /** List of supported column schemes aka. column schemes, that belong to
    * primary data
    */
  val supportedColumnSchemes: Vector[ColumnScheme] = Vector(
    ColumnScheme.ACTIVE_POWER,
    ColumnScheme.ACTIVE_POWER_AND_HEAT_DEMAND,
    ColumnScheme.APPARENT_POWER,
    ColumnScheme.APPARENT_POWER_AND_HEAT_DEMAND,
  )

  def props[V <: Value](
      scheduler: ActorRef,
      valueClass: Class[V],
  ): Props =
    Props(new PrimaryServiceWorker(scheduler, valueClass))

  /** Abstract class pattern for specific [[InitializeServiceStateData]].
    * Different implementations are needed, because the [[PrimaryServiceProxy]]
    * already has detailed information about different source types, that can be
    * handed over instead of being acquired once again.
    */
  abstract class InitPrimaryServiceStateData
      extends InitializeServiceStateData {
    val timeSeriesUuid: UUID
    val simulationStart: ZonedDateTime
  }

  /** Specific implementation of [[InitPrimaryServiceStateData]], if the source
    * to use utilizes csv files.
    *
    * @param timeSeriesUuid
    *   Unique identifier of the time series to read
    * @param simulationStart
    *   Simulation time of the beginning of simulation time
    * @param csvSep
    *   Column separation character of the csv files
    * @param directoryPath
    *   Base directory path, where all input information are given
    * @param filePath
    *   Path of the file to read with respect to the given folder path (Without
    *   ending!)
    * @param fileNamingStrategy
    *   [[FileNamingStrategy]], the input files follow
    * @param timePattern
    *   the time format pattern of the time series
    */
  final case class CsvInitPrimaryServiceStateData(
      override val timeSeriesUuid: UUID,
      override val simulationStart: ZonedDateTime,
      csvSep: String,
      directoryPath: Path,
      filePath: Path,
      fileNamingStrategy: FileNamingStrategy,
      timePattern: String,
  ) extends InitPrimaryServiceStateData

  /** Specific implementation of [[InitPrimaryServiceStateData]], if the source
    * to use utilizes an SQL database.
    *
    * @param timeSeriesUuid
    *   Unique identifier of the time series to read
    * @param simulationStart
    *   Simulation time of the beginning of simulation time
    * @param sqlParams
    *   Parameters regarding SQL connection and table selection
    * @param databaseNamingStrategy
    *   Strategy of naming database entities, such as tables
    */
  final case class SqlInitPrimaryServiceStateData(
      override val timeSeriesUuid: UUID,
      override val simulationStart: ZonedDateTime,
      sqlParams: TimeStampedSqlParams,
      databaseNamingStrategy: DatabaseNamingStrategy,
  ) extends InitPrimaryServiceStateData

  /** Class carrying the state of a fully initialized [[PrimaryServiceWorker]]
    *
    * @param maybeNextActivationTick
    *   the next tick, when this actor is triggered by scheduler
    * @param activationTicks
    *   Linked collection of ticks, in which data is available
    * @param startDateTime
    *   Simulation time of the first instant in simulation
    * @param source
    *   Implementation of [[TimeSeriesSource]] to use for actual acquisition of
    *   data
    * @param subscribers
    *   Collection of interested actors
    * @tparam V
    *   Type of value to get from source
    */
  final case class PrimaryServiceInitializedStateData[V <: Value](
      override val maybeNextActivationTick: Option[Long],
      override val activationTicks: SortedDistinctSeq[Long] =
        SortedDistinctSeq.empty,
      startDateTime: ZonedDateTime,
      source: TimeSeriesSource[V],
      subscribers: Vector[ActorRef] = Vector.empty[ActorRef],
  ) extends ServiceActivationBaseStateData

>>>>>>> c4396472
}<|MERGE_RESOLUTION|>--- conflicted
+++ resolved
@@ -202,12 +202,8 @@
       case PrimaryServiceWorker.SqlInitPrimaryServiceStateData(
             timeSeriesUuid: UUID,
             simulationStart: ZonedDateTime,
-<<<<<<< HEAD
             valueClass,
-            sqlParams: SqlParams,
-=======
             sqlParams: TimeStampedSqlParams,
->>>>>>> c4396472
             namingStrategy: DatabaseNamingStrategy,
           ) =>
         Try {
@@ -450,111 +446,4 @@
     serviceBaseStateData.subscribers.foreach(_ ! provisionMessage)
     (updatedStateData, maybeNextTick)
   }
-<<<<<<< HEAD
-=======
-}
-
-object PrimaryServiceWorker {
-
-  /** List of supported column schemes aka. column schemes, that belong to
-    * primary data
-    */
-  val supportedColumnSchemes: Vector[ColumnScheme] = Vector(
-    ColumnScheme.ACTIVE_POWER,
-    ColumnScheme.ACTIVE_POWER_AND_HEAT_DEMAND,
-    ColumnScheme.APPARENT_POWER,
-    ColumnScheme.APPARENT_POWER_AND_HEAT_DEMAND,
-  )
-
-  def props[V <: Value](
-      scheduler: ActorRef,
-      valueClass: Class[V],
-  ): Props =
-    Props(new PrimaryServiceWorker(scheduler, valueClass))
-
-  /** Abstract class pattern for specific [[InitializeServiceStateData]].
-    * Different implementations are needed, because the [[PrimaryServiceProxy]]
-    * already has detailed information about different source types, that can be
-    * handed over instead of being acquired once again.
-    */
-  abstract class InitPrimaryServiceStateData
-      extends InitializeServiceStateData {
-    val timeSeriesUuid: UUID
-    val simulationStart: ZonedDateTime
-  }
-
-  /** Specific implementation of [[InitPrimaryServiceStateData]], if the source
-    * to use utilizes csv files.
-    *
-    * @param timeSeriesUuid
-    *   Unique identifier of the time series to read
-    * @param simulationStart
-    *   Simulation time of the beginning of simulation time
-    * @param csvSep
-    *   Column separation character of the csv files
-    * @param directoryPath
-    *   Base directory path, where all input information are given
-    * @param filePath
-    *   Path of the file to read with respect to the given folder path (Without
-    *   ending!)
-    * @param fileNamingStrategy
-    *   [[FileNamingStrategy]], the input files follow
-    * @param timePattern
-    *   the time format pattern of the time series
-    */
-  final case class CsvInitPrimaryServiceStateData(
-      override val timeSeriesUuid: UUID,
-      override val simulationStart: ZonedDateTime,
-      csvSep: String,
-      directoryPath: Path,
-      filePath: Path,
-      fileNamingStrategy: FileNamingStrategy,
-      timePattern: String,
-  ) extends InitPrimaryServiceStateData
-
-  /** Specific implementation of [[InitPrimaryServiceStateData]], if the source
-    * to use utilizes an SQL database.
-    *
-    * @param timeSeriesUuid
-    *   Unique identifier of the time series to read
-    * @param simulationStart
-    *   Simulation time of the beginning of simulation time
-    * @param sqlParams
-    *   Parameters regarding SQL connection and table selection
-    * @param databaseNamingStrategy
-    *   Strategy of naming database entities, such as tables
-    */
-  final case class SqlInitPrimaryServiceStateData(
-      override val timeSeriesUuid: UUID,
-      override val simulationStart: ZonedDateTime,
-      sqlParams: TimeStampedSqlParams,
-      databaseNamingStrategy: DatabaseNamingStrategy,
-  ) extends InitPrimaryServiceStateData
-
-  /** Class carrying the state of a fully initialized [[PrimaryServiceWorker]]
-    *
-    * @param maybeNextActivationTick
-    *   the next tick, when this actor is triggered by scheduler
-    * @param activationTicks
-    *   Linked collection of ticks, in which data is available
-    * @param startDateTime
-    *   Simulation time of the first instant in simulation
-    * @param source
-    *   Implementation of [[TimeSeriesSource]] to use for actual acquisition of
-    *   data
-    * @param subscribers
-    *   Collection of interested actors
-    * @tparam V
-    *   Type of value to get from source
-    */
-  final case class PrimaryServiceInitializedStateData[V <: Value](
-      override val maybeNextActivationTick: Option[Long],
-      override val activationTicks: SortedDistinctSeq[Long] =
-        SortedDistinctSeq.empty,
-      startDateTime: ZonedDateTime,
-      source: TimeSeriesSource[V],
-      subscribers: Vector[ActorRef] = Vector.empty[ActorRef],
-  ) extends ServiceActivationBaseStateData
-
->>>>>>> c4396472
 }