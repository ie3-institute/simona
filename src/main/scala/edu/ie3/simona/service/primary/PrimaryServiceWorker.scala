/*
 * © 2021. TU Dortmund University,
 * Institute of Energy Systems, Energy Efficiency and Energy Economics,
 * Research group Distribution grid planning and operation
 */

package edu.ie3.simona.service.primary

import org.apache.pekko.actor.{ActorContext, ActorRef, Props}
import edu.ie3.datamodel.io.connectors.SqlConnector
import edu.ie3.datamodel.io.factory.timeseries.TimeBasedSimpleValueFactory
import edu.ie3.datamodel.io.naming.timeseries.ColumnScheme
import edu.ie3.datamodel.io.naming.{DatabaseNamingStrategy, FileNamingStrategy}
import edu.ie3.datamodel.io.source.TimeSeriesSource
import edu.ie3.datamodel.io.source.csv.CsvTimeSeriesSource
import edu.ie3.datamodel.io.source.sql.SqlTimeSeriesSource
import edu.ie3.datamodel.models.value.Value
import edu.ie3.simona.agent.participant.data.Data.PrimaryData
import edu.ie3.simona.agent.participant.data.Data.PrimaryData.RichValue
import edu.ie3.simona.config.IoConfigUtils.{BaseSqlParams, TimeStampedSqlParams}
import edu.ie3.simona.exceptions.InitializationException
import edu.ie3.simona.exceptions.WeatherServiceException.InvalidRegistrationRequestException
import edu.ie3.simona.ontology.messages.services.ServiceMessage
import edu.ie3.simona.ontology.messages.services.ServiceMessage.RegistrationResponseMessage.RegistrationSuccessfulMessage
<<<<<<< HEAD
import edu.ie3.simona.service.ServiceStateData.{InitializeServiceStateData, ServiceActivationBaseStateData}
import edu.ie3.simona.service.primary.PrimaryServiceWorker.{PrimaryServiceInitializedStateData, ProvidePrimaryDataMessage}
=======
import edu.ie3.simona.service.ServiceStateData.{
  InitializeServiceStateData,
  ServiceActivationBaseStateData,
}
import edu.ie3.simona.service.primary.PrimaryServiceWorker.{
  PrimaryServiceInitializedStateData,
  ProvidePrimaryDataMessage,
}
>>>>>>> 12f4e119
import edu.ie3.simona.service.{ServiceStateData, SimonaService}
import edu.ie3.simona.util.TickUtil.{RichZonedDateTime, TickLong}
import edu.ie3.util.scala.collection.immutable.SortedDistinctSeq

import java.nio.file.Path
import java.time.ZonedDateTime
import java.time.format.DateTimeFormatter
import java.util.UUID
import scala.jdk.CollectionConverters._
import scala.jdk.OptionConverters.RichOptional
import scala.util.{Failure, Success, Try}

final case class PrimaryServiceWorker[V <: Value](
    override protected val scheduler: ActorRef,
    valueClass: Class[V],
) extends SimonaService[PrimaryServiceInitializedStateData[V]](scheduler) {

  /** Initialize the actor with the given information. Try to figure out the
    * initialized state data and the next activation ticks, that will then be
    * sent to the scheduler
    *
    * @param initServiceData
    *   the data that should be used for initialization
    * @return
    *   the state data of this service actor and optional tick that should be
    *   included in the completion message
    */
  override def init(
      initServiceData: ServiceStateData.InitializeServiceStateData
  ): Try[
    (
        PrimaryServiceInitializedStateData[V],
        Option[Long],
    )
  ] = {
    (initServiceData match {
      case PrimaryServiceWorker.CsvInitPrimaryServiceStateData(
            timeSeriesUuid,
            simulationStart,
            csvSep,
            directoryPath,
            filePath,
            fileNamingStrategy,
            timePattern,
          ) =>
        Try {
          /* Set up source and acquire information */
          val factory = new TimeBasedSimpleValueFactory(
            valueClass,
            DateTimeFormatter.ofPattern(timePattern),
          )
          val source = new CsvTimeSeriesSource(
            csvSep,
            directoryPath,
            fileNamingStrategy,
            timeSeriesUuid,
            filePath,
            valueClass,
            factory,
          )
          (source, simulationStart)
        }

      case PrimaryServiceWorker.SqlInitPrimaryServiceStateData(
            timeSeriesUuid: UUID,
            simulationStart: ZonedDateTime,
<<<<<<< HEAD
            sqlParams: TimeStampedSqlParams,
            namingStrategy: DatabaseNamingStrategy
=======
            sqlParams: SqlParams,
            namingStrategy: DatabaseNamingStrategy,
>>>>>>> 12f4e119
          ) =>
        Try {
          val factory =
            new TimeBasedSimpleValueFactory(
              valueClass,
              DateTimeFormatter.ofPattern(sqlParams.timePattern),
            )

          val sqlConnector = new SqlConnector(
            sqlParams.jdbcUrl,
            sqlParams.userName,
            sqlParams.password,
          )

          val source = new SqlTimeSeriesSource(
            sqlConnector,
            sqlParams.schemaName,
            namingStrategy,
            timeSeriesUuid,
            valueClass,
            factory,
          )

          (source, simulationStart)
        }

      case unsupported =>
        /* Got the wrong init data */
        Failure(
          new InitializationException(
            s"Provided init data '${unsupported.getClass.getSimpleName}' for primary service are invalid!"
          )
        )
    }).map { case (source, simulationStart) =>
      implicit val startDateTime: ZonedDateTime = simulationStart

      val (maybeNextTick, furtherActivationTicks) = SortedDistinctSeq(
        // Note: The whole data set is used here, which might be inefficient depending on the source implementation.
        source.getTimeSeries.getEntries.asScala
          .filter { timeBasedValue =>
            val dateTime = timeBasedValue.getTime
            dateTime.isEqual(simulationStart) || dateTime.isAfter(
              simulationStart
            )
          }
          .map(timeBasedValue => timeBasedValue.getTime.toTick)
          .toSeq
          .sorted
      ).pop

      /* Set up the state data and determine the next activation tick. */
      val initializedStateData =
        PrimaryServiceInitializedStateData(
          maybeNextTick,
          furtherActivationTicks,
          simulationStart,
          source,
        )
      (initializedStateData, maybeNextTick)
    }
  }

  /** Handle a request to register for information from this service
    *
    * @param registrationMessage
    *   registration message to handle
    * @param serviceStateData
    *   current state data of the actor
    * @return
    *   the service stata data that should be used in the next state (normally
    *   with updated values)
    */
  override protected def handleRegistrationRequest(
      registrationMessage: ServiceMessage.ServiceRegistrationMessage
  )(implicit
      serviceStateData: PrimaryServiceInitializedStateData[V]
  ): Try[PrimaryServiceInitializedStateData[V]] = registrationMessage match {
    case ServiceMessage.WorkerRegistrationMessage(requestingActor) =>
      requestingActor ! RegistrationSuccessfulMessage(
        self,
        serviceStateData.maybeNextActivationTick,
      )
      val subscribers = serviceStateData.subscribers :+ requestingActor
      Success(serviceStateData.copy(subscribers = subscribers))
    case unsupported =>
      Failure(
        InvalidRegistrationRequestException(
          s"A primary service provider is not able to handle registration request '$unsupported'."
        )
      )
  }

  /** Send out the information to all registered recipients
    *
    * @param tick
    *   current tick data should be announced for
    * @param serviceBaseStateData
    *   the current state data of this service
    * @return
    *   the service stata data that should be used in the next state (normally
    *   with updated values) together with the completion message that is send
    *   in response to the trigger that is send to start the initialization
    *   process
    */
  override protected def announceInformation(
      tick: Long
  )(implicit
      serviceBaseStateData: PrimaryServiceInitializedStateData[V],
      ctx: ActorContext,
  ): (
      PrimaryServiceInitializedStateData[V],
      Option[Long],
  ) = {
    /* Get the information to distribute */
    val wallClockTime = tick.toDateTime(serviceBaseStateData.startDateTime)
    serviceBaseStateData.source.getValue(wallClockTime).toScala match {
      case Some(value) =>
        processDataAndAnnounce(tick, value, serviceBaseStateData)
      case None =>
        /* There is no data available in the source. */
        log.warning(
          s"I expected to get data for tick '{}' ({}), but data is not available",
          tick,
          wallClockTime,
        )
        updateStateDataAndBuildTriggerMessages(serviceBaseStateData)
    }
  }

  /** Pop the next activation tick, remove it from given base state data and
    * hand back the updated state data together with an Option on a next tick
    *
    * @param baseStateData
    *   The base state data to update
    * @return
    *   Updated base state data and an option on a sequence of schedule trigger
    *   messages
    */
  private def updateStateDataAndBuildTriggerMessages(
      baseStateData: PrimaryServiceInitializedStateData[V]
  ): (
      PrimaryServiceInitializedStateData[V],
      Option[Long],
  ) = {
    val (maybeNextActivationTick, remainderActivationTicks) =
      baseStateData.activationTicks.pop
    (
      baseStateData.copy(
        maybeNextActivationTick = maybeNextActivationTick,
        activationTicks = remainderActivationTicks,
      ),
      maybeNextActivationTick,
    )
  }

  /** Process the information from source and announce it to subscribers
    *
    * @param tick
    *   Current tick in simulation
    * @param value
    *   Actual value from source
    * @param serviceBaseStateData
    *   State data of the service
    * @return
    *   updated state data as well as an optional sequence of triggers to be
    *   sent to scheduler
    */
  private def processDataAndAnnounce(
      tick: Long,
      value: V,
      serviceBaseStateData: PrimaryServiceInitializedStateData[V],
  ): (
      PrimaryServiceInitializedStateData[V],
      Option[Long],
  ) = value.toPrimaryData match {
    case Success(primaryData) =>
      announcePrimaryData(tick, primaryData, serviceBaseStateData)
    case Failure(exception) =>
      /* Processing of data failed */
      log.warning(
        "Unable to convert received value to primary data. Skipped that data." +
          "\nException: {}",
        exception,
      )
      updateStateDataAndBuildTriggerMessages(serviceBaseStateData)
  }

  /** Announce the given primary data to all subscribers
    *
    * @param tick
    *   Current tick in simulation
    * @param primaryData
    *   Actual data to distribute
    * @param serviceBaseStateData
    *   State data of the service
    * @return
    *   updated state data as well as an optional sequence of triggers to be
    *   sent to scheduler
    */
  private def announcePrimaryData(
      tick: Long,
      primaryData: PrimaryData,
      serviceBaseStateData: PrimaryServiceInitializedStateData[V],
  ): (
      PrimaryServiceInitializedStateData[V],
      Option[Long],
  ) = {
    val (maybeNextTick, remainderActivationTicks) =
      serviceBaseStateData.activationTicks.pop
    val updatedStateData =
      serviceBaseStateData.copy(
        maybeNextActivationTick = maybeNextTick,
        activationTicks = remainderActivationTicks,
      )

    val provisionMessage =
      ProvidePrimaryDataMessage(tick, self, primaryData, maybeNextTick)
    serviceBaseStateData.subscribers.foreach(_ ! provisionMessage)
    (updatedStateData, maybeNextTick)
  }
}

object PrimaryServiceWorker {

  /** List of supported column schemes aka. column schemes, that belong to
    * primary data
    */
  val supportedColumnSchemes: Vector[ColumnScheme] = Vector(
    ColumnScheme.ACTIVE_POWER,
    ColumnScheme.ACTIVE_POWER_AND_HEAT_DEMAND,
    ColumnScheme.APPARENT_POWER,
    ColumnScheme.APPARENT_POWER_AND_HEAT_DEMAND,
  )

  def props[V <: Value](
      scheduler: ActorRef,
      valueClass: Class[V],
  ): Props =
    Props(new PrimaryServiceWorker(scheduler, valueClass))

  /** Abstract class pattern for specific [[InitializeServiceStateData]].
    * Different implementations are needed, because the [[PrimaryServiceProxy]]
    * already has detailed information about different source types, that can be
    * handed over instead of being acquired once again.
    */
  abstract class InitPrimaryServiceStateData
      extends InitializeServiceStateData {
    val timeSeriesUuid: UUID
    val simulationStart: ZonedDateTime
  }

  /** Specific implementation of [[InitPrimaryServiceStateData]], if the source
    * to use utilizes csv files.
    *
    * @param timeSeriesUuid
    *   Unique identifier of the time series to read
    * @param simulationStart
    *   Wall clock time of the beginning of simulation time
    * @param csvSep
    *   Column separation character of the csv files
    * @param directoryPath
    *   Base directory path, where all input information are given
    * @param filePath
    *   Path of the file to read with respect to the given folder path (Without
    *   ending!)
    * @param fileNamingStrategy
    *   [[FileNamingStrategy]], the input files follow
    * @param timePattern
    *   the time format pattern of the time series
    */
  final case class CsvInitPrimaryServiceStateData(
      override val timeSeriesUuid: UUID,
      override val simulationStart: ZonedDateTime,
      csvSep: String,
      directoryPath: Path,
      filePath: Path,
      fileNamingStrategy: FileNamingStrategy,
      timePattern: String,
  ) extends InitPrimaryServiceStateData

  /** Specific implementation of [[InitPrimaryServiceStateData]], if the source
    * to use utilizes an SQL database.
    *
    * @param timeSeriesUuid
    *   Unique identifier of the time series to read
    * @param simulationStart
    *   Wall clock time of the beginning of simulation time
    * @param sqlParams
    *   Parameters regarding SQL connection and table selection
    * @param databaseNamingStrategy
    *   Strategy of naming database entities, such as tables
    */
  final case class SqlInitPrimaryServiceStateData(
      override val timeSeriesUuid: UUID,
      override val simulationStart: ZonedDateTime,
<<<<<<< HEAD
      sqlParams: TimeStampedSqlParams,
      databaseNamingStrategy: DatabaseNamingStrategy
=======
      sqlParams: SqlParams,
      databaseNamingStrategy: DatabaseNamingStrategy,
>>>>>>> 12f4e119
  ) extends InitPrimaryServiceStateData

  /** Class carrying the state of a fully initialized [[PrimaryServiceWorker]]
    *
    * @param maybeNextActivationTick
    *   the next tick, when this actor is triggered by scheduler
    * @param activationTicks
    *   Linked collection of ticks, in which data is available
    * @param startDateTime
    *   Wall clock time of the first instant in simulation
    * @param source
    *   Implementation of [[TimeSeriesSource]] to use for actual acquisition of
    *   data
    * @param subscribers
    *   Collection of interested actors
    * @tparam V
    *   Type of value to get from source
    */
  final case class PrimaryServiceInitializedStateData[V <: Value](
      override val maybeNextActivationTick: Option[Long],
      override val activationTicks: SortedDistinctSeq[Long] =
        SortedDistinctSeq.empty,
      startDateTime: ZonedDateTime,
      source: TimeSeriesSource[V],
      subscribers: Vector[ActorRef] = Vector.empty[ActorRef],
  ) extends ServiceActivationBaseStateData

  /** Provide primary data to subscribes
    *
    * @param tick
    *   Current tick
    * @param data
    *   The payload
    * @param nextDataTick
    *   The next tick, when data is available
    */
  final case class ProvidePrimaryDataMessage(
      override val tick: Long,
      override val serviceRef: ActorRef,
      override val data: PrimaryData,
      override val nextDataTick: Option[Long],
  ) extends ServiceMessage.ProvisionMessage[PrimaryData]
}<|MERGE_RESOLUTION|>--- conflicted
+++ resolved
@@ -22,19 +22,9 @@
 import edu.ie3.simona.exceptions.WeatherServiceException.InvalidRegistrationRequestException
 import edu.ie3.simona.ontology.messages.services.ServiceMessage
 import edu.ie3.simona.ontology.messages.services.ServiceMessage.RegistrationResponseMessage.RegistrationSuccessfulMessage
-<<<<<<< HEAD
-import edu.ie3.simona.service.ServiceStateData.{InitializeServiceStateData, ServiceActivationBaseStateData}
-import edu.ie3.simona.service.primary.PrimaryServiceWorker.{PrimaryServiceInitializedStateData, ProvidePrimaryDataMessage}
-=======
-import edu.ie3.simona.service.ServiceStateData.{
-  InitializeServiceStateData,
-  ServiceActivationBaseStateData,
+import edu.ie3.simona.service.ServiceStateData.{InitializeServiceStateData, ServiceActivationBaseStateData,}
+import edu.ie3.simona.service.primary.PrimaryServiceWorker.{PrimaryServiceInitializedStateData, ProvidePrimaryDataMessage,
 }
-import edu.ie3.simona.service.primary.PrimaryServiceWorker.{
-  PrimaryServiceInitializedStateData,
-  ProvidePrimaryDataMessage,
-}
->>>>>>> 12f4e119
 import edu.ie3.simona.service.{ServiceStateData, SimonaService}
 import edu.ie3.simona.util.TickUtil.{RichZonedDateTime, TickLong}
 import edu.ie3.util.scala.collection.immutable.SortedDistinctSeq
@@ -101,13 +91,8 @@
       case PrimaryServiceWorker.SqlInitPrimaryServiceStateData(
             timeSeriesUuid: UUID,
             simulationStart: ZonedDateTime,
-<<<<<<< HEAD
             sqlParams: TimeStampedSqlParams,
-            namingStrategy: DatabaseNamingStrategy
-=======
-            sqlParams: SqlParams,
             namingStrategy: DatabaseNamingStrategy,
->>>>>>> 12f4e119
           ) =>
         Try {
           val factory =
@@ -403,13 +388,8 @@
   final case class SqlInitPrimaryServiceStateData(
       override val timeSeriesUuid: UUID,
       override val simulationStart: ZonedDateTime,
-<<<<<<< HEAD
       sqlParams: TimeStampedSqlParams,
-      databaseNamingStrategy: DatabaseNamingStrategy
-=======
-      sqlParams: SqlParams,
       databaseNamingStrategy: DatabaseNamingStrategy,
->>>>>>> 12f4e119
   ) extends InitPrimaryServiceStateData
 
   /** Class carrying the state of a fully initialized [[PrimaryServiceWorker]]
