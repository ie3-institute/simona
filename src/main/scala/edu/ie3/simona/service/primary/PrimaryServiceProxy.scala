/*
 * © 2021. TU Dortmund University,
 * Institute of Energy Systems, Energy Efficiency and Energy Economics,
 * Research group Distribution grid planning and operation
 */

package edu.ie3.simona.service.primary

import org.apache.pekko.actor.typed.scaladsl.adapter.ClassicActorRefOps
import org.apache.pekko.actor.{Actor, ActorRef, PoisonPill, Props}
import edu.ie3.datamodel.io.connectors.SqlConnector
import edu.ie3.datamodel.io.csv.CsvIndividualTimeSeriesMetaInformation
import edu.ie3.datamodel.io.naming.timeseries.IndividualTimeSeriesMetaInformation
import edu.ie3.datamodel.io.naming.{
  DatabaseNamingStrategy,
  EntityPersistenceNamingStrategy,
  FileNamingStrategy,
}
import edu.ie3.datamodel.io.source.csv.{
  CsvTimeSeriesMappingSource,
  CsvTimeSeriesMetaInformationSource,
}
import edu.ie3.datamodel.io.source.sql.{
  SqlTimeSeriesMappingSource,
  SqlTimeSeriesMetaInformationSource,
}
import edu.ie3.datamodel.io.source.{
  TimeSeriesMappingSource,
  TimeSeriesMetaInformationSource,
}
import edu.ie3.datamodel.models.value.Value
import edu.ie3.simona.config.SimonaConfig.PrimaryDataCsvParams
import edu.ie3.simona.config.SimonaConfig.Simona.Input.Primary.SqlParams
import edu.ie3.simona.config.SimonaConfig.Simona.Input.{
  Primary => PrimaryConfig
}
import edu.ie3.simona.exceptions.{
  InitializationException,
  InvalidConfigParameterException,
}
import edu.ie3.simona.logging.SimonaActorLogging
import edu.ie3.simona.ontology.messages.Activation
import edu.ie3.simona.ontology.messages.SchedulerMessage.Completion
import edu.ie3.simona.ontology.messages.services.ServiceMessage.RegistrationResponseMessage.RegistrationFailedMessage
import edu.ie3.simona.ontology.messages.services.ServiceMessage.{
  ExtPrimaryDataServiceRegistrationMessage,
  PrimaryServiceRegistrationMessage,
  WorkerRegistrationMessage,
}
import edu.ie3.simona.scheduler.ScheduleLock
import edu.ie3.simona.service.{ServiceStateData, SimonaService}
import edu.ie3.simona.service.ServiceStateData.InitializeServiceStateData
import edu.ie3.simona.service.primary.ExtTimeSeriesSubscribersSource.getSubscribers
import edu.ie3.simona.service.primary.PrimaryServiceProxy.{
  InitPrimaryServiceProxyStateData,
  PrimaryServiceStateData,
  SourceRef,
}
import edu.ie3.simona.service.primary.PrimaryServiceWorker.{
  CsvInitPrimaryServiceStateData,
  InitPrimaryServiceStateData,
  SqlInitPrimaryServiceStateData,
}
import edu.ie3.simona.util.SimonaConstants.INIT_SIM_TICK

import java.nio.file.Paths
import java.text.SimpleDateFormat
import java.time.ZonedDateTime
import java.util.UUID
import scala.Option.when
import scala.jdk.CollectionConverters._
import scala.jdk.OptionConverters.RichOptional
import scala.util.{Failure, Success, Try}

/** This actor has information on which models can be replaced by precalculated
  * (primary) data and how to obtain those time series. It offers possibility to
  * register for a certain model. If data is available, a child actor is spun
  * of, that will do the actual provision and the requesting agent is informed
  * accordingly.
  *
  * @param scheduler
  *   Reference to the scheduler of the simulation
  * @param startDateTime
  *   Wall clock time of the first instant in simulation
  */
case class PrimaryServiceProxy(
    scheduler: ActorRef,
    initStateData: InitPrimaryServiceProxyStateData,
    private implicit val startDateTime: ZonedDateTime,
) extends Actor
    with SimonaActorLogging {

  /** Start receiving without knowing specifics about myself
    *
    * @return
    *   How receiving should be handled
    */
  override def receive: Receive = uninitialized

  /** Handle all messages, when the actor isn't initialized, yet.
    *
    * @return
    *   How receiving should be handled with gained insight of myself
    */
  private def uninitialized: Receive = {
    case Activation(INIT_SIM_TICK) =>
      /* The proxy is asked to initialize itself. If that happened successfully, change the logic of receiving
       * messages */
      prepareStateData(
        initStateData.primaryConfig,
        initStateData.simulationStart,
<<<<<<< HEAD
        initStateData.extSimulation
=======
>>>>>>> 1e443bf9
      ) match {
        case Success(stateData) =>
          scheduler ! Completion(self.toTyped)
          context become onMessage(stateData)
        case Failure(exception) =>
          log.error(
            exception,
            s"Unable to initialize the $actorName. Shut it down.",
          )
          self ! PoisonPill
      }

    case x =>
      /* Unhandled message */
      log.error("Received unhandled message: {}", x)
      unhandled(x)
  }

  /** Prepare the needed state data by building a
    * [[edu.ie3.datamodel.io.source.TimeSeriesMappingSource]], obtain it's
    * information and compile them to state data
    *
    * @param primaryConfig
    *   Configuration for the primary source
    * @param simulationStart
    *   Wall clock time of first instant in simulation
    * @return
    *   State data, containing the known model and time series identifiers
    */
  private def prepareStateData(
      primaryConfig: PrimaryConfig,
      simulationStart: ZonedDateTime,
<<<<<<< HEAD
      extSimulation: Option[ActorRef]
=======
>>>>>>> 1e443bf9
  ): Try[PrimaryServiceStateData] = {

    createSources(primaryConfig).map {
      case (mappingSource, metaInformationSource) =>
        val modelToTimeSeries = mappingSource.getMapping.asScala.toMap
        val timeSeriesToSourceRef = modelToTimeSeries.values
          .to(LazyList)
          .distinct
          .flatMap { timeSeriesUuid =>
            metaInformationSource
              .getTimeSeriesMetaInformation(timeSeriesUuid)
              .toScala match {
              case Some(metaInformation) =>
                /* Only register those entries, that meet the supported column schemes */
                when(
                  PrimaryServiceWorker.supportedColumnSchemes
                    .contains(metaInformation.getColumnScheme)
                ) {
                  timeSeriesUuid -> SourceRef(metaInformation, None)
                }
              case None =>
                log.warning(
                  "Unable to acquire meta information for time series '{}'. Leave that out.",
                  timeSeriesUuid,
                )
                None
            }
          }
          .toMap
<<<<<<< HEAD
        if (extSimulation.isDefined) {
          // Ask ExtPrimaryDataService which UUIDs should be substituted
          PrimaryServiceStateData(
            modelToTimeSeries,
            timeSeriesToSourceRef,
            simulationStart,
            primaryConfig,
            mappingSource,
            getSubscribers,
            extSimulation
          )
        } else {
          PrimaryServiceStateData(
            modelToTimeSeries,
            timeSeriesToSourceRef,
            simulationStart,
            primaryConfig,
            mappingSource
          )
        }
=======
        PrimaryServiceStateData(
          modelToTimeSeries,
          timeSeriesToSourceRef,
          simulationStart,
          primaryConfig,
          mappingSource,
        )
>>>>>>> 1e443bf9
    }
  }

  private def createSources(
      primaryConfig: PrimaryConfig
  ): Try[(TimeSeriesMappingSource, TimeSeriesMetaInformationSource)] = {
    Seq(
      primaryConfig.sqlParams,
      primaryConfig.influxDb1xParams,
      primaryConfig.csvParams,
      primaryConfig.couchbaseParams,
    ).filter(_.isDefined).flatten.headOption match {
      case Some(PrimaryDataCsvParams(csvSep, directoryPath, _, _)) =>
        val fileNamingStrategy = new FileNamingStrategy()
        Success(
          new CsvTimeSeriesMappingSource(
            csvSep,
            Paths.get(directoryPath),
            fileNamingStrategy,
          ),
          new CsvTimeSeriesMetaInformationSource(
            csvSep,
            Paths.get(directoryPath),
            fileNamingStrategy,
          ),
        )
      case Some(sqlParams: SqlParams) =>
        val sqlConnector = new SqlConnector(
          sqlParams.jdbcUrl,
          sqlParams.userName,
          sqlParams.password,
        )
        Success(
          new SqlTimeSeriesMappingSource(
            sqlConnector,
            sqlParams.schemaName,
            new EntityPersistenceNamingStrategy(),
          ),
          new SqlTimeSeriesMetaInformationSource(
            sqlConnector,
            sqlParams.schemaName,
            new DatabaseNamingStrategy(),
          ),
        )
      case Some(x) =>
        Failure(
          new IllegalArgumentException(
            s"Unsupported config for mapping source: '$x'"
          )
        )
      case None =>
        Failure(
          new IllegalArgumentException(
            "You have to provide exactly one config for the mapping source."
          )
        )
    }
  }

  /** Message handling, if the actor has been initialized already. This method
    * basically handles registration requests, checks, if pre-calculated,
    * primary data is available and forwards the request to worker actors. If
    * needed, new workers are spun off.
    *
    * @param stateData
    *   Representing the current state of the agent
    * @return
    *   Message handling routine
    */
  private def onMessage(stateData: PrimaryServiceStateData): Receive = {
    case PrimaryServiceRegistrationMessage(modelUuid) =>
      /* Try to register for this model */
      stateData.modelToTimeSeries.get(modelUuid) match {
        case Some(timeSeriesUuid) =>
          /* There is a time series apparent for this model, try to get a worker for it */
          handleCoveredModel(
            modelUuid,
            timeSeriesUuid,
            stateData,
            sender(),
          )
        case None =>
<<<<<<< HEAD
          if (stateData.extSubscribers.nonEmpty) {
            if (stateData.extSubscribers.exists(_ == modelUuid)) {
              handleExternalModel(modelUuid, stateData, sender())
            } else {
              log.debug(
                s"There is no time series apparent for the model with uuid '{}'.",
                modelUuid
              )
              sender() ! RegistrationFailedMessage
            }
          } else {
            log.debug(
              s"There is no time series apparent for the model with uuid '{}'.",
              modelUuid
            )
            sender() ! RegistrationFailedMessage
          }
=======
          log.debug(
            s"There is no time series apparent for the model with uuid '{}'.",
            modelUuid,
          )
          sender() ! RegistrationFailedMessage(self)
>>>>>>> 1e443bf9
      }
    case x =>
      log.error(
        s"Received message '$x', but I'm only able to handle registration requests."
      )
      unhandled(x)
  }

  /** Handle the registration request for a covered model. First, try to get a
    * already existing worker for this time series, otherwise spin-off a new
    * one, remember it and forward the request
    *
    * @param modelUuid
    *   Unique identifier of the model
    * @param timeSeriesUuid
    *   Unique identifier of the equivalent time series
    * @param stateData
    *   Current state data of the actor
    */
  protected def handleCoveredModel(
      modelUuid: UUID,
      timeSeriesUuid: UUID,
      stateData: PrimaryServiceStateData,
      requestingActor: ActorRef,
  ): Unit = {
    val timeSeriesToSourceRef = stateData.timeSeriesToSourceRef
    timeSeriesToSourceRef.get(timeSeriesUuid) match {
      case Some(SourceRef(_, Some(worker))) =>
        /* There is yet a worker apparent. Register the requesting actor. The worker will reply to the original
         * requesting actor. */
        worker ! WorkerRegistrationMessage(requestingActor)
      case Some(SourceRef(metaInformation, None)) =>
        /* There is NO worker apparent, yet. Spin one off. */
        initializeWorker(
          metaInformation,
          stateData.simulationStart,
          stateData.primaryConfig,
        ) match {
          case Success(workerRef) =>
            /* Forward the registration request. The worker will reply about successful registration or not. */
            workerRef ! WorkerRegistrationMessage(requestingActor)

            /* Register the new worker within the state data and change the context */
            context become onMessage(
              updateStateData(stateData, timeSeriesUuid, workerRef)
            )
          case Failure(exception) =>
            log.warning(
              s"A failure occurred during spin-off of a primary source for time series '$timeSeriesUuid'. " +
                s"Will inform the requesting actor, that registration is not possible.",
              exception,
            )
            requestingActor ! RegistrationFailedMessage(self)
        }

      case None =>
        log.warning(
          s"There is no source information for time series '$timeSeriesUuid' (requested for model " +
            s"'$modelUuid'), although the mapping contains information about it."
        )
        requestingActor ! RegistrationFailedMessage(self)
    }
  }

  protected def handleExternalModel(
      modelUuid: UUID,
      stateData: PrimaryServiceStateData,
      requestingActor: ActorRef
  ): Unit = {
    stateData.extPrimaryDataService match {
      case Some(reqActor) =>
        reqActor ! ExtPrimaryDataServiceRegistrationMessage(modelUuid, reqActor)
    }
  }

  /** Instantiate a new [[PrimaryServiceWorker]] and send initialization
    * information
    *
    * @param metaInformation
    *   Meta information (including column scheme) of the time series
    * @param simulationStart
    *   The time of the simulation start
    * @param primaryConfig
    *   Configuration for the primary config
    * @return
    *   The [[ActorRef]] to the worker
    */
  protected def initializeWorker(
      metaInformation: IndividualTimeSeriesMetaInformation,
      simulationStart: ZonedDateTime,
      primaryConfig: PrimaryConfig,
  ): Try[ActorRef] = {
    val workerRef = classToWorkerRef(
      metaInformation.getColumnScheme.getValueClass,
      metaInformation.getUuid.toString,
    )
    toInitData(
      metaInformation,
      simulationStart,
      primaryConfig,
    ) match {
      case Success(initData) =>
        workerRef ! SimonaService.Create(
          initData,
          ScheduleLock.singleKey(context, scheduler.toTyped, INIT_SIM_TICK),
        )
        Success(workerRef)
      case Failure(cause) =>
        workerRef ! PoisonPill
        Failure(
          new InitializationException(
            "Unable to build init data for worker. Kill the uninitialized worker. Goodbye my friend!",
            cause,
          )
        )
    }
  }

  /** Build a primary source worker and type it to the foreseen value class to
    * come
    *
    * @param valueClass
    *   Class of the values to provide later on
    * @param timeSeriesUuid
    *   uuid of the time series the actor processes
    * @tparam V
    *   Type of the class to provide
    * @return
    *   The [[ActorRef]] to the spun off actor
    */
  protected def classToWorkerRef[V <: Value](
      valueClass: Class[V],
      timeSeriesUuid: String,
  ): ActorRef = {
    import edu.ie3.simona.actor.SimonaActorNaming._
    context.system.simonaActorOf(
      PrimaryServiceWorker.props(scheduler, valueClass),
      timeSeriesUuid,
    )
  }

  /** Building proper init data for the worker
    *
    * @param metaInformation
    *   Meta information (including column scheme) of the time series
    * @param simulationStart
    *   The time of the simulation start
    * @param primaryConfig
    *   Configuration for the primary config
    * @return
    */
  private def toInitData(
      metaInformation: IndividualTimeSeriesMetaInformation,
      simulationStart: ZonedDateTime,
      primaryConfig: PrimaryConfig,
  ): Try[InitPrimaryServiceStateData] =
    primaryConfig match {
      case PrimaryConfig(
            None,
            Some(PrimaryDataCsvParams(csvSep, directoryPath, _, timePattern)),
            None,
            None,
          ) =>
        /* The actual data sources are from csv. Meta information have to match */
        metaInformation match {
          case csvMetaData: CsvIndividualTimeSeriesMetaInformation =>
            Success(
              CsvInitPrimaryServiceStateData(
                csvMetaData.getUuid,
                simulationStart,
                csvSep,
                Paths.get(directoryPath),
                csvMetaData.getFullFilePath,
                new FileNamingStrategy(),
                timePattern,
              )
            )
          case invalidMetaData =>
            Failure(
              new InitializationException(
                s"Expected '${classOf[CsvIndividualTimeSeriesMetaInformation]}', but got '$invalidMetaData'."
              )
            )
        }

      case PrimaryConfig(
            None,
            None,
            None,
            Some(sqlParams: SqlParams),
          ) =>
        Success(
          SqlInitPrimaryServiceStateData(
            metaInformation.getUuid,
            simulationStart,
            sqlParams,
            new DatabaseNamingStrategy(),
          )
        )

      case unsupported =>
        Failure(
          new InitializationException(
            s"Cannot build initialization data for a worker due to unsupported source config '$unsupported'."
          )
        )
    }

  /** Register the worker within the state data.
    *
    * @param stateData
    *   Current state information
    * @param timeSeriesUuid
    *   Unique identifier of the time series, the worker takes care of
    * @param workerRef
    *   [[ActorRef]] to the new worker actor
    * @return
    *   The updated state data, that holds reference to the worker
    */
  private def updateStateData(
      stateData: PrimaryServiceStateData,
      timeSeriesUuid: UUID,
      workerRef: ActorRef,
  ): PrimaryServiceStateData = {
    val timeSeriesToSourceRef = stateData.timeSeriesToSourceRef
    val sourceRef = timeSeriesToSourceRef.getOrElse(
      timeSeriesUuid,
      throw new IllegalArgumentException(
        s"Cannot update entry for time series '$timeSeriesUuid', as it hasn't been part of it before."
      ),
    )
    val updatedTimeSeriesToSourceRef = timeSeriesToSourceRef.updated(
      timeSeriesUuid,
      sourceRef.copy(worker = Some(workerRef)),
    )
    stateData.copy(timeSeriesToSourceRef = updatedTimeSeriesToSourceRef)
  }
}

object PrimaryServiceProxy {

  def props(
      scheduler: ActorRef,
      initStateData: InitPrimaryServiceProxyStateData,
      startDateTime: ZonedDateTime,
  ): Props = Props(
    new PrimaryServiceProxy(scheduler, initStateData, startDateTime)
  )

  /** State data with needed information to initialize this primary service
    * provider proxy
    *
    * @param primaryConfig
    *   Configuration for the primary source
    * @param simulationStart
    *   Wall clock time of the first instant in simulation
    */
  final case class InitPrimaryServiceProxyStateData(
      primaryConfig: PrimaryConfig,
      simulationStart: ZonedDateTime,
<<<<<<< HEAD
      extSimulation: Option[ActorRef]
=======
>>>>>>> 1e443bf9
  ) extends InitializeServiceStateData

  /** Holding the state of an initialized proxy.
    *
    * @param modelToTimeSeries
    *   Mapping from models' to time series unique identifiers
    * @param timeSeriesToSourceRef
    *   Mapping from time series identifier to [[SourceRef]]
    * @param simulationStart
    *   Wall clock time of the first instant in simulation
    * @param primaryConfig
    *   The configuration for the sources
    * @param mappingSource
    *   The mapping source
    */
  final case class PrimaryServiceStateData(
      modelToTimeSeries: Map[UUID, UUID],
      timeSeriesToSourceRef: Map[UUID, SourceRef],
      simulationStart: ZonedDateTime,
      primaryConfig: PrimaryConfig,
      mappingSource: TimeSeriesMappingSource,
<<<<<<< HEAD
      extSubscribers: Iterable[UUID] = Iterable.empty[UUID],
      extPrimaryDataService: Option[ActorRef] = None
=======
>>>>>>> 1e443bf9
  ) extends ServiceStateData

  /** Giving reference to the target time series and source worker.
    *
    * @param metaInformation
    *   Meta information (including column scheme) of the time series
    * @param worker
    *   Optional reference to an already existing worker providing information
    *   on that time series
    */
  final case class SourceRef(
      metaInformation: IndividualTimeSeriesMetaInformation,
      worker: Option[ActorRef],
  )

  /** Check if the config holds correct information to instantiate a mapping
    * source
    *
    * @param primaryConfig
    *   Config entries for primary source
    */
  def checkConfig(primaryConfig: PrimaryConfig): Unit = {

    def checkTimePattern(dtfPattern: String): Unit =
      Try {
        new SimpleDateFormat(dtfPattern)
      } match {
        case Failure(exception) =>
          throw new InvalidConfigParameterException(
            s"Invalid timePattern '$dtfPattern' for a time series source. Please provide a valid pattern!" +
              s"\nException: $exception"
          )
        case Success(_) =>
        // this is fine
      }

    val supportedSources =
      Set("csv", "sql")

    val sourceConfigs = Seq(
      primaryConfig.couchbaseParams,
      primaryConfig.csvParams,
      primaryConfig.influxDb1xParams,
      primaryConfig.sqlParams,
    ).filter(_.isDefined).flatten
    if (sourceConfigs.size > 1)
      throw new InvalidConfigParameterException(
        s"${sourceConfigs.size} time series source types defined. " +
          s"Please define only one type!\nAvailable types:\n\t${supportedSources.mkString("\n\t")}"
      )
    else if (sourceConfigs.isEmpty)
      throw new InvalidConfigParameterException(
        s"No time series source type defined. Please define exactly one type!" +
          s"\nAvailable types:\n\t${supportedSources.mkString("\n\t")}"
      )
    else {
      sourceConfigs.headOption match {
        case Some(csvParams: PrimaryDataCsvParams) =>
          // note: if inheritance is supported by tscfg,
          // the following method should be called for all different supported sources!
          checkTimePattern(csvParams.timePattern)
        case Some(sqlParams: SqlParams) =>
          checkTimePattern(sqlParams.timePattern)
        case Some(x) =>
          throw new InvalidConfigParameterException(
            s"Invalid configuration '$x' for a time series source.\nAvailable types:\n\t${supportedSources
                .mkString("\n\t")}"
          )
        case None =>
          throw new InvalidConfigParameterException(
            s"No configuration for a time series mapping source provided.\nPlease provide one of the available sources:\n\t${supportedSources
                .mkString("\n\t")}"
          )
      }
    }
  }
}<|MERGE_RESOLUTION|>--- conflicted
+++ resolved
@@ -109,10 +109,7 @@
       prepareStateData(
         initStateData.primaryConfig,
         initStateData.simulationStart,
-<<<<<<< HEAD
         initStateData.extSimulation
-=======
->>>>>>> 1e443bf9
       ) match {
         case Success(stateData) =>
           scheduler ! Completion(self.toTyped)
@@ -145,10 +142,7 @@
   private def prepareStateData(
       primaryConfig: PrimaryConfig,
       simulationStart: ZonedDateTime,
-<<<<<<< HEAD
       extSimulation: Option[ActorRef]
-=======
->>>>>>> 1e443bf9
   ): Try[PrimaryServiceStateData] = {
 
     createSources(primaryConfig).map {
@@ -178,7 +172,6 @@
             }
           }
           .toMap
-<<<<<<< HEAD
         if (extSimulation.isDefined) {
           // Ask ExtPrimaryDataService which UUIDs should be substituted
           PrimaryServiceStateData(
@@ -199,15 +192,6 @@
             mappingSource
           )
         }
-=======
-        PrimaryServiceStateData(
-          modelToTimeSeries,
-          timeSeriesToSourceRef,
-          simulationStart,
-          primaryConfig,
-          mappingSource,
-        )
->>>>>>> 1e443bf9
     }
   }
 
@@ -290,7 +274,6 @@
             sender(),
           )
         case None =>
-<<<<<<< HEAD
           if (stateData.extSubscribers.nonEmpty) {
             if (stateData.extSubscribers.exists(_ == modelUuid)) {
               handleExternalModel(modelUuid, stateData, sender())
@@ -308,13 +291,6 @@
             )
             sender() ! RegistrationFailedMessage
           }
-=======
-          log.debug(
-            s"There is no time series apparent for the model with uuid '{}'.",
-            modelUuid,
-          )
-          sender() ! RegistrationFailedMessage(self)
->>>>>>> 1e443bf9
       }
     case x =>
       log.error(
@@ -575,10 +551,7 @@
   final case class InitPrimaryServiceProxyStateData(
       primaryConfig: PrimaryConfig,
       simulationStart: ZonedDateTime,
-<<<<<<< HEAD
       extSimulation: Option[ActorRef]
-=======
->>>>>>> 1e443bf9
   ) extends InitializeServiceStateData
 
   /** Holding the state of an initialized proxy.
@@ -600,11 +573,8 @@
       simulationStart: ZonedDateTime,
       primaryConfig: PrimaryConfig,
       mappingSource: TimeSeriesMappingSource,
-<<<<<<< HEAD
       extSubscribers: Iterable[UUID] = Iterable.empty[UUID],
       extPrimaryDataService: Option[ActorRef] = None
-=======
->>>>>>> 1e443bf9
   ) extends ServiceStateData
 
   /** Giving reference to the target time series and source worker.
