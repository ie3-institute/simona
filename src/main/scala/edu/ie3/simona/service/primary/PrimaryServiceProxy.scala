--- conflicted
+++ resolved
@@ -40,16 +40,14 @@
   InitializationException,
   InvalidConfigParameterException,
 }
-<<<<<<< HEAD
 import edu.ie3.simona.logging.SimonaActorLogging
 import edu.ie3.simona.ontology.messages.Activation
 import edu.ie3.simona.ontology.messages.SchedulerMessage.Completion
-=======
+import edu.ie3.simona.ontology.messages.services.ServiceMessage
 import edu.ie3.simona.ontology.messages.SchedulerMessage.{
   Completion,
   ScheduleActivation,
 }
->>>>>>> 183114cb
 import edu.ie3.simona.ontology.messages.services.ServiceMessage
 import edu.ie3.simona.ontology.messages.services.ServiceMessage.{
   Create,
@@ -70,21 +68,18 @@
   SqlInitPrimaryServiceStateData,
 }
 import edu.ie3.simona.util.SimonaConstants.INIT_SIM_TICK
-<<<<<<< HEAD
+import org.apache.pekko.actor.typed.scaladsl.{
+  ActorContext,
+  Behaviors,
+  StashBuffer,
+}
+import org.apache.pekko.actor.typed.{ActorRef, Behavior}
+import org.slf4j.Logger
 import org.apache.pekko.actor.typed.scaladsl.adapter.ClassicActorRefOps
 import org.apache.pekko.actor.{Actor, ActorRef, PoisonPill, Props}
 import org.apache.pekko.actor.typed.{ActorRef => TypedRef}
 import org.apache.pekko.actor.typed.scaladsl.adapter.ClassicActorRefOps
 import org.apache.pekko.actor.{Actor, ActorRef, PoisonPill, Props, Stash}
-=======
-import org.apache.pekko.actor.typed.scaladsl.{
-  ActorContext,
-  Behaviors,
-  StashBuffer,
-}
-import org.apache.pekko.actor.typed.{ActorRef, Behavior}
-import org.slf4j.Logger
->>>>>>> 183114cb
 
 import java.nio.file.Paths
 import java.text.SimpleDateFormat
@@ -254,12 +249,8 @@
       prepareStateData(
         initStateData.primaryConfig,
         initStateData.simulationStart,
-<<<<<<< HEAD
         initStateData.extSimulationData,
-      ) match {
-=======
       )(ctx.log) match {
->>>>>>> 183114cb
         case Success(stateData) =>
           constantData.scheduler ! Completion(constantData.activationAdapter)
           buffer.unstashAll(onMessage(stateData))
@@ -291,14 +282,10 @@
   private[service] def prepareStateData(
       primaryConfig: PrimaryConfig,
       simulationStart: ZonedDateTime,
-<<<<<<< HEAD
       extSimulationData: Seq[
         (ExtPrimaryDataConnection, TypedRef[ServiceMessage])
       ],
-  ): Try[PrimaryServiceStateData] = {
-=======
   )(implicit log: Logger): Try[PrimaryServiceStateData] = {
->>>>>>> 183114cb
     createSources(primaryConfig).map {
       case (mappingSource, metaInformationSource) =>
         val modelToTimeSeries = mappingSource.getMapping.asScala.toMap
@@ -427,57 +414,39 @@
           PrimaryServiceRegistrationMessage(requestingActor, modelUuid),
         ) =>
       /* Try to register for this model */
-<<<<<<< HEAD
       stateData.extSubscribersToService.get(modelUuid) match {
         case Some(_) =>
           /* There is external data apparent for this model */
-          handleExternalModel(modelUuid, stateData, requestingActor)
+          val updatedStateData = handleExternalModel(modelUuid, stateData, requestingActor)
+
+          onMessage(updatedStateData)
 
         case None =>
-          log.debug(
+          ctx.log.debug(
             s"There is no external data apparent for the model with uuid '{}'.",
             modelUuid,
           )
 
           stateData.modelToTimeSeries.get(modelUuid) match {
             case Some(timeSeriesUuid) =>
-              /* There is a time series apparent for this model, try to get a worker for it */
-              handleCoveredModel(
+              val updatedStateData = handleCoveredModel(
                 modelUuid,
                 timeSeriesUuid,
                 stateData,
                 requestingActor,
-              )
+              )(constantData, ctx)
+
+              onMessage(updatedStateData)
 
             case None =>
-              log.debug(
+              ctx.log.debug(
                 s"There is no time series apparent for the model with uuid '{}'.",
                 modelUuid,
               )
-              requestingActor ! RegistrationFailedMessage(self)
+              requestingActor ! RegistrationFailedMessage(ctx.self)
+
+              Behaviors.same
           }
-=======
-      stateData.modelToTimeSeries.get(modelUuid) match {
-        case Some(timeSeriesUuid) =>
-          /* There is a time series apparent for this model, try to get a worker for it */
-          val updatedStateData = handleCoveredModel(
-            modelUuid,
-            timeSeriesUuid,
-            stateData,
-            requestingActor,
-          )(constantData, ctx)
-
-          onMessage(updatedStateData)
-
-        case None =>
-          ctx.log.debug(
-            s"There is no time series apparent for the model with uuid '{}'.",
-            modelUuid,
-          )
-          requestingActor ! RegistrationFailedMessage(ctx.self)
-
-          Behaviors.same
->>>>>>> 183114cb
       }
     case (ctx, unknown) =>
       ctx.log.error(
@@ -723,70 +692,5 @@
     )
     stateData.copy(timeSeriesToSourceRef = updatedTimeSeriesToSourceRef)
   }
-<<<<<<< HEAD
-}
-
-object PrimaryServiceProxy {
-
-  def props(
-      scheduler: ActorRef,
-      initStateData: InitPrimaryServiceProxyStateData,
-      startDateTime: ZonedDateTime,
-  ): Props = Props(
-    new PrimaryServiceProxy(scheduler, initStateData, startDateTime)
-  )
-
-  /** State data with needed information to initialize this primary service
-    * provider proxy
-    *
-    * @param primaryConfig
-    *   Configuration for the primary source
-    * @param simulationStart
-    *   Simulation time of the first instant in simulation
-    */
-  final case class InitPrimaryServiceProxyStateData(
-      primaryConfig: PrimaryConfig,
-      simulationStart: ZonedDateTime,
-      extSimulationData: Seq[
-        (ExtPrimaryDataConnection, TypedRef[ServiceMessage])
-      ],
-  ) extends InitializeServiceStateData
-
-  /** Holding the state of an initialized proxy.
-    *
-    * @param modelToTimeSeries
-    *   Mapping from models' to time series unique identifiers
-    * @param timeSeriesToSourceRef
-    *   Mapping from time series identifier to [[SourceRef]]
-    * @param simulationStart
-    *   Simulation time of the first instant in simulation
-    * @param primaryConfig
-    *   The configuration for the sources
-    * @param mappingSource
-    *   The mapping source
-    */
-  final case class PrimaryServiceStateData(
-      modelToTimeSeries: Map[UUID, UUID],
-      timeSeriesToSourceRef: Map[UUID, SourceRef],
-      simulationStart: ZonedDateTime,
-      primaryConfig: PrimaryConfig,
-      mappingSource: TimeSeriesMappingSource,
-      extSubscribersToService: Map[UUID, TypedRef[ServiceMessage]] = Map.empty,
-  ) extends ServiceStateData
-
-  /** Giving reference to the target time series and source worker.
-    *
-    * @param metaInformation
-    *   Meta information (including column scheme) of the time series
-    * @param worker
-    *   Optional reference to an already existing worker providing information
-    *   on that time series
-    */
-  final case class SourceRef(
-      metaInformation: IndividualTimeSeriesMetaInformation,
-      worker: Option[ActorRef],
-  )
-=======
->>>>>>> 183114cb
 
 }