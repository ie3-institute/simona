/*
 * © 2021. TU Dortmund University,
 * Institute of Energy Systems, Energy Efficiency and Energy Economics,
 * Research group Distribution grid planning and operation
 */

package edu.ie3.simona.service.primary

import edu.ie3.datamodel.io.connectors.SqlConnector
import edu.ie3.datamodel.io.csv.CsvIndividualTimeSeriesMetaInformation
import edu.ie3.datamodel.io.naming.timeseries.IndividualTimeSeriesMetaInformation
import edu.ie3.datamodel.io.naming.{
  DatabaseNamingStrategy,
  EntityPersistenceNamingStrategy,
  FileNamingStrategy,
}
import edu.ie3.datamodel.io.source.csv.{
  CsvTimeSeriesMappingSource,
  CsvTimeSeriesMetaInformationSource,
}
import edu.ie3.datamodel.io.source.sql.{
  SqlTimeSeriesMappingSource,
  SqlTimeSeriesMetaInformationSource,
}
import edu.ie3.datamodel.io.source.{
  TimeSeriesMappingSource,
  TimeSeriesMetaInformationSource,
}
import edu.ie3.datamodel.models.value.Value
import edu.ie3.simona.api.data.primarydata.ExtPrimaryDataConnection
import edu.ie3.simona.agent.participant.ParticipantAgent
import edu.ie3.simona.agent.participant.ParticipantAgent.RegistrationFailedMessage
import edu.ie3.simona.config.ConfigParams.{SqlParams, TimeStampedCsvParams}
import edu.ie3.simona.config.InputConfig.{Primary => PrimaryConfig}
<<<<<<< HEAD
import edu.ie3.simona.exceptions.{
  InitializationException,
  InvalidConfigParameterException,
}
import edu.ie3.simona.ontology.messages.{Activation, SchedulerMessage}
=======
import edu.ie3.simona.exceptions.InitializationException
>>>>>>> ef807c16
import edu.ie3.simona.ontology.messages.SchedulerMessage.{
  Completion,
  ScheduleActivation,
}
import edu.ie3.simona.ontology.messages.services.ServiceMessage
import edu.ie3.simona.ontology.messages.services.ServiceMessage.{
  Create,
  PrimaryServiceRegistrationMessage,
  WorkerRegistrationMessage,
  WrappedActivation,
}
import edu.ie3.simona.scheduler.ScheduleLock
import edu.ie3.simona.service.ServiceStateData
import edu.ie3.simona.service.ServiceStateData.{
  InitializeServiceStateData,
  ServiceConstantStateData,
}
import edu.ie3.simona.service.primary.PrimaryServiceWorker.{
  CsvInitPrimaryServiceStateData,
  InitPrimaryServiceStateData,
  SqlInitPrimaryServiceStateData,
}
import edu.ie3.simona.util.SimonaConstants.INIT_SIM_TICK
import org.apache.pekko.actor.typed.scaladsl.{
  ActorContext,
  Behaviors,
  StashBuffer,
}
import org.apache.pekko.actor.typed.{ActorRef, Behavior}
import org.slf4j.Logger

import java.nio.file.Paths
import java.time.ZonedDateTime
import java.util.UUID
import scala.Option.when
import scala.jdk.CollectionConverters._
import scala.jdk.OptionConverters.RichOptional
import scala.language.implicitConversions
import scala.util.{Failure, Success, Try}

/** This actor has information on which models can be replaced by precalculated
  * (primary) data and how to obtain those time series. It offers possibility to
  * register for a certain model. If data is available, a child actor is spun
  * of, that will do the actual provision and the requesting agent is informed
  * accordingly.
  */
object PrimaryServiceProxy {

  /** State data with needed information to initialize this primary service
    * provider proxy
    *
    * @param primaryConfig
    *   Configuration for the primary source
    * @param simulationStart
    *   Simulation time of the first instant in simulation
    */
  final case class InitPrimaryServiceProxyStateData(
      primaryConfig: PrimaryConfig,
      simulationStart: ZonedDateTime,
      extSimulationData: Seq[
        (ExtPrimaryDataConnection, ActorRef[ServiceMessage])
      ],
  ) extends InitializeServiceStateData

  /** Holding the state of an initialized proxy.
    *
    * @param modelToTimeSeries
    *   Mapping from models' to time series unique identifiers
    * @param timeSeriesToSourceRef
    *   Mapping from time series identifier to [[SourceRef]]
    * @param simulationStart
    *   Simulation time of the first instant in simulation
    * @param primaryConfig
    *   The configuration for the sources
    */
  final case class PrimaryServiceStateData(
      modelToTimeSeries: Map[UUID, UUID],
      timeSeriesToSourceRef: Map[UUID, SourceRef],
      simulationStart: ZonedDateTime,
      primaryConfig: PrimaryConfig,
<<<<<<< HEAD
      mappingSource: TimeSeriesMappingSource,
      extSubscribersToService: Map[UUID, ActorRef[ServiceMessage]] = Map.empty,
=======
>>>>>>> ef807c16
  ) extends ServiceStateData

  /** Giving reference to the target time series and source worker.
    *
    * @param metaInformation
    *   Meta information (including column scheme) of the time series
    * @param worker
    *   Optional reference to an already existing worker providing information
    *   on that time series
    */
  final case class SourceRef(
      metaInformation: IndividualTimeSeriesMetaInformation,
      worker: Option[ActorRef[ServiceMessage]],
  )

  def apply(
      scheduler: ActorRef[SchedulerMessage],
      initStateData: InitPrimaryServiceProxyStateData,
      bufferSize: Int = 10000,
  ): Behavior[ServiceMessage] = Behaviors.withStash(bufferSize) { buffer =>
    Behaviors.setup { ctx =>
      val activationAdapter: ActorRef[Activation] =
        ctx.messageAdapter[Activation](msg => WrappedActivation(msg))

      val constantData: ServiceConstantStateData =
        ServiceConstantStateData(
          scheduler,
          activationAdapter,
        )

      scheduler ! ScheduleActivation(
        activationAdapter,
        INIT_SIM_TICK,
      )

      uninitialized(initStateData)(constantData, buffer)
    }
  }

  /** Handle all messages, when the actor isn't initialized, yet.
    *
    * @return
    *   How receiving should be handled with gained insight of myself
    */
  private def uninitialized(
      initStateData: InitPrimaryServiceProxyStateData
  )(implicit
      constantData: ServiceConstantStateData,
      buffer: StashBuffer[ServiceMessage],
  ): Behavior[ServiceMessage] = Behaviors.receive {
    case (ctx, WrappedActivation(Activation(INIT_SIM_TICK))) =>
      /* The proxy is asked to initialize itself. If that happened successfully, change the logic of receiving
       * messages */
      prepareStateData(
        initStateData.primaryConfig,
        initStateData.simulationStart,
        initStateData.extSimulationData,
      )(ctx.log) match {
        case Success(stateData) =>
          constantData.scheduler ! Completion(constantData.activationAdapter)
          buffer.unstashAll(onMessage(stateData))
        case Failure(exception) =>
          ctx.log.error(
            s"Unable to initialize the ${ctx.self.path}. Shut it down.",
            exception,
          )

          Behaviors.stopped
      }

    case (_, msg) =>
      buffer.stash(msg)
      Behaviors.same
  }

  /** Prepare the needed state data by building a
    * [[edu.ie3.datamodel.io.source.TimeSeriesMappingSource]], obtain its
    * information and compile them to state data
    *
    * @param primaryConfig
    *   Configuration for the primary source
    * @param simulationStart
    *   Simulation time of first instant in simulation
    * @return
    *   State data, containing the known model and time series identifiers
    */
  private[service] def prepareStateData(
      primaryConfig: PrimaryConfig,
      simulationStart: ZonedDateTime,
      extSimulationData: Seq[
        (ExtPrimaryDataConnection, ActorRef[ServiceMessage])
      ],
  )(implicit log: Logger): Try[PrimaryServiceStateData] = {
<<<<<<< HEAD
    createSources(primaryConfig).map {
      case (mappingSource, metaInformationSource) =>
        val modelToTimeSeries = mappingSource.getMapping.asScala.toMap
        val timeSeriesToSourceRef = modelToTimeSeries.values
          .to(LazyList)
          .distinct
          .flatMap { timeSeriesUuid =>
            metaInformationSource
              .getTimeSeriesMetaInformation(timeSeriesUuid)
              .toScala match {
              case Some(metaInformation) =>
                /* Only register those entries, that meet the supported column schemes */
                when(
                  PrimaryServiceWorker.supportedColumnSchemes
                    .contains(metaInformation.getColumnScheme)
                ) {
                  timeSeriesUuid -> SourceRef(metaInformation, None)
                }
              case None =>
                log.warn(
                  "Unable to acquire meta information for time series '{}'. Leave that out.",
                  timeSeriesUuid,
                )
                None
            }
          }
          .toMap
        if (extSimulationData.nonEmpty) {
          val extSubscribersToService = extSimulationData.flatMap {
            case (connection, ref) =>
              connection.getPrimaryDataAssets.asScala.map(id => id -> ref)
          }

          // Ask ExtPrimaryDataService which UUIDs should be substituted
          PrimaryServiceStateData(
            modelToTimeSeries,
            timeSeriesToSourceRef,
            simulationStart,
            primaryConfig,
            mappingSource,
            extSubscribersToService.toMap,
          )
        } else {
=======
    val sourceOption = Seq(
      primaryConfig.sqlParams,
      primaryConfig.influxDb1xParams,
      primaryConfig.csvParams,
      primaryConfig.couchbaseParams,
    ).filter(_.isDefined).flatten.headOption

    if (sourceOption.isEmpty) {
      log.warn("No primary data source configured!")

      Success(
        PrimaryServiceStateData(
          Map.empty,
          Map.empty,
          simulationStart,
          primaryConfig,
        )
      )
    } else {
      createSources(sourceOption).map {
        case (mappingSource, metaInformationSource) =>
          val modelToTimeSeries = mappingSource.getMapping.asScala.toMap
          val timeSeriesToSourceRef = modelToTimeSeries.values
            .to(LazyList)
            .distinct
            .flatMap { timeSeriesUuid =>
              metaInformationSource
                .getTimeSeriesMetaInformation(timeSeriesUuid)
                .toScala match {
                case Some(metaInformation) =>
                  /* Only register those entries, that meet the supported column schemes */
                  when(
                    PrimaryServiceWorker.supportedColumnSchemes
                      .contains(metaInformation.getColumnScheme)
                  ) {
                    timeSeriesUuid -> SourceRef(metaInformation, None)
                  }
                case None =>
                  log.warn(
                    "Unable to acquire meta information for time series '{}'. Leave that out.",
                    timeSeriesUuid,
                  )
                  None
              }
            }
            .toMap
>>>>>>> ef807c16
          PrimaryServiceStateData(
            modelToTimeSeries,
            timeSeriesToSourceRef,
            simulationStart,
            primaryConfig,
<<<<<<< HEAD
            mappingSource,
          )
        }
=======
          )
      }
>>>>>>> ef807c16
    }

  }

  private def createSources(
      sourceOption: Option[Product]
  ): Try[(TimeSeriesMappingSource, TimeSeriesMetaInformationSource)] = {
    sourceOption match {
      case Some(TimeStampedCsvParams(csvSep, directoryPath, _, _)) =>
        val fileNamingStrategy = new FileNamingStrategy()
        Success(
          new CsvTimeSeriesMappingSource(
            csvSep,
            Paths.get(directoryPath),
            fileNamingStrategy,
          ),
          new CsvTimeSeriesMetaInformationSource(
            csvSep,
            Paths.get(directoryPath),
            fileNamingStrategy,
          ),
        )
      case Some(sqlParams: SqlParams) =>
        val sqlConnector = new SqlConnector(
          sqlParams.jdbcUrl,
          sqlParams.userName,
          sqlParams.password,
        )
        Success(
          new SqlTimeSeriesMappingSource(
            sqlConnector,
            sqlParams.schemaName,
            new EntityPersistenceNamingStrategy(),
          ),
          new SqlTimeSeriesMetaInformationSource(
            sqlConnector,
            sqlParams.schemaName,
            new DatabaseNamingStrategy(),
          ),
        )
      case Some(x) =>
        Failure(
          new IllegalArgumentException(
            s"Unsupported config for mapping source: '$x'"
          )
        )
      case None =>
        Failure(
          new IllegalArgumentException(
            "You have to provide exactly one config for the mapping source."
          )
        )
    }
  }

  /** Message handling, if the actor has been initialized already. This method
    * basically handles registration requests, checks, if pre-calculated,
    * primary data is available and forwards the request to worker actors. If
    * needed, new workers are spun off.
    *
    * @param stateData
    *   Representing the current state of the agent
    * @return
    *   Message handling routine
    */
  private[service] def onMessage(stateData: PrimaryServiceStateData)(implicit
      constantData: ServiceConstantStateData
  ): Behavior[ServiceMessage] = Behaviors.receive {
    case (
          ctx,
          PrimaryServiceRegistrationMessage(requestingActor, modelUuid),
        ) =>
      /* Try to register for this model */
      stateData.extSubscribersToService.get(modelUuid) match {
        case Some(_) =>
          /* There is external data apparent for this model */
          handleExternalModel(modelUuid, stateData, requestingActor)

          Behaviors.same

        case None =>
          ctx.log.debug(
            s"There is no external data apparent for the model with uuid '{}'.",
            modelUuid,
          )

          stateData.modelToTimeSeries.get(modelUuid) match {
            case Some(timeSeriesUuid) =>
              val updatedStateData = handleCoveredModel(
                modelUuid,
                timeSeriesUuid,
                stateData,
                requestingActor,
              )(constantData, ctx)

              onMessage(updatedStateData)

            case None =>
              ctx.log.debug(
                s"There is no time series apparent for the model with uuid '{}'.",
                modelUuid,
              )
              requestingActor ! RegistrationFailedMessage(ctx.self)

              Behaviors.same
          }
      }
    case (ctx, unknown) =>
      ctx.log.error(
        s"Received message '$unknown', but I'm only able to handle registration requests."
      )
      Behaviors.same
  }

  /** Handle the registration request for a covered model. First, try to get an
    * already existing worker for this time series, otherwise spin-off a new
    * one, remember it and forward the request
    *
    * @param modelUuid
    *   Unique identifier of the model
    * @param timeSeriesUuid
    *   Unique identifier of the equivalent time series
    * @param stateData
    *   Current state data of the actor
    */
  protected[service] def handleCoveredModel(
      modelUuid: UUID,
      timeSeriesUuid: UUID,
      stateData: PrimaryServiceStateData,
      requestingActor: ActorRef[ParticipantAgent.Request],
  )(implicit
      constantData: ServiceConstantStateData,
      ctx: ActorContext[ServiceMessage],
  ): PrimaryServiceStateData = {
    val timeSeriesToSourceRef = stateData.timeSeriesToSourceRef
    timeSeriesToSourceRef.get(timeSeriesUuid) match {
      case Some(SourceRef(_, Some(worker))) =>
        /* There is yet a worker apparent. Register the requesting actor. The worker will reply to the original
         * requesting actor. */
        worker ! WorkerRegistrationMessage(requestingActor)
        stateData
      case Some(SourceRef(metaInformation, None)) =>
        /* There is NO worker apparent, yet. Spin one off. */
        initializeWorker(
          metaInformation,
          stateData.simulationStart,
          stateData.primaryConfig,
        ) match {
          case Success(workerRef) =>
            /* Forward the registration request. The worker will reply about successful registration or not. */
            workerRef ! WorkerRegistrationMessage(requestingActor)

            /* Register the new worker within the state data and change the context */
            updateStateData(stateData, timeSeriesUuid, workerRef)
          case Failure(exception) =>
            ctx.log.warn(
              s"A failure occurred during spin-off of a primary source for time series '$timeSeriesUuid'. " +
                s"Will inform the requesting actor, that registration is not possible.",
              exception,
            )
            requestingActor ! RegistrationFailedMessage(ctx.self)
            stateData
        }

      case None =>
        ctx.log.warn(
          s"There is no source information for time series '$timeSeriesUuid' (requested for model " +
            s"'$modelUuid'), although the mapping contains information about it."
        )
        requestingActor ! RegistrationFailedMessage(ctx.self)
        stateData
    }
  }

  protected def handleExternalModel(
      modelUuid: UUID,
      stateData: PrimaryServiceStateData,
      requestingActor: ActorRef[ParticipantAgent.Request],
  ): Unit = {
    stateData.extSubscribersToService.foreach { case (_, ref) =>
      ref ! PrimaryServiceRegistrationMessage(
        requestingActor,
        modelUuid,
      )
    }
  }

  /** Instantiate a new [[PrimaryServiceWorker]] and send initialization
    * information
    *
    * @param metaInformation
    *   Meta information (including column scheme) of the time series
    * @param simulationStart
    *   The time of the simulation start
    * @param primaryConfig
    *   Configuration for the primary config
    * @return
    *   The [[ActorRef]] to the worker
    */
  protected[service] def initializeWorker(
      metaInformation: IndividualTimeSeriesMetaInformation,
      simulationStart: ZonedDateTime,
      primaryConfig: PrimaryConfig,
  )(implicit
      constantData: ServiceConstantStateData,
      ctx: ActorContext[_],
  ): Try[ActorRef[ServiceMessage]] = {
    val valueClass = metaInformation.getColumnScheme.getValueClass

    val workerRef = classToWorkerRef(metaInformation.getUuid.toString)
    toInitData(
      metaInformation,
      simulationStart,
      primaryConfig,
      valueClass,
    ) match {
      case Success(initData) =>
        workerRef ! Create(
          initData,
          ScheduleLock.singleKey(ctx, constantData.scheduler, INIT_SIM_TICK),
        )
        Success(workerRef)
      case Failure(cause) =>
        ctx.stop(workerRef)
        Failure(
          new InitializationException(
            "Unable to build init data for worker. Kill the uninitialized worker. Goodbye my friend!",
            cause,
          )
        )
    }
  }

  /** Build a primary source worker and type it to the foreseen value class to
    * come
    *
    * @param timeSeriesUuid
    *   Uuid of the time series the actor processes
    * @return
    *   The [[ActorRef]] to the spun off actor
    */
  private[service] def classToWorkerRef(
      timeSeriesUuid: String
  )(implicit
      constantData: ServiceConstantStateData,
      ctx: ActorContext[_],
  ): ActorRef[ServiceMessage] =
    ctx.spawn(
      PrimaryServiceWorker(constantData.scheduler),
      timeSeriesUuid,
    )

  /** Building proper init data for the worker
    *
    * @param metaInformation
    *   Meta information (including column scheme) of the time series
    * @param simulationStart
    *   The time of the simulation start
    * @param primaryConfig
    *   Configuration for the primary config
    * @return
    */
  private[service] def toInitData[V <: Value](
      metaInformation: IndividualTimeSeriesMetaInformation,
      simulationStart: ZonedDateTime,
      primaryConfig: PrimaryConfig,
      valueClass: Class[V],
  ): Try[InitPrimaryServiceStateData[V]] =
    primaryConfig match {
      case PrimaryConfig(
            None,
            Some(TimeStampedCsvParams(csvSep, directoryPath, _, timePattern)),
            None,
            None,
          ) =>
        /* The actual data sources are from csv. Meta information have to match */
        metaInformation match {
          case csvMetaData: CsvIndividualTimeSeriesMetaInformation =>
            Success(
              CsvInitPrimaryServiceStateData(
                csvMetaData.getUuid,
                simulationStart,
                valueClass,
                csvSep,
                Paths.get(directoryPath),
                csvMetaData.getFullFilePath,
                new FileNamingStrategy(),
                timePattern,
              )
            )
          case invalidMetaData =>
            Failure(
              new InitializationException(
                s"Expected '${classOf[CsvIndividualTimeSeriesMetaInformation]}', but got '$invalidMetaData'."
              )
            )
        }

      case PrimaryConfig(
            None,
            None,
            None,
            Some(sqlParams: SqlParams),
          ) =>
        Success(
          SqlInitPrimaryServiceStateData(
            metaInformation.getUuid,
            simulationStart,
            valueClass,
            sqlParams,
            new DatabaseNamingStrategy(),
          )
        )

      case unsupported =>
        Failure(
          new InitializationException(
            s"Cannot build initialization data for a worker due to unsupported source config '$unsupported'."
          )
        )
    }

  /** Register the worker within the state data.
    *
    * @param stateData
    *   Current state information
    * @param timeSeriesUuid
    *   Unique identifier of the time series, the worker takes care of
    * @param workerRef
    *   [[ActorRef]] to the new worker actor
    * @return
    *   The updated state data, that holds reference to the worker
    */
  private def updateStateData(
      stateData: PrimaryServiceStateData,
      timeSeriesUuid: UUID,
      workerRef: ActorRef[ServiceMessage],
  ): PrimaryServiceStateData = {
    val timeSeriesToSourceRef = stateData.timeSeriesToSourceRef
    val sourceRef = timeSeriesToSourceRef.getOrElse(
      timeSeriesUuid,
      throw new IllegalArgumentException(
        s"Cannot update entry for time series '$timeSeriesUuid', as it hasn't been part of it before."
      ),
    )
    val updatedTimeSeriesToSourceRef = timeSeriesToSourceRef.updated(
      timeSeriesUuid,
      sourceRef.copy(worker = Some(workerRef)),
    )
    stateData.copy(timeSeriesToSourceRef = updatedTimeSeriesToSourceRef)
  }

}<|MERGE_RESOLUTION|>--- conflicted
+++ resolved
@@ -32,15 +32,12 @@
 import edu.ie3.simona.agent.participant.ParticipantAgent.RegistrationFailedMessage
 import edu.ie3.simona.config.ConfigParams.{SqlParams, TimeStampedCsvParams}
 import edu.ie3.simona.config.InputConfig.{Primary => PrimaryConfig}
-<<<<<<< HEAD
+import edu.ie3.simona.exceptions.InitializationException
 import edu.ie3.simona.exceptions.{
   InitializationException,
   InvalidConfigParameterException,
 }
 import edu.ie3.simona.ontology.messages.{Activation, SchedulerMessage}
-=======
-import edu.ie3.simona.exceptions.InitializationException
->>>>>>> ef807c16
 import edu.ie3.simona.ontology.messages.SchedulerMessage.{
   Completion,
   ScheduleActivation,
@@ -121,11 +118,7 @@
       timeSeriesToSourceRef: Map[UUID, SourceRef],
       simulationStart: ZonedDateTime,
       primaryConfig: PrimaryConfig,
-<<<<<<< HEAD
-      mappingSource: TimeSeriesMappingSource,
       extSubscribersToService: Map[UUID, ActorRef[ServiceMessage]] = Map.empty,
-=======
->>>>>>> ef807c16
   ) extends ServiceStateData
 
   /** Giving reference to the target time series and source worker.
@@ -219,51 +212,6 @@
         (ExtPrimaryDataConnection, ActorRef[ServiceMessage])
       ],
   )(implicit log: Logger): Try[PrimaryServiceStateData] = {
-<<<<<<< HEAD
-    createSources(primaryConfig).map {
-      case (mappingSource, metaInformationSource) =>
-        val modelToTimeSeries = mappingSource.getMapping.asScala.toMap
-        val timeSeriesToSourceRef = modelToTimeSeries.values
-          .to(LazyList)
-          .distinct
-          .flatMap { timeSeriesUuid =>
-            metaInformationSource
-              .getTimeSeriesMetaInformation(timeSeriesUuid)
-              .toScala match {
-              case Some(metaInformation) =>
-                /* Only register those entries, that meet the supported column schemes */
-                when(
-                  PrimaryServiceWorker.supportedColumnSchemes
-                    .contains(metaInformation.getColumnScheme)
-                ) {
-                  timeSeriesUuid -> SourceRef(metaInformation, None)
-                }
-              case None =>
-                log.warn(
-                  "Unable to acquire meta information for time series '{}'. Leave that out.",
-                  timeSeriesUuid,
-                )
-                None
-            }
-          }
-          .toMap
-        if (extSimulationData.nonEmpty) {
-          val extSubscribersToService = extSimulationData.flatMap {
-            case (connection, ref) =>
-              connection.getPrimaryDataAssets.asScala.map(id => id -> ref)
-          }
-
-          // Ask ExtPrimaryDataService which UUIDs should be substituted
-          PrimaryServiceStateData(
-            modelToTimeSeries,
-            timeSeriesToSourceRef,
-            simulationStart,
-            primaryConfig,
-            mappingSource,
-            extSubscribersToService.toMap,
-          )
-        } else {
-=======
     val sourceOption = Seq(
       primaryConfig.sqlParams,
       primaryConfig.influxDb1xParams,
@@ -310,20 +258,29 @@
               }
             }
             .toMap
->>>>>>> ef807c16
-          PrimaryServiceStateData(
-            modelToTimeSeries,
-            timeSeriesToSourceRef,
-            simulationStart,
-            primaryConfig,
-<<<<<<< HEAD
-            mappingSource,
-          )
-        }
-=======
-          )
+          if (extSimulationData.nonEmpty) {
+            val extSubscribersToService = extSimulationData.flatMap {
+              case (connection, ref) =>
+                connection.getPrimaryDataAssets.asScala.map(id => id -> ref)
+            }
+
+            // Ask ExtPrimaryDataService which UUIDs should be substituted
+            PrimaryServiceStateData(
+              modelToTimeSeries,
+              timeSeriesToSourceRef,
+              simulationStart,
+              primaryConfig,
+              extSubscribersToService.toMap,
+            )
+          } else {
+            PrimaryServiceStateData(
+              modelToTimeSeries,
+              timeSeriesToSourceRef,
+              simulationStart,
+              primaryConfig,
+            )
+          }
       }
->>>>>>> ef807c16
     }
 
   }
