/*
 * © 2021. TU Dortmund University,
 * Institute of Energy Systems, Energy Efficiency and Energy Economics,
 * Research group Distribution grid planning and operation
 */

package edu.ie3.simona.service.primary

import akka.actor.{Actor, ActorRef, PoisonPill, Props}
import edu.ie3.datamodel.io.connectors.SqlConnector
import edu.ie3.datamodel.io.naming.{
  DatabaseNamingStrategy,
  EntityPersistenceNamingStrategy,
  FileNamingStrategy
}
import edu.ie3.datamodel.io.csv.CsvIndividualTimeSeriesMetaInformation
<<<<<<< HEAD
import edu.ie3.datamodel.io.naming.FileNamingStrategy
import edu.ie3.datamodel.io.naming.timeseries.{
  ColumnScheme,
  IndividualTimeSeriesMetaInformation
}
import edu.ie3.datamodel.io.source.TimeSeriesMappingSource
=======
import edu.ie3.datamodel.io.naming.timeseries.IndividualTimeSeriesMetaInformation
import edu.ie3.datamodel.io.source.{
  TimeSeriesMappingSource,
  TimeSeriesTypeSource
}
>>>>>>> 1c92a704
import edu.ie3.datamodel.io.source.csv.{
  CsvTimeSeriesMappingSource,
  CsvTimeSeriesTypeSource
}
<<<<<<< HEAD
=======
import edu.ie3.datamodel.io.source.sql.{
  SqlTimeSeriesMappingSource,
  SqlTimeSeriesTypeSource
}
>>>>>>> 1c92a704
import edu.ie3.datamodel.models.value.Value
import edu.ie3.simona.config.SimonaConfig
import edu.ie3.simona.config.SimonaConfig.PrimaryDataCsvParams
import edu.ie3.simona.config.SimonaConfig.Simona.Input.Primary.SqlParams
import edu.ie3.simona.config.SimonaConfig.Simona.Input.{
  Primary => PrimaryConfig
}
import edu.ie3.simona.exceptions.{
  InitializationException,
  InvalidConfigParameterException
}
import edu.ie3.simona.logging.SimonaActorLogging
import edu.ie3.simona.ontology.messages.SchedulerMessage.{
  CompletionMessage,
  ScheduleTriggerMessage,
  TriggerWithIdMessage
}
import edu.ie3.simona.ontology.messages.services.ServiceMessage.RegistrationResponseMessage.RegistrationFailedMessage
import edu.ie3.simona.ontology.messages.services.ServiceMessage.{
  PrimaryServiceRegistrationMessage,
  WorkerRegistrationMessage
}
import edu.ie3.simona.ontology.trigger.Trigger.InitializeServiceTrigger
import edu.ie3.simona.service.ServiceStateData
import edu.ie3.simona.service.ServiceStateData.InitializeServiceStateData
import edu.ie3.simona.service.primary.PrimaryServiceProxy.{
  InitPrimaryServiceProxyStateData,
  PrimaryServiceStateData,
  SourceRef
}
import edu.ie3.simona.service.primary.PrimaryServiceWorker.{
  CsvInitPrimaryServiceStateData,
  InitPrimaryServiceStateData,
  SqlInitPrimaryServiceStateData
}

import java.text.SimpleDateFormat
import java.time.ZonedDateTime
import java.util.UUID
import scala.Option.when
import scala.jdk.CollectionConverters._
import scala.util.{Failure, Success, Try}

/** This actor has information on which models can be replaced by precalculated
  * (primary) data and how to obtain those time series. It offers possibility to
  * register for a certain model. If data is available, a child actor is spun
  * of, that will do the actual provision and the requesting agent is informed
  * accordingly.
  *
  * @param scheduler
  *   Reference to the scheduler of the simulation
  * @param startDateTime
  *   Wall clock time of the first instant in simulation
  */
case class PrimaryServiceProxy(
    scheduler: ActorRef,
    private implicit val startDateTime: ZonedDateTime
) extends Actor
    with SimonaActorLogging {

  /** Start receiving without knowing specifics about myself
    *
    * @return
    *   How receiving should be handled
    */
  override def receive: Receive = uninitialized

  /** Handle all messages, when the actor isn't initialized, yet.
    *
    * @return
    *   How receiving should be handled with gained insight of myself
    */
  private def uninitialized: Receive = {
    case TriggerWithIdMessage(
          InitializeServiceTrigger(
            InitPrimaryServiceProxyStateData(
              primaryConfig,
              simulationStart
            )
          ),
          triggerId,
          _
        ) =>
      /* The proxy is asked to initialize itself. If that happened successfully, change the logic of receiving
       * messages */
      prepareStateData(primaryConfig, simulationStart) match {
        case Success(stateData) =>
          sender() ! CompletionMessage(triggerId, newTriggers = None)
          context become onMessage(stateData)
        case Failure(exception) =>
          log.error(
            s"Unable to initialize the $actorName. Shut it down.",
            exception
          )
          self ! PoisonPill
      }

    case x =>
      /* Unhandled message */
      log.error("Received unhandled message: {}", x)
      unhandled(x)
  }

  /** Prepare the needed state data by building a
    * [[edu.ie3.datamodel.io.source.TimeSeriesMappingSource]], obtain it's
    * information and compile them to state data
    *
    * @param primaryConfig
    *   Configuration for the primary source
    * @param simulationStart
    *   Wall clock time of first instant in simulation
    * @return
    *   State data, containing the known model and time series identifiers
    */
  private def prepareStateData(
      primaryConfig: PrimaryConfig,
      simulationStart: ZonedDateTime
<<<<<<< HEAD
  ): Try[PrimaryServiceStateData] =
    Seq(
      primaryConfig.sqlParams,
      primaryConfig.influxDb1xParams,
      primaryConfig.csvParams,
      primaryConfig.couchbaseParams
    ).filter(_.isDefined).flatten.headOption match {
      case Some(CsvParams(csvSep, folderPath, _)) =>
        // TODO: Configurable file naming strategy
        val fileNamingStrategy = new FileNamingStrategy()
        val mappingSource = new CsvTimeSeriesMappingSource(
          csvSep,
          folderPath,
          fileNamingStrategy
        )
        val typeSource = new CsvTimeSeriesTypeSource(
          csvSep,
          folderPath,
          fileNamingStrategy
        )
        val modelToTimeSeries = mappingSource.getMapping.asScala.toMap
        val timeSeriesMetaInformation =
          typeSource.getTimeSeriesMetaInformation.asScala.toMap
=======
  ): Try[PrimaryServiceStateData] = {
    createSources(primaryConfig).map {
      case (mappingSource, metaInformationSource) =>
        val modelToTimeSeries = mappingSource.getMapping.asScala.toMap
        val timeSeriesMetaInformation =
          metaInformationSource.getTimeSeriesMetaInformation.asScala.toMap
>>>>>>> 1c92a704

        val timeSeriesToSourceRef = modelToTimeSeries.values
          .to(LazyList)
          .distinct
          .flatMap { timeSeriesUuid =>
            timeSeriesMetaInformation
              .get(timeSeriesUuid) match {
              case Some(metaInformation) =>
                /* Only register those entries, that meet the supported column schemes */
                when(
                  PrimaryServiceWorker.supportedColumnSchemes
                    .contains(metaInformation.getColumnScheme)
                ) {
                  timeSeriesUuid -> SourceRef(metaInformation, None)
                }
              case None =>
                log.warning(
                  "Unable to acquire meta information for time series '{}'. Leave that out.",
                  timeSeriesUuid
                )
                None
            }
          }
          .toMap
        PrimaryServiceStateData(
          modelToTimeSeries,
          timeSeriesToSourceRef,
          simulationStart,
          primaryConfig,
          mappingSource
        )
    }
  }

  private def createSources(
      primaryConfig: PrimaryConfig
  ): Try[(TimeSeriesMappingSource, TimeSeriesTypeSource)] = {
    Seq(
      primaryConfig.sqlParams,
      primaryConfig.influxDb1xParams,
      primaryConfig.csvParams,
      primaryConfig.couchbaseParams
    ).filter(_.isDefined).flatten.headOption match {
      case Some(PrimaryDataCsvParams(csvSep, directoryPath, _, _)) =>
        val fileNamingStrategy = new FileNamingStrategy()
        Success(
          new CsvTimeSeriesMappingSource(
            csvSep,
            directoryPath,
            fileNamingStrategy
          ),
          new CsvTimeSeriesTypeSource(
            csvSep,
            directoryPath,
            fileNamingStrategy
          )
        )
      case Some(sqlParams: SqlParams) =>
        val sqlConnector = new SqlConnector(
          sqlParams.jdbcUrl,
          sqlParams.userName,
          sqlParams.password
        )
        Success(
          new SqlTimeSeriesMappingSource(
            sqlConnector,
            sqlParams.schemaName,
            new EntityPersistenceNamingStrategy()
          ),
          new SqlTimeSeriesTypeSource(
            sqlConnector,
            sqlParams.schemaName,
            new DatabaseNamingStrategy()
          )
        )
      case Some(x) =>
        Failure(
          new IllegalArgumentException(
            s"Unsupported config for mapping source: '$x'"
          )
        )
      case None =>
        Failure(
          new IllegalArgumentException(
            "You have to provide exactly one config for the mapping source."
          )
        )
    }
  }

  /** Message handling, if the actor has been initialized already. This method
    * basically handles registration requests, checks, if pre-calculated,
    * primary data is available and forwards the request to worker actors. If
    * needed, new workers are spun off.
    *
    * @param stateData
    *   Representing the current state of the agent
    * @return
    *   Message handling routine
    */
  private def onMessage(stateData: PrimaryServiceStateData): Receive = {
    case PrimaryServiceRegistrationMessage(modelUuid) =>
      /* Try to register for this model */
      stateData.modelToTimeSeries.get(modelUuid) match {
        case Some(timeSeriesUuid) =>
          /* There is a time series apparent for this model, try to get a worker for it */
          handleCoveredModel(
            modelUuid,
            timeSeriesUuid,
            stateData,
            sender()
          )
        case None =>
          log.debug(
            s"There is no time series apparent for the model with uuid '{}'.",
            modelUuid
          )
          sender() ! RegistrationFailedMessage
      }
    case x =>
      log.error(
        s"Received message '$x', but I'm only able to handle registration requests."
      )
      unhandled(x)
  }

  /** Handle the registration request for a covered model. First, try to get a
    * already existing worker for this time series, otherwise spin-off a new
    * one, remember it and forward the request
    *
    * @param modelUuid
    *   Unique identifier of the model
    * @param timeSeriesUuid
    *   Unique identifier of the equivalent time series
    * @param stateData
    *   Current state data of the actor
    */
  protected def handleCoveredModel(
      modelUuid: UUID,
      timeSeriesUuid: UUID,
      stateData: PrimaryServiceStateData,
      requestingActor: ActorRef
  ): Unit = {
    val timeSeriesToSourceRef = stateData.timeSeriesToSourceRef
    timeSeriesToSourceRef.get(timeSeriesUuid) match {
      case Some(SourceRef(_, Some(worker))) =>
        /* There is yet a worker apparent. Register the requesting actor. The worker will reply to the original
         * requesting actor. */
        worker ! WorkerRegistrationMessage(requestingActor)
      case Some(SourceRef(metaInformation, None)) =>
        /* There is NO worker apparent, yet. Spin one off. */
        initializeWorker(
          metaInformation,
          stateData.simulationStart,
          stateData.primaryConfig
        ) match {
          case Success(workerRef) =>
            /* Forward the registration request. The worker will reply about successful registration or not. */
            workerRef ! WorkerRegistrationMessage(requestingActor)

            /* Register the new worker within the state data and change the context */
            context become onMessage(
              updateStateData(stateData, timeSeriesUuid, workerRef)
            )
          case Failure(exception) =>
            log.warning(
              s"A failure occurred during spin-off of a primary source for time series '$timeSeriesUuid'. " +
                s"Will inform the requesting actor, that registration is not possible.",
              exception
            )
            requestingActor ! RegistrationFailedMessage
        }

      case None =>
        log.warning(
          s"There is no source information for time series '$timeSeriesUuid' (requested for model " +
            s"'$modelUuid'), although the mapping contains information about it."
        )
        requestingActor ! RegistrationFailedMessage
    }
  }

  /** Instantiate a new [[PrimaryServiceWorker]] and send initialization
    * information
    *
    * @param metaInformation
    *   Meta information (including column scheme) of the time series
    * @param simulationStart
    *   The time of the simulation start
    * @param primaryConfig
    *   Configuration for the primary config
    * @return
    *   The [[ActorRef]] to the worker
    */
  protected def initializeWorker(
      metaInformation: IndividualTimeSeriesMetaInformation,
      simulationStart: ZonedDateTime,
      primaryConfig: PrimaryConfig
  ): Try[ActorRef] = {
    val workerRef = classToWorkerRef(
      metaInformation.getColumnScheme.getValueClass,
      metaInformation.getUuid.toString
    )
    toInitData(
      metaInformation,
      simulationStart,
      primaryConfig
    ) match {
      case Success(initData) =>
        scheduler ! ScheduleTriggerMessage(
          InitializeServiceTrigger(initData),
          workerRef
        )
        Success(workerRef)
      case Failure(cause) =>
        workerRef ! PoisonPill
        Failure(
          new InitializationException(
            "Unable to build init data for worker. Kill the uninitialized worker. Goodbye my friend!",
            cause
          )
        )
    }
  }

  /** Build a primary source worker and type it to the foreseen value class to
    * come
    *
    * @param valueClass
    *   Class of the values to provide later on
    * @param timeSeriesUuid
    *   uuid of the time series the actor processes
    * @tparam V
    *   Type of the class to provide
    * @return
    *   The [[ActorRef]] to the spun off actor
    */
  protected def classToWorkerRef[V <: Value](
      valueClass: Class[V],
      timeSeriesUuid: String
  ): ActorRef = {
    import edu.ie3.simona.actor.SimonaActorNaming._
    context.system.simonaActorOf(
      PrimaryServiceWorker.props(scheduler, valueClass),
      timeSeriesUuid
    )
  }

  /** Building proper init data for the worker
    *
    * @param metaInformation
    *   Meta information (including column scheme) of the time series
    * @param simulationStart
    *   The time of the simulation start
    * @param primaryConfig
    *   Configuration for the primary config
    * @return
    */
  private def toInitData(
      metaInformation: IndividualTimeSeriesMetaInformation,
      simulationStart: ZonedDateTime,
      primaryConfig: PrimaryConfig
  ): Try[InitPrimaryServiceStateData] =
    primaryConfig match {
      case PrimaryConfig(
            None,
            Some(PrimaryDataCsvParams(csvSep, directoryPath, _, timePattern)),
            None,
            None
          ) =>
<<<<<<< HEAD
        /* The mapping and actual data sources are from csv. At first, get the file name of the file to read. */
        metaInformation match {
          /* Time series meta information could be successfully obtained */
=======
        /* The actual data sources are from csv. Meta information have to match */
        metaInformation match {
>>>>>>> 1c92a704
          case csvMetaData: CsvIndividualTimeSeriesMetaInformation =>
            Success(
              CsvInitPrimaryServiceStateData(
                csvMetaData.getUuid,
                simulationStart,
                csvSep,
                directoryPath,
                csvMetaData.getFullFilePath,
                new FileNamingStrategy(),
                timePattern
              )
            )
          case invalidMetaData =>
            Failure(
              new InitializationException(
                s"Expected '${classOf[CsvIndividualTimeSeriesMetaInformation]}', but got '$invalidMetaData'."
              )
            )
        }
<<<<<<< HEAD
=======

      case PrimaryConfig(
            None,
            None,
            None,
            Some(sqlParams: SqlParams)
          ) =>
        Success(
          SqlInitPrimaryServiceStateData(
            metaInformation.getUuid,
            simulationStart,
            sqlParams,
            new DatabaseNamingStrategy()
          )
        )

>>>>>>> 1c92a704
      case unsupported =>
        Failure(
          new InitializationException(
            s"Cannot build initialization data for a worker due to unsupported source config '$unsupported'."
          )
        )
    }

  /** Register the worker within the state data.
    *
    * @param stateData
    *   Current state information
    * @param timeSeriesUuid
    *   Unique identifier of the time series, the worker takes care of
    * @param workerRef
    *   [[ActorRef]] to the new worker actor
    * @return
    *   The updated state data, that holds reference to the worker
    */
  private def updateStateData(
      stateData: PrimaryServiceStateData,
      timeSeriesUuid: UUID,
      workerRef: ActorRef
  ): PrimaryServiceStateData = {
    val timeSeriesToSourceRef = stateData.timeSeriesToSourceRef
    val sourceRef = timeSeriesToSourceRef.getOrElse(
      timeSeriesUuid,
      throw new IllegalArgumentException(
        s"Cannot update entry for time series '$timeSeriesUuid', as it hasn't been part of it before."
      )
    )
    val updatedTimeSeriesToSourceRef = timeSeriesToSourceRef.updated(
      timeSeriesUuid,
      sourceRef.copy(worker = Some(workerRef))
    )
    stateData.copy(timeSeriesToSourceRef = updatedTimeSeriesToSourceRef)
  }
}

object PrimaryServiceProxy {

  def props(scheduler: ActorRef, startDateTime: ZonedDateTime): Props = Props(
    new PrimaryServiceProxy(scheduler, startDateTime)
  )

  /** State data with needed information to initialize this primary service
    * provider proxy
    *
    * @param primaryConfig
    *   Configuration for the primary source
    * @param simulationStart
    *   Wall clock time of the first instant in simulation
    */
  final case class InitPrimaryServiceProxyStateData(
      primaryConfig: PrimaryConfig,
      simulationStart: ZonedDateTime
  ) extends InitializeServiceStateData

  /** Holding the state of an initialized proxy.
    *
    * @param modelToTimeSeries
    *   Mapping from models' to time series unique identifiers
    * @param timeSeriesToSourceRef
    *   Mapping from time series identifier to [[SourceRef]]
    * @param simulationStart
    *   Wall clock time of the first instant in simulation
    * @param primaryConfig
    *   The configuration for the sources
    * @param mappingSource
    *   The mapping source
    */
  final case class PrimaryServiceStateData(
      modelToTimeSeries: Map[UUID, UUID],
      timeSeriesToSourceRef: Map[UUID, SourceRef],
      simulationStart: ZonedDateTime,
      primaryConfig: PrimaryConfig,
      mappingSource: TimeSeriesMappingSource
  ) extends ServiceStateData

  /** Giving reference to the target time series and source worker.
    *
    * @param metaInformation
    *   Meta information (including column scheme) of the time series
    * @param worker
    *   Optional reference to an already existing worker providing information
    *   on that time series
    */
  final case class SourceRef(
      metaInformation: IndividualTimeSeriesMetaInformation,
      worker: Option[ActorRef]
  )

  /** Check if the config holds correct information to instantiate a mapping
    * source
    *
    * @param primaryConfig
    *   Config entries for primary source
    */
  def checkConfig(primaryConfig: PrimaryConfig): Unit = {

    def checkTimePattern(dtfPattern: String): Unit =
      Try {
        new SimpleDateFormat(dtfPattern)
      } match {
        case Failure(exception) =>
          throw new InvalidConfigParameterException(
            s"Invalid timePattern '$dtfPattern' for a time series source. Please provide a valid pattern!" +
              s"\nException: $exception"
          )
        case Success(_) =>
        // this is fine
      }

    val supportedSources =
      Set("csv", "sql")

    val sourceConfigs = Seq(
      primaryConfig.couchbaseParams,
      primaryConfig.csvParams,
      primaryConfig.influxDb1xParams,
      primaryConfig.sqlParams
    ).filter(_.isDefined).flatten
    if (sourceConfigs.size > 1)
      throw new InvalidConfigParameterException(
        s"${sourceConfigs.size} time series source types defined. " +
          s"Please define only one type!\nAvailable types:\n\t${supportedSources.mkString("\n\t")}"
      )
    else if (sourceConfigs.isEmpty)
      throw new InvalidConfigParameterException(
        s"No time series source type defined. Please define exactly one type!" +
          s"\nAvailable types:\n\t${supportedSources.mkString("\n\t")}"
      )
    else {
      sourceConfigs.headOption match {
        case Some(csvParams: PrimaryDataCsvParams) =>
          // note: if inheritance is supported by tscfg,
          // the following method should be called for all different supported sources!
          checkTimePattern(csvParams.timePattern)
        case Some(sqlParams: SimonaConfig.Simona.Input.Primary.SqlParams) =>
          checkTimePattern(sqlParams.timePattern)
        case Some(x) =>
          throw new InvalidConfigParameterException(
            s"Invalid configuration '$x' for a time series source.\nAvailable types:\n\t${supportedSources
              .mkString("\n\t")}"
          )
        case None =>
          throw new InvalidConfigParameterException(
            s"No configuration for a time series mapping source provided.\nPlease provide one of the available sources:\n\t${supportedSources
              .mkString("\n\t")}"
          )
      }
    }
  }
}<|MERGE_RESOLUTION|>--- conflicted
+++ resolved
@@ -14,31 +14,19 @@
   FileNamingStrategy
 }
 import edu.ie3.datamodel.io.csv.CsvIndividualTimeSeriesMetaInformation
-<<<<<<< HEAD
-import edu.ie3.datamodel.io.naming.FileNamingStrategy
-import edu.ie3.datamodel.io.naming.timeseries.{
-  ColumnScheme,
-  IndividualTimeSeriesMetaInformation
-}
-import edu.ie3.datamodel.io.source.TimeSeriesMappingSource
-=======
 import edu.ie3.datamodel.io.naming.timeseries.IndividualTimeSeriesMetaInformation
 import edu.ie3.datamodel.io.source.{
   TimeSeriesMappingSource,
   TimeSeriesTypeSource
 }
->>>>>>> 1c92a704
 import edu.ie3.datamodel.io.source.csv.{
   CsvTimeSeriesMappingSource,
   CsvTimeSeriesTypeSource
 }
-<<<<<<< HEAD
-=======
 import edu.ie3.datamodel.io.source.sql.{
   SqlTimeSeriesMappingSource,
   SqlTimeSeriesTypeSource
 }
->>>>>>> 1c92a704
 import edu.ie3.datamodel.models.value.Value
 import edu.ie3.simona.config.SimonaConfig
 import edu.ie3.simona.config.SimonaConfig.PrimaryDataCsvParams
@@ -156,38 +144,12 @@
   private def prepareStateData(
       primaryConfig: PrimaryConfig,
       simulationStart: ZonedDateTime
-<<<<<<< HEAD
-  ): Try[PrimaryServiceStateData] =
-    Seq(
-      primaryConfig.sqlParams,
-      primaryConfig.influxDb1xParams,
-      primaryConfig.csvParams,
-      primaryConfig.couchbaseParams
-    ).filter(_.isDefined).flatten.headOption match {
-      case Some(CsvParams(csvSep, folderPath, _)) =>
-        // TODO: Configurable file naming strategy
-        val fileNamingStrategy = new FileNamingStrategy()
-        val mappingSource = new CsvTimeSeriesMappingSource(
-          csvSep,
-          folderPath,
-          fileNamingStrategy
-        )
-        val typeSource = new CsvTimeSeriesTypeSource(
-          csvSep,
-          folderPath,
-          fileNamingStrategy
-        )
-        val modelToTimeSeries = mappingSource.getMapping.asScala.toMap
-        val timeSeriesMetaInformation =
-          typeSource.getTimeSeriesMetaInformation.asScala.toMap
-=======
   ): Try[PrimaryServiceStateData] = {
     createSources(primaryConfig).map {
       case (mappingSource, metaInformationSource) =>
         val modelToTimeSeries = mappingSource.getMapping.asScala.toMap
         val timeSeriesMetaInformation =
           metaInformationSource.getTimeSeriesMetaInformation.asScala.toMap
->>>>>>> 1c92a704
 
         val timeSeriesToSourceRef = modelToTimeSeries.values
           .to(LazyList)
@@ -458,14 +420,8 @@
             None,
             None
           ) =>
-<<<<<<< HEAD
-        /* The mapping and actual data sources are from csv. At first, get the file name of the file to read. */
-        metaInformation match {
-          /* Time series meta information could be successfully obtained */
-=======
         /* The actual data sources are from csv. Meta information have to match */
         metaInformation match {
->>>>>>> 1c92a704
           case csvMetaData: CsvIndividualTimeSeriesMetaInformation =>
             Success(
               CsvInitPrimaryServiceStateData(
@@ -485,8 +441,6 @@
               )
             )
         }
-<<<<<<< HEAD
-=======
 
       case PrimaryConfig(
             None,
@@ -503,7 +457,6 @@
           )
         )
 
->>>>>>> 1c92a704
       case unsupported =>
         Failure(
           new InitializationException(
