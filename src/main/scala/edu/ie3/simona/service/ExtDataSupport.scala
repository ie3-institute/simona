/*
 * © 2021. TU Dortmund University,
 * Institute of Energy Systems, Energy Efficiency and Energy Economics,
 * Research group Distribution grid planning and operation
 */

package edu.ie3.simona.service

import edu.ie3.simona.api.data.ontology.DataMessageFromExt
import edu.ie3.simona.ontology.messages.services.ServiceMessage
import edu.ie3.simona.ontology.messages.services.ServiceMessage.{
  ScheduleServiceActivation,
  ServiceResponseMessage,
  WrappedExternalMessage,
}
import edu.ie3.simona.service.ServiceStateData.ServiceConstantStateData
import org.apache.pekko.actor.typed.scaladsl.{ActorContext, Behaviors}
import org.apache.pekko.actor.typed.{ActorRef, Behavior}

/** Trait that enables handling of external data.
  *
  * @tparam T
  *   the type of messages this service accepts.
  */
<<<<<<< HEAD
trait ExtDataSupport[
    T >: ServiceMessage,
    D <: DataMessageFromExt,
] {
=======
trait ExtDataSupport[T >: ServiceMessage] {
>>>>>>> 16aaac38
  this: SimonaService[T] =>

  /** Creates an adapter, that enables a service with [[ExtDataSupport]] to
    * receive a [[DataMessageFromExt]] by wrapping it in an
    * [[WrappedExternalMessage]].
    * @param service
    *   For which an adapter should be created
    * @return
    *   The behavior of the adapter.
    */
  def adapter(service: ActorRef[T]): Behavior[D] =
    Behaviors.receiveMessagePartial[D] {
      case scheduleServiceActivation: ScheduleServiceActivation =>
        // TODO: Refactor this with scala3
        service ! scheduleServiceActivation
        Behaviors.same

      case extMsg: D =>
        service ! WrappedExternalMessage(extMsg)
        Behaviors.same
    }

  override protected def idleExternal(implicit
      stateData: S,
      constantData: ServiceConstantStateData,
  ): PartialFunction[(ActorContext[T], T), Behavior[T]] = {
    case (_, WrappedExternalMessage(extMsg: D)) =>
      val updatedStateData = handleDataMessage(extMsg)(stateData)

      idle(updatedStateData, constantData)

    case (_, extResponseMsg: ServiceResponseMessage) =>
      val updatedStateData =
        handleDataResponseMessage(extResponseMsg)(stateData)

      idle(updatedStateData, constantData)
  }

  /** Handle a message from outside the simulation
    *
    * @param extMsg
    *   the external incoming message
    * @param serviceStateData
    *   the current state data of this service
    * @return
    *   the updated state data
    */
  protected def handleDataMessage(
      extMsg: D
  )(implicit serviceStateData: S): S

  /** Handle a message from inside SIMONA sent to external
    *
    * @param extResponseMsg
    *   the external incoming message
    * @param serviceStateData
    *   the current state data of this service
    * @return
    *   the updated state data
    */
  protected def handleDataResponseMessage(
      extResponseMsg: ServiceResponseMessage
  )(implicit serviceStateData: S): S
}<|MERGE_RESOLUTION|>--- conflicted
+++ resolved
@@ -22,14 +22,7 @@
   * @tparam T
   *   the type of messages this service accepts.
   */
-<<<<<<< HEAD
-trait ExtDataSupport[
-    T >: ServiceMessage,
-    D <: DataMessageFromExt,
-] {
-=======
 trait ExtDataSupport[T >: ServiceMessage] {
->>>>>>> 16aaac38
   this: SimonaService[T] =>
 
   /** Creates an adapter, that enables a service with [[ExtDataSupport]] to
@@ -40,14 +33,14 @@
     * @return
     *   The behavior of the adapter.
     */
-  def adapter(service: ActorRef[T]): Behavior[D] =
-    Behaviors.receiveMessagePartial[D] {
+  def adapter(service: ActorRef[T]): Behavior[DataMessageFromExt] =
+    Behaviors.receiveMessagePartial[DataMessageFromExt] {
       case scheduleServiceActivation: ScheduleServiceActivation =>
         // TODO: Refactor this with scala3
         service ! scheduleServiceActivation
         Behaviors.same
 
-      case extMsg: D =>
+      case extMsg =>
         service ! WrappedExternalMessage(extMsg)
         Behaviors.same
     }
@@ -56,7 +49,7 @@
       stateData: S,
       constantData: ServiceConstantStateData,
   ): PartialFunction[(ActorContext[T], T), Behavior[T]] = {
-    case (_, WrappedExternalMessage(extMsg: D)) =>
+    case (_, WrappedExternalMessage(extMsg)) =>
       val updatedStateData = handleDataMessage(extMsg)(stateData)
 
       idle(updatedStateData, constantData)
@@ -78,7 +71,7 @@
     *   the updated state data
     */
   protected def handleDataMessage(
-      extMsg: D
+      extMsg: DataMessageFromExt
   )(implicit serviceStateData: S): S
 
   /** Handle a message from inside SIMONA sent to external
