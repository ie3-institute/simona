--- conflicted
+++ resolved
@@ -324,11 +324,7 @@
       idCoordinateSource,
       sqlParams.schemaName,
       sqlParams.tableName,
-<<<<<<< HEAD
-      buildFactory(timestampPattern, scheme)
-=======
       buildFactory(scheme, timestampPattern)
->>>>>>> 1c92a704
     )
     logger.info(
       "Successfully initiated SqlWeatherSource as source for WeatherSourceWrapper."
