/*
 * © 2021. TU Dortmund University,
 * Institute of Energy Systems, Energy Efficiency and Energy Economics,
 * Research group Distribution grid planning and operation
 */

package edu.ie3.simona.service.weather

import com.typesafe.scalalogging.LazyLogging
import edu.ie3.datamodel.io.connectors.{
  CouchbaseConnector,
  InfluxDbConnector,
  SqlConnector,
}
import edu.ie3.datamodel.io.factory.timeseries.{
  CosmoTimeBasedWeatherValueFactory,
  IconTimeBasedWeatherValueFactory,
}
import edu.ie3.datamodel.io.naming.FileNamingStrategy
import edu.ie3.datamodel.io.source.couchbase.CouchbaseWeatherSource
import edu.ie3.datamodel.io.source.csv.CsvWeatherSource
import edu.ie3.datamodel.io.source.influxdb.InfluxDbWeatherSource
import edu.ie3.datamodel.io.source.sql.SqlWeatherSource
import edu.ie3.datamodel.io.source.{
  IdCoordinateSource,
  WeatherSource => PsdmWeatherSource,
}
import edu.ie3.simona.config.SimonaConfig
import edu.ie3.simona.config.SimonaConfig.BaseCsvParams
import edu.ie3.simona.config.SimonaConfig.Simona.Input.Weather.Datasource.{
  CouchbaseParams,
  InfluxDb1xParams,
  SqlParams,
}
import edu.ie3.simona.exceptions.InitializationException
import edu.ie3.simona.ontology.messages.services.WeatherMessage
import edu.ie3.simona.ontology.messages.services.WeatherMessage.WeatherData
import edu.ie3.simona.service.weather.WeatherSource.{
  EMPTY_WEATHER_DATA,
  WeatherScheme,
  toWeatherData,
}
import edu.ie3.simona.service.weather.WeatherSourceWrapper.WeightSum
import edu.ie3.simona.service.weather.{WeatherSource => SimonaWeatherSource}
import edu.ie3.simona.util.TickUtil
import edu.ie3.simona.util.TickUtil.TickLong
import edu.ie3.util.DoubleUtils.ImplicitDouble
import edu.ie3.util.interval.ClosedInterval
import tech.units.indriya.ComparableQuantity

import java.nio.file.Paths
import java.time.ZonedDateTime
import java.time.format.DateTimeFormatter
import javax.measure.quantity.Length
import scala.jdk.CollectionConverters.{IterableHasAsJava, MapHasAsScala}
import scala.jdk.OptionConverters.RichOptional
import scala.util.{Failure, Success, Try}

/** This class provides an implementation of the SIMONA trait
  * [[edu.ie3.simona.service.weather.WeatherSource]], by wrapping the trait
  * around the [[edu.ie3.datamodel.io.source.WeatherSource]] interface from the
  * PowerSystemDataModel project. This enables the user to use any
  * implementation of the PowerSystemDataModel WeatherSource as a weather data
  * source in SIMONA.
  * @param source
  *   any implementation of the PowerSystemDataModel weather source to pull data
  *   from
  * @param idCoordinateSource
  *   a source for coordinate data
  * @param simulationStart
  *   start of the simulation
  */
private[weather] final case class WeatherSourceWrapper private (
    source: PsdmWeatherSource,
    override val idCoordinateSource: IdCoordinateSource,
    resolution: Long,
    maxCoordinateDistance: ComparableQuantity[Length],
)(
    private implicit val simulationStart: ZonedDateTime
) extends SimonaWeatherSource
    with LazyLogging {

  /** Get the weather data for the given tick as a weighted average taking into
    * account the given weighting of weather coordinates.
    *
    * @param tick
    *   Simulation date in question
    * @param weightedCoordinates
    *   The coordinate in question
    * @return
    *   Matching weather data
    */
  override def getWeather(
      tick: Long,
      weightedCoordinates: WeatherSource.WeightedCoordinates,
  ): WeatherMessage.WeatherData = {
    val dateTime = tick.toDateTime
    val interval = new ClosedInterval(dateTime, dateTime)
    val coordinates = weightedCoordinates.weighting.keys.toList.asJavaCollection
    val results = source
      .getWeather(
        interval,
        coordinates,
      )
      .asScala
      .toMap
    val weatherDataMap = results.flatMap { case (point, timeSeries) =>
      // change temperature scale for the upcoming calculations
      timeSeries
        .getValue(dateTime)
        .toScala
        .map(weatherValue => point -> toWeatherData(weatherValue))
    }

    weatherDataMap.foldLeft((EMPTY_WEATHER_DATA, WeightSum.EMPTY_WEIGHT_SUM)) {
      case ((averagedWeather, currentWeightSum), (point, currentWeather)) =>
        /** Calculate the contribution of a single coordinate value to the
          * averaged weather information. If we got an empty quantity (which can
          * be the case, as this particular value might be missing in the
          * weather data), we do let it out and also return the "effective"
          * weight of 0d.
          */

        /* Get pre-calculated weight for this coordinate */
        val weight = weightedCoordinates.weighting.getOrElse(
          point, {
            logger.warn(s"Received an unexpected point: $point")
            0d
          },
        )
        /* Sum up weight and contributions */

        /* Determine actual weights and contributions */
        val (diffIrradiance, diffIrrWeight) = currentWeather.diffIrr match {
          case EMPTY_WEATHER_DATA.diffIrr =>
            // Some data sets do not provide diffuse irradiance, so we do not
            // warn here
            logger.debug("Diffuse solar irradiance not available at $point.")
            (averagedWeather.diffIrr, 0d)
          case nonEmptyDiffIrr =>
            (averagedWeather.diffIrr + nonEmptyDiffIrr * weight, weight)
        }

        val (dirIrradience, dirIrrWeight) = currentWeather.dirIrr match {
          case EMPTY_WEATHER_DATA.`dirIrr` =>
            logger.warn(s"Direct solar irradiance not available at $point.")
            (averagedWeather.dirIrr, 0d)
          case nonEmptyDirIrr =>
            (averagedWeather.dirIrr + nonEmptyDirIrr * weight, weight)
        }

        val (temperature, tempWeight) = currentWeather.temp match {
          case EMPTY_WEATHER_DATA.temp =>
            logger.warn(s"Temperature not available at $point.")
            (averagedWeather.temp, 0d)
          case nonEmptyTemp =>
            (averagedWeather.temp + nonEmptyTemp * weight, weight)
        }

        val (windVelocity, windVelWeight) = currentWeather.windVel match {
          case EMPTY_WEATHER_DATA.windVel =>
            logger.warn(s"Wind velocity not available at $point.")
            (averagedWeather.windVel, 0d)
          case nonEmptyWindVel =>
            (averagedWeather.windVel + nonEmptyWindVel * weight, weight)
        }

        (
          WeatherData(diffIrradiance, dirIrradience, temperature, windVelocity),
          currentWeightSum.add(
            diffIrrWeight,
            dirIrrWeight,
            tempWeight,
            windVelWeight,
          ),
        )
    } match {
      case (weatherData: WeatherData, weightSum: WeightSum) =>
        weightSum.scale(weatherData)
    }
  }

  /** Determine an Array with all ticks between the request frame's start and
    * end on which new data is available
    *
    * @param requestFrameStart
    *   Beginning of the announced request frame
    * @param requestFrameEnd
    *   End of the announced request frame
    * @return
    *   Array with data ticks
    */
  override def getDataTicks(
      requestFrameStart: Long,
      requestFrameEnd: Long,
  ): Array[Long] =
    TickUtil.getTicksInBetween(requestFrameStart, requestFrameEnd, resolution)
}

private[weather] object WeatherSourceWrapper extends LazyLogging {
  private val DEFAULT_RESOLUTION = 3600L

  def apply(
      source: PsdmWeatherSource
  )(implicit
      simulationStart: ZonedDateTime,
      idCoordinateSource: IdCoordinateSource,
      resolution: Option[Long],
<<<<<<< HEAD
      distance: ComparableQuantity[Length]
  ): WeatherSourceWrapper = {
=======
      maxCoordinateDistance: ComparableQuantity[Length],
  )(implicit simulationStart: ZonedDateTime): WeatherSourceWrapper = {
    val idCoordinateSource = idCoordinateSourceFunction()
    val source = new CsvWeatherSource(
      csvSep,
      directoryPath,
      new FileNamingStrategy(),
      idCoordinateSource,
      buildFactory(scheme, timestampPattern),
    )
    logger.info(
      "Successfully initiated CsvWeatherSource as source for WeatherSourceWrapper."
    )
>>>>>>> cd1c9880
    WeatherSourceWrapper(
      source,
      idCoordinateSource,
      resolution.getOrElse(DEFAULT_RESOLUTION),
<<<<<<< HEAD
      distance
    )
  }

  private[weather] def buildPSDMSource(
      cfgParams: SimonaConfig.Simona.Input.Weather.Datasource,
      definedWeatherSources: Option[Serializable]
  )(implicit
      idCoordinateSource: IdCoordinateSource
  ): Option[PsdmWeatherSource] = {
    implicit val timestampPattern: Option[String] =
      cfgParams.timestampPattern
    implicit val scheme: String = cfgParams.scheme

    val factory = buildFactory(scheme, timestampPattern)

    val source = definedWeatherSources.flatMap {
      case BaseCsvParams(csvSep, directoryPath, _) =>
        // initializing a csv weather source
        Some(
          new CsvWeatherSource(
            csvSep,
            Paths.get(directoryPath),
            new FileNamingStrategy(),
            idCoordinateSource,
            factory
          )
        )
      case couchbaseParams: CouchbaseParams =>
        // initializing a couchbase weather source
        val couchbaseConnector = new CouchbaseConnector(
          couchbaseParams.url,
          couchbaseParams.bucketName,
          couchbaseParams.userName,
          couchbaseParams.password
        )
        Some(
          new CouchbaseWeatherSource(
            couchbaseConnector,
            idCoordinateSource,
            couchbaseParams.coordinateColumnName,
            couchbaseParams.keyPrefix,
            factory,
            "yyyy-MM-dd'T'HH:mm:ssxxx"
          )
        )
      case InfluxDb1xParams(database, _, url) =>
        // initializing an influxDb weather source
        val influxDb1xConnector =
          new InfluxDbConnector(url, database)
        Some(
          new InfluxDbWeatherSource(
            influxDb1xConnector,
            idCoordinateSource,
            factory
          )
        )
      case sqlParams: SqlParams =>
        // initializing a sql weather source
        val sqlConnector = new SqlConnector(
          sqlParams.jdbcUrl,
          sqlParams.userName,
          sqlParams.password
        )
        Some(
          new SqlWeatherSource(
            sqlConnector,
            idCoordinateSource,
            sqlParams.schemaName,
            sqlParams.tableName,
            factory
          )
        )
      case _ =>
        // no weather source is initialized
        None
    }

    source.foreach { source =>
      logger.info(
        s"Successfully initialized ${source.getClass.getSimpleName} as source for WeatherSourceWrapper."
      )
    }

    source
=======
      maxCoordinateDistance,
    )
  }

  def apply(
      couchbaseParams: CouchbaseParams,
      idCoordinateSourceFunction: () => IdCoordinateSource,
      timestampPattern: Option[String],
      scheme: String,
      resolution: Option[Long],
      maxCoordinateDistance: ComparableQuantity[Length],
  )(implicit simulationStart: ZonedDateTime): WeatherSourceWrapper = {
    val couchbaseConnector = new CouchbaseConnector(
      couchbaseParams.url,
      couchbaseParams.bucketName,
      couchbaseParams.userName,
      couchbaseParams.password,
    )
    val idCoordinateSource = idCoordinateSourceFunction()
    val source = new CouchbaseWeatherSource(
      couchbaseConnector,
      idCoordinateSourceFunction(),
      couchbaseParams.coordinateColumnName,
      couchbaseParams.keyPrefix,
      buildFactory(scheme, timestampPattern),
      "yyyy-MM-dd'T'HH:mm:ssxxx",
    )
    logger.info(
      "Successfully initiated CouchbaseWeatherSource as source for WeatherSourceWrapper."
    )
    WeatherSourceWrapper(
      source,
      idCoordinateSource,
      resolution.getOrElse(DEFAULT_RESOLUTION),
      maxCoordinateDistance,
    )
  }

  def apply(
      influxDbParams: InfluxDb1xParams,
      idCoordinateSourceFunction: () => IdCoordinateSource,
      timestampPattern: Option[String],
      scheme: String,
      resolution: Option[Long],
      maxCoordinateDistance: ComparableQuantity[Length],
  )(implicit simulationStart: ZonedDateTime): WeatherSourceWrapper = {
    val influxDb1xConnector =
      new InfluxDbConnector(influxDbParams.url, influxDbParams.database)
    val idCoordinateSource = idCoordinateSourceFunction()
    val source = new InfluxDbWeatherSource(
      influxDb1xConnector,
      idCoordinateSource,
      buildFactory(scheme, timestampPattern),
    )
    logger.info(
      "Successfully initiated InfluxDbWeatherSource as source for WeatherSourceWrapper."
    )
    WeatherSourceWrapper(
      source,
      idCoordinateSource,
      resolution.getOrElse(DEFAULT_RESOLUTION),
      maxCoordinateDistance,
    )
  }

  def apply(
      sqlParams: SqlParams,
      idCoordinateSourceFunction: () => IdCoordinateSource,
      timestampPattern: Option[String],
      scheme: String,
      resolution: Option[Long],
      maxCoordinateDistance: ComparableQuantity[Length],
  )(implicit simulationStart: ZonedDateTime): WeatherSourceWrapper = {
    val sqlConnector = new SqlConnector(
      sqlParams.jdbcUrl,
      sqlParams.userName,
      sqlParams.password,
    )
    val idCoordinateSource = idCoordinateSourceFunction()
    val source = new SqlWeatherSource(
      sqlConnector,
      idCoordinateSource,
      sqlParams.schemaName,
      sqlParams.tableName,
      buildFactory(scheme, timestampPattern),
    )
    logger.info(
      "Successfully initiated SqlWeatherSource as source for WeatherSourceWrapper."
    )
    WeatherSourceWrapper(
      source,
      idCoordinateSource,
      resolution.getOrElse(DEFAULT_RESOLUTION),
      maxCoordinateDistance,
    )
>>>>>>> cd1c9880
  }

  private def buildFactory(scheme: String, timestampPattern: Option[String]) =
    Try(WeatherScheme(scheme)) match {
      case Failure(exception) =>
        throw new InitializationException(
          s"Error while initializing WeatherFactory for weather source wrapper: '$scheme' is not a weather scheme. Supported schemes:\n\t${WeatherScheme.values
              .mkString("\n\t")}'",
          exception,
        )
      case Success(WeatherScheme.ICON) =>
        timestampPattern
          .map(pattern =>
            new IconTimeBasedWeatherValueFactory(
              DateTimeFormatter.ofPattern(pattern)
            )
          )
          .getOrElse(new IconTimeBasedWeatherValueFactory())
      case Success(WeatherScheme.COSMO) =>
        timestampPattern
          .map(pattern =>
            new CosmoTimeBasedWeatherValueFactory(
              DateTimeFormatter.ofPattern(pattern)
            )
          )
          .getOrElse(new CosmoTimeBasedWeatherValueFactory())
      case Success(unknownScheme) =>
        throw new InitializationException(
          s"Error while initializing WeatherFactory for weather source wrapper: weather scheme '$unknownScheme' is not an expected input."
        )
    }

  /** Simple container class to allow for accumulating determination of the sum
    * of weights for different weather properties for different locations
    * surrounding a given coordinate of interest
    *
    * @param diffIrr
    *   Sum of weight for diffuse irradiance
    * @param dirIrr
    *   Sum of weight for direct irradiance
    * @param temp
    *   Sum of weight for temperature
    * @param windVel
    *   Sum of weight for wind velocity
    */
  final case class WeightSum(
      diffIrr: Double,
      dirIrr: Double,
      temp: Double,
      windVel: Double,
  ) {
    def add(
        diffIrr: Double,
        dirIrr: Double,
        temp: Double,
        windVel: Double,
    ): WeightSum =
      WeightSum(
        this.diffIrr + diffIrr,
        this.dirIrr + dirIrr,
        this.temp + temp,
        this.windVel + windVel,
      )

    /** Scale the given [[WeatherData]] by dividing by the sum of weights per
      * attribute of the weather data. If one of the weight sums is empty (and
      * thus a division by zero would happen) the defined "empty" information
      * for this attribute is returned.
      *
      * @param weatherData
      *   Weighted and accumulated weather information
      * @return
      *   Weighted weather information, which are divided by the sum of weights
      */
    def scale(weatherData: WeatherData): WeatherData = weatherData match {
      case WeatherData(diffIrr, dirIrr, temp, windVel) =>
        implicit val precision: Double = 1e-3
        WeatherData(
          if (this.diffIrr !~= 0d) diffIrr.divide(this.diffIrr)
          else EMPTY_WEATHER_DATA.diffIrr,
          if (this.dirIrr !~= 0d) dirIrr.divide(this.dirIrr)
          else EMPTY_WEATHER_DATA.dirIrr,
          if (this.temp !~= 0d) temp.divide(this.temp)
          else EMPTY_WEATHER_DATA.temp,
          if (this.windVel !~= 0d) windVel.divide(this.windVel)
          else EMPTY_WEATHER_DATA.windVel,
        )
    }
  }
  object WeightSum {
    val EMPTY_WEIGHT_SUM: WeightSum = WeightSum(0d, 0d, 0d, 0d)
  }

}<|MERGE_RESOLUTION|>--- conflicted
+++ resolved
@@ -74,7 +74,7 @@
     source: PsdmWeatherSource,
     override val idCoordinateSource: IdCoordinateSource,
     resolution: Long,
-    maxCoordinateDistance: ComparableQuantity[Length],
+    maxCoordinateDistance: ComparableQuantity[Length]
 )(
     private implicit val simulationStart: ZonedDateTime
 ) extends SimonaWeatherSource
@@ -92,7 +92,7 @@
     */
   override def getWeather(
       tick: Long,
-      weightedCoordinates: WeatherSource.WeightedCoordinates,
+      weightedCoordinates: WeatherSource.WeightedCoordinates
   ): WeatherMessage.WeatherData = {
     val dateTime = tick.toDateTime
     val interval = new ClosedInterval(dateTime, dateTime)
@@ -100,7 +100,7 @@
     val results = source
       .getWeather(
         interval,
-        coordinates,
+        coordinates
       )
       .asScala
       .toMap
@@ -126,7 +126,7 @@
           point, {
             logger.warn(s"Received an unexpected point: $point")
             0d
-          },
+          }
         )
         /* Sum up weight and contributions */
 
@@ -171,8 +171,8 @@
             diffIrrWeight,
             dirIrrWeight,
             tempWeight,
-            windVelWeight,
-          ),
+            windVelWeight
+          )
         )
     } match {
       case (weatherData: WeatherData, weightSum: WeightSum) =>
@@ -206,30 +206,13 @@
       simulationStart: ZonedDateTime,
       idCoordinateSource: IdCoordinateSource,
       resolution: Option[Long],
-<<<<<<< HEAD
       distance: ComparableQuantity[Length]
   ): WeatherSourceWrapper = {
-=======
-      maxCoordinateDistance: ComparableQuantity[Length],
-  )(implicit simulationStart: ZonedDateTime): WeatherSourceWrapper = {
-    val idCoordinateSource = idCoordinateSourceFunction()
-    val source = new CsvWeatherSource(
-      csvSep,
-      directoryPath,
-      new FileNamingStrategy(),
-      idCoordinateSource,
-      buildFactory(scheme, timestampPattern),
-    )
-    logger.info(
-      "Successfully initiated CsvWeatherSource as source for WeatherSourceWrapper."
-    )
->>>>>>> cd1c9880
     WeatherSourceWrapper(
       source,
       idCoordinateSource,
       resolution.getOrElse(DEFAULT_RESOLUTION),
-<<<<<<< HEAD
-      distance
+      distance,
     )
   }
 
@@ -314,103 +297,6 @@
     }
 
     source
-=======
-      maxCoordinateDistance,
-    )
-  }
-
-  def apply(
-      couchbaseParams: CouchbaseParams,
-      idCoordinateSourceFunction: () => IdCoordinateSource,
-      timestampPattern: Option[String],
-      scheme: String,
-      resolution: Option[Long],
-      maxCoordinateDistance: ComparableQuantity[Length],
-  )(implicit simulationStart: ZonedDateTime): WeatherSourceWrapper = {
-    val couchbaseConnector = new CouchbaseConnector(
-      couchbaseParams.url,
-      couchbaseParams.bucketName,
-      couchbaseParams.userName,
-      couchbaseParams.password,
-    )
-    val idCoordinateSource = idCoordinateSourceFunction()
-    val source = new CouchbaseWeatherSource(
-      couchbaseConnector,
-      idCoordinateSourceFunction(),
-      couchbaseParams.coordinateColumnName,
-      couchbaseParams.keyPrefix,
-      buildFactory(scheme, timestampPattern),
-      "yyyy-MM-dd'T'HH:mm:ssxxx",
-    )
-    logger.info(
-      "Successfully initiated CouchbaseWeatherSource as source for WeatherSourceWrapper."
-    )
-    WeatherSourceWrapper(
-      source,
-      idCoordinateSource,
-      resolution.getOrElse(DEFAULT_RESOLUTION),
-      maxCoordinateDistance,
-    )
-  }
-
-  def apply(
-      influxDbParams: InfluxDb1xParams,
-      idCoordinateSourceFunction: () => IdCoordinateSource,
-      timestampPattern: Option[String],
-      scheme: String,
-      resolution: Option[Long],
-      maxCoordinateDistance: ComparableQuantity[Length],
-  )(implicit simulationStart: ZonedDateTime): WeatherSourceWrapper = {
-    val influxDb1xConnector =
-      new InfluxDbConnector(influxDbParams.url, influxDbParams.database)
-    val idCoordinateSource = idCoordinateSourceFunction()
-    val source = new InfluxDbWeatherSource(
-      influxDb1xConnector,
-      idCoordinateSource,
-      buildFactory(scheme, timestampPattern),
-    )
-    logger.info(
-      "Successfully initiated InfluxDbWeatherSource as source for WeatherSourceWrapper."
-    )
-    WeatherSourceWrapper(
-      source,
-      idCoordinateSource,
-      resolution.getOrElse(DEFAULT_RESOLUTION),
-      maxCoordinateDistance,
-    )
-  }
-
-  def apply(
-      sqlParams: SqlParams,
-      idCoordinateSourceFunction: () => IdCoordinateSource,
-      timestampPattern: Option[String],
-      scheme: String,
-      resolution: Option[Long],
-      maxCoordinateDistance: ComparableQuantity[Length],
-  )(implicit simulationStart: ZonedDateTime): WeatherSourceWrapper = {
-    val sqlConnector = new SqlConnector(
-      sqlParams.jdbcUrl,
-      sqlParams.userName,
-      sqlParams.password,
-    )
-    val idCoordinateSource = idCoordinateSourceFunction()
-    val source = new SqlWeatherSource(
-      sqlConnector,
-      idCoordinateSource,
-      sqlParams.schemaName,
-      sqlParams.tableName,
-      buildFactory(scheme, timestampPattern),
-    )
-    logger.info(
-      "Successfully initiated SqlWeatherSource as source for WeatherSourceWrapper."
-    )
-    WeatherSourceWrapper(
-      source,
-      idCoordinateSource,
-      resolution.getOrElse(DEFAULT_RESOLUTION),
-      maxCoordinateDistance,
-    )
->>>>>>> cd1c9880
   }
 
   private def buildFactory(scheme: String, timestampPattern: Option[String]) =
