/*
 * © 2021. TU Dortmund University,
 * Institute of Energy Systems, Energy Efficiency and Energy Economics,
 * Research group Distribution grid planning and operation
 */

package edu.ie3.simona.service.weather

import com.typesafe.scalalogging.LazyLogging
import edu.ie3.datamodel.io.connectors.{
  CouchbaseConnector,
  InfluxDbConnector,
  SqlConnector,
}
import edu.ie3.datamodel.io.factory.timeseries.{
  CosmoTimeBasedWeatherValueFactory,
  IconTimeBasedWeatherValueFactory,
}
import edu.ie3.datamodel.io.naming.FileNamingStrategy
import edu.ie3.datamodel.io.source.couchbase.CouchbaseWeatherSource
import edu.ie3.datamodel.io.source.csv.CsvWeatherSource
import edu.ie3.datamodel.io.source.influxdb.InfluxDbWeatherSource
import edu.ie3.datamodel.io.source.sql.SqlWeatherSource
import edu.ie3.datamodel.io.source.{
  IdCoordinateSource,
  WeatherSource => PsdmWeatherSource,
}
<<<<<<< HEAD
import edu.ie3.simona.config.IoConfigUtils.{
  CouchbaseParams,
  InfluxDb1xParams,
  BaseSqlParams
=======
import edu.ie3.simona.config.SimonaConfig
import edu.ie3.simona.config.SimonaConfig.BaseCsvParams
import edu.ie3.simona.config.SimonaConfig.Simona.Input.Weather.Datasource.{
  CouchbaseParams,
  InfluxDb1xParams,
  SqlParams,
>>>>>>> 12f4e119
}
import edu.ie3.simona.exceptions.InitializationException
import edu.ie3.simona.ontology.messages.services.WeatherMessage
import edu.ie3.simona.ontology.messages.services.WeatherMessage.WeatherData
import edu.ie3.simona.service.weather.WeatherSource.{
  EMPTY_WEATHER_DATA,
  WeatherScheme,
  toWeatherData,
}
import edu.ie3.simona.service.weather.WeatherSourceWrapper.WeightSum
import edu.ie3.simona.service.weather.{WeatherSource => SimonaWeatherSource}
import edu.ie3.simona.util.TickUtil
import edu.ie3.simona.util.TickUtil.TickLong
import edu.ie3.util.DoubleUtils.ImplicitDouble
import edu.ie3.util.interval.ClosedInterval
import tech.units.indriya.ComparableQuantity

import java.nio.file.Paths
import java.time.ZonedDateTime
import java.time.format.DateTimeFormatter
import javax.measure.quantity.Length
import scala.jdk.CollectionConverters.{IterableHasAsJava, MapHasAsScala}
import scala.jdk.OptionConverters.RichOptional
import scala.util.{Failure, Success, Try}

/** This class provides an implementation of the SIMONA trait
  * [[edu.ie3.simona.service.weather.WeatherSource]], by wrapping the trait
  * around the [[edu.ie3.datamodel.io.source.WeatherSource]] interface from the
  * PowerSystemDataModel project. This enables the user to use any
  * implementation of the PowerSystemDataModel WeatherSource as a weather data
  * source in SIMONA.
  * @param source
  *   any implementation of the PowerSystemDataModel weather source to pull data
  *   from
  * @param idCoordinateSource
  *   a source for coordinate data
  * @param simulationStart
  *   start of the simulation
  */
private[weather] final case class WeatherSourceWrapper private (
    source: PsdmWeatherSource,
    override val idCoordinateSource: IdCoordinateSource,
    resolution: Long,
    maxCoordinateDistance: ComparableQuantity[Length],
)(
    private implicit val simulationStart: ZonedDateTime
) extends SimonaWeatherSource
    with LazyLogging {

  /** Get the weather data for the given tick as a weighted average taking into
    * account the given weighting of weather coordinates.
    *
    * @param tick
    *   Simulation date in question
    * @param weightedCoordinates
    *   The coordinate in question
    * @return
    *   Matching weather data
    */
  override def getWeather(
      tick: Long,
      weightedCoordinates: WeatherSource.WeightedCoordinates,
  ): WeatherMessage.WeatherData = {
    val dateTime = tick.toDateTime
    val interval = new ClosedInterval(dateTime, dateTime)
    val coordinates = weightedCoordinates.weighting.keys.toList.asJavaCollection
    val results = source
      .getWeather(
        interval,
        coordinates,
      )
      .asScala
      .toMap
    val weatherDataMap = results.flatMap { case (point, timeSeries) =>
      // change temperature scale for the upcoming calculations
      timeSeries
        .getValue(dateTime)
        .toScala
        .map(weatherValue => point -> toWeatherData(weatherValue))
    }

    weatherDataMap.foldLeft((EMPTY_WEATHER_DATA, WeightSum.EMPTY_WEIGHT_SUM)) {
      case ((averagedWeather, currentWeightSum), (point, currentWeather)) =>
        /** Calculate the contribution of a single coordinate value to the
          * averaged weather information. If we got an empty quantity (which can
          * be the case, as this particular value might be missing in the
          * weather data), we do let it out and also return the "effective"
          * weight of 0d.
          */

        /* Get pre-calculated weight for this coordinate */
        val weight = weightedCoordinates.weighting.getOrElse(
          point, {
            logger.warn(s"Received an unexpected point: $point")
            0d
          },
        )
        /* Sum up weight and contributions */

        /* Determine actual weights and contributions */
        val (diffIrradiance, diffIrrWeight) = currentWeather.diffIrr match {
          case EMPTY_WEATHER_DATA.diffIrr =>
            // Some data sets do not provide diffuse irradiance, so we do not
            // warn here
            logger.debug("Diffuse solar irradiance not available at $point.")
            (averagedWeather.diffIrr, 0d)
          case nonEmptyDiffIrr =>
            (averagedWeather.diffIrr + nonEmptyDiffIrr * weight, weight)
        }

        val (dirIrradience, dirIrrWeight) = currentWeather.dirIrr match {
          case EMPTY_WEATHER_DATA.`dirIrr` =>
            logger.warn(s"Direct solar irradiance not available at $point.")
            (averagedWeather.dirIrr, 0d)
          case nonEmptyDirIrr =>
            (averagedWeather.dirIrr + nonEmptyDirIrr * weight, weight)
        }

        val (temperature, tempWeight) = currentWeather.temp match {
          case EMPTY_WEATHER_DATA.temp =>
            logger.warn(s"Temperature not available at $point.")
            (averagedWeather.temp, 0d)
          case nonEmptyTemp =>
            (averagedWeather.temp + nonEmptyTemp * weight, weight)
        }

        val (windVelocity, windVelWeight) = currentWeather.windVel match {
          case EMPTY_WEATHER_DATA.windVel =>
            logger.warn(s"Wind velocity not available at $point.")
            (averagedWeather.windVel, 0d)
          case nonEmptyWindVel =>
            (averagedWeather.windVel + nonEmptyWindVel * weight, weight)
        }

        (
          WeatherData(diffIrradiance, dirIrradience, temperature, windVelocity),
          currentWeightSum.add(
            diffIrrWeight,
            dirIrrWeight,
            tempWeight,
            windVelWeight,
          ),
        )
    } match {
      case (weatherData: WeatherData, weightSum: WeightSum) =>
        weightSum.scale(weatherData)
    }
  }

  /** Determine an Array with all ticks between the request frame's start and
    * end on which new data is available
    *
    * @param requestFrameStart
    *   Beginning of the announced request frame
    * @param requestFrameEnd
    *   End of the announced request frame
    * @return
    *   Array with data ticks
    */
  override def getDataTicks(
      requestFrameStart: Long,
      requestFrameEnd: Long,
  ): Array[Long] =
    TickUtil.getTicksInBetween(requestFrameStart, requestFrameEnd, resolution)
}

private[weather] object WeatherSourceWrapper extends LazyLogging {
  private val DEFAULT_RESOLUTION = 3600L

  def apply(
      source: PsdmWeatherSource
  )(implicit
      simulationStart: ZonedDateTime,
      idCoordinateSource: IdCoordinateSource,
      resolution: Option[Long],
      distance: ComparableQuantity[Length],
  ): WeatherSourceWrapper = {
    WeatherSourceWrapper(
      source,
      idCoordinateSource,
      resolution.getOrElse(DEFAULT_RESOLUTION),
      distance,
    )
  }

  private[weather] def buildPSDMSource(
      cfgParams: SimonaConfig.Simona.Input.Weather.Datasource,
      definedWeatherSources: Option[Serializable],
  )(implicit
      idCoordinateSource: IdCoordinateSource
  ): Option[PsdmWeatherSource] = {
    implicit val timestampPattern: Option[String] =
      cfgParams.timestampPattern
    implicit val scheme: String = cfgParams.scheme

    val factory = buildFactory(scheme, timestampPattern)

<<<<<<< HEAD
  def apply(
      sqlParams: BaseSqlParams,
      idCoordinateSourceFunction: () => IdCoordinateSource,
      timestampPattern: Option[String],
      scheme: String,
      resolution: Option[Long],
      maxCoordinateDistance: ComparableQuantity[Length]
  )(implicit simulationStart: ZonedDateTime): WeatherSourceWrapper = {
    val sqlConnector = new SqlConnector(
      sqlParams.jdbcUrl,
      sqlParams.userName,
      sqlParams.password
    )
    val idCoordinateSource = idCoordinateSourceFunction()
    val source = new SqlWeatherSource(
      sqlConnector,
      idCoordinateSource,
      sqlParams.schemaName,
      sqlParams.tableName,
      buildFactory(scheme, timestampPattern)
    )
    logger.info(
      "Successfully initiated SqlWeatherSource as source for WeatherSourceWrapper."
    )
    WeatherSourceWrapper(
      source,
      idCoordinateSource,
      resolution.getOrElse(DEFAULT_RESOLUTION),
      maxCoordinateDistance
    )
=======
    val source = definedWeatherSources.flatMap {
      case BaseCsvParams(csvSep, directoryPath, _) =>
        // initializing a csv weather source
        Some(
          new CsvWeatherSource(
            csvSep,
            Paths.get(directoryPath),
            new FileNamingStrategy(),
            idCoordinateSource,
            factory,
          )
        )
      case couchbaseParams: CouchbaseParams =>
        // initializing a couchbase weather source
        val couchbaseConnector = new CouchbaseConnector(
          couchbaseParams.url,
          couchbaseParams.bucketName,
          couchbaseParams.userName,
          couchbaseParams.password,
        )
        Some(
          new CouchbaseWeatherSource(
            couchbaseConnector,
            idCoordinateSource,
            couchbaseParams.coordinateColumnName,
            couchbaseParams.keyPrefix,
            factory,
            "yyyy-MM-dd'T'HH:mm:ssxxx",
          )
        )
      case InfluxDb1xParams(database, _, url) =>
        // initializing an influxDb weather source
        val influxDb1xConnector =
          new InfluxDbConnector(url, database)
        Some(
          new InfluxDbWeatherSource(
            influxDb1xConnector,
            idCoordinateSource,
            factory,
          )
        )
      case sqlParams: SqlParams =>
        // initializing a sql weather source
        val sqlConnector = new SqlConnector(
          sqlParams.jdbcUrl,
          sqlParams.userName,
          sqlParams.password,
        )
        Some(
          new SqlWeatherSource(
            sqlConnector,
            idCoordinateSource,
            sqlParams.schemaName,
            sqlParams.tableName,
            factory,
          )
        )
      case _ =>
        // no weather source is initialized
        None
    }

    source.foreach { source =>
      logger.info(
        s"Successfully initialized ${source.getClass.getSimpleName} as source for WeatherSourceWrapper."
      )
    }

    source
>>>>>>> 12f4e119
  }

  private def buildFactory(scheme: String, timestampPattern: Option[String]) =
    Try(WeatherScheme(scheme)) match {
      case Failure(exception) =>
        throw new InitializationException(
          s"Error while initializing WeatherFactory for weather source wrapper: '$scheme' is not a weather scheme. Supported schemes:\n\t${WeatherScheme.values
              .mkString("\n\t")}'",
          exception,
        )
      case Success(WeatherScheme.ICON) =>
        timestampPattern
          .map(pattern =>
            new IconTimeBasedWeatherValueFactory(
              DateTimeFormatter.ofPattern(pattern)
            )
          )
          .getOrElse(new IconTimeBasedWeatherValueFactory())
      case Success(WeatherScheme.COSMO) =>
        timestampPattern
          .map(pattern =>
            new CosmoTimeBasedWeatherValueFactory(
              DateTimeFormatter.ofPattern(pattern)
            )
          )
          .getOrElse(new CosmoTimeBasedWeatherValueFactory())
      case Success(unknownScheme) =>
        throw new InitializationException(
          s"Error while initializing WeatherFactory for weather source wrapper: weather scheme '$unknownScheme' is not an expected input."
        )
    }

  /** Simple container class to allow for accumulating determination of the sum
    * of weights for different weather properties for different locations
    * surrounding a given coordinate of interest
    *
    * @param diffIrr
    *   Sum of weight for diffuse irradiance
    * @param dirIrr
    *   Sum of weight for direct irradiance
    * @param temp
    *   Sum of weight for temperature
    * @param windVel
    *   Sum of weight for wind velocity
    */
  final case class WeightSum(
      diffIrr: Double,
      dirIrr: Double,
      temp: Double,
      windVel: Double,
  ) {
    def add(
        diffIrr: Double,
        dirIrr: Double,
        temp: Double,
        windVel: Double,
    ): WeightSum =
      WeightSum(
        this.diffIrr + diffIrr,
        this.dirIrr + dirIrr,
        this.temp + temp,
        this.windVel + windVel,
      )

    /** Scale the given [[WeatherData]] by dividing by the sum of weights per
      * attribute of the weather data. If one of the weight sums is empty (and
      * thus a division by zero would happen) the defined "empty" information
      * for this attribute is returned.
      *
      * @param weatherData
      *   Weighted and accumulated weather information
      * @return
      *   Weighted weather information, which are divided by the sum of weights
      */
    def scale(weatherData: WeatherData): WeatherData = weatherData match {
      case WeatherData(diffIrr, dirIrr, temp, windVel) =>
        implicit val precision: Double = 1e-3
        WeatherData(
          if (this.diffIrr !~= 0d) diffIrr.divide(this.diffIrr)
          else EMPTY_WEATHER_DATA.diffIrr,
          if (this.dirIrr !~= 0d) dirIrr.divide(this.dirIrr)
          else EMPTY_WEATHER_DATA.dirIrr,
          if (this.temp !~= 0d) temp.divide(this.temp)
          else EMPTY_WEATHER_DATA.temp,
          if (this.windVel !~= 0d) windVel.divide(this.windVel)
          else EMPTY_WEATHER_DATA.windVel,
        )
    }
  }
  object WeightSum {
    val EMPTY_WEIGHT_SUM: WeightSum = WeightSum(0d, 0d, 0d, 0d)
  }

}<|MERGE_RESOLUTION|>--- conflicted
+++ resolved
@@ -25,19 +25,15 @@
   IdCoordinateSource,
   WeatherSource => PsdmWeatherSource,
 }
-<<<<<<< HEAD
+import edu.ie3.simona.config.SimonaConfig
+import edu.ie3.simona.config.SimonaConfig.BaseCsvParams
 import edu.ie3.simona.config.IoConfigUtils.{
   CouchbaseParams,
   InfluxDb1xParams,
-  BaseSqlParams
-=======
-import edu.ie3.simona.config.SimonaConfig
-import edu.ie3.simona.config.SimonaConfig.BaseCsvParams
-import edu.ie3.simona.config.SimonaConfig.Simona.Input.Weather.Datasource.{
-  CouchbaseParams,
-  InfluxDb1xParams,
-  SqlParams,
->>>>>>> 12f4e119
+  /*fixme mh
+     Base
+  */SqlParams,
+
 }
 import edu.ie3.simona.exceptions.InitializationException
 import edu.ie3.simona.ontology.messages.services.WeatherMessage
@@ -235,38 +231,6 @@
 
     val factory = buildFactory(scheme, timestampPattern)
 
-<<<<<<< HEAD
-  def apply(
-      sqlParams: BaseSqlParams,
-      idCoordinateSourceFunction: () => IdCoordinateSource,
-      timestampPattern: Option[String],
-      scheme: String,
-      resolution: Option[Long],
-      maxCoordinateDistance: ComparableQuantity[Length]
-  )(implicit simulationStart: ZonedDateTime): WeatherSourceWrapper = {
-    val sqlConnector = new SqlConnector(
-      sqlParams.jdbcUrl,
-      sqlParams.userName,
-      sqlParams.password
-    )
-    val idCoordinateSource = idCoordinateSourceFunction()
-    val source = new SqlWeatherSource(
-      sqlConnector,
-      idCoordinateSource,
-      sqlParams.schemaName,
-      sqlParams.tableName,
-      buildFactory(scheme, timestampPattern)
-    )
-    logger.info(
-      "Successfully initiated SqlWeatherSource as source for WeatherSourceWrapper."
-    )
-    WeatherSourceWrapper(
-      source,
-      idCoordinateSource,
-      resolution.getOrElse(DEFAULT_RESOLUTION),
-      maxCoordinateDistance
-    )
-=======
     val source = definedWeatherSources.flatMap {
       case BaseCsvParams(csvSep, directoryPath, _) =>
         // initializing a csv weather source
@@ -336,7 +300,6 @@
     }
 
     source
->>>>>>> 12f4e119
   }
 
   private def buildFactory(scheme: String, timestampPattern: Option[String]) =
