--- conflicted
+++ resolved
@@ -45,25 +45,7 @@
   */
 object WeatherService extends TypedSimonaService[WeatherMessage] {
 
-<<<<<<< HEAD
-  def props(
-      scheduler: ActorRef,
-      startDateTime: ZonedDateTime,
-      simulationEnd: ZonedDateTime,
-      amountOfInterpolationCoordinates: Int = 4,
-  ): Props =
-    Props(
-      new WeatherService(
-        scheduler,
-        simulationEnd,
-        amountOfInterpolationCoordinates,
-      )(
-        startDateTime
-      )
-    )
-=======
   override type S = WeatherInitializedStateData
->>>>>>> 78bc19d1
 
   /** @param weatherSource
     *   weather source to receive information from
@@ -101,27 +83,6 @@
       simulationEnd: ZonedDateTime,
   ) extends InitializeServiceStateData
 
-<<<<<<< HEAD
-}
-
-/** Weather Service is responsible to register other actors that require weather
-  * information and provide weather information when requested
-  *
-  * @version 0.1
-  * @since 2019-07-28
-  */
-final case class WeatherService(
-    override val scheduler: ActorRef,
-    simulationEnd: ZonedDateTime,
-    private val amountOfInterpolationCoords: Int,
-)(
-    private implicit val simulationStart: ZonedDateTime
-) extends SimonaService[
-      WeatherInitializedStateData
-    ](scheduler) {
-
-=======
->>>>>>> 78bc19d1
   /** Initialize the concrete service implementation using the provided
     * initialization data. This method should perform all heavyweight tasks
     * before the actor becomes ready. The return values are a) the state data of
