/*
 * © 2020. TU Dortmund University,
 * Institute of Energy Systems, Energy Efficiency and Energy Economics,
 * Research group Distribution grid planning and operation
 */

package edu.ie3.simona.service.weather

import edu.ie3.datamodel.io.connectors.SqlConnector
import edu.ie3.datamodel.io.factory.timeseries.{
  CosmoIdCoordinateFactory,
  IconIdCoordinateFactory,
  IdCoordinateFactory,
  SqlIdCoordinateFactory,
}
import edu.ie3.datamodel.io.naming.FileNamingStrategy
import edu.ie3.datamodel.io.source.IdCoordinateSource
import edu.ie3.datamodel.io.source.csv.{CsvDataSource, CsvIdCoordinateSource}
import edu.ie3.datamodel.io.source.sql.SqlIdCoordinateSource
import edu.ie3.datamodel.models.value.WeatherValue
import edu.ie3.simona.config.SimonaConfig
import edu.ie3.simona.config.SimonaConfig.BaseCsvParams
import edu.ie3.simona.config.SimonaConfig.Simona.Input.Weather.Datasource._
import edu.ie3.simona.exceptions.{
  InvalidConfigParameterException,
  ServiceException,
}
import edu.ie3.simona.ontology.messages.services.WeatherMessage.WeatherData
import edu.ie3.simona.service.weather.WeatherSource.{
  AgentCoordinates,
  WeightedCoordinates,
}
import edu.ie3.simona.util.ConfigUtil.CsvConfigUtil.checkBaseCsvParams
import edu.ie3.simona.util.ConfigUtil.DatabaseConfigUtil.{
  checkCouchbaseParams,
  checkInfluxDb1xParams,
  checkSqlParams,
}
import edu.ie3.simona.util.ParsableEnumeration
import edu.ie3.util.geo.{CoordinateDistance, GeoUtils}
import edu.ie3.util.quantities.PowerSystemUnits
<<<<<<< HEAD
import edu.ie3.util.scala.io.CsvDataSourceAdapter
=======
>>>>>>> 5478b69f
import edu.ie3.util.scala.quantities.WattsPerSquareMeter
import org.locationtech.jts.geom.{Coordinate, Point}
import squants.motion.MetersPerSecond
import squants.thermal.Kelvin
import tech.units.indriya.ComparableQuantity
import tech.units.indriya.quantity.Quantities
import tech.units.indriya.unit.Units

import java.nio.file.Paths
import java.time.ZonedDateTime
import javax.measure.quantity.{Dimensionless, Length}
import scala.jdk.CollectionConverters._
import scala.jdk.OptionConverters.RichOptional
import scala.util.{Failure, Success, Try}

trait WeatherSource {
  protected val idCoordinateSource: IdCoordinateSource
  protected val maxCoordinateDistance: ComparableQuantity[Length]

  /** Determine the relevant coordinates around the queried one together with
    * their weighting factors in averaging
    *
    * @param coordinate
    *   Coordinates of requesting Agent
    * @param amountOfInterpolationCoords
    *   The minimum required amount of coordinates with weather data surrounding
    *   the given coordinate that will be used for interpolation
    * @return
    *   The result of the attempt to determine the closest coordinates with
    *   their weighting
    */
  def getWeightedCoordinates(
      coordinate: WeatherSource.AgentCoordinates,
      amountOfInterpolationCoords: Int,
  ): Try[WeatherSource.WeightedCoordinates] = {
    getNearestCoordinatesWithDistances(
      coordinate,
      amountOfInterpolationCoords,
    ) match {
      case Success(nearestCoordinates) =>
        determineWeights(nearestCoordinates)
      case Failure(exception) =>
        Failure(
          new ServiceException(
            "Determination of coordinate weights failed.",
            exception,
          )
        )
    }
  }

  /** Tries to find the nearest coordinates around the queried coordinate. If
    * the queried coordinate hits a weather coordinate directly, only this one
    * is returned. Otherwise, check if the queried coordinate is surrounded in
    * all four quadrants.
    *
    * @param coordinate
    *   Coordinates of requesting Agent
    * @param amountOfInterpolationCoords
    *   The minimum required amount of coordinates with weather data surrounding
    *   the given coordinate that will be used for interpolation
    * @return
    */
  def getNearestCoordinatesWithDistances(
      coordinate: WeatherSource.AgentCoordinates,
      amountOfInterpolationCoords: Int,
  ): Try[Iterable[CoordinateDistance]] = {
    val queryPoint = coordinate.toPoint

    /* Go and get the nearest coordinates, that are known to the weather source */
    val nearestCoords = idCoordinateSource
      .getClosestCoordinates(
        queryPoint,
        amountOfInterpolationCoords,
        maxCoordinateDistance,
      )
      .asScala

    nearestCoords.find(coordinateDistance =>
      coordinateDistance.getCoordinateB.equalsExact(queryPoint, 1e-6)
    ) match {
      case Some(exactHit) =>
        /* The queried coordinate hit one of the weather coordinates. Don't average and take it directly */
        Success(Vector(exactHit))
      case None if nearestCoords.size < amountOfInterpolationCoords =>
        Failure(
          ServiceException(
            s"There are not enough coordinates for averaging. Found ${nearestCoords.size} within the given distance of " +
              s"$maxCoordinateDistance but need $amountOfInterpolationCoords. Please make sure that there are enough coordinates within the given distance."
          )
        )
      case None =>
        /* Check if enough coordinates are within the coordinate distance limit */
        val nearestCoordsInMaxDistance = nearestCoords.filter(coordDistance =>
          coordDistance.getDistance
            .isLessThan(maxCoordinateDistance)
        )
        if (nearestCoordsInMaxDistance.size < amountOfInterpolationCoords) {
          Failure(
            ServiceException(
              s"There are not enough coordinates within the max coordinate distance of $maxCoordinateDistance. Found ${nearestCoordsInMaxDistance.size} but need $amountOfInterpolationCoords. Please make sure that there are enough coordinates within the given distance."
            )
          )
        } else {
          /* Check, if the queried coordinate is surrounded at each quadrant */
          val (topLeft, topRight, bottomLeft, bottomRight) = nearestCoords
            .map(_.getCoordinateB)
            .foldLeft((false, false, false, false)) {
              case ((tl, tr, bl, br), point) =>
                (
                  tl || (point.getX < queryPoint.getX && point.getY > queryPoint.getY),
                  tr || (point.getX > queryPoint.getX && point.getY > queryPoint.getY),
                  bl || (point.getX < queryPoint.getX && point.getY < queryPoint.getY),
                  br || (point.getX > queryPoint.getX && point.getY < queryPoint.getY),
                )
            }

          /* There has to be a coordinate in each quadrant */
          if (topLeft && topRight && bottomLeft && bottomRight)
            Success(nearestCoords)
          else
            Failure(
              ServiceException(
                s"The queried point shall be surrounded by $amountOfInterpolationCoords weather coordinates, which are in each quadrant. This is not the case."
              )
            )
        }
    }
  }

  /** Determine the weights of each coordinate. It is ensured, that the entirety
    * of weights sum up to 1.0
    *
    * @param nearestCoordinates
    *   Collection of nearest coordinates with their distances
    * @return
    *   An attempt to calculate the average
    */
  def determineWeights(
      nearestCoordinates: Iterable[CoordinateDistance]
  ): Try[WeightedCoordinates] = {
    nearestCoordinates.headOption match {
      case Some(dist) if nearestCoordinates.size == 1 =>
        /* There is only one coordinate -> weight this with 1 */
        Success(
          WeightedCoordinates(Map(dist.getCoordinateB -> 1d))
        )
      case _ =>
        /* There is more than one coordinate or none existent */
        val totalDistanceToSurroundingCoordinates =
          nearestCoordinates.foldLeft(Quantities.getQuantity(0d, Units.METRE)) {
            case (cumulativeDistance, coordinateDistance) =>
              cumulativeDistance.add(coordinateDistance.getDistance)
          }

        /* Partial function, that transfers a distance to proximity */
        val toProximity = (coordinateDistance: CoordinateDistance) =>
          1 - coordinateDistance.getDistance
            .divide(totalDistanceToSurroundingCoordinates)
            .asType(classOf[Dimensionless])
            .to(PowerSystemUnits.PU)
            .getValue
            .doubleValue()

        if (
          totalDistanceToSurroundingCoordinates.isGreaterThan(
            Quantities.getQuantity(0d, Units.METRE)
          )
        ) {
          val weightMap = nearestCoordinates
            .map(coordinateDistance => {
              /* Maybe some words on the calculus of the weight here: We intend to have a weight, that linear increases
               * from zero to one, the closer the coordinate is to the coordinate in question. Therefore we calculate the
               * proximity of each node as a linear function between 1 at 0m distance to the questioned coordinate to zero
               * at the sum of all coordinates' distances (1 - d / d_sum). However, summing up this proximity over all
               * n coordinates brings n*1 from the left part of the sum and -1 as the sum of all distances shares.
               * Thereby all weights sum up to n-1. Therefore, we divide by this to scale the sum of weights to one. */
              val weight =
                toProximity(coordinateDistance) / (nearestCoordinates.size - 1)
              coordinateDistance.getCoordinateB -> weight
            })
            .toMap

          val weightSum = weightMap.values.sum
          if (weightSum > 0.99 && weightSum < 1.01)
            Success(WeightedCoordinates(weightMap))
          else
            Failure(
              ServiceException(
                "The sum of weights differs more than 1 % from 100 %."
              )
            )
        } else
          Failure(
            ServiceException(
              "The total sum of distances to surrounding coordinates is 0 m or less. Therefore averaging would lead to numeric errors."
            )
          )
    }
  }

  /** Get the weather data for the given tick as a weighted average taking into
    * account the given weighting of weather coordinates.
    *
    * @param tick
    *   Simulation date in question
    * @param weightedCoordinates
    *   The coordinate in question
    * @return
    *   Matching weather data
    */
  def getWeather(
      tick: Long,
      weightedCoordinates: WeightedCoordinates,
  ): WeatherData

  /** Get the weather data for the given tick and agent coordinates having a
    * weighted average of weather values.
    *
    * @param tick
    *   Simulation date in question
    * @param agentToWeightedCoordinates
    *   The coordinates in question
    * @return
    *   Matching weather data
    */
  def getWeather(
      tick: Long,
      agentToWeightedCoordinates: Map[AgentCoordinates, WeightedCoordinates],
  ): Map[AgentCoordinates, WeatherData] = agentToWeightedCoordinates.map {
    case (agentCoordinates, weightedCoordinates) =>
      agentCoordinates -> getWeather(tick, weightedCoordinates)
  }

  /** Determine an Array with all ticks between the request frame's start and
    * end on which new data is available. Both the request frame's start and end
    * are INCLUDED.
    *
    * @param requestFrameStart
    *   Beginning of the announced request frame
    * @param requestFrameEnd
    *   End of the announced request frame
    * @return
    *   Array with data ticks
    */
  def getDataTicks(
      requestFrameStart: Long,
      requestFrameEnd: Long,
  ): Array[Long]
}

object WeatherSource {

  def apply(
      dataSourceConfig: SimonaConfig.Simona.Input.Weather.Datasource,
      simulationStart: ZonedDateTime,
  ): WeatherSource =
    checkConfig(dataSourceConfig)(simulationStart)

  /** Check the provided weather data source configuration to ensure its
    * validity. If the configuration is valid, a function to build the
    * corresponding [[WeatherSource]] instance is returned. For any invalid
    * configuration parameters exceptions are thrown.
    *
    * @param weatherDataSourceCfg
    *   the config to be checked
    * @return
    *   a function that can be used to actually build the configured weather
    *   data source
    */
  def checkConfig(
      weatherDataSourceCfg: SimonaConfig.Simona.Input.Weather.Datasource
  ): ZonedDateTime => WeatherSource = {

    // check and get coordinate source
    val coordinateSourceFunction: () => IdCoordinateSource =
      checkCoordinateSource(
        weatherDataSourceCfg.coordinateSource
      )

    /* Check, if the column scheme is supported */
    if (!WeatherScheme.isEligibleInput(weatherDataSourceCfg.scheme))
      throw new InvalidConfigParameterException(
        s"The weather data scheme '${weatherDataSourceCfg.scheme}' is not supported. Supported schemes:\n\t${WeatherScheme.values
            .mkString("\n\t")}"
      )

    // check weather source parameters
    val supportedWeatherSources =
      Set("influxdb1x", "csv", "sql", "couchbase", "sample")
    val definedWeatherSources = Vector(
      weatherDataSourceCfg.sampleParams,
      weatherDataSourceCfg.csvParams,
      weatherDataSourceCfg.influxDb1xParams,
      weatherDataSourceCfg.couchbaseParams,
      weatherDataSourceCfg.sqlParams,
    ).filter(_.isDefined)

    val timestampPattern: Option[String] = weatherDataSourceCfg.timestampPattern
    val scheme: String = weatherDataSourceCfg.scheme
    val resolution: Option[Long] = weatherDataSourceCfg.resolution
    val distance: ComparableQuantity[Length] =
      Quantities.getQuantity(
        weatherDataSourceCfg.maxCoordinateDistance,
        Units.METRE,
      )

    // check that only one source is defined
    if (definedWeatherSources.size > 1)
      throw new InvalidConfigParameterException(
        s"Multiple weather sources defined: '${definedWeatherSources.map(_.getClass.getSimpleName).mkString("\n\t")}'." +
          s"Please define only one source!\nAvailable sources:\n\t${supportedWeatherSources.mkString("\n\t")}"
      )
<<<<<<< HEAD
    val weatherSourceFunction: ZonedDateTime => WeatherSource =
      definedWeatherSources.headOption match {
        case Some(
              Some(baseCsvParams @ BaseCsvParams(csvSep, directoryPath, _))
            ) =>
          checkBaseCsvParams(baseCsvParams, "WeatherSource")
          (simulationStart: ZonedDateTime) =>
            WeatherSourceWrapper(
              csvSep,
              Paths.get(directoryPath),
              coordinateSourceFunction,
              timestampPattern,
              scheme,
              resolution,
              distance
            )(simulationStart)
        case Some(Some(params: CouchbaseParams)) =>
          checkCouchbaseParams(params)
          (simulationStart: ZonedDateTime) =>
            WeatherSourceWrapper(
              params,
              coordinateSourceFunction,
              timestampPattern,
              scheme,
              resolution,
              distance
            )(simulationStart)
        case Some(Some(params @ InfluxDb1xParams(database, _, url))) =>
          checkInfluxDb1xParams("WeatherSource", url, database)
          (simulationStart: ZonedDateTime) =>
            WeatherSourceWrapper(
              params,
              coordinateSourceFunction,
              timestampPattern,
              scheme,
              resolution,
              distance
            )(simulationStart)
        case Some(Some(params: SqlParams)) =>
          checkSqlParams(params)
          (simulationStart: ZonedDateTime) =>
            WeatherSourceWrapper(
              params,
              coordinateSourceFunction,
              timestampPattern,
              scheme,
              resolution,
              distance
            )(simulationStart)
        case Some(Some(_: SampleParams)) =>
          // sample weather, no check required
          // coordinate source must be sample coordinate source
          // calling the function here is not an issue as the sample coordinate source is already
          // an object (= no overhead costs)
          coordinateSourceFunction() match {
            case _: SampleWeatherSource.SampleIdCoordinateSource.type =>
              // all fine
              (simulationStart: ZonedDateTime) =>
                new SampleWeatherSource()(simulationStart)
            case coordinateSource =>
              // cannot use sample weather source with other combination of weather source than sample weather source
              throw new InvalidConfigParameterException(
                "Invalid coordinate source " +
                  s"'${coordinateSource.getClass.getSimpleName}' defined for SampleWeatherSource. " +
                  "Please adapt the configuration to use sample coordinate source for weather data!"
              )
          }
        case None | Some(_) =>
          throw new InvalidConfigParameterException(
            "No weather source defined! This is currently not supported! Please provide the config parameters for one " +
              s"of the following weather sources:\n\t${supportedWeatherSources.mkString("\n\t")}"
          )
      }

    weatherSourceFunction
=======
    definedWeatherSources.headOption match {
      case Some(
            Some(baseCsvParams @ BaseCsvParams(csvSep, directoryPath, _))
          ) =>
        checkBaseCsvParams(baseCsvParams, "WeatherSource")
        (simulationStart: ZonedDateTime) =>
          WeatherSourceWrapper(
            csvSep,
            Paths.get(directoryPath),
            coordinateSourceFunction,
            timestampPattern,
            scheme,
            resolution,
            distance,
          )(simulationStart)
      case Some(Some(params: CouchbaseParams)) =>
        checkCouchbaseParams(params)
        (simulationStart: ZonedDateTime) =>
          WeatherSourceWrapper(
            params,
            coordinateSourceFunction,
            timestampPattern,
            scheme,
            resolution,
            distance,
          )(simulationStart)
      case Some(Some(params @ InfluxDb1xParams(database, _, url))) =>
        checkInfluxDb1xParams("WeatherSource", url, database)
        (simulationStart: ZonedDateTime) =>
          WeatherSourceWrapper(
            params,
            coordinateSourceFunction,
            timestampPattern,
            scheme,
            resolution,
            distance,
          )(simulationStart)
      case Some(Some(params: SqlParams)) =>
        checkSqlParams(params)
        (simulationStart: ZonedDateTime) =>
          WeatherSourceWrapper(
            params,
            coordinateSourceFunction,
            timestampPattern,
            scheme,
            resolution,
            distance,
          )(simulationStart)
      case Some(Some(_: SampleParams)) =>
        // sample weather, no check required
        // coordinate source must be sample coordinate source
        // calling the function here is not an issue as the sample coordinate source is already
        // an object (= no overhead costs)
        coordinateSourceFunction() match {
          case _: SampleWeatherSource.SampleIdCoordinateSource.type =>
            // all fine
            (simulationStart: ZonedDateTime) =>
              new SampleWeatherSource()(simulationStart)
          case coordinateSource =>
            // cannot use sample weather source with other combination of weather source than sample weather source
            throw new InvalidConfigParameterException(
              s"Invalid coordinate source " +
                s"'${coordinateSource.getClass.getSimpleName}' defined for SampleWeatherSource. " +
                "Please adapt the configuration to use sample coordinate source for weather data!"
            )
        }
      case None | Some(_) =>
        throw new InvalidConfigParameterException(
          s"No weather source defined! This is currently not supported! Please provide the config parameters for one " +
            s"of the following weather sources:\n\t${supportedWeatherSources.mkString("\n\t")}"
        )
    }
>>>>>>> 5478b69f
  }

  /** Check the provided coordinate id data source configuration to ensure its
    * validity. If the configuration is valid, a function to build the
    * corresponding [[IdCoordinateSource]] instance is returned. For any invalid
    * configuration parameters exceptions are thrown.
    *
    * @param coordinateSourceConfig
    *   the config to be checked
    * @return
    *   a function that can be used to actually build the configured coordinate
    *   id data source
    */
  private def checkCoordinateSource(
      coordinateSourceConfig: SimonaConfig.Simona.Input.Weather.Datasource.CoordinateSource
  ): () => IdCoordinateSource = {
    val supportedCoordinateSources = Set("csv", "sql", "sample")
    val definedCoordSources = Vector(
      coordinateSourceConfig.sampleParams,
      coordinateSourceConfig.csvParams,
      coordinateSourceConfig.sqlParams,
    ).filter(_.isDefined)

    // check that only one source is defined
    if (definedCoordSources.size > 1)
      throw new InvalidConfigParameterException(
        s"Multiple coordinate sources defined: '${definedCoordSources.map(_.getClass.getSimpleName).mkString("\n\t")}'." +
          s"Please define only one source!\nAvailable sources:\n\t${supportedCoordinateSources.mkString("\n\t")}"
      )

    // check source parameters
    definedCoordSources.headOption match {
      case Some(
            Some(baseCsvParams @ BaseCsvParams(csvSep, directoryPath, _))
          ) =>
        checkBaseCsvParams(baseCsvParams, "CoordinateSource")
        val idCoordinateFactory = checkCoordinateFactory(
          coordinateSourceConfig.gridModel
        )
        () =>
          new CsvIdCoordinateSource(
            idCoordinateFactory,
            new CsvDataSource(
              csvSep,
              Paths.get(directoryPath),
              new FileNamingStrategy(),
            ),
          )
      case Some(
            Some(
              sqlParams @ SqlParams(
                jdbcUrl,
                userName,
                password,
                schemaName,
                tableName,
              )
            )
          ) =>
        checkSqlParams(sqlParams)

        () =>
          new SqlIdCoordinateSource(
            new SqlConnector(jdbcUrl, userName, password),
            schemaName,
            tableName,
            new SqlIdCoordinateFactory(),
          )
      case Some(
            Some(
              _: SimonaConfig.Simona.Input.Weather.Datasource.CoordinateSource.SampleParams
            )
          ) =>
        // sample coordinates, no check required
        () => SampleWeatherSource.SampleIdCoordinateSource
      case None | Some(_) =>
        throw new InvalidConfigParameterException(
          "No coordinate source defined! This is currently not supported! Please provide the config parameters for one " +
            s"of the following coordinate sources:\n\t${supportedCoordinateSources.mkString("\n\t")}"
        )
    }
  }

  /** Check the provided coordinate grid model configuration to ensure its
    * validity. If the configuration is valid, the corresponding
    * IdCoordinateSource is returned. For any invalid configuration parameters
    * exceptions are thrown.
    *
    * @param gridModel
    *   the grid model string to be checked
    * @return
    *   a function that can be used to actually build the id coordinate factory
    *   for the grid model
    */
  private def checkCoordinateFactory(
      gridModel: String
  ): IdCoordinateFactory = {
    if (gridModel.isEmpty)
      throw new InvalidConfigParameterException("No grid model defined!")
    gridModel.toLowerCase() match {
      case "icon"  => new IconIdCoordinateFactory()
      case "cosmo" => new CosmoIdCoordinateFactory()
      case _ =>
        throw new InvalidConfigParameterException(
          s"Grid model '$gridModel' is not supported!"
        )
    }
  }

  /** Represents an empty weather data object
    *
    * For temperature to represent an "empty" quantity, we need to explicitly
    * set temperature to absolute zero, so 0°K. When temperature measures the
    * movement of atoms, absolute zero means no movement, which represents the
    * "empty" concept best.
    */
  val EMPTY_WEATHER_DATA: WeatherData = WeatherData(
    WattsPerSquareMeter(0.0),
    WattsPerSquareMeter(0.0),
    Kelvin(0d),
    MetersPerSecond(0d),
  )

  def toWeatherData(
      weatherValue: WeatherValue
  ): WeatherData = {
    WeatherData(
      weatherValue.getSolarIrradiance.getDiffuseIrradiance.toScala match {
        case Some(irradiance) =>
          WattsPerSquareMeter(
            irradiance
              .to(PowerSystemUnits.WATT_PER_SQUAREMETRE)
              .getValue
              .doubleValue()
          )
        case None => EMPTY_WEATHER_DATA.diffIrr
      },
      weatherValue.getSolarIrradiance.getDirectIrradiance.toScala match {
        case Some(irradiance) =>
          WattsPerSquareMeter(
            irradiance
              .to(PowerSystemUnits.WATT_PER_SQUAREMETRE)
              .getValue
              .doubleValue()
          )
        case None => EMPTY_WEATHER_DATA.dirIrr
      },
      weatherValue.getTemperature.getTemperature.toScala match {
        case Some(temperature) =>
          Kelvin(
            temperature
              .to(Units.KELVIN)
              .getValue
              .doubleValue()
          )
        case None => EMPTY_WEATHER_DATA.temp
      },
      weatherValue.getWind.getVelocity.toScala match {
        case Some(windVel) =>
          MetersPerSecond(
            windVel
              .to(Units.METRE_PER_SECOND)
              .getValue
              .doubleValue()
          )
        case None => EMPTY_WEATHER_DATA.windVel
      },
    )

  }

  /** Weather package private case class to combine the provided agent
    * coordinates into one single entity
    */
  private[weather] final case class AgentCoordinates(
      latitude: Double,
      longitude: Double,
  ) {
    def toPoint: Point =
      GeoUtils.DEFAULT_GEOMETRY_FACTORY.createPoint(
        new Coordinate(longitude, latitude)
      )
  }

  /** Package private class to aid the averaging of weather values at
    * coordinates
    *
    * @param weighting
    *   Mapping from weather coordinate to it's weight in averaging
    */
  private[weather] final case class WeightedCoordinates(
      weighting: Map[Point, Double]
  )

  /** Enumeration of all supported weather "column" schemes including
    * permissible config values
    */
  object WeatherScheme extends ParsableEnumeration {
    val ICON: Value = Value("icon")
    val COSMO: Value = Value("cosmo")
  }
}<|MERGE_RESOLUTION|>--- conflicted
+++ resolved
@@ -39,10 +39,6 @@
 import edu.ie3.simona.util.ParsableEnumeration
 import edu.ie3.util.geo.{CoordinateDistance, GeoUtils}
 import edu.ie3.util.quantities.PowerSystemUnits
-<<<<<<< HEAD
-import edu.ie3.util.scala.io.CsvDataSourceAdapter
-=======
->>>>>>> 5478b69f
 import edu.ie3.util.scala.quantities.WattsPerSquareMeter
 import org.locationtech.jts.geom.{Coordinate, Point}
 import squants.motion.MetersPerSecond
@@ -356,83 +352,6 @@
         s"Multiple weather sources defined: '${definedWeatherSources.map(_.getClass.getSimpleName).mkString("\n\t")}'." +
           s"Please define only one source!\nAvailable sources:\n\t${supportedWeatherSources.mkString("\n\t")}"
       )
-<<<<<<< HEAD
-    val weatherSourceFunction: ZonedDateTime => WeatherSource =
-      definedWeatherSources.headOption match {
-        case Some(
-              Some(baseCsvParams @ BaseCsvParams(csvSep, directoryPath, _))
-            ) =>
-          checkBaseCsvParams(baseCsvParams, "WeatherSource")
-          (simulationStart: ZonedDateTime) =>
-            WeatherSourceWrapper(
-              csvSep,
-              Paths.get(directoryPath),
-              coordinateSourceFunction,
-              timestampPattern,
-              scheme,
-              resolution,
-              distance
-            )(simulationStart)
-        case Some(Some(params: CouchbaseParams)) =>
-          checkCouchbaseParams(params)
-          (simulationStart: ZonedDateTime) =>
-            WeatherSourceWrapper(
-              params,
-              coordinateSourceFunction,
-              timestampPattern,
-              scheme,
-              resolution,
-              distance
-            )(simulationStart)
-        case Some(Some(params @ InfluxDb1xParams(database, _, url))) =>
-          checkInfluxDb1xParams("WeatherSource", url, database)
-          (simulationStart: ZonedDateTime) =>
-            WeatherSourceWrapper(
-              params,
-              coordinateSourceFunction,
-              timestampPattern,
-              scheme,
-              resolution,
-              distance
-            )(simulationStart)
-        case Some(Some(params: SqlParams)) =>
-          checkSqlParams(params)
-          (simulationStart: ZonedDateTime) =>
-            WeatherSourceWrapper(
-              params,
-              coordinateSourceFunction,
-              timestampPattern,
-              scheme,
-              resolution,
-              distance
-            )(simulationStart)
-        case Some(Some(_: SampleParams)) =>
-          // sample weather, no check required
-          // coordinate source must be sample coordinate source
-          // calling the function here is not an issue as the sample coordinate source is already
-          // an object (= no overhead costs)
-          coordinateSourceFunction() match {
-            case _: SampleWeatherSource.SampleIdCoordinateSource.type =>
-              // all fine
-              (simulationStart: ZonedDateTime) =>
-                new SampleWeatherSource()(simulationStart)
-            case coordinateSource =>
-              // cannot use sample weather source with other combination of weather source than sample weather source
-              throw new InvalidConfigParameterException(
-                "Invalid coordinate source " +
-                  s"'${coordinateSource.getClass.getSimpleName}' defined for SampleWeatherSource. " +
-                  "Please adapt the configuration to use sample coordinate source for weather data!"
-              )
-          }
-        case None | Some(_) =>
-          throw new InvalidConfigParameterException(
-            "No weather source defined! This is currently not supported! Please provide the config parameters for one " +
-              s"of the following weather sources:\n\t${supportedWeatherSources.mkString("\n\t")}"
-          )
-      }
-
-    weatherSourceFunction
-=======
     definedWeatherSources.headOption match {
       case Some(
             Some(baseCsvParams @ BaseCsvParams(csvSep, directoryPath, _))
@@ -494,18 +413,17 @@
           case coordinateSource =>
             // cannot use sample weather source with other combination of weather source than sample weather source
             throw new InvalidConfigParameterException(
-              s"Invalid coordinate source " +
+              "Invalid coordinate source " +
                 s"'${coordinateSource.getClass.getSimpleName}' defined for SampleWeatherSource. " +
                 "Please adapt the configuration to use sample coordinate source for weather data!"
             )
         }
       case None | Some(_) =>
         throw new InvalidConfigParameterException(
-          s"No weather source defined! This is currently not supported! Please provide the config parameters for one " +
+          "No weather source defined! This is currently not supported! Please provide the config parameters for one " +
             s"of the following weather sources:\n\t${supportedWeatherSources.mkString("\n\t")}"
         )
     }
->>>>>>> 5478b69f
   }
 
   /** Check the provided coordinate id data source configuration to ensure its
