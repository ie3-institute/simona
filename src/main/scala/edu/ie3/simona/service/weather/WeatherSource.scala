--- conflicted
+++ resolved
@@ -31,16 +31,13 @@
   AgentCoordinates,
   WeightedCoordinates,
 }
-<<<<<<< HEAD
-import edu.ie3.simona.service.weather.WeatherSourceWrapper.buildPSDMSource
-=======
 import edu.ie3.simona.util.ConfigUtil.CsvConfigUtil.checkBaseCsvParams
 import edu.ie3.simona.util.ConfigUtil.DatabaseConfigUtil.{
   checkCouchbaseParams,
   checkInfluxDb1xParams,
   checkSqlParams,
 }
->>>>>>> cd1c9880
+import edu.ie3.simona.service.weather.WeatherSourceWrapper.buildPSDMSource
 import edu.ie3.simona.util.ParsableEnumeration
 import edu.ie3.util.geo.{CoordinateDistance, GeoUtils}
 import edu.ie3.util.quantities.PowerSystemUnits
@@ -288,26 +285,6 @@
 object WeatherSource {
 
   def apply(
-<<<<<<< HEAD
-=======
-      dataSourceConfig: SimonaConfig.Simona.Input.Weather.Datasource,
-      simulationStart: ZonedDateTime,
-  ): WeatherSource =
-    checkConfig(dataSourceConfig)(simulationStart)
-
-  /** Check the provided weather data source configuration to ensure its
-    * validity. If the configuration is valid, a function to build the
-    * corresponding [[WeatherSource]] instance is returned. For any invalid
-    * configuration parameters exceptions are thrown.
-    *
-    * @param weatherDataSourceCfg
-    *   the config to be checked
-    * @return
-    *   a function that can be used to actually build the configured weather
-    *   data source
-    */
-  def checkConfig(
->>>>>>> cd1c9880
       weatherDataSourceCfg: SimonaConfig.Simona.Input.Weather.Datasource
   )(implicit simulationStart: ZonedDateTime): WeatherSource = {
     // get coordinate source
@@ -319,13 +296,8 @@
       weatherDataSourceCfg.csvParams,
       weatherDataSourceCfg.influxDb1xParams,
       weatherDataSourceCfg.couchbaseParams,
-<<<<<<< HEAD
-      weatherDataSourceCfg.sqlParams
+      weatherDataSourceCfg.sqlParams,
     ).find(_.isDefined).flatten
-=======
-      weatherDataSourceCfg.sqlParams,
-    ).filter(_.isDefined)
->>>>>>> cd1c9880
 
     if (definedWeatherSources.isEmpty) {
       // should not happen, due to the config fail fast check
@@ -341,90 +313,9 @@
         Units.METRE,
       )
 
-<<<<<<< HEAD
     buildPSDMSource(weatherDataSourceCfg, definedWeatherSources)
       .map(WeatherSourceWrapper.apply)
       .getOrElse(new SampleWeatherSource())
-=======
-    // check that only one source is defined
-    if (definedWeatherSources.size > 1)
-      throw new InvalidConfigParameterException(
-        s"Multiple weather sources defined: '${definedWeatherSources.map(_.getClass.getSimpleName).mkString("\n\t")}'." +
-          s"Please define only one source!\nAvailable sources:\n\t${supportedWeatherSources.mkString("\n\t")}"
-      )
-    definedWeatherSources.headOption match {
-      case Some(
-            Some(baseCsvParams @ BaseCsvParams(csvSep, directoryPath, _))
-          ) =>
-        checkBaseCsvParams(baseCsvParams, "WeatherSource")
-        (simulationStart: ZonedDateTime) =>
-          WeatherSourceWrapper(
-            csvSep,
-            Paths.get(directoryPath),
-            coordinateSourceFunction,
-            timestampPattern,
-            scheme,
-            resolution,
-            distance,
-          )(simulationStart)
-      case Some(Some(params: CouchbaseParams)) =>
-        checkCouchbaseParams(params)
-        (simulationStart: ZonedDateTime) =>
-          WeatherSourceWrapper(
-            params,
-            coordinateSourceFunction,
-            timestampPattern,
-            scheme,
-            resolution,
-            distance,
-          )(simulationStart)
-      case Some(Some(params @ InfluxDb1xParams(database, _, url))) =>
-        checkInfluxDb1xParams("WeatherSource", url, database)
-        (simulationStart: ZonedDateTime) =>
-          WeatherSourceWrapper(
-            params,
-            coordinateSourceFunction,
-            timestampPattern,
-            scheme,
-            resolution,
-            distance,
-          )(simulationStart)
-      case Some(Some(params: SqlParams)) =>
-        checkSqlParams(params)
-        (simulationStart: ZonedDateTime) =>
-          WeatherSourceWrapper(
-            params,
-            coordinateSourceFunction,
-            timestampPattern,
-            scheme,
-            resolution,
-            distance,
-          )(simulationStart)
-      case Some(Some(_: SampleParams)) =>
-        // sample weather, no check required
-        // coordinate source must be sample coordinate source
-        // calling the function here is not an issue as the sample coordinate source is already
-        // an object (= no overhead costs)
-        coordinateSourceFunction() match {
-          case _: SampleWeatherSource.SampleIdCoordinateSource.type =>
-            // all fine
-            (simulationStart: ZonedDateTime) =>
-              new SampleWeatherSource()(simulationStart)
-          case coordinateSource =>
-            // cannot use sample weather source with other combination of weather source than sample weather source
-            throw new InvalidConfigParameterException(
-              s"Invalid coordinate source " +
-                s"'${coordinateSource.getClass.getSimpleName}' defined for SampleWeatherSource. " +
-                "Please adapt the configuration to use sample coordinate source for weather data!"
-            )
-        }
-      case None | Some(_) =>
-        throw new InvalidConfigParameterException(
-          s"No weather source defined! This is currently not supported! Please provide the config parameters for one " +
-            s"of the following weather sources:\n\t${supportedWeatherSources.mkString("\n\t")}"
-        )
-    }
->>>>>>> cd1c9880
   }
 
   /** Check the provided coordinate id data source configuration to ensure its
@@ -444,26 +335,13 @@
     val definedCoordSources = Vector(
       coordinateSourceConfig.sampleParams,
       coordinateSourceConfig.csvParams,
-<<<<<<< HEAD
-      coordinateSourceConfig.sqlParams
+      coordinateSourceConfig.sqlParams,
     ).find(_.isDefined).flatten
-=======
-      coordinateSourceConfig.sqlParams,
-    ).filter(_.isDefined)
-
-    // check that only one source is defined
-    if (definedCoordSources.size > 1)
-      throw new InvalidConfigParameterException(
-        s"Multiple coordinate sources defined: '${definedCoordSources.map(_.getClass.getSimpleName).mkString("\n\t")}'." +
-          s"Please define only one source!\nAvailable sources:\n\t${supportedCoordinateSources.mkString("\n\t")}"
-      )
->>>>>>> cd1c9880
 
     definedCoordSources match {
       case Some(
             BaseCsvParams(csvSep, directoryPath, _)
           ) =>
-<<<<<<< HEAD
         val idCoordinateFactory =
           coordinateSourceConfig.gridModel.toLowerCase match {
             case "icon"  => new IconIdCoordinateFactory()
@@ -476,24 +354,9 @@
             csvSep,
             Paths.get(directoryPath),
             new FileNamingStrategy()
-=======
-        checkBaseCsvParams(baseCsvParams, "CoordinateSource")
-        val idCoordinateFactory = checkCoordinateFactory(
-          coordinateSourceConfig.gridModel
-        )
-        () =>
-          new CsvIdCoordinateSource(
-            idCoordinateFactory,
-            new CsvDataSource(
-              csvSep,
-              Paths.get(directoryPath),
-              new FileNamingStrategy(),
-            ),
->>>>>>> cd1c9880
           )
         )
       case Some(
-<<<<<<< HEAD
             SqlParams(
               jdbcUrl,
               userName,
@@ -508,27 +371,6 @@
           tableName,
           new SqlIdCoordinateFactory()
         )
-=======
-            Some(
-              sqlParams @ SqlParams(
-                jdbcUrl,
-                userName,
-                password,
-                schemaName,
-                tableName,
-              )
-            )
-          ) =>
-        checkSqlParams(sqlParams)
-
-        () =>
-          new SqlIdCoordinateSource(
-            new SqlConnector(jdbcUrl, userName, password),
-            schemaName,
-            tableName,
-            new SqlIdCoordinateFactory(),
-          )
->>>>>>> cd1c9880
       case Some(
             _: SimonaConfig.Simona.Input.Weather.Datasource.CoordinateSource.SampleParams
           ) =>
