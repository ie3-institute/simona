/*
 * © 2020. TU Dortmund University,
 * Institute of Energy Systems, Energy Efficiency and Energy Economics,
 * Research group Distribution grid planning and operation
 */

package edu.ie3.simona.service.weather

import edu.ie3.datamodel.io.factory.timeseries.{
  CosmoIdCoordinateFactory,
  IconIdCoordinateFactory,
  IdCoordinateFactory,
  SqlIdCoordinateFactory
}
import edu.ie3.datamodel.io.connectors.SqlConnector
import edu.ie3.datamodel.io.naming.FileNamingStrategy
import edu.ie3.datamodel.io.source.IdCoordinateSource
import edu.ie3.datamodel.io.source.csv.CsvIdCoordinateSource
<<<<<<< HEAD
=======
import edu.ie3.datamodel.io.source.sql.SqlIdCoordinateSource
>>>>>>> 83d0fb03
import edu.ie3.datamodel.models.value.WeatherValue
import edu.ie3.simona.config.SimonaConfig
import edu.ie3.simona.config.SimonaConfig.Simona.Input.Weather.Datasource._
import edu.ie3.simona.exceptions.{
  InvalidConfigParameterException,
  ServiceException
}
import edu.ie3.simona.config.SimonaConfig.BaseCsvParams
import edu.ie3.simona.ontology.messages.services.WeatherMessage.WeatherData
import edu.ie3.simona.service.weather.WeatherSource.{
  AgentCoordinates,
  WeightedCoordinates
}
import edu.ie3.simona.util.ConfigUtil.CsvConfigUtil.checkBaseCsvParams
import edu.ie3.simona.util.ConfigUtil.DatabaseConfigUtil.{
  checkCouchbaseParams,
  checkInfluxDb1xParams,
  checkSqlParams
}
import edu.ie3.simona.util.ParsableEnumeration
import edu.ie3.util.geo.{CoordinateDistance, GeoUtils}
import edu.ie3.util.quantities.PowerSystemUnits
import edu.ie3.util.scala.io.CsvDataSourceAdapter
import org.locationtech.jts.geom.{Coordinate, Point}
<<<<<<< HEAD
=======
import tech.units.indriya.ComparableQuantity
>>>>>>> 83d0fb03
import edu.ie3.util.scala.quantities.WattsPerSquareMeter
import squants.motion.MetersPerSecond
import squants.thermal.{Celsius, Kelvin}
import tech.units.indriya.quantity.Quantities
import tech.units.indriya.unit.Units

import java.nio.file.Paths
import java.time.ZonedDateTime
import javax.measure.quantity.{Dimensionless, Length}
import scala.jdk.CollectionConverters._
import scala.jdk.OptionConverters.RichOptional
import scala.util.{Failure, Success, Try}

trait WeatherSource {
  protected val idCoordinateSource: IdCoordinateSource
  protected val maxCoordinateDistance: ComparableQuantity[Length]

  /** Determine the relevant coordinates around the queried one together with
    * their weighting factors in averaging
    *
    * @param coordinate
    *   Coordinates of requesting Agent
    * @param amountOfInterpolationCoords
    *   The minimum required amount of coordinates with weather data surrounding
    *   the given coordinate that will be used for interpolation
    * @return
    *   The result of the attempt to determine the closest coordinates with
    *   their weighting
    */
  def getWeightedCoordinates(
      coordinate: WeatherSource.AgentCoordinates,
      amountOfInterpolationCoords: Int
  ): Try[WeatherSource.WeightedCoordinates] = {
    getNearestCoordinatesWithDistances(
      coordinate,
      amountOfInterpolationCoords
    ) match {
      case Success(nearestCoordinates) =>
        determineWeights(nearestCoordinates)
      case Failure(exception) =>
        Failure(
          new ServiceException(
            "Determination of coordinate weights failed.",
            exception
          )
        )
    }
  }

  /** Tries to find the nearest coordinates around the queried coordinate. If
    * the queried coordinate hits a weather coordinate directly, only this one
    * is returned. Otherwise, check if the queried coordinate is surrounded in
    * all four quadrants.
    *
    * @param coordinate
    *   Coordinates of requesting Agent
    * @param amountOfInterpolationCoords
    *   The minimum required amount of coordinates with weather data surrounding
    *   the given coordinate that will be used for interpolation
    * @return
    */
  def getNearestCoordinatesWithDistances(
      coordinate: WeatherSource.AgentCoordinates,
      amountOfInterpolationCoords: Int
  ): Try[Iterable[CoordinateDistance]] = {
    val queryPoint = coordinate.toPoint

    /* Go and get the nearest coordinates, that are known to the weather source */
    val nearestCoords = idCoordinateSource
      .getClosestCoordinates(
        queryPoint,
        amountOfInterpolationCoords,
        maxCoordinateDistance
      )
      .asScala

    nearestCoords.find(coordinateDistance =>
      coordinateDistance.getCoordinateB.equalsExact(queryPoint, 1e-6)
    ) match {
      case Some(exactHit) =>
        /* The queried coordinate hit one of the weather coordinates. Don't average and take it directly */
        Success(Vector(exactHit))
      case None if nearestCoords.size < amountOfInterpolationCoords =>
        Failure(
          ServiceException(
            s"There are not enough coordinates for averaging. Found ${nearestCoords.size} within the given distance of " +
              s"$maxCoordinateDistance but need $amountOfInterpolationCoords. Please make sure that there are enough coordinates within the given distance."
          )
        )
      case None =>
        /* Check if enough coordinates are within the coordinate distance limit */
        val nearestCoordsInMaxDistance = nearestCoords.filter(coordDistance =>
          coordDistance.getDistance
            .isLessThan(maxCoordinateDistance)
        )
        if (nearestCoordsInMaxDistance.size < amountOfInterpolationCoords) {
          Failure(
            ServiceException(
              s"There are not enough coordinates within the max coordinate distance of $maxCoordinateDistance. Found ${nearestCoordsInMaxDistance.size} but need $amountOfInterpolationCoords. Please make sure that there are enough coordinates within the given distance."
            )
          )
        } else {
          /* Check, if the queried coordinate is surrounded at each quadrant */
          val (topLeft, topRight, bottomLeft, bottomRight) = nearestCoords
            .map(_.getCoordinateB)
            .foldLeft((false, false, false, false)) {
              case ((tl, tr, bl, br), point) =>
                (
                  tl || (point.getX < queryPoint.getX && point.getY > queryPoint.getY),
                  tr || (point.getX > queryPoint.getX && point.getY > queryPoint.getY),
                  bl || (point.getX < queryPoint.getX && point.getY < queryPoint.getY),
                  br || (point.getX > queryPoint.getX && point.getY < queryPoint.getY)
                )
            }

          /* There has to be a coordinate in each quadrant */
          if (topLeft && topRight && bottomLeft && bottomRight)
            Success(nearestCoords)
          else
            Failure(
              ServiceException(
                s"The queried point shall be surrounded by $amountOfInterpolationCoords weather coordinates, which are in each quadrant. This is not the case."
              )
            )
        }
    }
  }

  /** Determine the weights of each coordinate. It is ensured, that the entirety
    * of weights sum up to 1.0
    *
    * @param nearestCoordinates
    *   Collection of nearest coordinates with their distances
    * @return
    *   An attempt to calculate the average
    */
  def determineWeights(
      nearestCoordinates: Iterable[CoordinateDistance]
  ): Try[WeightedCoordinates] = {
    nearestCoordinates.headOption match {
      case Some(dist) if nearestCoordinates.size == 1 =>
        /* There is only one coordinate -> weight this with 1 */
        Success(
          WeightedCoordinates(Map(dist.getCoordinateB -> 1d))
        )
      case _ =>
        /* There is more than one coordinate or none existent */
        val totalDistanceToSurroundingCoordinates =
          nearestCoordinates.foldLeft(Quantities.getQuantity(0d, Units.METRE)) {
            case (cumulativeDistance, coordinateDistance) =>
              cumulativeDistance.add(coordinateDistance.getDistance)
          }

        /* Partial function, that transfers a distance to proximity */
        val toProximity = (coordinateDistance: CoordinateDistance) =>
          1 - coordinateDistance.getDistance
            .divide(totalDistanceToSurroundingCoordinates)
            .asType(classOf[Dimensionless])
            .to(PowerSystemUnits.PU)
            .getValue
            .doubleValue()

        if (
          totalDistanceToSurroundingCoordinates.isGreaterThan(
            Quantities.getQuantity(0d, Units.METRE)
          )
        ) {
          val weightMap = nearestCoordinates
            .map(coordinateDistance => {
              /* Maybe some words on the calculus of the weight here: We intend to have a weight, that linear increases
               * from zero to one, the closer the coordinate is to the coordinate in question. Therefore we calculate the
               * proximity of each node as a linear function between 1 at 0m distance to the questioned coordinate to zero
               * at the sum of all coordinates' distances (1 - d / d_sum). However, summing up this proximity over all
               * n coordinates brings n*1 from the left part of the sum and -1 as the sum of all distances shares.
               * Thereby all weights sum up to n-1. Therefore, we divide by this to scale the sum of weights to one. */
              val weight =
                toProximity(coordinateDistance) / (nearestCoordinates.size - 1)
              coordinateDistance.getCoordinateB -> weight
            })
            .toMap

          val weightSum = weightMap.values.sum
          if (weightSum > 0.99 && weightSum < 1.01)
            Success(WeightedCoordinates(weightMap))
          else
            Failure(
              ServiceException(
                "The sum of weights differs more than 1 % from 100 %."
              )
            )
        } else
          Failure(
            ServiceException(
              "The total sum of distances to surrounding coordinates is 0 m or less. Therefore averaging would lead to numeric errors."
            )
          )
    }
  }

  /** Get the weather data for the given tick as a weighted average taking into
    * account the given weighting of weather coordinates.
    *
    * @param tick
    *   Simulation date in question
    * @param weightedCoordinates
    *   The coordinate in question
    * @return
    *   Matching weather data
    */
  def getWeather(
      tick: Long,
      weightedCoordinates: WeightedCoordinates
  ): WeatherData

  /** Get the weather data for the given tick and agent coordinates having a
    * weighted average of weather values.
    *
    * @param tick
    *   Simulation date in question
    * @param agentToWeightedCoordinates
    *   The coordinates in question
    * @return
    *   Matching weather data
    */
  def getWeather(
      tick: Long,
      agentToWeightedCoordinates: Map[AgentCoordinates, WeightedCoordinates]
  ): Map[AgentCoordinates, WeatherData] = agentToWeightedCoordinates.map {
    case (agentCoordinates, weightedCoordinates) =>
      agentCoordinates -> getWeather(tick, weightedCoordinates)
  }

  /** Determine an Array with all ticks between the request frame's start and
    * end on which new data is available. Both the request frame's start and end
    * are INCLUDED.
    *
    * @param requestFrameStart
    *   Beginning of the announced request frame
    * @param requestFrameEnd
    *   End of the announced request frame
    * @return
    *   Array with data ticks
    */
  def getDataTicks(
      requestFrameStart: Long,
      requestFrameEnd: Long
  ): Array[Long]
}

object WeatherSource {

  def apply(
      dataSourceConfig: SimonaConfig.Simona.Input.Weather.Datasource,
      simulationStart: ZonedDateTime
  ): WeatherSource =
    checkConfig(dataSourceConfig)(simulationStart)

  /** Check the provided weather data source configuration to ensure its
    * validity. If the configuration is valid, a function to build the
    * corresponding [[WeatherSource]] instance is returned. For any invalid
    * configuration parameters exceptions are thrown.
    *
    * @param weatherDataSourceCfg
    *   the config to be checked
    * @return
    *   a function that can be used to actually build the configured weather
    *   data source
    */
  def checkConfig(
      weatherDataSourceCfg: SimonaConfig.Simona.Input.Weather.Datasource
  ): ZonedDateTime => WeatherSource = {

    // check and get coordinate source
    val coordinateSourceFunction: () => IdCoordinateSource =
      checkCoordinateSource(
        weatherDataSourceCfg.coordinateSource
      )

    /* Check, if the column scheme is supported */
    if (!WeatherScheme.isEligibleInput(weatherDataSourceCfg.scheme))
      throw new InvalidConfigParameterException(
        s"The weather data scheme '${weatherDataSourceCfg.scheme}' is not supported. Supported schemes:\n\t${WeatherScheme.values
            .mkString("\n\t")}"
      )

    // check weather source parameters
    val supportedWeatherSources =
      Set("influxdb1x", "csv", "sql", "couchbase", "sample")
    val definedWeatherSources = Vector(
      weatherDataSourceCfg.sampleParams,
      weatherDataSourceCfg.csvParams,
      weatherDataSourceCfg.influxDb1xParams,
      weatherDataSourceCfg.couchbaseParams,
      weatherDataSourceCfg.sqlParams
    ).filter(_.isDefined)

    val timestampPattern: Option[String] = weatherDataSourceCfg.timestampPattern
    val scheme: String = weatherDataSourceCfg.scheme
    val resolution: Option[Long] = weatherDataSourceCfg.resolution
    val distance: ComparableQuantity[Length] =
      Quantities.getQuantity(
        weatherDataSourceCfg.maxCoordinateDistance,
        Units.METRE
      )

    // check that only one source is defined
    if (definedWeatherSources.size > 1)
      throw new InvalidConfigParameterException(
        s"Multiple weather sources defined: '${definedWeatherSources.map(_.getClass.getSimpleName).mkString("\n\t")}'." +
          s"Please define only one source!\nAvailable sources:\n\t${supportedWeatherSources.mkString("\n\t")}"
      )
    val weatherSourceFunction: ZonedDateTime => WeatherSource =
      definedWeatherSources.headOption match {
        case Some(
              Some(baseCsvParams @ BaseCsvParams(csvSep, directoryPath, _))
            ) =>
          checkBaseCsvParams(baseCsvParams, "WeatherSource")
          (simulationStart: ZonedDateTime) =>
            WeatherSourceWrapper(
              csvSep,
              Paths.get(directoryPath),
              coordinateSourceFunction,
              timestampPattern,
              scheme,
              resolution,
              distance
            )(simulationStart)
        case Some(Some(params: CouchbaseParams)) =>
          checkCouchbaseParams(params)
          (simulationStart: ZonedDateTime) =>
            WeatherSourceWrapper(
              params,
              coordinateSourceFunction,
              timestampPattern,
              scheme,
              resolution,
              distance
            )(simulationStart)
        case Some(Some(params @ InfluxDb1xParams(database, _, url))) =>
          checkInfluxDb1xParams("WeatherSource", url, database)
          (simulationStart: ZonedDateTime) =>
            WeatherSourceWrapper(
              params,
              coordinateSourceFunction,
              timestampPattern,
              scheme,
              resolution,
              distance
            )(simulationStart)
        case Some(Some(params: SqlParams)) =>
          checkSqlParams(params)
          (simulationStart: ZonedDateTime) =>
            WeatherSourceWrapper(
              params,
              coordinateSourceFunction,
              timestampPattern,
              scheme,
              resolution,
              distance
            )(simulationStart)
        case Some(Some(_: SampleParams)) =>
          // sample weather, no check required
          // coordinate source must be sample coordinate source
          // calling the function here is not an issue as the sample coordinate source is already
          // an object (= no overhead costs)
          coordinateSourceFunction() match {
            case _: SampleWeatherSource.SampleIdCoordinateSource.type =>
              // all fine
              (simulationStart: ZonedDateTime) =>
                new SampleWeatherSource()(simulationStart)
            case coordinateSource =>
              // cannot use sample weather source with other combination of weather source than sample weather source
              throw new InvalidConfigParameterException(
                s"Invalid coordinate source " +
                  s"'${coordinateSource.getClass.getSimpleName}' defined for SampleWeatherSource. " +
                  "Please adapt the configuration to use sample coordinate source for weather data!"
              )
          }
        case None | Some(_) =>
          throw new InvalidConfigParameterException(
            s"No weather source defined! This is currently not supported! Please provide the config parameters for one " +
              s"of the following weather sources:\n\t${supportedWeatherSources.mkString("\n\t")}"
          )
      }

    weatherSourceFunction
  }

  /** Check the provided coordinate id data source configuration to ensure its
    * validity. If the configuration is valid, a function to build the
    * corresponding [[IdCoordinateSource]] instance is returned. For any invalid
    * configuration parameters exceptions are thrown.
    *
    * @param coordinateSourceConfig
    *   the config to be checked
    * @return
    *   a function that can be used to actually build the configured coordinate
    *   id data source
    */
  private def checkCoordinateSource(
      coordinateSourceConfig: SimonaConfig.Simona.Input.Weather.Datasource.CoordinateSource
  ): () => IdCoordinateSource = {
    val supportedCoordinateSources = Set("csv", "sql", "sample")
    val definedCoordSources = Vector(
      coordinateSourceConfig.sampleParams,
      coordinateSourceConfig.csvParams,
      coordinateSourceConfig.sqlParams
    ).filter(_.isDefined)

    // check that only one source is defined
    if (definedCoordSources.size > 1)
      throw new InvalidConfigParameterException(
        s"Multiple coordinate sources defined: '${definedCoordSources.map(_.getClass.getSimpleName).mkString("\n\t")}'." +
          s"Please define only one source!\nAvailable sources:\n\t${supportedCoordinateSources.mkString("\n\t")}"
      )

    // check source parameters
    definedCoordSources.headOption match {
      case Some(
            Some(baseCsvParams @ BaseCsvParams(csvSep, directoryPath, _))
          ) =>
        checkBaseCsvParams(baseCsvParams, "CoordinateSource")
        val idCoordinateFactory = checkCoordinateFactory(
          coordinateSourceConfig.gridModel
        )
        () =>
          new CsvIdCoordinateSource(
            idCoordinateFactory,
            new CsvDataSourceAdapter(
              csvSep,
              Paths.get(directoryPath),
              new FileNamingStrategy()
            )
          )
      case Some(
            Some(
              sqlParams @ SqlParams(
                jdbcUrl,
                userName,
                password,
                schemaName,
                tableName
              )
            )
          ) =>
        checkSqlParams(sqlParams)

        () =>
          new SqlIdCoordinateSource(
            new SqlConnector(jdbcUrl, userName, password),
            schemaName,
            tableName,
            new SqlIdCoordinateFactory()
          )
      case Some(
            Some(
              _: SimonaConfig.Simona.Input.Weather.Datasource.CoordinateSource.SampleParams
            )
          ) =>
        // sample coordinates, no check required
        () => SampleWeatherSource.SampleIdCoordinateSource
      case None | Some(_) =>
        throw new InvalidConfigParameterException(
          s"No coordinate source defined! This is currently not supported! Please provide the config parameters for one " +
            s"of the following coordinate sources:\n\t${supportedCoordinateSources.mkString("\n\t")}"
        )
    }
  }

  /** Check the provided coordinate grid model configuration to ensure its
    * validity. If the configuration is valid, the corresponding
    * IdCoordinateSource is returned. For any invalid configuration parameters
    * exceptions are thrown.
    *
    * @param gridModel
    *   the grid model string to be checked
    * @return
    *   a function that can be used to actually build the id coordinate factory
    *   for the grid model
    */
  private def checkCoordinateFactory(
      gridModel: String
  ): IdCoordinateFactory = {
    if (gridModel.isEmpty)
      throw new InvalidConfigParameterException("No grid model defined!")
    gridModel.toLowerCase() match {
      case "icon"  => new IconIdCoordinateFactory()
      case "cosmo" => new CosmoIdCoordinateFactory()
      case _ =>
        throw new InvalidConfigParameterException(
          s"Grid model '$gridModel' is not supported!"
        )
    }
  }

  /** Represents an empty weather data object
    *
    * For temperature to represent an "empty" quantity, we need to explicitly
    * set temperature to absolute zero, so 0°K. When temperature measures the
    * movement of atoms, absolute zero means no movement, which represents the
    * "empty" concept best.
    */
  val EMPTY_WEATHER_DATA: WeatherData = WeatherData(
    WattsPerSquareMeter(0.0),
    WattsPerSquareMeter(0.0),
    Kelvin(0d),
    MetersPerSecond(0d)
  )

  def toWeatherData(
      weatherValue: WeatherValue
  ): WeatherData = {
    WeatherData(
<<<<<<< HEAD
      weatherValue.getSolarIrradiance.getDiffuseIrradiance
        .map(irradiance =>
=======
      weatherValue.getSolarIrradiance.getDiffuseIrradiance.toScala match {
        case Some(irradiance) =>
>>>>>>> 83d0fb03
          WattsPerSquareMeter(
            irradiance
              .to(PowerSystemUnits.WATT_PER_SQUAREMETRE)
              .getValue
              .doubleValue()
          )
<<<<<<< HEAD
        )
        .orElse(EMPTY_WEATHER_DATA.diffIrr),
      weatherValue.getSolarIrradiance.getDirectIrradiance
        .map(irradiance =>
=======
        case None => EMPTY_WEATHER_DATA.diffIrr
      },
      weatherValue.getSolarIrradiance.getDirectIrradiance.toScala match {
        case Some(irradiance) =>
>>>>>>> 83d0fb03
          WattsPerSquareMeter(
            irradiance
              .to(PowerSystemUnits.WATT_PER_SQUAREMETRE)
              .getValue
              .doubleValue()
          )
<<<<<<< HEAD
        )
        .orElse(EMPTY_WEATHER_DATA.dirIrr),
      weatherValue.getTemperature.getTemperature
        .map(temperature =>
=======
        case None => EMPTY_WEATHER_DATA.dirIrr
      },
      weatherValue.getTemperature.getTemperature.toScala match {
        case Some(temperature) =>
>>>>>>> 83d0fb03
          Kelvin(
            temperature
              .to(Units.KELVIN)
              .getValue
              .doubleValue()
          )
<<<<<<< HEAD
        )
        .orElse(EMPTY_WEATHER_DATA.temp),
      weatherValue.getWind.getVelocity
        .map(windVel =>
=======
        case None => EMPTY_WEATHER_DATA.temp
      },
      weatherValue.getWind.getVelocity.toScala match {
        case Some(windVel) =>
>>>>>>> 83d0fb03
          MetersPerSecond(
            windVel
              .to(Units.METRE_PER_SECOND)
              .getValue
              .doubleValue()
          )
<<<<<<< HEAD
        )
        .orElse(EMPTY_WEATHER_DATA.windVel)
=======
        case None => EMPTY_WEATHER_DATA.windVel
      }
>>>>>>> 83d0fb03
    )

  }

  /** Weather package private case class to combine the provided agent
    * coordinates into one single entity
    */
  private[weather] final case class AgentCoordinates(
      latitude: Double,
      longitude: Double
  ) {
    def toPoint: Point =
      GeoUtils.DEFAULT_GEOMETRY_FACTORY.createPoint(
        new Coordinate(longitude, latitude)
      )
  }

  /** Package private class to aid the averaging of weather values at
    * coordinates
    *
    * @param weighting
    *   Mapping from weather coordinate to it's weight in averaging
    */
  private[weather] final case class WeightedCoordinates(
      weighting: Map[Point, Double]
  )

  /** Enumeration of all supported weather "column" schemes including
    * permissible config values
    */
  object WeatherScheme extends ParsableEnumeration {
    val ICON: Value = Value("icon")
    val COSMO: Value = Value("cosmo")
  }
}<|MERGE_RESOLUTION|>--- conflicted
+++ resolved
@@ -16,10 +16,7 @@
 import edu.ie3.datamodel.io.naming.FileNamingStrategy
 import edu.ie3.datamodel.io.source.IdCoordinateSource
 import edu.ie3.datamodel.io.source.csv.CsvIdCoordinateSource
-<<<<<<< HEAD
-=======
 import edu.ie3.datamodel.io.source.sql.SqlIdCoordinateSource
->>>>>>> 83d0fb03
 import edu.ie3.datamodel.models.value.WeatherValue
 import edu.ie3.simona.config.SimonaConfig
 import edu.ie3.simona.config.SimonaConfig.Simona.Input.Weather.Datasource._
@@ -44,10 +41,7 @@
 import edu.ie3.util.quantities.PowerSystemUnits
 import edu.ie3.util.scala.io.CsvDataSourceAdapter
 import org.locationtech.jts.geom.{Coordinate, Point}
-<<<<<<< HEAD
-=======
 import tech.units.indriya.ComparableQuantity
->>>>>>> 83d0fb03
 import edu.ie3.util.scala.quantities.WattsPerSquareMeter
 import squants.motion.MetersPerSecond
 import squants.thermal.{Celsius, Kelvin}
@@ -561,77 +555,46 @@
       weatherValue: WeatherValue
   ): WeatherData = {
     WeatherData(
-<<<<<<< HEAD
-      weatherValue.getSolarIrradiance.getDiffuseIrradiance
-        .map(irradiance =>
-=======
       weatherValue.getSolarIrradiance.getDiffuseIrradiance.toScala match {
         case Some(irradiance) =>
->>>>>>> 83d0fb03
           WattsPerSquareMeter(
             irradiance
               .to(PowerSystemUnits.WATT_PER_SQUAREMETRE)
               .getValue
               .doubleValue()
           )
-<<<<<<< HEAD
-        )
-        .orElse(EMPTY_WEATHER_DATA.diffIrr),
-      weatherValue.getSolarIrradiance.getDirectIrradiance
-        .map(irradiance =>
-=======
         case None => EMPTY_WEATHER_DATA.diffIrr
       },
       weatherValue.getSolarIrradiance.getDirectIrradiance.toScala match {
         case Some(irradiance) =>
->>>>>>> 83d0fb03
           WattsPerSquareMeter(
             irradiance
               .to(PowerSystemUnits.WATT_PER_SQUAREMETRE)
               .getValue
               .doubleValue()
           )
-<<<<<<< HEAD
-        )
-        .orElse(EMPTY_WEATHER_DATA.dirIrr),
-      weatherValue.getTemperature.getTemperature
-        .map(temperature =>
-=======
         case None => EMPTY_WEATHER_DATA.dirIrr
       },
       weatherValue.getTemperature.getTemperature.toScala match {
         case Some(temperature) =>
->>>>>>> 83d0fb03
           Kelvin(
             temperature
               .to(Units.KELVIN)
               .getValue
               .doubleValue()
           )
-<<<<<<< HEAD
-        )
-        .orElse(EMPTY_WEATHER_DATA.temp),
-      weatherValue.getWind.getVelocity
-        .map(windVel =>
-=======
         case None => EMPTY_WEATHER_DATA.temp
       },
       weatherValue.getWind.getVelocity.toScala match {
         case Some(windVel) =>
->>>>>>> 83d0fb03
           MetersPerSecond(
             windVel
               .to(Units.METRE_PER_SECOND)
               .getValue
               .doubleValue()
           )
-<<<<<<< HEAD
-        )
-        .orElse(EMPTY_WEATHER_DATA.windVel)
-=======
         case None => EMPTY_WEATHER_DATA.windVel
       }
->>>>>>> 83d0fb03
     )
 
   }
