--- conflicted
+++ resolved
@@ -322,11 +322,7 @@
           ),
         )
       case Some(
-<<<<<<< HEAD
-            CoordinateSource.SqlParams(
-=======
             BaseSqlParams(
->>>>>>> ca775588
               jdbcUrl,
               password,
               schemaName,
