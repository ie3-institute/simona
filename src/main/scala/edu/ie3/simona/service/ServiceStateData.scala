--- conflicted
+++ resolved
@@ -20,11 +20,7 @@
 
   trait ServiceBaseStateData extends ServiceStateData
 
-<<<<<<< HEAD
-  case class ServiceConstantStateData(
-=======
   final case class ServiceConstantStateData(
->>>>>>> c4396472
       scheduler: ActorRef[SchedulerMessage],
       activationAdapter: ActorRef[Activation],
   ) extends ServiceStateData
