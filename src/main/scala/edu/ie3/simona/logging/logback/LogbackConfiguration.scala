--- conflicted
+++ resolved
@@ -42,13 +42,7 @@
             loggerContext
           )
         )
-<<<<<<< HEAD
-        logger.info(
-          "\n   _____ ______  _______  _   _____       ___    ____ \n  / ___//  _/  |/  / __ \\/ | / /   |     |__ \\  / __ \\\n  \\__ \\ / // /|_/ / / / /  |/ / /| |     __/ / / / / /\n ___/ // // /  / / /_/ / /|  / ___ |    / __/_/ /_/ / \n/____/___/_/  /_/\\____/_/ |_/_/  |_|   /____(_)____/  \n                                                      "
-        ) // start all other appenders again
-=======
 
->>>>>>> 492f6de6
         rootLogger.iteratorForAppenders().asScala.foreach {
           case rf: RollingFileAppender[_] =>
             rf.getTriggeringPolicy.start()
@@ -82,14 +76,6 @@
     fileAppender.setName(appenderName)
     /* If applicable, apply the filters from existing file logger else log with "INFO"-Level */
     maybeFilterList match {
-<<<<<<< HEAD
-      case Some(filterList) => filterList.foreach(fileAppender.addFilter)
-      case None =>
-        val filter = new ThresholdFilter()
-        filter.setLevel("INFO")
-        filter.start()
-        fileAppender.addFilter(filter)
-=======
       case Some(filterList) =>
         if (filterList.isEmpty) { // No filters in appenders -> Empty List
           val filter = new ThresholdFilter()
@@ -99,7 +85,6 @@
         } else {
           filterList.foreach(fileAppender.addFilter)
         }
->>>>>>> 492f6de6
     }
     fileAppender.start()
 
