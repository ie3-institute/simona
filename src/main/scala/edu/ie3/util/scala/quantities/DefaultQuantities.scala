/*
 * © 2021. TU Dortmund University,
 * Institute of Energy Systems, Energy Efficiency and Energy Economics,
 * Research group Distribution grid planning and operation
 */

package edu.ie3.util.scala.quantities

<<<<<<< HEAD
import squants.Each
=======
import squants.{Each, Energy, Power, Dimensionless}
>>>>>>> 83d0fb03
import squants.energy.{KilowattHours, Kilowatts, Megawatts}

object DefaultQuantities {

<<<<<<< HEAD
  val zeroKWH: squants.Energy = KilowattHours(0d)
  val zeroKW: squants.Power = Kilowatts(0d)
  val zeroMW: squants.Power = Megawatts(0d)
  val zeroMVAr: ReactivePower = Megavars(0d)
  val zeroPU: squants.Dimensionless = Each(0d)
=======
  val zeroKWH: Energy = KilowattHours(0d)
  val zeroKW: Power = Kilowatts(0d)
  val zeroMW: Power = Megawatts(0d)
  val zeroMVAr: ReactivePower = Megavars(0d)
  val zeroPU: Dimensionless = Each(0d)
>>>>>>> 83d0fb03

}<|MERGE_RESOLUTION|>--- conflicted
+++ resolved
@@ -6,27 +6,15 @@
 
 package edu.ie3.util.scala.quantities
 
-<<<<<<< HEAD
-import squants.Each
-=======
 import squants.{Each, Energy, Power, Dimensionless}
->>>>>>> 83d0fb03
 import squants.energy.{KilowattHours, Kilowatts, Megawatts}
 
 object DefaultQuantities {
 
-<<<<<<< HEAD
-  val zeroKWH: squants.Energy = KilowattHours(0d)
-  val zeroKW: squants.Power = Kilowatts(0d)
-  val zeroMW: squants.Power = Megawatts(0d)
-  val zeroMVAr: ReactivePower = Megavars(0d)
-  val zeroPU: squants.Dimensionless = Each(0d)
-=======
   val zeroKWH: Energy = KilowattHours(0d)
   val zeroKW: Power = Kilowatts(0d)
   val zeroMW: Power = Megawatts(0d)
   val zeroMVAr: ReactivePower = Megavars(0d)
   val zeroPU: Dimensionless = Each(0d)
->>>>>>> 83d0fb03
 
 }