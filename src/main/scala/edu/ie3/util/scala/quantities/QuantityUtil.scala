/*
 * © 2020. TU Dortmund University,
 * Institute of Energy Systems, Energy Efficiency and Energy Economics,
 * Research group Distribution grid planning and operation
 */

package edu.ie3.util.scala.quantities

import edu.ie3.simona.exceptions.QuantityException
import edu.ie3.util.quantities.{QuantityUtil => PSQuantityUtil}
<<<<<<< HEAD
import squants.{Quantity, UnitOfMeasure}
=======
import squants.time.{Hours, TimeDerivative, TimeIntegral}
import squants.{Quantity, Seconds, UnitOfMeasure}
>>>>>>> f42e330a
import tech.units.indriya.ComparableQuantity
import tech.units.indriya.function.Calculus
import tech.units.indriya.quantity.Quantities

import scala.collection.mutable
import scala.util.{Failure, Try}

object QuantityUtil {

  /** The [[tech.units.indriya.function.DefaultNumberSystem]] is only covering
    * java [[Number]] children. As [[BigDecimal]] is not related to
    * [[java.math.BigDecimal]], this causes issues, why the
    * [[tech.units.indriya.spi.NumberSystem]] has to be to be used has to be
    * specified to something, that actually is able to handle the scala number
    * system.
    */
  def adjustNumberSystem(): Unit =
    Calculus.setCurrentNumberSystem(
      Calculus.getNumberSystem(
        "edu.ie3.util.scala.quantities.ScalaNumberSystem"
      )
    )

  def zeroCompQuantity[Q <: javax.measure.Quantity[Q]](
      unit: javax.measure.Unit[Q]
  ): ComparableQuantity[Q] = Quantities.getQuantity(0, unit)

  def zero[Q <: Quantity[Q]](
      unit: UnitOfMeasure[Q]
  ): Q = unit(0d)

  implicit class ConvertibleQuantity[Q <: javax.measure.Quantity[Q]](
      private val q: javax.measure.Quantity[Q]
  ) extends AnyVal {

    /** Converts the quantity to an instance of [[ComparableQuantity]]
      *
      * @return
      *   the provided quantity as comparable quantity
      */
    def asComparable: ComparableQuantity[Q] = PSQuantityUtil.asComparable(q)
  }

  /** Average given values over given tick window
    *
    * @param values
    *   Mapping from tick to respective value
    * @param windowStart
    *   First tick, that shall be included in the integral
    * @param windowEnd
    *   Last tick, that shall be included in the integral
<<<<<<< HEAD
    * @param integrationQuantityClass
    *   Class of [[squants.Quantity]] that will evolve from integration
    * @param integrationUnit
    *   Unit to use for the integral
    * @param averagingQuantityClass
    *   Class of [[squants.Quantity]] that will evolve from averaging
    * @param averagingUnit
    *   Target unit of averaged quantities
=======
>>>>>>> f42e330a
    * @tparam Q
    *   Type of [[squants.Quantity]] that should be integrated
    * @tparam QI
    *   Type of [[squants.Quantity]] that will be the integral
    * @return
    *   Averaged quantity
    */
<<<<<<< HEAD
  def average[Q <: Quantity[Q], QI <: Quantity[QI]](
      values: Map[Long, Q],
      windowStart: Long,
      windowEnd: Long,
      integrationQuantityClass: Class[QI],
      integrationUnit: UnitOfMeasure[QI],
      averagingQuantityClass: Class[Q],
      averagingUnit: UnitOfMeasure[Q]
=======
  def average[Q <: Quantity[Q] with TimeDerivative[QI], QI <: Quantity[
    QI
  ] with TimeIntegral[Q]](
      values: Map[Long, Q],
      windowStart: Long,
      windowEnd: Long
>>>>>>> f42e330a
  ): Try[Q] = {
    if (windowStart == windowEnd)
      Failure(
        new IllegalArgumentException("Cannot average over trivial time window.")
      )
    else if (windowStart > windowEnd)
      Failure(
        new IllegalArgumentException("Window end is before window start.")
      )
    else
      Try {
<<<<<<< HEAD
        averagingUnit(
          integrate(
            values,
            windowStart,
            windowEnd,
            integrationUnit
          ).to(integrationUnit)
            / (windowEnd - windowStart)
        )
=======
        integrate[Q, QI](
          values,
          windowStart,
          windowEnd
        ) / Seconds(windowEnd - windowStart)
>>>>>>> f42e330a
      }
  }

  /** Calculate the integration over provided values from window start until
    * window end
    *
    * @param values
    *   Mapping from tick to respective value
    * @param windowStart
    *   First tick, that shall be included in the integral
    * @param windowEnd
    *   Last tick, that shall be included in the integral
<<<<<<< HEAD
    * @param integrationQuantityClass
    *   Class of [[Quantity]] that will evolve from integration
    * @param integrationUnit
    *   Unit to use for the integral
=======
>>>>>>> f42e330a
    * @tparam Q
    *   Type of [[Quantity]] that should be integrated
    * @tparam QI
    *   Type of [[Quantity]] that will be the integral
    * @return
    *   Integration over given values from window start to window end
    */
<<<<<<< HEAD
  def integrate[Q <: Quantity[Q], QI <: Quantity[QI]](
      values: Map[Long, Q],
      windowStart: Long,
      windowEnd: Long,
      integrationUnit: UnitOfMeasure[QI]
=======
  def integrate[Q <: Quantity[Q] with TimeDerivative[QI], QI <: Quantity[
    QI
  ] with TimeIntegral[Q]](
      values: Map[Long, Q],
      windowStart: Long,
      windowEnd: Long
>>>>>>> f42e330a
  ): QI = {

    /** Case class to hold current state of integration
      *
      * @param currentIntegral
      *   Current state of the integral
      * @param lastTick
      *   Last tick, that has been visited
      * @param lastValue
      *   Value, that has been seen at the last tick
      */
    final case class IntegrationState(
        currentIntegral: QI,
        lastTick: Long,
        lastValue: Q
    )

    /* Determine the starting and ending value for the integral */
    val startValue = startingValue(values, windowStart)
    val (lastTick, lastValue) = endingValue(values, windowEnd)
    val valuesWithinWindow = mutable.LinkedHashMap.newBuilder
      .addAll(
        (values filter { case (tick, _) =>
          tick >= windowStart && tick <= windowEnd
        }).toSeq
          .sortBy(_._1)
      )
      .result()

    /* We need a value at the window end, so if the last value is not exactly there, replicate it at that point */
    if (windowEnd > lastTick)
      valuesWithinWindow.addOne(windowEnd -> lastValue)

    /* Actually determining the integral, but sweeping over values and summing up everything */
    valuesWithinWindow
      .foldLeft(
        IntegrationState(
<<<<<<< HEAD
          integrationUnit(0d),
=======
          startValue * Hours(0),
>>>>>>> f42e330a
          windowStart,
          startValue
        )
      ) {
        case (
              IntegrationState(currentIntegral, lastTick, lastValue),
              (tick, value)
            ) =>
          /* Calculate the partial integral over the last know value since it's occurrence and the instance when the newest value comes in */
<<<<<<< HEAD
          val duration = (tick - lastTick).toDouble
          val partialIntegral =
            integrationUnit(lastValue.value.doubleValue * duration)
          val updatedIntegral = currentIntegral + partialIntegral

=======
          val duration = Seconds(tick - lastTick)
          val partialIntegral = lastValue * duration
          val updatedIntegral = currentIntegral + partialIntegral
>>>>>>> f42e330a
          IntegrationState(updatedIntegral, tick, value)
      }
      .currentIntegral
  }

  /** Determine the starting value for the integration
    *
    * @param values
    *   Mapping of ticks to values
    * @param windowStart
    *   Tick, where the integration window starts
    * @tparam Q
    *   Type of quantity to account for
    * @return
    *   Either the first value <b>before</b> the window starts or 0, if not
    *   apparent
    */
  private def startingValue[Q <: squants.Quantity[Q]](
      values: Map[Long, Q],
      windowStart: Long
  ): Q = {
    values
      .filter { case (tick, _) =>
        tick <= windowStart
      }
      .maxOption[(Long, Q)](Ordering.by(_._1)) match {
      case Some((_, value)) => value
      case None =>
        val unit = values.headOption
          .map(_._2.unit)
          .getOrElse(
            throw new QuantityException(
              "Unable to determine unit for dummy starting value."
            )
          )
        unit(0d)
    }
  }

  /** Determine the last value for the integration
    *
    * @param values
    *   Mapping of ticks to values
    * @param windowEnd
    *   Tick, where the integration window ends
    * @tparam Q
    *   Type of quantity to account for
    * @return
    *   Last entry before the integration window ends and it's corresponding
    *   tick
    */
  private def endingValue[Q <: Quantity[Q]](
      values: Map[Long, Q],
      windowEnd: Long
  ): (Long, Q) = {
    values
      .filter { case (tick, _) =>
        tick <= windowEnd
      }
      .maxOption[(Long, Q)](Ordering.by(_._1)) match {
      case Some(tickToValue) => tickToValue
      case None =>
        throw new QuantityException(
          "Cannot integrate over an empty set of values."
        )
    }
  }

}<|MERGE_RESOLUTION|>--- conflicted
+++ resolved
@@ -8,12 +8,8 @@
 
 import edu.ie3.simona.exceptions.QuantityException
 import edu.ie3.util.quantities.{QuantityUtil => PSQuantityUtil}
-<<<<<<< HEAD
-import squants.{Quantity, UnitOfMeasure}
-=======
 import squants.time.{Hours, TimeDerivative, TimeIntegral}
 import squants.{Quantity, Seconds, UnitOfMeasure}
->>>>>>> f42e330a
 import tech.units.indriya.ComparableQuantity
 import tech.units.indriya.function.Calculus
 import tech.units.indriya.quantity.Quantities
@@ -65,17 +61,6 @@
     *   First tick, that shall be included in the integral
     * @param windowEnd
     *   Last tick, that shall be included in the integral
-<<<<<<< HEAD
-    * @param integrationQuantityClass
-    *   Class of [[squants.Quantity]] that will evolve from integration
-    * @param integrationUnit
-    *   Unit to use for the integral
-    * @param averagingQuantityClass
-    *   Class of [[squants.Quantity]] that will evolve from averaging
-    * @param averagingUnit
-    *   Target unit of averaged quantities
-=======
->>>>>>> f42e330a
     * @tparam Q
     *   Type of [[squants.Quantity]] that should be integrated
     * @tparam QI
@@ -83,23 +68,12 @@
     * @return
     *   Averaged quantity
     */
-<<<<<<< HEAD
-  def average[Q <: Quantity[Q], QI <: Quantity[QI]](
-      values: Map[Long, Q],
-      windowStart: Long,
-      windowEnd: Long,
-      integrationQuantityClass: Class[QI],
-      integrationUnit: UnitOfMeasure[QI],
-      averagingQuantityClass: Class[Q],
-      averagingUnit: UnitOfMeasure[Q]
-=======
   def average[Q <: Quantity[Q] with TimeDerivative[QI], QI <: Quantity[
     QI
   ] with TimeIntegral[Q]](
       values: Map[Long, Q],
       windowStart: Long,
       windowEnd: Long
->>>>>>> f42e330a
   ): Try[Q] = {
     if (windowStart == windowEnd)
       Failure(
@@ -111,23 +85,11 @@
       )
     else
       Try {
-<<<<<<< HEAD
-        averagingUnit(
-          integrate(
-            values,
-            windowStart,
-            windowEnd,
-            integrationUnit
-          ).to(integrationUnit)
-            / (windowEnd - windowStart)
-        )
-=======
         integrate[Q, QI](
           values,
           windowStart,
           windowEnd
         ) / Seconds(windowEnd - windowStart)
->>>>>>> f42e330a
       }
   }
 
@@ -140,13 +102,6 @@
     *   First tick, that shall be included in the integral
     * @param windowEnd
     *   Last tick, that shall be included in the integral
-<<<<<<< HEAD
-    * @param integrationQuantityClass
-    *   Class of [[Quantity]] that will evolve from integration
-    * @param integrationUnit
-    *   Unit to use for the integral
-=======
->>>>>>> f42e330a
     * @tparam Q
     *   Type of [[Quantity]] that should be integrated
     * @tparam QI
@@ -154,20 +109,12 @@
     * @return
     *   Integration over given values from window start to window end
     */
-<<<<<<< HEAD
-  def integrate[Q <: Quantity[Q], QI <: Quantity[QI]](
-      values: Map[Long, Q],
-      windowStart: Long,
-      windowEnd: Long,
-      integrationUnit: UnitOfMeasure[QI]
-=======
   def integrate[Q <: Quantity[Q] with TimeDerivative[QI], QI <: Quantity[
     QI
   ] with TimeIntegral[Q]](
       values: Map[Long, Q],
       windowStart: Long,
       windowEnd: Long
->>>>>>> f42e330a
   ): QI = {
 
     /** Case class to hold current state of integration
@@ -205,11 +152,7 @@
     valuesWithinWindow
       .foldLeft(
         IntegrationState(
-<<<<<<< HEAD
-          integrationUnit(0d),
-=======
           startValue * Hours(0),
->>>>>>> f42e330a
           windowStart,
           startValue
         )
@@ -219,17 +162,9 @@
               (tick, value)
             ) =>
           /* Calculate the partial integral over the last know value since it's occurrence and the instance when the newest value comes in */
-<<<<<<< HEAD
-          val duration = (tick - lastTick).toDouble
-          val partialIntegral =
-            integrationUnit(lastValue.value.doubleValue * duration)
-          val updatedIntegral = currentIntegral + partialIntegral
-
-=======
           val duration = Seconds(tick - lastTick)
           val partialIntegral = lastValue * duration
           val updatedIntegral = currentIntegral + partialIntegral
->>>>>>> f42e330a
           IntegrationState(updatedIntegral, tick, value)
       }
       .currentIntegral
