/*
 * © 2020. TU Dortmund University,
 * Institute of Energy Systems, Energy Efficiency and Energy Economics,
 * Research group Distribution grid planning and operation
 */

package edu.ie3.util.scala.quantities

import edu.ie3.simona.exceptions.QuantityException
import edu.ie3.util.quantities.{QuantityUtil => PSQuantityUtil}
import squants.time.{Hours, TimeDerivative, TimeIntegral}
import squants.{Quantity, Seconds, UnitOfMeasure}
import tech.units.indriya.ComparableQuantity
import tech.units.indriya.function.Calculus
import tech.units.indriya.quantity.Quantities

import scala.collection.mutable
import scala.util.{Failure, Try}

object QuantityUtil {

  /** The [[tech.units.indriya.function.DefaultNumberSystem]] is only covering
    * java [[Number]] children. As [[BigDecimal]] is not related to
    * [[java.math.BigDecimal]], this causes issues, why the
    * [[tech.units.indriya.spi.NumberSystem]] has to be to be used has to be
    * specified to something, that actually is able to handle the scala number
    * system.
    */
  def adjustNumberSystem(): Unit =
    Calculus.setCurrentNumberSystem(
      Calculus.getNumberSystem(
        "edu.ie3.util.scala.quantities.ScalaNumberSystem"
      )
    )

  def zeroCompQuantity[Q <: javax.measure.Quantity[Q]](
      unit: javax.measure.Unit[Q]
  ): ComparableQuantity[Q] = Quantities.getQuantity(0, unit)

<<<<<<< HEAD
  @deprecated(
    "Use reduceOption { (power1, power2) => power1.add(power2) } instead"
  )
  def add[Q <: Quantity[Q]](
      quantities: Iterable[Quantity[Q]]
  ): Option[Quantity[Q]] = {
    if (quantities.nonEmpty) {
      val iterator = quantities.iterator
      val sum = iterator.next()
      while (iterator.hasNext) {
        val next = iterator.next()
        if (!PSQuantityUtil.isEmpty(next)) sum.add(next)
      }
      Some(sum)
    } else None
  }

  implicit class ConvertibleQuantity[Q <: Quantity[Q]](
      private val q: Quantity[Q]
  ) extends AnyVal {

    /** Converts the quantity to an instance of [[ComparableQuantity]]
      *
      * @return
      *   the provided quantity as comparable quantity
      */
    def asComparable: ComparableQuantity[Q] = PSQuantityUtil.asComparable(q)
  }
=======
  def zero[Q <: Quantity[Q]](
      unit: UnitOfMeasure[Q]
  ): Q = unit(0d)
>>>>>>> 492f6de6

  /** Average given values over given tick window
    *
    * @param values
    *   Mapping from tick to respective value
    * @param windowStart
    *   First tick, that shall be included in the integral
    * @param windowEnd
    *   Last tick, that shall be included in the integral
    * @tparam Q
    *   Type of [[squants.Quantity]] that should be integrated
    * @tparam QI
    *   Type of [[squants.Quantity]] that will be the integral
    * @return
    *   Averaged quantity
    */
  def average[Q <: Quantity[Q] with TimeDerivative[QI], QI <: Quantity[
    QI
  ] with TimeIntegral[Q]](
      values: Map[Long, Q],
      windowStart: Long,
      windowEnd: Long
  ): Try[Q] = {
    if (windowStart == windowEnd)
      Failure(
        new IllegalArgumentException("Cannot average over trivial time window.")
      )
    else if (windowStart > windowEnd)
      Failure(
        new IllegalArgumentException("Window end is before window start.")
      )
    else
      Try {
        integrate[Q, QI](
          values,
          windowStart,
          windowEnd
        ) / Seconds(windowEnd - windowStart)
      }
  }

  /** Calculate the integration over provided values from window start until
    * window end
    *
    * @param values
    *   Mapping from tick to respective value
    * @param windowStart
    *   First tick, that shall be included in the integral
    * @param windowEnd
    *   Last tick, that shall be included in the integral
    * @tparam Q
    *   Type of [[Quantity]] that should be integrated
    * @tparam QI
    *   Type of [[Quantity]] that will be the integral
    * @return
    *   Integration over given values from window start to window end
    */
  def integrate[Q <: Quantity[Q] with TimeDerivative[QI], QI <: Quantity[
    QI
  ] with TimeIntegral[Q]](
      values: Map[Long, Q],
      windowStart: Long,
      windowEnd: Long
  ): QI = {

    /** Case class to hold current state of integration
      *
      * @param currentIntegral
      *   Current state of the integral
      * @param lastTick
      *   Last tick, that has been visited
      * @param lastValue
      *   Value, that has been seen at the last tick
      */
    final case class IntegrationState(
        currentIntegral: QI,
        lastTick: Long,
        lastValue: Q
    )

    /* Determine the starting and ending value for the integral */
    val startValue = startingValue(values, windowStart)
    val (lastTick, lastValue) = endingValue(values, windowEnd)
    val valuesWithinWindow = mutable.LinkedHashMap.newBuilder
      .addAll(
        (values filter { case (tick, _) =>
          tick >= windowStart && tick <= windowEnd
        }).toSeq
          .sortBy(_._1)
      )
      .result()

    /* We need a value at the window end, so if the last value is not exactly there, replicate it at that point */
    if (windowEnd > lastTick)
      valuesWithinWindow.addOne(windowEnd -> lastValue)

    /* Actually determining the integral, but sweeping over values and summing up everything */
    valuesWithinWindow
      .foldLeft(
        IntegrationState(
          startValue * Hours(0),
          windowStart,
          startValue
        )
      ) {
        case (
              IntegrationState(currentIntegral, lastTick, lastValue),
              (tick, value)
            ) =>
          /* Calculate the partial integral over the last know value since it's occurrence and the instance when the newest value comes in */
          val duration = Seconds(tick - lastTick)
          val partialIntegral = lastValue * duration
          val updatedIntegral = currentIntegral + partialIntegral
          IntegrationState(updatedIntegral, tick, value)
      }
      .currentIntegral
  }

  /** Determine the starting value for the integration
    *
    * @param values
    *   Mapping of ticks to values
    * @param windowStart
    *   Tick, where the integration window starts
    * @tparam Q
    *   Type of quantity to account for
    * @return
    *   Either the first value <b>before</b> the window starts or 0, if not
    *   apparent
    */
  private def startingValue[Q <: squants.Quantity[Q]](
      values: Map[Long, Q],
      windowStart: Long
  ): Q = {
    values
      .filter { case (tick, _) =>
        tick <= windowStart
      }
      .maxOption[(Long, Q)](Ordering.by(_._1)) match {
      case Some((_, value)) => value
      case None =>
        val unit = values.headOption
          .map(_._2.unit)
          .getOrElse(
            throw new QuantityException(
              "Unable to determine unit for dummy starting value."
            )
          )
        unit(0d)
    }
  }

  /** Determine the last value for the integration
    *
    * @param values
    *   Mapping of ticks to values
    * @param windowEnd
    *   Tick, where the integration window ends
    * @tparam Q
    *   Type of quantity to account for
    * @return
    *   Last entry before the integration window ends and it's corresponding
    *   tick
    */
  private def endingValue[Q <: Quantity[Q]](
      values: Map[Long, Q],
      windowEnd: Long
  ): (Long, Q) = {
    values
      .filter { case (tick, _) =>
        tick <= windowEnd
      }
      .maxOption[(Long, Q)](Ordering.by(_._1)) match {
      case Some(tickToValue) => tickToValue
      case None =>
        throw new QuantityException(
          "Cannot integrate over an empty set of values."
        )
    }
  }

}<|MERGE_RESOLUTION|>--- conflicted
+++ resolved
@@ -37,40 +37,9 @@
       unit: javax.measure.Unit[Q]
   ): ComparableQuantity[Q] = Quantities.getQuantity(0, unit)
 
-<<<<<<< HEAD
-  @deprecated(
-    "Use reduceOption { (power1, power2) => power1.add(power2) } instead"
-  )
-  def add[Q <: Quantity[Q]](
-      quantities: Iterable[Quantity[Q]]
-  ): Option[Quantity[Q]] = {
-    if (quantities.nonEmpty) {
-      val iterator = quantities.iterator
-      val sum = iterator.next()
-      while (iterator.hasNext) {
-        val next = iterator.next()
-        if (!PSQuantityUtil.isEmpty(next)) sum.add(next)
-      }
-      Some(sum)
-    } else None
-  }
-
-  implicit class ConvertibleQuantity[Q <: Quantity[Q]](
-      private val q: Quantity[Q]
-  ) extends AnyVal {
-
-    /** Converts the quantity to an instance of [[ComparableQuantity]]
-      *
-      * @return
-      *   the provided quantity as comparable quantity
-      */
-    def asComparable: ComparableQuantity[Q] = PSQuantityUtil.asComparable(q)
-  }
-=======
   def zero[Q <: Quantity[Q]](
       unit: UnitOfMeasure[Q]
   ): Q = unit(0d)
->>>>>>> 492f6de6
 
   /** Average given values over given tick window
     *
