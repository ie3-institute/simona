--- conflicted
+++ resolved
@@ -8,12 +8,8 @@
 
 import edu.ie3.simona.exceptions.QuantityException
 import edu.ie3.util.quantities.{QuantityUtil => PSQuantityUtil}
-<<<<<<< HEAD
-import squants.{Quantity, UnitOfMeasure}
-=======
 import squants.time.{Hours, TimeDerivative, TimeIntegral}
 import squants.{Quantity, Seconds, UnitOfMeasure}
->>>>>>> 492f6de6
 import tech.units.indriya.ComparableQuantity
 import tech.units.indriya.function.Calculus
 import tech.units.indriya.quantity.Quantities
@@ -44,21 +40,6 @@
   def zero[Q <: Quantity[Q]](
       unit: UnitOfMeasure[Q]
   ): Q = unit(0d)
-<<<<<<< HEAD
-
-  implicit class ConvertibleQuantity[Q <: javax.measure.Quantity[Q]](
-      private val q: javax.measure.Quantity[Q]
-  ) extends AnyVal {
-
-    /** Converts the quantity to an instance of [[ComparableQuantity]]
-      *
-      * @return
-      *   the provided quantity as comparable quantity
-      */
-    def asComparable: ComparableQuantity[Q] = PSQuantityUtil.asComparable(q)
-  }
-=======
->>>>>>> 492f6de6
 
   /** Average given values over given tick window
     *
@@ -68,17 +49,6 @@
     *   First tick, that shall be included in the integral
     * @param windowEnd
     *   Last tick, that shall be included in the integral
-<<<<<<< HEAD
-    * @param integrationQuantityClass
-    *   Class of [[squants.Quantity]] that will evolve from integration
-    * @param integrationUnit
-    *   Unit to use for the integral
-    * @param averagingQuantityClass
-    *   Class of [[squants.Quantity]] that will evolve from averaging
-    * @param averagingUnit
-    *   Target unit of averaged quantities
-=======
->>>>>>> 492f6de6
     * @tparam Q
     *   Type of [[squants.Quantity]] that should be integrated
     * @tparam QI
@@ -86,23 +56,12 @@
     * @return
     *   Averaged quantity
     */
-<<<<<<< HEAD
-  def average[Q <: Quantity[Q], QI <: Quantity[QI]](
-      values: Map[Long, Q],
-      windowStart: Long,
-      windowEnd: Long,
-      integrationQuantityClass: Class[QI],
-      integrationUnit: UnitOfMeasure[QI],
-      averagingQuantityClass: Class[Q],
-      averagingUnit: UnitOfMeasure[Q]
-=======
   def average[Q <: Quantity[Q] with TimeDerivative[QI], QI <: Quantity[
     QI
   ] with TimeIntegral[Q]](
       values: Map[Long, Q],
       windowStart: Long,
       windowEnd: Long
->>>>>>> 492f6de6
   ): Try[Q] = {
     if (windowStart == windowEnd)
       Failure(
@@ -114,24 +73,11 @@
       )
     else
       Try {
-<<<<<<< HEAD
-        averagingUnit(
-          integrate(
-            values,
-            windowStart,
-            windowEnd,
-            integrationQuantityClass,
-            integrationUnit
-          ).to(integrationUnit)
-            / (windowEnd - windowStart)
-        )
-=======
         integrate[Q, QI](
           values,
           windowStart,
           windowEnd
         ) / Seconds(windowEnd - windowStart)
->>>>>>> 492f6de6
       }
   }
 
@@ -144,13 +90,6 @@
     *   First tick, that shall be included in the integral
     * @param windowEnd
     *   Last tick, that shall be included in the integral
-<<<<<<< HEAD
-    * @param integrationQuantityClass
-    *   Class of [[Quantity]] that will evolve from integration
-    * @param integrationUnit
-    *   Unit to use for the integral
-=======
->>>>>>> 492f6de6
     * @tparam Q
     *   Type of [[Quantity]] that should be integrated
     * @tparam QI
@@ -158,21 +97,12 @@
     * @return
     *   Integration over given values from window start to window end
     */
-<<<<<<< HEAD
-  def integrate[Q <: squants.Quantity[Q], QI <: squants.Quantity[QI]](
-      values: Map[Long, Q],
-      windowStart: Long,
-      windowEnd: Long,
-      integrationQuantityClass: Class[QI],
-      integrationUnit: UnitOfMeasure[QI]
-=======
-  def integrate[Q <: Quantity[Q] with TimeDerivative[QI], QI <: Quantity[
+  def integrate[Q <: squants.Quantity[Q] with TimeDerivative[QI], QI <: squants.Quantity[
     QI
   ] with TimeIntegral[Q]](
       values: Map[Long, Q],
       windowStart: Long,
       windowEnd: Long
->>>>>>> 492f6de6
   ): QI = {
 
     /** Case class to hold current state of integration
@@ -210,11 +140,7 @@
     valuesWithinWindow
       .foldLeft(
         IntegrationState(
-<<<<<<< HEAD
-          integrationUnit(0d),
-=======
           startValue * Hours(0),
->>>>>>> 492f6de6
           windowStart,
           startValue
         )
@@ -224,17 +150,9 @@
               (tick, value)
             ) =>
           /* Calculate the partial integral over the last know value since it's occurrence and the instance when the newest value comes in */
-<<<<<<< HEAD
-          val duration = (tick - lastTick).toDouble
-          val partialIntegral =
-            integrationUnit(lastValue.value.doubleValue * duration)
-          val updatedIntegral = currentIntegral + partialIntegral
-
-=======
           val duration = Seconds(tick - lastTick)
           val partialIntegral = lastValue * duration
           val updatedIntegral = currentIntegral + partialIntegral
->>>>>>> 492f6de6
           IntegrationState(updatedIntegral, tick, value)
       }
       .currentIntegral
