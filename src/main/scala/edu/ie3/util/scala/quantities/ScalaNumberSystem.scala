/*
 * © 2020. TU Dortmund University,
 * Institute of Energy Systems, Energy Efficiency and Energy Economics,
 * Research group Distribution grid planning and operation
 */

package edu.ie3.util.scala.quantities

import tech.units.indriya.function.DefaultNumberSystem

/** This number system simply delegates the method calls to it's parent class.
  * The only difference is, that [[BigDecimal]] is transferred to
  * [[java.math.BigDecimal]] and back upon necessity. Due to its functionality
  * as an extension of the [[DefaultNumberSystem]] it CANNOT be an object!
  */
final class ScalaNumberSystem extends DefaultNumberSystem {
  override def add(x: Number, y: Number): Number =
    x.doubleValue + y.doubleValue

  override def subtract(x: Number, y: Number): Number =
    x.doubleValue - y.doubleValue

  override def multiply(x: Number, y: Number): Number =
    x.doubleValue * y.doubleValue

  override def divide(x: Number, y: Number): Number =
    x.doubleValue / y.doubleValue

  override def divideAndRemainder(
      x: Number,
      y: Number,
      roundRemainderTowardsZero: Boolean
  ): Array[Number] = {
<<<<<<< HEAD
    val sign_x = signum(x)
    val sign_y = signum(y)

    val sign = sign_x * sign_y
    // handle corner cases when x or y are zero
    if (sign == 0) {
      if (sign_y == 0) throw new ArithmeticException("division by zero")
      if (sign_x == 0) Array[Number](0, 0)
=======
    val signX = signum(x)
    val signY = signum(y)

    val sign = signX * signY
    // handle corner cases when x or y are zero
    if (sign == 0) {
      if (signY == 0) throw new ArithmeticException("division by zero")
      if (signX == 0) Array[Number](0, 0)
>>>>>>> 83d0fb03
    }

    val div = x.doubleValue / y.intValue()
    val remainder = x.doubleValue - div

    Array(div, remainder)
  }

  override def power(number: Number, exponent: Int): Number = {
    Math.pow(number.doubleValue, exponent)
  }

  override def reciprocal(number: Number): Number =
    divide(1d, number)

  override def negate(number: Number): Number =
    number.doubleValue * (-1d)

  override def signum(number: Number): Int =
    Math.signum(number.doubleValue).intValue

  override def abs(number: Number): Number =
    Math.abs(number.doubleValue)

  override def exp(number: Number): Number =
    Math.exp(number.doubleValue)

  override def log(number: Number): Number =
    Math.log(number.doubleValue)

  override def narrow(number: Number): Number =
    // FIXME hack: don't narrow anymore, turn everything into doubles
    number

  override def compare(x: Number, y: Number): Int =
    java.lang.Double.compare(x.doubleValue, y.doubleValue)

  override def isZero(number: Number): Boolean =
    compare(number.doubleValue, 0d) == 0

  override def isOne(number: Number): Boolean =
    compare(number.doubleValue, 1d) == 0

  override def isLessThanOne(number: Number): Boolean =
    number.doubleValue < 1d

  override def isInteger(number: Number): Boolean =
    super.isInteger(number)

}<|MERGE_RESOLUTION|>--- conflicted
+++ resolved
@@ -31,16 +31,6 @@
       y: Number,
       roundRemainderTowardsZero: Boolean
   ): Array[Number] = {
-<<<<<<< HEAD
-    val sign_x = signum(x)
-    val sign_y = signum(y)
-
-    val sign = sign_x * sign_y
-    // handle corner cases when x or y are zero
-    if (sign == 0) {
-      if (sign_y == 0) throw new ArithmeticException("division by zero")
-      if (sign_x == 0) Array[Number](0, 0)
-=======
     val signX = signum(x)
     val signY = signum(y)
 
@@ -49,7 +39,6 @@
     if (sign == 0) {
       if (signY == 0) throw new ArithmeticException("division by zero")
       if (signX == 0) Array[Number](0, 0)
->>>>>>> 83d0fb03
     }
 
     val div = x.doubleValue / y.intValue()
