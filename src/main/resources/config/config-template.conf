--- conflicted
+++ resolved
@@ -90,17 +90,13 @@
   topicNodeRes = string
 }
 
-<<<<<<< HEAD
-#@define abstract
-=======
 #@define extends KafkaParams
 RuntimeKafkaParams {
   base: KafkaParams
   topic = string
 }
 
-#@define
->>>>>>> b450c521
+#@define abstract
 BaseOutputConfig {
   notifier: string           # Result event notifier
   simulationResult: boolean  # Inform listeners about new simulation result
