#@define
VoltLvlConfig {
  id: string    # identifier of the voltage level
  vNom: string  # nominal voltage, expl.: 10 kV
}

#@define
RefSystemConfig {
  sNom: string                # Nominal power, expl.: 600 kVA
  vNom: string                # Nominal voltage, expl.: 0.4 kV
  #@optional
  voltLvls: [VoltLvlConfig]   # Voltage levels to apply to
  #@optional
  gridIds: [string]           # Sub grid numbers to apply to, expl.: 1,2,4..10
}

#@define abstract extends !java.io.Serializable
BaseRuntimeConfig {
  uuids: [string]          # Unique id to identify the system participant models this config applies for
  scaling: double          # General scaling factor of the system participant model
  calculateMissingReactivePowerWithModel: boolean # When receiving primary data: Fill up with 0 or model func
}

#@define extends BaseRuntimeConfig
LoadRuntimeConfig {
  baseRuntimeConfig: BaseRuntimeConfig
  modelBehaviour: string  # How the model behaves. Possible values: fix, profile, random
  reference: string       # Scaling reference for the load model. Possible values: power, energy
}

#@define extends BaseRuntimeConfig
FixedFeedInRuntimeConfig {
  baseRuntimeConfig: BaseRuntimeConfig # this entry is ignored by the config generator,
  # but cannot removed bc otherwise FixedFeedInRuntimeConfig is handled as String
}

#@define extends BaseRuntimeConfig
PvRuntimeConfig {
  baseRuntimeConfig: BaseRuntimeConfig # this entry is ignored by the config generator,
  # but cannot removed bc otherwise PvRuntimeConfig is handled as String
}

#@define extends BaseRuntimeConfig
WecRuntimeConfig {
  baseRuntimeConfig: BaseRuntimeConfig # this entry is ignored by the config generator,
  # but cannot removed bc otherwise WecRuntimeConfig is handled as String
}

#@define extends BaseRuntimeConfig
EvcsRuntimeConfig {
  baseRuntimeConfig: BaseRuntimeConfig # this entry is ignored by the config generator,
  # but cannot removed bc otherwise EvcsRuntimeConfig is handled as String
}

#@define abstract
CsvParams {
  directoryPath: "string"
  isHierarchic: "boolean"
  csvSep: "string"
}

#@define extends CsvParams
BaseCsvParams {
  base: CsvParams
}

#@define extends CsvParams
PrimaryDataCsvParams {
  base: CsvParams
  timePattern: string | "yyyy-MM-dd'T'HH:mm:ss[.S[S][S]]'Z'" # default pattern from PSDM:TimeBasedSimpleValueFactory
}

#@define
BaseOutputConfig {
  notifier: string           # Result event notifier
  powerRequestReply: boolean # Inform listeners about power request replies
  simulationResult: boolean  # Inform listeners about new participant simulation result
}

#@define
GridOutputConfig {
  notifier: string         # Result event notifier
  nodes: boolean | false
  lines: boolean | false
  switches: boolean | false
  transformers2w: boolean | false
  transformers3w: boolean | false
}

##################################################################
# Agentsim
##################################################################
simona.simulationName = "string"
simona.time.startDateTime = "2011-05-01 00:00:00"
simona.time.endDateTime = "2011-05-01 01:00:00"
simona.time.stopOnFailedPowerFlow = boolean | false
#@optional
simona.time.schedulerReadyCheckWindow = int

##################################################################
# Input Parameters
##################################################################
simona.input.primary = {
    #@optional
    csvParams = PrimaryDataCsvParams
    #@optional
    influxDb1xParams = {
      url:  string
      port: Int
      database: string
      timePattern: string | "yyyy-MM-dd'T'HH:mm:ss[.S[S][S]]'Z'" # default pattern from PSDM:TimeBasedSimpleValueFactory
    }
    #@optional
    sqlParams = {
      jdbcUrl:  string
      userName: string
      password: string
      schemaName: string | "public"
      timePattern: string | "yyyy-MM-dd'T'HH:mm:ss[.S[S][S]]'Z'" # default pattern from PSDM:TimeBasedSimpleValueFactory
    }
    #@optional
    couchbaseParams = {
      url:  string
      bucketName:  string
      userName: string
      password: string
      coordinateColumnName: string
      keyPrefix: string
      timePattern: string | "yyyy-MM-dd'T'HH:mm:ss[.S[S][S]]'Z'" # default pattern from PSDM:TimeBasedSimpleValueFactory
    }
}
simona.input.grid.datasource.id = "string"
#@optional
simona.input.grid.datasource.csvParams = BaseCsvParams
simona.input.weather.datasource = {

    scheme = "string" | "icon" # Describes the scheme, in which the data comes. Permissible values : icon, cosmo
    #@optional
    sampleParams = {
      use: "boolean" | true # dummy parameter to allow sample data
    }
    #@optional
    timestampPattern = string
    #@optional
    resolution = long
    #@optional
    csvParams = BaseCsvParams
    #@optional
    influxDb1xParams = {
      url:  string
      port: Int
      database: string
    }
    #@optional
    sqlParams = {
      jdbcUrl:  string
      userName: string
      password: string
      tableName: string
      schemaName: string | "public"
<<<<<<< HEAD
      timePattern: string | "yyyy-MM-dd'T'HH:mm:ss[.S[S][S]]'Z'" # default pattern from PSDM:TimeBasedSimpleValueFactory
=======
>>>>>>> 1c92a704
    }
    #@optional
    couchbaseParams = {
      url:  string
      bucketName:  string
      userName: string
      password: string
      coordinateColumnName: string
      keyPrefix: string
    }

    coordinateSource = {
        gridModel = "string" | "icon"
        #@optional
        csvParams = BaseCsvParams
      #@optional
      sampleParams = {
        use: "boolean" | true # dummy parameter to allow sample data
      }
    }
}

##################################################################
# Output Parameters
##################################################################
simona.output.base {
  dir = string
  addTimestampToOutputDir = true
}

#@optional
simona.output.sink.csv {
  fileFormat = ".csv"
  isHierarchic = Boolean | false
  filePrefix = ""
  fileSuffix = ""
}
#@optional
simona.output.sink.influxDb1x {
  url =  string
  port = Int
  database = string
}

simona.output.grid = GridOutputConfig
simona.output.participant = {
  defaultConfig = BaseOutputConfig
  individualConfigs = [BaseOutputConfig]
}

##################################################################
# Runtime Configuration // todo refactor as this naming is misleading
##################################################################
#@optional
simona.runtime.selected_subgrids = [int] // todo convert this into a list of objects with startId, endId to allow for ranges and multiple ranges
#@optional
simona.runtime.selected_volt_lvls = [VoltLvlConfig]

simona.runtime.participant = {
  requestVoltageDeviationThreshold = "double | 1E-14" # Nodal voltages deviating more than this between requests in the same tick, are considered being different
  load = {
    defaultConfig = LoadRuntimeConfig # Mandatory default config (uuids are ignored, best provide "default")
    individualConfigs = [LoadRuntimeConfig]
  }
  pv = {
    defaultConfig = PvRuntimeConfig
    individualConfigs = [PvRuntimeConfig]
  }
  fixedFeedIn = {
    defaultConfig = FixedFeedInRuntimeConfig # Mandatory default config (uuids are ignored, best provide "default")
    individualConfigs = [FixedFeedInRuntimeConfig]
  }
  wec = {
    defaultConfig = WecRuntimeConfig # Mandatory default config (uuids are ignored, best provide "default")
    individualConfigs = [WecRuntimeConfig]
  }
  evcs = {
    defaultConfig = EvcsRuntimeConfig # Mandatory default config (uuids are ignored, best provide "default")
    individualConfigs = [EvcsRuntimeConfig]
  }
}

##################################################################
# Power Flow Configuration
##################################################################
simona.powerflow.maxSweepPowerDeviation = Double // the maximum allowed deviation in power between two sweeps, before overall convergence is assumed
simona.powerflow.sweepTimeout = "duration:seconds | 30 seconds" // maximum timeout for a sweep
simona.powerflow.newtonraphson.epsilon = [Double]
simona.powerflow.newtonraphson.iterations = Int
simona.powerflow.resolution = "duration:seconds | 1 hour"


##################################################################
# Grid Configuration
##################################################################

simona.gridConfig.refSystems = [RefSystemConfig]

##################################################################
# Event Configuration
##################################################################
#@optional
simona.event.listener = [
  {
    fullClassPath = string
    #@optional
    eventsToProcess = [string]
  }
]<|MERGE_RESOLUTION|>--- conflicted
+++ resolved
@@ -158,10 +158,6 @@
       password: string
       tableName: string
       schemaName: string | "public"
-<<<<<<< HEAD
-      timePattern: string | "yyyy-MM-dd'T'HH:mm:ss[.S[S][S]]'Z'" # default pattern from PSDM:TimeBasedSimpleValueFactory
-=======
->>>>>>> 1c92a704
     }
     #@optional
     couchbaseParams = {
