--- conflicted
+++ resolved
@@ -69,12 +69,6 @@
   # but cannot removed bc otherwise EmRuntimeConfig is handled as String
   pvFlex: Boolean | false
   aggregateFlex: String | "SELF_OPT_EXCL_PV"
-}
-
-#@define extends BaseRuntimeConfig
-HpRuntimeConfig {
-  baseRuntimeConfig: BaseRuntimeConfig # this entry is ignored by the config generator,
-  # but cannot removed bc otherwise HpRuntimeConfig is handled as String
 }
 
 #@define extends BaseRuntimeConfig
@@ -136,10 +130,7 @@
 ParticipantBaseOutputConfig {
   base: BaseOutputConfig
   powerRequestReply: boolean # Inform listeners about power request replies
-<<<<<<< HEAD
   flexResult: boolean | false
-=======
->>>>>>> a0252dee
 }
 
 #@define
@@ -330,7 +321,6 @@
     defaultConfig = HpRuntimeConfig # Mandatory default config (uuids are ignored, best provide "default")
     individualConfigs = [HpRuntimeConfig]
   }
-<<<<<<< HEAD
   storage = {
     defaultConfig = StorageRuntimeConfig # Mandatory default config (uuids are ignored, best provide "default")
     individualConfigs = [StorageRuntimeConfig]
@@ -347,8 +337,6 @@
   nodeId: String
   timeSeriesType: String
   threshold: Double
-=======
->>>>>>> a0252dee
 }
 
 ##################################################################
