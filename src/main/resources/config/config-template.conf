--- conflicted
+++ resolved
@@ -52,6 +52,12 @@
   # but cannot removed bc otherwise EvcsRuntimeConfig is handled as String
 }
 
+#@define extends BaseRuntimeConfig
+EmRuntimeConfig {
+  baseRuntimeConfig: BaseRuntimeConfig # this entry is ignored by the config generator,
+  # but cannot removed bc otherwise EmRuntimeConfig is handled as String
+}
+
 #@define abstract
 CsvParams {
   directoryPath: "string"
@@ -70,12 +76,6 @@
   timePattern: string | "yyyy-MM-dd'T'HH:mm:ss[.S[S][S]]'Z'" # default pattern from PSDM:TimeBasedSimpleValueFactory
 }
 
-<<<<<<< HEAD
-#@define extends BaseRuntimeConfig
-EmRuntimeConfig {
-  baseRuntimeConfig: BaseRuntimeConfig # this entry is ignored by the config generator,
-  # but cannot removed bc otherwise EmRuntimeConfig is handled as String
-=======
 #@define abstract
 KafkaParams {
   runId: string
@@ -88,7 +88,6 @@
 ResultKafkaParams {
   base: KafkaParams
   topicNodeRes = string
->>>>>>> 696e571e
 }
 
 #@define
