(thermal_grid_model)=
# Thermal Grid Model

The Thermal Grid Model introduces a coupling point to thermal system, equivalent to an electrical node. It can be used to interconnect thermal units to a thermal heat network.

<<<<<<< HEAD
A Thermal Grid Model consists of a {ref}`thermal_house_model` and / or a {ref}`cts_model` which are supplied by a thermal source like a [Heat pump].
=======
A Thermal Grid Model consists of a {ref}`thermal_house_model` and / or a {ref}`cts_model` which are supplied by a thermal source like a {ref}`hp_model`.
>>>>>>> 8f3d05a3

## Attributes, Units and Remarks

Please refer to {doc}`PowerSystemDataModel - Thermal Bus <psdm:models/input/thermal/thermalbus>` for Attributes and Units used in this Model.<|MERGE_RESOLUTION|>--- conflicted
+++ resolved
@@ -3,11 +3,7 @@
 
 The Thermal Grid Model introduces a coupling point to thermal system, equivalent to an electrical node. It can be used to interconnect thermal units to a thermal heat network.
 
-<<<<<<< HEAD
-A Thermal Grid Model consists of a {ref}`thermal_house_model` and / or a {ref}`cts_model` which are supplied by a thermal source like a [Heat pump].
-=======
 A Thermal Grid Model consists of a {ref}`thermal_house_model` and / or a {ref}`cts_model` which are supplied by a thermal source like a {ref}`hp_model`.
->>>>>>> 8f3d05a3
 
 ## Attributes, Units and Remarks
 
