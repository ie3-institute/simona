(thermal_house_model)=

# Thermal House Model

This page documents the functionality of the thermal house available in SIMONA.


## Behaviour

<<<<<<< HEAD
This house model represents the thermal behaviour of a building. It represents a simple shoebox with thermal capacity and  transmission losses for its heating demand. As well the hot water demand (tap water) based on the number of inhabitants and the housing type on hourly basis is considered. The house can optionally be equipped with a {ref}`cts_model` as thermal storage. Both are connected by the {ref}`thermal_grid_model`.
=======
This house model represents the thermal behaviour of a building. It represents a simple shoebox with thermal capacity and transmission losses.
The house can optionally be equipped with a {ref}`cts_model` as thermal storage. Both are connected by the {ref}`thermal_grid_model`.
>>>>>>> fcb6f469

The thermal house provides two different energy demands. The required demand indicates that the inner temperature of the house is below the lower temperature boundary and thus, requires mandatory heating. An additional demand indicates the amount of energy necessary to reach the target temperature. Additional demand not necessarily requires to be covered but could, e.g. for flexibility purposes.

There are different operating modes, depending on whether the heat source is em-controlled or not.

### Behaviour without EM control

If the heat source of this building is not under {ref}`em` control, the internal temperature of the house should remain between the target temperature and lower temperature boundary. If the temperature falls below the lower temperature limit, the available energy from the storage is used first. If the storage 
is empty, the heat pump will first heat the house up to the target temperature and then refill the storage.
As the storage is initialised as empty, the heat source will start charging the storage first. Whenever the heat source is in operation (e.g. to charge the storage), it will continue to operate until the house has reached the target temperature again.

### Behaviour under EM control

<<<<<<< HEAD
Currently not fully supported
=======
When {ref}`em` is applied to the heat source of this building, the thermal behaviour should be basically the same as without EM control, so internal temperature of the house should remain between the target temperature and the lower temperature limit. 

However, for flexibility usage, the energy management system can turn on the heat source whenever the thermal house has additional demand. Same for the thermal storage. When the heat source is EM controlled, the thermal storage will only be recharged when the flexibility strategy allows. E.g. when there is surplus energy from PV plant.
>>>>>>> fcb6f469

## Attributes, Units and Remarks

Please refer to  {doc}`PowerSystemDataModel - Thermal House Model <psdm:models/input/thermal/thermalhouse>` for Attributes and Units used in this Model.<|MERGE_RESOLUTION|>--- conflicted
+++ resolved
@@ -7,12 +7,7 @@
 
 ## Behaviour
 
-<<<<<<< HEAD
 This house model represents the thermal behaviour of a building. It represents a simple shoebox with thermal capacity and  transmission losses for its heating demand. As well the hot water demand (tap water) based on the number of inhabitants and the housing type on hourly basis is considered. The house can optionally be equipped with a {ref}`cts_model` as thermal storage. Both are connected by the {ref}`thermal_grid_model`.
-=======
-This house model represents the thermal behaviour of a building. It represents a simple shoebox with thermal capacity and transmission losses.
-The house can optionally be equipped with a {ref}`cts_model` as thermal storage. Both are connected by the {ref}`thermal_grid_model`.
->>>>>>> fcb6f469
 
 The thermal house provides two different energy demands. The required demand indicates that the inner temperature of the house is below the lower temperature boundary and thus, requires mandatory heating. An additional demand indicates the amount of energy necessary to reach the target temperature. Additional demand not necessarily requires to be covered but could, e.g. for flexibility purposes.
 
@@ -26,13 +21,9 @@
 
 ### Behaviour under EM control
 
-<<<<<<< HEAD
-Currently not fully supported
-=======
 When {ref}`em` is applied to the heat source of this building, the thermal behaviour should be basically the same as without EM control, so internal temperature of the house should remain between the target temperature and the lower temperature limit. 
 
 However, for flexibility usage, the energy management system can turn on the heat source whenever the thermal house has additional demand. Same for the thermal storage. When the heat source is EM controlled, the thermal storage will only be recharged when the flexibility strategy allows. E.g. when there is surplus energy from PV plant.
->>>>>>> fcb6f469
 
 ## Attributes, Units and Remarks
 
