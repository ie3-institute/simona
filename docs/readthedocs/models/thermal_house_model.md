(thermal_house_model)=

# Thermal House Model

This page documents the functionality of the thermal house available in SIMONA.

## Behaviour

<<<<<<< HEAD
This house model represents the thermal behaviour of a building. This reflects a simple shoebox with a thermal capacity and with transmission losses for its heating demand. As well the hot water demand (tap water) based on the number of inhabitants and the housing type on hourly basis is considered. 
=======
This house model represents the thermal behaviour of a building. It represents a simple shoebox with thermal capacity and transmission losses.
The house can optionally be equipped with a {ref}`cts_model` as thermal storage. Both are connected by the {ref}`thermal_grid_model`.

The thermal house provides two different energy demands. The required demand indicates that the inner temperature of the house is below the lower temperature boundary and thus, requires mandatory heating. An additional demand indicates the amount of energy necessary to reach the target temperature. Additional demand not necessarily requires to be covered but could, e.g. for flexibility purposes.

There are different operating modes, depending on whether the heat source is em-controlled or not.

### Behaviour without EM control

If the heat source of this building is not under {ref}`em` control, the internal temperature of the house should remain between the target temperature and lower temperature boundary. If the temperature falls below the lower temperature limit, the available energy from the storage is used first. If the storage 
is empty, the heat pump will first heat the house up to the target temperature and then refill the storage.
As the storage is initialised as empty, the heat source will start charging the storage first. Whenever the heat source is in operation (e.g. to charge the storage), it will continue to operate until the house has reached the target temperature again.

### Behaviour under EM control

Currently not fully supported
>>>>>>> 296af5e5

## Attributes, Units and Remarks

Please refer to  {doc}`PowerSystemDataModel - Thermal House Model <psdm:models/input/thermal/thermalhouse>` for Attributes and Units used in this Model.<|MERGE_RESOLUTION|>--- conflicted
+++ resolved
@@ -6,11 +6,7 @@
 
 ## Behaviour
 
-<<<<<<< HEAD
-This house model represents the thermal behaviour of a building. This reflects a simple shoebox with a thermal capacity and with transmission losses for its heating demand. As well the hot water demand (tap water) based on the number of inhabitants and the housing type on hourly basis is considered. 
-=======
-This house model represents the thermal behaviour of a building. It represents a simple shoebox with thermal capacity and transmission losses.
-The house can optionally be equipped with a {ref}`cts_model` as thermal storage. Both are connected by the {ref}`thermal_grid_model`.
+This house model represents the thermal behaviour of a building. It represents a simple shoebox with thermal capacity and  transmission losses for its heating demand. As well the hot water demand (tap water) based on the number of inhabitants and the housing type on hourly basis is considered. The house can optionally be equipped with a {ref}`cts_model` as thermal storage. Both are connected by the {ref}`thermal_grid_model`.
 
 The thermal house provides two different energy demands. The required demand indicates that the inner temperature of the house is below the lower temperature boundary and thus, requires mandatory heating. An additional demand indicates the amount of energy necessary to reach the target temperature. Additional demand not necessarily requires to be covered but could, e.g. for flexibility purposes.
 
@@ -25,7 +21,6 @@
 ### Behaviour under EM control
 
 Currently not fully supported
->>>>>>> 296af5e5
 
 ## Attributes, Units and Remarks
 
