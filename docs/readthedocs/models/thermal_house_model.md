--- conflicted
+++ resolved
@@ -21,11 +21,7 @@
 
 ### Behaviour under EM control
 
-<<<<<<< HEAD
-Currently not fully supported
-=======
 Currently, not fully supported. Will be fixed by [PR #1159](https://github.com/ie3-institute/simona/pull/1159)
->>>>>>> 78bc19d1
 
 ## Attributes, Units and Remarks
 
