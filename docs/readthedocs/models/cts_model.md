(cts_model)=
# Cylindrical Thermal Storage
This page documents the functionality of the cylindrical thermal storage available in SIMONA.

## Behaviour
<<<<<<< HEAD
This storage model operates on volumes, although the functions it provides for other models all operate with energy. Internally the storage model converts energy to volume and vice versa with formulas specified below. Furthermore it is assumed that the storage medium is water. Also the model holds a variable for the current storage level. At initialisation the storage will be empty.
=======
This storage model operates on volumes, although the functions it provides for other models all operate with energy. Internally the storage model converts energy to volume and vice versa with formulas specified below. Furthermore, it is assumed that the storage medium is water. Also, the model holds a variable for the current storage level.
>>>>>>> c77f60c7

## Attributes, Units and Remarks

Please refer to  {doc}`PowerSystemDataModel - CTS Model <psdm:models/input/thermal/cylindricalstorage>` for Attributes and Units used in this Model.

## Calculations
### Maximal storage capacity
As the name suggests this storage has a cylindric form, hence its maximum storage capacity $V_{st, max}$ can be given by:

$$
V_{st, max} = \pi \cdot r^2 \cdot h
$$

### Conversions of energy and volume

In this model the change of stored energy (heat) is represented by the change of the volume of the storage medium. This relation between stored heat and volume change is given by:

$$
V = (\frac{W}{c \cdot (tE - tA)})
$$

with
W = energy to be converted to volume
V = resulting volume
tE = return temperature
tA = inlet temperature
c = $1,15 \frac{kWh}{m^3 \cdot K}$

The original equation is given by:

$$
\Delta V_{st} = (\frac{\dot{Q_{th}} \cdot \Delta t}{c \cdot (tA - tE)})
$$

Reference:

* {cite:cts}`Quaschning.2013`


That is the mathematical description of loading and unloading processes concerning the buffer storage. Whenever heat is stored within the storage or removed from the storage this equation is used. This includes the case that the whole heat demand is satisfied by the storage.

The same relationship is used to determine the quantity of heat which is stored in the storage by converting the equation to:

$$
W = V \cdot c \cdot (tE - tA)
$$

## Store/Take energy

This calculation is performed as follows: An amount of energy is specified for storing or taking. The model then changes the storage level and returns if it exceeded the maximum (when storing energy) or the minimum (when taking energy).<|MERGE_RESOLUTION|>--- conflicted
+++ resolved
@@ -3,11 +3,7 @@
 This page documents the functionality of the cylindrical thermal storage available in SIMONA.
 
 ## Behaviour
-<<<<<<< HEAD
-This storage model operates on volumes, although the functions it provides for other models all operate with energy. Internally the storage model converts energy to volume and vice versa with formulas specified below. Furthermore it is assumed that the storage medium is water. Also the model holds a variable for the current storage level. At initialisation the storage will be empty.
-=======
-This storage model operates on volumes, although the functions it provides for other models all operate with energy. Internally the storage model converts energy to volume and vice versa with formulas specified below. Furthermore, it is assumed that the storage medium is water. Also, the model holds a variable for the current storage level.
->>>>>>> c77f60c7
+This storage model operates on volumes, although the functions it provides for other models all operate with energy. Internally the storage model converts energy to volume and vice versa with formulas specified below. Furthermore, it is assumed that the storage medium is water. Also, the model holds a variable for the current storage level. At initialisation the storage will be empty.
 
 ## Attributes, Units and Remarks
 
