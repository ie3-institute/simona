--- conflicted
+++ resolved
@@ -233,11 +233,5 @@
 # Ignore Gradle build output directory
 build
 
-<<<<<<< HEAD
-# Remove unwanted input directories
-input/ext_sim
-input/mobilitySimulator/*
-=======
 # Ignore unwanted input directories
-input/ext_sim
->>>>>>> f129a576
+input/ext_sim