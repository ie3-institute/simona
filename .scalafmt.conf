--- conflicted
+++ resolved
@@ -1,10 +1,5 @@
-<<<<<<< HEAD
-version = 3.7.3
+version = 3.8.1
 runner.dialect = scala3
-=======
-version = 3.8.1
-runner.dialect = scala213
->>>>>>> 853c1a00
 
 rewrite.scala3.convertToNewSyntax = false
 rewrite.scala3.removeOptionalBraces = no
