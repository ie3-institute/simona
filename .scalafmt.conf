--- conflicted
+++ resolved
@@ -1,8 +1,5 @@
-<<<<<<< HEAD
-lineEndings=preserve
-=======
 version = 3.7.3
 runner.dialect = scala213
 
 rewrite.trailingCommas.style = multiple
->>>>>>> 5478b69f
+lineEndings = preserve