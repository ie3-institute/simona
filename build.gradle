--- conflicted
+++ resolved
@@ -28,14 +28,9 @@
   scalaBinaryVersion = '2.13.11'
   akkaVersion = '2.6.20'
   jtsVersion = '1.19.0'
-<<<<<<< HEAD
+  confluentKafkaVersion = '7.3.1'
   tscfgVersion = '1.0.0'
-  scapegoatVersion = '1.4.17'
-=======
-  confluentKafkaVersion = '7.3.1'
-  tscfgVersion = '1.0.2'
   scapegoatVersion = '2.1.2'
->>>>>>> 8a749184
 
   testContainerVersion = '0.40.17'
 
@@ -160,23 +155,14 @@
 
   implementation 'org.apache.commons:commons-math3:3.6.1' // apache commons math3
   implementation 'org.apache.poi:poi-ooxml:5.2.3' // used for FilenameUtils
-<<<<<<< HEAD
-  implementation 'javax.measure:unit-api:2.1.3'
-  implementation 'tech.units:indriya:2.1.3' // quantities
-  implementation "org.typelevel:squants_${scalaVersion}:1.8.3"
-  implementation 'org.apache.commons:commons-csv:1.9.0'
-  implementation 'org.scalanlp:breeze_2.13:1.3' // scientific calculations (http://www.scalanlp.org/)
-  implementation 'de.lmu.ifi.dbs.elki:elki:0.7.5' // Statistics (for random load model)
-  implementation 'org.jgrapht:jgrapht-core:1.5.1'
-  implementation 'org.apache.poi:poi-ooxml:5.2.3' // Reading xlsx files
-=======
   implementation 'javax.measure:unit-api:2.2'
   implementation 'tech.units:indriya:2.1.4' // quantities
+  implementation "org.typelevel:squants_${scalaVersion}:1.8.3"
   implementation 'org.apache.commons:commons-csv:1.10.0'
   implementation 'org.scalanlp:breeze_2.13:2.1.0' // scientific calculations (http://www.scalanlp.org/)
   implementation 'de.lmu.ifi.dbs.elki:elki:0.7.5' // Statistics (for random load model)
   implementation 'org.jgrapht:jgrapht-core:1.5.2'
->>>>>>> 8a749184
+  implementation 'org.apache.poi:poi-ooxml:5.2.3' // Reading xlsx files
 }
 
 tasks.withType(JavaCompile) {
