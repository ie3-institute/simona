--- conflicted
+++ resolved
@@ -7,12 +7,8 @@
   id 'signing'
   id 'maven-publish' // publish to a maven repo (local or mvn central, has to be defined)
   id 'pmd' // code check, working on source code
-<<<<<<< HEAD
-  id 'com.diffplug.spotless' version '6.23.0'// code format
+  id 'com.diffplug.spotless' version '6.23.2'// code format
   id 'io.github.cosmicsilence.scalafix' version '0.1.15'
-=======
-  id 'com.diffplug.spotless' version '6.23.2'// code format
->>>>>>> bf26dd94
   id "com.github.ben-manes.versions" version '0.50.0'
   id "de.undercouch.download" version "5.5.0" // downloads plugin
   id "kr.motd.sphinx" version "2.10.1" // documentation generation
