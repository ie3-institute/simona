--- conflicted
+++ resolved
@@ -79,19 +79,13 @@
     /* Exclude our own nested dependencies */
     exclude group: 'com.github.ie3-institute'
   }
-
   implementation('com.github.ie3-institute:PowerSystemDataModel:3.0-SNAPSHOT') {
     exclude group: 'org.apache.logging.log4j'
     exclude group: 'org.slf4j'
     /* Exclude our own nested dependencies */
     exclude group: 'com.github.ie3-institute'
   }
-<<<<<<< HEAD
-
-  implementation('com.github.ie3-institute:powerflow:0.1') {
-=======
   implementation('com.github.ie3-institute:powerflow:0.2') {
->>>>>>> 89ba8b11
     exclude group: 'org.apache.logging.log4j'
     exclude group: 'org.slf4j'
     /* Exclude our own nested dependencies */
