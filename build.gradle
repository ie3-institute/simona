--- conflicted
+++ resolved
@@ -101,15 +101,7 @@
     exclude group: 'edu.ie3'
   }
 
-<<<<<<< HEAD
   implementation project('simopsim')
-=======
-  implementation('com.github.ie3-institute:simosaik') {
-    exclude group: 'org.apache.logging.log4j'
-    exclude group: 'org.slf4j'
-    exclude group: 'edu.ie3'
-  }
->>>>>>> 490d34db
 
   /* logging */
   implementation "com.typesafe.scala-logging:scala-logging_${scalaVersion}:3.9.5" // pekko scala logging
