import com.github.jengelman.gradle.plugins.shadow.transformers.AppendingTransformer

plugins {
  id 'groovy' // groovy support
  id 'java' // java support
  id 'scala' // scala support
  id 'signing'
  id 'maven-publish' // publish to a maven repo (local or mvn central, has to be defined)
  id 'pmd' // code check, working on source code
  id 'com.diffplug.spotless' version '6.2.1'// code format
  id 'com.github.onslip.gradle-one-jar' version '1.0.6' // pack a self contained jar
  id "com.github.ben-manes.versions" version '0.42.0'
  id "de.undercouch.download" version "5.0.1" // downloads plugin
  id "kr.motd.sphinx" version "2.10.1" // documentation generation
  id "com.github.johnrengelman.shadow" version "7.1.2" // fat jar
  id "org.sonarqube" version "3.3" // sonarqube
  id "org.scoverage" version "7.0.0" // scala code coverage scoverage
  id "com.github.maiflai.scalatest" version "0.32" // run scalatest without specific spec task
  id 'org.hidetake.ssh' version '2.10.1'
  id 'net.thauvin.erik.gradle.semver' version '1.0.4' // semantic versioning
}

ext {
  //version (changing these should be considered thoroughly!)
  javaVersion = JavaVersion.VERSION_17

  scalaVersion = '2.13'
  scalaBinaryVersion = '2.13.8'
  akkaVersion = '2.6.18'
  tscfgVersion = '0.9.997'
<<<<<<< HEAD
=======
  scapegoatVersion = '1.4.12'
>>>>>>> 73dcc5a2

  scriptsLocation = 'gradle' + File.separator + 'scripts' + File.separator // location of script plugins
}

group = 'com.github.ie3-institute'
description = 'simona'
sourceCompatibility = javaVersion
targetCompatibility = javaVersion

apply from: scriptsLocation + 'pmd.gradle'
apply from: scriptsLocation + 'spotless.gradle'
apply from: scriptsLocation + 'checkJavaVersion.gradle'
apply from: scriptsLocation + 'tscfg.gradle' // config tasks
apply from: scriptsLocation + 'documentation.gradle' // documentation tasks + configuration
apply from: scriptsLocation + 'tests.gradle' // tasks for tests
apply from: scriptsLocation + 'sonarqube.gradle' // sonarqube config
apply from: scriptsLocation + 'scoverage.gradle' // scoverage scala code coverage
apply from: scriptsLocation + 'deploy.gradle'
apply from: scriptsLocation + 'semVer.gradle'
apply from: scriptsLocation + 'mavenCentralPublish.gradle'

configurations {
  scalaCompilerPlugin
}

repositories {
  mavenCentral() // searches in Sonatype's central repository
  maven { url 'https://www.jitpack.io' } // allows github repos as dependencies
  maven { url 'https://oss.sonatype.org/content/repositories/snapshots' } // sonatype snapshot repo
}

dependencies {
  constraints {
    implementation( 'junit:junit:4.13.2+' ){
      because "CVE-2020-15250 - Temporary folder vulnerability - https://github.com/advisories/GHSA-269g-pwp5-87pp"
    }
  }

  // ie³ internal repository
  implementation('com.github.ie3-institute:PowerSystemUtils:1.6') {
    exclude group: 'org.apache.logging.log4j'
    exclude group: 'org.slf4j'
    /* Exclude our own nested dependencies */
    exclude group: 'com.github.ie3-institute'
  }
  implementation('com.github.ie3-institute:PowerSystemDataModel:2.1.0') {
    exclude group: 'org.apache.logging.log4j'
    exclude group: 'org.slf4j'
    /* Exclude our own nested dependencies */
    exclude group: 'com.github.ie3-institute'
  }
  implementation('com.github.ie3-institute:powerflow:0.1') {
    exclude group: 'org.apache.logging.log4j'
    exclude group: 'org.slf4j'
    /* Exclude our own nested dependencies */
    exclude group: 'edu.ie3'
  }

  implementation('com.github.ie3-institute:simonaAPI:0.1-SNAPSHOT') {
    exclude group: 'org.apache.logging.log4j'
    exclude group: 'org.slf4j'
    /* Exclude our own nested dependencies */
    exclude group: 'edu.ie3'
  }

  /* logging */
  implementation "com.typesafe.scala-logging:scala-logging_${scalaVersion}:3.9.4" // akka scala logging
  implementation "ch.qos.logback:logback-classic:1.2.10"

  /* testing */
  testImplementation 'org.spockframework:spock-core:2.1-M2-groovy-3.0'
  testImplementation 'org.scalatestplus:mockito-3-4_2.13:3.2.10.0'
  implementation 'org.mockito:mockito-core:4.3.1' // mocking framework
  testImplementation "org.scalatest:scalatest_${scalaVersion}:3.2.11"
  testRuntimeClasspath 'com.vladsch.flexmark:flexmark-all:0.62.2'
  testImplementation group: 'org.pegdown', name: 'pegdown', version: '1.6.0'
  testImplementation "com.typesafe.akka:akka-testkit_${scalaVersion}:${akkaVersion}" // akka testkit

  /* --- Scala libs --- */
  /* CORE Scala */
  implementation "org.scala-lang:scala-library:${scalaBinaryVersion}"

  /* CORE Akka */
  implementation "com.typesafe.akka:akka-actor_${scalaVersion}:${akkaVersion}"
  implementation "com.typesafe.akka:akka-slf4j_${scalaVersion}:${akkaVersion}"
  implementation "com.typesafe.akka:akka-cluster_${scalaVersion}:${akkaVersion}"
  implementation "com.lightbend.akka:akka-stream-alpakka-csv_${scalaVersion}:3.0.4"
  implementation "com.typesafe.akka:akka-actor_${scalaVersion}:${akkaVersion}"
  implementation "com.typesafe.akka:akka-cluster-sharding_${scalaVersion}:${akkaVersion}"
  implementation "com.typesafe.akka:akka-cluster-tools_${scalaVersion}:${akkaVersion}"

  /* config */
  implementation 'com.typesafe:config:1.4.2'
  implementation "com.github.carueda:tscfg_2.13:$tscfgVersion"
  implementation "com.github.scopt:scopt_${scalaVersion}:4.0.1" // cmd args parser

  // JTS
  implementation ('org.locationtech.jts:jts-core:1.18.2'){
    exclude group: 'junit', module: 'junit'
  }
  implementation 'org.locationtech.jts.io:jts-io-common:1.18.2'

  /* Scala compiler plugin for static code analysis */
  implementation "com.sksamuel.scapegoat:scalac-scapegoat-plugin_${scalaBinaryVersion}:${scapegoatVersion}"
  scalaCompilerPlugin "com.sksamuel.scapegoat:scalac-scapegoat-plugin_${scalaBinaryVersion}:${scapegoatVersion}"

  implementation 'org.apache.commons:commons-math3:3.6.1' // apache commons math3
  implementation 'org.apache.poi:poi-ooxml:5.2.0' // used for FilenameUtils
  implementation 'javax.measure:unit-api:2.1.3'
  implementation 'tech.units:indriya:2.1.2' // quantities
  implementation 'org.apache.commons:commons-csv:1.9.0'
  implementation 'org.scalanlp:breeze_2.13:1.3' // scientific calculations (http://www.scalanlp.org/)
  implementation 'de.lmu.ifi.dbs.elki:elki:0.7.5' // Statistics (for random load model)
  implementation 'com.google.guava:guava:31.0.1-jre' // Building threads
  implementation 'org.jgrapht:jgrapht-core:1.5.1'
}

tasks.withType(JavaCompile) {
  options.encoding = 'UTF-8'
}

//////////////////////////////////////////////////////////////////////
// Build akka'able fat jar using the gradle shadow plugin
// see http://www.sureshpw.com/2015/10/building-akka-bundle-with-all.html
// and https://github.com/akka/akka/issues/24248
//////////////////////////////////////////////////////////////////////
shadowJar {
  transform(AppendingTransformer) {
    resource = 'reference.conf'
  }
  zip64 = true
  archiveBaseName.set('simona')
}



// scapegoat hook configuration
// https://github.com/sksamuel/scapegoat
// using compileScala instead of tasks.withType(ScalaCompile) prevents applying scapegoat to scala test classes
// see https://docs.gradle.org/current/userguide/scala_plugin.html#sec:configure_scala_classpath for details
tasks.withType(ScalaCompile) {
  scalaCompileOptions.additionalParameters = [
    "-Xplugin:" + configurations.scalaCompilerPlugin.asPath,
    "-P:scapegoat:dataDir:" + buildDir + "/reports/scapegoat/src/",
    "-P:scapegoat:disabledInspections:VariableShadowing",
    "-P:scapegoat:ignoredFiles:.*/SimonaConfig.scala" // see scapegoat-sbt page for this param
  ]
}

// separate scapegoat report for test classes
compileTestScala {
  scalaCompileOptions.additionalParameters = [
    "-Xplugin:" + configurations.scalaCompilerPlugin.asPath,
    "-P:scapegoat:dataDir:" + buildDir + "/reports/scapegoat/testsrc/",
    "-P:scapegoat:disabledInspections:VariableShadowing"
  ]
}

task printVersion {
  doLast {
    println project.version
  }
}<|MERGE_RESOLUTION|>--- conflicted
+++ resolved
@@ -28,10 +28,7 @@
   scalaBinaryVersion = '2.13.8'
   akkaVersion = '2.6.18'
   tscfgVersion = '0.9.997'
-<<<<<<< HEAD
-=======
   scapegoatVersion = '1.4.12'
->>>>>>> 73dcc5a2
 
   scriptsLocation = 'gradle' + File.separator + 'scripts' + File.separator // location of script plugins
 }
