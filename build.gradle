import com.github.jengelman.gradle.plugins.shadow.transformers.AppendingTransformer

plugins {
  id 'groovy' // groovy support
  id 'java' // java support
  id 'scala' // scala support
  id 'signing'
  id 'maven-publish' // publish to a maven repo (local or mvn central, has to be defined)
  id 'pmd' // code check, working on source code
  id 'com.diffplug.spotless' version '6.25.0'// code format
  id "com.github.ben-manes.versions" version '0.51.0'
  id "de.undercouch.download" version "5.6.0" // downloads plugin
  id "kr.motd.sphinx" version "2.10.1" // documentation generation
  id "com.github.johnrengelman.shadow" version "8.1.1" // fat jar
  id "org.sonarqube" version "5.1.0.4882" // sonarqube
  id "org.scoverage" version "8.1" // scala code coverage scoverage
  id "com.github.maiflai.scalatest" version "0.32" // run scalatest without specific spec task
  id 'org.hidetake.ssh' version '2.11.2'
  id 'net.thauvin.erik.gradle.semver' version '1.0.4' // semantic versioning
  id "application"
}

ext {
  //version (changing these should be considered thoroughly!)
  javaVersion = JavaVersion.VERSION_17

  scalaVersion = '2.13'
  scalaBinaryVersion = '2.13.14'
<<<<<<< HEAD
  pekkoVersion = '1.0.2'
  jtsVersion = '1.19.0'
=======
  pekkoVersion = '1.1.1'
  jtsVersion = '1.20.0'
>>>>>>> 0adea42f
  confluentKafkaVersion = '7.4.0'
  tscfgVersion = '1.1.3'
  scapegoatVersion = '3.0.0'

  testContainerVersion = '0.41.4'

  scriptsLocation = 'gradle' + File.separator + 'scripts' + File.separator // location of script plugins
}

group = 'com.github.ie3-institute'
description = 'simona'

java {
  sourceCompatibility = javaVersion
  targetCompatibility = javaVersion
}

apply from: scriptsLocation + 'pmd.gradle'
apply from: scriptsLocation + 'spotless.gradle'
apply from: scriptsLocation + 'checkJavaVersion.gradle'
apply from: scriptsLocation + 'tscfg.gradle' // config tasks
apply from: scriptsLocation + 'documentation.gradle' // documentation tasks + configuration
apply from: scriptsLocation + 'tests.gradle' // tasks for tests
apply from: scriptsLocation + 'sonarqube.gradle' // sonarqube config
apply from: scriptsLocation + 'scoverage.gradle' // scoverage scala code coverage
apply from: scriptsLocation + 'deploy.gradle'
apply from: scriptsLocation + 'semVer.gradle'
apply from: scriptsLocation + 'mavenCentralPublish.gradle'

configurations {
  scalaCompilerPlugin
}

repositories {
  mavenCentral() // searches in Sonatype's central repository
  maven { url 'https://s01.oss.sonatype.org/content/repositories/snapshots' } // sonatype snapshot repo
  maven { url 'https://packages.confluent.io/maven' } // confluent repo (kafka)
}

dependencies {
  constraints {
    implementation( 'com.fasterxml.jackson.core:jackson-databind:2.16.0+' ){
      because "[CVE-2020-25649] CWE-611: Improper Restriction of XML External Entity Reference ('XXE')"
    }
  }

  // ie³ internal repository
  implementation('com.github.ie3-institute:PowerSystemUtils:2.2.1') {
    exclude group: 'org.apache.logging.log4j'
    exclude group: 'org.slf4j'
    /* Exclude our own nested dependencies */
    exclude group: 'com.github.ie3-institute'
  }
  implementation('com.github.ie3-institute:PowerSystemDataModel:5.1.0') {
    exclude group: 'org.apache.logging.log4j'
    exclude group: 'org.slf4j'
    /* Exclude our own nested dependencies */
    exclude group: 'com.github.ie3-institute'
  }
  implementation('com.github.ie3-institute:powerflow:0.2') {
    exclude group: 'org.apache.logging.log4j'
    exclude group: 'org.slf4j'
    /* Exclude our own nested dependencies */
    exclude group: 'edu.ie3'
  }

  implementation('com.github.ie3-institute:simonaAPI:0.5.0') {
    exclude group: 'org.apache.logging.log4j'
    exclude group: 'org.slf4j'
    /* Exclude our own nested dependencies */
    exclude group: 'edu.ie3'
  }

  implementation('com.github.ie3-institute:simosaik') {
    exclude group: 'org.apache.logging.log4j'
    exclude group: 'org.slf4j'
    exclude group: 'edu.ie3'
  }

  /* logging */
  implementation "com.typesafe.scala-logging:scala-logging_${scalaVersion}:3.9.5" // pekko scala logging
  implementation "ch.qos.logback:logback-classic:1.5.8"

  /* testing */
  testImplementation 'org.spockframework:spock-core:2.3-groovy-4.0'
  testImplementation 'org.scalatestplus:mockito-3-4_2.13:3.2.10.0'
  testImplementation 'org.mockito:mockito-core:5.13.0' // mocking framework
  testImplementation "org.scalatest:scalatest_${scalaVersion}:3.2.19"
  testRuntimeOnly 'com.vladsch.flexmark:flexmark-all:0.64.8' //scalatest html output
  testImplementation group: 'org.pegdown', name: 'pegdown', version: '1.6.0'
  testImplementation "org.apache.pekko:pekko-testkit_${scalaVersion}:${pekkoVersion}" // pekko testkit
  testImplementation "org.apache.pekko:pekko-actor-testkit-typed_${scalaVersion}:${pekkoVersion}"

  // testcontainers
  testImplementation "com.dimafeng:testcontainers-scala-scalatest_${scalaVersion}:${testContainerVersion}"
  testImplementation "com.dimafeng:testcontainers-scala-postgresql_${scalaVersion}:${testContainerVersion}"
  testImplementation "com.dimafeng:testcontainers-scala-kafka_${scalaVersion}:${testContainerVersion}"

  /* --- Scala libs --- */
  /* CORE Scala */
  implementation "org.scala-lang:scala-library:${scalaBinaryVersion}"

  /* CORE Pekko */
  implementation "org.apache.pekko:pekko-actor_${scalaVersion}:${pekkoVersion}"
  implementation "org.apache.pekko:pekko-actor-typed_${scalaVersion}:${pekkoVersion}"
  implementation "org.apache.pekko:pekko-slf4j_${scalaVersion}:${pekkoVersion}"

  /* config */
  implementation 'com.typesafe:config:1.4.3'
  implementation "com.github.carueda:tscfg_2.13:$tscfgVersion"
  implementation "com.github.scopt:scopt_${scalaVersion}:4.1.0" // cmd args parser

  // JTS
  implementation ("org.locationtech.jts:jts-core:${jtsVersion}"){
    exclude group: 'junit', module: 'junit'
  }
  implementation "org.locationtech.jts.io:jts-io-common:${jtsVersion}"

  /* Scala compiler plugin for static code analysis */
  implementation "com.sksamuel.scapegoat:scalac-scapegoat-plugin_${scalaBinaryVersion}:${scapegoatVersion}"
  scalaCompilerPlugin "com.sksamuel.scapegoat:scalac-scapegoat-plugin_${scalaBinaryVersion}:${scapegoatVersion}"

  /* Kafka */
  implementation "org.apache.kafka:kafka-clients:${confluentKafkaVersion}-ccs"
  implementation "io.confluent:kafka-streams-avro-serde:${confluentKafkaVersion}"
  implementation "com.sksamuel.avro4s:avro4s-core_${scalaVersion}:4.1.2"

  implementation 'org.apache.commons:commons-math3:3.6.1' // apache commons math3
  implementation 'org.apache.poi:poi-ooxml:5.3.0' // used for FilenameUtils
  implementation 'javax.measure:unit-api:2.2'
  implementation 'tech.units:indriya:2.2' // quantities
  implementation "org.typelevel:squants_${scalaVersion}:1.8.3"
  implementation 'org.apache.commons:commons-csv:1.11.0'
  implementation 'org.scalanlp:breeze_2.13:2.1.0' // scientific calculations (http://www.scalanlp.org/)
  implementation 'de.lmu.ifi.dbs.elki:elki:0.7.5' // Statistics (for random load model)
  implementation 'org.jgrapht:jgrapht-core:1.5.2'
}

tasks.withType(JavaCompile) {
  options.encoding = 'UTF-8'
}

jar {
  manifest {
    attributes(
        'Main-Class': 'edu.ie3.simona.main.RunSimonaStandalone'
        )
  }
}

// Run with  ./gradlew run --args='--config /path/to/simona.conf'
application {
  mainClassName = jar.manifest.attributes.get('Main-Class')
}

//////////////////////////////////////////////////////////////////////
// Build pekko'able fat jar using the gradle shadow plugin
// see http://www.sureshpw.com/2015/10/building-akka-bundle-with-all.html
// and https://github.com/akka/akka/issues/24248
//////////////////////////////////////////////////////////////////////
shadowJar {
  transform(AppendingTransformer) {
    resource = 'reference.conf'
  }
  zip64 = true
  archiveBaseName.set('simona')
}



// scapegoat hook configuration
// https://github.com/sksamuel/scapegoat
// using compileScala instead of tasks.withType(ScalaCompile) prevents applying scapegoat to scala test classes
// see https://docs.gradle.org/current/userguide/scala_plugin.html#sec:configure_scala_classpath for details
tasks.withType(ScalaCompile) {
  scalaCompileOptions.additionalParameters = [
    "-Xplugin:" + configurations.scalaCompilerPlugin.asPath,
    "-P:scapegoat:dataDir:" + buildDir + "/reports/scapegoat/src/",
    "-P:scapegoat:disabledInspections:VariableShadowing",
    "-P:scapegoat:ignoredFiles:.*/SimonaConfig.scala" // see scapegoat-sbt page for this param
  ]
}

// separate scapegoat report for test classes
compileTestScala {
  scalaCompileOptions.additionalParameters = [
    "-Xplugin:" + configurations.scalaCompilerPlugin.asPath,
    "-P:scapegoat:dataDir:" + buildDir + "/reports/scapegoat/testsrc/",
    "-P:scapegoat:disabledInspections:VariableShadowing"
  ]
}

task printVersion {
  doLast {
    println project.version
  }
}<|MERGE_RESOLUTION|>--- conflicted
+++ resolved
@@ -26,13 +26,8 @@
 
   scalaVersion = '2.13'
   scalaBinaryVersion = '2.13.14'
-<<<<<<< HEAD
-  pekkoVersion = '1.0.2'
-  jtsVersion = '1.19.0'
-=======
   pekkoVersion = '1.1.1'
   jtsVersion = '1.20.0'
->>>>>>> 0adea42f
   confluentKafkaVersion = '7.4.0'
   tscfgVersion = '1.1.3'
   scapegoatVersion = '3.0.0'
