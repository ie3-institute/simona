import com.github.jengelman.gradle.plugins.shadow.transformers.AppendingTransformer

plugins {
  id 'groovy' // groovy support
  id 'java' // java support
  id 'scala' // scala support
  id 'signing'
  id 'maven-publish' // publish to a maven repo (local or mvn central, has to be defined)
  id 'pmd' // code check, working on source code
  id 'com.diffplug.spotless' version '6.22.0'// code format
  id "com.github.ben-manes.versions" version '0.49.0'
  id "de.undercouch.download" version "5.5.0" // downloads plugin
  id "kr.motd.sphinx" version "2.10.1" // documentation generation
  id "com.github.johnrengelman.shadow" version "8.1.1" // fat jar
  id "org.sonarqube" version "4.4.1.3373" // sonarqube
  id "org.scoverage" version "8.0.3" // scala code coverage scoverage
  id "com.github.maiflai.scalatest" version "0.32" // run scalatest without specific spec task
  id 'org.hidetake.ssh' version '2.11.2'
  id 'net.thauvin.erik.gradle.semver' version '1.0.4' // semantic versioning
}

ext {
  //version (changing these should be considered thoroughly!)
  javaVersion = JavaVersion.VERSION_17

  scalaVersion = '2.13'
  scalaBinaryVersion = '2.13.12'
  akkaVersion = '2.6.20'
  jtsVersion = '1.19.0'
  confluentKafkaVersion = '7.4.0'
  tscfgVersion = '1.0.2'
  scapegoatVersion = '2.1.3'

  testContainerVersion = '0.41.0'

  scriptsLocation = 'gradle' + File.separator + 'scripts' + File.separator // location of script plugins
}

group = 'com.github.ie3-institute'
description = 'simona'
sourceCompatibility = javaVersion
targetCompatibility = javaVersion

apply from: scriptsLocation + 'pmd.gradle'
apply from: scriptsLocation + 'spotless.gradle'
apply from: scriptsLocation + 'checkJavaVersion.gradle'
apply from: scriptsLocation + 'tscfg.gradle' // config tasks
apply from: scriptsLocation + 'documentation.gradle' // documentation tasks + configuration
apply from: scriptsLocation + 'tests.gradle' // tasks for tests
apply from: scriptsLocation + 'sonarqube.gradle' // sonarqube config
apply from: scriptsLocation + 'scoverage.gradle' // scoverage scala code coverage
apply from: scriptsLocation + 'deploy.gradle'
apply from: scriptsLocation + 'semVer.gradle'
apply from: scriptsLocation + 'mavenCentralPublish.gradle'

configurations {
  scalaCompilerPlugin
}

repositories {
  mavenCentral() // searches in Sonatype's central repository
  maven { url 'https://s01.oss.sonatype.org/content/repositories/snapshots' } // sonatype snapshot repo
  maven { url 'https://packages.confluent.io/maven' } // confluent repo (kafka)
}

dependencies {
  constraints {
    implementation( 'com.fasterxml.jackson.core:jackson-databind:2.15.3+' ){
      because "[CVE-2020-25649] CWE-611: Improper Restriction of XML External Entity Reference ('XXE')"
    }
  }

  // ie³ internal repository
  implementation('com.github.ie3-institute:PowerSystemUtils:2.0') {
    exclude group: 'org.apache.logging.log4j'
    exclude group: 'org.slf4j'
    /* Exclude our own nested dependencies */
    exclude group: 'com.github.ie3-institute'
  }
<<<<<<< HEAD
  implementation('com.github.ie3-institute:PowerSystemDataModel:4.1-SNAPSHOT') {
=======
  implementation('com.github.ie3-institute:PowerSystemDataModel:4.1.0') {
>>>>>>> 06b56cd8
    exclude group: 'org.apache.logging.log4j'
    exclude group: 'org.slf4j'
    /* Exclude our own nested dependencies */
    exclude group: 'com.github.ie3-institute'
  }
  implementation('com.github.ie3-institute:powerflow:0.2') {
    exclude group: 'org.apache.logging.log4j'
    exclude group: 'org.slf4j'
    /* Exclude our own nested dependencies */
    exclude group: 'edu.ie3'
  }

  implementation('com.github.ie3-institute:simonaAPI:0.2.0') {
    exclude group: 'org.apache.logging.log4j'
    exclude group: 'org.slf4j'
    /* Exclude our own nested dependencies */
    exclude group: 'edu.ie3'
  }

  /* logging */
  implementation "com.typesafe.scala-logging:scala-logging_${scalaVersion}:3.9.5" // akka scala logging
  implementation "ch.qos.logback:logback-classic:1.4.11"

  /* testing */
  testImplementation 'org.spockframework:spock-core:2.3-groovy-4.0'
  testImplementation 'org.scalatestplus:mockito-3-4_2.13:3.2.10.0'
  testImplementation 'org.mockito:mockito-core:5.7.0' // mocking framework
  testImplementation "org.scalatest:scalatest_${scalaVersion}:3.2.17"
  testRuntimeOnly 'com.vladsch.flexmark:flexmark-all:0.64.8' //scalatest html output
  testImplementation group: 'org.pegdown', name: 'pegdown', version: '1.6.0'
  testImplementation "com.typesafe.akka:akka-testkit_${scalaVersion}:${akkaVersion}" // akka testkit
  testImplementation "com.typesafe.akka:akka-actor-testkit-typed_${scalaVersion}:${akkaVersion}"

  // testcontainers
  testImplementation "com.dimafeng:testcontainers-scala-scalatest_${scalaVersion}:${testContainerVersion}"
  testImplementation "com.dimafeng:testcontainers-scala-postgresql_${scalaVersion}:${testContainerVersion}"
  testImplementation "com.dimafeng:testcontainers-scala-kafka_${scalaVersion}:${testContainerVersion}"

  /* --- Scala libs --- */
  /* CORE Scala */
  implementation "org.scala-lang:scala-library:${scalaBinaryVersion}"

  /* CORE Akka */
  implementation "com.typesafe.akka:akka-actor_${scalaVersion}:${akkaVersion}"
  implementation "com.typesafe.akka:akka-actor-typed_${scalaVersion}:${akkaVersion}"
  implementation "com.typesafe.akka:akka-slf4j_${scalaVersion}:${akkaVersion}"
  implementation "com.typesafe.akka:akka-cluster_${scalaVersion}:${akkaVersion}"
  implementation "com.lightbend.akka:akka-stream-alpakka-csv_${scalaVersion}:4.0.0"
  implementation "com.typesafe.akka:akka-cluster-sharding_${scalaVersion}:${akkaVersion}"
  implementation "com.typesafe.akka:akka-cluster-tools_${scalaVersion}:${akkaVersion}"

  /* config */
  implementation 'com.typesafe:config:1.4.3'
  implementation "com.github.carueda:tscfg_2.13:$tscfgVersion"
  implementation "com.github.scopt:scopt_${scalaVersion}:4.1.0" // cmd args parser

  // JTS
  implementation ("org.locationtech.jts:jts-core:${jtsVersion}"){
    exclude group: 'junit', module: 'junit'
  }
  implementation "org.locationtech.jts.io:jts-io-common:${jtsVersion}"

  /* Scala compiler plugin for static code analysis */
  implementation "com.sksamuel.scapegoat:scalac-scapegoat-plugin_${scalaBinaryVersion}:${scapegoatVersion}"
  scalaCompilerPlugin "com.sksamuel.scapegoat:scalac-scapegoat-plugin_${scalaBinaryVersion}:${scapegoatVersion}"

  /* Kafka */
  implementation "org.apache.kafka:kafka-clients:${confluentKafkaVersion}-ccs"
  implementation "io.confluent:kafka-streams-avro-serde:${confluentKafkaVersion}"
  implementation "com.sksamuel.avro4s:avro4s-core_${scalaVersion}:4.1.1"

  implementation 'org.apache.commons:commons-math3:3.6.1' // apache commons math3
  implementation 'org.apache.poi:poi-ooxml:5.2.4' // used for FilenameUtils
  implementation 'javax.measure:unit-api:2.2'
  implementation 'tech.units:indriya:2.2' // quantities
  implementation "org.typelevel:squants_${scalaVersion}:1.8.3"
  implementation 'org.apache.commons:commons-csv:1.10.0'
  implementation 'org.scalanlp:breeze_2.13:2.1.0' // scientific calculations (http://www.scalanlp.org/)
  implementation 'de.lmu.ifi.dbs.elki:elki:0.7.5' // Statistics (for random load model)
  implementation 'org.jgrapht:jgrapht-core:1.5.2'
}

tasks.withType(JavaCompile) {
  options.encoding = 'UTF-8'
}

jar {
  manifest {
    attributes(
        'Main-Class': 'edu.ie3.simona.main.RunSimonaStandalone'
        )
  }
}

//////////////////////////////////////////////////////////////////////
// Build akka'able fat jar using the gradle shadow plugin
// see http://www.sureshpw.com/2015/10/building-akka-bundle-with-all.html
// and https://github.com/akka/akka/issues/24248
//////////////////////////////////////////////////////////////////////
shadowJar {
  transform(AppendingTransformer) {
    resource = 'reference.conf'
  }
  zip64 = true
  archiveBaseName.set('simona')
}



// scapegoat hook configuration
// https://github.com/sksamuel/scapegoat
// using compileScala instead of tasks.withType(ScalaCompile) prevents applying scapegoat to scala test classes
// see https://docs.gradle.org/current/userguide/scala_plugin.html#sec:configure_scala_classpath for details
tasks.withType(ScalaCompile) {
  scalaCompileOptions.additionalParameters = [
    "-Xplugin:" + configurations.scalaCompilerPlugin.asPath,
    "-P:scapegoat:dataDir:" + buildDir + "/reports/scapegoat/src/",
    "-P:scapegoat:disabledInspections:VariableShadowing",
    "-P:scapegoat:ignoredFiles:.*/SimonaConfig.scala" // see scapegoat-sbt page for this param
  ]
}

// separate scapegoat report for test classes
compileTestScala {
  scalaCompileOptions.additionalParameters = [
    "-Xplugin:" + configurations.scalaCompilerPlugin.asPath,
    "-P:scapegoat:dataDir:" + buildDir + "/reports/scapegoat/testsrc/",
    "-P:scapegoat:disabledInspections:VariableShadowing"
  ]
}

task printVersion {
  doLast {
    println project.version
  }
}<|MERGE_RESOLUTION|>--- conflicted
+++ resolved
@@ -77,11 +77,7 @@
     /* Exclude our own nested dependencies */
     exclude group: 'com.github.ie3-institute'
   }
-<<<<<<< HEAD
-  implementation('com.github.ie3-institute:PowerSystemDataModel:4.1-SNAPSHOT') {
-=======
   implementation('com.github.ie3-institute:PowerSystemDataModel:4.1.0') {
->>>>>>> 06b56cd8
     exclude group: 'org.apache.logging.log4j'
     exclude group: 'org.slf4j'
     /* Exclude our own nested dependencies */
