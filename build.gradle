--- conflicted
+++ resolved
@@ -27,15 +27,9 @@
   scalaBinaryVersion = '2.13.12'
   akkaVersion = '2.6.20'
   jtsVersion = '1.19.0'
-<<<<<<< HEAD
-  confluentKafkaVersion = '7.3.1'
+  confluentKafkaVersion = '7.4.0'
   tscfgVersion = '1.0.0'
-  scapegoatVersion = '2.1.2'
-=======
-  confluentKafkaVersion = '7.4.0'
-  tscfgVersion = '1.0.2'
   scapegoatVersion = '2.1.3'
->>>>>>> 492f6de6
 
   testContainerVersion = '0.41.0'
 
@@ -160,11 +154,7 @@
   implementation 'org.apache.commons:commons-math3:3.6.1' // apache commons math3
   implementation 'org.apache.poi:poi-ooxml:5.2.4' // used for FilenameUtils
   implementation 'javax.measure:unit-api:2.2'
-<<<<<<< HEAD
-  implementation 'tech.units:indriya:2.1.4' // quantities
-=======
   implementation 'tech.units:indriya:2.2' // quantities
->>>>>>> 492f6de6
   implementation "org.typelevel:squants_${scalaVersion}:1.8.3"
   implementation 'org.apache.commons:commons-csv:1.10.0'
   implementation 'org.scalanlp:breeze_2.13:2.1.0' // scientific calculations (http://www.scalanlp.org/)
