import com.github.jengelman.gradle.plugins.shadow.transformers.AppendingTransformer

plugins {
  id 'groovy' // groovy support
  id 'java' // java support
  id 'scala' // scala support
  id 'signing'
  id 'maven-publish' // publish to a maven repo (local or mvn central, has to be defined)
  id 'pmd' // code check, working on source code
<<<<<<< HEAD
  id 'com.diffplug.spotless' version '6.23.2'// code format
  id 'io.github.cosmicsilence.scalafix' version '0.1.15'
  id "com.github.ben-manes.versions" version '0.50.0'
=======
  id 'com.diffplug.spotless' version '6.25.0'// code format
  id "com.github.ben-manes.versions" version '0.51.0'
>>>>>>> 5478b69f
  id "de.undercouch.download" version "5.5.0" // downloads plugin
  id "kr.motd.sphinx" version "2.10.1" // documentation generation
  id "com.github.johnrengelman.shadow" version "8.1.1" // fat jar
  id "org.sonarqube" version "4.4.1.3373" // sonarqube
  id "org.scoverage" version "8.0.3" // scala code coverage scoverage
  id "com.github.maiflai.scalatest" version "0.32" // run scalatest without specific spec task
  id 'org.hidetake.ssh' version '2.11.2'
  id 'net.thauvin.erik.gradle.semver' version '1.0.4' // semantic versioning
}

ext {
  //version (changing these should be considered thoroughly!)
  javaVersion = JavaVersion.VERSION_17

  scalaVersion = '2.13'
  scalaBinaryVersion = '2.13.12'
  pekkoVersion = '1.0.2'
  jtsVersion = '1.19.0'
  confluentKafkaVersion = '7.4.0'
<<<<<<< HEAD
  tscfgVersion = '1.0.2'
=======
  tscfgVersion = '1.0.0'
  scapegoatVersion = '2.1.3'
>>>>>>> 5478b69f

  testContainerVersion = '0.41.2'

  scriptsLocation = 'gradle' + File.separator + 'scripts' + File.separator // location of script plugins
}

group = 'com.github.ie3-institute'
description = 'simona'

java {
  sourceCompatibility = javaVersion
  targetCompatibility = javaVersion
}

apply from: scriptsLocation + 'pmd.gradle'
apply from: scriptsLocation + 'spotless.gradle'
apply from: scriptsLocation + 'scalafix.gradle'
apply from: scriptsLocation + 'checkJavaVersion.gradle'
apply from: scriptsLocation + 'tscfg.gradle' // config tasks
apply from: scriptsLocation + 'documentation.gradle' // documentation tasks + configuration
apply from: scriptsLocation + 'tests.gradle' // tasks for tests
apply from: scriptsLocation + 'sonarqube.gradle' // sonarqube config
apply from: scriptsLocation + 'scoverage.gradle' // scoverage scala code coverage
apply from: scriptsLocation + 'deploy.gradle'
apply from: scriptsLocation + 'semVer.gradle'
apply from: scriptsLocation + 'mavenCentralPublish.gradle'

configurations {
  scalaCompilerPlugin
}

repositories {
  mavenCentral() // searches in Sonatype's central repository
  maven { url 'https://s01.oss.sonatype.org/content/repositories/snapshots' } // sonatype snapshot repo
  maven { url 'https://packages.confluent.io/maven' } // confluent repo (kafka)
}

dependencies {

  // ie³ internal repository
  implementation('com.github.ie3-institute:PowerSystemUtils:2.0') {
    exclude group: 'org.apache.logging.log4j'
    exclude group: 'org.slf4j'
    /* Exclude our own nested dependencies */
    exclude group: 'com.github.ie3-institute'
  }
  implementation('com.github.ie3-institute:PowerSystemDataModel:4.1.0') {
    exclude group: 'org.apache.logging.log4j'
    exclude group: 'org.slf4j'
    /* Exclude our own nested dependencies */
    exclude group: 'com.github.ie3-institute'
  }
  implementation('com.github.ie3-institute:powerflow:0.2') {
    exclude group: 'org.apache.logging.log4j'
    exclude group: 'org.slf4j'
    /* Exclude our own nested dependencies */
    exclude group: 'edu.ie3'
  }

  implementation('com.github.ie3-institute:simonaAPI:0.4.0') {
    exclude group: 'org.apache.logging.log4j'
    exclude group: 'org.slf4j'
    /* Exclude our own nested dependencies */
    exclude group: 'edu.ie3'
  }

  /* logging */
  implementation "com.typesafe.scala-logging:scala-logging_${scalaVersion}:3.9.5" // pekko scala logging
  implementation "ch.qos.logback:logback-classic:1.4.14"

  /* testing */
  testImplementation 'org.spockframework:spock-core:2.3-groovy-4.0'
  testImplementation 'org.scalatestplus:mockito-3-4_2.13:3.2.10.0'
  testImplementation 'org.mockito:mockito-core:5.10.0' // mocking framework
  testImplementation "org.scalatest:scalatest_${scalaVersion}:3.2.18"
  testRuntimeOnly 'com.vladsch.flexmark:flexmark-all:0.64.8' //scalatest html output
  testImplementation group: 'org.pegdown', name: 'pegdown', version: '1.6.0'
  testImplementation "org.apache.pekko:pekko-testkit_${scalaVersion}:${pekkoVersion}" // pekko testkit
  testImplementation "org.apache.pekko:pekko-actor-testkit-typed_${scalaVersion}:${pekkoVersion}"

  // testcontainers
  testImplementation "com.dimafeng:testcontainers-scala-scalatest_${scalaVersion}:${testContainerVersion}"
  testImplementation "com.dimafeng:testcontainers-scala-postgresql_${scalaVersion}:${testContainerVersion}"
  testImplementation "com.dimafeng:testcontainers-scala-kafka_${scalaVersion}:${testContainerVersion}"

  /* --- Scala libs --- */
  /* CORE Scala */
  implementation "org.scala-lang:scala-library:${scalaBinaryVersion}"

  /* CORE Pekko */
  implementation "org.apache.pekko:pekko-actor_${scalaVersion}:${pekkoVersion}"
  implementation "org.apache.pekko:pekko-actor-typed_${scalaVersion}:${pekkoVersion}"
  implementation "org.apache.pekko:pekko-slf4j_${scalaVersion}:${pekkoVersion}"
  implementation "org.apache.pekko:pekko-connectors-csv_${scalaVersion}:${pekkoVersion}"

  /* config */
  implementation 'com.typesafe:config:1.4.3'
  implementation "com.github.carueda:tscfg_2.13:$tscfgVersion"
  implementation "com.github.scopt:scopt_${scalaVersion}:4.1.0" // cmd args parser

  // JTS
  implementation ("org.locationtech.jts:jts-core:${jtsVersion}"){
    exclude group: 'junit', module: 'junit'
  }
  implementation "org.locationtech.jts.io:jts-io-common:${jtsVersion}"

  /* Kafka */
  implementation "org.apache.kafka:kafka-clients:${confluentKafkaVersion}-ccs"
  implementation "io.confluent:kafka-streams-avro-serde:${confluentKafkaVersion}"
  implementation "com.sksamuel.avro4s:avro4s-core_${scalaVersion}:4.1.1"

  implementation 'org.apache.commons:commons-math3:3.6.1' // apache commons math3
  implementation 'org.apache.poi:poi-ooxml:5.2.5' // used for FilenameUtils
  implementation 'javax.measure:unit-api:2.2'
  implementation 'tech.units:indriya:2.2' // quantities
  implementation "org.typelevel:squants_${scalaVersion}:1.8.3"
  implementation 'org.apache.commons:commons-csv:1.10.0'
  implementation 'org.scalanlp:breeze_2.13:2.1.0' // scientific calculations (http://www.scalanlp.org/)
  implementation 'de.lmu.ifi.dbs.elki:elki:0.7.5' // Statistics (for random load model)
  implementation 'org.jgrapht:jgrapht-core:1.5.2'
}

tasks.withType(JavaCompile) {
  options.encoding = 'UTF-8'
}

jar {
  manifest {
    attributes(
        'Main-Class': 'edu.ie3.simona.main.RunSimonaStandalone'
        )
  }
}

//////////////////////////////////////////////////////////////////////
// Build pekko'able fat jar using the gradle shadow plugin
// see http://www.sureshpw.com/2015/10/building-akka-bundle-with-all.html
// and https://github.com/akka/akka/issues/24248
//////////////////////////////////////////////////////////////////////
shadowJar {
  transform(AppendingTransformer) {
    resource = 'reference.conf'
  }
  zip64 = true
  archiveBaseName.set('simona')
}

tasks.withType(ScalaCompile) {
  scalaCompileOptions.additionalParameters = [
    "-Xplugin:" + configurations.scalaCompilerPlugin.asPath,
    "-Ywarn-unused" // required for scalafix OrganizeImports
  ]
}

compileTestScala {
  scalaCompileOptions.additionalParameters = [
    "-Xplugin:" + configurations.scalaCompilerPlugin.asPath,
    "-Ywarn-unused" // required for scalafix OrganizeImports
  ]
}

task printVersion {
  doLast {
    println project.version
  }
}<|MERGE_RESOLUTION|>--- conflicted
+++ resolved
@@ -7,14 +7,9 @@
   id 'signing'
   id 'maven-publish' // publish to a maven repo (local or mvn central, has to be defined)
   id 'pmd' // code check, working on source code
-<<<<<<< HEAD
-  id 'com.diffplug.spotless' version '6.23.2'// code format
+  id 'com.diffplug.spotless' version '6.25.0'// code format
   id 'io.github.cosmicsilence.scalafix' version '0.1.15'
-  id "com.github.ben-manes.versions" version '0.50.0'
-=======
-  id 'com.diffplug.spotless' version '6.25.0'// code format
   id "com.github.ben-manes.versions" version '0.51.0'
->>>>>>> 5478b69f
   id "de.undercouch.download" version "5.5.0" // downloads plugin
   id "kr.motd.sphinx" version "2.10.1" // documentation generation
   id "com.github.johnrengelman.shadow" version "8.1.1" // fat jar
@@ -34,12 +29,7 @@
   pekkoVersion = '1.0.2'
   jtsVersion = '1.19.0'
   confluentKafkaVersion = '7.4.0'
-<<<<<<< HEAD
-  tscfgVersion = '1.0.2'
-=======
   tscfgVersion = '1.0.0'
-  scapegoatVersion = '2.1.3'
->>>>>>> 5478b69f
 
   testContainerVersion = '0.41.2'
 
