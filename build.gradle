import com.github.jengelman.gradle.plugins.shadow.transformers.AppendingTransformer

plugins {
  id 'java' // java support
  id 'scala' // scala support
  id 'signing'
  id 'maven-publish' // publish to a maven repo (local or mvn central, has to be defined)
  id 'com.diffplug.spotless' version '7.0.3' // code format
  id "com.github.ben-manes.versions" version '0.52.0'
  id "de.undercouch.download" version "5.6.0" // downloads plugin
  id "kr.motd.sphinx" version "2.10.1" // documentation generation
  id 'com.gradleup.shadow' version '8.3.6' // fat jar
  id "org.sonarqube" version "6.1.0.5360" // sonarqube
  id "org.scoverage" version "8.1" // scala code coverage scoverage
  id 'org.hidetake.ssh' version '2.11.2'
  id 'net.thauvin.erik.gradle.semver' version '1.0.4' // semantic versioning
  id "application"
}

ext {
  // version (changing these should be considered thoroughly!)
  javaVersion = JavaVersion.VERSION_17

  scalaVersion = '3'
  scalaBinaryVersion = '3.7.0'
  pekkoVersion = '1.1.3'
  jtsVersion = '1.20.0'
  confluentKafkaVersion = '7.9.0'
  scapegoatVersion = '3.1.9'

  junitVersion = '1.12.2'
  testContainerVersion = '0.43.0'

  scriptsLocation = 'gradle' + File.separator + 'scripts' + File.separator // location of script plugins

  scala3compilerOptions = [
    "-source:3.7-migration",
    "-print-tasty",
    "-feature",
    "-language:implicitConversions",
    "-language:existentials",
    "-Wunused:all",
    "-Xmax-inlines:128"
<<<<<<< HEAD
    //"-explain",
    //"-explain-types"
=======
>>>>>>> 9e6df38f
  ]
}

group = 'com.github.ie3-institute'
description = 'simona'

java {
  sourceCompatibility = javaVersion
  targetCompatibility = javaVersion
}

apply from: scriptsLocation + 'spotless.gradle'
apply from: scriptsLocation + 'checkJavaVersion.gradle'
apply from: scriptsLocation + 'documentation.gradle' // documentation tasks + configuration
apply from: scriptsLocation + 'tests.gradle' // tasks for tests
apply from: scriptsLocation + 'sonarqube.gradle' // sonarqube config
apply from: scriptsLocation + 'scoverage.gradle' // scoverage scala code coverage
apply from: scriptsLocation + 'deploy.gradle'
apply from: scriptsLocation + 'semVer.gradle'
apply from: scriptsLocation + 'mavenCentralPublish.gradle'
apply from: scriptsLocation + 'branchName.gradle' // checks naming scheme of branches

configurations {
  scalaCompilerPlugin
}

repositories {
  mavenCentral() // searches in Sonatype's central repository
  maven { url = 'https://s01.oss.sonatype.org/content/repositories/snapshots' } // sonatype snapshot repo
  maven { url = 'https://packages.confluent.io/maven' } // confluent repo (kafka)
}

dependencies {

  // ie³ internal repository
  implementation('com.github.ie3-institute:PowerSystemUtils:3.1.0') {
    exclude group: 'org.apache.logging.log4j'
    exclude group: 'org.slf4j'
    /* Exclude our own nested dependencies */
    exclude group: 'com.github.ie3-institute'
  }
  implementation('com.github.ie3-institute:PowerSystemDataModel:7.0.0') {
    exclude group: 'org.apache.logging.log4j'
    exclude group: 'org.slf4j'
    /* Exclude our own nested dependencies */
    exclude group: 'com.github.ie3-institute'
  }
  implementation('com.github.ie3-institute:powerflow:0.3.0') {
    exclude group: 'org.apache.logging.log4j'
    exclude group: 'org.slf4j'
    /* Exclude our own nested dependencies */
    exclude group: 'edu.ie3'
  }

  implementation('com.github.ie3-institute:simonaAPI:0.9.0') {
    exclude group: 'org.apache.logging.log4j'
    exclude group: 'org.slf4j'
    /* Exclude our own nested dependencies */
    exclude group: 'edu.ie3'
  }

  /* logging */
  implementation "com.typesafe.scala-logging:scala-logging_${scalaVersion}:3.9.5" // pekko scala logging
  implementation "ch.qos.logback:logback-classic:1.5.18"

  /* testing */
  // scalatest & junit
  testImplementation "org.scalatest:scalatest_${scalaVersion}:3.2.19"
  testImplementation "org.junit.platform:junit-platform-launcher:${junitVersion}"
  testRuntimeOnly "org.junit.platform:junit-platform-engine:${junitVersion}"
  testRuntimeOnly "org.scalatestplus:junit-5-11_${scalaVersion}:3.2.19.0"

  // mocking framework
  testImplementation 'org.mockito:mockito-core:5.17.0'
  testImplementation "org.scalatestplus:mockito-3-4_${scalaVersion}:3.2.10.0"

  // pekko
  testImplementation "org.apache.pekko:pekko-testkit_${scalaVersion}:${pekkoVersion}"
  testImplementation "org.apache.pekko:pekko-actor-testkit-typed_${scalaVersion}:${pekkoVersion}"

  // testcontainers
  testImplementation "com.dimafeng:testcontainers-scala-scalatest_${scalaVersion}:${testContainerVersion}"
  testImplementation "com.dimafeng:testcontainers-scala-postgresql_${scalaVersion}:${testContainerVersion}"
  testImplementation "com.dimafeng:testcontainers-scala-kafka_${scalaVersion}:${testContainerVersion}"

  /* --- Scala libs --- */
  /* CORE Scala */
  implementation "org.scala-lang:scala3-library_3:${scalaBinaryVersion}"

  /* CORE Pekko */
  implementation "org.apache.pekko:pekko-actor_3:${pekkoVersion}"
  implementation "org.apache.pekko:pekko-actor-typed_3:${pekkoVersion}"
  implementation "org.apache.pekko:pekko-slf4j_3:${pekkoVersion}"

  /* config */
  implementation 'com.typesafe:config:1.4.3'
  implementation "com.github.scopt:scopt_${scalaVersion}:4.1.0" // cmd args parser
  implementation "com.github.pureconfig:pureconfig-core_${scalaVersion}:0.17.9"
  implementation "com.github.pureconfig:pureconfig-generic-scala3_${scalaVersion}:0.17.9"

  // JTS
  implementation ("org.locationtech.jts:jts-core:${jtsVersion}") {
    exclude group: 'junit', module: 'junit'
  }
  implementation "org.locationtech.jts.io:jts-io-common:${jtsVersion}"

  /* Scala compiler plugin for static code analysis */
  implementation "com.sksamuel.scapegoat:scalac-scapegoat-plugin_${scalaBinaryVersion}:${scapegoatVersion}"
  scalaCompilerPlugin "com.sksamuel.scapegoat:scalac-scapegoat-plugin_${scalaBinaryVersion}:${scapegoatVersion}"

  /* Kafka */
  implementation "org.apache.kafka:kafka-clients:${confluentKafkaVersion}-ccs"
  implementation "io.confluent:kafka-streams-avro-serde:${confluentKafkaVersion}"
  implementation "com.sksamuel.avro4s:avro4s-core_${scalaVersion}:5.0.14"

  implementation 'org.apache.commons:commons-math3:3.6.1' // apache commons math3
  implementation 'org.apache.poi:poi-ooxml:5.4.1' // used for FilenameUtils
  implementation 'javax.measure:unit-api:2.2'
  implementation 'tech.units:indriya:2.2.3' // quantities
  implementation "org.typelevel:squants_${scalaVersion}:1.8.3"
  implementation 'org.apache.commons:commons-csv:1.14.0'
  implementation "org.scalanlp:breeze_${scalaVersion}:2.1.0" // scientific calculations (http://www.scalanlp.org/)
  implementation 'org.jgrapht:jgrapht-core:1.5.2'

  // needed, because scala won't compile otherwise
<<<<<<< HEAD
  implementation 'org.influxdb:influxdb-java:2.24'
=======
  implementation 'org.influxdb:influxdb-java:2.25'
>>>>>>> 9e6df38f
}

tasks.withType(JavaCompile).configureEach {
  options.encoding = 'UTF-8'
}

jar {
  manifest {
    attributes(
        'Main-Class': 'edu.ie3.simona.main.RunSimonaStandalone'
        )
  }
}

// Run with  ./gradlew run --args='--config /path/to/simona.conf'
application {
  mainClass.set(jar.manifest.attributes.get('Main-Class') as String)
}

//////////////////////////////////////////////////////////////////////
// Build pekko'able fat jar using the gradle shadow plugin
// see http://www.sureshpw.com/2015/10/building-akka-bundle-with-all.html
// and https://github.com/akka/akka/issues/24248
//////////////////////////////////////////////////////////////////////
shadowJar {
  transform(AppendingTransformer) {
    resource = 'reference.conf'
  }
  zip64 = true
  archiveBaseName.set('simona')
}

// scapegoat hook configuration
// https://github.com/sksamuel/scapegoat
// using compileScala instead of tasks.withType(ScalaCompile) prevents applying scapegoat to scala test classes
// see https://docs.gradle.org/current/userguide/scala_plugin.html#sec:configure_scala_classpath for details
tasks.withType(ScalaCompile).configureEach {
  scalaCompileOptions.additionalParameters = scala3compilerOptions + [
    "-Xplugin:" + configurations.scalaCompilerPlugin.asPath,
    "-P:scapegoat:dataDir:" + project.layout.buildDirectory.get().asFile.absolutePath + "/reports/scapegoat/src/",
    "-P:scapegoat:disabledInspections:TryGet"
  ]
  scalaCompileOptions.forkOptions.jvmArgs = [
    '-Xss2m',
    '-XX:-UseGCOverheadLimit'
  ]
}

// separate scapegoat report for test classes
compileTestScala {
  scalaCompileOptions.additionalParameters = scala3compilerOptions + [
    "-Xplugin:" + configurations.scalaCompilerPlugin.asPath,
    "-P:scapegoat:dataDir:" + project.layout.buildDirectory.get().asFile.absolutePath + "/reports/scapegoat/testsrc/",
    "-P:scapegoat:disabledInspections:TryGet"
  ]
}

tasks.register("printVersion") {
  doLast {
    println project.version
  }
}<|MERGE_RESOLUTION|>--- conflicted
+++ resolved
@@ -41,11 +41,6 @@
     "-language:existentials",
     "-Wunused:all",
     "-Xmax-inlines:128"
-<<<<<<< HEAD
-    //"-explain",
-    //"-explain-types"
-=======
->>>>>>> 9e6df38f
   ]
 }
 
@@ -171,11 +166,7 @@
   implementation 'org.jgrapht:jgrapht-core:1.5.2'
 
   // needed, because scala won't compile otherwise
-<<<<<<< HEAD
-  implementation 'org.influxdb:influxdb-java:2.24'
-=======
   implementation 'org.influxdb:influxdb-java:2.25'
->>>>>>> 9e6df38f
 }
 
 tasks.withType(JavaCompile).configureEach {
