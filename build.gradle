import com.github.jengelman.gradle.plugins.shadow.transformers.AppendingTransformer

plugins {
  id 'groovy' // groovy support
  id 'java' // java support
  id 'scala' // scala support
  id 'signing'
  id 'maven-publish' // publish to a maven repo (local or mvn central, has to be defined)
  id 'com.diffplug.spotless' version '6.25.0'// code format
  id "com.github.ben-manes.versions" version '0.51.0'
  id "de.undercouch.download" version "5.6.0" // downloads plugin
  id "kr.motd.sphinx" version "2.10.1" // documentation generation
  id "com.github.johnrengelman.shadow" version "8.1.1" // fat jar
  id "org.sonarqube" version "6.0.1.5171" // sonarqube
  id "org.scoverage" version "8.1" // scala code coverage scoverage
  id "com.github.maiflai.scalatest" version "0.32" // run scalatest without specific spec task
  id 'org.hidetake.ssh' version '2.11.2'
  id 'net.thauvin.erik.gradle.semver' version '1.0.4' // semantic versioning
  id "application"
}

ext {
  //version (changing these should be considered thoroughly!)
  javaVersion = JavaVersion.VERSION_17

<<<<<<< HEAD
  scalaVersion = '3'
  scalaBinaryVersion = '3.5.2'
  pekkoVersion = '1.1.2'
=======
  scalaVersion = '2.13'
  scalaBinaryVersion = '2.13.16'
  pekkoVersion = '1.1.3'
>>>>>>> deec5b85
  jtsVersion = '1.20.0'
  confluentKafkaVersion = '7.4.0'
  tscfgVersion = '1.2.1'
  scapegoatVersion = '3.1.3'

  testContainerVersion = '0.41.5'

  scriptsLocation = 'gradle' + File.separator + 'scripts' + File.separator // location of script plugins

  scala3compilerOptions = [
    "-source:3.5-migration",
    "-feature",
    "-language:implicitConversions",
    "-language:existentials",
    //"-explain",
    //"-explain-types"
  ]
}

group = 'com.github.ie3-institute'
description = 'simona'

java {
  sourceCompatibility = javaVersion
  targetCompatibility = javaVersion
}

apply from: scriptsLocation + 'spotless.gradle'
apply from: scriptsLocation + 'checkJavaVersion.gradle'
apply from: scriptsLocation + 'tscfg.gradle' // config tasks
apply from: scriptsLocation + 'documentation.gradle' // documentation tasks + configuration
apply from: scriptsLocation + 'tests.gradle' // tasks for tests
apply from: scriptsLocation + 'sonarqube.gradle' // sonarqube config
apply from: scriptsLocation + 'scoverage.gradle' // scoverage scala code coverage
apply from: scriptsLocation + 'deploy.gradle'
apply from: scriptsLocation + 'semVer.gradle'
apply from: scriptsLocation + 'mavenCentralPublish.gradle'
apply from: scriptsLocation + 'branchName.gradle' // checks naming scheme of branches

configurations {
  scalaCompilerPlugin
}

repositories {
  mavenCentral() // searches in Sonatype's central repository
  maven { url 'https://s01.oss.sonatype.org/content/repositories/snapshots' } // sonatype snapshot repo
  maven { url 'https://packages.confluent.io/maven' } // confluent repo (kafka)
}

dependencies {

  // ie³ internal repository
  implementation('com.github.ie3-institute:PowerSystemUtils:2.2.1') {
    exclude group: 'org.apache.logging.log4j'
    exclude group: 'org.slf4j'
    /* Exclude our own nested dependencies */
    exclude group: 'com.github.ie3-institute'
  }
  implementation('com.github.ie3-institute:PowerSystemDataModel:5.1.0') {
    exclude group: 'org.apache.logging.log4j'
    exclude group: 'org.slf4j'
    /* Exclude our own nested dependencies */
    exclude group: 'com.github.ie3-institute'
  }
  implementation('com.github.ie3-institute:powerflow:0.2') {
    exclude group: 'org.apache.logging.log4j'
    exclude group: 'org.slf4j'
    /* Exclude our own nested dependencies */
    exclude group: 'edu.ie3'
  }

  implementation('com.github.ie3-institute:simonaAPI:0.6.0') {
    exclude group: 'org.apache.logging.log4j'
    exclude group: 'org.slf4j'
    /* Exclude our own nested dependencies */
    exclude group: 'edu.ie3'
  }

  /* logging */
  implementation "com.typesafe.scala-logging:scala-logging_${scalaVersion}:3.9.5" // pekko scala logging
  implementation "ch.qos.logback:logback-classic:1.5.16"

  /* testing */
  testImplementation 'org.spockframework:spock-core:2.3-groovy-4.0'
  testImplementation 'org.scalatestplus:mockito-3-4_2.13:3.2.10.0'
  testImplementation 'org.mockito:mockito-core:5.15.2' // mocking framework
  testImplementation "org.scalatest:scalatest_${scalaVersion}:3.2.19"
  testRuntimeOnly 'com.vladsch.flexmark:flexmark-all:0.64.8' //scalatest html output
  testImplementation group: 'org.pegdown', name: 'pegdown', version: '1.6.0'
  testImplementation "org.apache.pekko:pekko-testkit_${scalaVersion}:${pekkoVersion}" // pekko testkit
  testImplementation "org.apache.pekko:pekko-actor-testkit-typed_${scalaVersion}:${pekkoVersion}"

  // testcontainers
  testImplementation "com.dimafeng:testcontainers-scala-scalatest_${scalaVersion}:${testContainerVersion}"
  testImplementation "com.dimafeng:testcontainers-scala-postgresql_${scalaVersion}:${testContainerVersion}"
  testImplementation "com.dimafeng:testcontainers-scala-kafka_${scalaVersion}:${testContainerVersion}"

  /* --- Scala libs --- */
  /* CORE Scala */
  implementation "org.scala-lang:scala3-library_3:${scalaBinaryVersion}"

  /* CORE Pekko */
  implementation "org.apache.pekko:pekko-actor_3:${pekkoVersion}"
  implementation "org.apache.pekko:pekko-actor-typed_3:${pekkoVersion}"
  implementation "org.apache.pekko:pekko-slf4j_3:${pekkoVersion}"

  /* config */
  implementation 'com.typesafe:config:1.4.3'
  implementation "com.github.carueda:tscfg_2.13:$tscfgVersion"
  implementation "com.github.scopt:scopt_${scalaVersion}:4.1.0" // cmd args parser

  // JTS
  implementation ("org.locationtech.jts:jts-core:${jtsVersion}"){
    exclude group: 'junit', module: 'junit'
  }
  implementation "org.locationtech.jts.io:jts-io-common:${jtsVersion}"

  /* Scala compiler plugin for static code analysis */
  implementation "com.sksamuel.scapegoat:scalac-scapegoat-plugin_${scalaBinaryVersion}:${scapegoatVersion}"
  scalaCompilerPlugin "com.sksamuel.scapegoat:scalac-scapegoat-plugin_${scalaBinaryVersion}:${scapegoatVersion}"

  /* Kafka */
  implementation "org.apache.kafka:kafka-clients:${confluentKafkaVersion}-ccs"
  implementation "io.confluent:kafka-streams-avro-serde:${confluentKafkaVersion}"
  implementation "com.sksamuel.avro4s:avro4s-core_${scalaVersion}:5.0.14"

  implementation 'org.apache.commons:commons-math3:3.6.1' // apache commons math3
  implementation 'org.apache.poi:poi-ooxml:5.4.0' // used for FilenameUtils
  implementation 'javax.measure:unit-api:2.2'
  implementation 'tech.units:indriya:2.2.2' // quantities
  implementation "org.typelevel:squants_${scalaVersion}:1.8.3"
  implementation 'org.apache.commons:commons-csv:1.13.0'
  implementation 'org.scalanlp:breeze_2.13:2.1.0' // scientific calculations (http://www.scalanlp.org/)
  implementation 'de.lmu.ifi.dbs.elki:elki:0.7.5' // Statistics (for random load model)
  implementation 'org.jgrapht:jgrapht-core:1.5.2'

  // needed, because scala won't compile otherwise
  implementation 'org.influxdb:influxdb-java:2.24'
}

tasks.withType(JavaCompile) {
  options.encoding = 'UTF-8'
}

jar {
  manifest {
    attributes(
        'Main-Class': 'edu.ie3.simona.main.RunSimonaStandalone'
        )
  }
}

// Run with  ./gradlew run --args='--config /path/to/simona.conf'
application {
  mainClassName = jar.manifest.attributes.get('Main-Class')
}

//////////////////////////////////////////////////////////////////////
// Build pekko'able fat jar using the gradle shadow plugin
// see http://www.sureshpw.com/2015/10/building-akka-bundle-with-all.html
// and https://github.com/akka/akka/issues/24248
//////////////////////////////////////////////////////////////////////
shadowJar {
  transform(AppendingTransformer) {
    resource = 'reference.conf'
  }
  zip64 = true
  archiveBaseName.set('simona')
}



// scapegoat hook configuration
// https://github.com/sksamuel/scapegoat
// using compileScala instead of tasks.withType(ScalaCompile) prevents applying scapegoat to scala test classes
// see https://docs.gradle.org/current/userguide/scala_plugin.html#sec:configure_scala_classpath for details
tasks.withType(ScalaCompile) {
  scalaCompileOptions.additionalParameters = scala3compilerOptions + [
    "-Xplugin:" + configurations.scalaCompilerPlugin.asPath,
    "-P:scapegoat:dataDir:" + buildDir + "/reports/scapegoat/src/",
    "-P:scapegoat:disabledInspections:VariableShadowing",
    "-P:scapegoat:ignoredFiles:.*/SimonaConfig.scala" // see scapegoat-sbt page for this param
  ]
}

// separate scapegoat report for test classes
compileTestScala {
  scalaCompileOptions.additionalParameters = scala3compilerOptions + [
    "-Xplugin:" + configurations.scalaCompilerPlugin.asPath,
    "-P:scapegoat:dataDir:" + buildDir + "/reports/scapegoat/testsrc/",
    "-P:scapegoat:disabledInspections:VariableShadowing"
  ]
}

task printVersion {
  doLast {
    println project.version
  }
}<|MERGE_RESOLUTION|>--- conflicted
+++ resolved
@@ -23,15 +23,9 @@
   //version (changing these should be considered thoroughly!)
   javaVersion = JavaVersion.VERSION_17
 
-<<<<<<< HEAD
   scalaVersion = '3'
   scalaBinaryVersion = '3.5.2'
   pekkoVersion = '1.1.2'
-=======
-  scalaVersion = '2.13'
-  scalaBinaryVersion = '2.13.16'
-  pekkoVersion = '1.1.3'
->>>>>>> deec5b85
   jtsVersion = '1.20.0'
   confluentKafkaVersion = '7.4.0'
   tscfgVersion = '1.2.1'
