--- conflicted
+++ resolved
@@ -24,13 +24,8 @@
   javaVersion = JavaVersion.VERSION_17
 
   scalaVersion = '2.13'
-<<<<<<< HEAD
-  scalaBinaryVersion = '2.13.12'
-  pekkoVersion = '1.0.1'
-=======
   scalaBinaryVersion = '2.13.13'
   pekkoVersion = '1.0.2'
->>>>>>> 32b4808a
   jtsVersion = '1.19.0'
   confluentKafkaVersion = '7.4.0'
   tscfgVersion = '1.0.0'
