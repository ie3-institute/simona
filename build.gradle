import com.github.jengelman.gradle.plugins.shadow.transformers.AppendingTransformer

plugins {
  id 'groovy' // groovy support
  id 'java' // java support
  id 'scala' // scala support
  id 'signing'
  id 'maven-publish' // publish to a maven repo (local or mvn central, has to be defined)
  id 'pmd' // code check, working on source code
<<<<<<< HEAD
  id 'com.diffplug.spotless' version '6.24.0'// code format
  id "com.github.ben-manes.versions" version '0.50.0'
=======
  id 'com.diffplug.spotless' version '6.25.0'// code format
  id "com.github.ben-manes.versions" version '0.51.0'
>>>>>>> 1e443bf9
  id "de.undercouch.download" version "5.5.0" // downloads plugin
  id "kr.motd.sphinx" version "2.10.1" // documentation generation
  id "com.github.johnrengelman.shadow" version "8.1.1" // fat jar
  id "org.sonarqube" version "4.4.1.3373" // sonarqube
  id "org.scoverage" version "8.0.3" // scala code coverage scoverage
  id "com.github.maiflai.scalatest" version "0.32" // run scalatest without specific spec task
  id 'org.hidetake.ssh' version '2.11.2'
  id 'net.thauvin.erik.gradle.semver' version '1.0.4' // semantic versioning
}

ext {
  //version (changing these should be considered thoroughly!)
  javaVersion = JavaVersion.VERSION_17

  scalaVersion = '2.13'
  scalaBinaryVersion = '2.13.12'
  pekkoVersion = '1.0.2'
  jtsVersion = '1.19.0'
  confluentKafkaVersion = '7.4.0'
  tscfgVersion = '1.0.0'
  scapegoatVersion = '2.1.3'

  testContainerVersion = '0.41.3'

  scriptsLocation = 'gradle' + File.separator + 'scripts' + File.separator // location of script plugins
}

group = 'com.github.ie3-institute'
description = 'simona'

java {
  sourceCompatibility = javaVersion
  targetCompatibility = javaVersion
}

apply from: scriptsLocation + 'pmd.gradle'
apply from: scriptsLocation + 'spotless.gradle'
apply from: scriptsLocation + 'checkJavaVersion.gradle'
apply from: scriptsLocation + 'tscfg.gradle' // config tasks
apply from: scriptsLocation + 'documentation.gradle' // documentation tasks + configuration
apply from: scriptsLocation + 'tests.gradle' // tasks for tests
apply from: scriptsLocation + 'sonarqube.gradle' // sonarqube config
apply from: scriptsLocation + 'scoverage.gradle' // scoverage scala code coverage
apply from: scriptsLocation + 'deploy.gradle'
apply from: scriptsLocation + 'semVer.gradle'
apply from: scriptsLocation + 'mavenCentralPublish.gradle'

configurations {
  scalaCompilerPlugin
}

repositories {
  mavenCentral() // searches in Sonatype's central repository
  maven { url 'https://s01.oss.sonatype.org/content/repositories/snapshots' } // sonatype snapshot repo
  maven { url 'https://packages.confluent.io/maven' } // confluent repo (kafka)
}

dependencies {

  // ie³ internal repository
  implementation('com.github.ie3-institute:PowerSystemUtils:2.0') {
    exclude group: 'org.apache.logging.log4j'
    exclude group: 'org.slf4j'
    /* Exclude our own nested dependencies */
    exclude group: 'com.github.ie3-institute'
  }
  implementation('com.github.ie3-institute:PowerSystemDataModel:4.1.0') {
    exclude group: 'org.apache.logging.log4j'
    exclude group: 'org.slf4j'
    /* Exclude our own nested dependencies */
    exclude group: 'com.github.ie3-institute'
  }
  implementation('com.github.ie3-institute:powerflow:0.2') {
    exclude group: 'org.apache.logging.log4j'
    exclude group: 'org.slf4j'
    /* Exclude our own nested dependencies */
    exclude group: 'edu.ie3'
  }

  implementation('com.github.ie3-institute:simonaAPI:0.4.0') {
    exclude group: 'org.apache.logging.log4j'
    exclude group: 'org.slf4j'
    /* Exclude our own nested dependencies */
    exclude group: 'edu.ie3'
  }

  /* logging */
  implementation "com.typesafe.scala-logging:scala-logging_${scalaVersion}:3.9.5" // pekko scala logging
  implementation "ch.qos.logback:logback-classic:1.5.0"

  /* testing */
  testImplementation 'org.spockframework:spock-core:2.3-groovy-4.0'
  testImplementation 'org.scalatestplus:mockito-3-4_2.13:3.2.10.0'
<<<<<<< HEAD
  testImplementation 'org.mockito:mockito-core:5.9.0' // mocking framework
  testImplementation "org.scalatest:scalatest_${scalaVersion}:3.2.17"
=======
  testImplementation 'org.mockito:mockito-core:5.10.0' // mocking framework
  testImplementation "org.scalatest:scalatest_${scalaVersion}:3.2.18"
>>>>>>> 1e443bf9
  testRuntimeOnly 'com.vladsch.flexmark:flexmark-all:0.64.8' //scalatest html output
  testImplementation group: 'org.pegdown', name: 'pegdown', version: '1.6.0'
  testImplementation "org.apache.pekko:pekko-testkit_${scalaVersion}:${pekkoVersion}" // pekko testkit
  testImplementation "org.apache.pekko:pekko-actor-testkit-typed_${scalaVersion}:${pekkoVersion}"

  // testcontainers
  testImplementation "com.dimafeng:testcontainers-scala-scalatest_${scalaVersion}:${testContainerVersion}"
  testImplementation "com.dimafeng:testcontainers-scala-postgresql_${scalaVersion}:${testContainerVersion}"
  testImplementation "com.dimafeng:testcontainers-scala-kafka_${scalaVersion}:${testContainerVersion}"

  /* --- Scala libs --- */
  /* CORE Scala */
  implementation "org.scala-lang:scala-library:${scalaBinaryVersion}"

  /* CORE Pekko */
  implementation "org.apache.pekko:pekko-actor_${scalaVersion}:${pekkoVersion}"
  implementation "org.apache.pekko:pekko-actor-typed_${scalaVersion}:${pekkoVersion}"
  implementation "org.apache.pekko:pekko-slf4j_${scalaVersion}:${pekkoVersion}"
  implementation "org.apache.pekko:pekko-connectors-csv_${scalaVersion}:${pekkoVersion}"

  /* config */
  implementation 'com.typesafe:config:1.4.3'
  implementation "com.github.carueda:tscfg_2.13:$tscfgVersion"
  implementation "com.github.scopt:scopt_${scalaVersion}:4.1.0" // cmd args parser

  // JTS
  implementation ("org.locationtech.jts:jts-core:${jtsVersion}"){
    exclude group: 'junit', module: 'junit'
  }
  implementation "org.locationtech.jts.io:jts-io-common:${jtsVersion}"

  /* Scala compiler plugin for static code analysis */
  implementation "com.sksamuel.scapegoat:scalac-scapegoat-plugin_${scalaBinaryVersion}:${scapegoatVersion}"
  scalaCompilerPlugin "com.sksamuel.scapegoat:scalac-scapegoat-plugin_${scalaBinaryVersion}:${scapegoatVersion}"

  /* Kafka */
  implementation "org.apache.kafka:kafka-clients:${confluentKafkaVersion}-ccs"
  implementation "io.confluent:kafka-streams-avro-serde:${confluentKafkaVersion}"
  implementation "com.sksamuel.avro4s:avro4s-core_${scalaVersion}:4.1.2"

  implementation 'org.apache.commons:commons-math3:3.6.1' // apache commons math3
  implementation 'org.apache.poi:poi-ooxml:5.2.5' // used for FilenameUtils
  implementation 'javax.measure:unit-api:2.2'
  implementation 'tech.units:indriya:2.2' // quantities
  implementation "org.typelevel:squants_${scalaVersion}:1.8.3"
  implementation 'org.apache.commons:commons-csv:1.10.0'
  implementation 'org.scalanlp:breeze_2.13:2.1.0' // scientific calculations (http://www.scalanlp.org/)
  implementation 'de.lmu.ifi.dbs.elki:elki:0.7.5' // Statistics (for random load model)
  implementation 'org.jgrapht:jgrapht-core:1.5.2'
}

tasks.withType(JavaCompile) {
  options.encoding = 'UTF-8'
}

jar {
  manifest {
    attributes(
        'Main-Class': 'edu.ie3.simona.main.RunSimonaStandalone'
        )
  }
}

//////////////////////////////////////////////////////////////////////
// Build pekko'able fat jar using the gradle shadow plugin
// see http://www.sureshpw.com/2015/10/building-akka-bundle-with-all.html
// and https://github.com/akka/akka/issues/24248
//////////////////////////////////////////////////////////////////////
shadowJar {
  transform(AppendingTransformer) {
    resource = 'reference.conf'
  }
  zip64 = true
  archiveBaseName.set('simona')
}



// scapegoat hook configuration
// https://github.com/sksamuel/scapegoat
// using compileScala instead of tasks.withType(ScalaCompile) prevents applying scapegoat to scala test classes
// see https://docs.gradle.org/current/userguide/scala_plugin.html#sec:configure_scala_classpath for details
tasks.withType(ScalaCompile) {
  scalaCompileOptions.additionalParameters = [
    "-Xplugin:" + configurations.scalaCompilerPlugin.asPath,
    "-P:scapegoat:dataDir:" + buildDir + "/reports/scapegoat/src/",
    "-P:scapegoat:disabledInspections:VariableShadowing",
    "-P:scapegoat:ignoredFiles:.*/SimonaConfig.scala" // see scapegoat-sbt page for this param
  ]
}

// separate scapegoat report for test classes
compileTestScala {
  scalaCompileOptions.additionalParameters = [
    "-Xplugin:" + configurations.scalaCompilerPlugin.asPath,
    "-P:scapegoat:dataDir:" + buildDir + "/reports/scapegoat/testsrc/",
    "-P:scapegoat:disabledInspections:VariableShadowing"
  ]
}

task printVersion {
  doLast {
    println project.version
  }
}<|MERGE_RESOLUTION|>--- conflicted
+++ resolved
@@ -7,13 +7,8 @@
   id 'signing'
   id 'maven-publish' // publish to a maven repo (local or mvn central, has to be defined)
   id 'pmd' // code check, working on source code
-<<<<<<< HEAD
-  id 'com.diffplug.spotless' version '6.24.0'// code format
-  id "com.github.ben-manes.versions" version '0.50.0'
-=======
   id 'com.diffplug.spotless' version '6.25.0'// code format
   id "com.github.ben-manes.versions" version '0.51.0'
->>>>>>> 1e443bf9
   id "de.undercouch.download" version "5.5.0" // downloads plugin
   id "kr.motd.sphinx" version "2.10.1" // documentation generation
   id "com.github.johnrengelman.shadow" version "8.1.1" // fat jar
@@ -30,7 +25,7 @@
 
   scalaVersion = '2.13'
   scalaBinaryVersion = '2.13.12'
-  pekkoVersion = '1.0.2'
+  pekkoVersion = '1.0.1'
   jtsVersion = '1.19.0'
   confluentKafkaVersion = '7.4.0'
   tscfgVersion = '1.0.0'
@@ -72,6 +67,11 @@
 }
 
 dependencies {
+  constraints {
+    implementation( 'com.fasterxml.jackson.core:jackson-databind:2.16.0+' ){
+      because "[CVE-2020-25649] CWE-611: Improper Restriction of XML External Entity Reference ('XXE')"
+    }
+  }
 
   // ie³ internal repository
   implementation('com.github.ie3-institute:PowerSystemUtils:2.0') {
@@ -107,13 +107,8 @@
   /* testing */
   testImplementation 'org.spockframework:spock-core:2.3-groovy-4.0'
   testImplementation 'org.scalatestplus:mockito-3-4_2.13:3.2.10.0'
-<<<<<<< HEAD
-  testImplementation 'org.mockito:mockito-core:5.9.0' // mocking framework
-  testImplementation "org.scalatest:scalatest_${scalaVersion}:3.2.17"
-=======
   testImplementation 'org.mockito:mockito-core:5.10.0' // mocking framework
   testImplementation "org.scalatest:scalatest_${scalaVersion}:3.2.18"
->>>>>>> 1e443bf9
   testRuntimeOnly 'com.vladsch.flexmark:flexmark-all:0.64.8' //scalatest html output
   testImplementation group: 'org.pegdown', name: 'pegdown', version: '1.6.0'
   testImplementation "org.apache.pekko:pekko-testkit_${scalaVersion}:${pekkoVersion}" // pekko testkit
