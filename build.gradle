--- conflicted
+++ resolved
@@ -25,18 +25,12 @@
   javaVersion = JavaVersion.VERSION_17
 
   scalaVersion = '2.13'
-<<<<<<< HEAD
-  scalaBinaryVersion = '2.13.7'
-  akkaVersion = '2.6.18'
-  tscfgVersion = '0.9.995'
-=======
   scalaBinaryVersion = '2.13.8'
   akkaVersion = '2.6.19'
   tscfgVersion = '0.9.998'
   scapegoatVersion = '1.4.14'
 
   testContainerVersion = '0.40.7'
->>>>>>> c3e2c275
 
   scriptsLocation = 'gradle' + File.separator + 'scripts' + File.separator // location of script plugins
 }
